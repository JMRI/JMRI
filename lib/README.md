--- conflicted
+++ resolved
@@ -275,7 +275,6 @@
 - No longer used as of JMRI 2.99.1
 
 ##### servlet.jar:
-<<<<<<< HEAD
 - jakarta-servletapi-3.2.3-src/lib/servlet.jar but no longer included
 
 ##### RXTXcomm.jar, librxtxSerial.jnilib
@@ -285,11 +284,8 @@
 - For MacOS X:
     macosx/librxtxSerial.jnilib     169488  from rxtx-2.2pre2-bins distribution
     macosx/ppc/librxtxSerial.jnilib 301908  built for MacOS X 10.4 by John Plocher 2010-02-04
-- No longer used as of JMRI 4.3.X
+- No longer used as of JMRI 4.7.X
 
 ##### Serialio.jar
 - from <http://serialio.com>
-- No longer uses as of JMRI 4.3.X
-=======
-- jakarta-servletapi-3.2.3-src/lib/servlet.jar but no longer included
->>>>>>> ccac2133
+- No longer uses as of JMRI 4.7.X
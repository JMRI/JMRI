--- conflicted
+++ resolved
@@ -192,13 +192,8 @@
 
 NOTE: joal.jar is currently replaced by an own-built version with modifications to correct the load of WAV files with appended metadata - see [GitHub PR](https://github.com/sgothel/joal/pull/15) for details of modifications.
 
-<<<<<<< HEAD
 ##### jmdns.jar 
 - Version 3.5.1 (4 August 2016)
-=======
-##### jmdns.jar
-- Version 3.5.0  July 2, 2016
->>>>>>> 8def6d0d
 - from https://github.com/jmdns/jmdns/releases
 
 ##### jakarta-regexp-1.5.jar

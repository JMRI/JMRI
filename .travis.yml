language: java

addons:
  apt:
    packages:
    - graphviz

before_install:
  # set Linux to use JDK 8, accept defaults on OS X
  - if [ "$TRAVIS_OS_NAME" == "linux" ] ; then jdk_switcher use "oraclejdk8" ; fi

before_script:
  # setup a display on linux ( the sleep gives xvfb some time to start )
  - if [[ "$TRAVIS_OS_NAME" == "linux" && "$HEADLESS" == "false" ]] ; then export DISPLAY=:99.0 ; sh -e /etc/init.d/xvfb start ; sleep 3 ; fi

script:
  - export MAVEN_OPTS=-Xmx1536M
<<<<<<< HEAD
  - mvn test -U -P travis --batch-mode -Djava.awt.headless=${HEADLESS}
=======
  - if [[ "$HEADLESS" == "false" ]] ; then travis_wait 30 mvn test -U -P travis-coverage --batch-mode -Dant.jvm.args="-Djava.awt.headless=${HEADLESS}" -Djava.awt.headless=${HEADLESS} ; else travis_wait 30 mvn test -U -P travis --batch-mode -Dant.jvm.args="-Djava.awt.headless=${HEADLESS}" -Djava.awt.headless=${HEADLESS} ; fi
>>>>>>> fa4a6772

cache:
  directories:
  - $HOME/.m2

os:
  - linux
  - osx

env:
  matrix:
  - HEADLESS=true
  - HEADLESS=false

matrix:
  exclude:
  - os: osx
    env: HEADLESS=true<|MERGE_RESOLUTION|>--- conflicted
+++ resolved
@@ -15,11 +15,8 @@
 
 script:
   - export MAVEN_OPTS=-Xmx1536M
-<<<<<<< HEAD
+  # may need to make conditional for different profiles
   - mvn test -U -P travis --batch-mode -Djava.awt.headless=${HEADLESS}
-=======
-  - if [[ "$HEADLESS" == "false" ]] ; then travis_wait 30 mvn test -U -P travis-coverage --batch-mode -Dant.jvm.args="-Djava.awt.headless=${HEADLESS}" -Djava.awt.headless=${HEADLESS} ; else travis_wait 30 mvn test -U -P travis --batch-mode -Dant.jvm.args="-Djava.awt.headless=${HEADLESS}" -Djava.awt.headless=${HEADLESS} ; fi
->>>>>>> fa4a6772
 
 cache:
   directories:

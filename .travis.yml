language: java

addons:
  apt:
    packages:
    - graphviz

before_install:
  # set Linux to use JDK 8, accept defaults on macOS
  - if [ "$TRAVIS_OS_NAME" == "linux" ] ; then jdk_switcher use "oraclejdk8" ; fi
  # install graphviz on macOS
  - if [[ "$TRAVIS_OS_NAME" == "osx" ]]; then brew update ; fi
  - if [[ "$TRAVIS_OS_NAME" == "osx" ]]; then brew install graphviz ; fi

before_script:
  # setup a display on linux ( the sleep gives xvfb some time to start )
  - if [[ "$TRAVIS_OS_NAME" == "linux" && "$HEADLESS" == "false" ]] ; then export DISPLAY=:99.0 ; sh -e /etc/init.d/xvfb start ; sleep 3 ; fi

script:
<<<<<<< HEAD
  - export MAVEN_OPTS=-Xmx640m
  - export MAVEN_PROFILE=travis-coverage
  - if [[ "${HEADLESS}" == "true" ]] ; then MAVEN_PROFILE=travis ; fi
  - mvn test -U -P ${MAVEN_PROFILE} --batch-mode -Dant.jvm.args="-Djava.awt.headless=${HEADLESS}" -Djava.awt.headless=${HEADLESS}
=======
  - travis_wait 40 ./scripts/travis.sh
>>>>>>> 0a8b3878

cache:
  directories:
  - $HOME/.m2

os:
  - linux
  - osx

env:
  matrix:
  - HEADLESS=true
  - HEADLESS=false

matrix:
  exclude:
  - os: osx
    env: HEADLESS=true<|MERGE_RESOLUTION|>--- conflicted
+++ resolved
@@ -17,14 +17,7 @@
   - if [[ "$TRAVIS_OS_NAME" == "linux" && "$HEADLESS" == "false" ]] ; then export DISPLAY=:99.0 ; sh -e /etc/init.d/xvfb start ; sleep 3 ; fi
 
 script:
-<<<<<<< HEAD
-  - export MAVEN_OPTS=-Xmx640m
-  - export MAVEN_PROFILE=travis-coverage
-  - if [[ "${HEADLESS}" == "true" ]] ; then MAVEN_PROFILE=travis ; fi
-  - mvn test -U -P ${MAVEN_PROFILE} --batch-mode -Dant.jvm.args="-Djava.awt.headless=${HEADLESS}" -Djava.awt.headless=${HEADLESS}
-=======
   - travis_wait 40 ./scripts/travis.sh
->>>>>>> 0a8b3878
 
 cache:
   directories:

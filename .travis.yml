--- conflicted
+++ resolved
@@ -6,10 +6,7 @@
     - graphviz
     - libalut0
   firefox: latest
-<<<<<<< HEAD
-=======
   chrome: stable
->>>>>>> 6ce36441
 
 before_install:
   # ensure no unwanted defaults are set
@@ -22,11 +19,8 @@
   - if [[ "$TRAVIS_OS_NAME" == "osx" ]]; then brew install graphviz ; fi
   # install gechodriver on linux
   - if [[ "$TRAVIS_OS_NAME" == "linux" ]]; then wget https://github.com/mozilla/geckodriver/releases/download/v0.19.0/geckodriver-v0.19.0-linux64.tar.gz ; mkdir geckodriver ; tar -xzf geckodriver-v0.19.0-linux64.tar.gz -C geckodriver ; export PATH=$PATH:$PWD/geckodriver ; fi
-<<<<<<< HEAD
-=======
   # install chromedriver on linux
   - if [[ "$TRAVIS_OS_NAME" == "linux" ]]; then wget https://chromedriver.storage.googleapis.com/2.33/chromedriver_linux64.zip ; mkdir chromedriver ; cd chromedriver; unzip ../chromedriver_linux64.zip ;cd .. ; export PATH=$PATH:$PWD/chromedriver ; fi
->>>>>>> 6ce36441
 
 install:
   - mvn verify -DskipTests=true -Dmaven.javadoc.skip=true -B -V

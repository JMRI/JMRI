###############################################################################
#
# class MoveTrain
# Calls dispatcher to e train from one station to another
# given engine and start and end positions
#
###############################################################################

import os
import java
import jmri
import math
import time

from javax.swing import JTable, JScrollPane, JFrame, JPanel, JComboBox,  BorderFactory, DefaultCellEditor, JLabel, UIManager, SwingConstants, JFileChooser
from javax.swing.table import  TableCellRenderer, DefaultTableCellRenderer
from java.awt.event import MouseAdapter,MouseEvent, WindowListener, WindowEvent
from java.awt import GridLayout, Dimension, BorderLayout, Color
from javax.swing.table import AbstractTableModel, DefaultTableModel
from java.lang.Object import getClass
from jmri.jmrit.logix import WarrantPreferences
import jarray
from javax.swing.event import TableModelListener, TableModelEvent
from javax.swing.filechooser import FileNameExtensionFilter
from org.apache.commons.io import FilenameUtils
from java.io import File
#, defaultTableModel

global MoveTrain_index
MoveTrain_index = 0


class MoveTrain(jmri.jmrit.automat.AbstractAutomaton):

    global trains_dispatched
    global trains
    global time_last_train

    def __init__(self, station_from_name, station_to_name, train_name, graph, stop_mode = None, mode = "not_scheduling", route = None):
        self.logLevel = 0
        if self.logLevel > 0: print "station_from_name", station_from_name, "station_to_name",station_to_name, "train_name", train_name, "stop_mode", stop_mode
        self.station_from_name = station_from_name
        self.station_to_name = station_to_name
        self.train_name = train_name
        self.graph = graph
        self.route = route
        # if there is a stop sensor at the last station, get the stop mode at the last station if it has been set up
        if self.route != None:
            self.stop_mode = self.get_route_location_stop_mode(station_to_name)
        else:
            self.stop_mode = ""
        self.mode = mode

    def setup(self):
        return True

    def handle(self):
        # move between stations in the thread
        if self.logLevel > 1: print"!!!!!!!!!!!!!!!!!!!!!!!!!!!!!!!!!!!!"
        if self.logLevel > 1: print "move between stations in the thread"
        if self.logLevel > 1: print"!!!!!!!!!!!!!!!!!!!!!!!!!!!!!!!!!!!!"

        result = self.move_between_stations(self.station_from_name, self.station_to_name, self.train_name, self.graph, self.mode)
        return False

    def get_route_location_stop_mode(self, station_to_name):
        route_location = self.route.getLastLocationByName(station_to_name)
        if self.logLevel > 0: print "get_stop_mode" , "route location", route_location
        comment = route_location.getComment()
        stop_mode = self.find_between(comment, "[stopMode-", "-stopMode]")
        if self.logLevel > 0: print "routeLocation stop_mode", stop_mode
        return stop_mode

    def find_between(self, s, first, last):
        try:
            start = s.index(first) + len(first)
            end = s.index(last, start)
            return s[start:end]
        except ValueError:
            return ""

    def move_between_stations(self, station_from_name, station_to_name, train_name, graph, mode = "not_scheduling"):
        global trains
        global scheduling_margin_gbl
        global fast_clock_rate
        global MoveTrain_index
        global trains_dispatched
        MoveTrain_index += 1
        self.index = MoveTrain_index
        strindex = str(self.index) + " " * 5  #make debugging easier to understand by indenting and prefixing by the train index
        if self.logLevel > 0: print ""
        if self.logLevel > 0: print ""
        if self.logLevel > 0: print strindex + "&&&&&&&&&&&&&&&&& start move_between_stations &&&&&&&&&&&&&&&&&" , strindex
        if self.logLevel > 0: print strindex + "*********************************************"
        if self.logLevel > 0: print strindex + "move_between_stations"
        if self.logLevel > 0: print strindex + "Moving from " + station_from_name + " to " + station_to_name
        if self.logLevel > 0: print strindex + "*********************************************"
        i = 0
        if self.logLevel > 0: print strindex + "checking train in start block"

        # print strindex + "move_between_stations a"
        if self.logLevel > 0: print strindex + "train is in start block"
        #need to look up the required transit in the graph
        StateVertex_start = station_from_name
        StateVertex_end = station_to_name
        # for e in graph.edgeSet():
        # if self.logLevel > 1: print (graph.getEdgeSource(e) + " --> " + graph.getEdgeTarget(e))
        if self.logLevel > 0: print strindex + "calling shortest path", StateVertex_start, StateVertex_end
        paths = DijkstraShortestPath.findPathBetween(graph, StateVertex_start, StateVertex_end)
        # print strindex + "move_between_stations b"
        if paths == None:
            if self.logLevel > 0: print strindex + "cannot find shortest path, paths found is empty"
            # print strindex + "end of move between ", station_from_name, station_to_name
            return

        if self.logLevel > 1: print strindex + "graph", graph
        if self.logLevel > 1: print strindex + "paths", paths
        if self.logLevel > 1: print strindex + "returned from shortest path"
        if self.logLevel > 0: print strindex + "in move_between_stations trains = ", trains, "train_name = ", train_name

        if train_name in trains:
            train = trains[train_name]
        else:
            if self.logLevel > 0: print strindex + "in case of key error: trains", trains
            if self.logLevel > 0: print strindex + "******"
            if self.logLevel > 0: print strindex + "train_name", train_name, "trains", trains
            if self.logLevel > 0: print strindex + "************Not Moving Train************"
            return
        if self.logLevel > 1: print strindex + "train" , train
        penultimate_block_name = train["penultimate_block_name"]
        if self.logLevel > 1: print strindex + "penultimate_block_name" , penultimate_block_name
        previous_edge = train["edge"]
        if self.logLevel > 2: print 'move_between_stations train["direction"]' , train["direction"]
        previous_direction_from = train["direction"]


        count_path = 0
        # print strindex + "move_between_stations c"
        if paths == None or paths == []:
            if self.logLevel > 0: print strindex + "1Error cannot find shortest path. restart the system. " + \
                  "The stop dispatcher system routine does not work properly with multiple layout panels. Sorry"
            return

        # if we have a problem in one of the paths we set the following to False, and jump out of for statement
        call_next_edge_in_paths = True

        for e in paths:
            if call_next_edge_in_paths == False:
                break

            # print strindex + "move_between_stations d"
            # need to check whether:
            #   last block of previous edge and current first block
            #   are the same

            # if the same the train must change direction. as we are going in and out the same path
            #

            if self.logLevel > 0: print strindex + "********************************"

            previous_edge = train["edge"]
            penultimate_block_name = train["penultimate_block_name"]

            current_edge = e
            neighbor_name = e.getItem("neighbor_name")
            if self.logLevel > 0: print train
            if self.logLevel > 0: print strindex + "neighbor_name = ", neighbor_name
            if self.logLevel > 0: print strindex + "train penultimate_block_name" , penultimate_block_name

            BlockManager = jmri.InstanceManager.getDefault(jmri.BlockManager)

            previous_direction_from = train["direction"]
            # print strindex + "previous direction from", previous_direction_from

            # wait for the allocated time
            speech_reqd = self.speech_required_flag()
            # print strindex + "move_between_stations e"
            # wait in station and announce the wait time (announcement only for debugging)

            transit_direction = previous_direction_from
            time_to_stop_in_station = self.get_time_to_stop_in_station(e, transit_direction)
            t = time_to_stop_in_station / 1000
            msg = "started waiting for " + str(int(t)) + " seconds"
            if self.logLevel > 0: self.speak(msg)
            self.waitMsec(int(time_to_stop_in_station))
            msg = "finished waiting for " + str(int(t)) + " seconds"
            if self.logLevel > 0: self.speak(msg)

            iter = 0
            result = False
            # try to call dispatch until success  (result of calling dispatch is True (success) or False (failure))
            while result == False:
                # in case the train moves since the last try of calling for the dispatch (and we have a failure)
                # get the current location of the train at the beginning of the while loop

                # if str(train_name) in trains_dispatched:
                #     print strindex + "train is dispatching trying again" + "trains_dispatched", trains_dispatched:
                #     self.waitMsec(500)
                #     continue
                # else:
                #     print strindex + "train is not dispatching continuing"
                train = trains[train_name]
                previous_edge = train["edge"]
                if self.logLevel > 0: print strindex + "previous_edge " + str(previous_edge)
                penultimate_block_name = train["penultimate_block_name"]

                previous_block = BlockManager.getBlock(previous_edge.getItem("penultimate_block_name"))
                # print strindex + "previous_block", previous_block.getUserName()
                current_block = BlockManager.getBlock(previous_edge.getItem("last_block_name"))
                # print strindex + "current_block", current_block.getUserName()
                next_block = BlockManager.getBlock(current_edge.getItem("second_block_name"))
                # print strindex + "next_block", next_block.getUserName()

                previous_direction_from = train["direction"]
                transit_direction = previous_direction_from
                # move_between_stations
<<<<<<< HEAD
                if self.logLevel > 0: print "********************************"
                if self.logLevel > 0: print "previous transit_direction ", transit_direction
                [train["direction"], transit_instruction] = self.set_direction(previous_block, current_block, next_block, transit_direction)    # get the new train_direction_from
                transit_direction = train["direction"]
                if self.logLevel > 0: print 'new transit_direction', train["direction"]
                result = self.move(e, transit_direction, transit_instruction,  train_name, mode)
=======
                if self.logLevel > 0: print strindex + "previous transit_direction ", transit_direction
                if self.logLevel > 0: print strindex + "setting direction iterno", iter
                [train["direction"], transit_instruction] = self.set_direction(previous_block, current_block, next_block, transit_direction, self.index)    # get the new train_direction_from
                transit_direction = train["direction"]
                # need to store if we change direction in case we have to redo the command
                if transit_direction != previous_direction_from:
                    stored_transit_instruction = "change"
                else:
                    stored_transit_instruction = "no_change"
                if self.logLevel > 0: print strindex + "new transit_direction " + transit_direction

                if self.logLevel > 0: print strindex + "+++++++++++++++++++++++++++"
                if self.logLevel > 0: print strindex + "calling self.move iterno", iter
                result = self.move(e, transit_direction, transit_instruction,  train_name, mode, self.index)
                if self.logLevel > 0: print strindex + "called self.move iterno", iter, "result", result

>>>>>>> c5eb7acb
                # result is True (success) or False (failure)
                # if result is false we will try again as we are in a loop

                # if we are not scheduling, we will try once before allowing the operator to specify whether we are giving up
                # if we are scheduling we try until the scheduling margin is reached

                if self.logLevel > 0: print strindex + "returned from self.move, result = ", result
                if result == False:
                    # we will repeat, sot put everything back to original state
                    if stored_transit_instruction == "change":
                        if self.logLevel > 0: print strindex + "reverting changed direction iterno", iter
                        if train["direction"] == "forward":
                            train["direction"] = "reverse"
                        else:
                            train["direction"] = "forward"
                    if self.logLevel > 0: print strindex + "mode", mode
                    if mode == "not_scheduling":
                        if iter >= 1: #allow one retry without prompting
                            msg = "Failure1 to dispatch train " + train_name + " retrying moving from " + station_from_name + " to " + station_to_name
                            title = ""
                            opt1 = "try again"
                            opt2 = "cancel"
                            reply = OptionDialog().customQuestionMessage2str(msg, title, opt1, opt2)
                            if opt1:
                                iter = 0
                            else:
                                result = True  # break from while loop
                    else:
                            # print strindex + "--" + self.train_name + " calling doDispatch"
                            self.waitMsec(1000)  # wait 1 sec
                            # wait for the scheduling margin (specified in fast minutes)
                            # convert scheduling margin to seconds
                            scheduling_margin_sec = int((float(scheduling_margin_gbl) / float(str(fast_clock_rate))) * 60.0)  # fast minutes
                            # print strindex + "scheduling_margin_sec", scheduling_margin_sec
                            if iter > scheduling_margin_sec:
                                if self.logLevel > 0: print strindex + "waited", iter+1, "secs, could not schedule train and gave up"
                                result = True # break from while loop
                                # we do not want to call the next edge in the paths
                                call_next_edge_in_paths = False
                            else:
                                if self.logLevel > 0: print strindex + "waited", iter+1, "secs but could not schedule train", train


                # end of while. repeat again if result is false and call dispatch again
                if self.logLevel > 0: print strindex + "called self.move iterno", iter
                if self.logLevel > 0: print strindex + "++++++++++++++++++++++++++++++++++"

            # store the current edge for next move
            #store current edge information in train
            train["edge"] = e
            train["penultimate_block_name"] = e.getItem("penultimate_block_name")
            # count the paths in
            count_path +=1
        if self.logLevel > 0: print strindex + "transit finished, removing train from dispatch list" + str(trains_dispatched)

        if str(train_name) in trains_dispatched:
            # print "str(train_name) in trains_dispatched"
            trains_dispatched.remove(str(train_name))

        if self.logLevel > 0: print strindex + "removed from trains_dispatched", str(trains_dispatched)
        if self.logLevel > 0: print strindex + "&&&&&&&&&&&&&&&&& end move_between_stations &&&&&&&&&&&&&&&&&", self.index

    def set_direction(self, previous_block, current_block, next_block, previous_direction_from, index = 0):
        global train
        strindex = str(index) + " " * 10   #make debugging easier to understand by indenting
        if self.logLevel > 2: print "set_direction1: previous_direction_from", previous_direction_from

        # We have two cases for the direction to be changed:
        # 1) we have a back and forth situation where we can check that the previous_block == next_block
        # 2) we reverse and go through a point. there will be no through path from the previous_block to the next next_block
        #
        # these two cases are not exclusive.

        # print "set_direction"
        transit_instruction = "same"
        if self.logLevel > 0: print strindex + "previous_block", previous_block.getUserName(),  "current", current_block.getUserName(), "next", next_block.getUserName()
        if previous_block == next_block:
            if self.logLevel > 0: print strindex + "previous_block == next_block", previous_block == next_block, "so changing direction"
            transit_instruction = "change"

        LayoutBlockManager=jmri.InstanceManager.getDefault(jmri.jmrit.display.layoutEditor.LayoutBlockManager)
        current_layout_block = LayoutBlockManager.getLayoutBlock(current_block)

        # don't need this as previous block == next block is sufficient
        # if not current_layout_block.validThroughPath(previous_block, next_block):
        #     print ("current_layout_block.validThroughPath",
        #            current_layout_block.validThroughPath(previous_block, next_block), "so changing direction")
        #     transit_instruction = "change"

        if transit_instruction == "change":
            if previous_direction_from == "forward":
                transit_direction = "reverse"
            else:
                transit_direction = "forward"
            if self.logLevel > 2: print strindex + "set_direction1: transit_direction", transit_direction
        else:
            transit_direction = previous_direction_from
            if self.logLevel > 2: print strindex + "set_direction1: transit_direction2", transit_direction
        train["direction"] = transit_direction
        # print "transit_direction", transit_direction
        previous_direction_from = transit_direction
        return [transit_direction, transit_instruction]

    def check_train_in_start_block(self, train_to_move, blockName):
        # print "check_train_in_start_block"
        # print "checking " , train_to_move, " in " , blockName
        block = blocks.getBlock(blockName)
        if self.blockOccupied(block):
            # print " block Occupied ", self.blockOccupied(block), " value ", block.getValue()
            if block.getValue() == train_to_move:
                return True
            else:
                startBlock = block.getUserName()
                # print "trying to move from blockName" , blockName, "but not occupied by", "train_to_move", train_to_move
                blockName = [block.getUserName() for block in blocks.getNamedBeanSet() if block.getValue() == train_to_move]
                if blockName != []:
                    blockName = blockName[0]
                    # print "train", train_to_move, "actually in" , blockName
                    return False
                else:
                    blockName = "train not in any block"
                    #as the block
                    block.setValue(train_to_move)
                    # print "train", train_to_move, "reset in" , blockName
                    return True
        else:
            # print "train_to_move", train_to_move, "not in" , blockName
            blockName = [block for block in blocks.getNamedBeanSet() if block.getValue() == train_to_move]
            if blockName != []:
                blockName = blockName[0]
            else:
                blockName = "train not in any block"
            # print "train_to_move", train_to_move, "in" , blockName
            return False

    def blockOccupied(self, block):
        # print "blockOccupied"
        if block.getState() == ACTIVE:
            state = True
        else:
            state = False
        return state

    def get_time_to_stop_in_station(self, edge, direction):

        if direction == "forward":
            filename_fwd = self.get_filename(edge, "fwd")
            trainInfo_fwd = jmri.jmrit.dispatcher.TrainInfoFile().readTrainInfo(filename_fwd)
            if trainInfo_fwd is None:
                OptionDialog().displayMessage("Route graph out of date. Regenerate Dispatcher System")
                return 0
            # print "type trainInfo_fwd", type (trainInfo_fwd)
            station_wait_time = trainInfo_fwd.getWaitTime()
        else:
            filename_rvs = self.get_filename(edge, "rvs")
            # print "filename_rvs", filename_rvs, "edge", edge
            trainInfo_rvs = jmri.jmrit.dispatcher.TrainInfoFile().readTrainInfo(filename_rvs)
            if trainInfo_rvs is None:
                OptionDialog().displayMessage("Route graph out of date. Regenerate Dispatcher System")
                return 0
            # print "type trainInfo_rvs", type (trainInfo_rvs)
            station_wait_time = trainInfo_rvs.getWaitTime()
        if station_wait_time != None:
            return math.floor(float(station_wait_time+0)) * 1000  # set in milli secs
        else:
            return 0

    def is_integer(self, n):
        try:
            if n == None: return False
            float(n)
        except ValueError:
            return False
        else:
            return float(n).is_integer()

    def announce1(self, e, direction, instruction, train):
        # print "announce1"
        to_name = e.getTarget()
        from_name = e.getSource()
        speech_reqd = self.speech_required_flag()
        self.announce( from_name, to_name, speech_reqd, direction, instruction)

    def move(self, e, direction, instruction, train_name, mode="not_scheduling" , index = 0):
        strindex = str(index) + " " * 10   # make debugging easier to understand by indenting
        # print strindex +"move"
        if self.logLevel > 0: print strindex +"++++++++++++++++++++++++"
        if self.logLevel > 0: print strindex +"path" , e
        if self.logLevel > 0: print strindex +"calling move: Target", e.getTarget(), "Source", e.getSource(),"Train", train_name
        if self.logLevel > 0: print strindex +"++++++++++++++++++++++++"
        to_name = e.getTarget()
        from_name = e.getSource()
        sensor_move_name = "MoveInProgress"+to_name.replace(" ","_")

        self.set_sensor(sensor_move_name, "active")
        speech_reqd = self.speech_required_flag()
        #self.announce( from_name, to_name, speech_reqd, direction, instruction)  # now done when train arrives in platfor instead of when leaving
        if self.logLevel > 0: print strindex +"calling move", train, from_name, to_name

        if mode == "not_scheduling":
            self.waitMsec(1000)  # wait for train to stop dispatching we don't want to start another train before it has stopped properly
            if self.train_is_dispatching(train_name, index):
                self.wait_till_train_stops_dispatching(train_name, index)
                if self.logLevel > 0: print strindex + "waited till train stops dispatching, trying again with new position"
                # print strindex + "train is dispatching, trying again with new position"
                # self.waitMsec(500)
                return False
            else:
                if self.logLevel > 0: print strindex + "train is not dispatching"
        else:
            if self.logLevel > 0: print "train is scheduling"

        # if mode == "scheduling":
        # waited_till_train_stops_dispatching = self.wait_till_train_stops_dispatching(train_name, index)  #it might be already doing a dispatch
        # if waited_till_train_stops_dispatching:
        #     # need to try again with new train position
        #     print strindex +"waited_till_train_stops_dispatching not calling dispatch"
        #     return False

        if self.logLevel > 0: print strindex +"calling dispatch"
        if self.logLevel > 0: print strindex + "trains_dispatched", trains_dispatched

        result = self.call_dispatch(e, direction, train_name, mode, index)
        if self.logLevel > 0: print strindex +"exit call_dispatch" , result
        if self.logLevel > 0: print strindex + "trains_dispatched", trains_dispatched
        self.set_sensor(sensor_move_name, "inactive")
        if result == True:
            # print strindex +"result from calling move is True!!", train, from_name, to_name
            # Wait for the Active Trains List to not have the train we wish to start in it
            self.wait_till_train_stops_dispatching(train_name, index)
            self.set_sensor(sensor_move_name, "inactive")
            self.report_train_state(train_name)  # just for debugging
            if self.logLevel > 0: print strindex +("+++++ sensor " + sensor_move_name + " inactive")
        else:
            # print strindex +"result from calling move is False!!", train, from_name, to_name
            self.set_sensor(sensor_move_name, "inactive")
        if self.logLevel > 0: print strindex +"****** finished moving train: called move *******"
        return result

    def report_train_state(self, train_name):
        train = trains[train_name]
        direction = train["direction"]
        if self.logLevel > 1: print "train direction" , direction


    def train_is_dispatching(self, train_name, index):
        strindex = str(index) + " " * 10   #make debugging easier to understand by indenting
        if self.logLevel > 0: print strindex + "checking if train is dispatching", train_name
        DF = jmri.InstanceManager.getDefault(jmri.jmrit.dispatcher.DispatcherFrame)
        java_active_trains_list = DF.getActiveTrainsList()
        java_active_trains_Arraylist= java.util.ArrayList(java_active_trains_list)
        active_train_names_list = [str(t.getTrainName()) for t in java_active_trains_Arraylist]
        if train_name in active_train_names_list:
            return True
        else:
            return False



    def wait_till_train_stops_dispatching(self, train_name, index = 0):
        strindex = str(index) + " " * 10   #make debugging easier to understand by indenting
        # print strindex + "wait_till_train_stops_dispatching", train_name
        DF = jmri.InstanceManager.getDefault(jmri.jmrit.dispatcher.DispatcherFrame)
        java_active_trains_list = DF.getActiveTrainsList()
        java_active_trains_Arraylist= java.util.ArrayList(java_active_trains_list)
        active_train_names_list = [str(t.getTrainName()) for t in java_active_trains_Arraylist]
        while train_name in active_train_names_list:
            self.waitMsec(500)
            # print strindex + train_name + "in active train list"
            java_active_trains_list = DF.getActiveTrainsList()
            java_active_trains_Arraylist= java.util.ArrayList(java_active_trains_list)
            active_train_names_list = [str(t.getTrainName()) for t in java_active_trains_Arraylist]
        if self.logLevel > 0: print (strindex + "+++++ train " + train_name + " stopped dispatching" )
        return

    def speech_required_flag(self):
        # print "speech_required_flag"
        self.sound_sensor = sensors.getSensor("soundSensor")
        if self.sound_sensor is None:
            OptionDialog().displayMessage("No sound Sensor set up")
            return None
            sound_state = self.sound_sensor.getKnownState()
            if self.logLevel > 1: print sound_state,ACTIVE
            if sound_state == ACTIVE:
                sound_flag = True
            else:
                sound_flag = False
            return sound_flag

    def call_dispatch(self, e, direction, train, mode="not_scheduling", index = 0):
        global scheduling_margin_gbl, fast_clock_rate
        global check_action_route_flag
        global check_route_flag
        global trains_dispatched

        strindex = str(index) + " " * 15   #make debugging easier to understand by indenting
        if self.logLevel > 0: print strindex + "+++++++++++++++call_dispatch++++++++++++++++ mode:", train, mode
        # for information only
        if self.logLevel > 1: print strindex + "          in dispatch"
        to_name = e.getTarget()
        from_name = e.getSource()
        if self.logLevel > 1: print ("in call_dispatch: move from " + from_name + " to " + to_name)

        # set traininfo filename
        if direction == "forward":
            filename = self.get_filename(e, "fwd")
        else:
            filename = self.get_filename(e, "rvs")
        if self.logLevel > 1: print strindex + "filename = ", filename, "direction = " , direction
        # print strindex + "call_dispatch a"
        check_route_active_flag = sensors.getSensor("checkRouteSensor").getKnownState()
        if check_route_active_flag == ACTIVE:
            check_route_flag = True
        else:
            check_route_flag = False
        if self.logLevel > 0: print strindex + "check_route_flag", check_route_flag
        # initialise globals to False if not set
        if 'check_action_route_flag' not in globals():
            check_action_route_flag = False

        # wait for blocks to be clear before allocating (if required)
        if check_route_flag == True or check_action_route_flag == True:  # can ask for route to be checked globally or in action
            # print strindex + "call_dispatch b1"
            # print strindex + "checking route is clear", from_name
            self.wait_route_is_clear(filename, from_name, train)
        t = trains[train]   #train is train_name
        t["allocating"] = True

        if self.logLevel > 0: print self.train_name, "route", filename, "is clear"

        if self.logLevel > 0: print strindex + "appending trains_dispatched", trains_dispatched
        if str(train) not in trains_dispatched:    #have to checl because added each transit of route
            trains_dispatched.append(str(train))
        if self.logLevel > 0: print strindex + "trains_dispatched", trains_dispatched
        # run dispatch
        if self.logLevel > 0: print strindex + "%%%%%%%%%calling doDispatch"
        result = self.doDispatch(filename, "ROSTER", train, mode, index)
        if self.logLevel > 0: print strindex + "%%%%%%%%%exiting doDispatch A"
        if self.logLevel > 0: print strindex + "trains_dispatched", trains_dispatched

        # # when scheduling the dispatch is normally not called until the previous dispatch is complete
        # # we will keep this in for now even though better in calling routine
        # # definitely cannot recall doDispatch from here in non-scheduling mode
        #
        # if mode != "not_scheduling and result == False":  # i.e. if scheduling
        #     print strindex + "scheduling mode code"
        #     print strindex + "mode" , mode
        #     # keep repeating until the scheduling margin is reached
        #     iter = 0
        #     while result == False:
        #         # print strindex + "--" + self.train_name + " calling doDispatch"
        #         self.waitMsec(1000)  # wait 1 sec
        #         # wait for the scheduling margin (specified in fast minutes)
        #         # convert scheduling margin to seconds
        #         scheduling_margin_sec = int((float(scheduling_margin_gbl) / float(str(fast_clock_rate))) * 60.0)  # fast minutes
        #         # print strindex + "scheduling_margin_sec", scheduling_margin_sec
        #         if iter > scheduling_margin_sec:
        #             if self.logLevel > 0: print strindex + "waited", iter+1, "secs, could not schedule train and gave up"
        #             return result
        #         else:
        #             if self.logLevel > 0: print strindex + "waited", iter+1, "secs but could not schedule train", train
        #
        #         result = self.doDispatch(filename, "ROSTER", train, mode, index)
        #         if self.logLevel > 0: print strindex + "exiting doDispatch B"
        #         iter += 1

        #return result
        if self.logLevel > 0: print strindex + "+++++++++++++exit call_dispatch+++++++++++++++++ result", result
        if self.logLevel > 0: print strindex + "trains_dispatched", trains_dispatched
        return result

    def initialise_if_not_set(self, global_name, state):
        if 'global_name' not in globals():
            global_name = state

    def get_filename(self, e, suffix):

        # print "get_filename"

        # suffix is "fwd" or "rvs"
        # e is edge

        from_station_name = g.g_express.getEdgeSource(e)
        to_station_name = g.g_express.getEdgeTarget(e)
        neighbor_name = e.getItem("neighbor_name")
        index = e.getItem("index")

        filename = "From " + str(from_station_name) + " To " + str(to_station_name) + " Via " + str(neighbor_name) + " " + str(index)
        filename = filename.replace(" ", "_")
        filename = filename + "_" + suffix + ".xml"

        return filename

        #    Dispatch (<filename.xml>, [USER | ROSTER | OPERATIONS >,<dccAddress, RosterEntryName or Operations>

    def doDispatch(self, traininfoFileName, type, train_name, mode = "not_scheduling", index = 0):
        global trains_dispatched
        strindex = str(index) + " " * 20   #make debugging easier to understand by indenting

        if self.logLevel > 0: print strindex + "doDispatch"
        if self.logLevel > 0: print strindex + "trains_dispatched", trains_dispatched

        DF = jmri.InstanceManager.getDefault(jmri.jmrit.dispatcher.DispatcherFrame)
        if self.logLevel > 1: print strindex + "traininfoFileName",traininfoFileName
        if train_name in trains:
            train = trains[train_name]
        else:
            if self.logLevel > 0: print strindex + "train", train_name , "cannot be dispatched", "trains", trains
            return False
        self.trainInfo = jmri.jmrit.dispatcher.TrainInfoFile().readTrainInfo(traininfoFileName)
        self.modify_trainInfo(train_name)  # sets the speed factor and other train dependent factors
        transit_name = self.trainInfo.getTransitName()
        self.transit_name = transit_name  # allow calling routine to use transit_name
        #print strindex + "traininfoFileName", traininfoFileName
        jmri.jmrit.dispatcher.TrainInfoFile().writeTrainInfo(self.trainInfo, traininfoFileName)
        # print strindex + "__" + train_name + " calling loadTrainFromTrainInfo"
        # print strindex + "DF.dispatcherSystemSchedulingInOperation before", DF.dispatcherSystemSchedulingInOperation
        DF.dispatcherSystemSchedulingInOperation = True  # to inhibit error message when train started but not in station
        # print strindex + "DF.dispatcherSystemSchedulingInOperation", DF.dispatcherSystemSchedulingInOperation
        if mode != "not_scheduling":  # == scheduling
            # if self.logLevel > 0: print strindex + "__________________________Start__" + self.train_name + "__transit: " + transit_name
            if self.logLevel > -1: print "__________________________Start__" + self.train_name + "__transit: " + transit_name
        else:
            if self.logLevel > 0: print strindex + "_Start__" + self.train_name + "__transit: " + transit_name


        # run the train, setting the flag that the train is doing a dispatch
        result = DF.loadTrainFromTrainInfo(self.trainInfo, type, train_name)
        if self.logLevel > 0: print strindex + "loaded returning with code ", result
        if self.logLevel > 0: print strindex + "trains_dispatched", trains_dispatched
        if result == 0:
            # print strindex + "--" + self.train_name + " called doDispatch; transit name: " + transit_name
            self.set_whether_to_stop_at_sensor(DF)
            train["allocating"] = False   # this flag is used when checking to see whether path for dispatch is clear
        if result == -1:
            if self.logLevel > 0: print strindex + "did not run train ", train_name , "aborting: result from loading train:" , result

            # did not work properly

            # # delete the transit so can try loading the transit again
            # self.trainInfo = jmri.jmrit.dispatcher.TrainInfoFile().readTrainInfo(traininfoFileName)
            # transit_name = self.trainInfo.getTransitName()
            # active_train_list = [active_train for active_train in DF.getActiveTrainsList() \
            #                      if active_train.getTransitName() == transit_name]
            # if active_train_list == []:
            #     active_train = None
            # else:
            #     active_train = active_train_list[0]
            #     print strindex + "terminating active_train", active_train, "train", train_name, "active_train_list", active_train_list
            #     DF.terminateActiveTrain(active_train, True, False)
            #     if train_name in trains:
            #         trains.pop(train_name)
            return False  #No train allocated
        else:
            DF = None
            if mode != "not_scheduling":  # == scheduling
                if self.logLevel > 0: print strindex + "__________________________End____" + self.train_name + "__transit: " + transit_name
            else:
                if self.logLevel > 0: print strindex + "_End____" + self.train_name + "__transit: " + transit_name
            return True

    def get_train_length(self, new_train_name):

        # print "get_train_length"

        EngineManager=jmri.InstanceManager.getDefault(jmri.jmrit.operations.rollingstock.engines.EngineManager)
        engineRoad = "Set by Dispatcher System"
        engineNumber = new_train_name
        engine = EngineManager.newRS(engineRoad, engineNumber)
        # get the current length of the engine
        default = "10"
        current_length = engine.getLength()
        if current_length == "0":
            current_length = default
        return [engine, current_length]

    def get_train_speed_factor(self, new_train_name):

        # print "get_train_speed_factor"
        EngineManager=jmri.InstanceManager.getDefault(jmri.jmrit.operations.rollingstock.engines.EngineManager)
        engineRoad = "Set by Dispatcher System"
        engineNumber = new_train_name
        engine = EngineManager.newRS(engineRoad, engineNumber)
        # get the current speed factor of the engine
        default = "100"  # percentage
        comment = engine.getComment()
        split_comment = []
        if "speed factor" in comment:
            split_comment = comment.split(" ")
            index = split_comment.index("speed")
            # print "len(split_comment)", len(split_comment), "index + 2", index + 2
            if len(split_comment) > index + 2:
                speed_factor = split_comment[index+2]
            else:
                speed_factor = default
        else:
            speed_factor = default
        return [engine, speed_factor]

    def get_stopping_length_fraction(self):

        transit_name = self.trainInfo.getTransitName()
        # this has _fwd or _rvs at end. Remove these to get edge
        edge = transit_name.replace("_fwd","").replace("rvs", "")
        # trainInfo_fwd = jmri.jmrit.dispatcher.TrainInfoFile().readTrainInfo(filename_fwd)
        # filename_fwd = self.get_filename(edge, "fwd")
        dm = DispatchMaster()
        last_section = dm.last_section_of_transit(self.trainInfo)
        length_of_last_section = float(dm.length_of_last_section(last_section))/10.0 # length in cm
        overall_stopping_position = ResetButtonMaster().get_overall_stopping_distance()
        [_, individual_stopping_position] = dm.get_stopping_position(edge)
        # the stopping position is made up of one for a particular transit
        # plus an overall one affecting all transits
        total_stopping_position = individual_stopping_position + overall_stopping_position
        stopping_length_fraction = 1.0-(float(total_stopping_position)/float(length_of_last_section))
        return stopping_length_fraction


    def modify_trainInfo(self, train_name):

        # print "modify_trainInfo"

        # setTrainLengthUnits to scalemetres
        tlu = jmri.jmrit.dispatcher.ActiveTrain(None,None,0).TrainLengthUnits
        # x = tlu.TRAINLENGTH_SCALEMETERS
        # print "TRAINLENGTH_SCALEMETERS= ", x
        self.trainInfo.setTrainLengthUnits(tlu.TRAINLENGTH_SCALEMETERS)  #scale metres

        # setMaxTrainLength  (in scale metres)
        [engine,current_length] = self.get_train_length(train_name)  #get the engine name
        self.trainInfo.setMaxTrainLengthScaleMeters(float(current_length))

        # setSpeedFactor
        # print "in modify_trainInfo1 "
        [engine,current_speed_factor] = self.get_train_speed_factor(train_name)
        # print "in modify_trainInfo2 ", current_speed_factor
        speedFactor = float(current_speed_factor)/100.0
        # print "in modify_trainInfo2  speedFactor", speedFactor
        # print "in modify_trainInfo2 a"
        if speedFactor >= 2 or speedFactor <=0:
            speedFactor = 1
            msg = "speedFactor set is out of range " + str(current_speed_factor) + "\nSpeed Factor set to 100% " + "for train " + train_name
            OptionDialog().displayMessage(msg)
        self.trainInfo.setSpeedFactor(float(speedFactor))

        # set the stopbyspeedprofileadjust (stopping length)
        stopbyspeedprofileadjust = self.get_stopping_length_fraction()
        self.trainInfo.setStopBySpeedProfileAdjust(stopbyspeedprofileadjust)

        # setMinReliableOperatingSpeed
        percentage = 10.5
        self.trainInfo.setMinReliableOperatingSpeed(percentage/100)

        # set wait for block to be clear before running transit
        transit_name = self.trainInfo.getTransitName()
        folder = "restrictTransits"
        filename = "restrictTransits.txt"
        restricted_transits = DispatchMaster().read_list(folder,filename)
        if restricted_transits[0] != "":
            filtered_restricted_transits = [ t for t in restricted_transits if t[0] == transit_name]
            if filtered_restricted_transits != []:
                [transit_name1, transit_block_name] = filtered_restricted_transits
                trainInfo_fwd.setBlockName(new_transit_block_name)

        if self.logLevel > 0: print "self.forward_stopping_sensor_exists(self.trainInfo)",self.forward_stopping_sensor_exists(self.trainInfo)
        # print "sensors.getSensor('stopAtStopSensor').getKnownState()", sensors.getSensor("stopAtStopSensor").getKnownState(), ACTIVE

    def set_whether_to_stop_at_sensor(self, DF):

        # print "set_whether_to_stop_at_sensor"

        transit_name = self.trainInfo.getTransitName()
        if self.logLevel > 0: print "transit_name", transit_name
        active_train_list = [active_train for active_train in DF.getActiveTrainsList() \
                             if active_train.getTransitName() == transit_name]
        if self.logLevel > 0: print "active_train_list", active_train_list

        active_train = active_train_list[0]
        if self.logLevel > 0: print "active_train", active_train
        autoActiveTrain = active_train.getAutoActiveTrain()
        if self.forward_stopping_sensor_exists(self.trainInfo):
            if self.logLevel > 0: print "forward_stopping_sensor_exists"
            # set default
            if sensors.getSensor("stopAtStopSensor").getKnownState() == ACTIVE:
                if self.logLevel > 0: print "stop at stop sensor active", sensors.getSensor("stopAtStopSensor").getKnownState(), ACTIVE
                autoActiveTrain.set_useStopSensor(True)
            else:
                if self.logLevel > 0: print "stop at stop sensor inactive", sensors.getSensor("stopAtStopSensor").getKnownState(), INACTIVE
                if self.logLevel > 0: print "before", self.trainInfo.getStopBySpeedProfile(), self.trainInfo.getUseSpeedProfile()
                autoActiveTrain.set_useStopSensor(False)
            # overwrite with set values
            if self.stop_mode is None or self.stop_mode == "" or self.stop_mode == "Use Default":
                if self.logLevel > 0: print "Use Defailt"
                pass
            elif self.stop_mode == "Use Stop Sensor":
                autoActiveTrain.set_useStopSensor(True)
                if self.logLevel > 0: print "set stop sensor True"
            elif self.stop_mode == "Use Speed Profile":
                autoActiveTrain.set_useStopSensor(False)
                if self.logLevel > 0: print "set_useStopSensor False"
            else:
                print "ERROR incorrect value for stop mode"
        else:
            if self.logLevel > 0: print "forward_stopping_sensor does not exist"

    def forward_stopping_sensor_exists(self, traininfo):

        # print "forward_stopping_sensor_exists"

        transit_name = traininfo.getTransitId()
        transit = transits.getTransit(transit_name)
        transit_section_list = transit.getTransitSectionList()
        section_list = transit.getSectionListBySeq(transit.getMaxSequence())
        section = section_list[0]
        forward_stopping_sensor = section.getForwardStoppingSensor()
        if forward_stopping_sensor != None:
            return True
        else:
            return False
    def set_sensor(self, sensorName, sensorState):
        sensor = sensors.getSensor(sensorName)
        if sensor is None:
            self.displayMessage('{} - Sensor {} not found'.format(self.threadName, sensorName))
            return
        if sensorState == 'active':
            newState = ACTIVE
        elif sensorState == 'inactive':
            if self.logLevel > 1: print "set_sensor ", sensorName, 'inactive'
            newState = INACTIVE
        else:
            self.displayMessage('{} - Sensor state, {}, is not valid'.format(self.threadName, sensorState))
        sensor.setKnownState(newState)
        return

    def wait_sensor(self, sensorName, sensorState):

        # print "wait_sensor"

        sensor = sensors.getSensor(sensorName)
        if sensor is None:
            self.displayMessage('{} - Sensor {} not found'.format(self.threadName, sensorName))
            return
        if sensorState == 'active':
            self.waitSensorActive(sensor)
        elif sensorState == 'inactive':
            self.waitSensorInactive(sensor)
        else:
            self.displayMessage('{} - Sensor state, {}, is not valid'.format(self.threadName, sensorState))

    ## ***********************************************************************************

    ## sound routines

    ## ***********************************************************************************

    def getOperatingSystem(self):
        #detecting the operating system using `os.name` System property
        os = java.lang.System.getProperty("os.name")
        os = os.lower()
        if "win" in os:
            return "WINDOWS"
        elif "nix" in os or "nux" in os or "aix" in os:
            return "LINUX"
        elif "mac" in os:
            return "MAC"
        return None

    def speak(self, msg):
        os = self.getOperatingSystem()
        if os == "WINDOWS":
            self.speak_windows(msg)
        elif os == "LINUX":
            self.speak_linux(msg)
        elif os == "MAC":
            self.speak_mac(msg)

    def speak_windows(self,msg) :
        try:
            cmd1 = "Add-Type -AssemblyName System.Speech"
            cmd2 = '$SpeechSynthesizer = New-Object -TypeName System.Speech.Synthesis.SpeechSynthesizer'
            cmd3 = "$SpeechSynthesizer.Speak('" + msg + "')"
            cmd = cmd1 + ";" + cmd2 + ";" + cmd3
            os.system("powershell " + cmd )
        except:
            msg = "Announcements not working \n Only supported on windows versions with powershell and SpeechSynthesizer"
            JOptionPane.showMessageDialog(None, msg, "Warning", JOptionPane.WARNING_MESSAGE)

    def speak_mac(self, msg):
        try:
            java.lang.Runtime.getRuntime().exec("say {}".format(msg))
        except:
            msg = "Announcements not working \n say not working on your Mac"
            JOptionPane.showMessageDialog(None, msg, "Warning", JOptionPane.WARNING_MESSAGE)

    def speak_linux(self, msg):
        try:
            #os.system("""echo %s | spd-say -e -w -t male1""" % (msg,))
            #os.system("""echo %s | spd-say -e -w -t female3""" % (msg,))
            #os.system("""echo %s | spd-say -e -w -t child_male""" % (msg,))
            os.system("""echo %s | spd-say -e -w -t child_female""" % (msg,))  #slightly slower
        except:
            msg = "Announcements not working \n spd-say not set up on your linux system"
            JOptionPane.showMessageDialog(None, msg, "Warning", JOptionPane.WARNING_MESSAGE)

    def announce(self, fromblockname, toblockname, speak_on, direction, instruction):

        # print "announce"

        from_station = self.get_station_name(fromblockname)
        to_station = self.get_station_name(toblockname)

        if speak_on == True:
            if direction == "forward":
                platform = " platform 1 "
            else:
                platform = " platform 2 "
            self.speak("The train in" + platform + " is due to depart to " + to_station)
            #self.speak("The train in "+ from_station + " is due to depart to " + to_station )

    def get_station_name(self, block_name):

        # print "get_station_name"

        BlockManager = jmri.InstanceManager.getDefault(jmri.BlockManager)
        block = BlockManager.getBlock(block_name)
        comment = block.getComment()
        # % is the delimeter for block name
        delimeter = '"'
        if delimeter in comment:
            station_name = self.get_substring_between_delimeters(comment, delimeter)
        else:
            station_name = block_name
        return station_name



    def get_substring_between_delimeters(self, comment, delimeter):
        start = delimeter
        end = delimeter
        s = comment
        substring = s[s.find(start)+len(start):s.rfind(end)]
        return substring


    def bell(self, bell_on = "True"):

        # print "bell"

        if bell_on == "True":
            snd = jmri.jmrit.Sound("resources/sounds/Bell.wav")
            snd.play()

    def do_not_start_trains_simultaneously(self):

        # print "do_not_start_trains_simultaneously"

        global time_last_train
        time_now = int(round(time.time() * 1000))
        time_train = math.max(time_now,time_last_train)
        time_to_wait = time_train - time_now
        time_last_train = time_train + 1000  #store the time this train will start
        self.waitMsec(time_to_wait)  #make this train wait for 1 sec after previous train

    def wait_route_is_clear(self, traininfoFileName, startBlockName, train):

        route_is_occupied = True  # occupied
        i = 0
        while route_is_occupied : #require 1 occurrences of route not occupied
            i = i+1
            route_is_occupied = \
                self.check_route_is_allocated_or_occupied(traininfoFileName, startBlockName)
            if route_is_occupied:
                if i == 1: print train, "waiting for route", traininfoFileName, "to be clear"
                self.waitMsec(1000)


    def check_route_is_allocated_or_occupied(self, traininfoFileName, startBlockName):

        # print "check_route_is_allocated_or_occupied"

        [transit_name, transit_id] = self.get_transit(traininfoFileName)

        TransitManager = jmri.InstanceManager.getDefault(jmri.TransitManager)
        transit = TransitManager.getTransit(transit_name)
        if self.logLevel > 0: print "transit_name", transit_name, "transit_id", transit_id
        block_list = [block for block in transit.getInternalBlocksList() if block.getUserName() != startBlockName]
        if self.logLevel > 0: print "block_list", [block.getUserName() for block in block_list]
        route_is_occupied = False

        #add the block that must be clear for the transit to run
        trainInfo = jmri.jmrit.dispatcher.TrainInfoFile().readTrainInfo(traininfoFileName)
        transit_block_name = trainInfo.getBlockName()
        if transit_block_name != "":
            transit_block = blocks.getBlock(transit_block_name)
            # print "appending", transit_block_name, transit_block
            block_list.append(transit_block)

        index = 0
        for block in block_list:
            index += 1
            #getValue is set if the track is occupied
            if block.getSensor().getKnownState() == ACTIVE:  # check if block is occupied
                route_is_occupied = True
                if self.logLevel > 0: print block.getUserName() , "is not clear value =", block.getSensor().getKnownState(), index
                break
            else:
                if self.logLevel > 0: print block.getUserName() , "is clear value =", block.getSensor().getKnownState(), index
            # getExtraColor is set if the block is allocated
            LayoutBlockManager=jmri.InstanceManager.getDefault(jmri.jmrit.display.layoutEditor.LayoutBlockManager)
            layoutBlock = LayoutBlockManager.getLayoutBlock(block)
            if layoutBlock.getUseExtraColor():
                route_is_occupied = True
                if self.logLevel > 0: print block.getUserName() , "is not clear (extracolor) value =", block.getSensor().getKnownState(), index
                break
        if self.logLevel > 0: print "route_is_occupied", route_is_occupied; print

        # DF = jmri.InstanceManager.getDefault(jmri.jmrit.dispatcher.DispatcherFrame)
        # java_active_trains_list = DF.getActiveTrainsList()
        # java_active_trains_Arraylist= java.util.ArrayList(java_active_trains_list)
        # active_train_names_list = [str(t.getTrainName()) for t in java_active_trains_Arraylist]
        # if self.logLevel > 0: print "active_train_names_list", active_train_names_list
        # for train_name in active_train_names_list:
        #     # print "trains", trains
        #     # print "train_name", train_name
        #     train = trains[train_name]
        #     if train["allocating"] == True:
        #         route_is_occupied = True   # only allow one dispatch to be set up at a time else this routine does not work
        #         # we don't want to check that the route is clear, and then have an allocation take place immediately after

        # print "route_is_occupied state is:", route_is_occupied
        return route_is_occupied

    def set_route_allocated(self, traininfoFileName, startBlockName):

        # print "set_route_allocated"

        [transit_name, transit_id] = self.get_transit(traininfoFileName)
        TransitManager = jmri.InstanceManager.getDefault(jmri.TransitManager)
        transit = TransitManager.getTransit(transit_name)
        if self.logLevel > 0: print "transit_name", transit_name, "transit_id", transit_id
        block_list = [block for block in transit.getInternalBlocksList() if block.getUserName() != startBlockName]
        for block in block_list:
            # getExtraColor is set if the block is allocated
            LayoutBlockManager=jmri.InstanceManager.getDefault(jmri.jmrit.display.layoutEditor.LayoutBlockManager)
            layoutBlock = LayoutBlockManager.getLayoutBlock(block)
            layoutBlock.setUseExtraColor(True)
        if self.train_name == "shunter": print "     ",
        if self.logLevel > 0: print "allocated route", traininfoFileName

    def get_transit(self, filename):

        # print "get_transit"

        trainInfo = jmri.jmrit.dispatcher.TrainInfoFile().readTrainInfo(filename)
        transit_name = trainInfo.getTransitName()
        transit_id = trainInfo.getTransitId()
        return  [transit_name, transit_id]



class NewTrainMaster(jmri.jmrit.automat.AbstractAutomaton):

    # responds to the newTrainSensor, and allocates trains available for dispatching
    # we make the allocated flag global as we will use it in DispatchMaster when we dispatch a train

    global trains_allocated

    def init(self):
        self.logLevel = 0
        if self.logLevel > 0: print 'Create Stop Thread'
        self.od = OptionDialog()

    def setup(self):
        global trains_allocated
        #self.initialise_train()
        newTrainSensor = "newTrainSensor"
        self.new_train_sensor = sensors.getSensor(newTrainSensor)
        if self.new_train_sensor is None:
            return False
        self.new_train_sensor.setKnownState(INACTIVE)
        if 'trains_allocated' not in globals():
            trains_allocated = []
        self.od = OptionDialog()
        return True

    def handle(self):

        global trains_allocated

        #this repeats
        # wait for a sensor requesting to check for new train
        if self.logLevel > 0: print ("wait for a sensor requesting to check for new train")

        self.waitSensorActive(self.new_train_sensor)
        self.new_train_sensor.setKnownState(INACTIVE)
        #display the allocated trains
        title = "Setup trains"
        msg = "setup one or more trains"
        opt1 = "1 train"
        opt2 = "several trains"
        opt3 = "check/swap train direction"
        opt4 = "modify existing trains"
        #opt4 = "reset trains"
        action = self.od.customQuestionMessage4str(msg, title, opt1, opt2, opt3, opt4)
        #msg = "choose"
        #actions = ["setup 1 train","setup several trains", "check/swap train direction", "reset trains"]
        #action = self.od.List(msg, actions)
        if action == "1 train":
            # print "trains_allocated", trains_allocated
            # msg = "choose"
            # actions = ["setup 1 train","setup 2+ trains"]
            # action = self.od.List(msg, actions)
            # if action == "setup 1 train":
            station_block_name, new_train_name = self.check_new_train_in_siding()
            if self.logLevel > 0: print "station_block_name",station_block_name, "existing train name", new_train_name
            if station_block_name != None:
                # take actions for new train
                # if new_train_name == None:
                if True:
                    all_trains = self.get_all_roster_entries_with_speed_profile()
                    sections_to_choose = self.get_non_allocated_trains_sections()
                    if all_trains == []:
                        msg = "There are no engines with speed profiles, cannot operate without any"
                        JOptionPane.showMessageDialog(None,msg)
                    elif len(sections_to_choose)>1:
                        # msg = self.get_all_trains_msg()
                        # title = None
                        # opt1 = "Select section"
                        # s = self.od.customMessage(msg, title, opt1)
                        # if self.logLevel > 0: print "station_block_name",station_block_name, "s", s
                        # if self.od.CLOSED_OPTION == False:

                        msg = "Select section"
                        sections_to_choose = self.get_non_allocated_trains_sections()
                        new_section_name = self.od.List(msg, sections_to_choose)
                        if self.od.CLOSED_OPTION == False:
                            msg = "Select the train in " + new_section_name
                            trains_to_choose = self.get_non_allocated_trains()
                            if trains_to_choose == []:
                                s = OptionDialog().displayMessage("no more trains with speed profiles \nto select")
                            else:
                                new_train_name = self.od.List(msg, trains_to_choose)
                                if self.od.CLOSED_OPTION == False:
                                    if new_train_name not in trains_allocated:
                                        trains_allocated.append(new_train_name)
                                    # print "trains allocated", trains_allocated
                                    #print "*****", "new_train_name", new_train_name, "new_section_name", new_section_name
                                    self.add_to_train_list_and_set_new_train_location(new_train_name, new_section_name)
                                    if self.od.CLOSED_OPTION == False:  #only do this if have not closed a frame in add_to_train_list_and_set_new_train_location
                                        self.set_blockcontents(new_section_name, new_train_name)
                                        self.set_length(new_train_name)
                                        self.set_speed_factor(new_train_name)
                    else:
                        if self.logLevel > 0 : print "!!!!5"
                        trains_to_choose = self.get_non_allocated_trains()
                        title = "In " + station_block_name + " Select train roster"
                        list_items = trains_to_choose
                        new_train_name = self.od.List(title, list_items, preferred_size = "default")
                        if new_train_name not in trains_allocated:
                            trains_allocated.append(new_train_name)
                        self.add_to_train_list_and_set_new_train_location(new_train_name, station_block_name)
                        self.set_blockcontents(station_block_name, new_train_name)
                        self.set_length(new_train_name)
                        self.set_speed_factor(new_train_name)
            else:
                if self.logLevel > 0: print "about to show message no new train in siding"
                msg = self.get_all_trains_msg()
                msg +=  "\nPut a train in a section so it can be allocated!\n"
                title = "All trains allocated"
                opt1 = "Continue"
                opt2 = "Delete the trains already set up and start again"
                ans = self.od.customQuestionMessage2str(msg, title, opt1, opt2)
                if self.od.CLOSED_OPTION == True:
                    pass
                elif ans == opt2:
                    self.reset_allocation1()
        elif action == "several trains":
            self.hideGui()
            createandshowGUI(self, action)

        elif action == "modify existing trains":
            self.hideGui()
            createandshowGUI(self, action)
        elif action == "check/swap train direction":
            self.check_swap_train_direction()
        return True

    def check_swap_train_direction(self):
        trains_to_choose = self.get_allocated_trains()
        # print "trains_to_choose", trains_to_choose
        if trains_to_choose == []:
            s = OptionDialog().displayMessage("no allocated trains to select")
        else:
            msg = "Select the required train"
            new_train_name = self.od.List(msg, trains_to_choose)
            self.swap_train_direction1(new_train_name)

    def swap_train_direction1(self, train_name):
        train_block_array = \
            [block.getUserName() for block in blocks.getNamedBeanSet() if block.getValue() == train_name]
        if train_block_array == []:
            OptionDialog().displayMessage(train_name + " is not allocated")
            return
        train_block = \
            [block.getUserName() for block in blocks.getNamedBeanSet() if block.getValue() == train_name][0]
        if train_block is not None:
            self.check_train_direction(train_name, train_block)

    def hideGui(self):
        global CreateAndShowGUI_frame
        if "CreateAndShowGUI_frame" in globals():
            CreateAndShowGUI_frame.setVisible(False)

    def check_train_direction(self, train_name, station_block_name):
        global train
        if train_name in trains:
            train = trains[train_name]
            direction = train["direction"]
            penultimate_layout_block = self.get_penultimate_layout_block(station_block_name)

            saved_state = penultimate_layout_block.getUseExtraColor()
            in_siding = self.in_siding(station_block_name)

            closed = False
            while closed == False:
                penultimate_layout_block.setUseExtraColor(True)
                direction = train["direction"]
                msg = "train travelling " + self.swap_direction(direction) + " towards highlighted block"
                title = "swap directions of " +  train_name
                opt1 = "swap direction"
                opt2 = "Close"
                s = OptionDialog().customQuestionMessage2str(msg, title, opt1, opt2)
                if s == JOptionPane.CLOSED_OPTION:
                    closed = True
                if s == opt1:
                    self.swap_train_direction(train_name)
                    closed = False
                if s == opt2:
                    closed = True
            penultimate_layout_block.setUseExtraColor(saved_state)

    def swap_train_direction(self, train_name):
        global train
        if train_name in trains:
            train = trains[train_name]
            direction = train["direction"]
            train["direction"] = self.swap_direction(direction)

    def swap_direction(self, direction):
        if direction == "reverse":
            direction = "forward"
        else:
            direction = "reverse"
        return direction


    def get_train_length(self, new_train_name):
        EngineManager=jmri.InstanceManager.getDefault(jmri.jmrit.operations.rollingstock.engines.EngineManager)
        engineRoad = "Set by Dispatcher System"
        engineNumber = new_train_name
        engine = EngineManager.newRS(engineRoad, engineNumber)
        #get the current length of the engine
        default = "10"
        current_length = engine.getLength()
        # print "current_length", current_length
        # print "type", type(current_length) , "test", str(current_length) == "0"
        if str(current_length) == "0" or current_length is None:
            current_length = default     # current length is in unicode
            engine.setLength(current_length)
        # print "current_length2", current_length
        return [engine, current_length]

    def set_length(self, new_train_name):

        # jim = "{:.2f}".format( num )
        # print "jim", jim

        title = "Set the length of the engine/train"
        # msg = str(fred)
        request = "Change"
        while request == "Change":
            [engine,current_length] = self.get_train_length(new_train_name)

            # print "current_length3", current_length
            # current_length is an integer, and is set to a default of 10 scale metres
            gauge = WarrantPreferences.getDefault().getLayoutScale()
            length_in_cm_float = (float(current_length) / gauge) * 100.0
            length_in_cm_str = str("{:.2f}".format(length_in_cm_float))
            length_in_inches_float = (float(current_length) / gauge / 2.54) * 100.0
            length_in_inches_str = str("{:.2f}".format(length_in_inches_float))
            msg = "<html>length of " + new_train_name + " = " + str(current_length) + " scale metres" + \
                  "<br> gauge        : " + "1:" + str(int(gauge)) + \
                  "<br> length in cm : " + length_in_cm_str + \
                  "<br> length in inches: " + length_in_inches_str
            opt1 = "OK"
            opt2 = "Change"
            request = self.od.customQuestionMessage2str(msg,title,opt1, opt2)
            if request == "Change":
                #set the new length
                msg = "input length of " + new_train_name + " in scale metres"
                title = "length of " + new_train_name
                default_value = current_length
                new_length = self.od.input(msg, title, default_value)
                engine.setLength(new_length)

    def set_length0(self, new_train_name):
        [engine,current_length] = self.get_train_length(new_train_name)
        engine.setLength(current_length)

    def get_train_speed_factor(self, new_train_name):
        EngineManager=jmri.InstanceManager.getDefault(jmri.jmrit.operations.rollingstock.engines.EngineManager)
        engineRoad = "Set by Dispatcher System"
        engineNumber = new_train_name
        engine = EngineManager.newRS(engineRoad, engineNumber)
        # get the current speed factor of the engine
        default = "100"  # percentage
        comment = engine.getComment()
        split_comment = []
        if "speed factor" in comment:
            split_comment = comment.split(" ")
            index = split_comment.index("speed")
            # print "len(split_comment)", len(split_comment), "index + 2", index + 2
            if len(split_comment) > index + 2:
                speed_factor = split_comment[index+2]
            else:
                speed_factor = default
        else:
            speed_factor = default
        return [engine, speed_factor]

    def set_speed_factor(self, new_train_name):
        [engine, current_speed_factor] = self.get_train_speed_factor(new_train_name)
        # if current_length == "0":
        #     default = "10"
        #     current_speed_factor = default
        #     engine.setSpeedFactor(default)
        #ask if want to change length
        title = "Scale the speed of the engine/train"
        msg = "speed factor of " + new_train_name + " = " + str(current_speed_factor) + "%"
        opt1 = "OK"
        opt2 = "Change"
        request = self.od.customQuestionMessage2str(msg,title,opt1, opt2)
        if request == "Change":
            #set the new speed factor
            msg = "input speed factor % of " + new_train_name
            title = "speed factor of " + new_train_name
            default_value = current_speed_factor
            new_speed_factor= self.od.input(msg, title, default_value)
            new_speed_factor = "speed factor " + new_speed_factor
            engine.setComment(new_speed_factor)

    def set_speed_factor0(self, new_train_name):     # used in set several trains
        [engine, current_speed_factor] = self.get_train_speed_factor(new_train_name)
        new_speed_factor = "speed factor " + current_speed_factor
        engine.setComment(new_speed_factor)

    def get_allocated_trains_msg(self):
        allocated_trains =[ str(train) + " in block " + str(trains[train]["edge"].getTarget()) for train in trains_allocated]
        if allocated_trains ==[]:
            msg = "There are no trains in blocks that are not allocated. \n"
        else:
            msg = "The allocated trains are: \n" +'\n'.join(allocated_trains)
        return msg

    def get_allocated_trains(self):
        return trains_allocated

    def get_non_allocated_trains(self):
        all_trains = self.get_all_roster_entries_with_speed_profile()
        non_allocated_trains = copy.copy(all_trains)
        for train in trains_allocated:
            if train in non_allocated_trains:
                non_allocated_trains.remove(train)
        return non_allocated_trains

    def get_non_allocated_trains_msg(self):
        trains_in_sections_allocated1 = self.trains_in_sections_allocated()
        msg = "the non-allocated trains are in sections: \n\n" + "\n".join(["  " + str(train[0]) for train in trains_in_sections_allocated1 if train[2] == "non-allocated"])
        return msg

    def get_all_sections(self):
        return [section for section in sections.getNamedBeanSet()]

    def get_all_blocks(self):
        return [block for block in blocks.getNamedBeanSet()]

    def get_sections_for_trains_in_table(self, trains_in_table):
        return [str(train) for train in trains_in_table]

    def get_non_allocated_trains_sections(self):
        trains_in_sections_allocated1 = self.trains_in_sections_allocated()
        # print "trains_in_sections_allocated1", trains_in_sections_allocated1
        return [str(train[0]) for train in trains_in_sections_allocated1 if train[2] == "non-allocated"]

    def get_allocated_trains_sections(self):
        trains_in_sections_allocated1 = self.trains_in_sections_allocated()
        return [str(train[0]) for train in trains_in_sections_allocated1 if train[2] == "allocated"]

    def get_all_trains_msg(self):
        return self.get_allocated_trains_msg() + "\n" + self.get_non_allocated_trains_msg()

    def reset_allocation(self):
        global trains_allocated
        if trains_allocated == []:
            if self.logLevel > 0: print ("a")
            msg = "Nothing to reset"
            OptionDialog().displayMessage(msg)
        else:
            if self.logLevel > 0: print ("b")
            msg = "Select train to modify"
            train_name_to_remove = modifiableJComboBox(trains_allocated,msg).return_val()
            trains_allocated.remove(train_name_to_remove)
            self.new_train_sensor.setKnownState(ACTIVE)

    def reset_allocation1(self):
        global trains_allocated
        if trains_allocated == []:
            if self.logLevel > 0: print ("a")
            msg = "Nothing to reset"
            OptionDialog().displayMessage(msg)
        else:
            if self.logLevel > 0: print ("b")
            #set trains_allocated to []
            for train_name_to_remove in trains_allocated:
                msg = "Select train to modify"
                #train_name_to_remove = modifiableJComboBox(trains_allocated,msg).return_val()
                trains_allocated.remove(train_name_to_remove)           #remove the train from trains_allocated
                self.reset_train_in_blocks(train_name_to_remove)  #remove the blockcontents text
            if self.logLevel > 0: print "trains_allocated",trains_allocated
            #self.new_train_sensor.setKnownState(ACTIVE)

    def get_all_roster_entries_with_speed_profile(self):
        roster_entries_with_speed_profile = []
        r = jmri.jmrit.roster.Roster.getDefault()
        for roster_entry in jmri.jmrit.roster.Roster.getAllEntries(r):
            if self.logLevel > 0: print "roster_entry.getSpeedProfile()",roster_entry,roster_entry.getSpeedProfile()
            if roster_entry.getSpeedProfile() != None:
                roster_entries_with_speed_profile.append(roster_entry.getId())
                if self.logLevel > 0: print "roster_entry.getId()",roster_entry.getId()
        return roster_entries_with_speed_profile

    def add_to_train_list_and_set_new_train_location(self, train_name, station_block_name):

        # called by setup 1 train

        # trains is a dictionary, with keys of the train_name
        # each value is itself a dictionary with 3 items
        # edge
        # penultimate_block_name
        # direction
        global train
        global trains_allocated
        if train_name not in trains:
            trains[train_name] = {}
            train = trains[train_name]
            train["train_name"] = train_name
        else:
            #train_name = self.get_train_name()
            self.set_train_in_block(station_block_name, train_name)

        # 2) set the last traversed edge to the edge going into the siding
        edge = None
        j = 0
        #print "edge_before" , edge
        #print "g.g_stopping.edgesOf(station_block_name)",g.g_stopping.edgesOf(station_block_name)
        break1 = False
        #print "no edges", g.g_stopping.edgeSet()
        # for e in g.g_stopping.edgeSet():
        #     # print "e" , e
        for e in g.g_stopping.edgeSet():
            j+=1
            LayoutBlockManager=jmri.InstanceManager.getDefault(jmri.jmrit.display.layoutEditor.LayoutBlockManager)
            station_block = LayoutBlockManager.getLayoutBlock(station_block_name)
            number_neighbors = station_block.getNumberOfNeighbours()
            #print "station block number neighbors", number_neighbors
            in_siding = (number_neighbors == 1)
            #print "in_siding", in_siding
            for i in range(station_block.getNumberOfNeighbours()):
                neighbor_name = station_block.getNeighbourAtIndex(i).getDisplayName()
                #print "neighbor_name", neighbor_name
                #print "station_block_name", station_block_name
                #print "penultimate_block_name", e.getItem("penultimate_block_name")
                #print "last_block_name", e.getItem("last_block_name")
                #print "***************"
                if e.getItem("penultimate_block_name") == neighbor_name and e.getItem("last_block_name") == station_block_name:
                    edge = e
                    break1 = True
            if break1 == True:
                break
            #print "******************************++"
        if edge == None:
            print "Error the required block has not been found. restart and try again. Sorry!"
            return
        train["edge"] = edge
        train["penultimate_block_name"] = edge.getItem("penultimate_block_name")

        # 3) set direction so can check direction of transit

        penultimate_block_name = edge.getItem("penultimate_block_name")
        penultimate_layout_block = LayoutBlockManager.getLayoutBlock(penultimate_block_name)
        saved_state = penultimate_layout_block.getUseExtraColor()
        if not in_siding:
            # highlight the penultimate block
            penultimate_layout_block.setUseExtraColor(True)
        penultimate_layout_block.setUseExtraColor(True)
        # print "set train direction"
        [train_direction,result] = self.set_train_direction(station_block_name, in_siding)
        # print "finished set train direction"
        #check the condition set in set_train_direction
        train["direction"] = train_direction
        # print "train['direction']", train["direction"]
        penultimate_layout_block.setUseExtraColor(saved_state)
        # print "edge" , edge
        if self.logLevel > 3: print "penultimate_block_name", penultimate_block_name
        if self.logLevel > 4: print "train_direction", train_direction
        # print

        # 4) add to allocated train list
        if str(train_name) not in trains_allocated:
            trains_allocated.append(str(train_name))
        if "allocating" not in train:
            train["allocating"] = False
        # print "done"

    def add_to_train_list_and_set_new_train_location0(self, train_name, station_block_name,
                                                      train_direction, train_length, train_speed_factor):
        # called by setup several trains

        # trains is a dictionary, with keys of the train_name
        # each value is itself a dictionary with 3 items
        # edge
        # penultimate_block_name
        # direction
        global train
        global trains_allocated
        if train_name not in trains:
            trains[train_name] = {}
            train = trains[train_name]
            train["train_name"] = train_name
        else:
            #train_name = self.get_train_name()
            self.set_train_in_block(station_block_name, train_name)

        # 2) set the last traversed edge to the edge going into the siding
        edge = None
        j = 0
        #print "edge_before" , edge
        #print "g.g_stopping.edgesOf(station_block_name)",g.g_stopping.edgesOf(station_block_name)
        break1 = False
        #print "no edges", g.g_stopping.edgeSet()
        for e in g.g_stopping.edgeSet():
            j+=1
            LayoutBlockManager=jmri.InstanceManager.getDefault(jmri.jmrit.display.layoutEditor.LayoutBlockManager)
            station_block = LayoutBlockManager.getLayoutBlock(station_block_name)
            number_neighbors = station_block.getNumberOfNeighbours()
            #print "station block number neighbors", number_neighbors
            in_siding = (number_neighbors == 1)
            #print "in_siding", in_siding
            for i in range(station_block.getNumberOfNeighbours()):
                neighbor_name = station_block.getNeighbourAtIndex(i).getDisplayName()
                #print "neighbor_name", neighbor_name
                #print "station_block_name", station_block_name
                #print "penultimate_block_name", e.getItem("penultimate_block_name")
                #print "last_block_name", e.getItem("last_block_name")
                #print "***************"
                if e.getItem("penultimate_block_name") == neighbor_name and e.getItem("last_block_name") == station_block_name:
                    edge = e
                    break1 = True
            if break1 == True:
                break
            #print "******************************++"
        if edge == None:
            print "Error the required block has not been found. restart and try again. Sorry!"
            return
        train["edge"] = edge
        train["penultimate_block_name"] = edge.getItem("penultimate_block_name")

        # 3) set direction so can check direction of transit

        train["direction"] = train_direction
        # print train_name, 'train["direction"]',train["direction"]


        # 4) add to allocated train list
        if str(train_name) not in trains_allocated:
            trains_allocated.append(str(train_name))

        [engine,current_length] = self.get_train_length(train_name)  #get the engine name
        engine.setLength(str(train_length))    # save the length provided in the parameter

        #[engine,current_speed_factor] = self.get_train_speed_factor(train_name)
        speed_factor_str = "speed factor " + train_speed_factor
        engine.setComment(speed_factor_str)

        train["allocating"] = False

    def highlight_penultimate_block(self, station_block_name):
        # print("highlight_penultimate_block")
        # 2) set the last traversed edge to the edge going into the siding
        edge = None
        j = 0
        #print "edge_before" , edge
        #print "g.g_stopping.edgesOf(station_block_name)",g.g_stopping.edgesOf(station_block_name)
        break1 = False
        #print "no edges", g.g_stopping.edgeSet()
        # for e in g.g_express.edgeSet():
        # print "e" , e
        for e in g.g_express.edgeSet():
            j+=1
            LayoutBlockManager=jmri.InstanceManager.getDefault(jmri.jmrit.display.layoutEditor.LayoutBlockManager)
            station_block = LayoutBlockManager.getLayoutBlock(station_block_name)
            number_neighbors = station_block.getNumberOfNeighbours()
            #print "station block number neighbors", number_neighbors
            in_siding = (number_neighbors == 1)
            # print "in_siding", in_siding
            for i in range(station_block.getNumberOfNeighbours()):
                neighbor_name = station_block.getNeighbourAtIndex(i).getDisplayName()
                # print "neighbor_name", neighbor_name
                # print "station_block_name", station_block_name
                # print "penultimate_block_name", e.getItem("penultimate_block_name")
                # print "last_block_name", e.getItem("last_block_name")
                # print "***************"
                if e.getItem("penultimate_block_name") == neighbor_name and e.getItem("last_block_name") == station_block_name:
                    edge = e
                    break1 = True
            if break1 == True:
                break
            #print "******************************++"
        if edge == None:
            print "Error the required block has not been found. restart and try again. Sorry!"
            return ["Error", "Error", "Error"]

        # 3) set direction so can check direction of transit

        penultimate_block_name = edge.getItem("penultimate_block_name")
        penultimate_layout_block = LayoutBlockManager.getLayoutBlock(penultimate_block_name)
        saved_state = penultimate_layout_block.getUseExtraColor()
        if not in_siding:
            # highlight the penultimate block
            penultimate_layout_block.setUseExtraColor(True)
        penultimate_layout_block.setUseExtraColor(True)
        [train_direction, result] = self.set_train_direction(station_block_name, in_siding)
        penultimate_layout_block.setUseExtraColor(saved_state)

        return [edge, train_direction, result]

    def get_penultimate_layout_block(self, station_block_name):
        # get the last traversed edge to the edge of the station_block
        edge = None
        j = 0
        #print "edge_before" , edge
        #print "g.g_stopping.edgesOf(station_block_name)",g.g_stopping.edgesOf(station_block_name)
        break1 = False
        #print "no edges", g.g_stopping.edgeSet()
        for e in g.g_stopping.edgeSet():
            j+=1
            LayoutBlockManager=jmri.InstanceManager.getDefault(jmri.jmrit.display.layoutEditor.LayoutBlockManager)
            station_block = LayoutBlockManager.getLayoutBlock(station_block_name)
            number_neighbors = station_block.getNumberOfNeighbours()
            #print "station block number neighbors", number_neighbors
            in_siding = (number_neighbors == 1)
            for i in range(station_block.getNumberOfNeighbours()):
                neighbor_name = station_block.getNeighbourAtIndex(i).getDisplayName()
                # print "neighbor_name", neighbor_name
                # print "station_block_name", station_block_name
                # print "penultimate_block_name", e.getItem("penultimate_block_name")
                # print "last_block_name", e.getItem("last_block_name")
                # print "***************"
                if e.getItem("penultimate_block_name") == neighbor_name and e.getItem("last_block_name") == station_block_name:
                    edge = e
                    break1 = True
            if break1 == True:
                break
        if edge == None:
            # print "Error the required block has not been found. restart and try again. Sorry!"
            return None
        penultimate_block_name = edge.getItem("penultimate_block_name")
        LayoutBlockManager=jmri.InstanceManager.getDefault(jmri.jmrit.display.layoutEditor.LayoutBlockManager)
        penultimate_layout_block = LayoutBlockManager.getLayoutBlock(penultimate_block_name)
        return penultimate_layout_block

    def in_siding(self, station_block_name):
        LayoutBlockManager=jmri.InstanceManager.getDefault(jmri.jmrit.display.layoutEditor.LayoutBlockManager)
        station_block = LayoutBlockManager.getLayoutBlock(station_block_name)
        number_neighbors = station_block.getNumberOfNeighbours()
        #print "station block number neighbors", number_neighbors
        in_siding = (number_neighbors == 1)
        return in_siding

    def set_train_direction(self, block_name, in_siding):
        # in_siding = self.in_siding(block_name)
        options = ["forward", "reverse"]
        default = "forward"
        self.od.CLOSED_OPTION = True
        while self.od.CLOSED_OPTION == True:
            # if in_siding:
            #     msg = "In block: " + block_name + "\n" +'What way is train facing\ntowards buffer?'
            # else:
            msg = "In block: " + block_name + "\n" +'What way is train facing\ntowards highlighted block?'
            title = "Set Train Facing Direction"
            type = JOptionPane.QUESTION_MESSAGE
            result = self.od.customQuestionMessage2str(msg, title, "forward", "reverse")
            if self.od.CLOSED_OPTION == True:
                self.od.displayMessage("Sorry Can't Cancel at this point")

        if result == "reverse":
            train_direction = "forward"
        else:
            train_direction = "reverse"

        # if in_siding:
        #     if result == "reverse":
        #         train_direction = "forward"
        #     else:
        #         train_direction = "reverse"
        # else:
        #     if result == "forward":
        #         train_direction = "forward"
        #     else:
        #         train_direction = "reverse"
        return [train_direction, result]

    def set_train_in_block(self, block_name, train_name):
        mem_val = train_name
        self.set_blockcontents(block_name, mem_val)

    def reset_train_in_blocks(self, train_name):
        for block in blocks.getNamedBeanSet():
            #print "block name", block.getUserName(), "block.getValue()" , block.getValue()
            if block.getValue() == train_name:
                #print "yes"
                block.setValue("")
                #print "block name yes", block.getUserName(), "block.getValue()" , block.getValue()


    def trains_in_sections_allocated(self):
        trains_in_sections_allocated = []
        #trains_in_sections_nonallocated = []
        for station_block_name in g.station_block_list:
            block_value = self.get_blockcontents(station_block_name)
            block_occupied_state = self.check_sensor_state_given_block_name(station_block_name)
            # print "trains_allocated", trains_allocated
            # print "block_value", block_value
            if block_occupied_state == True:
                if block_value not in trains_allocated:
                    # print "appending non_allocated as block_value not in trains allocated"
                    trains_in_sections_allocated.append([station_block_name, block_value, "non-allocated"])
                elif (block_value != None and block_value != "" and block_value != "none"):
                    trains_in_sections_allocated.append([station_block_name, block_value, "allocated"])
                else:
                    trains_in_sections_allocated.append([station_block_name, block_value, "other"])
            # print "trains_in_sections_allocated", trains_in_sections_allocated
        if self.logLevel > 0: print str(trains_in_sections_allocated)
        return trains_in_sections_allocated

    def occupied_blocks_allocated(self):
        occupied_blocks = [block for [block, train, state] in self.trains_in_sections_allocated() if state == "allocated"]
        return occupied_blocks

    def occupied_blocks_not_allocated(self):
        occupied_blocks = [block for [block, train,  state] in self.trains_in_sections_allocated() if state == "non-allocated"]
        return occupied_blocks

    def blocks_allocated(self):
        occupied_blocks = [block for [block, train, state] in self.trains_in_sections_allocated()]
        return occupied_blocks

    def train_blocks(self, train_list, in_list):
        occupied_blocks = \
            [station_block_name for station_block_name in g.station_block_list \
             if self.check_sensor_state_given_block_name(station_block_name) == True]

        # print "occupied_blocks", occupied_blocks
        # print "train_list", train_list
        self.get_blockcontents(station_block_name),
        if in_list:
            items_in_list = \
                [[self.get_blockcontents(block_name), block_name, self.check_sensor_state_given_block_name(block_name)] \
                 for block_name in occupied_blocks if self.get_blockcontents(block_name) in train_list]
            # [train_name , block_name, block_state] = items_in_list     # for clarity
            return items_in_list
        else:
            items_not_in_list = \
                [[self.get_blockcontents(block_name), block_name, self.check_sensor_state_given_block_name(block_name)] \
                 for block_name in occupied_blocks if self.get_blockcontents(block_name) not in train_list]
            # [train_name , block_name, block_state] = items_in_list     # for clarity
            return items_not_in_list

    def train_blocks_in_list(self,train_list):
        return self.train_blocks(train_list, True)
    def train_blocks_not_in_list(self,train_list):
        return self.train_blocks(train_list, False)

    def check_new_train_in_siding(self):

        # go through all station
        global trains_allocated

        for station_block_name in g.station_block_list:

            #get a True if the block block_value has the train name in it
            block_value = self.get_blockcontents(station_block_name)
            if self.logLevel > 0: print " a trains_allocated:", trains_allocated, ": block_value", block_value

            #get a True if the block is occupied
            block_occupied_state = self.check_sensor_state_given_block_name(station_block_name)

            if self.logLevel > 0: print ("station block name {} : block_value {}". format(station_block_name, str(block_value)))

            #check if the block is occupied and has the required train in it
            if (block_value == None or block_value == "" or block_value == "none") and block_occupied_state == True:
                return [station_block_name, None]
            elif block_occupied_state == True and (block_value != None and block_value != "" and block_value != "none"):
                #check if there is already a thread for the train
                #check if the train has already been allocated
                #if self.new_train_thread_required(block_value):
                if block_value not in trains_allocated:
                    return [station_block_name, block_value]
                else:
                    if self.logLevel > 0: print "block_value in trains_allocated"
                    if self.logLevel > 0: print "b trains_allocated:", trains_allocated, ": block_value", block_value
                    pass
            else:
                pass
        return [None, None]

    def is_roster_entry(self, v):
        return type(v) is jmri.jmrit.roster.RosterEntry

    def train_thread_exists(self, train_name):
        for thread in instanceList:
            if thread is not None:
                if thread.isRunning():
                    existing_train_name = thread.getName()
                    if existing_train_name == train_name:
                        return True
        return False

    def create_new_train_thread(self, train_name):
        idx = len(instanceList)
        instanceList.append(RunDispatch())          # Add a new instance
        instanceList[idx].setName(train_name)        # Set the instance name
        #if instanceList[idx].setup():               # Compile the train actions
        instanceList[idx].start()               # Compile was successful

    def get_blockcontents(self, block_name):
        block = blocks.getBlock(block_name)
        value =  block.getValue()
        return value

    def set_blockcontents(self, block_name, value):
        block = blocks.getBlock(block_name)
        value =  block.setValue(value)

    def check_sensor_state_given_block_name(self, station_block_name):
        #if self.logLevel > 0: print("station block name {}".format(station_block_name))
        layoutBlock = layoutblocks.getLayoutBlock(station_block_name)
        station_sensor = layoutBlock.getOccupancySensor()
        if station_sensor is None:
            OptionDialog().displayMessage(' Sensor in block {} not found'.format(station_block_name))
            return
        currentState = True if station_sensor.getKnownState() == ACTIVE else False
        return currentState

class createandshowGUI(TableModelListener):

    def __init__(self, super1, mode1):

        global CreateAndShowGUI_frame
        self.logLevel = 0
        self.super = super1

        #Create and set up the window.
        self.mode = mode1  # "several trains" or "modify existing trains"
        self.initialise_model(super1)
        if self.mode == "modify existing trains":
            CreateAndShowGUI_frame = JFrame("occupied blocks, allocated or not")
        else:
            CreateAndShowGUI_frame = JFrame("Set up trains. Any trains shown in blocks are showing on the track but not allocated. Save to allocate")
        self.frame = CreateAndShowGUI_frame
        self.frame.setPreferredSize(Dimension(800, 600));
        self.frame.setVisible(True)
        self.completeTablePanel1()
        self.populate_action(None)
        self.completeTablePanel()
        self.cancel = False

    def completeTablePanel(self):
        self.tidy()
        self.frame.pack()
        self.frame.setVisible(True)
        return


    def completeTablePanel1(self):
        self.topPanel = JPanel();
        self.topPanel.setLayout(BoxLayout(self.topPanel, BoxLayout.X_AXIS))
        self.self_table()

        scrollPane = JScrollPane(self.table);
        scrollPane.setPreferredSize(Dimension(800, 600));
        self.topPanel.add(scrollPane);

        self.buttonPane = JPanel();
        self.buttonPane.setLayout(BoxLayout(self.buttonPane, BoxLayout.LINE_AXIS))
        self.buttonPane.setBorder(BorderFactory.createEmptyBorder(0, 10, 10, 10))
        # button_add = JButton("Add Row", actionPerformed = self.add_row_action)
        # self.buttonPane.add(button_add);
        # self.buttonPane.add(Box.createRigidArea(Dimension(10, 0)))
        button_apply = JButton("Save", actionPerformed=self.save_action)
        self.buttonPane.add(button_apply)
        # self.buttonPane.add(Box.createHorizontalGlue())
        self.buttonPane.add(Box.createRigidArea(Dimension(10, 0)))
        button_cancel = JButton("Close", actionPerformed=self.cancel_action)
        self.buttonPane.add(button_cancel)
        self.buttonPane.add(Box.createHorizontalGlue())
        button_populate = JButton("Populate", actionPerformed=self.populate_action)
        self.buttonPane.add(button_populate)
        # self.buttonPane.add(Box.createRigidArea(Dimension(10, 0)))
        # button_tidy = JButton("Tidy", actionPerformed=self.tidy_action)
        # self.buttonPane.add(button_tidy)
        self.buttonPane.add(Box.createHorizontalGlue())
        self.buttonPane.add(Box.createRigidArea(Dimension(10, 0)))
        button_savetofile = JButton("Save To File", actionPerformed=self.savetofile_action)
        self.buttonPane.add(button_savetofile)
        # self.buttonPane.add(Box.createHorizontalGlue())
        self.buttonPane.add(Box.createRigidArea(Dimension(10, 0)))
        button_loadfromfile = JButton("Load From File", actionPerformed=self.loadfromfile_action)
        self.buttonPane.add(button_loadfromfile)
        # self.buttonPane.add(Box.createHorizontalGlue())
        self.buttonPane.add(Box.createRigidArea(Dimension(10, 0)))
        button_deletefromfile = JButton("Delete Saved Files", actionPerformed=self.deletesavedfile_action)
        self.buttonPane.add(button_deletefromfile)
        self.buttonPane.add(Box.createHorizontalGlue())

        contentPane = self.frame.getContentPane()
        contentPane.removeAll()
        contentPane.add(self.topPanel, BorderLayout.CENTER)
        contentPane.add(self.buttonPane, BorderLayout.PAGE_END)

    def buttonPanel(self):
        row1_1_button = JButton("Add Row", actionPerformed = self.add_row_action)
        row1_2_button = JButton("Save", actionPerformed = self.save_action)

        row1 = JPanel()
        row1.setLayout(BoxLayout(row1, BoxLayout.X_AXIS))

        row1.add(Box.createVerticalGlue())
        row1.add(Box.createRigidArea(Dimension(20, 0)))
        row1.add(row1_1_button)
        row1.add(Box.createRigidArea(Dimension(10, 0)))
        row1.add(row1_2_button)

        layout = BorderLayout()

        jPanel = JPanel()
        jPanel.setLayout(layout);
        jPanel.add(self.table,BorderLayout.NORTH)
        jPanel.add(row1,BorderLayout.SOUTH)

        #return jPanel
        return topPanel

    def initialise_model(self, super):

        self.model = None
        self.model = MyTableModel()
        self.table = JTable(self.model)
        self.model.addTableModelListener(MyModelListener(self, super))

    def self_table(self):

        self.table.setPreferredScrollableViewportSize(Dimension(800, 600));
        #table.setFillsViewportHeight(True)
        #self.table.getModel().addtableModelListener(self)
        self.table.setFillsViewportHeight(True);
        self.table.setRowHeight(30);
        #table.setAutoResizeMode( JTable.AUTO_RESIZE_OFF );
        # self.resizeColumnWidth(table)

        #renderer = DefaultTableCellRenderer()

        #renderer.setToolTipText("Click for combo box");
        # set first 3 cols to combobox
        # comboBox = [1,2,3]
        # column = [1,2,3]


        self.trainColumn = self.table.getColumnModel().getColumn(0)
        self.trainColumn.setPreferredWidth(100)
        self.combobox0 = JComboBox()

        self.all_trains = self.super.get_all_roster_entries_with_speed_profile()
        self.non_allocated_trains = self.super.get_non_allocated_trains()
        self.allocated_trains = self.super.get_allocated_trains()
        if self.mode == "several trains":
            self.required_trains = self.non_allocated_trains
        elif self.mode == "modify existing trains":
            self.required_trains = self.allocated_trains
        # print "self.non_allocated_trains", self.non_allocated_trains
        # print "self.allocated_trains", self.allocated_trains
        for train in self.required_trains:
            self.combobox0.addItem(train)
            # print "adding train", train
        self.trainColumn.setCellEditor(DefaultCellEditor(self.combobox0));
        renderer0 = ComboBoxCellRenderer()
        self.trainColumn.setCellRenderer(renderer0)
        self.all_sections = self.super.get_all_sections()
        self.all_blocks = self.super.get_all_blocks()

        self.sectionColumn = self.table.getColumnModel().getColumn(1);
        self.sectionColumn.setPreferredWidth(100)
        self.combobox1 = JComboBox()
        if self.mode == "several trains":
            self.sections_to_choose = self.super.get_non_allocated_trains_sections()
        else:
            self.sections_to_choose = self.super.get_allocated_trains_sections()
        for section in self.sections_to_choose:
            self.combobox1.addItem(section)
            #self.set_train_selections(combobox0)
        self.sectionColumn.setCellEditor(DefaultCellEditor(self.combobox1));
        renderer1 = ComboBoxCellRenderer()
        self.sectionColumn.setCellRenderer(renderer1);
        jpane = JScrollPane(self.table)
        panel = JPanel()
        panel.add(jpane)
        return self.table

    def add_row_action(self, e):
        model = e.getSource()
        data = self.model.getValueAt(0, 0)
        count = self.model.getRowCount()
        colcount = self.model.getColumnCount()
        self.model.add_row()
        self.completeTablePanel()

    def populate_action(self, event):
        # print "populate_action"
        column = 1  #block
        all_blocks = [block.getUserName() for block in self.all_blocks]
        blocks_in_table = [block for block in (self.model.getValueAt(r, column) for r in range(self.table.getRowCount())) if block in all_blocks]

        if self.mode == "several trains":
            not_allocated_blocks = self.super.occupied_blocks_not_allocated()
            blocks_to_put_in_dropdown = [s for s in not_allocated_blocks]
            self.populate(blocks_to_put_in_dropdown)
            self.tidy()
        else:
            allocated_blocks = self.super.blocks_allocated()
            # print "allocated_blocks", allocated_blocks
            blocks_to_put_in_dropdown = [s for s in allocated_blocks]
            # print "blocks to put in dropdown", blocks_to_put_in_dropdown
            self.model.populate_existing(blocks_to_put_in_dropdown)
            self.tidy()

        # print "COMPLETING TABLE PANEL"
        self.completeTablePanel()

    def populate(self, blocks_to_put_in_dropdown):

        for row in reversed(range(len(self.model.data))):
            self.model.data.pop(row)

        # append all blocks to put in dropdown
        for block in blocks_to_put_in_dropdown:
            # print "block", block
            self.model.data.append(["", block, "click ->", False, 10, 100])

        # delete rows with no blocks
        for row in reversed(range(len(self.model.data))):
            if self.model.data[row][1] == None or self.model.data[row][1] == "":
                if len(self.model.data)>1:
                    self.model.data.pop(row)
        self.completeTablePanel()

    def remove_not_set_row(self):
        # print "data", self.model.data
        for row in reversed(range(len(self.model.data))):
            # print "self.model.data[row][1]", self.model.data[row][1]
            if self.model.data[row][1] == "":
                self.model.data.pop(row)

    def tidy_action(self,e):
        self.tidy()
        self.completeTablePanel()

    def tidy(self):
        self.remove_not_set_row()
        size_of_one_row = 30
        height = 130
        for row in reversed(range(len(self.model.data))):
            height += size_of_one_row
        self.frame.setPreferredSize(Dimension(800, height));

    def savetofile_action(self, event):

        #Tidy
        self.remove_not_set_row()
        self.completeTablePanel()

        if self.model.getRowCount() == 0:
            return

        dir = self.directory()
        j = JFileChooser(dir);
        j.setAcceptAllFileFilterUsed(False)
        filter = FileNameExtensionFilter("text files txt", ["txt"])
        j.addChoosableFileFilter(filter);
        j.setDialogTitle("Select a .txt file");

        ret = j.showSaveDialog(None);
        if (ret == JFileChooser.APPROVE_OPTION) :
            file = j.getSelectedFile()
            if file == "" or file == None:
                return
            if FilenameUtils.getExtension(file.getName()).lower() == "txt" :
                #filename is OK as-is
                pass
            else:
                file = File(file.getParentFile(), FilenameUtils.getBaseName(file.getName())+".txt") # ALTERNATIVELY: remove the extension (if any) and replace it with ".xml"

        else:
            return
        if self.logLevel > 0: print "savetofile action", file
        my_list = []
        [train, block, direction, length, speed_factor] = [0, 1, 2, 4, 5]
        for row in range(len(self.model.data)):
            train_name = str(self.model.data[row][train])
            block_name = str(self.model.data[row][block])
            train_direction = str(self.model.data[row][direction])
            train_length = str(self.model.data[row][length])
            train_speed_factor = str(self.model.data[row][speed_factor])
            row_list = [train_name, block_name, train_direction,train_length,train_speed_factor]
            if self.logLevel > 0: print "x", row
            my_list.append(row_list)
            if self.logLevel > 0: print "y", row
        if self.logLevel > 0: print "A"
        self.write_list(my_list,file)


    def loadfromfile_action(self, event):
        # load the file
        dir = self.directory()
        j = JFileChooser(dir)
        j.setAcceptAllFileFilterUsed(False)
        filter = FileNameExtensionFilter("text files txt", ["txt"])
        j.setDialogTitle("Select a .txt file")
        j.addChoosableFileFilter(filter)

        # Automatically select the first file in the directory
        files = j.getCurrentDirectory().listFiles()
        j.setSelectedFile(files[0])

        ret = j.showOpenDialog(None)
        if (ret == JFileChooser.APPROVE_OPTION):
            file = j.getSelectedFile()
            if self.logLevel > 0: print "about to read list", file
            my_list = self.read_list(file)
            if self.logLevel > 0: print "my_list", my_list
            for row in reversed(range(len(self.model.data))):
                self.model.data.pop(row)
            i = 0
            [train, block, direction, length, speed_factor] = [0, 1, 2, 4, 5]
            for row in my_list:
                [train_val, block_val, direction_val, length_val, speed_factor_val] = row
                self.model.add_row()
                self.model.data[i][train] = train_val.replace('"','')
                self.model.data[i][block] = block_val.replace('"','')
                self.model.data[i][direction] = direction_val.replace('"','')
                self.model.data[i][length] = length_val.replace('"','')
                self.model.data[i][speed_factor] = speed_factor_val.replace('"','')
                i += 1

            self.completeTablePanel1()
            self.completeTablePanel()

            msg = "Deleting invalid rows"
            result = OptionDialog().displayMessage(msg)
            if result == JOptionPane.NO_OPTION:
                return

            # check the loaded contents
            # 1) check that the trains are valid
            # 2) check that the blocks are occupied by valid trains
            # if either of the above are not valic we blank the entries
            # 3) Tidy

            # check the trains are valid
            b = False
            trains_to_put_in_dropdown = [t for t in self.non_allocated_trains]
            for row in reversed(range(len(self.model.data))):
                #if len(self.model.data) >1:
                # print "row", row
                if self.model.data[row][train] not in trains_to_put_in_dropdown:
                    self.model.data.pop(row)

            not_allocated_blocks = self.super.occupied_blocks_not_allocated()
            for row in reversed(range(len(self.model.data))):
                if self.model.data[row][block] not in not_allocated_blocks:
                    self.model.data.pop(row)
            self.completeTablePanel1()
            self.completeTablePanel()

    def deletesavedfile_action(self, event):

        while True:
            #Tidy
            self.remove_not_set_row()
            self.completeTablePanel()

            if self.model.getRowCount() == 0:
                return

            dir = self.directory()
            j = JFileChooser(dir);
            j.setAcceptAllFileFilterUsed(False)
            filter = FileNameExtensionFilter("text files txt", ["txt"])
            j.addChoosableFileFilter(filter);

            j.setDialogTitle("Delete not wanted files");

            ret = j.showDialog(None, "Delete");
            if ret == JFileChooser.APPROVE_OPTION:
                file = j.getSelectedFile()
                if file == "" or file == None:
                    return
                if file.exists():
                    os.remove(file.getAbsolutePath())
                    # print("File " + file.getName() + " has been deleted successfully.")
                else:
                    print("The selected file does not exist.")
            else:
                print("File selection cancelled.")
                return

    def cancel_action(self, event):
        title = ""
        msg = "Do you wish to exit without saving?"
        opt1 = "Exit, don't save"
        opt2 = "Exit and Save Results"
        reply = OptionDialog().customQuestionMessage2str(msg, title, opt1, opt2)
        if reply == opt1:
            self.frame.dispatchEvent(WindowEvent(self.frame, WindowEvent.WINDOW_CLOSING))
        else:  #opt2
            self.save_action(None)


    def save_action(self, event):
        [train, block, direction, length, speed_factor] = [0, 1, 2, 4, 5]
        # print "save action"
        for row in reversed(range(len(self.model.data))):
            train_name = self.model.data[row][train]
            block_name = self.model.data[row][block]
            train_direction = self.model.data[row][direction]
            train_length = self.model.data[row][length]
            train_speed_factor = self.model.data[row][speed_factor]

            result = train_direction
            if result == "forward":
                train_direction = "reverse"
            else:
                train_direction = "forward"
            if self.logLevel > 3: print "train_direction", train_direction

            if train_name != "" and train_name != None and block_name != "" and block_name != None:
                if train_name not in trains_allocated:
                    trains_allocated.append(train_name)
                self.super.add_to_train_list_and_set_new_train_location0(train_name, block_name,
                                                                         train_direction, train_length, train_speed_factor)
                self.super.set_blockcontents(block_name, train_name)
                self.super.set_length0(train_name)
                self.super.set_speed_factor0(train_name)

                self.model.data.pop(row)

        # print "end save action"
        self.completeTablePanel()
        if self.model.getRowCount() == 0:
            self.frame.dispatchEvent(WindowEvent(self.frame, WindowEvent.WINDOW_CLOSING))
    def set_train_selections(self, combobox):
        pass
    def directory(self):
        path = jmri.util.FileUtil.getUserFilesPath() + "dispatcher" + java.io.File.separator + "setup_trains"
        if not os.path.exists(path):
            os.makedirs(path)
        return path + java.io.File.separator
    def write_list(self, a_list, file):
        # store list in binary file so 'wb' mode
        #file = self.directory() + "blockDirections.txt"
        if self.logLevel > 0: print "block_info" , a_list
        if self.logLevel > 0: print "file" , file
        file = str(file)
        with open(file, 'wb') as fp:
            pass
        if self.logLevel > 0: print "V"
        with open(file, 'wb') as fp:
            if self.logLevel > 0: print "B"
            for items in a_list:
                if self.logLevel > 0: print "C", items
                i = 0
                for item in items:
                    if self.logLevel > 0: print "item", item
                    fp.write('"%s"' %item)
                    if i != 4: fp.write(",")
                    i+=1
                fp.write('\n')

    # Read list to memory
    def read_list(self, file):
        file = str(file)
        if self.logLevel > 0: print "read list", file
        # for reading also binary mode is important
        #file = self.directory() + "blockDirections.txt"
        n_list = []
        # try:
        with open(file, 'rb') as fp:
            for line in fp:
                if self.logLevel > 0: print "line" , line
                x = line[:-1]
                if self.logLevel > 0: print x
                y = x.split(",")
                #y = [item.replace('"','') for item in y]
                if self.logLevel > 0: print "y" , y
                n_list.append(y)

        return n_list

class MyModelListener(TableModelListener):

    def __init__(self, class_createandshowGUI, class_NewTrainMaster):
        self.class_createandshowGUI = class_createandshowGUI
        self.class_NewTrainMaster = class_NewTrainMaster
        self.super = super
        self.cancel = False
        self.mode = class_createandshowGUI.mode
    def tableChanged(self, e) :
        global train_direction_gbl
        global trains_allocated
        row = e.getFirstRow()
        column = e.getColumn()
        model = e.getSource()
        columnName = model.getColumnName(column)
        data = model.getValueAt(row, column)
        class_createandshowGUI = self.class_createandshowGUI
        class_NewTrainMaster = self.class_NewTrainMaster
        tablemodel = class_createandshowGUI.model
        if column == 0:     #trains
            class_createandshowGUI.combobox0.removeAllItems()
            #the non_allocated trains are stored in self.non_allocated_trains
            # each time a cell is edited we regenerate the list if trains in the drop down
            # we set to the non_allocated_trains less the ones marked ro be allocated in the table

            trains_in_table = [train for train in (model.getValueAt(r, column) for r in range(class_createandshowGUI.table.getRowCount())) if train in class_createandshowGUI.all_trains]
            # print "trains in table", trains_in_table
            # starting with non_allocated_trains remove the ones in my_train_list
            #trains_to_put_in_dropdown = [t for t in class_createandshowGUI.non_allocated_trains if t not in trains_in_table]
            if self.mode == "several trains":
                trains_to_put_in_dropdown = [t for t in class_createandshowGUI.non_allocated_trains]
            else:
                trains_to_put_in_dropdown = [t for t in class_createandshowGUI.allocated_trains]
            # print "trains_to_put_in_dropdown", trains_to_put_in_dropdown
            class_createandshowGUI.combobox0.removeAllItems()
            #put the remaining trains in the combo dropdown
            class_createandshowGUI.combobox0.addItem("")
            [class_createandshowGUI.combobox0.addItem(train) for train in trains_to_put_in_dropdown]
            class_createandshowGUI.trainColumn.setCellEditor(DefaultCellEditor(class_createandshowGUI.combobox0));

            # populate the length of the engine
            train_name = model.getValueAt(row, 0)
            if train_name != "":
                [engine, train_length] = class_NewTrainMaster.get_train_length(train_name)
                model.setValueAt(train_length, row,4)

            #populate the speed factor of the engine
            train_name = model.getValueAt(row, 0)
            if train_name != "":
                [engine, train_speed_factor] = class_NewTrainMaster.get_train_speed_factor(train_name)
                model.setValueAt(train_speed_factor, row,5)
            # print "%%%%%%%%%%%%%%%%end col1 %%%%%%%%%%%%%%%%%%%%%%%%"
        elif column == 1:       # sections
            class_createandshowGUI.combobox1.removeAllItems()
            # print "%%%%%%%%%%%%%%%%start col2 %%%%%%%%%%%%%%%%%%%%%%%%"
            # print "class_createandshowGUI.all_sections", class_createandshowGUI.all_sections
            # print "range class_createandshowGUI.table.getRowCount()", range(class_createandshowGUI.table.getRowCount())
            for r in range(class_createandshowGUI.table.getRowCount()):
                # print "r",r,"column",column
                # print "r", r, "(model.getValueAt(r, column)", (model.getValueAt(r, column))
                pass
            all_sections = [str(block.getUserName()) for block in class_createandshowGUI.all_sections]
            all_blocks = [str(block.getUserName()) for block in class_createandshowGUI.all_blocks]
            # print "all_sections", all_sections
            trains_in_table = \
                [train for train in (model.getValueAt(r, column) for r in range(class_createandshowGUI.table.getRowCount()))
                 if train in class_createandshowGUI.all_trains]
            X =  [str(model.getValueAt(r, column)) for r in range(class_createandshowGUI.table.getRowCount())]
            # print "X", X
            blocks_in_table = [block for block in X if block in all_blocks]
            # print "sections in table", blocks_in_table
            # starting with non_allocated_trains remove the ones in my_train_list
            # print "sections to choose", class_createandshowGUI.sections_to_choose
            # print "trains_in_table",trains_in_table
            # print "sections True", class_createandshowGUI.train_blocks(trains_in_table, True)
            # print "sections False", class_createandshowGUI.train_blocks(trains_in_table, False)
            allocated_blocks = class_createandshowGUI.super.occupied_blocks_allocated()
            not_allocated_blocks = class_createandshowGUI.super.occupied_blocks_not_allocated()
            #blocks_to_put_in_dropdown = [s for s in not_allocated_blocks if s not in blocks_in_table]
            blocks_to_put_in_dropdown = [s for s in not_allocated_blocks]
            # print("blocks_to_put_in_dropdown", blocks_to_put_in_dropdown)
            #put the remaining trains in the combo dropdown
            class_createandshowGUI.combobox1.removeAllItems()
            class_createandshowGUI.combobox1.addItem("")
            [class_createandshowGUI.combobox1.addItem(section) for section in blocks_to_put_in_dropdown]

            # [class_createandshowGUI.combobox1.addItem(section) for section in blocks_to_put_in_dropdown]
            class_createandshowGUI.sectionColumn.setCellEditor(DefaultCellEditor(class_createandshowGUI.combobox1));
            # print "%%%%%%%%%%%%%%%%end col2 %%%%%%%%%%%%%%%%%%%%%%%%"
        elif column == 3:       # show the direction on the layout to enable the facing direction to be chosen
            # print "cancel on entry", self.cancel
            if self.cancel == True:
                self.cancel = False
                # print "set cancel", self.cancel
                return
            station_block_name = model.getValueAt(row, 1)
            # print "station_block_name", station_block_name
            if station_block_name != None and station_block_name != "" and station_block_name != "None Available":
                # print "here"
                [edge, train_direction_gbl, result] = class_createandshowGUI.super.highlight_penultimate_block(station_block_name)
                # print [edge, train_direction_gbl, result]
                self.cancel = True
                model.setValueAt(result, row, 2)      #set the direction box to the result (forwards or reverse)
                model.setValueAt(False, row, 3)       #reset the check box (need the self.cancel code to stop retriggering of the event code)
            else:
                OptionDialog().displayMessage("must set Block first")

class ComboBoxCellRenderer (TableCellRenderer):
    def getTableCellRendererComponent(self, jtable, value, isSelected, hasFocus, row, column):
        combo = JComboBox()
        combo.setSelectedItem(value)
        return combo

    def getTableCellRendererComponent(self, jtable, value, isSelected, hasFocus, row, column) :
        panel = self.createPanel(value)
        return panel

    def createPanel(self, s) :
        p = JPanel(BorderLayout())
        p.add(JLabel(s, JLabel.LEFT), BorderLayout.WEST)
        icon = UIManager.getIcon("Table.descendingSortIcon");
        p.add(JLabel(icon, JLabel.RIGHT), BorderLayout.EAST);
        p.setBorder(BorderFactory.createLineBorder(Color.blue));
        return p;

class MyTableModel (DefaultTableModel):

    columnNames = ["Train",
                   "Block",
                   "Set Direction",
                   "Direction Facing",
                   "Length (scale metres)",
                   "Speed Factor"]

    def __init__(self):
        self.data = []
        self.add_row()



    def add_row(self):
        self.data.append(["", "", "click ->", False, 10, 100])

    def populate_existing(self, blocks_to_put_in_dropdown):
        # print "populate existing"
        for row in reversed(range(len(self.data))):
            self.data.pop(row)
        items_to_put_in_dropdown = []
        for block_name in blocks_to_put_in_dropdown:
            train_name = NewTrainMaster().get_blockcontents(block_name)
            # if train_name == "" or train_name is None:
            #     continue
            if train_name == "" or train_name is None:
                train_direction = "unassigned"
                train_length = -1
                current_speed_factor = -1
            else:
                # print "block_name", block_name, "train_name", train_name
                [engine,current_length] = NewTrainMaster().get_train_length(train_name)
                train_length = engine.getLength()
                [engine, current_speed_factor] = NewTrainMaster().get_train_speed_factor(train_name)
                # current_speed_factor_str = "speed factor " + current_speed_factor
                current_speed_factor_str = engine.getComment()
                train = trains[train_name]
                result = train["direction"]
                print "train[direction] loading to put in dropdown", result
                if result == "forward":
                    train_direction = "reverse"
                else:
                    train_direction = "forward"
                print "train", train, train_direction
            items_to_put_in_dropdown.append([train_name,block_name,train_direction, False, train_length, current_speed_factor ])

        # print "items_to_put_in_dropdown", items_to_put_in_dropdown
        for item in items_to_put_in_dropdown:
            self.data.append(item)

        # self.completeTablePanel()
        pass

    def getColumnCount(self) :
        return len(self.columnNames)


    def getRowCount(self) :
        return len(self.data)


    def getColumnName(self, col) :
        return self.columnNames[col]


    def getValueAt(self, row, col) :
        return self.data[row][col]

    def getColumnClass(self, c) :
        if c <= 1:
            return java.lang.Boolean.getClass(JComboBox)
        return java.lang.Boolean.getClass(self.getValueAt(0,c))


    #only include if table editable
    def isCellEditable(self, row, col) :
        # Note that the data/cell address is constant,
        # no matter where the cell appears onscreen.
        if col != 2:
            return True
        else:
            return False

    # only include if data can change.
    def setValueAt(self, value, row, col) :
        self.data[row][col] = value
        self.fireTableCellUpdated(row, col)<|MERGE_RESOLUTION|>--- conflicted
+++ resolved
@@ -26,10 +26,6 @@
 from java.io import File
 #, defaultTableModel
 
-global MoveTrain_index
-MoveTrain_index = 0
-
-
 class MoveTrain(jmri.jmrit.automat.AbstractAutomaton):
 
     global trains_dispatched
@@ -81,103 +77,87 @@
 
     def move_between_stations(self, station_from_name, station_to_name, train_name, graph, mode = "not_scheduling"):
         global trains
-        global scheduling_margin_gbl
-        global fast_clock_rate
-        global MoveTrain_index
-        global trains_dispatched
-        MoveTrain_index += 1
-        self.index = MoveTrain_index
-        strindex = str(self.index) + " " * 5  #make debugging easier to understand by indenting and prefixing by the train index
-        if self.logLevel > 0: print ""
-        if self.logLevel > 0: print ""
-        if self.logLevel > 0: print strindex + "&&&&&&&&&&&&&&&&& start move_between_stations &&&&&&&&&&&&&&&&&" , strindex
-        if self.logLevel > 0: print strindex + "*********************************************"
-        if self.logLevel > 0: print strindex + "move_between_stations"
-        if self.logLevel > 0: print strindex + "Moving from " + station_from_name + " to " + station_to_name
-        if self.logLevel > 0: print strindex + "*********************************************"
+        if self.logLevel > 0: print "move_between_stations"
+        if self.logLevel > 0: print "Moving from " + station_from_name + " to " + station_to_name
         i = 0
-        if self.logLevel > 0: print strindex + "checking train in start block"
-
-        # print strindex + "move_between_stations a"
-        if self.logLevel > 0: print strindex + "train is in start block"
+        if self.logLevel > 0: print "checking train in start block"
+
+        # print "move_between_stations a"
+        if self.logLevel > 0: print "train is in start block"
         #need to look up the required transit in the graph
         StateVertex_start = station_from_name
         StateVertex_end = station_to_name
         # for e in graph.edgeSet():
         # if self.logLevel > 1: print (graph.getEdgeSource(e) + " --> " + graph.getEdgeTarget(e))
-        if self.logLevel > 0: print strindex + "calling shortest path", StateVertex_start, StateVertex_end
+        if self.logLevel > 0: print "calling shortest path", StateVertex_start, StateVertex_end
         paths = DijkstraShortestPath.findPathBetween(graph, StateVertex_start, StateVertex_end)
-        # print strindex + "move_between_stations b"
+        # print "move_between_stations b"
         if paths == None:
-            if self.logLevel > 0: print strindex + "cannot find shortest path, paths found is empty"
-            # print strindex + "end of move between ", station_from_name, station_to_name
+            # print "cannot find shortest path, paths found is empty"
+            # print "end of move between ", station_from_name, station_to_name
             return
 
-        if self.logLevel > 1: print strindex + "graph", graph
-        if self.logLevel > 1: print strindex + "paths", paths
-        if self.logLevel > 1: print strindex + "returned from shortest path"
-        if self.logLevel > 0: print strindex + "in move_between_stations trains = ", trains, "train_name = ", train_name
+        if self.logLevel > 1: print "graph", graph
+        if self.logLevel > 1: print "paths", paths
+        if self.logLevel > 1: print "returned from shortest path"
+        if self.logLevel > 0: print "in move_between_stations trains = ", trains, "train_name = ", train_name
 
         if train_name in trains:
             train = trains[train_name]
         else:
-            if self.logLevel > 0: print strindex + "in case of key error: trains", trains
-            if self.logLevel > 0: print strindex + "******"
-            if self.logLevel > 0: print strindex + "train_name", train_name, "trains", trains
-            if self.logLevel > 0: print strindex + "************Not Moving Train************"
+            print "in case of key error: trains", trains
+            print "******"
+            print "train_name", train_name, "trains", trains
+            print "************Not Moving Train************"
             return
-        if self.logLevel > 1: print strindex + "train" , train
+        if self.logLevel > 1: print "train" , train
         penultimate_block_name = train["penultimate_block_name"]
-        if self.logLevel > 1: print strindex + "penultimate_block_name" , penultimate_block_name
+        if self.logLevel > 1: print "penultimate_block_name" , penultimate_block_name
         previous_edge = train["edge"]
         if self.logLevel > 2: print 'move_between_stations train["direction"]' , train["direction"]
         previous_direction_from = train["direction"]
-
+        trains_dispatched.append(str(train_name))
 
         count_path = 0
-        # print strindex + "move_between_stations c"
+        # print "move_between_stations c"
         if paths == None or paths == []:
-            if self.logLevel > 0: print strindex + "1Error cannot find shortest path. restart the system. " + \
+            print "1Error cannot find shortest path. restart the system. " + \
                   "The stop dispatcher system routine does not work properly with multiple layout panels. Sorry"
             return
 
-        # if we have a problem in one of the paths we set the following to False, and jump out of for statement
-        call_next_edge_in_paths = True
-
         for e in paths:
-            if call_next_edge_in_paths == False:
-                break
-
-            # print strindex + "move_between_stations d"
+            # print "move_between_stations d"
             # need to check whether:
             #   last block of previous edge and current first block
             #   are the same
 
             # if the same the train must change direction. as we are going in and out the same path
             #
-
-            if self.logLevel > 0: print strindex + "********************************"
-
             previous_edge = train["edge"]
             penultimate_block_name = train["penultimate_block_name"]
 
             current_edge = e
             neighbor_name = e.getItem("neighbor_name")
             if self.logLevel > 0: print train
-            if self.logLevel > 0: print strindex + "neighbor_name = ", neighbor_name
-            if self.logLevel > 0: print strindex + "train penultimate_block_name" , penultimate_block_name
+            if self.logLevel > 0: print "neighbor_name = ", neighbor_name
+            if self.logLevel > 0: print "penultimate_block_name" , penultimate_block_name
 
             BlockManager = jmri.InstanceManager.getDefault(jmri.BlockManager)
+            previous_block = BlockManager.getBlock(penultimate_block_name)
+            current_block = BlockManager.getBlock(previous_edge.getItem("last_block_name"))
+            next_block = BlockManager.getBlock(current_edge.getItem("second_block_name"))
 
             previous_direction_from = train["direction"]
-            # print strindex + "previous direction from", previous_direction_from
-
+            transit_direction = previous_direction_from
+            # print "previous direction from", previous_direction_from
             # wait for the allocated time
             speech_reqd = self.speech_required_flag()
-            # print strindex + "move_between_stations e"
+            # print "move_between_stations e"
             # wait in station and announce the wait time (announcement only for debugging)
-
-            transit_direction = previous_direction_from
+            # if 'transit_direction' not in locals():
+            #     td = "forwards"
+            # else:
+            #     td = transit_direction
             time_to_stop_in_station = self.get_time_to_stop_in_station(e, transit_direction)
             t = time_to_stop_in_station / 1000
             msg = "started waiting for " + str(int(t)) + " seconds"
@@ -188,76 +168,20 @@
 
             iter = 0
             result = False
-            # try to call dispatch until success  (result of calling dispatch is True (success) or False (failure))
             while result == False:
-                # in case the train moves since the last try of calling for the dispatch (and we have a failure)
-                # get the current location of the train at the beginning of the while loop
-
-                # if str(train_name) in trains_dispatched:
-                #     print strindex + "train is dispatching trying again" + "trains_dispatched", trains_dispatched:
-                #     self.waitMsec(500)
-                #     continue
-                # else:
-                #     print strindex + "train is not dispatching continuing"
-                train = trains[train_name]
-                previous_edge = train["edge"]
-                if self.logLevel > 0: print strindex + "previous_edge " + str(previous_edge)
-                penultimate_block_name = train["penultimate_block_name"]
-
-                previous_block = BlockManager.getBlock(previous_edge.getItem("penultimate_block_name"))
-                # print strindex + "previous_block", previous_block.getUserName()
-                current_block = BlockManager.getBlock(previous_edge.getItem("last_block_name"))
-                # print strindex + "current_block", current_block.getUserName()
-                next_block = BlockManager.getBlock(current_edge.getItem("second_block_name"))
-                # print strindex + "next_block", next_block.getUserName()
-
-                previous_direction_from = train["direction"]
-                transit_direction = previous_direction_from
                 # move_between_stations
-<<<<<<< HEAD
-                if self.logLevel > 0: print "********************************"
-                if self.logLevel > 0: print "previous transit_direction ", transit_direction
+                if self.logLevel > -1: print "********************************"
+                if self.logLevel > -1: print "previous transit_direction ", transit_direction
                 [train["direction"], transit_instruction] = self.set_direction(previous_block, current_block, next_block, transit_direction)    # get the new train_direction_from
                 transit_direction = train["direction"]
-                if self.logLevel > 0: print 'new transit_direction', train["direction"]
+                if self.logLevel > -1: print 'new transit_direction', train["direction"]
                 result = self.move(e, transit_direction, transit_instruction,  train_name, mode)
-=======
-                if self.logLevel > 0: print strindex + "previous transit_direction ", transit_direction
-                if self.logLevel > 0: print strindex + "setting direction iterno", iter
-                [train["direction"], transit_instruction] = self.set_direction(previous_block, current_block, next_block, transit_direction, self.index)    # get the new train_direction_from
-                transit_direction = train["direction"]
-                # need to store if we change direction in case we have to redo the command
-                if transit_direction != previous_direction_from:
-                    stored_transit_instruction = "change"
-                else:
-                    stored_transit_instruction = "no_change"
-                if self.logLevel > 0: print strindex + "new transit_direction " + transit_direction
-
-                if self.logLevel > 0: print strindex + "+++++++++++++++++++++++++++"
-                if self.logLevel > 0: print strindex + "calling self.move iterno", iter
-                result = self.move(e, transit_direction, transit_instruction,  train_name, mode, self.index)
-                if self.logLevel > 0: print strindex + "called self.move iterno", iter, "result", result
-
->>>>>>> c5eb7acb
                 # result is True (success) or False (failure)
-                # if result is false we will try again as we are in a loop
-
-                # if we are not scheduling, we will try once before allowing the operator to specify whether we are giving up
-                # if we are scheduling we try until the scheduling margin is reached
-
-                if self.logLevel > 0: print strindex + "returned from self.move, result = ", result
+                if self.logLevel > 0: print "returned from self.move, result = ", result
                 if result == False:
-                    # we will repeat, sot put everything back to original state
-                    if stored_transit_instruction == "change":
-                        if self.logLevel > 0: print strindex + "reverting changed direction iterno", iter
-                        if train["direction"] == "forward":
-                            train["direction"] = "reverse"
-                        else:
-                            train["direction"] = "forward"
-                    if self.logLevel > 0: print strindex + "mode", mode
-                    if mode == "not_scheduling":
+                    if mode != "scheduling":
                         if iter >= 1: #allow one retry without prompting
-                            msg = "Failure1 to dispatch train " + train_name + " retrying moving from " + station_from_name + " to " + station_to_name
+                            msg = "Failure1 to dispatch train " + train + " retrying moving from " + from_name + " to " + to_name
                             title = ""
                             opt1 = "try again"
                             opt2 = "cancel"
@@ -265,45 +189,25 @@
                             if opt1:
                                 iter = 0
                             else:
-                                result = True  # break from while loop
+                                result = True  # break from loop
+                        iter += 1
                     else:
-                            # print strindex + "--" + self.train_name + " calling doDispatch"
-                            self.waitMsec(1000)  # wait 1 sec
-                            # wait for the scheduling margin (specified in fast minutes)
-                            # convert scheduling margin to seconds
-                            scheduling_margin_sec = int((float(scheduling_margin_gbl) / float(str(fast_clock_rate))) * 60.0)  # fast minutes
-                            # print strindex + "scheduling_margin_sec", scheduling_margin_sec
-                            if iter > scheduling_margin_sec:
-                                if self.logLevel > 0: print strindex + "waited", iter+1, "secs, could not schedule train and gave up"
-                                result = True # break from while loop
-                                # we do not want to call the next edge in the paths
-                                call_next_edge_in_paths = False
-                            else:
-                                if self.logLevel > 0: print strindex + "waited", iter+1, "secs but could not schedule train", train
-
-
-                # end of while. repeat again if result is false and call dispatch again
-                if self.logLevel > 0: print strindex + "called self.move iterno", iter
-                if self.logLevel > 0: print strindex + "++++++++++++++++++++++++++++++++++"
-
+                        # if we are scheduling we have tried a few times within self.move
+                        result = True  # break from loop
+                iter +=1
             # store the current edge for next move
-            #store current edge information in train
             train["edge"] = e
             train["penultimate_block_name"] = e.getItem("penultimate_block_name")
-            # count the paths in
+
             count_path +=1
-        if self.logLevel > 0: print strindex + "transit finished, removing train from dispatch list" + str(trains_dispatched)
-
+
+        if self.logLevel > 1: print "transit finished, removing train from dispatch list"
         if str(train_name) in trains_dispatched:
-            # print "str(train_name) in trains_dispatched"
             trains_dispatched.remove(str(train_name))
-
-        if self.logLevel > 0: print strindex + "removed from trains_dispatched", str(trains_dispatched)
-        if self.logLevel > 0: print strindex + "&&&&&&&&&&&&&&&&& end move_between_stations &&&&&&&&&&&&&&&&&", self.index
-
-    def set_direction(self, previous_block, current_block, next_block, previous_direction_from, index = 0):
+        if self.logLevel > 1: print "trains_dispatched", trains_dispatched
+
+    def set_direction(self, previous_block, current_block, next_block, previous_direction_from):
         global train
-        strindex = str(index) + " " * 10   #make debugging easier to understand by indenting
         if self.logLevel > 2: print "set_direction1: previous_direction_from", previous_direction_from
 
         # We have two cases for the direction to be changed:
@@ -314,29 +218,27 @@
 
         # print "set_direction"
         transit_instruction = "same"
-        if self.logLevel > 0: print strindex + "previous_block", previous_block.getUserName(),  "current", current_block.getUserName(), "next", next_block.getUserName()
+        # print "previous_block", previous_block.getUserName(), "next", next_block.getUserName()
         if previous_block == next_block:
-            if self.logLevel > 0: print strindex + "previous_block == next_block", previous_block == next_block, "so changing direction"
+            print "previous_block == next_block", previous_block == next_block, "so changing direction"
             transit_instruction = "change"
 
         LayoutBlockManager=jmri.InstanceManager.getDefault(jmri.jmrit.display.layoutEditor.LayoutBlockManager)
         current_layout_block = LayoutBlockManager.getLayoutBlock(current_block)
-
-        # don't need this as previous block == next block is sufficient
-        # if not current_layout_block.validThroughPath(previous_block, next_block):
-        #     print ("current_layout_block.validThroughPath",
-        #            current_layout_block.validThroughPath(previous_block, next_block), "so changing direction")
-        #     transit_instruction = "change"
+        if not current_layout_block.validThroughPath(previous_block, next_block):
+            print ("current_layout_block.validThroughPath",
+                   current_layout_block.validThroughPath(previous_block, next_block), "so changing direction")
+            transit_instruction = "change"
 
         if transit_instruction == "change":
             if previous_direction_from == "forward":
                 transit_direction = "reverse"
             else:
                 transit_direction = "forward"
-            if self.logLevel > 2: print strindex + "set_direction1: transit_direction", transit_direction
+            if self.logLevel > 2: print "set_direction1: transit_direction", transit_direction
         else:
             transit_direction = previous_direction_from
-            if self.logLevel > 2: print strindex + "set_direction1: transit_direction2", transit_direction
+            if self.logLevel > 2: print "set_direction1: transit_direction2", transit_direction
         train["direction"] = transit_direction
         # print "transit_direction", transit_direction
         previous_direction_from = transit_direction
@@ -422,13 +324,13 @@
         speech_reqd = self.speech_required_flag()
         self.announce( from_name, to_name, speech_reqd, direction, instruction)
 
-    def move(self, e, direction, instruction, train_name, mode="not_scheduling" , index = 0):
-        strindex = str(index) + " " * 10   # make debugging easier to understand by indenting
-        # print strindex +"move"
-        if self.logLevel > 0: print strindex +"++++++++++++++++++++++++"
-        if self.logLevel > 0: print strindex +"path" , e
-        if self.logLevel > 0: print strindex +"calling move: Target", e.getTarget(), "Source", e.getSource(),"Train", train_name
-        if self.logLevel > 0: print strindex +"++++++++++++++++++++++++"
+    def move(self, e, direction, instruction, train_name, mode="not_scheduling" ):
+        # print "move"
+        if self.logLevel > 1: print "++++++++++++++++++++++++"
+        if self.logLevel > 1: print e, "Target", e.getTarget()
+        if self.logLevel > 1: print e, "Source", e.getSource()
+        if self.logLevel > 1: print e, "Train", train_name
+        if self.logLevel > 1: print "++++++++++++++++++++++++"
         to_name = e.getTarget()
         from_name = e.getSource()
         sensor_move_name = "MoveInProgress"+to_name.replace(" ","_")
@@ -436,46 +338,26 @@
         self.set_sensor(sensor_move_name, "active")
         speech_reqd = self.speech_required_flag()
         #self.announce( from_name, to_name, speech_reqd, direction, instruction)  # now done when train arrives in platfor instead of when leaving
-        if self.logLevel > 0: print strindex +"calling move", train, from_name, to_name
-
-        if mode == "not_scheduling":
-            self.waitMsec(1000)  # wait for train to stop dispatching we don't want to start another train before it has stopped properly
-            if self.train_is_dispatching(train_name, index):
-                self.wait_till_train_stops_dispatching(train_name, index)
-                if self.logLevel > 0: print strindex + "waited till train stops dispatching, trying again with new position"
-                # print strindex + "train is dispatching, trying again with new position"
-                # self.waitMsec(500)
-                return False
-            else:
-                if self.logLevel > 0: print strindex + "train is not dispatching"
-        else:
-            if self.logLevel > 0: print "train is scheduling"
-
-        # if mode == "scheduling":
-        # waited_till_train_stops_dispatching = self.wait_till_train_stops_dispatching(train_name, index)  #it might be already doing a dispatch
-        # if waited_till_train_stops_dispatching:
-        #     # need to try again with new train position
-        #     print strindex +"waited_till_train_stops_dispatching not calling dispatch"
-        #     return False
-
-        if self.logLevel > 0: print strindex +"calling dispatch"
-        if self.logLevel > 0: print strindex + "trains_dispatched", trains_dispatched
-
-        result = self.call_dispatch(e, direction, train_name, mode, index)
-        if self.logLevel > 0: print strindex +"exit call_dispatch" , result
-        if self.logLevel > 0: print strindex + "trains_dispatched", trains_dispatched
+        if self.logLevel > 1: print "*************calling call_dispatch**************"
+        # print "calling move", train, from_name, to_name
+        # print "move a"
+
+        if mode == "scheduling":
+            self.wait_till_train_stops_dispatching(train_name)  #it might be already doing a dispatch
+
+        result = self.call_dispatch(e, direction, train_name, mode)
+
         self.set_sensor(sensor_move_name, "inactive")
         if result == True:
-            # print strindex +"result from calling move is True!!", train, from_name, to_name
+            # print "result from calling move is True!!", train, from_name, to_name
             # Wait for the Active Trains List to not have the train we wish to start in it
-            self.wait_till_train_stops_dispatching(train_name, index)
+            self.wait_till_train_stops_dispatching(train_name)
             self.set_sensor(sensor_move_name, "inactive")
             self.report_train_state(train_name)  # just for debugging
-            if self.logLevel > 0: print strindex +("+++++ sensor " + sensor_move_name + " inactive")
-        else:
-            # print strindex +"result from calling move is False!!", train, from_name, to_name
+            if self.logLevel > 1: print ("+++++ sensor " + sensor_move_name + " inactive")
+        else:
+            # print "result from calling move is False!!", train, from_name, to_name
             self.set_sensor(sensor_move_name, "inactive")
-        if self.logLevel > 0: print strindex +"****** finished moving train: called move *******"
         return result
 
     def report_train_state(self, train_name):
@@ -483,36 +365,18 @@
         direction = train["direction"]
         if self.logLevel > 1: print "train direction" , direction
 
-
-    def train_is_dispatching(self, train_name, index):
-        strindex = str(index) + " " * 10   #make debugging easier to understand by indenting
-        if self.logLevel > 0: print strindex + "checking if train is dispatching", train_name
-        DF = jmri.InstanceManager.getDefault(jmri.jmrit.dispatcher.DispatcherFrame)
-        java_active_trains_list = DF.getActiveTrainsList()
-        java_active_trains_Arraylist= java.util.ArrayList(java_active_trains_list)
-        active_train_names_list = [str(t.getTrainName()) for t in java_active_trains_Arraylist]
-        if train_name in active_train_names_list:
-            return True
-        else:
-            return False
-
-
-
-    def wait_till_train_stops_dispatching(self, train_name, index = 0):
-        strindex = str(index) + " " * 10   #make debugging easier to understand by indenting
-        # print strindex + "wait_till_train_stops_dispatching", train_name
+    def wait_till_train_stops_dispatching(self, train_name):
         DF = jmri.InstanceManager.getDefault(jmri.jmrit.dispatcher.DispatcherFrame)
         java_active_trains_list = DF.getActiveTrainsList()
         java_active_trains_Arraylist= java.util.ArrayList(java_active_trains_list)
         active_train_names_list = [str(t.getTrainName()) for t in java_active_trains_Arraylist]
         while train_name in active_train_names_list:
             self.waitMsec(500)
-            # print strindex + train_name + "in active train list"
-            java_active_trains_list = DF.getActiveTrainsList()
             java_active_trains_Arraylist= java.util.ArrayList(java_active_trains_list)
             active_train_names_list = [str(t.getTrainName()) for t in java_active_trains_Arraylist]
-        if self.logLevel > 0: print (strindex + "+++++ train " + train_name + " stopped dispatching" )
-        return
+
+        if self.logLevel > 1: print ("+++++ train " + train_name + " stopped dispatching")
+        return active_train_names_list
 
     def speech_required_flag(self):
         # print "speech_required_flag"
@@ -528,16 +392,16 @@
                 sound_flag = False
             return sound_flag
 
-    def call_dispatch(self, e, direction, train, mode="not_scheduling", index = 0):
+    def call_dispatch(self, e, direction, train, mode="not_scheduling"):
         global scheduling_margin_gbl, fast_clock_rate
+        # if mode != "not_scheduling":
+        #     print "__" + str(train) + " call dispatch"
         global check_action_route_flag
         global check_route_flag
-        global trains_dispatched
-
-        strindex = str(index) + " " * 15   #make debugging easier to understand by indenting
-        if self.logLevel > 0: print strindex + "+++++++++++++++call_dispatch++++++++++++++++ mode:", train, mode
+
+        # print "call_dispatch", train, mode
         # for information only
-        if self.logLevel > 1: print strindex + "          in dispatch"
+        if self.logLevel > 1: print ("in dispatch")
         to_name = e.getTarget()
         from_name = e.getSource()
         if self.logLevel > 1: print ("in call_dispatch: move from " + from_name + " to " + to_name)
@@ -547,67 +411,62 @@
             filename = self.get_filename(e, "fwd")
         else:
             filename = self.get_filename(e, "rvs")
-        if self.logLevel > 1: print strindex + "filename = ", filename, "direction = " , direction
-        # print strindex + "call_dispatch a"
+        if self.logLevel > 1: print "filename = ", filename, "direction = " , direction
+        # print "call_dispatch a"
         check_route_active_flag = sensors.getSensor("checkRouteSensor").getKnownState()
         if check_route_active_flag == ACTIVE:
             check_route_flag = True
         else:
             check_route_flag = False
-        if self.logLevel > 0: print strindex + "check_route_flag", check_route_flag
+        if self.logLevel > 0: print "check_route_flag", check_route_flag
         # initialise globals to False if not set
         if 'check_action_route_flag' not in globals():
             check_action_route_flag = False
 
         # wait for blocks to be clear before allocating (if required)
         if check_route_flag == True or check_action_route_flag == True:  # can ask for route to be checked globally or in action
-            # print strindex + "call_dispatch b1"
-            # print strindex + "checking route is clear", from_name
+            # print "call_dispatch b1"
+            # print "checking route is clear", from_name
             self.wait_route_is_clear(filename, from_name, train)
         t = trains[train]   #train is train_name
         t["allocating"] = True
 
         if self.logLevel > 0: print self.train_name, "route", filename, "is clear"
-
-        if self.logLevel > 0: print strindex + "appending trains_dispatched", trains_dispatched
-        if str(train) not in trains_dispatched:    #have to checl because added each transit of route
-            trains_dispatched.append(str(train))
-        if self.logLevel > 0: print strindex + "trains_dispatched", trains_dispatched
         # run dispatch
-        if self.logLevel > 0: print strindex + "%%%%%%%%%calling doDispatch"
-        result = self.doDispatch(filename, "ROSTER", train, mode, index)
-        if self.logLevel > 0: print strindex + "%%%%%%%%%exiting doDispatch A"
-        if self.logLevel > 0: print strindex + "trains_dispatched", trains_dispatched
-
-        # # when scheduling the dispatch is normally not called until the previous dispatch is complete
-        # # we will keep this in for now even though better in calling routine
-        # # definitely cannot recall doDispatch from here in non-scheduling mode
-        #
-        # if mode != "not_scheduling and result == False":  # i.e. if scheduling
-        #     print strindex + "scheduling mode code"
-        #     print strindex + "mode" , mode
-        #     # keep repeating until the scheduling margin is reached
-        #     iter = 0
-        #     while result == False:
-        #         # print strindex + "--" + self.train_name + " calling doDispatch"
-        #         self.waitMsec(1000)  # wait 1 sec
-        #         # wait for the scheduling margin (specified in fast minutes)
-        #         # convert scheduling margin to seconds
-        #         scheduling_margin_sec = int((float(scheduling_margin_gbl) / float(str(fast_clock_rate))) * 60.0)  # fast minutes
-        #         # print strindex + "scheduling_margin_sec", scheduling_margin_sec
-        #         if iter > scheduling_margin_sec:
-        #             if self.logLevel > 0: print strindex + "waited", iter+1, "secs, could not schedule train and gave up"
-        #             return result
-        #         else:
-        #             if self.logLevel > 0: print strindex + "waited", iter+1, "secs but could not schedule train", train
-        #
-        #         result = self.doDispatch(filename, "ROSTER", train, mode, index)
-        #         if self.logLevel > 0: print strindex + "exiting doDispatch B"
-        #         iter += 1
+        result = False
+        iter = 0
+        while result == False:
+            # print "--" + self.train_name + " calling doDispatch"
+            result = self.doDispatch(filename, "ROSTER", train, mode)
+            # if we failed to run the transit try again once before letting the operator have a go
+            if result == False:
+                self.waitMsec(1000)  # wait 1 sec
+                result = self.doDispatch(filename, "ROSTER", train)
+                if mode == "not_scheduling":
+                    if iter > 5:
+                        msg = "Failure2 to dispatch train " + train + " retrying moving from " + from_name + " to " + to_name + "."
+                        title = ""
+                        opt1 = "try again"
+                        opt2 = "cancel"
+                        reply = OptionDialog().customQuestionMessage2str(msg, title, opt1, opt2)
+                        if opt1:
+                            iter = 0
+                        else:
+                            return result
+                else:     # "Scheduling"
+                    # wait for the scheduling margin (specified in fast minutes)
+                    # convert scheduling margin to seconds
+                    scheduling_margin_sec = int((float(scheduling_margin_gbl) / float(str(fast_clock_rate))) * 60.0)  # fast minutes
+                    # print "scheduling_margin_sec", scheduling_margin_sec
+                    if iter > scheduling_margin_sec:
+                        print "waited", iter+1, "secs, could not schedule train and gave up"
+                        return result
+                    else:
+                        print "waited", iter+1, "secs but could not schedule train", train
+            iter += 1
 
         #return result
-        if self.logLevel > 0: print strindex + "+++++++++++++exit call_dispatch+++++++++++++++++ result", result
-        if self.logLevel > 0: print strindex + "trains_dispatched", trains_dispatched
+        if self.logLevel > 1: print "result", result
         return result
 
     def initialise_if_not_set(self, global_name, state):
@@ -634,70 +493,51 @@
 
         #    Dispatch (<filename.xml>, [USER | ROSTER | OPERATIONS >,<dccAddress, RosterEntryName or Operations>
 
-    def doDispatch(self, traininfoFileName, type, train_name, mode = "not_scheduling", index = 0):
-        global trains_dispatched
-        strindex = str(index) + " " * 20   #make debugging easier to understand by indenting
-
-        if self.logLevel > 0: print strindex + "doDispatch"
-        if self.logLevel > 0: print strindex + "trains_dispatched", trains_dispatched
+    def doDispatch(self, traininfoFileName, type, train_name, mode = "not_scheduling"):
+
+        # print "doDispatch"
 
         DF = jmri.InstanceManager.getDefault(jmri.jmrit.dispatcher.DispatcherFrame)
-        if self.logLevel > 1: print strindex + "traininfoFileName",traininfoFileName
+        if self.logLevel > 1: print "traininfoFileName",traininfoFileName
         if train_name in trains:
             train = trains[train_name]
         else:
-            if self.logLevel > 0: print strindex + "train", train_name , "cannot be dispatched", "trains", trains
+            print "train", train_name , "cannot be dispatched", "trains", trains
             return False
         self.trainInfo = jmri.jmrit.dispatcher.TrainInfoFile().readTrainInfo(traininfoFileName)
         self.modify_trainInfo(train_name)  # sets the speed factor and other train dependent factors
         transit_name = self.trainInfo.getTransitName()
-        self.transit_name = transit_name  # allow calling routine to use transit_name
-        #print strindex + "traininfoFileName", traininfoFileName
+        # print "traininfoFileName", traininfoFileName
         jmri.jmrit.dispatcher.TrainInfoFile().writeTrainInfo(self.trainInfo, traininfoFileName)
-        # print strindex + "__" + train_name + " calling loadTrainFromTrainInfo"
-        # print strindex + "DF.dispatcherSystemSchedulingInOperation before", DF.dispatcherSystemSchedulingInOperation
+        # print "__" + train_name + " calling loadTrainFromTrainInfo"
+        # print "DF.dispatcherSystemSchedulingInOperation before", DF.dispatcherSystemSchedulingInOperation
         DF.dispatcherSystemSchedulingInOperation = True  # to inhibit error message when train started but not in station
-        # print strindex + "DF.dispatcherSystemSchedulingInOperation", DF.dispatcherSystemSchedulingInOperation
-        if mode != "not_scheduling":  # == scheduling
-            # if self.logLevel > 0: print strindex + "__________________________Start__" + self.train_name + "__transit: " + transit_name
-            if self.logLevel > -1: print "__________________________Start__" + self.train_name + "__transit: " + transit_name
-        else:
-            if self.logLevel > 0: print strindex + "_Start__" + self.train_name + "__transit: " + transit_name
-
-
-        # run the train, setting the flag that the train is doing a dispatch
+        # print "DF.dispatcherSystemSchedulingInOperation", DF.dispatcherSystemSchedulingInOperation
+        if mode != "not_scheduling":
+            print "__________________________Start__" + self.train_name + "__transit: " + transit_name
         result = DF.loadTrainFromTrainInfo(self.trainInfo, type, train_name)
-        if self.logLevel > 0: print strindex + "loaded returning with code ", result
-        if self.logLevel > 0: print strindex + "trains_dispatched", trains_dispatched
+        # print "loaded returning with code ", result
         if result == 0:
-            # print strindex + "--" + self.train_name + " called doDispatch; transit name: " + transit_name
+            # print "--" + self.train_name + " called doDispatch; transit name: " + transit_name
             self.set_whether_to_stop_at_sensor(DF)
             train["allocating"] = False   # this flag is used when checking to see whether path for dispatch is clear
         if result == -1:
-            if self.logLevel > 0: print strindex + "did not run train ", train_name , "aborting: result from loading train:" , result
-
-            # did not work properly
-
-            # # delete the transit so can try loading the transit again
-            # self.trainInfo = jmri.jmrit.dispatcher.TrainInfoFile().readTrainInfo(traininfoFileName)
-            # transit_name = self.trainInfo.getTransitName()
-            # active_train_list = [active_train for active_train in DF.getActiveTrainsList() \
-            #                      if active_train.getTransitName() == transit_name]
-            # if active_train_list == []:
-            #     active_train = None
-            # else:
-            #     active_train = active_train_list[0]
-            #     print strindex + "terminating active_train", active_train, "train", train_name, "active_train_list", active_train_list
-            #     DF.terminateActiveTrain(active_train, True, False)
-            #     if train_name in trains:
-            #         trains.pop(train_name)
+            print "error: result from dispatcher frame" , result
+            # delete the transit so can try loading the transit again
+            self.trainInfo = jmri.jmrit.dispatcher.TrainInfoFile().readTrainInfo(traininfoFileName)
+            transit_name = self.trainInfo.getTransitName()
+            active_train_list = [active_train for active_train in DF.getActiveTrainsList() \
+                                 if active_train.getTransitName() == transit_name]
+            if active_train_list == []:
+                active_train = None
+            else:
+                active_train = active_train_list[0]
+                DF.terminateActiveTrain(active_train, True, False)
+                if train_name in trains:
+                    trains.pop(train_name)
             return False  #No train allocated
         else:
             DF = None
-            if mode != "not_scheduling":  # == scheduling
-                if self.logLevel > 0: print strindex + "__________________________End____" + self.train_name + "__transit: " + transit_name
-            else:
-                if self.logLevel > 0: print strindex + "_End____" + self.train_name + "__transit: " + transit_name
             return True
 
     def get_train_length(self, new_train_name):
@@ -1544,12 +1384,12 @@
             # highlight the penultimate block
             penultimate_layout_block.setUseExtraColor(True)
         penultimate_layout_block.setUseExtraColor(True)
-        # print "set train direction"
+        print "set train direction"
         [train_direction,result] = self.set_train_direction(station_block_name, in_siding)
-        # print "finished set train direction"
+        print "finished set train direction"
         #check the condition set in set_train_direction
         train["direction"] = train_direction
-        # print "train['direction']", train["direction"]
+        print "train['direction']", train["direction"]
         penultimate_layout_block.setUseExtraColor(saved_state)
         # print "edge" , edge
         if self.logLevel > 3: print "penultimate_block_name", penultimate_block_name

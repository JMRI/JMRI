#Sat, 12 Feb 2022 10:05:02 -0500
# Changes to this file are to be checked in by JMRI release pumpkins only
#

# these are the numbers for the MOST RECENT release from this branch
release.major=4
<<<<<<< HEAD
release.minor=27
release.build=1
=======
release.minor=99
release.build=3
>>>>>>> 41d54e97

# additional release descriptor for a long-running experimental difference
# from what is produced by building JMRI/master (e.g. "pjc"). Should not contain
# dashes (-) or plus signs (+) since these are delimiters in the JMRI version
release.modifier=

# set this to true if this is a JMRI-project official release candidate build
# (normally, this is only set true by the CI build engine)
release.official=false

# name of the branch being used
# usually just 'master', but in certain circumstances
# can be something else i.e. "j11master"
release.branch=j11master
<|MERGE_RESOLUTION|>--- conflicted
+++ resolved
@@ -4,13 +4,8 @@
 
 # these are the numbers for the MOST RECENT release from this branch
 release.major=4
-<<<<<<< HEAD
-release.minor=27
-release.build=1
-=======
 release.minor=99
 release.build=3
->>>>>>> 41d54e97
 
 # additional release descriptor for a long-running experimental difference
 # from what is produced by building JMRI/master (e.g. "pjc"). Should not contain

--- conflicted
+++ resolved
@@ -1,8 +1,4 @@
-<<<<<<< HEAD
-#Tue, 16 Nov 2021 10:45:14 +0100
-=======
 #Tue, 16 Nov 2021 19:28:14 -0500
->>>>>>> 70ad710f
 # Changes to this file are to be checked in by JMRI release pumpkins only
 #
 

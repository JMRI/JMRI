<?xml version="1.0" encoding="UTF-8"?>
<classpath>
	<classpathentry including="**/*.java" kind="src" output="target/classes" path="java/src">
		<attributes>
			<attribute name="optional" value="true"/>
			<attribute name="maven.pomderived" value="true"/>
		</attributes>
	</classpathentry>
	<classpathentry including="**/*.java" kind="src" output="target/test-classes" path="java/test">
		<attributes>
			<attribute name="test" value="true"/>
			<attribute name="optional" value="true"/>
			<attribute name="maven.pomderived" value="true"/>
		</attributes>
	</classpathentry>
	<classpathentry excluding="**/Thumbs.db" kind="src" path="resources"/>
	<classpathentry excluding="**" kind="src" output="target/classes" path="java/maven-template">
		<attributes>
			<attribute name="maven.pomderived" value="true"/>
		</attributes>
	</classpathentry>
	<classpathentry kind="src" path="target/generated-sources/jjtree">
		<attributes>
			<attribute name="ignore_optional_problems" value="true"/>
		</attributes>
	</classpathentry>
	<classpathentry kind="src" path="target/generated-sources/javacc">
		<attributes>
			<attribute name="ignore_optional_problems" value="true"/>
		</attributes>
	</classpathentry>
	<classpathentry kind="src" output="target/test-classes" path="java/acceptancetest/step_definitions">
		<attributes>
			<attribute name="test" value="true"/>
			<attribute name="optional" value="true"/>
			<attribute name="maven.pomderived" value="true"/>
		</attributes>
	</classpathentry>
	<classpathentry kind="con" path="org.eclipse.m2e.MAVEN2_CLASSPATH_CONTAINER">
		<attributes>
			<attribute name="maven.pomderived" value="true"/>
		</attributes>
	</classpathentry>
	<classpathentry kind="src" path=".apt_generated">
		<attributes>
			<attribute name="optional" value="true"/>
		</attributes>
	</classpathentry>
	<classpathentry kind="src" output="target/test-classes" path=".apt_generated_tests">
		<attributes>
			<attribute name="test" value="true"/>
			<attribute name="optional" value="true"/>
		</attributes>
	</classpathentry>
	<classpathentry kind="con" path="org.eclipse.jdt.launching.JRE_CONTAINER/org.eclipse.jdt.internal.debug.ui.launcher.StandardVMType/JavaSE-1.8">
		<attributes>
			<attribute name="maven.pomderived" value="true"/>
		</attributes>
	</classpathentry>
	<classpathentry kind="src" output="target/test-classes" path="target/generated-test-sources/test-annotations">
		<attributes>
			<attribute name="ignore_optional_problems" value="true"/>
			<attribute name="test" value="true"/>
			<attribute name="optional" value="true"/>
			<attribute name="maven.pomderived" value="true"/>
			<attribute name="m2e-apt" value="true"/>
		</attributes>
	</classpathentry>
	<classpathentry kind="src" path="target/generated-sources/annotations">
		<attributes>
<<<<<<< HEAD
=======
			<attribute name="ignore_optional_problems" value="true"/>
>>>>>>> e37a3f80
			<attribute name="optional" value="true"/>
			<attribute name="maven.pomderived" value="true"/>
			<attribute name="ignore_optional_problems" value="true"/>
			<attribute name="m2e-apt" value="true"/>
			<attribute name="test" value="true"/>
		</attributes>
	</classpathentry>
	<classpathentry kind="output" path="target/classes"/>
</classpath><|MERGE_RESOLUTION|>--- conflicted
+++ resolved
@@ -68,15 +68,10 @@
 	</classpathentry>
 	<classpathentry kind="src" path="target/generated-sources/annotations">
 		<attributes>
-<<<<<<< HEAD
-=======
 			<attribute name="ignore_optional_problems" value="true"/>
->>>>>>> e37a3f80
 			<attribute name="optional" value="true"/>
 			<attribute name="maven.pomderived" value="true"/>
-			<attribute name="ignore_optional_problems" value="true"/>
 			<attribute name="m2e-apt" value="true"/>
-			<attribute name="test" value="true"/>
 		</attributes>
 	</classpathentry>
 	<classpathentry kind="output" path="target/classes"/>

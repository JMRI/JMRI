--- conflicted
+++ resolved
@@ -45,14 +45,6 @@
 			<attribute name="maven.pomderived" value="true"/>
 		</attributes>
 	</classpathentry>
-<<<<<<< HEAD
-	<classpathentry kind="src" path="target/generated-sources/annotations">
-		<attributes>
-			<attribute name="optional" value="true"/>
-		</attributes>
-	</classpathentry>
-=======
->>>>>>> 330afb7e
 	<classpathentry excluding="**" kind="src" output="target/classes" path="java/template">
 		<attributes>
 			<attribute name="maven.pomderived" value="true"/>

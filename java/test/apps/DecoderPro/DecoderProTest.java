--- conflicted
+++ resolved
@@ -20,51 +20,18 @@
     }
     
     @Test
-    @Ignore("Replaced with a cucumber test")
     public void testLaunchLocoNet() throws IOException {
         runOne("LocoNet_Simulator", "DecoderPro", "DecoderPro version");
     }
 
     @Test
-    @Ignore("Replaced with a cucumber test")
     public void testLaunchEasyDcc() throws IOException {
         runOne("EasyDcc_Simulator", "DecoderPro", "DecoderPro version");
     }
 
     @Test
-<<<<<<< HEAD
-    @Ignore("Replaced with a cucumber test")
-    public void testLaunchTmcc() throws IOException {
-        Assume.assumeFalse(GraphicsEnvironment.isHeadless());
-
-        try {
-            // create a custom profile
-            File tempFolder = folder.newFolder();
-            FileUtils.copyDirectory(new File("java/test/apps/PanelPro/profiles/TMCC_Simulator"), tempFolder);
-            System.setProperty("org.jmri.profile", tempFolder.getAbsolutePath() );
-
-            // launch!
-            DecoderPro.main(new String[]{"DecoderPro"});
-            log.debug("started TmccSim");
-
-            JUnitUtil.waitFor(()->{return JmriJFrame.getFrame("DecoderPro") != null;}, "window up");
-
-            JUnitUtil.waitFor(()->{return JUnitAppender.checkForMessageStartingWith("DecoderPro version") != null;}, "first Info line seen");
-
-            // now clean up frames, depending on what's actually left
-            // DecoderPro
-
-            // gracefully shutdown, but don't exit
-            ((DefaultShutDownManager)InstanceManager.getDefault(jmri.ShutDownManager.class)).shutdown(0, false);
-
-        } finally {
-            // wait for threads, etc
-            jmri.util.JUnitUtil.releaseThread(this, RELEASETIME);
-        }
-=======
     public void testLaunchSprog() throws IOException {
         runOne("Sprog_Simulator", "DecoderPro", "DecoderPro version");
->>>>>>> 8c41b52a
     }
 
     @Test
@@ -73,7 +40,6 @@
     }
 
     @Test
-    @Ignore("Replaced with a cucumber test")
     public void testLaunchInitLoop() throws IOException {
         runOne("Prevent_Init_Loop", "DecoderPro", "DecoderPro version");
     }

package apps.DecoderPro;

import java.io.IOException;

<<<<<<< HEAD
=======
import jmri.InstanceManager;
import jmri.managers.DefaultShutDownManager;
import jmri.util.JUnitUtil;
import jmri.util.JmriJFrame;
import jmri.util.JUnitAppender;
import jmri.util.junit.rules.RetryRule;
import org.junit.rules.TemporaryFolder;;

import org.apache.commons.io.*;
import org.junit.After;
import org.junit.Assume;
import org.junit.Before;
>>>>>>> 72439dd8
import org.junit.Ignore;
import org.junit.Test;

/**
 * This is more of an acceptance test than a unit test. It confirms that the entire
 * application can start up and configure itself.
 * 
 * @author Paul Bender Copyright (C) 2017
 * @author Bob Jacobsen Copyright (C) 2017
 */
<<<<<<< HEAD
public class DecoderProTest extends apps.LaunchJmriAppBase {
=======
public class DecoderProTest {

    static final int RELEASETIME = 3000;  // mSec
    static final int TESTMAXTIME = 20;    // seconds - not too long, so job doesn't hang

    @Rule
    public TemporaryFolder folder = new TemporaryFolder();

    @Rule
    public RetryRule retryRule = new RetryRule(2); // allow 1 retry

    @Rule
    public Timeout globalTimeout = Timeout.seconds(TESTMAXTIME);
>>>>>>> 72439dd8

    protected void launch(String[] args) {
        DecoderPro.main(args);
    }
    
    @Test
    public void testLaunchLocoNet() throws IOException {
        runOne("LocoNet_Simulator", "DecoderPro", "DecoderPro version");
    }

    @Test
    public void testLaunchEasyDcc() throws IOException {
        runOne("EasyDcc_Simulator", "DecoderPro", "DecoderPro version");
    }

    @Test
    public void testLaunchSprog() throws IOException {
        runOne("Sprog_Simulator", "DecoderPro", "DecoderPro version");
    }

    @Test
    public void testLaunchTmcc() throws IOException {
        runOne("TMCC_Simulator", "DecoderPro", "DecoderPro version");
    }

    @Test
    public void testLaunchInitLoop() throws IOException {
        runOne("Prevent_Init_Loop", "DecoderPro", "DecoderPro version");
    }

}<|MERGE_RESOLUTION|>--- conflicted
+++ resolved
@@ -2,21 +2,6 @@
 
 import java.io.IOException;
 
-<<<<<<< HEAD
-=======
-import jmri.InstanceManager;
-import jmri.managers.DefaultShutDownManager;
-import jmri.util.JUnitUtil;
-import jmri.util.JmriJFrame;
-import jmri.util.JUnitAppender;
-import jmri.util.junit.rules.RetryRule;
-import org.junit.rules.TemporaryFolder;;
-
-import org.apache.commons.io.*;
-import org.junit.After;
-import org.junit.Assume;
-import org.junit.Before;
->>>>>>> 72439dd8
 import org.junit.Ignore;
 import org.junit.Test;
 
@@ -27,23 +12,8 @@
  * @author Paul Bender Copyright (C) 2017
  * @author Bob Jacobsen Copyright (C) 2017
  */
-<<<<<<< HEAD
+
 public class DecoderProTest extends apps.LaunchJmriAppBase {
-=======
-public class DecoderProTest {
-
-    static final int RELEASETIME = 3000;  // mSec
-    static final int TESTMAXTIME = 20;    // seconds - not too long, so job doesn't hang
-
-    @Rule
-    public TemporaryFolder folder = new TemporaryFolder();
-
-    @Rule
-    public RetryRule retryRule = new RetryRule(2); // allow 1 retry
-
-    @Rule
-    public Timeout globalTimeout = Timeout.seconds(TESTMAXTIME);
->>>>>>> 72439dd8
 
     protected void launch(String[] args) {
         DecoderPro.main(args);

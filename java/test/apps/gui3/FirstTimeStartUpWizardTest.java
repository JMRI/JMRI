package apps.gui3;

import apps.gui3.dp3.DecoderPro3;
import java.awt.GraphicsEnvironment;
import jmri.util.JUnitUtil;
import jmri.util.SwingTestCase;
import org.junit.After;
import org.junit.Assert;
import org.junit.Assume;
import org.junit.Before;
import org.junit.Test;

/**
 *
 * @author Paul Bender Copyright (C) 2017
 */
public class FirstTimeStartUpWizardTest {

    @Test
    public void testCTor() {
        Assume.assumeFalse(GraphicsEnvironment.isHeadless());
        String[] args = {"DecoderProConfig3.xml"};
        Apps3 a = new DecoderPro3(args) {
            // force the application to not actually start.
            // Just checking construction.
            @Override
            protected void start() {
            }

            @Override
            protected void configureProfile() {
                JUnitUtil.resetInstanceManager();
            }

            @Override
            protected void installConfigurationManager() {
                JUnitUtil.initConfigureManager();
                JUnitUtil.initDefaultUserMessagePreferences();
            }

            @Override
            protected void installManagers() {
                JUnitUtil.initInternalTurnoutManager();
                JUnitUtil.initInternalLightManager();
                JUnitUtil.initInternalSensorManager();
                JUnitUtil.initRouteManager();
                JUnitUtil.initMemoryManager();
                JUnitUtil.initDebugThrottleManager();
            }

            @Override
            protected void installShutDownManager() {
                JUnitUtil.initShutDownManager();
            }

            @Override
            public void createAndDisplayFrame() {
                // called when wizard is disposed, but do nothing in tests
            }
        };
<<<<<<< HEAD
        FirstTimeStartUpWizard t = new FirstTimeStartUpWizard(new jmri.util.JmriJFrame("Decoder Pro Wizard", false, false), a);
        Assert.assertNotNull("exists", t);
        t.dispose();
        SwingTestCase.disposeFrame("Decoder Pro Wizard", false, false);
=======
        jmri.util.JmriJFrame jf = new jmri.util.JmriJFrame("Decoder Pro Wizard", false, false);
        FirstTimeStartUpWizard t = new FirstTimeStartUpWizard(jf, a);
        Assert.assertNotNull("exists", t);
        t.dispose();
        jf.dispose();
>>>>>>> 08478871
    }

    // The minimal setup for log4J
    @Before
    public void setUp() {
        JUnitUtil.resetApplication();
    }

    @After
    public void tearDown() {
        JUnitUtil.resetApplication();
        apps.tests.Log4JFixture.tearDown();
    }

    // private final static Logger log = LoggerFactory.getLogger(FirstTimeStartUpWizardTest.class.getName());
}<|MERGE_RESOLUTION|>--- conflicted
+++ resolved
@@ -58,18 +58,11 @@
                 // called when wizard is disposed, but do nothing in tests
             }
         };
-<<<<<<< HEAD
-        FirstTimeStartUpWizard t = new FirstTimeStartUpWizard(new jmri.util.JmriJFrame("Decoder Pro Wizard", false, false), a);
-        Assert.assertNotNull("exists", t);
-        t.dispose();
-        SwingTestCase.disposeFrame("Decoder Pro Wizard", false, false);
-=======
         jmri.util.JmriJFrame jf = new jmri.util.JmriJFrame("Decoder Pro Wizard", false, false);
         FirstTimeStartUpWizard t = new FirstTimeStartUpWizard(jf, a);
         Assert.assertNotNull("exists", t);
         t.dispose();
         jf.dispose();
->>>>>>> 08478871
     }
 
     // The minimal setup for log4J

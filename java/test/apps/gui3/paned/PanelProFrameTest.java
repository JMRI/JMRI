--- conflicted
+++ resolved
@@ -32,22 +32,14 @@
         jmri.jmrix.loconet.LocoNetSystemConnectionMemo memo = new jmri.jmrix.loconet.LocoNetSystemConnectionMemo();
         jmri.jmrix.loconet.LocoNetInterfaceScaffold lnis = new jmri.jmrix.loconet.LocoNetInterfaceScaffold(memo);
         memo.setLnTrafficController(lnis);
-<<<<<<< HEAD
         memo.configureCommandStation(jmri.jmrix.loconet.LnCommandStationType.COMMAND_STATION_DCS100,false,false,false,false);
-=======
-        memo.configureCommandStation(jmri.jmrix.loconet.LnCommandStationType.COMMAND_STATION_DCS100, false, false, false);
->>>>>>> c9477aba
         memo.configureManagers();
         jmri.InstanceManager.store(memo, jmri.jmrix.loconet.LocoNetSystemConnectionMemo.class);
 
         jmri.jmrix.loconet.LocoNetSystemConnectionMemo memo2 = new jmri.jmrix.loconet.LocoNetSystemConnectionMemo();
         jmri.jmrix.loconet.LocoNetInterfaceScaffold lnis2 = new jmri.jmrix.loconet.LocoNetInterfaceScaffold(memo2);
         memo2.setLnTrafficController(lnis2);
-<<<<<<< HEAD
         memo2.configureCommandStation(jmri.jmrix.loconet.LnCommandStationType.COMMAND_STATION_DCS100,false,false,false,false);
-=======
-        memo2.configureCommandStation(jmri.jmrix.loconet.LnCommandStationType.COMMAND_STATION_DCS100, false, false, false);
->>>>>>> c9477aba
         memo2.configureManagers();
         jmri.InstanceManager.store(memo2, jmri.jmrix.loconet.LocoNetSystemConnectionMemo.class);
     }

package apps.PanelPro;

<<<<<<< HEAD
import java.io.IOException;
=======
import java.awt.GraphicsEnvironment;
import java.io.*;

import org.apache.commons.io.*;
import org.junit.After;
import org.junit.Assume;
import org.junit.Before;
import org.junit.Ignore;
import org.junit.Test;
import org.junit.Rule;
import org.junit.rules.Timeout;
import org.junit.rules.TemporaryFolder;;
import jmri.InstanceManager;
import jmri.managers.DefaultShutDownManager;
>>>>>>> 72439dd8

import jmri.util.JUnitUtil;
import jmri.util.JUnitAppender;
<<<<<<< HEAD
=======
import jmri.util.junit.rules.RetryRule;
>>>>>>> 72439dd8

import org.junit.Ignore;
import org.junit.Test;

/**
 * This is more of an acceptance test than a unit test. It confirms that the entire
 * application can start up and configure itself.
 * 
 * @author Paul Bender Copyright (C) 2017
 * @author Bob Jacobsen Copyright (C) 2017
 */
public class PanelProTest extends apps.LaunchJmriAppBase {

    protected void launch(String[] args) {
        PanelPro.main(args);
    }
    
    protected void extraChecks() {
        JUnitUtil.waitFor(()->{return JUnitAppender.checkForMessageStartingWith("Main initialization done") != null;}, "last Info line seen");
    }
    
<<<<<<< HEAD
=======
    @Rule
    public TemporaryFolder folder = new TemporaryFolder();

    @Rule
    public Timeout globalTimeout = Timeout.seconds(TESTMAXTIME);

    @Rule
    public RetryRule retryRule = new RetryRule(1); // allow 1 retry

>>>>>>> 72439dd8
    @Test
    public void testLaunchLocoNet() throws IOException {
        runOne("LocoNet_Simulator", "PanelPro", "PanelPro version");
    }

    @Test
    public void testLaunchEasyDcc() throws IOException {
        runOne("EasyDcc_Simulator", "PanelPro", "PanelPro version");
    }

    @Test
    public void testLaunchGrapevine() throws IOException {
        runOne("Grapevine_Simulator", "PanelPro", "PanelPro version");
    }

    @Test
    // @Ignore("Unreliable and causing too many false failures")
    public void testLaunchTmcc() throws IOException {
        runOne("TMCC_Simulator", "PanelPro", "PanelPro version");
    }

    @Test
    public void testLaunchSprog() throws IOException {
        runOne("Sprog_Simulator", "PanelPro", "PanelPro version");
    }

    @Test
    public void testLaunchInitLoop() throws IOException {
        runOne("Prevent_Init_Loop", "PanelPro", "PanelPro version");
    }

}<|MERGE_RESOLUTION|>--- conflicted
+++ resolved
@@ -1,30 +1,7 @@
 package apps.PanelPro;
-
-<<<<<<< HEAD
-import java.io.IOException;
-=======
-import java.awt.GraphicsEnvironment;
-import java.io.*;
-
-import org.apache.commons.io.*;
-import org.junit.After;
-import org.junit.Assume;
-import org.junit.Before;
-import org.junit.Ignore;
-import org.junit.Test;
-import org.junit.Rule;
-import org.junit.rules.Timeout;
-import org.junit.rules.TemporaryFolder;;
-import jmri.InstanceManager;
-import jmri.managers.DefaultShutDownManager;
->>>>>>> 72439dd8
 
 import jmri.util.JUnitUtil;
 import jmri.util.JUnitAppender;
-<<<<<<< HEAD
-=======
-import jmri.util.junit.rules.RetryRule;
->>>>>>> 72439dd8
 
 import org.junit.Ignore;
 import org.junit.Test;
@@ -46,18 +23,6 @@
         JUnitUtil.waitFor(()->{return JUnitAppender.checkForMessageStartingWith("Main initialization done") != null;}, "last Info line seen");
     }
     
-<<<<<<< HEAD
-=======
-    @Rule
-    public TemporaryFolder folder = new TemporaryFolder();
-
-    @Rule
-    public Timeout globalTimeout = Timeout.seconds(TESTMAXTIME);
-
-    @Rule
-    public RetryRule retryRule = new RetryRule(1); // allow 1 retry
-
->>>>>>> 72439dd8
     @Test
     public void testLaunchLocoNet() throws IOException {
         runOne("LocoNet_Simulator", "PanelPro", "PanelPro version");

--- conflicted
+++ resolved
@@ -1,14 +1,9 @@
 package apps.PanelPro;
 
 import java.awt.GraphicsEnvironment;
-<<<<<<< HEAD
 import java.io.*;
 
 import org.apache.commons.io.*;
-
-=======
-import jmri.util.JUnitUtil;
->>>>>>> 8b0508fb
 import org.junit.After;
 import org.junit.Assert;
 import org.junit.Assume;
@@ -16,6 +11,7 @@
 import org.junit.Ignore;
 import org.junit.Test;
 
+import jmri.util.JUnitUtil;
 import jmri.util.JmriJFrame;
 import jmri.util.JUnitAppender;
 import jmri.util.JUnitUtil;
@@ -127,12 +123,7 @@
     // The minimal setup for log4J
     @Before
     public void setUp() {
-<<<<<<< HEAD
-        apps.tests.Log4JFixture.setUp();
-        jmri.util.JUnitUtil.resetInstanceManager(); // an app should recreate this, but just in case
-=======
         JUnitUtil.setUp();
->>>>>>> 8b0508fb
     }
 
     @After

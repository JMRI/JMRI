--- conflicted
+++ resolved
@@ -139,17 +139,10 @@
     @Before
     public void setUp() {
         JUnitUtil.setUp();
-<<<<<<< HEAD
-        JUnitUtil.initInternalSensorManager();
-        JUnitUtil.initLogixManager();
-        JUnitUtil.initDefaultUserMessagePreferences();
-        CreateTestObjects.createTestObjects();
-=======
         jmri.util.JUnitUtil.resetProfileManager();
         jmri.util.JUnitUtil.initLogixManager();
         jmri.util.JUnitUtil.initDefaultUserMessagePreferences();
         jmri.jmrit.conditional.CreateTestObjects.createTestObjects();
->>>>>>> eb4c6eb4
     }
 
     @After

--- conflicted
+++ resolved
@@ -373,10 +373,7 @@
         JUnitUtil.initOBlockManager();
         JUnitUtil.initWarrantManager();
         JUnitUtil.initShutDownManager();
-<<<<<<< HEAD
         JUnitUtil.initDebugThrottleManager();
-=======
->>>>>>> 29af9011
         _OBlockMgr = InstanceManager.getDefault(OBlockManager.class);
         _sensorMgr = InstanceManager.getDefault(SensorManager.class);
         _warrantMgr = InstanceManager.getDefault(WarrantManager.class);
@@ -384,20 +381,12 @@
 
     @After
     public void tearDown() throws Exception {
-<<<<<<< HEAD
-=======
         _warrantMgr.dispose();
         _warrantMgr = null;
         _OBlockMgr.dispose();
->>>>>>> 29af9011
         _OBlockMgr = null;
         _sensorMgr.dispose();
         _sensorMgr = null;
-<<<<<<< HEAD
-        _warrantMgr = null;
-=======
->>>>>>> 29af9011
         JUnitUtil.tearDown();
     }
-
 }
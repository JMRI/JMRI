package jmri.jmrit.logix;

import java.io.File;
import java.util.List;
import java.util.ArrayList;
import jmri.*;
import jmri.jmrit.display.controlPanelEditor.ControlPanelEditor;
import jmri.util.JUnitUtil;
import org.junit.jupiter.api.AfterEach;
import org.junit.jupiter.api.BeforeEach;
import org.junit.jupiter.api.Test;
import org.junit.jupiter.api.Timeout;
import org.junit.jupiter.api.condition.DisabledIfSystemProperty;
import org.netbeans.jemmy.operators.JFrameOperator;

import static org.assertj.core.api.Assertions.assertThat;


/**
 * Tests for running multiple Warrants
 *
 * @author  Pete Cressman 2015
 *
 */
@Timeout(60)
@DisabledIfSystemProperty(named ="java.awt.headless", matches ="true")
@DisabledIfSystemProperty(named ="jmri.skipTestsRequiringSeparateRunning", matches ="true")
public class LinkedWarrantTest {

    private OBlockManager _OBlockMgr;
    private SensorManager _sensorMgr;
    private WarrantManager _warrantMgr;

    // tests a warrant launching itself. (origin, destination the same to make continuous loop)
    @Test
    public void testLoopedWarrant() throws Exception {
        // load and display
        File f = new File("java/test/jmri/jmrit/logix/valid/ShortBlocksTest.xml");
        InstanceManager.getDefault(ConfigureManager.class).load(f);
        WarrantPreferences.getDefault().setShutdown(WarrantPreferences.Shutdown.NO_MERGE);

        ControlPanelEditor panel = (ControlPanelEditor) jmri.util.JmriJFrame.getFrame("LinkedWarrantsTest");
//        panel.setVisible(false);  // hide panel to prevent repaint.

        Sensor sensor1 = _sensorMgr.getBySystemName("IS12");
        assertThat(sensor1).withFailMessage("Senor IS12 not found").isNotNull();
        NXFrameTest.setAndConfirmSensorAction(sensor1, Sensor.ACTIVE, _OBlockMgr.getBySystemName("OB12"));

        WarrantTableFrame tableFrame = WarrantTableFrame.getDefault();
        assertThat(tableFrame).withFailMessage("tableFrame").isNotNull();

        Warrant warrant = _warrantMgr.getWarrant("LoopDeLoop");
        assertThat(warrant).withFailMessage("warrant").isNotNull();

        // WarrantTable.runTrain() returns a string that is not null if the
        // warrant can't be started
        assertThat(tableFrame.runTrain(warrant, Warrant.MODE_RUN)).withFailMessage("Warrant starts").isNull(); // start run

        jmri.util.JUnitUtil.waitFor(() -> {
            String m =  warrant.getRunningMessage();
            return m.endsWith("Cmd #8.");
        }, "Loopy 1 starts to move at 8th command");

       // OBlock of route
        String[] route = {"OB12", "OB1", "OB3", "OB5", "OB6", "OB7", "OB9", "OB11", "OB12"};
        OBlock block = _OBlockMgr.getOBlock("OB12");

        // Run the train, then checks end location
        assertThat(NXFrameTest.runtimes(route, _OBlockMgr).getDisplayName()).withFailMessage("LoopDeLoop after first leg").isEqualTo(block.getSensor().getDisplayName());

        jmri.util.JUnitUtil.waitFor(() -> {
            String m = tableFrame.getStatus();
            return m.startsWith("Warrant");
        }, "LoopDeLoop finished first leg");

        jmri.util.JUnitUtil.waitFor(() -> {
            String m =  warrant.getRunningMessage();
            return m.endsWith("Cmd #8.");
        }, "Loopy 2 starts to move at 8th command");

        assertThat(NXFrameTest.runtimes(route, _OBlockMgr).getDisplayName()).withFailMessage("LoopDeLoop after second leg").isEqualTo(block.getSensor().getDisplayName());

        jmri.util.JUnitUtil.waitFor(() -> {
            String m = tableFrame.getStatus();
            return m.startsWith("Warrant");
        }, "LoopDeLoop finished second leg");

        jmri.util.JUnitUtil.waitFor(() -> {
            String m =  warrant.getRunningMessage();
            return m.endsWith("Cmd #8.");
        }, "Loopy 3 starts to move at 8th command");

        assertThat(NXFrameTest.runtimes(route, _OBlockMgr).getDisplayName()).withFailMessage("LoopDeLoop after last leg").isEqualTo(block.getSensor().getDisplayName());

        // passed test - cleanup.  Do it here so failure leaves traces.
        JFrameOperator jfo = new JFrameOperator(tableFrame);
        jfo.requestClose();
        // we may want to use jemmy to close the panel as well.
        assert panel != null;
        panel.dispose();    // disposing this way allows test to be rerun (i.e. reload panel file) multiple times
    }

    // Tests warrant launching a different warrant with different address. Origin location cannot be destination of the other)
    @Test
    public void testLinkedWarrant() throws Exception {
        // load and display
        File f = new File("java/test/jmri/jmrit/logix/valid/ShortBlocksTest.xml");
        InstanceManager.getDefault(ConfigureManager.class).load(f);
        WarrantPreferences.getDefault().setShutdown(WarrantPreferences.Shutdown.NO_MERGE);

        ControlPanelEditor panel = (ControlPanelEditor) jmri.util.JmriJFrame.getFrame("LinkedWarrantsTest");
//        panel.setVisible(false);  // hide panel to prevent repaint.

        final Sensor sensor12 = _sensorMgr.getBySystemName("IS12");
        assertThat(sensor12).withFailMessage("Sensor IS12 not found").isNotNull();

        Sensor sensor1 = _sensorMgr.getBySystemName("IS1");
        assertThat(sensor1).withFailMessage("Senor IS1 not found").isNotNull();
        NXFrameTest.setAndConfirmSensorAction(sensor12, Sensor.ACTIVE, _OBlockMgr.getBySystemName("OB12"));

        WarrantTableFrame tableFrame = WarrantTableFrame.getDefault();
        assertThat(tableFrame).withFailMessage("tableFrame").isNotNull();

        Warrant warrant = _warrantMgr.getWarrant("Loop&Fred");
        assertThat(warrant).withFailMessage("warrant").isNotNull();

        // WarrantTable.runTrain() returns a string that is not null if the
        // warrant can't be started
        assertThat(tableFrame.runTrain(warrant, Warrant.MODE_RUN)).withFailMessage("Warrant starts").isNull(); // start run

        Warrant w = warrant;
        jmri.util.JUnitUtil.waitFor(() -> {
            String m =  w.getRunningMessage();
            return m.endsWith("Cmd #8.");
        }, "Train starts to move at 8th command");

       // OBlock of route
        String[] route1 = {"OB12", "OB1", "OB3", "OB5", "OB6", "OB7", "OB9", "OB11", "OB12"};
        OBlock block = _OBlockMgr.getOBlock("OB12");

        // Run the train, then checks end location
        assertThat(NXFrameTest.runtimes(route1, _OBlockMgr).getDisplayName()).withFailMessage("Train after first leg").isEqualTo(block.getSensor().getDisplayName());

        // "Loop&Fred" links to "WestToEast". Get start for "WestToEast" occupied quickly
        NXFrameTest.setAndConfirmSensorAction(sensor1, Sensor.ACTIVE, _OBlockMgr.getBySystemName("OB1"));

        warrant = _warrantMgr.getWarrant("WestToEast");

        Warrant ww = warrant;
        jmri.util.JUnitUtil.waitFor(() -> {
            String m =  ww.getRunningMessage();
            return m.endsWith("Cmd #8.");
        }, "Train Fred starts to move at 8th command");

        String[] route2 = {"OB1", "OB3", "OB5", "OB6", "OB7", "OB9", "OB11"};
        block = _OBlockMgr.getOBlock("OB11");

        assertThat(NXFrameTest.runtimes(route2, _OBlockMgr).getDisplayName()).withFailMessage("Train after second leg").isEqualTo(block.getSensor().getDisplayName());

        // passed test - cleanup.  Do it here so failure leaves traces.
        JFrameOperator jfo = new JFrameOperator(tableFrame);
        jfo.requestClose();
        // we may want to use jemmy to close the panel as well.
        assert panel != null;
        panel.dispose();    // disposing this way allows test to be rerun (i.e. reload panel file) multiple times
    }

    // tests a warrant running a train out and launching a return train
    // Both warrants have the same address and origin of each is destination of the other
    @Test
    public void testBackAndForth() throws Exception {
        // load and display
        File f = new File("java/test/jmri/jmrit/logix/valid/ShortBlocksTest.xml");
        InstanceManager.getDefault(ConfigureManager.class).load(f);
        WarrantPreferences.getDefault().setShutdown(WarrantPreferences.Shutdown.NO_MERGE);

        ControlPanelEditor panel = (ControlPanelEditor) jmri.util.JmriJFrame.getFrame("LinkedWarrantsTest");
//        panel.setVisible(false);  // hide panel to prevent repaint.

        final Sensor sensor1 = _sensorMgr.getBySystemName("IS1");
        assertThat(sensor1).withFailMessage("Senor IS1 not found").isNotNull();

        NXFrameTest.setAndConfirmSensorAction(sensor1, Sensor.ACTIVE, _OBlockMgr.getBySystemName("OB1"));

        WarrantTableFrame tableFrame = WarrantTableFrame.getDefault();
        assertThat(tableFrame).withFailMessage("tableFrame").isNotNull();

        Warrant outWarrant = _warrantMgr.getWarrant("WestToEastLink");
        assertThat(outWarrant).withFailMessage("WestWarrant").isNotNull();
        Warrant backWarrant = _warrantMgr.getWarrant("EastToWestLink");

        // OBlock of route
        String[] routeOut = {"OB1", "OB3", "OB5", "OB6", "OB7", "OB9", "OB11"};
        String outEndSensorName = _OBlockMgr.getOBlock("OB11").getSensor().getDisplayName();
        String[] routeBack = {"OB11", "OB9", "OB7", "OB6", "OB5", "OB3", "OB1"};
        String backEndSensorName = _OBlockMgr.getOBlock("OB1").getSensor().getDisplayName();

        // WarrantTable.runTrain() returns a string that is not null if the
        // warrant can't be started
        assertThat(tableFrame.runTrain(outWarrant, Warrant.MODE_RUN)).withFailMessage("Warrant starts").isNull(); // start run

        jmri.util.JUnitUtil.waitFor(() -> {
            String m =  outWarrant.getRunningMessage();
            return m.endsWith("Cmd #8.");
        }, "WestToEastLink starts to move at 8th command");

        // Run the train, then checks end location
        assertThat(NXFrameTest.runtimes(routeOut, _OBlockMgr).getDisplayName()).withFailMessage("Train after first leg").isEqualTo(outEndSensorName);

        jmri.util.JUnitUtil.waitFor(() -> {
            String m = tableFrame.getStatus();
            return m.startsWith("Warrant");
        }, "WestToEastLink finished first leg out");

        jmri.util.JUnitUtil.waitFor(() -> {
            String m =  backWarrant.getRunningMessage();
            return m.endsWith("Cmd #8.");
        }, "EastToWestLink starts to move at 8th command");

        assertThat(NXFrameTest.runtimes(routeBack, _OBlockMgr).getDisplayName()).withFailMessage("Train after second leg").isEqualTo(backEndSensorName);

        jmri.util.JUnitUtil.waitFor(() -> {
            String m = tableFrame.getStatus();
            return m.startsWith("Warrant");
        }, "EastToWestLink finished second leg back");

        jmri.util.JUnitUtil.waitFor(() -> {
            String m =  outWarrant.getRunningMessage();
            return m.endsWith("Cmd #8.");
        }, "WestToEastLink starts to move at 8th command");

        assertThat(NXFrameTest.runtimes(routeOut, _OBlockMgr).getDisplayName()).withFailMessage("Train after third leg").isEqualTo(outEndSensorName);

        jmri.util.JUnitUtil.waitFor(() -> {
            String m = tableFrame.getStatus();
            return m.startsWith("Warrant");
        }, "WestToEastLink finished third leg");

        jmri.util.JUnitUtil.waitFor(() -> {
            String m =  backWarrant.getRunningMessage();
            return m.endsWith("Cmd #8.");
        }, "EastToWestLink starts to move at 8th command");

        assertThat(NXFrameTest.runtimes(routeBack, _OBlockMgr).getDisplayName()).withFailMessage("Train after fourth leg").isEqualTo(backEndSensorName);

            // passed test - cleanup.  Do it here so failure leaves traces.
            JFrameOperator jfo = new JFrameOperator(tableFrame);
            jfo.requestClose();
<<<<<<< HEAD
            // we may want to use jemmy to close the panel as well.
            panel.dispose();    // disposing this way allows test to be rerun (i.e. reload panel file) multiple times
=======
            // we may want to use jemmy to close the panel as well.     
        assert panel != null;
        panel.dispose();    // disposing this way allows test to be rerun (i.e. reload panel file) multiple times
>>>>>>> b85fda50
    }

    // Tests warrant launching 3 different warrants mid script - tinker to Evers to Chance (1910 Chicago Cubs)
    @Test
    public void testLinkedMidScript() throws Exception {
        // load and display
        File f = new File("java/test/jmri/jmrit/logix/valid/NXWarrantTest.xml");
        InstanceManager.getDefault(ConfigureManager.class).load(f);
        WarrantPreferences.getDefault().setShutdown(WarrantPreferences.Shutdown.NO_MERGE);

        ControlPanelEditor panel = (ControlPanelEditor) jmri.util.JmriJFrame.getFrame("NXWarrantTest");
//        panel.setVisible(false);  // hide panel to prevent repaint.

        // Tinker start block
        Sensor sensor0 = _sensorMgr.getBySystemName("IS0");
        assertThat(sensor0).withFailMessage("Senor IS0 not found").isNotNull();
        NXFrameTest.setAndConfirmSensorAction(sensor0, Sensor.ACTIVE, _OBlockMgr.getBySystemName("OB0"));

        // Evers start block
        Sensor sensor7 = _sensorMgr.getBySystemName("IS7");
        assertThat(sensor7).withFailMessage("Senor IS7 not found").isNotNull();
        NXFrameTest.setAndConfirmSensorAction(sensor7, Sensor.ACTIVE, _OBlockMgr.getBySystemName("OB7"));

        // Chance start block
        Sensor sensor6 = _sensorMgr.getBySystemName("IS6");
        assertThat(sensor6).withFailMessage("Senor IS6 not found").isNotNull();
        NXFrameTest.setAndConfirmSensorAction(sensor6, Sensor.ACTIVE, _OBlockMgr.getBySystemName("OB6"));

        WarrantTableFrame tableFrame = WarrantTableFrame.getDefault();
        assertThat(tableFrame).withFailMessage("tableFrame").isNotNull();

        Warrant w = _warrantMgr.getWarrant("Tinker");
        assertThat(w).withFailMessage("warrant").isNotNull();

        // WarrantTable.runTrain() returns a string that is not null if the
        // warrant can't be started
        assertThat(tableFrame.runTrain(w, Warrant.MODE_RUN)).withFailMessage("Warrant starts").isNull(); // start run

        jmri.util.JUnitUtil.waitFor(() -> {
            String m =  w.getRunningMessage();
            return m.endsWith("Cmd #8.");
        }, "Tinker starts to move at 8th command");

       // OBlock of route
        String[] route1 = {"OB0", "OB1", "OB2", "OB3", "OB4", "OB5", "OB10"};
        OBlock block = _OBlockMgr.getOBlock("OB10");

        // Run the train, then checks end location
        assertThat(NXFrameTest.runtimes(route1, _OBlockMgr).getDisplayName()).withFailMessage("Tinker after first leg").isEqualTo(block.getSensor().getDisplayName());

        Warrant ww = _warrantMgr.getWarrant("Evers");

        jmri.util.JUnitUtil.waitFor(() -> {
            String m =  ww.getRunningMessage();
            return m.endsWith("Cmd #8.");
        }, "Evers starts to move at 8th command");

        String[] route2 = {"OB7", "OB3", "OB2", "OB1"};
        block = _OBlockMgr.getOBlock("OB1");

        assertThat(NXFrameTest.runtimes(route2, _OBlockMgr).getDisplayName()).withFailMessage("Evers after second leg").isEqualTo(block.getSensor().getDisplayName());

        Warrant www = _warrantMgr.getWarrant("Chance");

        jmri.util.JUnitUtil.waitFor(() -> {
            String m =  www.getRunningMessage();
            return m.endsWith("Cmd #8.");
        }, "Chance starts to move at 8th command");

        String[] route3 = {"OB6", "OB3", "OB4", "OB5"};
        block = _OBlockMgr.getOBlock("OB5");

        assertThat(NXFrameTest.runtimes(route3, _OBlockMgr).getDisplayName()).withFailMessage("Chance after third leg").isEqualTo(block.getSensor().getDisplayName());

        // passed test - cleanup.  Do it here so failure leaves traces.
        JFrameOperator jfo = new JFrameOperator(tableFrame);
        jfo.requestClose();
        // we may want to use jemmy to close the panel as well.
        assert panel != null;
        panel.dispose();    // disposing this way allows test to be rerun (i.e. reload panel file) multiple times
    }

    @BeforeEach
    public void setUp() {
        JUnitUtil.setUp();
        JUnitUtil.resetInstanceManager();
        jmri.util.JUnitUtil.resetProfileManager();
        JUnitUtil.initConfigureManager();
        JUnitUtil.initInternalTurnoutManager();
        JUnitUtil.initInternalSensorManager();
        JUnitUtil.initDebugPowerManager();
        JUnitUtil.initOBlockManager();
        WarrantPreferences.getDefault().setShutdown(WarrantPreferences.Shutdown.NO_MERGE);
        JUnitUtil.initWarrantManager();
        JUnitUtil.initDebugThrottleManager();

        _OBlockMgr = InstanceManager.getDefault(OBlockManager.class);
        _sensorMgr = InstanceManager.getDefault(SensorManager.class);
        _warrantMgr = InstanceManager.getDefault(WarrantManager.class);
    }

    @AfterEach
    public void tearDown() {
        _warrantMgr.dispose();
        _warrantMgr = null;
        _OBlockMgr.dispose();
        _OBlockMgr = null;
        _sensorMgr.dispose();
        _sensorMgr = null;

        if (InstanceManager.containsDefault(ShutDownManager.class)) {
            List<ShutDownTask> list = new ArrayList<>();
            ShutDownManager sm = InstanceManager.getDefault(jmri.ShutDownManager.class);
            for (Runnable r : sm.getRunnables()) {
                if (r instanceof jmri.jmrit.logix.WarrantShutdownTask) {
                    list.add((ShutDownTask)r);
                }
            }
            for ( ShutDownTask t : list) {
                sm.deregister(t);
            }
        }
        JUnitUtil.deregisterBlockManagerShutdownTask();
        JUnitUtil.deregisterEditorManagerShutdownTask();
        JUnitUtil.tearDown();
    }
}<|MERGE_RESOLUTION|>--- conflicted
+++ resolved
@@ -246,14 +246,9 @@
             // passed test - cleanup.  Do it here so failure leaves traces.
             JFrameOperator jfo = new JFrameOperator(tableFrame);
             jfo.requestClose();
-<<<<<<< HEAD
             // we may want to use jemmy to close the panel as well.
-            panel.dispose();    // disposing this way allows test to be rerun (i.e. reload panel file) multiple times
-=======
-            // we may want to use jemmy to close the panel as well.     
         assert panel != null;
         panel.dispose();    // disposing this way allows test to be rerun (i.e. reload panel file) multiple times
->>>>>>> b85fda50
     }
 
     // Tests warrant launching 3 different warrants mid script - tinker to Evers to Chance (1910 Chicago Cubs)

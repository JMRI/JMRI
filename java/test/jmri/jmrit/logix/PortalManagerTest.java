--- conflicted
+++ resolved
@@ -152,11 +152,7 @@
     @After
     public void tearDown() {
         _portalMgr = null;
-<<<<<<< HEAD
-        InstanceManager.getDefault(ShutDownManager.class).deregister(InstanceManager.getDefault(BlockManager.class).shutDownTask);
-=======
         JUnitUtil.clearShutDownManager(); // should be converted to check of scheduled ShutDownActions
->>>>>>> 5c947ea9
         JUnitUtil.tearDown();
     }
 

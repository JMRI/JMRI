--- conflicted
+++ resolved
@@ -99,11 +99,7 @@
       <path pathName="WestSiding" blockName="OB1" toPortal="1-6" fromDirection="0" toDirection="0" length="2540.0">
         <setting turnout="IT1" set="4" />
       </path>
-<<<<<<< HEAD
       <portal portalName="1-2">
-=======
-      <portal systemName="IP:AUTO:0001" portalName="1-2">
->>>>>>> 00a26c73
         <fromBlock blockName="OB1">
           <path pathName="Main" blockName="OB1" />
         </fromBlock>
@@ -111,11 +107,7 @@
           <path pathName="Main" blockName="OB2" />
         </toBlock>
       </portal>
-<<<<<<< HEAD
       <portal portalName="1-6">
-=======
-      <portal systemName="IP:AUTO:0002" portalName="1-6">
->>>>>>> 00a26c73
         <fromBlock blockName="OB1">
           <path pathName="WestSiding" blockName="OB1" />
         </fromBlock>
@@ -127,11 +119,7 @@
     <oblock systemName="OB2" length="1270.0" units="false" curve="0" permissive="false" speedNotch="">
       <sensor systemName="IS2" />
       <path pathName="Main" blockName="OB2" fromPortal="2-3" toPortal="1-2" fromDirection="0" toDirection="0" length="1270.0" />
-<<<<<<< HEAD
       <portal portalName="1-2">
-=======
-      <portal systemName="IP:AUTO:0001" portalName="1-2">
->>>>>>> 00a26c73
         <fromBlock blockName="OB1">
           <path pathName="Main" blockName="OB1" />
         </fromBlock>
@@ -139,11 +127,7 @@
           <path pathName="Main" blockName="OB2" />
         </toBlock>
       </portal>
-<<<<<<< HEAD
       <portal portalName="2-3">
-=======
-      <portal systemName="IP:AUTO:0003" portalName="2-3">
->>>>>>> 00a26c73
         <fromBlock blockName="OB3">
           <path pathName="Main" blockName="OB3" />
           <path pathName="EastSiding" blockName="OB3" />
@@ -171,11 +155,7 @@
         <setting turnout="IT2" set="2" />
         <setting turnout="IT3" set="4" />
       </path>
-<<<<<<< HEAD
       <portal portalName="2-3">
-=======
-      <portal systemName="IP:AUTO:0003" portalName="2-3">
->>>>>>> 00a26c73
         <fromBlock blockName="OB3">
           <path pathName="Main" blockName="OB3" />
           <path pathName="EastSiding" blockName="OB3" />
@@ -184,11 +164,7 @@
           <path pathName="Main" blockName="OB2" />
         </toBlock>
       </portal>
-<<<<<<< HEAD
       <portal portalName="3-6">
-=======
-      <portal systemName="IP:AUTO:0004" portalName="3-6">
->>>>>>> 00a26c73
         <fromBlock blockName="OB3">
           <path pathName="WestSiding" blockName="OB3" />
           <path pathName="SidingToSiding" blockName="OB3" />
@@ -197,11 +173,7 @@
           <path pathName="WestSiding" blockName="OB6" />
         </toBlock>
       </portal>
-<<<<<<< HEAD
       <portal portalName="3-4">
-=======
-      <portal systemName="IP:AUTO:0005" portalName="3-4">
->>>>>>> 00a26c73
         <fromBlock blockName="OB3">
           <path pathName="Main" blockName="OB3" />
           <path pathName="WestSiding" blockName="OB3" />
@@ -210,11 +182,7 @@
           <path pathName="Main" blockName="OB4" />
         </toBlock>
       </portal>
-<<<<<<< HEAD
       <portal portalName="3-7">
-=======
-      <portal systemName="IP:AUTO:0006" portalName="3-7">
->>>>>>> 00a26c73
         <fromBlock blockName="OB3">
           <path pathName="SidingToSiding" blockName="OB3" />
           <path pathName="EastSiding" blockName="OB3" />
@@ -227,11 +195,7 @@
     <oblock systemName="OB4" length="1905.0" units="false" curve="0" permissive="false" speedNotch="">
       <sensor systemName="IS4" />
       <path pathName="Main" blockName="OB4" fromPortal="4-5" toPortal="3-4" fromDirection="0" toDirection="0" length="1905.0" />
-<<<<<<< HEAD
       <portal portalName="3-4">
-=======
-      <portal systemName="IP:AUTO:0005" portalName="3-4">
->>>>>>> 00a26c73
         <fromBlock blockName="OB3">
           <path pathName="Main" blockName="OB3" />
           <path pathName="WestSiding" blockName="OB3" />
@@ -240,11 +204,7 @@
           <path pathName="Main" blockName="OB4" />
         </toBlock>
       </portal>
-<<<<<<< HEAD
       <portal portalName="4-5">
-=======
-      <portal systemName="IP:AUTO:0007" portalName="4-5">
->>>>>>> 00a26c73
         <fromBlock blockName="OB5">
           <path pathName="Main" blockName="OB5" />
         </fromBlock>
@@ -261,11 +221,7 @@
       <path pathName="EastSiding" blockName="OB5" toPortal="5-7" fromDirection="0" toDirection="0" length="2540.0">
         <setting turnout="IT4" set="4" />
       </path>
-<<<<<<< HEAD
       <portal portalName="4-5">
-=======
-      <portal systemName="IP:AUTO:0007" portalName="4-5">
->>>>>>> 00a26c73
         <fromBlock blockName="OB5">
           <path pathName="Main" blockName="OB5" />
         </fromBlock>
@@ -273,11 +229,7 @@
           <path pathName="Main" blockName="OB4" />
         </toBlock>
       </portal>
-<<<<<<< HEAD
       <portal portalName="5-7">
-=======
-      <portal systemName="IP:AUTO:0008" portalName="5-7">
->>>>>>> 00a26c73
         <fromBlock blockName="OB5">
           <path pathName="EastSiding" blockName="OB5" />
         </fromBlock>
@@ -289,11 +241,7 @@
     <oblock systemName="OB6" length="1270.0" units="false" curve="0" permissive="false" speedNotch="">
       <sensor systemName="IS6" />
       <path pathName="WestSiding" blockName="OB6" fromPortal="3-6" toPortal="1-6" fromDirection="0" toDirection="0" length="1270.0" />
-<<<<<<< HEAD
       <portal portalName="1-6">
-=======
-      <portal systemName="IP:AUTO:0002" portalName="1-6">
->>>>>>> 00a26c73
         <fromBlock blockName="OB1">
           <path pathName="WestSiding" blockName="OB1" />
         </fromBlock>
@@ -301,11 +249,7 @@
           <path pathName="WestSiding" blockName="OB6" />
         </toBlock>
       </portal>
-<<<<<<< HEAD
       <portal portalName="3-6">
-=======
-      <portal systemName="IP:AUTO:0004" portalName="3-6">
->>>>>>> 00a26c73
         <fromBlock blockName="OB3">
           <path pathName="WestSiding" blockName="OB3" />
           <path pathName="SidingToSiding" blockName="OB3" />
@@ -318,11 +262,7 @@
     <oblock systemName="OB7" length="1905.0" units="false" curve="0" permissive="false" speedNotch="">
       <sensor systemName="IS7" />
       <path pathName="EastSiding" blockName="OB7" fromPortal="5-7" toPortal="3-7" fromDirection="0" toDirection="0" length="1905.0" />
-<<<<<<< HEAD
       <portal portalName="3-7">
-=======
-      <portal systemName="IP:AUTO:0006" portalName="3-7">
->>>>>>> 00a26c73
         <fromBlock blockName="OB3">
           <path pathName="SidingToSiding" blockName="OB3" />
           <path pathName="EastSiding" blockName="OB3" />
@@ -331,11 +271,7 @@
           <path pathName="EastSiding" blockName="OB7" />
         </toBlock>
       </portal>
-<<<<<<< HEAD
       <portal portalName="5-7">
-=======
-      <portal systemName="IP:AUTO:0008" portalName="5-7">
->>>>>>> 00a26c73
         <fromBlock blockName="OB5">
           <path pathName="EastSiding" blockName="OB5" />
         </fromBlock>

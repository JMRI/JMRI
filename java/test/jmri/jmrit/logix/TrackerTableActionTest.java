--- conflicted
+++ resolved
@@ -202,11 +202,7 @@
     public void tearDown() {
         _OBlockMgr.dispose();
         _OBlockMgr = null;
-<<<<<<< HEAD
-        InstanceManager.getDefault(ShutDownManager.class).deregister(InstanceManager.getDefault(BlockManager.class).shutDownTask);
-=======
         JUnitUtil.clearShutDownManager(); // should be converted to check of scheduled ShutDownActions
->>>>>>> 5c947ea9
         JUnitUtil.tearDown();
     }
 

--- conflicted
+++ resolved
@@ -439,11 +439,8 @@
     @After
     public void tearDown() throws Exception {
         InstanceManager.getDefault(WarrantManager.class).dispose();
-<<<<<<< HEAD
         JUnitUtil.resetWindows(false,false);
-=======
         jmri.util.JUnitUtil.clearShutDownManager(); // should be converted to check of scheduled ShutDownActions
->>>>>>> 56b3fe62
         JUnitUtil.tearDown();
     }
 

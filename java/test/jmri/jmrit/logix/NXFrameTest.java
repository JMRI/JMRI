package jmri.jmrit.logix;

import java.awt.GraphicsEnvironment;
import java.io.File;
import java.util.List;
import java.util.Locale;
import javax.swing.JDialog;
import javax.swing.JOptionPane;
import javax.swing.JRadioButton;
import jmri.ConfigureManager;
import jmri.InstanceManager;
import jmri.Sensor;
import jmri.SensorManager;
import jmri.TurnoutManager;
import jmri.jmrit.display.controlPanelEditor.ControlPanelEditor;
import jmri.util.JUnitUtil;
import junit.extensions.jfcunit.TestHelper;
import junit.extensions.jfcunit.eventdata.MouseEventData;
import junit.extensions.jfcunit.finder.AbstractButtonFinder;
import junit.extensions.jfcunit.finder.ComponentFinder;
import junit.extensions.jfcunit.finder.DialogFinder;
import junit.framework.Test;
import junit.framework.TestSuite;
import org.junit.Assert;

/**
 * Tests for the NXFrame class, and it's interactions with Warrants.
 *
 * @author Pete Cressman 2015
 *
 * todo - test error conditions
 */
public class NXFrameTest extends jmri.util.SwingTestCase {

    OBlockManager _OBlockMgr;
    PortalManager _portalMgr;
    SensorManager _sensorMgr;
    TurnoutManager _turnoutMgr;

    public void testGetInstance() {
        if (GraphicsEnvironment.isHeadless()) {
            return; // can't Assume in TestCase
        }
        NXFrame nxFrame = NXFrame.getInstance();
        Assert.assertNotNull("NXFrame", nxFrame);
    }

    @SuppressWarnings("unchecked") // For types from DialogFinder().findAll(..)
    public void testNXWarrant() throws Exception {
        if (GraphicsEnvironment.isHeadless()) {
            return; // can't Assume in TestCase
        }
        // load and display
        File f = new File("java/test/jmri/jmrit/logix/valid/NXWarrantTest.xml");
        InstanceManager.getDefault(ConfigureManager.class).load(f);
        _OBlockMgr = InstanceManager.getDefault(OBlockManager.class);
        _sensorMgr = InstanceManager.getDefault(SensorManager.class);
        OBlock block = _OBlockMgr.getBySystemName("OB0");

        NXFrame nxFrame = NXFrame.getInstance();
        nxFrame.init();
        nxFrame.setVisible(true);
        nxFrame.setRampIncrement(0.075f);
        nxFrame.setTimeInterval(1000);
        NXFrame._throttleFactor = 0.75f;
        flushAWT();
        pressButton(nxFrame, Bundle.getMessage("ButtonCancel"));

        // wait to calm down after cancel
        flushAWT();
        flushAWT();

        // after cancel, try again
        nxFrame = NXFrame.getInstance();
        nxFrame.init();
        nxFrame.setVisible(true);
        nxFrame._maxSpeedBox.setText("0.30");

        nxFrame._origin.blockBox.setText("OB0");
        nxFrame._destination.blockBox.setText("OB10");

        pressButton(nxFrame, Bundle.getMessage("ButtonRunNX"));
        confirmJOptionPane(null, Bundle.getMessage("WarningTitle"), Bundle.getMessage("NoLoco"), "OK");
        nxFrame.setAddress("666");
        nxFrame.setTrainName("Nick");
        flushAWT();
        pressButton(nxFrame, Bundle.getMessage("ButtonRunNX"));

        DialogFinder finder = new DialogFinder(Bundle.getMessage("DialogTitle"));
        java.awt.Container pickDia = (java.awt.Container) finder.find();
        Assert.assertNotNull("PickRoute Dialog not found", pickDia);
        pressButton(pickDia, Bundle.getMessage("ButtonReview"));
        confirmJOptionPane(null, Bundle.getMessage("WarningTitle"), Bundle.getMessage("SelectRoute"), "OK");

        List<JRadioButton> list = getRadioButtons(pickDia);
        Assert.assertNotNull("Route RadioButtons not found", list);
        Assert.assertEquals("Number of RadioButton Routes", 4, list.size());
        getHelper().enterClickAndLeave(new MouseEventData(this, list.get(3)));
        pressButton(pickDia, Bundle.getMessage("ButtonReview"));
        getHelper().enterClickAndLeave(new MouseEventData(this, list.get(1)));
        pressButton(pickDia, Bundle.getMessage("ButtonReview"));

        nxFrame.setRampIncrement(0.05f);
        pressButton(pickDia, Bundle.getMessage("ButtonSelect"));
        flushAWT();     //pause for NXFrame to make commands
        
        WarrantTableFrame tableFrame = WarrantTableFrame.getInstance();
        Assert.assertNotNull("tableFrame", tableFrame);
        WarrantTableModel model = tableFrame.getModel(); 
        Assert.assertNotNull("tableFrame model", model);
        JUnitUtil.waitFor(() -> {
            return model.getRowCount()>0;
        }, "NXWarrant loaded into table");
        Warrant warrant = tableFrame.getModel().getWarrantAt(0);
        Assert.assertNotNull("warrant", warrant);
        Assert.assertNotNull("warrant.getBlockOrders(", warrant.getBlockOrders());
        Assert.assertEquals("Num Blocks in Route", 7, warrant.getBlockOrders().size());
        Assert.assertTrue("Num Comands", warrant.getThrottleCommands().size()>5);

        String name = block.getDisplayName();
        jmri.util.JUnitUtil.waitFor(
<<<<<<< HEAD
            ()->{return warrant.getRunningMessage().equals(Bundle.getMessage("waitForDelayStart", warrant.getTrainName(), name));},
            "Waiting message"); 
        
=======
                () -> {
                    return warrant.getRunningMessage().equals(Bundle.getMessage("waitForDelayStart", warrant.getTrainName(), block.getDisplayName()));
                },
                "Waiting message");

>>>>>>> 541696d8
        Sensor sensor0 = _sensorMgr.getBySystemName("IS0");
        Assert.assertNotNull("Senor IS0 not found", sensor0);

        jmri.util.ThreadingUtil.runOnLayout(() -> {
            try {
                sensor0.setState(Sensor.ACTIVE);
            } catch (jmri.JmriException e) {
                Assert.fail("Unexpected Exception: " + e);
            }
        });
        jmri.util.JUnitUtil.releaseThread(this);
        Assert.assertEquals("Start Block Active", (OBlock.ALLOCATED | OBlock.OCCUPIED | OBlock.RUNNING), block.getState());

        JUnitUtil.waitFor(() -> {
            return Bundle.getMessage("Halted", name, "0").equals(warrant.getRunningMessage());
        }, "Warrant processed sensor change");

        Assert.assertEquals("Halted/Resume message", warrant.getRunningMessage(),
                Bundle.getMessage("Halted", block.getDisplayName(), "0"));

        jmri.util.ThreadingUtil.runOnGUI(() -> {
            warrant.controlRunTrain(Warrant.RESUME);
        });
        
        flushAWT();
        flushAWT();   // let calm down before running warrant
        // OBlock sensor names
        String[] route = {"OB0", "OB1", "OB2", "OB3", "OB7", "OB5", "OB10"};
        block = _OBlockMgr.getOBlock("OB10");
        Assert.assertEquals("Train in last block", block.getSensor().getDisplayName(), runtimes(route).getDisplayName());

        flushAWT();
        flushAWT();   // let calm down before running abort

        jmri.util.ThreadingUtil.runOnGUI(() -> {
            warrant.controlRunTrain(Warrant.ABORT);
        });
        flushAWT();

        // passed test - cleanup.  Do it here so failure leaves traces.
        TestHelper.disposeWindow(tableFrame, this);
        ControlPanelEditor panel = (ControlPanelEditor) jmri.util.JmriJFrame.getFrame("NXWarrantTest");
        TestHelper.disposeWindow(panel, this);

        // Dialog has popped up, so handle that. First, locate it.
        List<JDialog> dialogList = new DialogFinder(null).findAll(panel);
        TestHelper.disposeWindow(dialogList.get(0), this);

        // confirm one message logged
        jmri.util.JUnitAppender.assertWarnMessage("RosterSpeedProfile not found. Using default ThrottleFactor 0.75");
    }

    private javax.swing.AbstractButton pressButton(java.awt.Container frame, String text) {
        AbstractButtonFinder buttonFinder = new AbstractButtonFinder(text);
        javax.swing.AbstractButton button = (javax.swing.AbstractButton) buttonFinder.find(frame, 0);
        Assert.assertNotNull(text + " Button not found", button);
        getHelper().enterClickAndLeave(new MouseEventData(this, button));
        return button;
    }

    @SuppressWarnings("unchecked") // For types from DialogFinder().findAll(..)
    private void confirmJOptionPane(java.awt.Container frame, String title, String message, String buttonLabel) {
        ComponentFinder finder = new ComponentFinder(JOptionPane.class);
        JOptionPane pane;
        if (frame == null) {
            pane = (JOptionPane) finder.find();
            Assert.assertNotNull(title + " JOptionPane not found", pane);
        } else {
            List<JOptionPane> list = finder.findAll(frame);
            Assert.assertNotNull(title + " JOptionPane not found", list);
            Assert.assertTrue(title + " JOptionPane not found", list.size() == 1);
//          java.util.Iterator iter = list.iterator();
            pane = list.get(0);
        }
        if (message != null) {
            Assert.assertEquals(title + " JOptionPane message", message, pane.getMessage());
        }
        pressButton(pane, buttonLabel);
    }

    @SuppressWarnings("unchecked") // For types from DialogFinder().findAll(..)
    private static List<JRadioButton> getRadioButtons(java.awt.Container frame) {
        ComponentFinder finder = new ComponentFinder(JRadioButton.class);
        List<JRadioButton> list = finder.findAll(frame);
        Assert.assertNotNull("JRadioButton list not found", list);
        return list;
    }

    /**
<<<<<<< HEAD
     * Works through a list of OBlocks, get its sensor, activate it, 
     * then inactivate the previous Oblock sensor.
     * Leaves last ACTIVE.
=======
     * works through a list of sensors, activating one, then the next
     * inactivating the previous and continuing. Leaves last ACTIVE.
     *
>>>>>>> 541696d8
     * @param list of detection sensors of the route
     * @return active end sensor
     * @throws Exception
     */
    private Sensor runtimes(String[] blocks) throws Exception {
        flushAWT();
        OBlock block = _OBlockMgr.getOBlock(blocks[0]);
        Sensor sensor = block.getSensor();
        for (int i = 1; i < blocks.length; i++) {
            OBlock blk = block;
            JUnitUtil.waitFor(() -> {
                int state = blk.getState();
                return  state == (OBlock.ALLOCATED | OBlock.RUNNING | OBlock.OCCUPIED) ||
                        state == (OBlock.ALLOCATED | OBlock.RUNNING | OBlock.DARK);
            }, "Train occupies block");
            flushAWT();

            block = _OBlockMgr.getOBlock(blocks[i]);
            Sensor nextSensor;
            boolean dark = (block.getState() & OBlock.DARK) != 0;
            if (!dark) {
                nextSensor = block.getSensor();
                jmri.util.ThreadingUtil.runOnLayout(() -> {
                    try {
                        nextSensor.setState(Sensor.ACTIVE);
                    } catch (jmri.JmriException e) {
                        Assert.fail("Unexpected Exception: " + e);
                    }
                });
                jmri.util.JUnitUtil.releaseThread(this);
                nextSensor.setState(Sensor.ACTIVE);
                flushAWT();                                
            } else {
                nextSensor = null;
            }
            sensor.setState(Sensor.INACTIVE);
            if (!dark) {
                sensor = nextSensor;                
            }
        }
        return sensor;
    }

    // from here down is testing infrastructure
    public NXFrameTest(String s) {
        super(s);
    }

    // Main entry point
    static public void main(String[] args) {
        apps.tests.Log4JFixture.initLogging();
        String[] testCaseName = {"-noloading", NXFrameTest.class.getName()};
        junit.textui.TestRunner.main(testCaseName);
    }

    // test suite from all defined tests
    public static Test suite() {
        return new TestSuite(NXFrameTest.class);
    }

    @Override
    protected void setUp() throws Exception {
        apps.tests.Log4JFixture.setUp();
        super.setUp();
        // set the locale to US English
        Locale.setDefault(Locale.ENGLISH);
        JUnitUtil.resetInstanceManager();
        JUnitUtil.initConfigureManager();
        JUnitUtil.initInternalTurnoutManager();
        JUnitUtil.initInternalLightManager();
        JUnitUtil.initInternalSensorManager();
        JUnitUtil.initInternalSignalHeadManager();
        JUnitUtil.initDebugPowerManager();
        JUnitUtil.initDebugThrottleManager();
        JUnitUtil.initMemoryManager();
        JUnitUtil.initOBlockManager();
        JUnitUtil.initLogixManager();
        JUnitUtil.initConditionalManager();
        JUnitUtil.initWarrantManager();
        JUnitUtil.initShutDownManager();
    }

    @Override
    protected void tearDown() throws Exception {
        JUnitUtil.resetInstanceManager();
        super.tearDown();
        apps.tests.Log4JFixture.tearDown();
    }

}<|MERGE_RESOLUTION|>--- conflicted
+++ resolved
@@ -119,17 +119,8 @@
 
         String name = block.getDisplayName();
         jmri.util.JUnitUtil.waitFor(
-<<<<<<< HEAD
             ()->{return warrant.getRunningMessage().equals(Bundle.getMessage("waitForDelayStart", warrant.getTrainName(), name));},
             "Waiting message"); 
-        
-=======
-                () -> {
-                    return warrant.getRunningMessage().equals(Bundle.getMessage("waitForDelayStart", warrant.getTrainName(), block.getDisplayName()));
-                },
-                "Waiting message");
-
->>>>>>> 541696d8
         Sensor sensor0 = _sensorMgr.getBySystemName("IS0");
         Assert.assertNotNull("Senor IS0 not found", sensor0);
 
@@ -219,24 +210,19 @@
     }
 
     /**
-<<<<<<< HEAD
-     * Works through a list of OBlocks, get its sensor, activate it, 
-     * then inactivate the previous Oblock sensor.
-     * Leaves last ACTIVE.
-=======
-     * works through a list of sensors, activating one, then the next
-     * inactivating the previous and continuing. Leaves last ACTIVE.
-     *
->>>>>>> 541696d8
+     * Simulates the movement of a warranted train over its route.
+     * <p>Works through a list of OBlocks, gets its sensor,  
+     * activates it, then inactivates the previous OBlock sensor.
+     * Leaves last sensor ACTIVE to show the train stopped there.
      * @param list of detection sensors of the route
      * @return active end sensor
      * @throws Exception
      */
-    private Sensor runtimes(String[] blocks) throws Exception {
-        flushAWT();
-        OBlock block = _OBlockMgr.getOBlock(blocks[0]);
+    private Sensor runtimes(String[] route) throws Exception {
+        flushAWT();
+        OBlock block = _OBlockMgr.getOBlock(route[0]);
         Sensor sensor = block.getSensor();
-        for (int i = 1; i < blocks.length; i++) {
+        for (int i = 1; i < route.length; i++) {
             OBlock blk = block;
             JUnitUtil.waitFor(() -> {
                 int state = blk.getState();
@@ -245,7 +231,7 @@
             }, "Train occupies block");
             flushAWT();
 
-            block = _OBlockMgr.getOBlock(blocks[i]);
+            block = _OBlockMgr.getOBlock(route[i]);
             Sensor nextSensor;
             boolean dark = (block.getState() & OBlock.DARK) != 0;
             if (!dark) {

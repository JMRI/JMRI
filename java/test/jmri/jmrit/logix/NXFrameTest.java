package jmri.jmrit.logix;

import java.io.File;
import java.util.List;
import java.util.Locale;
import javax.swing.JDialog;
import javax.swing.JOptionPane;
import javax.swing.JRadioButton;
import jmri.ConfigureManager;
import jmri.InstanceManager;
import jmri.Sensor;
import jmri.SensorManager;
import jmri.TurnoutManager;
import jmri.jmrit.display.controlPanelEditor.ControlPanelEditor;
import jmri.util.JUnitUtil;
import junit.extensions.jfcunit.TestHelper;
import junit.extensions.jfcunit.eventdata.MouseEventData;
import junit.extensions.jfcunit.finder.AbstractButtonFinder;
import junit.extensions.jfcunit.finder.ComponentFinder;
import junit.extensions.jfcunit.finder.DialogFinder;
import junit.framework.Test;
import junit.framework.TestSuite;
import org.junit.Assert;

/**
 * Tests for the NXFrame class, and it's interactions with Warrants.
 *
 * @author Pete Cressman 2015
 *
 * todo - test error conditions
 */
public class NXFrameTest extends jmri.util.SwingTestCase {

    OBlockManager _OBlockMgr;
    PortalManager _portalMgr;
    SensorManager _sensorMgr;
    TurnoutManager _turnoutMgr;

    public void testGetInstance() {
        NXFrame nxFrame = NXFrame.getInstance();
        Assert.assertNotNull("NXFrame", nxFrame);
    }

    @SuppressWarnings("unchecked") // For types from DialogFinder().findAll(..)
    public void testNXWarrant() throws Exception {

        // load and display
        File f = new File("java/test/jmri/jmrit/logix/valid/NXWarrantTest.xml");
        InstanceManager.getDefault(ConfigureManager.class).load(f);
        _OBlockMgr = InstanceManager.getDefault(OBlockManager.class);
        _sensorMgr = InstanceManager.getDefault(SensorManager.class);

        NXFrame nxFrame = NXFrame.getInstance();
        nxFrame.init();
        nxFrame.setVisible(true);
        nxFrame.setRampIncrement(0.075f);
        nxFrame.setTimeInterval(1000);
        flushAWT();
        pressButton(nxFrame, Bundle.getMessage("ButtonCancel"));

        // wait to calm down after cancel
        flushAWT();
        flushAWT();

        // after cancel, try again
        nxFrame = NXFrame.getInstance();
        nxFrame.init();
        nxFrame.setVisible(true);
        nxFrame._maxSpeedBox.setText("0.30");

        nxFrame._origin.blockBox.setText("OB0");
        nxFrame._destination.blockBox.setText("OB10");

        pressButton(nxFrame, Bundle.getMessage("ButtonRunNX"));
        confirmJOptionPane(null, Bundle.getMessage("WarningTitle"), Bundle.getMessage("NoLoco"), "OK");
        nxFrame.setAddress("666");
        nxFrame.setTrainName("Nick");
        flushAWT();
        pressButton(nxFrame, Bundle.getMessage("ButtonRunNX"));

        DialogFinder finder = new DialogFinder(Bundle.getMessage("DialogTitle"));
        java.awt.Container pickDia = (java.awt.Container) finder.find();
        Assert.assertNotNull("PickRoute Dialog not found", pickDia);
        pressButton(pickDia, Bundle.getMessage("ButtonReview"));
        confirmJOptionPane(null, Bundle.getMessage("WarningTitle"), Bundle.getMessage("SelectRoute"), "OK");

        List<JRadioButton> list = getRadioButtons(pickDia);
        Assert.assertNotNull("Route RadioButtons not found", list);
        Assert.assertEquals("Number of RadioButton Routes", 4, list.size());
        getHelper().enterClickAndLeave(new MouseEventData(this, list.get(3)));
        pressButton(pickDia, Bundle.getMessage("ButtonReview"));
        getHelper().enterClickAndLeave(new MouseEventData(this, list.get(1)));
        pressButton(pickDia, Bundle.getMessage("ButtonReview"));

        nxFrame.setRampIncrement(0.05f);
        pressButton(pickDia, Bundle.getMessage("ButtonSelect"));
        WarrantTableFrame tableFrame = WarrantTableFrame.getInstance();
        Warrant warrant = tableFrame.getModel().getWarrantAt(0);
        OBlock block = _OBlockMgr.getBySystemName("OB0");
<<<<<<< HEAD
        Assert.assertEquals("Waiting message", warrant.getRunningMessage(),
                Bundle.getMessage("waitForDelayStart", warrant.getTrainName(), block.getDisplayName()));

=======

        jmri.util.JUnitUtil.waitFor(
            ()->{return warrant.getRunningMessage().equals(Bundle.getMessage("waitForDelayStart", warrant.getTrainName(), block.getDisplayName()));},
            "Waiting message"); 
        
>>>>>>> 147cfcfc
        Sensor sensor0 = _sensorMgr.getBySystemName("IS0");
        Assert.assertNotNull("Senor IS0 not found", sensor0);

        jmri.util.ThreadingUtil.runOnLayout(() -> {
            try {
                sensor0.setState(Sensor.ACTIVE);
            } catch (jmri.JmriException e) {
                Assert.fail("Unexpected Exception: " + e);
            }
        });
        jmri.util.JUnitUtil.releaseThread(this);

        JUnitUtil.waitFor(() -> {
            return Bundle.getMessage("Halted", block.getDisplayName(), "0").equals(warrant.getRunningMessage());
        }, "Warrant processed sensor change");

        Assert.assertEquals("Halted/Resume message", warrant.getRunningMessage(),
                Bundle.getMessage("Halted", block.getDisplayName(), "0"));

        jmri.util.ThreadingUtil.runOnGUI(() -> {
            warrant.controlRunTrain(Warrant.RESUME);
        });
        // OBlock sensor names
        String[] route = {"IS1", "IS2", "IS3", "IS7", "IS5", "IS10"};
        Sensor sensor10 = _sensorMgr.getBySystemName("IS10");
<<<<<<< HEAD
        Assert.assertEquals("Train in last block", sensor10, runtimes(sensor10, route));
=======
        Assert.assertEquals("Train in last block", sensor10, runtimes(route));
>>>>>>> 147cfcfc

        flushAWT();
        flushAWT();   // let calm down before running abort

        jmri.util.ThreadingUtil.runOnGUI(() -> {
            warrant.controlRunTrain(Warrant.ABORT);
        });
        flushAWT();

        // passed test - cleanup.  Do it here so failure leaves traces.
        TestHelper.disposeWindow(tableFrame, this);
        ControlPanelEditor panel = (ControlPanelEditor) jmri.util.JmriJFrame.getFrame("NXWarrantTest");
        TestHelper.disposeWindow(panel, this);

        // Dialog has popped up, so handle that. First, locate it.
        List<JDialog> dialogList = new DialogFinder(null).findAll(panel);
        TestHelper.disposeWindow(dialogList.get(0), this);

        // confirm one message logged
        jmri.util.JUnitAppender.assertWarnMessage("RosterSpeedProfile not found. Using default ThrottleFactor 0.75");
    }

    private javax.swing.AbstractButton pressButton(java.awt.Container frame, String text) {
        AbstractButtonFinder buttonFinder = new AbstractButtonFinder(text);
        javax.swing.AbstractButton button = (javax.swing.AbstractButton) buttonFinder.find(frame, 0);
        Assert.assertNotNull(text + " Button not found", button);
        getHelper().enterClickAndLeave(new MouseEventData(this, button));
        return button;
    }

    @SuppressWarnings("unchecked") // For types from DialogFinder().findAll(..)
    private void confirmJOptionPane(java.awt.Container frame, String title, String message, String buttonLabel) {
        ComponentFinder finder = new ComponentFinder(JOptionPane.class);
        JOptionPane pane;
        if (frame == null) {
            pane = (JOptionPane) finder.find();
            Assert.assertNotNull(title + " JOptionPane not found", pane);
        } else {
            List<JOptionPane> list = finder.findAll(frame);
            Assert.assertNotNull(title + " JOptionPane not found", list);
            Assert.assertTrue(title + " JOptionPane not found", list.size() == 1);
//          java.util.Iterator iter = list.iterator();
            pane = list.get(0);
        }
        if (message != null) {
            Assert.assertEquals(title + " JOptionPane message", message, pane.getMessage());
        }
        pressButton(pane, buttonLabel);
    }

    @SuppressWarnings("unchecked") // For types from DialogFinder().findAll(..)
    private static List<JRadioButton> getRadioButtons(java.awt.Container frame) {
        ComponentFinder finder = new ComponentFinder(JRadioButton.class);
        List<JRadioButton> list = finder.findAll(frame);
        Assert.assertNotNull("JRadioButton list not found", list);
        return list;
    }

    /**
<<<<<<< HEAD
     * works through a list of sensors, activating one, then the next, then
     * inactivating the first and continuing. Leaves last ACTIVE.
     *
     * @param sensor - active start sensor
     * @return - active end sensor
=======
     * works through a list of sensors, activating one, then the next
     * inactivating the previous and continuing. Leaves last ACTIVE.
     * @param list of detection sensors of the route
     * @return active end sensor
>>>>>>> 147cfcfc
     * @throws Exception
     */
    private Sensor runtimes(String[] sensors) throws Exception {
        flushAWT();
<<<<<<< HEAD
        _sensorMgr.getSensor(sensors[0]).setState(Sensor.ACTIVE);
        for (int i = 1; i < sensors.length; i++) {
            flushAWT();
            _sensorMgr.getSensor(sensors[i]).setState(Sensor.ACTIVE);
            flushAWT();
            _sensorMgr.getSensor(sensors[i - i]).setState(Sensor.INACTIVE);
=======
        Sensor sensor = _sensorMgr.getSensor(sensors[0]);
        for (int i = 1; i < sensors.length; i++) {
            flushAWT();
            Sensor nextSensor = _sensorMgr.getSensor(sensors[i]);
            nextSensor.setState(Sensor.ACTIVE);
            flushAWT();
            sensor.setState(Sensor.INACTIVE);
            sensor = nextSensor;
>>>>>>> 147cfcfc
        }
        return sensor;
    }

    // from here down is testing infrastructure
    public NXFrameTest(String s) {
        super(s);
    }

    // Main entry point
    static public void main(String[] args) {
        apps.tests.Log4JFixture.initLogging();
        String[] testCaseName = {"-noloading", NXFrameTest.class.getName()};
        junit.textui.TestRunner.main(testCaseName);
    }

    // test suite from all defined tests
    public static Test suite() {
        return new TestSuite(NXFrameTest.class);
    }

    @Override
    protected void setUp() throws Exception {
        apps.tests.Log4JFixture.setUp();
        super.setUp();
        // set the locale to US English
        Locale.setDefault(Locale.ENGLISH);
        JUnitUtil.resetInstanceManager();
        JUnitUtil.initConfigureManager();
        JUnitUtil.initInternalTurnoutManager();
        JUnitUtil.initInternalLightManager();
        JUnitUtil.initInternalSensorManager();
        JUnitUtil.initInternalSignalHeadManager();
        JUnitUtil.initDebugPowerManager();
        JUnitUtil.initDebugThrottleManager();
        JUnitUtil.initMemoryManager();
        JUnitUtil.initOBlockManager();
        JUnitUtil.initLogixManager();
        JUnitUtil.initConditionalManager();
        JUnitUtil.initWarrantManager();
        JUnitUtil.initShutDownManager();
    }

    @Override
    protected void tearDown() throws Exception {
        JUnitUtil.resetInstanceManager();
        super.tearDown();
        apps.tests.Log4JFixture.tearDown();
    }

}<|MERGE_RESOLUTION|>--- conflicted
+++ resolved
@@ -97,17 +97,11 @@
         WarrantTableFrame tableFrame = WarrantTableFrame.getInstance();
         Warrant warrant = tableFrame.getModel().getWarrantAt(0);
         OBlock block = _OBlockMgr.getBySystemName("OB0");
-<<<<<<< HEAD
-        Assert.assertEquals("Waiting message", warrant.getRunningMessage(),
-                Bundle.getMessage("waitForDelayStart", warrant.getTrainName(), block.getDisplayName()));
-
-=======
 
         jmri.util.JUnitUtil.waitFor(
             ()->{return warrant.getRunningMessage().equals(Bundle.getMessage("waitForDelayStart", warrant.getTrainName(), block.getDisplayName()));},
-            "Waiting message"); 
-        
->>>>>>> 147cfcfc
+            "Waiting message");
+
         Sensor sensor0 = _sensorMgr.getBySystemName("IS0");
         Assert.assertNotNull("Senor IS0 not found", sensor0);
 
@@ -133,11 +127,7 @@
         // OBlock sensor names
         String[] route = {"IS1", "IS2", "IS3", "IS7", "IS5", "IS10"};
         Sensor sensor10 = _sensorMgr.getBySystemName("IS10");
-<<<<<<< HEAD
-        Assert.assertEquals("Train in last block", sensor10, runtimes(sensor10, route));
-=======
         Assert.assertEquals("Train in last block", sensor10, runtimes(route));
->>>>>>> 147cfcfc
 
         flushAWT();
         flushAWT();   // let calm down before running abort
@@ -197,30 +187,14 @@
     }
 
     /**
-<<<<<<< HEAD
-     * works through a list of sensors, activating one, then the next, then
-     * inactivating the first and continuing. Leaves last ACTIVE.
-     *
-     * @param sensor - active start sensor
-     * @return - active end sensor
-=======
      * works through a list of sensors, activating one, then the next
      * inactivating the previous and continuing. Leaves last ACTIVE.
      * @param list of detection sensors of the route
      * @return active end sensor
->>>>>>> 147cfcfc
      * @throws Exception
      */
     private Sensor runtimes(String[] sensors) throws Exception {
         flushAWT();
-<<<<<<< HEAD
-        _sensorMgr.getSensor(sensors[0]).setState(Sensor.ACTIVE);
-        for (int i = 1; i < sensors.length; i++) {
-            flushAWT();
-            _sensorMgr.getSensor(sensors[i]).setState(Sensor.ACTIVE);
-            flushAWT();
-            _sensorMgr.getSensor(sensors[i - i]).setState(Sensor.INACTIVE);
-=======
         Sensor sensor = _sensorMgr.getSensor(sensors[0]);
         for (int i = 1; i < sensors.length; i++) {
             flushAWT();
@@ -229,7 +203,6 @@
             flushAWT();
             sensor.setState(Sensor.INACTIVE);
             sensor = nextSensor;
->>>>>>> 147cfcfc
         }
         return sensor;
     }

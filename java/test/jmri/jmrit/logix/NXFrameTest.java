--- conflicted
+++ resolved
@@ -41,15 +41,15 @@
         }
         NXFrame nxFrame = NXFrame.getDefault();
         Assert.assertNotNull("NXFrame", nxFrame);
-    }
-
-    public void testGetInstance() {
+        nxFrame.dispose();
+    }
+
+    public void testRoutePanel() throws Exception {
         if (GraphicsEnvironment.isHeadless()) {
             return; // can't Assume in TestCase
         }
-        NXFrame nxFrame = NXFrame.getInstance();
+        NXFrame nxFrame = NXFrame.getDefault();
         Assert.assertNotNull("NXFrame", nxFrame);
-<<<<<<< HEAD
 
         nxFrame.setVisible(true);
         pressButton(nxFrame, Bundle.getMessage("Calculate"));
@@ -61,8 +61,6 @@
         confirmJOptionPane(null, Bundle.getMessage("WarningTitle"), Bundle.getMessage("SetEndPoint", Bundle.getMessage("OriginBlock")), "OK");
 
         TestHelper.disposeWindow(nxFrame, this);
-=======
->>>>>>> ae80aef6
     }
 
     @SuppressWarnings("unchecked") // For types from DialogFinder().findAll(..)
@@ -78,37 +76,10 @@
         OBlock block = _OBlockMgr.getBySystemName("OB0");
 
         NXFrame nxFrame = NXFrame.getDefault();
-<<<<<<< HEAD
         nxFrame.setVisible(true);
-=======
-        nxFrame.init();
-        nxFrame.setVisible(true);
-        nxFrame.setThrottleIncrement(0.075f);
-        nxFrame.setTimeInterval(1000);
-        nxFrame.setThrottleFactor(0.75f);
-        flushAWT();
-        pressButton(nxFrame, Bundle.getMessage("ButtonCancel"));
-
-        // wait to calm down after cancel
-        flushAWT();
-        flushAWT();
-
-        // after cancel, try again
-        nxFrame = NXFrame.getDefault();
-        nxFrame.init();
-        nxFrame.setVisible(true);
-        nxFrame._maxSpeedBox.setText("0.30");
-
->>>>>>> ae80aef6
         nxFrame._origin.blockBox.setText("OB0");
         nxFrame._destination.blockBox.setText("OB10");
-
-        pressButton(nxFrame, Bundle.getMessage("ButtonRunNX"));
-        confirmJOptionPane(null, Bundle.getMessage("WarningTitle"), Bundle.getMessage("NoLoco"), "OK");
-        nxFrame.setAddress("666");
-        nxFrame.setTrainName("Nick");
-        flushAWT();
-        pressButton(nxFrame, Bundle.getMessage("ButtonRunNX"));
+        pressButton(nxFrame, Bundle.getMessage("Calculate"));
 
         DialogFinder finder = new DialogFinder(Bundle.getMessage("DialogTitle"));
         java.awt.Container pickDia = (java.awt.Container) finder.find();
@@ -128,7 +99,21 @@
         pressButton(pickDia, Bundle.getMessage("ButtonSelect"));
         flushAWT();     //pause for NXFrame to make commands
 
-        WarrantTableFrame tableFrame = WarrantTableFrame.getDefault();
+        nxFrame.setMaxSpeed(2);
+        pressButton(nxFrame, Bundle.getMessage("ButtonRunNX"));
+        confirmJOptionPane(null, Bundle.getMessage("WarningTitle"), Bundle.getMessage("badSpeed", "2"), "OK");
+        flushAWT();
+        
+        nxFrame.setMaxSpeed(0.6f);
+        pressButton(nxFrame, Bundle.getMessage("ButtonRunNX"));
+        confirmJOptionPane(null, Bundle.getMessage("WarningTitle"), Bundle.getMessage("BadDccAddress", ""), "OK");
+        flushAWT();
+
+        nxFrame.setTrainInfo("666");
+        nxFrame.setTrainName("Nick");
+        pressButton(nxFrame, Bundle.getMessage("ButtonRunNX"));
+
+       WarrantTableFrame tableFrame = WarrantTableFrame.getDefault();
         Assert.assertNotNull("tableFrame", tableFrame);
         WarrantTableModel model = tableFrame.getModel();
         Assert.assertNotNull("tableFrame model", model);

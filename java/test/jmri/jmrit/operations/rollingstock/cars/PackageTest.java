--- conflicted
+++ resolved
@@ -36,19 +36,11 @@
         suite.addTest(CarManagerTest.suite());
         suite.addTest(XmlTest.suite());
         suite.addTest(new junit.framework.JUnit4TestAdapter(BundleTest.class));
-<<<<<<< HEAD
-        suite.addTest(CarsTableFrameTest.suite());
-        suite.addTest(CarEditFrameTest.suite());
-        suite.addTest(CarAttributeEditFrameTest.suite());
-        suite.addTest(CarLoadEditFrameTest.suite());
-        suite.addTest(CarSetFrameTest.suite());
-=======
         suite.addTest(new junit.framework.JUnit4TestAdapter(CarsTableFrameTest.class));
         suite.addTest(new junit.framework.JUnit4TestAdapter(CarEditFrameTest.class));
         suite.addTest(new junit.framework.JUnit4TestAdapter(CarAttributeEditFrameTest.class));
         suite.addTest(new junit.framework.JUnit4TestAdapter(CarLoadEditFrameTest.class));
         suite.addTest(new junit.framework.JUnit4TestAdapter(CarSetFrameTest.class));
->>>>>>> 32dd0d58
         suite.addTest(new junit.framework.JUnit4TestAdapter(CarManagerXmlTest.class));
         suite.addTest(new junit.framework.JUnit4TestAdapter(CarTest.class));
         suite.addTest(new junit.framework.JUnit4TestAdapter(CarsSetFrameTest.class));

--- conflicted
+++ resolved
@@ -1,10 +1,7 @@
 package jmri.jmrit.operations.rollingstock.engines.tools;
 
 import java.awt.GraphicsEnvironment;
-<<<<<<< HEAD
-=======
 import java.text.MessageFormat;
->>>>>>> f55a5cbe
 import jmri.jmrit.operations.OperationsTestCase;
 import jmri.util.JUnitOperationsUtil;
 import jmri.util.JUnitUtil;
@@ -26,11 +23,7 @@
     @Test
     public void testEngineAttributeEditFrameModel() {
         Assume.assumeFalse(GraphicsEnvironment.isHeadless());
-<<<<<<< HEAD
-      
-=======
-
->>>>>>> f55a5cbe
+
         JUnitOperationsUtil.initOperationsData();
         EngineAttributeEditFrame f = new EngineAttributeEditFrame();
         f.initComponents(EngineAttributeEditFrame.MODEL);
@@ -58,86 +51,6 @@
 
         JUnitUtil.dispose(f);
     }
-    
-    @Test
-    public void testEngineAttributeEditFrameLength() {
-        Assume.assumeFalse(GraphicsEnvironment.isHeadless());
-        EngineAttributeEditFrame f = new EngineAttributeEditFrame();
-        f.initComponents(EngineAttributeEditFrame.LENGTH);
-        // confirm that the right number of default lengths were loaded
-        Assert.assertEquals(29, f.comboBox.getItemCount());
-        // now add a new length
-        f.addTextBox.setText("12");
-        JemmyUtil.enterClickAndLeave(f.addButton);
-        // new length should appear at start of list
-        Assert.assertEquals("new length name", "12", f.comboBox.getItemAt(0));
-
-        // test replace
-        f.comboBox.setSelectedItem("12");
-        f.addTextBox.setText("13");
-        // push replace button
-        JemmyUtil.enterClickAndLeave(f.replaceButton);
-        // need to also push the "Yes" button in the dialog window
-        JemmyUtil.pressDialogButton(f, Bundle.getMessage("replaceAll"), Bundle.getMessage("ButtonYes"));
-        // did the replace work?
-        Assert.assertEquals("replaced 12 with 13", "13", f.comboBox.getItemAt(0));
-
-        JemmyUtil.enterClickAndLeave(f.deleteButton);
-        // new model was next
-        Assert.assertEquals("1st number after delete", "32", f.comboBox.getItemAt(0));
-
-        JUnitUtil.dispose(f);
-    }
-    
-    @Test
-    public void testEngineAttributeEditFrameLengthInches() {
-        Assume.assumeFalse(GraphicsEnvironment.isHeadless());
-        EngineAttributeEditFrame f = new EngineAttributeEditFrame();
-        f.initComponents(EngineAttributeEditFrame.LENGTH);
-        // confirm that the right number of default lengths were loaded
-        Assert.assertEquals(29, f.comboBox.getItemCount());
-        // now add a new length in inches
-        f.addTextBox.setText("10" + "\"");
-        JemmyUtil.enterClickAndLeave(f.addButton);
-        // new length should appear at start of list
-        Assert.assertEquals("new length name", "72", f.comboBox.getItemAt(0));
-
-        // test replace
-        f.comboBox.setSelectedItem("72");
-        f.addTextBox.setText("73");
-        // push replace button
-        JemmyUtil.enterClickAndLeave(f.replaceButton);
-        // need to also push the "Yes" button in the dialog window
-        JemmyUtil.pressDialogButton(f, Bundle.getMessage("replaceAll"), Bundle.getMessage("ButtonYes"));
-        // did the replace work?
-        Assert.assertEquals("replaced 72 with 73", "73", f.comboBox.getItemAt(0));
-
-        JemmyUtil.enterClickAndLeave(f.deleteButton);
-        // new model was next
-        Assert.assertEquals("1st number after delete", "32", f.comboBox.getItemAt(0));
-
-        JUnitUtil.dispose(f);
-    }
-    
-    @Test
-    public void testEngineAttributeEditFrameLengthCm() {
-        Assume.assumeFalse(GraphicsEnvironment.isHeadless());
-        EngineAttributeEditFrame f = new EngineAttributeEditFrame();
-        f.initComponents(EngineAttributeEditFrame.LENGTH);
-        // confirm that the right number of default lengths were loaded
-        Assert.assertEquals(29, f.comboBox.getItemCount());
-        // now add a new length in inches
-        f.addTextBox.setText("10" + "cm");
-        JemmyUtil.enterClickAndLeave(f.addButton);
-        // new length should appear at start of list
-        Assert.assertEquals("new length name", "8", f.comboBox.getItemAt(0));
-
-        JemmyUtil.enterClickAndLeave(f.deleteButton);
-        // new model was next
-        Assert.assertEquals("1st number after delete", "32", f.comboBox.getItemAt(0));
-
-        JUnitUtil.dispose(f);
-    }
 
     @Test
     public void testEngineAttributeEditFrameLength() {

--- conflicted
+++ resolved
@@ -30,22 +30,13 @@
         suite.addTest(AutomationItemTest.suite());
         suite.addTest(new junit.framework.JUnit4TestAdapter(BundleTest.class));
         suite.addTest(jmri.jmrit.operations.automation.actions.PackageTest.suite());
-<<<<<<< HEAD
-        suite.addTest(AutomationTableFrameGuiTest.suite());
-        suite.addTest(AutomationsTableFrameGuiTest.suite());
-        suite.addTest(AutomationCopyFrameGuiTest.suite());
-=======
         suite.addTest(new junit.framework.JUnit4TestAdapter(AutomationTableFrameGuiTest.class));
         suite.addTest(new junit.framework.JUnit4TestAdapter(AutomationCopyFrameGuiTest.class));
->>>>>>> 32dd0d58
         suite.addTest(new junit.framework.JUnit4TestAdapter(AutomationCopyActionTest.class));
         suite.addTest(new junit.framework.JUnit4TestAdapter(AutomationTableModelTest.class));
         suite.addTest(new junit.framework.JUnit4TestAdapter(AutomationsTableFrameActionTest.class));
         suite.addTest(new junit.framework.JUnit4TestAdapter(AutomationsTableFrameTest.class));
-<<<<<<< HEAD
-=======
         suite.addTest(new junit.framework.JUnit4TestAdapter(AutomationsTableFrameGuiTest.class));
->>>>>>> 32dd0d58
         suite.addTest(new junit.framework.JUnit4TestAdapter(AutomationsTableModelTest.class));
         suite.addTest(new junit.framework.JUnit4TestAdapter(XmlTest.class));        
         return suite;

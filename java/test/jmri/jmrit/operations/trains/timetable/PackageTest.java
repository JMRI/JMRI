--- conflicted
+++ resolved
@@ -26,11 +26,7 @@
     public static Test suite() {
         TestSuite suite = new TestSuite("jmri.jmrit.operations.trains.timetable.PackageTest"); // no tests in class itself
         suite.addTest(new junit.framework.JUnit4TestAdapter(BundleTest.class));
-<<<<<<< HEAD
-        suite.addTest(OperationsTrainsGuiTest.suite());
-=======
         suite.addTest(new junit.framework.JUnit4TestAdapter(OperationsTrainsGuiTest.class));
->>>>>>> 32dd0d58
         suite.addTest(new junit.framework.JUnit4TestAdapter(TrainScheduleManagerTest.class));
         suite.addTest(new junit.framework.JUnit4TestAdapter(TrainsScheduleEditActionTest.class));
         suite.addTest(new junit.framework.JUnit4TestAdapter(TrainsScheduleEditFrameTest.class));

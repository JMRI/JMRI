--- conflicted
+++ resolved
@@ -941,15 +941,7 @@
         // X=0 to X=25 25/2 * 3 = 38 mSec
         // Y=0 to Y=25 25/2 * 3 = 38 mSec
         // need to wait for icon to finish moving
-<<<<<<< HEAD
-        for (int i = 0; i < 200; i++) {
-            if (ti2.getX() == 25 && ti2.getY() == 25) {
-                break;
-            }
-        }
-=======
         jmri.util.JUnitUtil.waitFor(() -> (ti2.getX() == 25 && ti2.getY() == 25),"Train 2 Move 0");
->>>>>>> 348fe6e4
 
         Assert.assertEquals("Train 1 icon X", 25, ti1.getX());
         Assert.assertEquals("Train 1 icon Y", 25, ti1.getY());
@@ -961,15 +953,7 @@
 
         // icon uses TrainIconAnimation 2 pixels every 3 mSec
         // need to wait for icon to finish moving
-<<<<<<< HEAD
-        for (int i = 0; i < 200; i++) {
-            if (ti1.getX() == 75 && ti1.getY() == 25) {
-                break;
-            }
-        }
-=======
         jmri.util.JUnitUtil.waitFor(() -> (ti1.getX() == 75 && ti1.getY() == 25),"Train 1 Move");
->>>>>>> 348fe6e4
 
         Assert.assertEquals("Train 1 icon X", 75, ti1.getX());
         Assert.assertEquals("Train 1 icon Y", 25, ti1.getY());
@@ -980,15 +964,7 @@
         train2.move();
 
         // need to wait for icon to finish moving
-<<<<<<< HEAD
-        for (int i = 0; i < 200; i++) {
-            if (ti2.getX() == 75 && ti2.getY() == 25) {
-                break;
-            }
-        }
-=======
         jmri.util.JUnitUtil.waitFor(() -> (ti2.getX() == 75 && ti2.getY() == 25),"Train 2 Move");
->>>>>>> 348fe6e4
 
         Assert.assertEquals("Train 1 icon X", 75, ti1.getX());
         Assert.assertEquals("Train 1 icon Y", 25, ti1.getY());
@@ -998,15 +974,7 @@
         train2.move();
 
         // need to wait for icon to finish moving
-<<<<<<< HEAD
-        for (int i = 0; i < 200; i++) {
-            if (ti2.getX() == 125 && ti2.getY() == 35) {
-                break;
-            }
-        }
-=======
         jmri.util.JUnitUtil.waitFor(() -> (ti2.getX() == 125 && ti2.getY() == 35),"Train 2 Move 2");
->>>>>>> 348fe6e4
 
         Assert.assertEquals("Train 1 icon X", 75, ti1.getX());
         Assert.assertEquals("Train 1 icon Y", 25, ti1.getY());

--- conflicted
+++ resolved
@@ -73,24 +73,10 @@
 
 		TrainsTableFrame f = new TrainsTableFrame();
 		f.setVisible(true);
-<<<<<<< HEAD
-		f.setLocation(10,20);
-		getHelper().enterClickAndLeave( new MouseEventData( this, f.saveButton ) );
-		
-		// frame location can move just a bit on MacOS
-		//Point p = f.getLocation();
-				
-		Assert.assertEquals("sort by name", TrainsTableModel.TIMECOLUMNNAME, f.getSortBy());
-		/* all JMRI window position and size are now saved
-		Assert.assertEquals("location 1", p, tmanager.getTrainsFramePosition());
-		Assert.assertEquals("default size", new Dimension(Control.panelWidth,Control.panelHeight), tmanager.getTrainsFrameSize());
-		*/
-=======
 		f.setLocation(10, 20);
 		getHelper().enterClickAndLeave(new MouseEventData(this, f.saveButton));
 
 		Assert.assertEquals("sort by name", TrainsTableModel.TIMECOLUMNNAME, f.getSortBy());
->>>>>>> 203c64ae
 		Assert.assertTrue("Build Messages", tmanager.isBuildMessagesEnabled());
 		Assert.assertFalse("Build Report", tmanager.isBuildReportEnabled());
 		Assert.assertFalse("Print Review", tmanager.isPrintPreviewEnabled());
@@ -539,6 +525,7 @@
 		t.setCabooseRoad("CP");
 
 		TrainEditFrame f = new TrainEditFrame();
+		f.setTitle("Test Edit Train Frame");
 		f.initComponents(t);
 		f.setTitle("Test Edit Train Frame");
 
@@ -652,6 +639,7 @@
 		Train t = tmanager.getTrainByName("Test Train Name");
 
 		TrainEditFrame trainEditFrame = new TrainEditFrame();
+		trainEditFrame.setTitle("Test Delete Train Frame");
 		trainEditFrame.initComponents(t);
 		trainEditFrame.setTitle("Test Delete Train Frame");
 

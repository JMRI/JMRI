--- conflicted
+++ resolved
@@ -20,10 +20,7 @@
     private LocationManager lManager = null;
     private Location l = null;
 
-<<<<<<< HEAD
-=======
-    @Test
->>>>>>> 32dd0d58
+    @Test
     public void testAddSidingDefaults() {
         if (GraphicsEnvironment.isHeadless()) {
             return; // can't use Assume in TestCase subclasses
@@ -38,12 +35,7 @@
         // create one siding tracks
         f.trackNameTextField.setText("new siding track");
         f.trackLengthTextField.setText("1223");
-<<<<<<< HEAD
-        getHelper().enterClickAndLeave(new MouseEventData(this, f.addTrackButton));
-        sleep(1);   // for slow machines
-=======
-        enterClickAndLeave(f.addTrackButton);
->>>>>>> 32dd0d58
+        enterClickAndLeave(f.addTrackButton);
 
         Track t = l.getTrackByName("new siding track", null);
         Assert.assertNotNull("new siding track", t);
@@ -55,14 +47,8 @@
         // create a second siding
         f.trackNameTextField.setText("2nd siding track");
         f.trackLengthTextField.setText("9999");
-<<<<<<< HEAD
-        getHelper().enterClickAndLeave(new MouseEventData(this, f.addTrackButton));
-
-        sleep(1);   // for slow machines
-=======
-        enterClickAndLeave(f.addTrackButton);
-
->>>>>>> 32dd0d58
+        enterClickAndLeave(f.addTrackButton);
+
 
         t = l.getTrackByName("2nd siding track", null);
         Assert.assertNotNull("2nd siding track", t);
@@ -76,10 +62,7 @@
     }
 
 
-<<<<<<< HEAD
-=======
-    @Test
->>>>>>> 32dd0d58
+    @Test
     public void testSetDirectionUsingCheckbox() {
         if (GraphicsEnvironment.isHeadless()) {
             return; // can't use Assume in TestCase subclasses
@@ -91,13 +74,7 @@
 
         f.trackNameTextField.setText("3rd siding track");
         f.trackLengthTextField.setText("1010");
-<<<<<<< HEAD
-        getHelper().enterClickAndLeave(new MouseEventData(this, f.addTrackButton));
-
-        sleep(1);   // for slow machines
-=======
-        enterClickAndLeave(f.addTrackButton);
->>>>>>> 32dd0d58
+        enterClickAndLeave(f.addTrackButton);
 
         Track t = l.getTrackByName("3rd siding track", null);
         Assert.assertNotNull("3rd siding track", t);
@@ -105,21 +82,11 @@
         Assert.assertEquals("Direction All before change", ALL , t.getTrainDirections());
 
         // deselect east, west and north check boxes
-<<<<<<< HEAD
-        getHelper().enterClickAndLeave(new MouseEventData(this, f.eastCheckBox));
-        getHelper().enterClickAndLeave(new MouseEventData(this, f.westCheckBox));
-        getHelper().enterClickAndLeave(new MouseEventData(this, f.northCheckBox));
-
-        getHelper().enterClickAndLeave(new MouseEventData(this, f.saveTrackButton));
-
-        sleep(1);   // for slow machines
-=======
         enterClickAndLeave(f.eastCheckBox);
         enterClickAndLeave(f.westCheckBox);
         enterClickAndLeave(f.northCheckBox);
 
         enterClickAndLeave(f.saveTrackButton);
->>>>>>> 32dd0d58
 
         Assert.assertEquals("only south", Track.SOUTH, t.getTrainDirections());
 
@@ -127,10 +94,7 @@
         f.dispose();
     }
 
-<<<<<<< HEAD
-=======
-    @Test
->>>>>>> 32dd0d58
+    @Test
     public void testAddScheduleButton() {
         if (GraphicsEnvironment.isHeadless()) {
             return; // can't use Assume in TestCase subclasses
@@ -142,56 +106,7 @@
 
         f.trackNameTextField.setText("3rd siding track");
         f.trackLengthTextField.setText("1010");
-<<<<<<< HEAD
-        getHelper().enterClickAndLeave(new MouseEventData(this, f.addTrackButton));
-
-        sleep(1);   // for slow machines
-
-        // create the schedule edit frame
-        getHelper().enterClickAndLeave(new MouseEventData(this, f.editScheduleButton));
-
-        sleep(1);   // for slow machines
-
-        // confirm schedule add frame creation
-        JmriJFrame sef = JmriJFrame.getFrame("Add Schedule for Spur \"3rd siding track\"");
-        Assert.assertNotNull(sef);
-
-        // kill all frames
-        f.dispose();
-        sef.dispose();
-    }
-
-    public void testAddCloseAndRestore() {
-        if (GraphicsEnvironment.isHeadless()) {
-            return; // can't use Assume in TestCase subclasses
-        }
-        SpurEditFrame f = new SpurEditFrame();
-        f.setTitle("Test Siding Add Frame");
-        f.setLocation(0, 0);	// entire panel must be visible for tests to work properly
-        f.initComponents(l, null);
-
-        // create three siding tracks
-        f.trackNameTextField.setText("new siding track");
-        f.trackLengthTextField.setText("1223");
-        getHelper().enterClickAndLeave(new MouseEventData(this, f.addTrackButton));
-
-        f.trackNameTextField.setText("2nd siding track");
-        f.trackLengthTextField.setText("9999");
-        getHelper().enterClickAndLeave(new MouseEventData(this, f.addTrackButton));
-
-        f.trackNameTextField.setText("3rd siding track");
-        f.trackLengthTextField.setText("1010");
-        getHelper().enterClickAndLeave(new MouseEventData(this, f.addTrackButton));
-
-        // deselect east, west and north check boxes
-        getHelper().enterClickAndLeave(new MouseEventData(this, f.eastCheckBox));
-        getHelper().enterClickAndLeave(new MouseEventData(this, f.westCheckBox));
-        getHelper().enterClickAndLeave(new MouseEventData(this, f.northCheckBox));
-
-        getHelper().enterClickAndLeave(new MouseEventData(this, f.saveTrackButton));
-=======
-        enterClickAndLeave(f.addTrackButton);
->>>>>>> 32dd0d58
+        enterClickAndLeave(f.addTrackButton);
 
         // create the schedule edit frame
         enterClickAndLeave(f.editScheduleButton);
@@ -287,25 +202,6 @@
         loadLocations();
         lManager = LocationManager.instance();
         l = lManager.getLocationByName("Test Loc C");
-<<<<<<< HEAD
-    }
-
-    public SidingEditFrameTest(String s) {
-        super(s);
-    }
-
-    // Main entry point
-    static public void main(String[] args) {
-        String[] testCaseName = {"-noloading", SidingEditFrameTest.class.getName()};
-        junit.textui.TestRunner.main(testCaseName);
-    }
-
-    // test suite from all defined tests
-    public static Test suite() {
-        TestSuite suite = new TestSuite(SidingEditFrameTest.class);
-        return suite;
-=======
->>>>>>> 32dd0d58
     }
 
     @Override

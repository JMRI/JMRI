--- conflicted
+++ resolved
@@ -23,10 +23,7 @@
     /**
      * Staging tracks needs its own location
      */
-<<<<<<< HEAD
-=======
     @Test
->>>>>>> 32dd0d58
     public void testAddStagingTrackDefaults() {
         if (GraphicsEnvironment.isHeadless()) {
             return; // can't use Assume in TestCase subclasses
@@ -74,39 +71,10 @@
         Assert.assertEquals("all directions", ALL, t.getTrainDirections());
         Assert.assertEquals("all roads", Track.ALL_ROADS, t.getRoadOption());
 
-        // add a second track
-        f.trackNameTextField.setText("2nd staging track");
-        f.trackLengthTextField.setText("3456");
-        getHelper().enterClickAndLeave(new MouseEventData(this, f.addTrackButton));
-
-        t = l.getTrackByName("2nd staging track", null);
-        Assert.assertNotNull("2nd staging track", t);
-        Assert.assertEquals("2nd staging track length", 3456, t.getLength());
-        // check that the defaults are correct
-        Assert.assertEquals("all directions", ALL, t.getTrainDirections());
-        Assert.assertEquals("all roads", Track.ALL_ROADS, t.getRoadOption());
-
-        // add a third track
-        f.trackNameTextField.setText("3rd staging track");
-        f.trackLengthTextField.setText("1");
-        getHelper().enterClickAndLeave(new MouseEventData(this, f.addTrackButton));
-
-        f.dispose();
-
-        t = l.getTrackByName("3rd staging track", null);
-        Assert.assertNotNull("3rd staging track", t);
-        Assert.assertEquals("3rd staging track length", 1, t.getLength());
-        // check that the defaults are correct
-        Assert.assertEquals("all directions", ALL, t.getTrainDirections());
-        Assert.assertEquals("all roads", Track.ALL_ROADS, t.getRoadOption());
-
-        f.dispose();
-    }
-
-<<<<<<< HEAD
-=======
+        f.dispose();
+    }
+
     @Test
->>>>>>> 32dd0d58
     public void testSetDirectionUsingChceckbox() {
         if (GraphicsEnvironment.isHeadless()) {
             return; // can't use Assume in TestCase subclasses
@@ -118,45 +86,26 @@
 
         f.trackNameTextField.setText("4th staging track");
         f.trackLengthTextField.setText("12");
-<<<<<<< HEAD
-        getHelper().enterClickAndLeave(new MouseEventData(this, f.addTrackButton));
-
-        sleep(1);	// for slow machines
-=======
-        enterClickAndLeave(f.addTrackButton);
-
->>>>>>> 32dd0d58
+        enterClickAndLeave(f.addTrackButton);
+
         Track t = l.getTrackByName("4th staging track", null);
         Assert.assertNotNull("4th staging track", t);
         Assert.assertEquals("4th staging track length", 12, t.getLength());
         Assert.assertEquals("Direction All before Change", ALL , t.getTrainDirections());
 
         // deselect east, west and south check boxes
-<<<<<<< HEAD
-        getHelper().enterClickAndLeave(new MouseEventData(this, f.northCheckBox));
-        getHelper().enterClickAndLeave(new MouseEventData(this, f.westCheckBox));
-        getHelper().enterClickAndLeave(new MouseEventData(this, f.southCheckBox));
-
-        getHelper().enterClickAndLeave(new MouseEventData(this, f.saveTrackButton));
-
-        sleep(1);	// for slow machines
-=======
         enterClickAndLeave(f.northCheckBox);
         enterClickAndLeave(f.westCheckBox);
         enterClickAndLeave(f.southCheckBox);
 
         enterClickAndLeave(f.saveTrackButton);
->>>>>>> 32dd0d58
 
         Assert.assertEquals("only east", Track.EAST, t.getTrainDirections());
 
         f.dispose();
     }
 
-<<<<<<< HEAD
-=======
     @Test
->>>>>>> 32dd0d58
     public void testAddCloseAndReload() {
         if (GraphicsEnvironment.isHeadless()) {
             return; // can't use Assume in TestCase subclasses
@@ -181,26 +130,15 @@
 
         f.trackNameTextField.setText("4th staging track");
         f.trackLengthTextField.setText("12");
-<<<<<<< HEAD
-        getHelper().enterClickAndLeave(new MouseEventData(this, f.addTrackButton));
-        sleep(1);	// for slow machines
-=======
-        enterClickAndLeave(f.addTrackButton);
->>>>>>> 32dd0d58
+        enterClickAndLeave(f.addTrackButton);
 
         // deselect east, west and south check boxes
         enterClickAndLeave(f.northCheckBox);
         enterClickAndLeave(f.westCheckBox);
         enterClickAndLeave(f.southCheckBox);
 
-<<<<<<< HEAD
-        getHelper().enterClickAndLeave(new MouseEventData(this, f.saveTrackButton));
-
-        sleep(1);	// for slow machines
-=======
         enterClickAndLeave(f.saveTrackButton);
 
->>>>>>> 32dd0d58
         f.dispose();
 
         Location l2 = lManager.getLocationByName("Test Loc A");

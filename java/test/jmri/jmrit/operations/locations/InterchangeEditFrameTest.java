//InterchangeEditFrameTest.java
package jmri.jmrit.operations.locations;

import java.awt.GraphicsEnvironment;
import jmri.jmrit.operations.OperationsSwingTestCase;
import jmri.jmrit.operations.rollingstock.cars.CarRoads;
import org.junit.After;
import org.junit.Assert;
import org.junit.Before;
import org.junit.Test;

/**
 * Tests for the Operations Locations GUI class
 *
 * @author	Dan Boudreau Copyright (C) 2009
 */
public class InterchangeEditFrameTest extends OperationsSwingTestCase {

    final static int ALL = Track.EAST + Track.WEST + Track.NORTH + Track.SOUTH;
    private LocationManager lManager = null;
    private Location l = null;

<<<<<<< HEAD
=======
    @Test
>>>>>>> 32dd0d58
    public void testAddInterchange() {
        if (GraphicsEnvironment.isHeadless()) {
            return; // can't use Assume in TestCase subclasses
        }
        InterchangeEditFrame f = new InterchangeEditFrame();
        f.setTitle("Test Interchange Add Frame");
        f.setLocation(0, 0);	// entire panel must be visible for tests to work properly
        f.initComponents(l, null);

        // create one interchange track
        f.trackNameTextField.setText("new interchange track");
        f.trackLengthTextField.setText("321");
<<<<<<< HEAD
        getHelper().enterClickAndLeave(new MouseEventData(this, f.addTrackButton));

        Track t = l.getTrackByName("new interchange track", Track.INTERCHANGE);
        Assert.assertNotNull("new interchange track", t);
        Assert.assertEquals("interchange track length", 321, t.getLength());
        // check that the defaults are correct
        Assert.assertEquals("all directions", ALL, t.getTrainDirections());
        Assert.assertEquals("all roads", Track.ALL_ROADS, t.getRoadOption());

        f.dispose();
    }

    public void testSetDirectionUsingCheckbox() {
        if (GraphicsEnvironment.isHeadless()) {
            return; // can't use Assume in TestCase subclasses
        }
        InterchangeEditFrame f = new InterchangeEditFrame();
        f.setTitle("Test Interchange Add Frame");
        f.setLocation(0, 0);	// entire panel must be visible for tests to work properly
        f.initComponents(l, null);

        // create one interchange tracks
        f.trackNameTextField.setText("2nd interchange track");
        f.trackLengthTextField.setText("4331");
        getHelper().enterClickAndLeave(new MouseEventData(this, f.addTrackButton));
        sleep(1);   // for slow machines
        Track t = l.getTrackByName("2nd interchange track", Track.INTERCHANGE);
        Assert.assertNotNull("2nd interchange track", t);
        Assert.assertEquals("2nd interchange track length", 4331, t.getLength());
        Assert.assertEquals("Direction All before change", ALL , t.getTrainDirections());

        // deselect east and south check boxes
        getHelper().enterClickAndLeave(new MouseEventData(this, f.eastCheckBox));
        getHelper().enterClickAndLeave(new MouseEventData(this, f.southCheckBox));

        getHelper().enterClickAndLeave(new MouseEventData(this, f.saveTrackButton));
        sleep(1);   // for slow machines

=======
        enterClickAndLeave(f.addTrackButton);

        Track t = l.getTrackByName("new interchange track", Track.INTERCHANGE);
        Assert.assertNotNull("new interchange track", t);
        Assert.assertEquals("interchange track length", 321, t.getLength());
        // check that the defaults are correct
        Assert.assertEquals("all directions", ALL, t.getTrainDirections());
        Assert.assertEquals("all roads", Track.ALL_ROADS, t.getRoadOption());

        f.dispose();
    }

    @Test
    public void testSetDirectionUsingCheckbox() {
        if (GraphicsEnvironment.isHeadless()) {
            return; // can't use Assume in TestCase subclasses
        }
        InterchangeEditFrame f = new InterchangeEditFrame();
        f.setTitle("Test Interchange Add Frame");
        f.setLocation(0, 0);	// entire panel must be visible for tests to work properly
        f.initComponents(l, null);

        // create one interchange tracks
        f.trackNameTextField.setText("2nd interchange track");
        f.trackLengthTextField.setText("4331");
        enterClickAndLeave(f.addTrackButton);
        Track t = l.getTrackByName("2nd interchange track", Track.INTERCHANGE);
        Assert.assertNotNull("2nd interchange track", t);
        Assert.assertEquals("2nd interchange track length", 4331, t.getLength());
        Assert.assertEquals("Direction All before change", ALL , t.getTrainDirections());

        // deselect east and south check boxes
        enterClickAndLeave(f.eastCheckBox);
        enterClickAndLeave(f.southCheckBox);

        enterClickAndLeave(f.saveTrackButton);

>>>>>>> 32dd0d58
        Assert.assertEquals("west and north", Track.NORTH + Track.WEST, t.getTrainDirections());

        f.dispose();
    }

<<<<<<< HEAD
=======
    @Test
>>>>>>> 32dd0d58
    public void testSetAcceptedCarTypes() {
        if (GraphicsEnvironment.isHeadless()) {
            return; // can't use Assume in TestCase subclasses
        }
        InterchangeEditFrame f = new InterchangeEditFrame();
        f.setTitle("Test Interchange Add Frame");
        f.setLocation(0, 0);	// entire panel must be visible for tests to work properly
        f.initComponents(l, null);

        // create one interchange tracks
        f.trackNameTextField.setText("2nd interchange track");
        f.trackLengthTextField.setText("4331");
<<<<<<< HEAD
        getHelper().enterClickAndLeave(new MouseEventData(this, f.addTrackButton));
=======
        enterClickAndLeave(f.addTrackButton);
>>>>>>> 32dd0d58

        Track t = l.getTrackByName("2nd interchange track", Track.INTERCHANGE);

        // check track accepts Boxcars
        Assert.assertTrue("2nd interchange track accepts Boxcars", t.acceptsTypeName("Boxcar"));
        // test clear car types button
        enterClickAndLeave(f.clearButton);
        enterClickAndLeave(f.saveTrackButton);
        Assert.assertFalse("2nd interchange track doesn't accept Boxcars", t.acceptsTypeName("Boxcar"));

        enterClickAndLeave(f.setButton);
        enterClickAndLeave(f.saveTrackButton);
        Assert.assertTrue("2nd interchange track accepts Boxcars again", t.acceptsTypeName("Boxcar"));

        f.dispose();
    }

<<<<<<< HEAD

=======
    @Test
>>>>>>> 32dd0d58
    public void testAddCloseAndRestore() {
        if (GraphicsEnvironment.isHeadless()) {
            return; // can't use Assume in TestCase subclasses
        }
        InterchangeEditFrame f = new InterchangeEditFrame();
        f.setTitle("Test Interchange Add Frame");
        f.setLocation(0, 0);	// entire panel must be visible for tests to work properly
        f.initComponents(l, null);

        // create two interchange tracks
        f.trackNameTextField.setText("new interchange track");
        f.trackLengthTextField.setText("321");
<<<<<<< HEAD
        getHelper().enterClickAndLeave(new MouseEventData(this, f.addTrackButton));

        f.trackNameTextField.setText("2nd interchange track");
        f.trackLengthTextField.setText("4331");
        getHelper().enterClickAndLeave(new MouseEventData(this, f.addTrackButton));

        // deselect east and south check boxes
        getHelper().enterClickAndLeave(new MouseEventData(this, f.eastCheckBox));
        getHelper().enterClickAndLeave(new MouseEventData(this, f.southCheckBox));

        getHelper().enterClickAndLeave(new MouseEventData(this, f.saveTrackButton));
=======
        enterClickAndLeave(f.addTrackButton);

        f.trackNameTextField.setText("2nd interchange track");
        f.trackLengthTextField.setText("4331");
        enterClickAndLeave(f.addTrackButton);

        // deselect east and south check boxes
        enterClickAndLeave(f.eastCheckBox);
        enterClickAndLeave(f.southCheckBox);

        enterClickAndLeave(f.saveTrackButton);
>>>>>>> 32dd0d58

        f.dispose();

        // now reload
        Location l2 = lManager.getLocationByName("Test Loc C");
        Assert.assertNotNull("Location Test Loc C", l2);

        LocationEditFrame fl = new LocationEditFrame(l2);
        fl.setTitle("Test Edit Location Frame");

        // check location name
        Assert.assertEquals("name", "Test Loc C", fl.locationNameTextField.getText());

        Assert.assertEquals("number of interchanges", 2, fl.interchangeModel.getRowCount());
        Assert.assertEquals("number of staging tracks", 0, fl.stagingModel.getRowCount());

        fl.dispose();
    }

    private void loadLocations() {
        // create 5 locations
        LocationManager lManager = LocationManager.instance();
        Location l1 = lManager.newLocation("Test Loc E");
        l1.setLength(1001);
        Location l2 = lManager.newLocation("Test Loc D");
        l2.setLength(1002);
        Location l3 = lManager.newLocation("Test Loc C");
        l3.setLength(1003);
        Location l4 = lManager.newLocation("Test Loc B");
        l4.setLength(1004);
        Location l5 = lManager.newLocation("Test Loc A");
        l5.setLength(1005);

    }

    // Ensure minimal setup for log4J
    @Override
    @Before
    public void setUp() throws Exception {
        super.setUp();

        loadLocations();
<<<<<<< HEAD

        // add UP road name
        CarRoads cr = CarRoads.instance();
        cr.addName("UP");

        lManager = LocationManager.instance();
        l = lManager.getLocationByName("Test Loc C");
    }

    public InterchangeEditFrameTest(String s) {
        super(s);
    }
=======
>>>>>>> 32dd0d58

        // add UP road name
        CarRoads cr = CarRoads.instance();
        cr.addName("UP");

        lManager = LocationManager.instance();
        l = lManager.getLocationByName("Test Loc C");
    }

    // The minimal setup for log4J
    @Override
    @After
    public void tearDown() throws Exception {
        super.tearDown();
    }
}<|MERGE_RESOLUTION|>--- conflicted
+++ resolved
@@ -20,10 +20,7 @@
     private LocationManager lManager = null;
     private Location l = null;
 
-<<<<<<< HEAD
-=======
     @Test
->>>>>>> 32dd0d58
     public void testAddInterchange() {
         if (GraphicsEnvironment.isHeadless()) {
             return; // can't use Assume in TestCase subclasses
@@ -36,46 +33,6 @@
         // create one interchange track
         f.trackNameTextField.setText("new interchange track");
         f.trackLengthTextField.setText("321");
-<<<<<<< HEAD
-        getHelper().enterClickAndLeave(new MouseEventData(this, f.addTrackButton));
-
-        Track t = l.getTrackByName("new interchange track", Track.INTERCHANGE);
-        Assert.assertNotNull("new interchange track", t);
-        Assert.assertEquals("interchange track length", 321, t.getLength());
-        // check that the defaults are correct
-        Assert.assertEquals("all directions", ALL, t.getTrainDirections());
-        Assert.assertEquals("all roads", Track.ALL_ROADS, t.getRoadOption());
-
-        f.dispose();
-    }
-
-    public void testSetDirectionUsingCheckbox() {
-        if (GraphicsEnvironment.isHeadless()) {
-            return; // can't use Assume in TestCase subclasses
-        }
-        InterchangeEditFrame f = new InterchangeEditFrame();
-        f.setTitle("Test Interchange Add Frame");
-        f.setLocation(0, 0);	// entire panel must be visible for tests to work properly
-        f.initComponents(l, null);
-
-        // create one interchange tracks
-        f.trackNameTextField.setText("2nd interchange track");
-        f.trackLengthTextField.setText("4331");
-        getHelper().enterClickAndLeave(new MouseEventData(this, f.addTrackButton));
-        sleep(1);   // for slow machines
-        Track t = l.getTrackByName("2nd interchange track", Track.INTERCHANGE);
-        Assert.assertNotNull("2nd interchange track", t);
-        Assert.assertEquals("2nd interchange track length", 4331, t.getLength());
-        Assert.assertEquals("Direction All before change", ALL , t.getTrainDirections());
-
-        // deselect east and south check boxes
-        getHelper().enterClickAndLeave(new MouseEventData(this, f.eastCheckBox));
-        getHelper().enterClickAndLeave(new MouseEventData(this, f.southCheckBox));
-
-        getHelper().enterClickAndLeave(new MouseEventData(this, f.saveTrackButton));
-        sleep(1);   // for slow machines
-
-=======
         enterClickAndLeave(f.addTrackButton);
 
         Track t = l.getTrackByName("new interchange track", Track.INTERCHANGE);
@@ -113,16 +70,12 @@
 
         enterClickAndLeave(f.saveTrackButton);
 
->>>>>>> 32dd0d58
         Assert.assertEquals("west and north", Track.NORTH + Track.WEST, t.getTrainDirections());
 
         f.dispose();
     }
 
-<<<<<<< HEAD
-=======
     @Test
->>>>>>> 32dd0d58
     public void testSetAcceptedCarTypes() {
         if (GraphicsEnvironment.isHeadless()) {
             return; // can't use Assume in TestCase subclasses
@@ -135,11 +88,7 @@
         // create one interchange tracks
         f.trackNameTextField.setText("2nd interchange track");
         f.trackLengthTextField.setText("4331");
-<<<<<<< HEAD
-        getHelper().enterClickAndLeave(new MouseEventData(this, f.addTrackButton));
-=======
         enterClickAndLeave(f.addTrackButton);
->>>>>>> 32dd0d58
 
         Track t = l.getTrackByName("2nd interchange track", Track.INTERCHANGE);
 
@@ -157,11 +106,7 @@
         f.dispose();
     }
 
-<<<<<<< HEAD
-
-=======
     @Test
->>>>>>> 32dd0d58
     public void testAddCloseAndRestore() {
         if (GraphicsEnvironment.isHeadless()) {
             return; // can't use Assume in TestCase subclasses
@@ -174,19 +119,6 @@
         // create two interchange tracks
         f.trackNameTextField.setText("new interchange track");
         f.trackLengthTextField.setText("321");
-<<<<<<< HEAD
-        getHelper().enterClickAndLeave(new MouseEventData(this, f.addTrackButton));
-
-        f.trackNameTextField.setText("2nd interchange track");
-        f.trackLengthTextField.setText("4331");
-        getHelper().enterClickAndLeave(new MouseEventData(this, f.addTrackButton));
-
-        // deselect east and south check boxes
-        getHelper().enterClickAndLeave(new MouseEventData(this, f.eastCheckBox));
-        getHelper().enterClickAndLeave(new MouseEventData(this, f.southCheckBox));
-
-        getHelper().enterClickAndLeave(new MouseEventData(this, f.saveTrackButton));
-=======
         enterClickAndLeave(f.addTrackButton);
 
         f.trackNameTextField.setText("2nd interchange track");
@@ -198,7 +130,6 @@
         enterClickAndLeave(f.southCheckBox);
 
         enterClickAndLeave(f.saveTrackButton);
->>>>>>> 32dd0d58
 
         f.dispose();
 
@@ -241,21 +172,6 @@
         super.setUp();
 
         loadLocations();
-<<<<<<< HEAD
-
-        // add UP road name
-        CarRoads cr = CarRoads.instance();
-        cr.addName("UP");
-
-        lManager = LocationManager.instance();
-        l = lManager.getLocationByName("Test Loc C");
-    }
-
-    public InterchangeEditFrameTest(String s) {
-        super(s);
-    }
-=======
->>>>>>> 32dd0d58
 
         // add UP road name
         CarRoads cr = CarRoads.instance();

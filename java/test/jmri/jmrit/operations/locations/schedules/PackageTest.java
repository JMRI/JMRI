package jmri.jmrit.operations.locations.schedules;

import junit.framework.Test;
import junit.framework.TestCase;
import junit.framework.TestSuite;

/**
 * Tests for the jmrit.operations.locations package
 *
 * @author	Bob Coleman
 */
public class PackageTest extends TestCase {

    // from here down is testing infrastructure
    public PackageTest(String s) {
        super(s);
    }

    // Main entry point
    static public void main(String[] args) {
        String[] testCaseName = {"-noloading", PackageTest.class.getName()};
        junit.textui.TestRunner.main(testCaseName);
    }

    // test suite from all defined tests
    public static Test suite() {
        TestSuite suite = new TestSuite("jmri.jmrit.operations.locations.schedules.PackageTest"); // no tests in class itself
        suite.addTest(ScheduleItemTest.suite());
        suite.addTest(ScheduleTest.suite());
        suite.addTest(ScheduleManagerTest.suite());
        suite.addTest(new junit.framework.JUnit4TestAdapter(BundleTest.class));
<<<<<<< HEAD
        suite.addTest(ScheduleEditFrameGuiTest.suite());
        suite.addTest(ScheduleGuiTests.suite());
=======
        suite.addTest(new junit.framework.JUnit4TestAdapter(ScheduleEditFrameGuiTest.class));
        suite.addTest(new junit.framework.JUnit4TestAdapter(ScheduleGuiTests.class));
>>>>>>> 32dd0d58
        suite.addTest(new junit.framework.JUnit4TestAdapter(ScheduleCopyActionTest.class));
        suite.addTest(new junit.framework.JUnit4TestAdapter(ScheduleCopyFrameTest.class));
        suite.addTest(new junit.framework.JUnit4TestAdapter(ScheduleTableModelTest.class));
        suite.addTest(new junit.framework.JUnit4TestAdapter(SchedulesByLoadFrameTest.class));
        suite.addTest(new junit.framework.JUnit4TestAdapter(SchedulesTableFrameTest.class));
        suite.addTest(new junit.framework.JUnit4TestAdapter(SchedulesTableModelTest.class));
        suite.addTest(new junit.framework.JUnit4TestAdapter(XmlTest.class));
        return suite;
    }

}<|MERGE_RESOLUTION|>--- conflicted
+++ resolved
@@ -29,13 +29,8 @@
         suite.addTest(ScheduleTest.suite());
         suite.addTest(ScheduleManagerTest.suite());
         suite.addTest(new junit.framework.JUnit4TestAdapter(BundleTest.class));
-<<<<<<< HEAD
-        suite.addTest(ScheduleEditFrameGuiTest.suite());
-        suite.addTest(ScheduleGuiTests.suite());
-=======
         suite.addTest(new junit.framework.JUnit4TestAdapter(ScheduleEditFrameGuiTest.class));
         suite.addTest(new junit.framework.JUnit4TestAdapter(ScheduleGuiTests.class));
->>>>>>> 32dd0d58
         suite.addTest(new junit.framework.JUnit4TestAdapter(ScheduleCopyActionTest.class));
         suite.addTest(new junit.framework.JUnit4TestAdapter(ScheduleCopyFrameTest.class));
         suite.addTest(new junit.framework.JUnit4TestAdapter(ScheduleTableModelTest.class));

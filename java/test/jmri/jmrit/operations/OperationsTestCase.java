--- conflicted
+++ resolved
@@ -79,14 +79,8 @@
                 // ignore.
             }
         }
-<<<<<<< HEAD
         
         JUnitUtil.clearShutDownManager();
-=======
-        // make sure no pending shutdown actions
-        JUnitUtil.initShutDownManager();
-
->>>>>>> 0472f407
         JUnitUtil.tearDown();
     }
 

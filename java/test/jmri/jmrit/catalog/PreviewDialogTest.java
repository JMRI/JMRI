--- conflicted
+++ resolved
@@ -58,9 +58,6 @@
             chooser.setCurrentDirectory(dir);
         });
         new QueueTool().waitEmpty();
-<<<<<<< HEAD
-        JUnitUtil.pressButton(chooser, "Open"); // on Mac the button is named Choose
-=======
 
         File file = FileUtil.getFile(FileUtil.getAbsoluteFilename("program:resources/icons/misc"));
         Assert.assertTrue(file.getPath()+" Test file does not exist", file.exists());
@@ -69,14 +66,13 @@
             chooser.setSelectedFile(file);
         });
         new QueueTool().waitEmpty();
-        
+
         // instead of locating the activate button, which can change, via
         //   JUnitUtil.pressButton(chooser, "Choose");
         // we directly fire the dialog
         jmri.util.ThreadingUtil.runOnGUIEventually(() -> {
             chooser.approveSelection();
-        });        
->>>>>>> 66a9e22f
+        });
         new QueueTool().waitEmpty();
         log.debug("Mid testPreviewDialog: elapsed time = {}ms",(System.currentTimeMillis()-time));
 

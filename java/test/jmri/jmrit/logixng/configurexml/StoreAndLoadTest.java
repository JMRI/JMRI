package jmri.jmrit.logixng.configurexml;

import jmri.jmrit.logixng.TableRowOrColumn;

import java.awt.GraphicsEnvironment;
import java.beans.PropertyVetoException;
import java.io.*;
import java.nio.charset.StandardCharsets;
import java.util.*;

import javax.annotation.Nonnull;

import jmri.*;
import jmri.implementation.VirtualSignalHead;
import jmri.jmrit.audio.AudioBuffer;
import jmri.jmrit.audio.AudioSource;
import jmri.jmrit.logix.BlockOrder;
import jmri.jmrit.logix.OBlock;
import jmri.jmrit.logix.Warrant;
import jmri.jmrit.logixng.*;
import jmri.jmrit.logixng.Base.PrintTreeSettings;
import jmri.jmrit.logixng.Module;
import jmri.jmrit.logixng.SymbolTable.InitialValueType;
import jmri.jmrit.logixng.actions.*;
import jmri.jmrit.logixng.actions.ActionListenOnBeans.NamedBeanReference;
import jmri.jmrit.logixng.expressions.*;
import jmri.jmrit.logixng.util.LogixNG_SelectTable;
import jmri.jmrit.logixng.util.LogixNG_Thread;
import jmri.jmrit.logixng.util.parser.ParserException;
import jmri.util.*;

import org.apache.commons.lang3.mutable.MutableInt;

import org.junit.*;

/**
 * Creates a LogixNG with all actions and expressions to test store and load.
 * <P>
 * It uses the Base.printTree(PrintWriter writer, String indent) method to
 * compare the LogixNGs before and after store and load.
 */
public class StoreAndLoadTest {

//    private AudioManager audioManager;

    private NamedBeanReference getNamedBeanReference(
            Collection<NamedBeanReference> collection, String name) {
        for (NamedBeanReference ref : collection) {
            if (name.equals(ref.getName())) return ref;
        }
        return null;
    }

    @Test
    public void testLogixNGs() throws PropertyVetoException, Exception {
        Assume.assumeFalse(GraphicsEnvironment.isHeadless());
/*
        audioManager = new jmri.jmrit.audio.DefaultAudioManager(
                InstanceManager.getDefault(jmri.jmrix.internal.InternalSystemConnectionMemo.class));
        audioManager.init();
        JUnitUtil.waitFor(()->{return audioManager.isInitialised();});

        audioManager.provideAudio("IAB1");
        AudioSource audioSource = (AudioSource) audioManager.provideAudio("IAS1");
        audioSource.setAssignedBuffer((AudioBuffer) audioManager.getNamedBean("IAB1"));
*/
        Block block1 = InstanceManager.getDefault(BlockManager.class).provide("IB1");
        block1.setValue("Block 1 Value");
        Block block2 = InstanceManager.getDefault(BlockManager.class).provide("IB2");
        block2.setUserName("Some block");
        block1.setValue("Block 2 Value");
        Reporter reporter1 = InstanceManager.getDefault(ReporterManager.class).provide("IR1");
        reporter1.setReport("Reporter 1 Value");
        Light light1 = InstanceManager.getDefault(LightManager.class).provide("IL1");
        light1.setCommandedState(Light.OFF);
        Light light2 = InstanceManager.getDefault(LightManager.class).provide("IL2");
        light2.setUserName("Some light");
        light2.setCommandedState(Light.OFF);
        VariableLight variableLight1 = (VariableLight)InstanceManager.getDefault(LightManager.class).provide("ILVariable");
        variableLight1.setCommandedState(Light.OFF);
        Sensor sensor1 = InstanceManager.getDefault(SensorManager.class).provide("IS1");
        sensor1.setCommandedState(Sensor.INACTIVE);
        Sensor sensor2 = InstanceManager.getDefault(SensorManager.class).provide("IS2");
        sensor2.setCommandedState(Sensor.INACTIVE);
        sensor2.setUserName("Some sensor");
        Turnout turnout1 = InstanceManager.getDefault(TurnoutManager.class).provide("IT1");
        turnout1.setCommandedState(Turnout.CLOSED);
        Turnout turnout2 = InstanceManager.getDefault(TurnoutManager.class).provide("IT2");
        turnout2.setCommandedState(Turnout.CLOSED);
        turnout2.setUserName("Some turnout");
        Turnout turnout3 = InstanceManager.getDefault(TurnoutManager.class).provide("IT3");
        turnout3.setCommandedState(Turnout.CLOSED);
        Turnout turnout4 = InstanceManager.getDefault(TurnoutManager.class).provide("IT4");
        turnout4.setCommandedState(Turnout.CLOSED);
        Turnout turnout5 = InstanceManager.getDefault(TurnoutManager.class).provide("IT5");
        turnout5.setCommandedState(Turnout.CLOSED);

        Memory memory1 = InstanceManager.getDefault(MemoryManager.class).provide("IM1");
        Memory memory2 = InstanceManager.getDefault(MemoryManager.class).provide("IM2");
        memory2.setUserName("Some memory");
        Memory memory3 = InstanceManager.getDefault(MemoryManager.class).provide("IM3");

        LogixManager logixManager = InstanceManager.getDefault(LogixManager.class);
        ConditionalManager conditionalManager = InstanceManager.getDefault(ConditionalManager.class);

        jmri.Logix logixIX1 = logixManager.createNewLogix("IX1", null);
        logixIX1.setEnabled(true);

        Conditional conditionalIX1C1 = conditionalManager.createNewConditional("IX1C1", "First conditional");
        logixIX1.addConditional(conditionalIX1C1.getSystemName(), 0);

        InstanceManager.getDefault(SignalHeadManager.class)
                .register(new VirtualSignalHead("IH1"));
        InstanceManager.getDefault(SignalHeadManager.class)
                .register(new VirtualSignalHead("IH2"));

        // The signal head IH1 created above is also used here in signal mast IF$shsm:AAR-1946:CPL(IH1)
        InstanceManager.getDefault(SignalMastManager.class)
                .provideSignalMast("IF$shsm:AAR-1946:CPL(IH1)");

        InstanceManager.getDefault(jmri.jmrit.logix.OBlockManager.class)
                .register(new OBlock("OB98"));
        InstanceManager.getDefault(jmri.jmrit.logix.OBlockManager.class)
                .register(new OBlock("OB99"));

        InstanceManager.getDefault(jmri.jmrit.logix.WarrantManager.class)
                .register(new Warrant("IW99", "Test Warrant"));
        Warrant warrant = InstanceManager.getDefault(jmri.jmrit.logix.WarrantManager.class).getWarrant("IW99");
        warrant.addBlockOrder(new BlockOrder(InstanceManager.getDefault(jmri.jmrit.logix.OBlockManager.class).getOBlock("OB98")));
        warrant.addBlockOrder(new BlockOrder(InstanceManager.getDefault(jmri.jmrit.logix.OBlockManager.class).getOBlock("OB99")));

        LogixNG_Manager logixNG_Manager = InstanceManager.getDefault(LogixNG_Manager.class);
        ConditionalNG_Manager conditionalNGManager = InstanceManager.getDefault(ConditionalNG_Manager.class);
        AnalogActionManager analogActionManager = InstanceManager.getDefault(AnalogActionManager.class);
        AnalogExpressionManager analogExpressionManager = InstanceManager.getDefault(AnalogExpressionManager.class);
        DigitalActionManager digitalActionManager = InstanceManager.getDefault(DigitalActionManager.class);
        DigitalBooleanActionManager digitalBooleanActionManager = InstanceManager.getDefault(DigitalBooleanActionManager.class);
        DigitalExpressionManager digitalExpressionManager = InstanceManager.getDefault(DigitalExpressionManager.class);
        StringActionManager stringActionManager = InstanceManager.getDefault(StringActionManager.class);
        StringExpressionManager stringExpressionManager = InstanceManager.getDefault(StringExpressionManager.class);
        LogixNG_InitializationManager logixNG_InitializationManager = InstanceManager.getDefault(LogixNG_InitializationManager.class);


        // Load table turnout_and_signals.csv
<<<<<<< HEAD
        jmri.jmrit.logixng.NamedTable csvTable =
                InstanceManager.getDefault(NamedTableManager.class)
                        .loadTableFromCSV("IQT1", null,
                                "program:java/test/jmri/jmrit/logixng/panel_and_data_files/turnout_and_signals.csv",
                                JmriCsvFormat.createTabSeparatedFormat());
=======
        NamedTable csvTable = InstanceManager.getDefault(NamedTableManager.class)
                        .loadTableFromCSV("IQT1", null, "program:java/test/jmri/jmrit/logixng/panel_and_data_files/turnout_and_signals.csv");
>>>>>>> df9293c9
        Assert.assertNotNull(csvTable);

        // Create module IQM1
        Module module =
                InstanceManager.getDefault(ModuleManager.class).createModule("IQM1", null,
                        InstanceManager.getDefault(FemaleSocketManager.class)
                                .getSocketTypeByType("DefaultFemaleDigitalActionSocket"));

        module.addParameter("other", true, true);
        module.addParameter("n", true, false);
        module.addParameter("result", false, true);
        module.addLocalVariable("temp1", SymbolTable.InitialValueType.None, null);
        module.addLocalVariable("temp2", SymbolTable.InitialValueType.None, null);

        DigitalMany many901 = new DigitalMany("IQDA901", null);
        MaleSocket manySocket901 =
                InstanceManager.getDefault(DigitalActionManager.class).registerAction(many901);
        module.getRootSocket().connect(manySocket901);




        // Create an empty LogixNG
        logixNG_Manager.createLogixNG("An empty logixNG");

        // Create a LogixNG with an empty ConditionalNG
        LogixNG logixNG = logixNG_Manager.createLogixNG("A logixNG with an empty conditionlNG");
        ConditionalNG conditionalNG =
                conditionalNGManager.createConditionalNG(logixNG, "An empty conditionalNG");
        logixNG.setEnabled(false);
        conditionalNG.setEnabled(false);


        // Create an empty ConditionalNG on the debug thread
        conditionalNG =
                conditionalNGManager.createConditionalNG(
                        logixNG, "A second empty conditionalNG", LogixNG_Thread.DEFAULT_LOGIXNG_THREAD);
        conditionalNG.setEnabled(false);


        // Create an empty ConditionalNG on another thread
        LogixNG_Thread.createNewThread(53, "My logixng thread");
        conditionalNG =
                conditionalNGManager.createConditionalNG(logixNG, "A third empty conditionalNG", 53);
        conditionalNG.setEnabled(false);


        // Create an empty ConditionalNG on another thread
        LogixNG_Thread.createNewThread("My other logixng thread");
        conditionalNG = conditionalNGManager.createConditionalNG(
                logixNG, "A fourth empty conditionalNG", LogixNG_Thread.getThreadID("My other logixng thread"));
        conditionalNG.setEnabled(false);


        logixNG = logixNG_Manager.createLogixNG("A logixNG in the initialization table");
        conditionalNGManager.createConditionalNG(logixNG, "Yet another another conditionalNG");
        logixNG_InitializationManager.add(logixNG);


        logixNG = logixNG_Manager.createLogixNG("Another logixNG in the initialization table");
        conditionalNGManager.createConditionalNG(logixNG, "Yet another another another conditionalNG");
        logixNG_InitializationManager.add(logixNG);


        logixNG = logixNG_Manager.createLogixNG("A logixNG");
        conditionalNG =
                conditionalNGManager.createConditionalNG(logixNG, "Yet another conditionalNG");
        logixNG.setEnabled(false);
        conditionalNG.setEnabled(true);

        FemaleSocket femaleRootSocket = conditionalNG.getFemaleSocket();
        MaleDigitalActionSocket actionManySocket =
                digitalActionManager.registerAction(new DigitalMany(
                                        digitalActionManager.getAutoSystemName(), null));
        femaleRootSocket.connect(actionManySocket);



        int indexAction = 0;


        ActionAudio actionAudio = new ActionAudio(digitalActionManager.getAutoSystemName(), null);
        MaleSocket maleSocket = digitalActionManager.registerAction(actionAudio);
        maleSocket.setEnabled(false);
        actionManySocket.getChild(indexAction++).connect(maleSocket);

        actionAudio = new ActionAudio(digitalActionManager.getAutoSystemName(), null);
        actionAudio.setComment("A comment");
//        actionAudio.setAudio(audioSource);
        actionAudio.setOperation(ActionAudio.Operation.Play);
        actionAudio.setAddressing(NamedBeanAddressing.Direct);
        actionAudio.setFormula("\"IT\"+index");
        actionAudio.setLocalVariable("index");
        actionAudio.setReference("{IM1}");
        actionAudio.setOperationAddressing(NamedBeanAddressing.LocalVariable);
        actionAudio.setOperationFormula("\"IT\"+index2");
        actionAudio.setOperationLocalVariable("index2");
        actionAudio.setOperationReference("{IM2}");
        maleSocket = digitalActionManager.registerAction(actionAudio);
        actionManySocket.getChild(indexAction++).connect(maleSocket);

        actionAudio = new ActionAudio(digitalActionManager.getAutoSystemName(), null);
        actionAudio.setComment("A comment");
//        actionAudio.setAudio(audioSource);
        actionAudio.setOperation(ActionAudio.Operation.PlayToggle);
        actionAudio.setAddressing(NamedBeanAddressing.LocalVariable);
        actionAudio.setFormula("\"IT\"+index");
        actionAudio.setLocalVariable("index");
        actionAudio.setReference("{IM1}");
        actionAudio.setOperationAddressing(NamedBeanAddressing.Formula);
        actionAudio.setOperationFormula("\"IT\"+index2");
        actionAudio.setOperationLocalVariable("index2");
        actionAudio.setOperationReference("{IM2}");
        maleSocket = digitalActionManager.registerAction(actionAudio);
        actionManySocket.getChild(indexAction++).connect(maleSocket);

        actionAudio = new ActionAudio(digitalActionManager.getAutoSystemName(), null);
        actionAudio.setComment("A comment");
//        actionAudio.setAudio(audioSource);
        actionAudio.setOperation(ActionAudio.Operation.Pause);
        actionAudio.setAddressing(NamedBeanAddressing.Formula);
        actionAudio.setFormula("\"IT\"+index");
        actionAudio.setLocalVariable("index");
        actionAudio.setReference("{IM1}");
        actionAudio.setOperationAddressing(NamedBeanAddressing.Reference);
        actionAudio.setOperationFormula("\"IT\"+index2");
        actionAudio.setOperationLocalVariable("index2");
        actionAudio.setOperationReference("{IM2}");
        maleSocket = digitalActionManager.registerAction(actionAudio);
        actionManySocket.getChild(indexAction++).connect(maleSocket);

        actionAudio = new ActionAudio(digitalActionManager.getAutoSystemName(), null);
        actionAudio.setComment("A comment");
//        actionAudio.setAudio(audioSource);
        actionAudio.setOperation(ActionAudio.Operation.PauseToggle);
        actionAudio.setAddressing(NamedBeanAddressing.Reference);
        actionAudio.setFormula("\"IT\"+index");
        actionAudio.setLocalVariable("index");
        actionAudio.setReference("{IM1}");
        actionAudio.setOperationAddressing(NamedBeanAddressing.Direct);
        actionAudio.setOperationFormula("\"IT\"+index2");
        actionAudio.setOperationLocalVariable("index2");
        actionAudio.setOperationReference("{IM2}");
        maleSocket = digitalActionManager.registerAction(actionAudio);
        actionManySocket.getChild(indexAction++).connect(maleSocket);

        actionAudio = new ActionAudio(digitalActionManager.getAutoSystemName(), null);
        actionAudio.setOperation(ActionAudio.Operation.Stop);

        actionAudio = new ActionAudio(digitalActionManager.getAutoSystemName(), null);
        actionAudio.setOperation(ActionAudio.Operation.FadeIn);

        actionAudio = new ActionAudio(digitalActionManager.getAutoSystemName(), null);
        actionAudio.setOperation(ActionAudio.Operation.FadeOut);

        actionAudio = new ActionAudio(digitalActionManager.getAutoSystemName(), null);
        actionAudio.setOperation(ActionAudio.Operation.Rewind);

        actionAudio = new ActionAudio(digitalActionManager.getAutoSystemName(), null);
        actionAudio.setOperation(ActionAudio.Operation.ResetPosition);


        ActionBlock actionBlock = new ActionBlock(digitalActionManager.getAutoSystemName(), null);
        maleSocket = digitalActionManager.registerAction(actionBlock);
        maleSocket.setEnabled(false);
        maleSocket.setLocked(true);
        actionManySocket.getChild(indexAction++).connect(maleSocket);

        actionBlock = new ActionBlock(digitalActionManager.getAutoSystemName(), null);
        maleSocket = digitalActionManager.registerAction(actionBlock);
        maleSocket.setErrorHandlingType(MaleSocket.ErrorHandlingType.Default);
        maleSocket.setLocked(false);
        actionManySocket.getChild(indexAction++).connect(maleSocket);

        actionBlock = new ActionBlock(digitalActionManager.getAutoSystemName(), null);
        maleSocket = digitalActionManager.registerAction(actionBlock);
        maleSocket.setErrorHandlingType(MaleSocket.ErrorHandlingType.ThrowException);
        maleSocket.setSystem(true);
        actionManySocket.getChild(indexAction++).connect(maleSocket);

// Direct / Direct / Direct :: SetValue
        actionBlock = new ActionBlock(digitalActionManager.getAutoSystemName(), null);
        actionBlock.setComment("Direct / Direct / Direct :: SetValue");
        maleSocket.setLocked(false);

        actionBlock.setAddressing(NamedBeanAddressing.Direct);
        actionBlock.setBlock(block1);

        actionBlock.setOperationAddressing(NamedBeanAddressing.Direct);
        actionBlock.setOperationDirect(ActionBlock.DirectOperation.SetValue);

        actionBlock.setDataAddressing(NamedBeanAddressing.Direct);
        actionBlock.setBlockValue("ABC");

        maleSocket = digitalActionManager.registerAction(actionBlock);
        maleSocket.setErrorHandlingType(MaleSocket.ErrorHandlingType.AbortExecution);
        actionManySocket.getChild(indexAction++).connect(maleSocket);

// Direct / Direct :: SetOccupied
        actionBlock = new ActionBlock(digitalActionManager.getAutoSystemName(), null);
        actionBlock.setComment("Direct / Direct :: SetOccupied");

        actionBlock.setAddressing(NamedBeanAddressing.Direct);
        actionBlock.setBlock(block1);

        actionBlock.setOperationAddressing(NamedBeanAddressing.Direct);
        actionBlock.setOperationDirect(ActionBlock.DirectOperation.SetOccupied);

        maleSocket = digitalActionManager.registerAction(actionBlock);
        maleSocket.setErrorHandlingType(MaleSocket.ErrorHandlingType.AbortExecution);
        actionManySocket.getChild(indexAction++).connect(maleSocket);

// Direct / LocalVariable
        actionBlock = new ActionBlock(digitalActionManager.getAutoSystemName(), null);
        actionBlock.setComment("Direct / LocalVariable");

        actionBlock.setAddressing(NamedBeanAddressing.Direct);
        actionBlock.setBlock(block1);

        actionBlock.setOperationAddressing(NamedBeanAddressing.LocalVariable);
        actionBlock.setOperationLocalVariable("index2");

        maleSocket = digitalActionManager.registerAction(actionBlock);
        maleSocket.setErrorHandlingType(MaleSocket.ErrorHandlingType.AbortExecution);
        actionManySocket.getChild(indexAction++).connect(maleSocket);

// LocalVariable / Formula
        actionBlock = new ActionBlock(digitalActionManager.getAutoSystemName(), null);
        actionBlock.setComment("LocalVariable / Formula");

        actionBlock.setAddressing(NamedBeanAddressing.LocalVariable);
        actionBlock.setLocalVariable("index");

        actionBlock.setOperationAddressing(NamedBeanAddressing.Formula);
        actionBlock.setOperationFormula("\"IT\"+index2");

        maleSocket = digitalActionManager.registerAction(actionBlock);
        maleSocket.setErrorHandlingType(MaleSocket.ErrorHandlingType.AbortExecution);
        actionManySocket.getChild(indexAction++).connect(maleSocket);

// Formula / Reference
        actionBlock = new ActionBlock(digitalActionManager.getAutoSystemName(), null);
        actionBlock.setComment("Formula / Reference");

        actionBlock.setAddressing(NamedBeanAddressing.Formula);
        actionBlock.setFormula("\"IT\"+index");

        actionBlock.setOperationAddressing(NamedBeanAddressing.Reference);
        actionBlock.setOperationReference("{IM2}");

        maleSocket = digitalActionManager.registerAction(actionBlock);
        maleSocket.setErrorHandlingType(MaleSocket.ErrorHandlingType.AbortExecution);
        actionManySocket.getChild(indexAction++).connect(maleSocket);

// Reference / Direct :: SetNullValue
        actionBlock = new ActionBlock(digitalActionManager.getAutoSystemName(), null);
        actionBlock.setComment("Reference / Direct :: SetAltColorOn");

        actionBlock.setAddressing(NamedBeanAddressing.Reference);
        actionBlock.setReference("{IM1}");

        actionBlock.setOperationAddressing(NamedBeanAddressing.Direct);
        actionBlock.setOperationDirect(ActionBlock.DirectOperation.SetNullValue);

        maleSocket = digitalActionManager.registerAction(actionBlock);
        maleSocket.setErrorHandlingType(MaleSocket.ErrorHandlingType.AbortExecution);
        actionManySocket.getChild(indexAction++).connect(maleSocket);


        ActionClock actionClock = new ActionClock(digitalActionManager.getAutoSystemName(), null);
        maleSocket = digitalActionManager.registerAction(actionClock);
        maleSocket.setEnabled(false);
        actionManySocket.getChild(indexAction++).connect(maleSocket);

// StartClock
        actionClock = new ActionClock(digitalActionManager.getAutoSystemName(), null);
        actionClock.setComment("StartClock");
        actionClock.setBeanState(ActionClock.ClockState.StartClock);

        maleSocket = digitalActionManager.registerAction(actionClock);
        maleSocket.setEnabled(false);
        actionManySocket.getChild(indexAction++).connect(maleSocket);

// StopClock
        actionClock = new ActionClock(digitalActionManager.getAutoSystemName(), null);
        actionClock.setComment("StopClock");
        actionClock.setBeanState(ActionClock.ClockState.StopClock);

        maleSocket = digitalActionManager.registerAction(actionClock);
        maleSocket.setEnabled(false);
        actionManySocket.getChild(indexAction++).connect(maleSocket);

// SetClock
        actionClock = new ActionClock(digitalActionManager.getAutoSystemName(), null);
        actionClock.setComment("SetClock");
        actionClock.setBeanState(ActionClock.ClockState.SetClock);
        actionClock.setClockTime(720);

        maleSocket = digitalActionManager.registerAction(actionClock);
        maleSocket.setEnabled(false);
        actionManySocket.getChild(indexAction++).connect(maleSocket);


        ActionLight actionLight = new ActionLight(digitalActionManager.getAutoSystemName(), null);
        maleSocket = digitalActionManager.registerAction(actionLight);
        maleSocket.setEnabled(false);
        actionManySocket.getChild(indexAction++).connect(maleSocket);

        actionLight = new ActionLight(digitalActionManager.getAutoSystemName(), null);
        maleSocket = digitalActionManager.registerAction(actionLight);
        maleSocket.setErrorHandlingType(MaleSocket.ErrorHandlingType.Default);
        actionManySocket.getChild(indexAction++).connect(maleSocket);

        actionLight = new ActionLight(digitalActionManager.getAutoSystemName(), null);
        actionLight.setComment("A comment");
        actionLight.setLight(light1);
        actionLight.setBeanState(ActionLight.LightState.Off);
        actionLight.setAddressing(NamedBeanAddressing.Direct);
        actionLight.setFormula("\"IT\"+index");
        actionLight.setLocalVariable("index");
        actionLight.setReference("{IM1}");
        actionLight.setStateAddressing(NamedBeanAddressing.LocalVariable);
        actionLight.setStateFormula("\"IT\"+index2");
        actionLight.setStateLocalVariable("index2");
        actionLight.setStateReference("{IM2}");
        maleSocket = digitalActionManager.registerAction(actionLight);
        maleSocket.setErrorHandlingType(MaleSocket.ErrorHandlingType.AbortExecution);
        actionManySocket.getChild(indexAction++).connect(maleSocket);

        actionLight = new ActionLight(digitalActionManager.getAutoSystemName(), null);
        actionLight.setComment("A comment");
        actionLight.setLight(light1);
        actionLight.setBeanState(ActionLight.LightState.On);
        actionLight.setAddressing(NamedBeanAddressing.LocalVariable);
        actionLight.setFormula("\"IT\"+index");
        actionLight.setLocalVariable("index");
        actionLight.setReference("{IM1}");
        actionLight.setStateAddressing(NamedBeanAddressing.Formula);
        actionLight.setStateFormula("\"IT\"+index2");
        actionLight.setStateLocalVariable("index2");
        actionLight.setStateReference("{IM2}");
        maleSocket = digitalActionManager.registerAction(actionLight);
        maleSocket.setErrorHandlingType(MaleSocket.ErrorHandlingType.LogError);
        actionManySocket.getChild(indexAction++).connect(maleSocket);

        actionLight = new ActionLight(digitalActionManager.getAutoSystemName(), null);
        actionLight.setComment("A comment");
        actionLight.setLight(light1);
        actionLight.setBeanState(ActionLight.LightState.Toggle);
        actionLight.setAddressing(NamedBeanAddressing.Formula);
        actionLight.setFormula("\"IT\"+index");
        actionLight.setLocalVariable("index");
        actionLight.setReference("{IM1}");
        actionLight.setStateAddressing(NamedBeanAddressing.Reference);
        actionLight.setStateFormula("\"IT\"+index2");
        actionLight.setStateLocalVariable("index2");
        actionLight.setStateReference("{IM2}");
        maleSocket = digitalActionManager.registerAction(actionLight);
        maleSocket.setErrorHandlingType(MaleSocket.ErrorHandlingType.LogErrorOnce);
        actionManySocket.getChild(indexAction++).connect(maleSocket);

        actionLight = new ActionLight(digitalActionManager.getAutoSystemName(), null);
        actionLight.setComment("A comment");
        actionLight.setLight(light1);
        actionLight.setBeanState(ActionLight.LightState.Intensity);
        actionLight.setAddressing(NamedBeanAddressing.Reference);
        actionLight.setFormula("\"IT\"+index");
        actionLight.setLocalVariable("index");
        actionLight.setReference("{IM1}");
        actionLight.setStateAddressing(NamedBeanAddressing.Direct);
        actionLight.setStateFormula("\"IT\"+index2");
        actionLight.setStateLocalVariable("index2");
        actionLight.setStateReference("{IM2}");
        maleSocket = digitalActionManager.registerAction(actionLight);
        maleSocket.setErrorHandlingType(MaleSocket.ErrorHandlingType.ShowDialogBox);
        actionManySocket.getChild(indexAction++).connect(maleSocket);

        actionLight = new ActionLight(digitalActionManager.getAutoSystemName(), null);
        actionLight.setLight(light1);
        actionLight.setBeanState(ActionLight.LightState.Interval);
        maleSocket = digitalActionManager.registerAction(actionLight);
        maleSocket.setEnabled(false);
        actionManySocket.getChild(indexAction++).connect(maleSocket);

        actionLight = new ActionLight(digitalActionManager.getAutoSystemName(), null);
        actionLight.setLight(light1);
        actionLight.setBeanState(ActionLight.LightState.Unknown);
        maleSocket = digitalActionManager.registerAction(actionLight);
        maleSocket.setEnabled(false);
        actionManySocket.getChild(indexAction++).connect(maleSocket);

        actionLight = new ActionLight(digitalActionManager.getAutoSystemName(), null);
        actionLight.setLight(light1);
        actionLight.setBeanState(ActionLight.LightState.Inconsistent);
        maleSocket = digitalActionManager.registerAction(actionLight);
        maleSocket.setEnabled(false);
        actionManySocket.getChild(indexAction++).connect(maleSocket);


        actionLight = new ActionLight(digitalActionManager.getAutoSystemName(), null);
        maleSocket = digitalActionManager.registerAction(actionLight);
        maleSocket.setErrorHandlingType(MaleSocket.ErrorHandlingType.ThrowException);
        actionManySocket.getChild(indexAction++).connect(maleSocket);


        ActionLightIntensity actionLightIntensity = new ActionLightIntensity(digitalActionManager.getAutoSystemName(), null);
        maleSocket = digitalActionManager.registerAction(actionLightIntensity);
        maleSocket.setEnabled(false);
        actionManySocket.getChild(indexAction++).connect(maleSocket);

        actionLightIntensity = new ActionLightIntensity(digitalActionManager.getAutoSystemName(), null);
        maleSocket = digitalActionManager.registerAction(actionLightIntensity);
        maleSocket.setErrorHandlingType(MaleSocket.ErrorHandlingType.Default);
        actionManySocket.getChild(indexAction++).connect(maleSocket);

        actionLightIntensity = new ActionLightIntensity(digitalActionManager.getAutoSystemName(), null);
        actionLightIntensity.setComment("A comment");
        actionLightIntensity.setLight(variableLight1);
        actionLightIntensity.setAddressing(NamedBeanAddressing.Direct);
        actionLightIntensity.setFormula("\"IT\"+index");
        actionLightIntensity.setLocalVariable("index");
        actionLightIntensity.setReference("{IM1}");
        maleSocket = digitalActionManager.registerAction(actionLightIntensity);
        maleSocket.setErrorHandlingType(MaleSocket.ErrorHandlingType.AbortExecution);
        actionManySocket.getChild(indexAction++).connect(maleSocket);

        actionLightIntensity = new ActionLightIntensity(digitalActionManager.getAutoSystemName(), null);
        actionLightIntensity.setComment("A comment");
        actionLightIntensity.setLight(variableLight1);
        actionLightIntensity.setAddressing(NamedBeanAddressing.LocalVariable);
        actionLightIntensity.setFormula("\"IT\"+index");
        actionLightIntensity.setLocalVariable("index");
        actionLightIntensity.setReference("{IM1}");
        maleSocket = digitalActionManager.registerAction(actionLightIntensity);
        maleSocket.setErrorHandlingType(MaleSocket.ErrorHandlingType.LogError);
        actionManySocket.getChild(indexAction++).connect(maleSocket);

        actionLightIntensity = new ActionLightIntensity(digitalActionManager.getAutoSystemName(), null);
        actionLightIntensity.setComment("A comment");
        actionLightIntensity.setLight(variableLight1);
        actionLightIntensity.setAddressing(NamedBeanAddressing.Formula);
        actionLightIntensity.setFormula("\"IT\"+index");
        actionLightIntensity.setLocalVariable("index");
        actionLightIntensity.setReference("{IM1}");
        maleSocket = digitalActionManager.registerAction(actionLightIntensity);
        maleSocket.setErrorHandlingType(MaleSocket.ErrorHandlingType.LogErrorOnce);
        actionManySocket.getChild(indexAction++).connect(maleSocket);

        actionLightIntensity = new ActionLightIntensity(digitalActionManager.getAutoSystemName(), null);
        actionLightIntensity.setComment("A comment");
        actionLightIntensity.setLight(variableLight1);
        actionLightIntensity.setAddressing(NamedBeanAddressing.Reference);
        actionLightIntensity.setFormula("\"IT\"+index");
        actionLightIntensity.setLocalVariable("index");
        actionLightIntensity.setReference("{IM1}");
        maleSocket = digitalActionManager.registerAction(actionLightIntensity);
        maleSocket.setErrorHandlingType(MaleSocket.ErrorHandlingType.ShowDialogBox);
        actionManySocket.getChild(indexAction++).connect(maleSocket);


        ActionListenOnBeans actionListenOnBeans = new ActionListenOnBeans(digitalActionManager.getAutoSystemName(), null);
        maleSocket = digitalActionManager.registerAction(actionListenOnBeans);
        maleSocket.setEnabled(false);
        actionManySocket.getChild(indexAction++).connect(maleSocket);

        actionListenOnBeans = new ActionListenOnBeans(digitalActionManager.getAutoSystemName(), null);
        actionListenOnBeans.setComment("A comment");
        actionListenOnBeans.addReference("Light:"+light1.getSystemName());
        maleSocket = digitalActionManager.registerAction(actionListenOnBeans);
        actionManySocket.getChild(indexAction++).connect(maleSocket);
        NamedBeanReference ref = getNamedBeanReference(actionListenOnBeans.getReferences(), light1.getSystemName());
        Assert.assertNotNull(ref);
        Assert.assertEquals(light1.getSystemName(), ref.getName());
        Assert.assertEquals(NamedBeanType.Light, ref.getType());
        Assert.assertFalse(ref.getListenOnAllProperties());

        actionListenOnBeans = new ActionListenOnBeans(digitalActionManager.getAutoSystemName(), null);
        actionListenOnBeans.setComment("A comment");
        actionListenOnBeans.addReference("Light:"+light2.getUserName());
        actionListenOnBeans.setLocalVariableNamedBean("localVariableNamedBean");
        actionListenOnBeans.setLocalVariableEvent("localVariableEvent");
        actionListenOnBeans.setLocalVariableNewValue("localVariableNewValue");
        maleSocket = digitalActionManager.registerAction(actionListenOnBeans);
        actionManySocket.getChild(indexAction++).connect(maleSocket);
        ref = getNamedBeanReference(actionListenOnBeans.getReferences(), light2.getUserName());
        Assert.assertNotNull(ref);
        Assert.assertEquals(light2.getUserName(), ref.getName());
        Assert.assertEquals(NamedBeanType.Light, ref.getType());
        Assert.assertFalse(ref.getListenOnAllProperties());

        actionListenOnBeans = new ActionListenOnBeans(digitalActionManager.getAutoSystemName(), null);
        actionListenOnBeans.setComment("A comment");
        actionListenOnBeans.addReference("Memory:"+memory1.getSystemName()+":no");
        maleSocket = digitalActionManager.registerAction(actionListenOnBeans);
        actionManySocket.getChild(indexAction++).connect(maleSocket);
        ref = getNamedBeanReference(actionListenOnBeans.getReferences(), memory1.getSystemName());
        Assert.assertNotNull(ref);
        Assert.assertEquals(memory1.getSystemName(), ref.getName());
        Assert.assertEquals(NamedBeanType.Memory, ref.getType());
        Assert.assertFalse(ref.getListenOnAllProperties());

        actionListenOnBeans = new ActionListenOnBeans(digitalActionManager.getAutoSystemName(), null);
        actionListenOnBeans.setComment("A comment");
        actionListenOnBeans.addReference("Memory:"+memory2.getUserName()+":yes");
        maleSocket = digitalActionManager.registerAction(actionListenOnBeans);
        actionManySocket.getChild(indexAction++).connect(maleSocket);
        ref = getNamedBeanReference(actionListenOnBeans.getReferences(), memory2.getUserName());
        Assert.assertNotNull(ref);
        Assert.assertEquals(memory2.getUserName(), ref.getName());
        Assert.assertEquals(NamedBeanType.Memory, ref.getType());
        Assert.assertTrue(ref.getListenOnAllProperties());

        actionListenOnBeans = new ActionListenOnBeans(digitalActionManager.getAutoSystemName(), null);
        actionListenOnBeans.setComment("A comment");
        actionListenOnBeans.addReference("Sensor:"+sensor1.getSystemName());
        maleSocket = digitalActionManager.registerAction(actionListenOnBeans);
        actionManySocket.getChild(indexAction++).connect(maleSocket);
        ref = getNamedBeanReference(actionListenOnBeans.getReferences(), sensor1.getSystemName());
        Assert.assertNotNull(ref);
        Assert.assertEquals(sensor1.getSystemName(), ref.getName());
        Assert.assertEquals(NamedBeanType.Sensor, ref.getType());
        Assert.assertFalse(ref.getListenOnAllProperties());

        actionListenOnBeans = new ActionListenOnBeans(digitalActionManager.getAutoSystemName(), null);
        actionListenOnBeans.setComment("A comment");
        actionListenOnBeans.addReference("Sensor:"+sensor2.getUserName());
        maleSocket = digitalActionManager.registerAction(actionListenOnBeans);
        actionManySocket.getChild(indexAction++).connect(maleSocket);
        ref = getNamedBeanReference(actionListenOnBeans.getReferences(), sensor2.getUserName());
        Assert.assertNotNull(ref);
        Assert.assertEquals(sensor2.getUserName(), ref.getName());
        Assert.assertEquals(NamedBeanType.Sensor, ref.getType());
        Assert.assertFalse(ref.getListenOnAllProperties());

        actionListenOnBeans = new ActionListenOnBeans(digitalActionManager.getAutoSystemName(), null);
        actionListenOnBeans.setComment("A comment");
        actionListenOnBeans.addReference("Turnout:"+turnout1.getSystemName());
        maleSocket = digitalActionManager.registerAction(actionListenOnBeans);
        actionManySocket.getChild(indexAction++).connect(maleSocket);
        ref = getNamedBeanReference(actionListenOnBeans.getReferences(), turnout1.getSystemName());
        Assert.assertNotNull(ref);
        Assert.assertEquals(turnout1.getSystemName(), ref.getName());
        Assert.assertEquals(NamedBeanType.Turnout, ref.getType());
        Assert.assertFalse(ref.getListenOnAllProperties());

        actionListenOnBeans = new ActionListenOnBeans(digitalActionManager.getAutoSystemName(), null);
        actionListenOnBeans.setComment("A comment");
        actionListenOnBeans.addReference("Turnout:"+turnout2.getUserName()+":yes");
        maleSocket = digitalActionManager.registerAction(actionListenOnBeans);
        actionManySocket.getChild(indexAction++).connect(maleSocket);
        ref = getNamedBeanReference(actionListenOnBeans.getReferences(), turnout2.getUserName());
        Assert.assertNotNull(ref);
        Assert.assertEquals(turnout2.getUserName(), ref.getName());
        Assert.assertEquals(NamedBeanType.Turnout, ref.getType());
        Assert.assertTrue(ref.getListenOnAllProperties());


        ActionListenOnBeansTable actionListenOnBeansTable = new ActionListenOnBeansTable(digitalActionManager.getAutoSystemName(), null);
        maleSocket = digitalActionManager.registerAction(actionListenOnBeansTable);
        maleSocket.setEnabled(false);
        actionManySocket.getChild(indexAction++).connect(maleSocket);

        actionListenOnBeansTable = new ActionListenOnBeansTable(digitalActionManager.getAutoSystemName(), null);
        actionListenOnBeansTable.setComment("A comment");
        actionListenOnBeansTable.setTable(csvTable);
        maleSocket = digitalActionManager.registerAction(actionListenOnBeansTable);
        actionManySocket.getChild(indexAction++).connect(maleSocket);

        actionListenOnBeansTable = new ActionListenOnBeansTable(digitalActionManager.getAutoSystemName(), null);
        actionListenOnBeansTable.setComment("A comment");
        actionListenOnBeansTable.setTable(csvTable);
        actionListenOnBeansTable.setRowOrColumnName("Signal before");
        actionListenOnBeansTable.setTableRowOrColumn(TableRowOrColumn.Row);
        actionListenOnBeansTable.setIncludeCellsWithoutHeader(false);
        actionListenOnBeansTable.setListenOnAllProperties(false);
        maleSocket = digitalActionManager.registerAction(actionListenOnBeansTable);
        actionManySocket.getChild(indexAction++).connect(maleSocket);

        actionListenOnBeansTable = new ActionListenOnBeansTable(digitalActionManager.getAutoSystemName(), null);
        actionListenOnBeansTable.setComment("A comment");
        actionListenOnBeansTable.setTable(csvTable);
        actionListenOnBeansTable.setRowOrColumnName("2");
        actionListenOnBeansTable.setTableRowOrColumn(TableRowOrColumn.Column);
        actionListenOnBeansTable.setIncludeCellsWithoutHeader(false);
        actionListenOnBeansTable.setListenOnAllProperties(true);
        maleSocket = digitalActionManager.registerAction(actionListenOnBeansTable);
        actionManySocket.getChild(indexAction++).connect(maleSocket);

        actionListenOnBeansTable = new ActionListenOnBeansTable(digitalActionManager.getAutoSystemName(), null);
        actionListenOnBeansTable.setComment("A comment");
        actionListenOnBeansTable.setTable(csvTable);
        actionListenOnBeansTable.setIncludeCellsWithoutHeader(true);
        actionListenOnBeansTable.setListenOnAllProperties(false);
        maleSocket = digitalActionManager.registerAction(actionListenOnBeansTable);
        actionManySocket.getChild(indexAction++).connect(maleSocket);

        actionListenOnBeansTable = new ActionListenOnBeansTable(digitalActionManager.getAutoSystemName(), null);
        actionListenOnBeansTable.setComment("A comment");
        actionListenOnBeansTable.setTable(csvTable);
        actionListenOnBeansTable.setIncludeCellsWithoutHeader(true);
        actionListenOnBeansTable.setListenOnAllProperties(true);
        maleSocket = digitalActionManager.registerAction(actionListenOnBeansTable);
        actionManySocket.getChild(indexAction++).connect(maleSocket);


        ActionLocalVariable actionLocalVariable = new ActionLocalVariable(digitalActionManager.getAutoSystemName(), null);
        maleSocket = digitalActionManager.registerAction(actionLocalVariable);
        maleSocket.setEnabled(false);
        actionManySocket.getChild(indexAction++).connect(maleSocket);

        actionLocalVariable = new ActionLocalVariable(digitalActionManager.getAutoSystemName(), null);
        actionLocalVariable.setComment("A comment");
        actionLocalVariable.setLocalVariable("result");
        actionLocalVariable.setVariableOperation(ActionLocalVariable.VariableOperation.CalculateFormula);
        actionLocalVariable.setConstantValue("1");
        actionLocalVariable.setOtherLocalVariable("SomeVar");
        actionLocalVariable.setMemory(memory3);
        actionLocalVariable.setFormula("a+b");
        maleSocket = digitalActionManager.registerAction(actionLocalVariable);
        actionManySocket.getChild(indexAction++).connect(maleSocket);

        actionLocalVariable = new ActionLocalVariable(digitalActionManager.getAutoSystemName(), null);
        actionLocalVariable.setComment("A comment");
        actionLocalVariable.setLocalVariable("result");
        actionLocalVariable.setVariableOperation(ActionLocalVariable.VariableOperation.CopyMemoryToVariable);
        actionLocalVariable.setConstantValue("1");
        actionLocalVariable.setOtherLocalVariable("SomeVar");
        actionLocalVariable.setMemory(memory3);
        actionLocalVariable.setBlock(block1);
        actionLocalVariable.setReporter(reporter1);
        actionLocalVariable.setFormula("a+b");
        maleSocket = digitalActionManager.registerAction(actionLocalVariable);
        actionManySocket.getChild(indexAction++).connect(maleSocket);

        actionLocalVariable = new ActionLocalVariable(digitalActionManager.getAutoSystemName(), null);
        actionLocalVariable.setComment("A comment");
        actionLocalVariable.setLocalVariable("result");
        actionLocalVariable.setVariableOperation(ActionLocalVariable.VariableOperation.CopyBlockToVariable);
        actionLocalVariable.setConstantValue("1");
        actionLocalVariable.setOtherLocalVariable("SomeVar");
        actionLocalVariable.setMemory(memory3);
        actionLocalVariable.setBlock(block1);
        actionLocalVariable.setReporter(reporter1);
        actionLocalVariable.setFormula("a+b");
        maleSocket = digitalActionManager.registerAction(actionLocalVariable);
        actionManySocket.getChild(indexAction++).connect(maleSocket);

        actionLocalVariable = new ActionLocalVariable(digitalActionManager.getAutoSystemName(), null);
        actionLocalVariable.setComment("A comment");
        actionLocalVariable.setLocalVariable("result");
        actionLocalVariable.setVariableOperation(ActionLocalVariable.VariableOperation.CopyReporterToVariable);
        actionLocalVariable.setConstantValue("1");
        actionLocalVariable.setOtherLocalVariable("SomeVar");
        actionLocalVariable.setMemory(memory3);
        actionLocalVariable.setBlock(block1);
        actionLocalVariable.setReporter(reporter1);
        actionLocalVariable.setFormula("a+b");
        maleSocket = digitalActionManager.registerAction(actionLocalVariable);
        actionManySocket.getChild(indexAction++).connect(maleSocket);

        actionLocalVariable = new ActionLocalVariable(digitalActionManager.getAutoSystemName(), null);
        actionLocalVariable.setComment("A comment");
        actionLocalVariable.setLocalVariable("result");
        actionLocalVariable.setVariableOperation(ActionLocalVariable.VariableOperation.CopyVariableToVariable);
        actionLocalVariable.setConstantValue("1");
        actionLocalVariable.setOtherLocalVariable("SomeVar");
        actionLocalVariable.setMemory(memory3);
        actionLocalVariable.setFormula("a+b");
        set_LogixNG_SelectTable_Data(csvTable, actionLocalVariable.getSelectTable(), NamedBeanAddressing.Reference);
        maleSocket = digitalActionManager.registerAction(actionLocalVariable);
        actionManySocket.getChild(indexAction++).connect(maleSocket);

        actionLocalVariable = new ActionLocalVariable(digitalActionManager.getAutoSystemName(), null);
        actionLocalVariable.setComment("A comment");
        actionLocalVariable.setLocalVariable("result");
        actionLocalVariable.setVariableOperation(ActionLocalVariable.VariableOperation.CopyTableCellToVariable);
        actionLocalVariable.setConstantValue("1");
        actionLocalVariable.setOtherLocalVariable("SomeVar");
        actionLocalVariable.setMemory(memory3);
        actionLocalVariable.setBlock(block1);
        actionLocalVariable.setReporter(reporter1);
        actionLocalVariable.setFormula("a+b");
        set_LogixNG_SelectTable_Data(csvTable, actionLocalVariable.getSelectTable(), NamedBeanAddressing.Direct);
        maleSocket = digitalActionManager.registerAction(actionLocalVariable);
        actionManySocket.getChild(indexAction++).connect(maleSocket);

        actionLocalVariable = new ActionLocalVariable(digitalActionManager.getAutoSystemName(), null);
        actionLocalVariable.setComment("A comment");
        actionLocalVariable.setLocalVariable("result");
        actionLocalVariable.setVariableOperation(ActionLocalVariable.VariableOperation.SetToNull);
        actionLocalVariable.setConstantValue("1");
        actionLocalVariable.setOtherLocalVariable("SomeVar");
        actionLocalVariable.setMemory(memory3);
        actionLocalVariable.setFormula("a+b");
        set_LogixNG_SelectTable_Data(csvTable, actionLocalVariable.getSelectTable(), NamedBeanAddressing.Formula);
        maleSocket = digitalActionManager.registerAction(actionLocalVariable);
        actionManySocket.getChild(indexAction++).connect(maleSocket);

        actionLocalVariable = new ActionLocalVariable(digitalActionManager.getAutoSystemName(), null);
        actionLocalVariable.setComment("A comment");
        actionLocalVariable.setLocalVariable("result");
        actionLocalVariable.setVariableOperation(ActionLocalVariable.VariableOperation.SetToString);
        actionLocalVariable.setConstantValue("1");
        actionLocalVariable.setOtherLocalVariable("SomeVar");
        actionLocalVariable.setMemory(memory3);
        actionLocalVariable.setFormula("a+b");
        set_LogixNG_SelectTable_Data(csvTable, actionLocalVariable.getSelectTable(), NamedBeanAddressing.LocalVariable);
        maleSocket = digitalActionManager.registerAction(actionLocalVariable);
        actionManySocket.getChild(indexAction++).connect(maleSocket);


        ActionMemory actionMemory = new ActionMemory(digitalActionManager.getAutoSystemName(), null);
        maleSocket = digitalActionManager.registerAction(actionMemory);
        maleSocket.setEnabled(false);
        actionManySocket.getChild(indexAction++).connect(maleSocket);

        actionMemory = new ActionMemory(digitalActionManager.getAutoSystemName(), null);
        actionMemory.setComment("A comment");
        actionMemory.setMemory(memory1);
        actionMemory.setAddressing(NamedBeanAddressing.Direct);
        actionMemory.setFormula("\"IT\"+index");
        actionMemory.setLocalVariable("index");
        actionMemory.setReference("{IM1}");
        actionMemory.setMemoryOperation(ActionMemory.MemoryOperation.CalculateFormula);
        actionMemory.setOtherMemory(memory3);
        actionMemory.setOtherConstantValue("Some string");
        actionMemory.setOtherFormula("n + 3");
        actionMemory.setOtherLocalVariable("Somevar");
        maleSocket = digitalActionManager.registerAction(actionMemory);
        actionManySocket.getChild(indexAction++).connect(maleSocket);

        actionMemory = new ActionMemory(digitalActionManager.getAutoSystemName(), null);
        actionMemory.setComment("A comment");
        actionMemory.setMemory(memory1);
        actionMemory.setAddressing(NamedBeanAddressing.Formula);
        actionMemory.setFormula("\"IT\"+index");
        actionMemory.setLocalVariable("index");
        actionMemory.setReference("{IM1}");
        actionMemory.setMemoryOperation(ActionMemory.MemoryOperation.CopyMemoryToMemory);
        actionMemory.setOtherMemory(memory3);
        actionMemory.setOtherConstantValue("Some string");
        actionMemory.setOtherFormula("n + 3");
        actionMemory.setOtherLocalVariable("Somevar");
        maleSocket = digitalActionManager.registerAction(actionMemory);
        actionManySocket.getChild(indexAction++).connect(maleSocket);

        actionMemory = new ActionMemory(digitalActionManager.getAutoSystemName(), null);
        actionMemory.setComment("A comment");
        actionMemory.setMemory(memory1);
        actionMemory.setAddressing(NamedBeanAddressing.LocalVariable);
        actionMemory.setFormula("\"IT\"+index");
        actionMemory.setLocalVariable("index");
        actionMemory.setReference("{IM1}");
        actionMemory.setMemoryOperation(ActionMemory.MemoryOperation.CopyVariableToMemory);
        actionMemory.setOtherMemory(memory3);
        actionMemory.setOtherConstantValue("Some string");
        actionMemory.setOtherFormula("n + 3");
        actionMemory.setOtherLocalVariable("Somevar");
        set_LogixNG_SelectTable_Data(csvTable, actionMemory.getSelectTable(), NamedBeanAddressing.Reference);
        maleSocket = digitalActionManager.registerAction(actionMemory);
        actionManySocket.getChild(indexAction++).connect(maleSocket);

        actionMemory = new ActionMemory(digitalActionManager.getAutoSystemName(), null);
        actionMemory.setComment("A comment");
        actionMemory.setMemory(memory1);
        actionMemory.setAddressing(NamedBeanAddressing.LocalVariable);
        actionMemory.setFormula("\"IT\"+index");
        actionMemory.setLocalVariable("index");
        actionMemory.setReference("{IM1}");
        actionMemory.setMemoryOperation(ActionMemory.MemoryOperation.CopyTableCellToMemory);
        actionMemory.setOtherMemory(memory3);
        actionMemory.setOtherConstantValue("Some string");
        actionMemory.setOtherFormula("n + 3");
        actionMemory.setOtherLocalVariable("Somevar");
        set_LogixNG_SelectTable_Data(csvTable, actionMemory.getSelectTable(), NamedBeanAddressing.Direct);
        maleSocket = digitalActionManager.registerAction(actionMemory);
        actionManySocket.getChild(indexAction++).connect(maleSocket);

        actionMemory = new ActionMemory(digitalActionManager.getAutoSystemName(), null);
        actionMemory.setComment("A comment");
        actionMemory.setMemory(memory1);
        actionMemory.setAddressing(NamedBeanAddressing.Reference);
        actionMemory.setFormula("\"IT\"+index");
        actionMemory.setLocalVariable("index");
        actionMemory.setReference("{IM1}");
        actionMemory.setMemoryOperation(ActionMemory.MemoryOperation.SetToNull);
        actionMemory.setOtherMemory(memory3);
        actionMemory.setOtherConstantValue("Some string");
        actionMemory.setOtherFormula("n + 3");
        actionMemory.setOtherLocalVariable("Somevar");
        set_LogixNG_SelectTable_Data(csvTable, actionMemory.getSelectTable(), NamedBeanAddressing.Formula);
        maleSocket = digitalActionManager.registerAction(actionMemory);
        actionManySocket.getChild(indexAction++).connect(maleSocket);

        actionMemory = new ActionMemory(digitalActionManager.getAutoSystemName(), null);
        actionMemory.setComment("A comment");
        actionMemory.setMemory(memory1);
        actionMemory.setAddressing(NamedBeanAddressing.Direct);
        actionMemory.setFormula("\"IT\"+index");
        actionMemory.setLocalVariable("index");
        actionMemory.setReference("{IM1}");
        actionMemory.setMemoryOperation(ActionMemory.MemoryOperation.SetToString);
        actionMemory.setOtherMemory(memory3);
        actionMemory.setOtherConstantValue("Some string");
        actionMemory.setOtherFormula("n + 3");
        actionMemory.setOtherLocalVariable("Somevar");
        set_LogixNG_SelectTable_Data(csvTable, actionMemory.getSelectTable(), NamedBeanAddressing.LocalVariable);
        maleSocket = digitalActionManager.registerAction(actionMemory);
        actionManySocket.getChild(indexAction++).connect(maleSocket);


        ActionOBlock actionOBlock = new ActionOBlock(digitalActionManager.getAutoSystemName(), null);
        maleSocket = digitalActionManager.registerAction(actionOBlock);
        maleSocket.setEnabled(false);
        actionManySocket.getChild(indexAction++).connect(maleSocket);

        actionOBlock = new ActionOBlock(digitalActionManager.getAutoSystemName(), null);
        maleSocket = digitalActionManager.registerAction(actionOBlock);
        maleSocket.setErrorHandlingType(MaleSocket.ErrorHandlingType.Default);
        actionManySocket.getChild(indexAction++).connect(maleSocket);

        actionOBlock = new ActionOBlock(digitalActionManager.getAutoSystemName(), null);
        maleSocket = digitalActionManager.registerAction(actionOBlock);
        maleSocket.setErrorHandlingType(MaleSocket.ErrorHandlingType.ThrowException);
        actionManySocket.getChild(indexAction++).connect(maleSocket);

// Direct / Direct / Direct :: SetValue
        actionOBlock = new ActionOBlock(digitalActionManager.getAutoSystemName(), null);
        actionOBlock.setComment("Direct / Direct / Direct :: SetValue");

        actionOBlock.setAddressing(NamedBeanAddressing.Direct);
        actionOBlock.setOBlock("OB99");

        actionOBlock.setOperationAddressing(NamedBeanAddressing.Direct);
        actionOBlock.setOperationDirect(ActionOBlock.DirectOperation.SetValue);

        actionOBlock.setDataAddressing(NamedBeanAddressing.Direct);
        actionOBlock.setOBlockValue("ABC");

        maleSocket = digitalActionManager.registerAction(actionOBlock);
        maleSocket.setErrorHandlingType(MaleSocket.ErrorHandlingType.AbortExecution);
        actionManySocket.getChild(indexAction++).connect(maleSocket);

// Direct / Direct :: ClearError
        actionOBlock = new ActionOBlock(digitalActionManager.getAutoSystemName(), null);
        actionOBlock.setComment("Direct / Direct :: ClearError");

        actionOBlock.setAddressing(NamedBeanAddressing.Direct);
        actionOBlock.setOBlock("OB99");

        actionOBlock.setOperationAddressing(NamedBeanAddressing.Direct);
        actionOBlock.setOperationDirect(ActionOBlock.DirectOperation.ClearError);

        maleSocket = digitalActionManager.registerAction(actionOBlock);
        maleSocket.setErrorHandlingType(MaleSocket.ErrorHandlingType.AbortExecution);
        actionManySocket.getChild(indexAction++).connect(maleSocket);

// Direct / LocalVariable
        actionOBlock = new ActionOBlock(digitalActionManager.getAutoSystemName(), null);
        actionOBlock.setComment("Direct / LocalVariable");

        actionOBlock.setAddressing(NamedBeanAddressing.Direct);
        actionOBlock.setOBlock("OB99");

        actionOBlock.setOperationAddressing(NamedBeanAddressing.LocalVariable);
        actionOBlock.setOperationLocalVariable("index2");

        maleSocket = digitalActionManager.registerAction(actionOBlock);
        maleSocket.setErrorHandlingType(MaleSocket.ErrorHandlingType.AbortExecution);
        actionManySocket.getChild(indexAction++).connect(maleSocket);

// LocalVariable / Formula
        actionOBlock = new ActionOBlock(digitalActionManager.getAutoSystemName(), null);
        actionOBlock.setComment("LocalVariable / Formula");

        actionOBlock.setAddressing(NamedBeanAddressing.LocalVariable);
        actionOBlock.setLocalVariable("index");

        actionOBlock.setOperationAddressing(NamedBeanAddressing.Formula);
        actionOBlock.setOperationFormula("\"IT\"+index2");

        maleSocket = digitalActionManager.registerAction(actionOBlock);
        maleSocket.setErrorHandlingType(MaleSocket.ErrorHandlingType.LogError);
        actionManySocket.getChild(indexAction++).connect(maleSocket);

// Formula / Reference
        actionOBlock = new ActionOBlock(digitalActionManager.getAutoSystemName(), null);
        actionOBlock.setComment("Formula / Reference");

        actionOBlock.setAddressing(NamedBeanAddressing.Formula);
        actionOBlock.setFormula("\"IT\"+index");

        actionOBlock.setOperationAddressing(NamedBeanAddressing.Reference);
        actionOBlock.setOperationReference("{IM2}");

        maleSocket = digitalActionManager.registerAction(actionOBlock);
        maleSocket.setErrorHandlingType(MaleSocket.ErrorHandlingType.LogErrorOnce);
        actionManySocket.getChild(indexAction++).connect(maleSocket);

// Reference / Direct :: SetOutOfService
        actionOBlock = new ActionOBlock(digitalActionManager.getAutoSystemName(), null);
        actionOBlock.setComment("Reference / Direct :: SetOutOfService");

        actionOBlock.setAddressing(NamedBeanAddressing.Reference);
        actionOBlock.setReference("{IM1}");

        actionOBlock.setOperationAddressing(NamedBeanAddressing.Direct);
        actionOBlock.setOperationDirect(ActionOBlock.DirectOperation.SetOutOfService);

        maleSocket = digitalActionManager.registerAction(actionOBlock);
        maleSocket.setErrorHandlingType(MaleSocket.ErrorHandlingType.ShowDialogBox);
        actionManySocket.getChild(indexAction++).connect(maleSocket);


        ActionPower actionPower = new ActionPower(digitalActionManager.getAutoSystemName(), null);
        maleSocket = digitalActionManager.registerAction(actionPower);
        maleSocket.setEnabled(false);
        actionManySocket.getChild(indexAction++).connect(maleSocket);

        actionPower = new ActionPower(digitalActionManager.getAutoSystemName(), null);
        actionPower.setComment("A comment");
        actionPower.setBeanState(ActionPower.PowerState.Off);
        maleSocket = digitalActionManager.registerAction(actionPower);
        actionManySocket.getChild(indexAction++).connect(maleSocket);

        actionPower = new ActionPower(digitalActionManager.getAutoSystemName(), null);
        actionPower.setComment("A comment");
        actionPower.setBeanState(ActionPower.PowerState.On);
        maleSocket = digitalActionManager.registerAction(actionPower);
        actionManySocket.getChild(indexAction++).connect(maleSocket);


        ActionScript simpleScript = new ActionScript(digitalActionManager.getAutoSystemName(), null);
        maleSocket = digitalActionManager.registerAction(simpleScript);
        maleSocket.setEnabled(false);
        actionManySocket.getChild(indexAction++).connect(maleSocket);

        simpleScript = new ActionScript(digitalActionManager.getAutoSystemName(), null);
        simpleScript.setComment("A comment");
        simpleScript.setScript("import java\n");
        simpleScript.setOperationAddressing(NamedBeanAddressing.Direct);
        simpleScript.setOperationFormula("a+b");
        simpleScript.setOperationLocalVariable("myVar");
        simpleScript.setOperationReference("{M1}");
        simpleScript.setScriptAddressing(NamedBeanAddressing.Formula);
        simpleScript.setScriptFormula("c+d");
        simpleScript.setScriptLocalVariable("myOtherVar");
        simpleScript.setScriptReference("{M2}");
        maleSocket = digitalActionManager.registerAction(simpleScript);
        actionManySocket.getChild(indexAction++).connect(maleSocket);

        simpleScript = new ActionScript(digitalActionManager.getAutoSystemName(), null);
        simpleScript.setComment("A comment");
        simpleScript.setScript("myFile.py");
        simpleScript.setOperationAddressing(NamedBeanAddressing.Formula);
        simpleScript.setOperationFormula("a+b");
        simpleScript.setOperationLocalVariable("myVar");
        simpleScript.setOperationReference("{M1}");
        simpleScript.setScriptAddressing(NamedBeanAddressing.LocalVariable);
        simpleScript.setScriptFormula("c+d");
        simpleScript.setScriptLocalVariable("myOtherVar");
        simpleScript.setScriptReference("{M2}");
        maleSocket = digitalActionManager.registerAction(simpleScript);
        actionManySocket.getChild(indexAction++).connect(maleSocket);

        simpleScript = new ActionScript(digitalActionManager.getAutoSystemName(), null);
        simpleScript.setComment("A comment");
        simpleScript.setScript("import java\n");
        simpleScript.setOperationAddressing(NamedBeanAddressing.LocalVariable);
        simpleScript.setOperationFormula("a+b");
        simpleScript.setOperationLocalVariable("myVar");
        simpleScript.setOperationReference("{M1}");
        simpleScript.setScriptAddressing(NamedBeanAddressing.Reference);
        simpleScript.setScriptFormula("c+d");
        simpleScript.setScriptLocalVariable("myOtherVar");
        simpleScript.setScriptReference("{M2}");
        maleSocket = digitalActionManager.registerAction(simpleScript);
        actionManySocket.getChild(indexAction++).connect(maleSocket);

        simpleScript = new ActionScript(digitalActionManager.getAutoSystemName(), null);
        simpleScript.setComment("A comment");
        simpleScript.setScript("import java\n");
        simpleScript.setOperationAddressing(NamedBeanAddressing.Reference);
        simpleScript.setOperationFormula("a+b");
        simpleScript.setOperationLocalVariable("myVar");
        simpleScript.setOperationReference("{M1}");
        simpleScript.setScriptAddressing(NamedBeanAddressing.Direct);
        simpleScript.setScriptFormula("c+d");
        simpleScript.setScriptLocalVariable("myOtherVar");
        simpleScript.setScriptReference("{M2}");
        maleSocket = digitalActionManager.registerAction(simpleScript);
        actionManySocket.getChild(indexAction++).connect(maleSocket);


        ActionSensor actionSensor = new ActionSensor(digitalActionManager.getAutoSystemName(), null);
        maleSocket = digitalActionManager.registerAction(actionSensor);
        maleSocket.setEnabled(false);
        actionManySocket.getChild(indexAction++).connect(maleSocket);

        actionSensor = new ActionSensor(digitalActionManager.getAutoSystemName(), null);
        actionSensor.setComment("A comment");
        actionSensor.setSensor(sensor1);
        actionSensor.setBeanState(ActionSensor.SensorState.Inactive);
        actionSensor.setAddressing(NamedBeanAddressing.Direct);
        actionSensor.setFormula("\"IT\"+index");
        actionSensor.setLocalVariable("index");
        actionSensor.setReference("{IM1}");
        actionSensor.setStateAddressing(NamedBeanAddressing.LocalVariable);
        actionSensor.setStateFormula("\"IT\"+index2");
        actionSensor.setStateLocalVariable("index2");
        actionSensor.setStateReference("{IM2}");
        maleSocket = digitalActionManager.registerAction(actionSensor);
        actionManySocket.getChild(indexAction++).connect(maleSocket);

        actionSensor = new ActionSensor(digitalActionManager.getAutoSystemName(), null);
        actionSensor.setComment("A comment");
        actionSensor.setSensor(sensor1);
        actionSensor.setBeanState(ActionSensor.SensorState.Active);
        actionSensor.setAddressing(NamedBeanAddressing.LocalVariable);
        actionSensor.setFormula("\"IT\"+index");
        actionSensor.setLocalVariable("index");
        actionSensor.setReference("{IM1}");
        actionSensor.setStateAddressing(NamedBeanAddressing.Formula);
        actionSensor.setStateFormula("\"IT\"+index2");
        actionSensor.setStateLocalVariable("index2");
        actionSensor.setStateReference("{IM2}");
        maleSocket = digitalActionManager.registerAction(actionSensor);
        actionManySocket.getChild(indexAction++).connect(maleSocket);

        actionSensor = new ActionSensor(digitalActionManager.getAutoSystemName(), null);
        actionSensor.setComment("A comment");
        actionSensor.setSensor(sensor1);
        actionSensor.setBeanState(ActionSensor.SensorState.Toggle);
        actionSensor.setAddressing(NamedBeanAddressing.Formula);
        actionSensor.setFormula("\"IT\"+index");
        actionSensor.setLocalVariable("index");
        actionSensor.setReference("{IM1}");
        actionSensor.setStateAddressing(NamedBeanAddressing.Reference);
        actionSensor.setStateFormula("\"IT\"+index2");
        actionSensor.setStateLocalVariable("index2");
        actionSensor.setStateReference("{IM2}");
        maleSocket = digitalActionManager.registerAction(actionSensor);
        actionManySocket.getChild(indexAction++).connect(maleSocket);

        actionSensor = new ActionSensor(digitalActionManager.getAutoSystemName(), null);
        actionSensor.setComment("A comment");
        actionSensor.setSensor(sensor1);
        actionSensor.setBeanState(ActionSensor.SensorState.Unknown);
        actionSensor.setAddressing(NamedBeanAddressing.Reference);
        actionSensor.setFormula("\"IT\"+index");
        actionSensor.setLocalVariable("index");
        actionSensor.setReference("{IM1}");
        actionSensor.setStateAddressing(NamedBeanAddressing.Direct);
        actionSensor.setStateFormula("\"IT\"+index2");
        actionSensor.setStateLocalVariable("index2");
        actionSensor.setStateReference("{IM2}");
        maleSocket = digitalActionManager.registerAction(actionSensor);
        actionManySocket.getChild(indexAction++).connect(maleSocket);

        actionSensor = new ActionSensor(digitalActionManager.getAutoSystemName(), null);
        actionSensor.setSensor(sensor1);
        actionSensor.setBeanState(ActionSensor.SensorState.Inconsistent);
        maleSocket = digitalActionManager.registerAction(actionSensor);
        maleSocket.setEnabled(false);
        actionManySocket.getChild(indexAction++).connect(maleSocket);


        ActionSignalHead actionSignalHead = new ActionSignalHead(digitalActionManager.getAutoSystemName(), null);
        maleSocket = digitalActionManager.registerAction(actionSignalHead);
        maleSocket.setEnabled(false);
        actionManySocket.getChild(indexAction++).connect(maleSocket);

        actionSignalHead = new ActionSignalHead(digitalActionManager.getAutoSystemName(), null);
        actionSignalHead.setComment("A comment");
        actionSignalHead.setSignalHead("IH1");
        actionSignalHead.setAddressing(NamedBeanAddressing.Direct);
        actionSignalHead.setFormula("\"IT\"+index");
        actionSignalHead.setLocalVariable("index");
        actionSignalHead.setReference("{IM1}");
        actionSignalHead.setOperationAddressing(NamedBeanAddressing.LocalVariable);
        actionSignalHead.setOperationFormula("\"IT\"+index2");
        actionSignalHead.setOperationLocalVariable("index2");
        actionSignalHead.setOperationReference("{IM2}");
        actionSignalHead.setAppearanceAddressing(NamedBeanAddressing.Formula);
        actionSignalHead.setAppearance(SignalHead.FLASHGREEN);
        actionSignalHead.setAppearanceFormula("\"IT\"+index3");
        actionSignalHead.setAppearanceLocalVariable("index3");
        actionSignalHead.setAppearanceReference("{IM3}");
        actionSignalHead.setExampleSignalHead("IH2");
        maleSocket = digitalActionManager.registerAction(actionSignalHead);
        actionManySocket.getChild(indexAction++).connect(maleSocket);

        actionSignalHead = new ActionSignalHead(digitalActionManager.getAutoSystemName(), null);
        actionSignalHead.setComment("A comment");
        actionSignalHead.setSignalHead("IH1");
        actionSignalHead.setAddressing(NamedBeanAddressing.LocalVariable);
        actionSignalHead.setFormula("\"IT\"+index");
        actionSignalHead.setLocalVariable("index");
        actionSignalHead.setReference("{IM1}");
        actionSignalHead.setOperationAddressing(NamedBeanAddressing.Formula);
        actionSignalHead.setOperationFormula("\"IT\"+index2");
        actionSignalHead.setOperationLocalVariable("index2");
        actionSignalHead.setOperationReference("{IM2}");
        actionSignalHead.setAppearanceAddressing(NamedBeanAddressing.Reference);
        actionSignalHead.setAppearance(SignalHead.FLASHLUNAR);
        actionSignalHead.setAppearanceFormula("\"IT\"+index3");
        actionSignalHead.setAppearanceLocalVariable("index3");
        actionSignalHead.setAppearanceReference("{IM3}");
        maleSocket = digitalActionManager.registerAction(actionSignalHead);
        actionManySocket.getChild(indexAction++).connect(maleSocket);

        actionSignalHead = new ActionSignalHead(digitalActionManager.getAutoSystemName(), null);
        actionSignalHead.setComment("A comment");
        actionSignalHead.setSignalHead("IH1");
        actionSignalHead.setAddressing(NamedBeanAddressing.Formula);
        actionSignalHead.setFormula("\"IT\"+index");
        actionSignalHead.setLocalVariable("index");
        actionSignalHead.setReference("{IM1}");
        actionSignalHead.setOperationAddressing(NamedBeanAddressing.Reference);
        actionSignalHead.setOperationFormula("\"IT\"+index2");
        actionSignalHead.setOperationLocalVariable("index2");
        actionSignalHead.setOperationReference("{IM2}");
        actionSignalHead.setAppearanceAddressing(NamedBeanAddressing.Direct);
        actionSignalHead.setAppearance(SignalHead.FLASHRED);
        actionSignalHead.setAppearanceFormula("\"IT\"+index3");
        actionSignalHead.setAppearanceLocalVariable("index3");
        actionSignalHead.setAppearanceReference("{IM3}");
        maleSocket = digitalActionManager.registerAction(actionSignalHead);
        actionManySocket.getChild(indexAction++).connect(maleSocket);

        actionSignalHead = new ActionSignalHead(digitalActionManager.getAutoSystemName(), null);
        actionSignalHead.setComment("A comment");
        actionSignalHead.setSignalHead("IH1");
        actionSignalHead.setAddressing(NamedBeanAddressing.Reference);
        actionSignalHead.setFormula("\"IT\"+index");
        actionSignalHead.setLocalVariable("index");
        actionSignalHead.setReference("{IM1}");
        actionSignalHead.setOperationAddressing(NamedBeanAddressing.Direct);
        actionSignalHead.setOperationFormula("\"IT\"+index2");
        actionSignalHead.setOperationLocalVariable("index2");
        actionSignalHead.setOperationReference("{IM2}");
        actionSignalHead.setAppearanceAddressing(NamedBeanAddressing.LocalVariable);
        actionSignalHead.setAppearance(SignalHead.FLASHYELLOW);
        actionSignalHead.setAppearanceFormula("\"IT\"+index3");
        actionSignalHead.setAppearanceLocalVariable("index3");
        actionSignalHead.setAppearanceReference("{IM3}");
        maleSocket = digitalActionManager.registerAction(actionSignalHead);
        actionManySocket.getChild(indexAction++).connect(maleSocket);


        ActionSignalMast actionSignalMast = new ActionSignalMast(digitalActionManager.getAutoSystemName(), null);
        maleSocket = digitalActionManager.registerAction(actionSignalMast);
        maleSocket.setEnabled(false);
        actionManySocket.getChild(indexAction++).connect(maleSocket);

        actionSignalMast = new ActionSignalMast(digitalActionManager.getAutoSystemName(), null);
        actionSignalMast.setComment("A comment");
        actionSignalMast.setSignalMast("IF$shsm:AAR-1946:CPL(IH1)");
        actionSignalMast.setAddressing(NamedBeanAddressing.Direct);
        actionSignalMast.setFormula("\"IT\"+index");
        actionSignalMast.setLocalVariable("index");
        actionSignalMast.setReference("{IM1}");
        actionSignalMast.setOperationAddressing(NamedBeanAddressing.LocalVariable);
        actionSignalMast.setOperationFormula("\"IT\"+index2");
        actionSignalMast.setOperationLocalVariable("index2");
        actionSignalMast.setOperationReference("{IM2}");
        actionSignalMast.setAspectAddressing(NamedBeanAddressing.Formula);
        actionSignalMast.setAspect("Medium Approach Slow");
        actionSignalMast.setAspectFormula("\"IT\"+index3");
        actionSignalMast.setAspectLocalVariable("index3");
        actionSignalMast.setAspectReference("{IM3}");
        actionSignalMast.setExampleSignalMast("IF$shsm:AAR-1946:CPL(IH1)");
        maleSocket = digitalActionManager.registerAction(actionSignalMast);
        actionManySocket.getChild(indexAction++).connect(maleSocket);

        actionSignalMast = new ActionSignalMast(digitalActionManager.getAutoSystemName(), null);
        actionSignalMast.setComment("A comment");
        actionSignalMast.setSignalMast("IF$shsm:AAR-1946:CPL(IH1)");
        actionSignalMast.setAddressing(NamedBeanAddressing.LocalVariable);
        actionSignalMast.setFormula("\"IT\"+index");
        actionSignalMast.setLocalVariable("index");
        actionSignalMast.setReference("{IM1}");
        actionSignalMast.setOperationAddressing(NamedBeanAddressing.Formula);
        actionSignalMast.setOperationFormula("\"IT\"+index2");
        actionSignalMast.setOperationLocalVariable("index2");
        actionSignalMast.setOperationReference("{IM2}");
        actionSignalMast.setAspectAddressing(NamedBeanAddressing.Reference);
        actionSignalMast.setAspect("Medium Approach");
        actionSignalMast.setAspectFormula("\"IT\"+index3");
        actionSignalMast.setAspectLocalVariable("index3");
        actionSignalMast.setAspectReference("{IM3}");
        maleSocket = digitalActionManager.registerAction(actionSignalMast);
        actionManySocket.getChild(indexAction++).connect(maleSocket);

        actionSignalMast = new ActionSignalMast(digitalActionManager.getAutoSystemName(), null);
        actionSignalMast.setComment("A comment");
        actionSignalMast.setSignalMast("IF$shsm:AAR-1946:CPL(IH1)");
        actionSignalMast.setAddressing(NamedBeanAddressing.Formula);
        actionSignalMast.setFormula("\"IT\"+index");
        actionSignalMast.setLocalVariable("index");
        actionSignalMast.setReference("{IM1}");
        actionSignalMast.setOperationAddressing(NamedBeanAddressing.Reference);
        actionSignalMast.setOperationFormula("\"IT\"+index2");
        actionSignalMast.setOperationLocalVariable("index2");
        actionSignalMast.setOperationReference("{IM2}");
        actionSignalMast.setAspectAddressing(NamedBeanAddressing.Direct);
        actionSignalMast.setAspect("Approach");
        actionSignalMast.setAspectFormula("\"IT\"+index3");
        actionSignalMast.setAspectLocalVariable("index3");
        actionSignalMast.setAspectReference("{IM3}");
        maleSocket = digitalActionManager.registerAction(actionSignalMast);
        actionManySocket.getChild(indexAction++).connect(maleSocket);

        actionSignalMast = new ActionSignalMast(digitalActionManager.getAutoSystemName(), null);
        actionSignalMast.setComment("A comment");
        actionSignalMast.setSignalMast("IF$shsm:AAR-1946:CPL(IH1)");
        actionSignalMast.setAddressing(NamedBeanAddressing.Reference);
        actionSignalMast.setFormula("\"IT\"+index");
        actionSignalMast.setLocalVariable("index");
        actionSignalMast.setReference("{IM1}");
        actionSignalMast.setOperationAddressing(NamedBeanAddressing.Direct);
        actionSignalMast.setOperationFormula("\"IT\"+index2");
        actionSignalMast.setOperationLocalVariable("index2");
        actionSignalMast.setOperationReference("{IM2}");
        actionSignalMast.setAspectAddressing(NamedBeanAddressing.LocalVariable);
        actionSignalMast.setAspect("Medium Approach Slow");
        actionSignalMast.setAspectFormula("\"IT\"+index3");
        actionSignalMast.setAspectLocalVariable("index3");
        actionSignalMast.setAspectReference("{IM3}");
        maleSocket = digitalActionManager.registerAction(actionSignalMast);
        actionManySocket.getChild(indexAction++).connect(maleSocket);


        ActionSound simpleSound = new ActionSound(digitalActionManager.getAutoSystemName(), null);
        maleSocket = digitalActionManager.registerAction(simpleSound);
        maleSocket.setEnabled(false);
        actionManySocket.getChild(indexAction++).connect(maleSocket);

        simpleSound = new ActionSound(digitalActionManager.getAutoSystemName(), null);
        simpleSound.setComment("A comment");
        simpleSound.setSound("bell.wav\n");
        simpleSound.setOperationAddressing(NamedBeanAddressing.Direct);
        simpleSound.setOperationFormula("a+b");
        simpleSound.setOperationLocalVariable("myVar");
        simpleSound.setOperationReference("{M1}");
        simpleSound.setSoundAddressing(NamedBeanAddressing.Formula);
        simpleSound.setSoundFormula("c+d");
        simpleSound.setSoundLocalVariable("myOtherVar");
        simpleSound.setSoundReference("{M2}");
        maleSocket = digitalActionManager.registerAction(simpleSound);
        actionManySocket.getChild(indexAction++).connect(maleSocket);

        simpleSound = new ActionSound(digitalActionManager.getAutoSystemName(), null);
        simpleSound.setComment("A comment");
        simpleSound.setSound("bell.wav\n");
        simpleSound.setOperationAddressing(NamedBeanAddressing.Formula);
        simpleSound.setOperationFormula("a+b");
        simpleSound.setOperationLocalVariable("myVar");
        simpleSound.setOperationReference("{M1}");
        simpleSound.setSoundAddressing(NamedBeanAddressing.LocalVariable);
        simpleSound.setSoundFormula("c+d");
        simpleSound.setSoundLocalVariable("myOtherVar");
        simpleSound.setSoundReference("{M2}");
        maleSocket = digitalActionManager.registerAction(simpleSound);
        actionManySocket.getChild(indexAction++).connect(maleSocket);

        simpleSound = new ActionSound(digitalActionManager.getAutoSystemName(), null);
        simpleSound.setComment("A comment");
        simpleSound.setSound("bell.wav\n");
        simpleSound.setOperationAddressing(NamedBeanAddressing.LocalVariable);
        simpleSound.setOperationFormula("a+b");
        simpleSound.setOperationLocalVariable("myVar");
        simpleSound.setOperationReference("{M1}");
        simpleSound.setSoundAddressing(NamedBeanAddressing.Reference);
        simpleSound.setSoundFormula("c+d");
        simpleSound.setSoundLocalVariable("myOtherVar");
        simpleSound.setSoundReference("{M2}");
        maleSocket = digitalActionManager.registerAction(simpleSound);
        actionManySocket.getChild(indexAction++).connect(maleSocket);

        simpleSound = new ActionSound(digitalActionManager.getAutoSystemName(), null);
        simpleSound.setComment("A comment");
        simpleSound.setSound("bell.wav\n");
        simpleSound.setOperationAddressing(NamedBeanAddressing.Reference);
        simpleSound.setOperationFormula("a+b");
        simpleSound.setOperationLocalVariable("myVar");
        simpleSound.setOperationReference("{M1}");
        simpleSound.setSoundAddressing(NamedBeanAddressing.Direct);
        simpleSound.setSoundFormula("c+d");
        simpleSound.setSoundLocalVariable("myOtherVar");
        simpleSound.setSoundReference("{M2}");
        maleSocket = digitalActionManager.registerAction(simpleSound);
        actionManySocket.getChild(indexAction++).connect(maleSocket);


        ActionThrottle actionThrottle = new ActionThrottle(digitalActionManager.getAutoSystemName(), null);
        maleSocket = digitalActionManager.registerAction(actionThrottle);
        maleSocket.setEnabled(false);
        actionManySocket.getChild(indexAction++).connect(maleSocket);

        actionThrottle = new ActionThrottle(digitalActionManager.getAutoSystemName(), null);
        actionThrottle.setComment("A comment");
        maleSocket = digitalActionManager.registerAction(actionThrottle);
        actionManySocket.getChild(indexAction++).connect(maleSocket);


        ActionTimer actionTimer = new ActionTimer(digitalActionManager.getAutoSystemName(), null);
        maleSocket = digitalActionManager.registerAction(actionTimer);
        maleSocket.setEnabled(false);
        actionManySocket.getChild(indexAction++).connect(maleSocket);

        actionTimer = new ActionTimer(digitalActionManager.getAutoSystemName(), null);
        actionTimer.setComment("A comment");
        actionTimer.setDelay(0, 100);
        actionTimer.setStartImmediately(false);
        actionTimer.setRunContinuously(true);
        maleSocket = digitalActionManager.registerAction(actionTimer);
        actionManySocket.getChild(indexAction++).connect(maleSocket);

        actionTimer = new ActionTimer(digitalActionManager.getAutoSystemName(), null);
        actionTimer.setComment("A comment");
        actionTimer.setNumActions(3);
        actionTimer.setDelay(0, 2400);
        actionTimer.setDelay(1, 10);
        actionTimer.setDelay(2, 500);
        actionTimer.setStartImmediately(true);
        actionTimer.setRunContinuously(false);
        actionTimer.setNumActions(2);
        maleSocket = digitalActionManager.registerAction(actionTimer);
        actionManySocket.getChild(indexAction++).connect(maleSocket);


        And andTemp1 = new And(digitalExpressionManager.getAutoSystemName(), null);
        andTemp1.setComment("Start expression");
        maleSocket = digitalExpressionManager.registerExpression(andTemp1);
        maleSocket.setEnabled(false);
        actionTimer.getChild(0).connect(maleSocket);

        andTemp1 = new And(digitalExpressionManager.getAutoSystemName(), null);
        andTemp1.setComment("Stop expression");
        maleSocket = digitalExpressionManager.registerExpression(andTemp1);
        actionTimer.getChild(1).connect(maleSocket);

        DigitalMany manyTemp1 = new DigitalMany(digitalActionManager.getAutoSystemName(), null);
        manyTemp1.setComment("Action socket 1");
        maleSocket = digitalActionManager.registerAction(manyTemp1);
        maleSocket.setEnabled(false);
        actionTimer.getChild(2).connect(maleSocket);

        manyTemp1 = new DigitalMany(digitalActionManager.getAutoSystemName(), null);
        manyTemp1.setComment("Action socket 2");
        maleSocket = digitalActionManager.registerAction(manyTemp1);
        actionTimer.getChild(3).connect(maleSocket);


        ActionTurnout actionTurnout = new ActionTurnout(digitalActionManager.getAutoSystemName(), null);
        maleSocket = digitalActionManager.registerAction(actionTurnout);
        maleSocket.setEnabled(false);
        actionManySocket.getChild(indexAction++).connect(maleSocket);

        actionTurnout = new ActionTurnout(digitalActionManager.getAutoSystemName(), null);
        actionTurnout.setComment("A comment");
        actionTurnout.setTurnout(turnout1);
        actionTurnout.setBeanState(ActionTurnout.TurnoutState.Closed);
        actionTurnout.setAddressing(NamedBeanAddressing.Direct);
        actionTurnout.setFormula("\"IT\"+index");
        actionTurnout.setLocalVariable("index");
        actionTurnout.setReference("{IM1}");
        actionTurnout.setStateAddressing(NamedBeanAddressing.LocalVariable);
        actionTurnout.setStateFormula("\"IT\"+index2");
        actionTurnout.setStateLocalVariable("index2");
        actionTurnout.setStateReference("{IM2}");
        maleSocket = digitalActionManager.registerAction(actionTurnout);
        actionManySocket.getChild(indexAction++).connect(maleSocket);

        actionTurnout = new ActionTurnout(digitalActionManager.getAutoSystemName(), null);
        actionTurnout.setComment("A comment");
        actionTurnout.setTurnout(turnout1);
        actionTurnout.setBeanState(ActionTurnout.TurnoutState.Thrown);
        actionTurnout.setAddressing(NamedBeanAddressing.LocalVariable);
        actionTurnout.setFormula("\"IT\"+index");
        actionTurnout.setLocalVariable("index");
        actionTurnout.setReference("{IM1}");
        actionTurnout.setStateAddressing(NamedBeanAddressing.Formula);
        actionTurnout.setStateFormula("\"IT\"+index2");
        actionTurnout.setStateLocalVariable("index2");
        actionTurnout.setStateReference("{IM2}");
        maleSocket = digitalActionManager.registerAction(actionTurnout);
        actionManySocket.getChild(indexAction++).connect(maleSocket);

        actionTurnout = new ActionTurnout(digitalActionManager.getAutoSystemName(), null);
        actionTurnout.setComment("A comment");
        actionTurnout.setTurnout(turnout1);
        actionTurnout.setBeanState(ActionTurnout.TurnoutState.Toggle);
        actionTurnout.setAddressing(NamedBeanAddressing.Formula);
        actionTurnout.setFormula("\"IT\"+index");
        actionTurnout.setLocalVariable("index");
        actionTurnout.setReference("{IM1}");
        actionTurnout.setStateAddressing(NamedBeanAddressing.Reference);
        actionTurnout.setStateFormula("\"IT\"+index2");
        actionTurnout.setStateLocalVariable("index2");
        actionTurnout.setStateReference("{IM2}");
        maleSocket = digitalActionManager.registerAction(actionTurnout);
        actionManySocket.getChild(indexAction++).connect(maleSocket);

        actionTurnout = new ActionTurnout(digitalActionManager.getAutoSystemName(), null);
        actionTurnout.setComment("A comment");
        actionTurnout.setTurnout(turnout1);
        actionTurnout.setBeanState(ActionTurnout.TurnoutState.Unknown);
        actionTurnout.setAddressing(NamedBeanAddressing.Reference);
        actionTurnout.setFormula("\"IT\"+index");
        actionTurnout.setLocalVariable("index");
        actionTurnout.setReference("{IM1}");
        actionTurnout.setStateAddressing(NamedBeanAddressing.Direct);
        actionTurnout.setStateFormula("\"IT\"+index2");
        actionTurnout.setStateLocalVariable("index2");
        actionTurnout.setStateReference("{IM2}");
        maleSocket = digitalActionManager.registerAction(actionTurnout);
        actionManySocket.getChild(indexAction++).connect(maleSocket);

        actionTurnout = new ActionTurnout(digitalActionManager.getAutoSystemName(), null);
        actionTurnout.setTurnout(turnout1);
        actionTurnout.setBeanState(ActionTurnout.TurnoutState.Inconsistent);
        maleSocket = digitalActionManager.registerAction(actionTurnout);
        maleSocket.setEnabled(false);
        actionManySocket.getChild(indexAction++).connect(maleSocket);


        ActionWarrant actionWarrant = new ActionWarrant(digitalActionManager.getAutoSystemName(), null);
        maleSocket = digitalActionManager.registerAction(actionWarrant);
        maleSocket.setEnabled(false);
        actionManySocket.getChild(indexAction++).connect(maleSocket);

        actionWarrant = new ActionWarrant(digitalActionManager.getAutoSystemName(), null);
        maleSocket = digitalActionManager.registerAction(actionWarrant);
        maleSocket.setErrorHandlingType(MaleSocket.ErrorHandlingType.Default);
        actionManySocket.getChild(indexAction++).connect(maleSocket);

        actionWarrant = new ActionWarrant(digitalActionManager.getAutoSystemName(), null);
        maleSocket = digitalActionManager.registerAction(actionWarrant);
        maleSocket.setErrorHandlingType(MaleSocket.ErrorHandlingType.ThrowException);
        actionManySocket.getChild(indexAction++).connect(maleSocket);

// Direct / Direct / Direct :: SetTrainName
        actionWarrant = new ActionWarrant(digitalActionManager.getAutoSystemName(), null);
        actionWarrant.setComment("Direct / Direct / Direct :: SetTrainName");

        actionWarrant.setAddressing(NamedBeanAddressing.Direct);
        actionWarrant.setWarrant("IW99");

        actionWarrant.setOperationAddressing(NamedBeanAddressing.Direct);
        actionWarrant.setOperationDirect(ActionWarrant.DirectOperation.SetTrainName);

        actionWarrant.setDataAddressing(NamedBeanAddressing.Direct);
        actionWarrant.setTrainIdName("ABC");

        maleSocket = digitalActionManager.registerAction(actionWarrant);
        maleSocket.setErrorHandlingType(MaleSocket.ErrorHandlingType.AbortExecution);
        actionManySocket.getChild(indexAction++).connect(maleSocket);

// Direct / Direct / Direct :: ControlAutoTrain - Resume
        actionWarrant = new ActionWarrant(digitalActionManager.getAutoSystemName(), null);
        actionWarrant.setComment("Direct / Direct / Direct :: ControlAutoTrain - Resume");

        actionWarrant.setAddressing(NamedBeanAddressing.Direct);
        actionWarrant.setWarrant("IW99");

        actionWarrant.setOperationAddressing(NamedBeanAddressing.Direct);
        actionWarrant.setOperationDirect(ActionWarrant.DirectOperation.ControlAutoTrain);

        actionWarrant.setDataAddressing(NamedBeanAddressing.Direct);
        actionWarrant.setControlAutoTrain(ActionWarrant.ControlAutoTrain.Resume);

        maleSocket = digitalActionManager.registerAction(actionWarrant);
        maleSocket.setErrorHandlingType(MaleSocket.ErrorHandlingType.AbortExecution);
        actionManySocket.getChild(indexAction++).connect(maleSocket);

// Direct / Direct :: AllocateWarrantRoute
        actionWarrant = new ActionWarrant(digitalActionManager.getAutoSystemName(), null);
        actionWarrant.setComment("Direct / Direct :: AllocateWarrantRoute");

        actionWarrant.setAddressing(NamedBeanAddressing.Direct);
        actionWarrant.setWarrant("IW99");

        actionWarrant.setOperationAddressing(NamedBeanAddressing.Direct);
        actionWarrant.setOperationDirect(ActionWarrant.DirectOperation.AllocateWarrantRoute);

        maleSocket = digitalActionManager.registerAction(actionWarrant);
        maleSocket.setErrorHandlingType(MaleSocket.ErrorHandlingType.AbortExecution);
        actionManySocket.getChild(indexAction++).connect(maleSocket);

// Direct / LocalVariable
        actionWarrant = new ActionWarrant(digitalActionManager.getAutoSystemName(), null);
        actionWarrant.setComment("Direct / LocalVariable");

        actionWarrant.setAddressing(NamedBeanAddressing.Direct);
        actionWarrant.setWarrant("IW99");

        actionWarrant.setOperationAddressing(NamedBeanAddressing.LocalVariable);
        actionWarrant.setOperationLocalVariable("index2");

        maleSocket = digitalActionManager.registerAction(actionWarrant);
        maleSocket.setErrorHandlingType(MaleSocket.ErrorHandlingType.AbortExecution);
        actionManySocket.getChild(indexAction++).connect(maleSocket);

// LocalVariable / Formula
        actionWarrant = new ActionWarrant(digitalActionManager.getAutoSystemName(), null);
        actionWarrant.setComment("LocalVariable / Formula");

        actionWarrant.setAddressing(NamedBeanAddressing.LocalVariable);
        actionWarrant.setLocalVariable("index");

        actionWarrant.setOperationAddressing(NamedBeanAddressing.Formula);
        actionWarrant.setOperationFormula("\"IT\"+index2");

        maleSocket = digitalActionManager.registerAction(actionWarrant);
        maleSocket.setErrorHandlingType(MaleSocket.ErrorHandlingType.AbortExecution);
        actionManySocket.getChild(indexAction++).connect(maleSocket);

// Formula / Reference
        actionWarrant = new ActionWarrant(digitalActionManager.getAutoSystemName(), null);
        actionWarrant.setComment("Formula / Reference");

        actionWarrant.setAddressing(NamedBeanAddressing.Formula);
        actionWarrant.setFormula("\"IT\"+index");

        actionWarrant.setOperationAddressing(NamedBeanAddressing.Reference);
        actionWarrant.setOperationReference("{IM2}");

        maleSocket = digitalActionManager.registerAction(actionWarrant);
        maleSocket.setErrorHandlingType(MaleSocket.ErrorHandlingType.AbortExecution);
        actionManySocket.getChild(indexAction++).connect(maleSocket);

// Reference / Direct :: DeallocateWarrant
        actionWarrant = new ActionWarrant(digitalActionManager.getAutoSystemName(), null);
        actionWarrant.setComment("Reference / Direct :: DeallocateWarrant");

        actionWarrant.setAddressing(NamedBeanAddressing.Reference);
        actionWarrant.setReference("{IM1}");

        actionWarrant.setOperationAddressing(NamedBeanAddressing.Direct);
        actionWarrant.setOperationDirect(ActionWarrant.DirectOperation.DeallocateWarrant);

        maleSocket = digitalActionManager.registerAction(actionWarrant);
        maleSocket.setErrorHandlingType(MaleSocket.ErrorHandlingType.AbortExecution);
        actionManySocket.getChild(indexAction++).connect(maleSocket);


        jmri.jmrit.logixng.actions.DigitalCallModule callModule = new jmri.jmrit.logixng.actions.DigitalCallModule(digitalActionManager.getAutoSystemName(), null);
        maleSocket = digitalActionManager.registerAction(callModule);
        maleSocket.setEnabled(false);
        actionManySocket.getChild(indexAction++).connect(maleSocket);

        callModule = new jmri.jmrit.logixng.actions.DigitalCallModule(digitalActionManager.getAutoSystemName(), null);
        callModule.setComment("A comment");
        callModule.setModule("IQM1");
        callModule.addParameter("Abc", InitialValueType.FloatingNumber, "12.32", Module.ReturnValueType.LocalVariable, "SomeVar");
        callModule.addParameter("Def", InitialValueType.Formula, "12 + 32", Module.ReturnValueType.Memory, "M1");
        callModule.addParameter("Ghi", InitialValueType.Integer, "21", Module.ReturnValueType.None, null);
        callModule.addParameter("Jkl", InitialValueType.LocalVariable, "MyVar", Module.ReturnValueType.Memory, "M34");
        callModule.addParameter("Mno", InitialValueType.Memory, "M2", Module.ReturnValueType.LocalVariable, "SomeVar");
        callModule.addParameter("Pqr", InitialValueType.None, null, Module.ReturnValueType.LocalVariable, "SomeVar");
        callModule.addParameter("Stu", InitialValueType.Reference, "{MyVar}", Module.ReturnValueType.LocalVariable, "SomeVar");
        callModule.addParameter("Vxy", InitialValueType.String, "Some string", Module.ReturnValueType.LocalVariable, "SomeVar");
        maleSocket = digitalActionManager.registerAction(callModule);
        actionManySocket.getChild(indexAction++).connect(maleSocket);


        jmri.jmrit.logixng.actions.DigitalFormula actionFormula =
                new jmri.jmrit.logixng.actions.DigitalFormula(digitalActionManager.getAutoSystemName(), null);
        maleSocket = digitalActionManager.registerAction(actionFormula);
        maleSocket.setEnabled(false);
        actionManySocket.getChild(indexAction++).connect(maleSocket);

        actionFormula = new jmri.jmrit.logixng.actions.DigitalFormula(digitalActionManager.getAutoSystemName(), null);
        actionFormula.setComment("A comment");
        actionFormula.setFormula("n + 1");
        maleSocket = digitalActionManager.registerAction(actionFormula);
        actionManySocket.getChild(indexAction++).connect(maleSocket);


        DoAnalogAction doAnalogAction = new DoAnalogAction(digitalActionManager.getAutoSystemName(), null);
        maleSocket = digitalActionManager.registerAction(doAnalogAction);
        maleSocket.setEnabled(false);
        actionManySocket.getChild(indexAction++).connect(maleSocket);

        doAnalogAction = new DoAnalogAction(digitalActionManager.getAutoSystemName(), null);
        doAnalogAction.setComment("A comment");
        maleSocket = digitalActionManager.registerAction(doAnalogAction);
        actionManySocket.getChild(indexAction++).connect(maleSocket);


        DoStringAction doStringAction = new DoStringAction(digitalActionManager.getAutoSystemName(), null);
        maleSocket = digitalActionManager.registerAction(doStringAction);
        maleSocket.setEnabled(false);
        actionManySocket.getChild(indexAction++).connect(maleSocket);

        doStringAction = new DoStringAction(digitalActionManager.getAutoSystemName(), null);
        doStringAction.setComment("A comment");
        maleSocket = digitalActionManager.registerAction(doStringAction);
        actionManySocket.getChild(indexAction++).connect(maleSocket);


        EnableLogix enableLogix = new EnableLogix(digitalActionManager.getAutoSystemName(), null);
        maleSocket = digitalActionManager.registerAction(enableLogix);
        maleSocket.setEnabled(false);
        actionManySocket.getChild(indexAction++).connect(maleSocket);

        enableLogix = new EnableLogix(digitalActionManager.getAutoSystemName(), null);
        enableLogix.setComment("A comment");
        enableLogix.setLogix(logixIX1);
        enableLogix.setOperationDirect(EnableLogix.Operation.Enable);
        enableLogix.setAddressing(NamedBeanAddressing.Direct);
        enableLogix.setFormula("\"IT\"+index");
        enableLogix.setLocalVariable("index");
        enableLogix.setReference("{IM1}");
        enableLogix.setOperationAddressing(NamedBeanAddressing.LocalVariable);
        enableLogix.setOperationFormula("\"IT\"+index2");
        enableLogix.setOperationLocalVariable("index2");
        enableLogix.setOperationReference("{IM2}");
        maleSocket = digitalActionManager.registerAction(enableLogix);
        actionManySocket.getChild(indexAction++).connect(maleSocket);

        enableLogix = new EnableLogix(digitalActionManager.getAutoSystemName(), null);
        enableLogix.setComment("A comment");
        enableLogix.setLogix(logixIX1);
        enableLogix.setOperationDirect(EnableLogix.Operation.Disable);
        enableLogix.setAddressing(NamedBeanAddressing.LocalVariable);
        enableLogix.setFormula("\"IT\"+index");
        enableLogix.setLocalVariable("index");
        enableLogix.setReference("{IM1}");
        enableLogix.setOperationAddressing(NamedBeanAddressing.Formula);
        enableLogix.setOperationFormula("\"IT\"+index2");
        enableLogix.setOperationLocalVariable("index2");
        enableLogix.setOperationReference("{IM2}");
        maleSocket = digitalActionManager.registerAction(enableLogix);
        actionManySocket.getChild(indexAction++).connect(maleSocket);

        enableLogix = new EnableLogix(digitalActionManager.getAutoSystemName(), null);
        enableLogix.setComment("A comment");
        enableLogix.setLogix(logixIX1);
        enableLogix.setOperationDirect(EnableLogix.Operation.Enable);
        enableLogix.setAddressing(NamedBeanAddressing.Formula);
        enableLogix.setFormula("\"IT\"+index");
        enableLogix.setLocalVariable("index");
        enableLogix.setReference("{IM1}");
        enableLogix.setOperationAddressing(NamedBeanAddressing.Reference);
        enableLogix.setOperationFormula("\"IT\"+index2");
        enableLogix.setOperationLocalVariable("index2");
        enableLogix.setOperationReference("{IM2}");
        maleSocket = digitalActionManager.registerAction(enableLogix);
        actionManySocket.getChild(indexAction++).connect(maleSocket);

        enableLogix = new EnableLogix(digitalActionManager.getAutoSystemName(), null);
        enableLogix.setComment("A comment");
        enableLogix.setLogix(logixIX1);
        enableLogix.setOperationDirect(EnableLogix.Operation.Enable);
        enableLogix.setAddressing(NamedBeanAddressing.Reference);
        enableLogix.setFormula("\"IT\"+index");
        enableLogix.setLocalVariable("index");
        enableLogix.setReference("{IM1}");
        enableLogix.setOperationAddressing(NamedBeanAddressing.Direct);
        enableLogix.setOperationFormula("\"IT\"+index2");
        enableLogix.setOperationLocalVariable("index2");
        enableLogix.setOperationReference("{IM2}");
        maleSocket = digitalActionManager.registerAction(enableLogix);
        actionManySocket.getChild(indexAction++).connect(maleSocket);


        ActionEntryExit entryExit = new ActionEntryExit(digitalActionManager.getAutoSystemName(), null);
        maleSocket = digitalActionManager.registerAction(entryExit);
        maleSocket.setEnabled(false);
        actionManySocket.getChild(indexAction++).connect(maleSocket);

        entryExit = new ActionEntryExit(digitalActionManager.getAutoSystemName(), null);
        entryExit.setComment("A comment");
        entryExit.setOperationDirect(ActionEntryExit.Operation.SetNXPairDisabled);
        entryExit.setAddressing(NamedBeanAddressing.Direct);
        entryExit.setFormula("\"IT\"+index");
        entryExit.setLocalVariable("index");
        entryExit.setReference("{IM1}");
        entryExit.setOperationAddressing(NamedBeanAddressing.LocalVariable);
        entryExit.setOperationFormula("\"IT\"+index2");
        entryExit.setOperationLocalVariable("index2");
        entryExit.setOperationReference("{IM2}");
        maleSocket = digitalActionManager.registerAction(entryExit);
        actionManySocket.getChild(indexAction++).connect(maleSocket);

        entryExit = new ActionEntryExit(digitalActionManager.getAutoSystemName(), null);
        entryExit.setComment("A comment");
        entryExit.setOperationDirect(ActionEntryExit.Operation.SetNXPairEnabled);
        entryExit.setAddressing(NamedBeanAddressing.LocalVariable);
        entryExit.setFormula("\"IT\"+index");
        entryExit.setLocalVariable("index");
        entryExit.setReference("{IM1}");
        entryExit.setOperationAddressing(NamedBeanAddressing.Formula);
        entryExit.setOperationFormula("\"IT\"+index2");
        entryExit.setOperationLocalVariable("index2");
        entryExit.setOperationReference("{IM2}");
        maleSocket = digitalActionManager.registerAction(entryExit);
        actionManySocket.getChild(indexAction++).connect(maleSocket);

        entryExit = new ActionEntryExit(digitalActionManager.getAutoSystemName(), null);
        entryExit.setComment("A comment");
        entryExit.setOperationDirect(ActionEntryExit.Operation.SetNXPairSegment);
        entryExit.setAddressing(NamedBeanAddressing.Formula);
        entryExit.setFormula("\"IT\"+index");
        entryExit.setLocalVariable("index");
        entryExit.setReference("{IM1}");
        entryExit.setOperationAddressing(NamedBeanAddressing.Reference);
        entryExit.setOperationFormula("\"IT\"+index2");
        entryExit.setOperationLocalVariable("index2");
        entryExit.setOperationReference("{IM2}");
        maleSocket = digitalActionManager.registerAction(entryExit);
        actionManySocket.getChild(indexAction++).connect(maleSocket);

        entryExit = new ActionEntryExit(digitalActionManager.getAutoSystemName(), null);
        entryExit.setComment("A comment");
        entryExit.setOperationDirect(ActionEntryExit.Operation.SetNXPairDisabled);
        entryExit.setAddressing(NamedBeanAddressing.Reference);
        entryExit.setFormula("\"IT\"+index");
        entryExit.setLocalVariable("index");
        entryExit.setReference("{IM1}");
        entryExit.setOperationAddressing(NamedBeanAddressing.Direct);
        entryExit.setOperationFormula("\"IT\"+index2");
        entryExit.setOperationLocalVariable("index2");
        entryExit.setOperationReference("{IM2}");
        maleSocket = digitalActionManager.registerAction(entryExit);
        actionManySocket.getChild(indexAction++).connect(maleSocket);


        ExecuteDelayed executeDelayed = new ExecuteDelayed(digitalActionManager.getAutoSystemName(), null);
        executeDelayed.setResetIfAlreadyStarted(false);
        maleSocket = digitalActionManager.registerAction(executeDelayed);
        maleSocket.setEnabled(false);
        actionManySocket.getChild(indexAction++).connect(maleSocket);

        executeDelayed = new ExecuteDelayed(digitalActionManager.getAutoSystemName(), null);
        executeDelayed.setComment("A comment");
        executeDelayed.setDelayAddressing(NamedBeanAddressing.Direct);
        executeDelayed.setDelay(100);
        executeDelayed.setResetIfAlreadyStarted(true);
        executeDelayed.setUseIndividualTimers(false);
        maleSocket = digitalActionManager.registerAction(executeDelayed);
        actionManySocket.getChild(indexAction++).connect(maleSocket);

        executeDelayed = new ExecuteDelayed(digitalActionManager.getAutoSystemName(), null);
        executeDelayed.setComment("A comment");
        executeDelayed.setDelayAddressing(NamedBeanAddressing.LocalVariable);
        executeDelayed.setDelayLocalVariable("MyVar");
        executeDelayed.setResetIfAlreadyStarted(true);
        executeDelayed.setUseIndividualTimers(true);
        maleSocket = digitalActionManager.registerAction(executeDelayed);
        actionManySocket.getChild(indexAction++).connect(maleSocket);

        executeDelayed = new ExecuteDelayed(digitalActionManager.getAutoSystemName(), null);
        executeDelayed.setComment("A comment");
        executeDelayed.setDelayAddressing(NamedBeanAddressing.Reference);
        executeDelayed.setDelayReference("{MyMemory}");
        executeDelayed.setResetIfAlreadyStarted(true);
        maleSocket = digitalActionManager.registerAction(executeDelayed);
        actionManySocket.getChild(indexAction++).connect(maleSocket);

        executeDelayed = new ExecuteDelayed(digitalActionManager.getAutoSystemName(), null);
        executeDelayed.setComment("A comment");
        executeDelayed.setDelayAddressing(NamedBeanAddressing.Formula);
        executeDelayed.setDelayFormula("MyVar + 10");
        executeDelayed.setResetIfAlreadyStarted(true);
        maleSocket = digitalActionManager.registerAction(executeDelayed);
        actionManySocket.getChild(indexAction++).connect(maleSocket);


        For actionFor =
                new For(digitalActionManager.getAutoSystemName(), null);
        maleSocket = digitalActionManager.registerAction(actionFor);
        maleSocket.setEnabled(false);
        actionManySocket.getChild(indexAction++).connect(maleSocket);

        actionFor = new For(digitalActionManager.getAutoSystemName(), null);
        actionFor.setComment("A comment");
        maleSocket = digitalActionManager.registerAction(actionFor);
        actionManySocket.getChild(indexAction++).connect(maleSocket);


        IfThenElse ifThenElse = new IfThenElse(digitalActionManager.getAutoSystemName(), null);
        maleSocket = digitalActionManager.registerAction(ifThenElse);
        maleSocket.setEnabled(false);
        actionManySocket.getChild(indexAction++).connect(maleSocket);

        ifThenElse = new IfThenElse(digitalActionManager.getAutoSystemName(), null);
        ifThenElse.setComment("A comment");
        ifThenElse.setType(IfThenElse.Type.ExecuteOnChange);
        maleSocket = digitalActionManager.registerAction(ifThenElse);
        actionManySocket.getChild(indexAction++).connect(maleSocket);

        ifThenElse = new IfThenElse(digitalActionManager.getAutoSystemName(), null);
        ifThenElse.setComment("A comment");
        ifThenElse.setType(IfThenElse.Type.AlwaysExecute);
        maleSocket = digitalActionManager.registerAction(ifThenElse);
        actionManySocket.getChild(indexAction++).connect(maleSocket);


        jmri.jmrit.logixng.actions.Logix logix =
                new jmri.jmrit.logixng.actions.Logix(digitalActionManager.getAutoSystemName(), null);
        maleSocket = digitalActionManager.registerAction(logix);
        maleSocket.setEnabled(false);
        actionManySocket.getChild(indexAction++).connect(maleSocket);

        logix = new jmri.jmrit.logixng.actions.Logix(digitalActionManager.getAutoSystemName(), null);
        logix.setComment("A comment");
        maleSocket = digitalActionManager.registerAction(logix);
        actionManySocket.getChild(indexAction++).connect(maleSocket);


        DigitalBooleanMany booleanMany =
                new DigitalBooleanMany(digitalBooleanActionManager.getAutoSystemName(), null);
        maleSocket = digitalBooleanActionManager.registerAction(booleanMany);
        maleSocket.setEnabled(false);
        logix.getChild(1).connect(maleSocket);

        DigitalBooleanMany booleanMany2 =
                new DigitalBooleanMany(digitalBooleanActionManager.getAutoSystemName(), null);
        booleanMany2.setComment("A comment");
        maleSocket = digitalBooleanActionManager.registerAction(booleanMany2);
        booleanMany.getChild(0).connect(maleSocket);


        DigitalBooleanOnChange onChange =
                new DigitalBooleanOnChange(digitalBooleanActionManager.getAutoSystemName(),
                        null, DigitalBooleanOnChange.Trigger.CHANGE);
        maleSocket = digitalBooleanActionManager.registerAction(onChange);
        maleSocket.setEnabled(false);
        booleanMany.getChild(1).connect(maleSocket);

        onChange = new DigitalBooleanOnChange(digitalBooleanActionManager.getAutoSystemName(),
                null, DigitalBooleanOnChange.Trigger.CHANGE_TO_FALSE);
        onChange.setComment("A comment");
        maleSocket = digitalBooleanActionManager.registerAction(onChange);
        booleanMany.getChild(2).connect(maleSocket);


        jmri.jmrit.logixng.actions.LogData logData = new jmri.jmrit.logixng.actions.LogData(digitalActionManager.getAutoSystemName(), null);
        maleSocket = digitalActionManager.registerAction(logData);
        maleSocket.setEnabled(false);
        actionManySocket.getChild(indexAction++).connect(maleSocket);

        logData = new jmri.jmrit.logixng.actions.LogData(digitalActionManager.getAutoSystemName(), null);
        logData.setComment("A comment");
        logData.setLogToLog(true);
        logData.setLogToScriptOutput(true);
        logData.setFormat("Some text");
        logData.setFormatType(jmri.jmrit.logixng.actions.LogData.FormatType.OnlyText);
        logData.getDataList().add(new jmri.jmrit.logixng.actions.LogData.Data(jmri.jmrit.logixng.actions.LogData.DataType.LocalVariable, "MyVar"));
        maleSocket = digitalActionManager.registerAction(logData);
        actionManySocket.getChild(indexAction++).connect(maleSocket);

        logData = new jmri.jmrit.logixng.actions.LogData(digitalActionManager.getAutoSystemName(), null);
        logData.setComment("A comment");
        logData.setLogToLog(true);
        logData.setLogToScriptOutput(true);
        logData.setFormat("");
        logData.setFormatType(jmri.jmrit.logixng.actions.LogData.FormatType.CommaSeparatedList);
        logData.getDataList().add(new jmri.jmrit.logixng.actions.LogData.Data(jmri.jmrit.logixng.actions.LogData.DataType.Memory, "IM1"));
        maleSocket = digitalActionManager.registerAction(logData);
        actionManySocket.getChild(indexAction++).connect(maleSocket);

        logData = new jmri.jmrit.logixng.actions.LogData(digitalActionManager.getAutoSystemName(), null);
        logData.setComment("A comment");
        logData.setLogToLog(true);
        logData.setLogToScriptOutput(true);
        logData.setFormat("MyVar has the value %s");
        logData.setFormatType(jmri.jmrit.logixng.actions.LogData.FormatType.StringFormat);
        logData.getDataList().add(new jmri.jmrit.logixng.actions.LogData.Data(jmri.jmrit.logixng.actions.LogData.DataType.Reference, "{MyVar}"));
        maleSocket = digitalActionManager.registerAction(logData);
        actionManySocket.getChild(indexAction++).connect(maleSocket);

        logData = new jmri.jmrit.logixng.actions.LogData(digitalActionManager.getAutoSystemName(), null);
        logData.setComment("A comment");
        logData.setLogToLog(true);
        logData.setLogToScriptOutput(true);
        logData.setFormat("str(10): %s, 25: %d, IM1: %s, MyVar: %s");
        logData.setFormatType(jmri.jmrit.logixng.actions.LogData.FormatType.StringFormat);
        logData.getDataList().add(new jmri.jmrit.logixng.actions.LogData.Data(jmri.jmrit.logixng.actions.LogData.DataType.Formula, "str(10)"));
        logData.getDataList().add(new jmri.jmrit.logixng.actions.LogData.Data(jmri.jmrit.logixng.actions.LogData.DataType.Formula, "25"));
        logData.getDataList().add(new jmri.jmrit.logixng.actions.LogData.Data(jmri.jmrit.logixng.actions.LogData.DataType.Memory, "IM1"));
        logData.getDataList().add(new jmri.jmrit.logixng.actions.LogData.Data(jmri.jmrit.logixng.actions.LogData.DataType.LocalVariable, "MyVar"));
        maleSocket = digitalActionManager.registerAction(logData);
        actionManySocket.getChild(indexAction++).connect(maleSocket);


        LogLocalVariables logLocalVariables = new LogLocalVariables(digitalActionManager.getAutoSystemName(), null);
        maleSocket = digitalActionManager.registerAction(logLocalVariables);
        maleSocket.setEnabled(false);
        actionManySocket.getChild(indexAction++).connect(maleSocket);

        logLocalVariables = new LogLocalVariables(digitalActionManager.getAutoSystemName(), null);
        logLocalVariables.setComment("A comment");
        maleSocket = digitalActionManager.registerAction(logLocalVariables);
        actionManySocket.getChild(indexAction++).connect(maleSocket);


        DigitalMany many = new DigitalMany(digitalActionManager.getAutoSystemName(), null);
        maleSocket = digitalActionManager.registerAction(many);
        maleSocket.setEnabled(false);
        actionManySocket.getChild(indexAction++).connect(maleSocket);

        many = new DigitalMany(digitalActionManager.getAutoSystemName(), null);
        many.setComment("A comment");
        maleSocket = digitalActionManager.registerAction(many);
        actionManySocket.getChild(indexAction++).connect(maleSocket);


        Sequence sequence =
                new Sequence(digitalActionManager.getAutoSystemName(), null);
        sequence.setRunContinuously(false);
        sequence.setStartImmediately(true);
        maleSocket = digitalActionManager.registerAction(sequence);
        maleSocket.setEnabled(false);
        actionManySocket.getChild(indexAction++).connect(maleSocket);

        sequence = new Sequence(digitalActionManager.getAutoSystemName(), null);
        sequence.setComment("A comment");
        sequence.setRunContinuously(true);
        sequence.setStartImmediately(false);
        maleSocket = digitalActionManager.registerAction(sequence);
        actionManySocket.getChild(indexAction++).connect(maleSocket);

        And andTemp = new And(digitalExpressionManager.getAutoSystemName(), null);
        andTemp.setComment("Start expression");
        maleSocket = digitalExpressionManager.registerExpression(andTemp);
        maleSocket.setEnabled(false);
        sequence.getChild(0).connect(maleSocket);

        andTemp = new And(digitalExpressionManager.getAutoSystemName(), null);
        andTemp.setComment("Stop expression");
        maleSocket = digitalExpressionManager.registerExpression(andTemp);
        sequence.getChild(1).connect(maleSocket);

        andTemp = new And(digitalExpressionManager.getAutoSystemName(), null);
        andTemp.setComment("Reset expression");
        maleSocket = digitalExpressionManager.registerExpression(andTemp);
        sequence.getChild(2).connect(maleSocket);

        DigitalMany manyTemp = new DigitalMany(digitalActionManager.getAutoSystemName(), null);
        manyTemp.setComment("Action socket 1");
        maleSocket = digitalActionManager.registerAction(manyTemp);
        maleSocket.setEnabled(false);
        sequence.getChild(3).connect(maleSocket);

        andTemp = new And(digitalExpressionManager.getAutoSystemName(), null);
        andTemp.setComment("Expression socket 1");
        maleSocket = digitalExpressionManager.registerExpression(andTemp);
        sequence.getChild(4).connect(maleSocket);

        sequence.doSocketOperation(4, FemaleSocketOperation.InsertAfter);

        manyTemp = new DigitalMany(digitalActionManager.getAutoSystemName(), null);
        manyTemp.setComment("Action socket 2");
        maleSocket = digitalActionManager.registerAction(manyTemp);
        sequence.getChild(5).connect(maleSocket);

        andTemp = new And(digitalExpressionManager.getAutoSystemName(), null);
        andTemp.setComment("Expression socket 2");
        maleSocket = digitalExpressionManager.registerExpression(andTemp);
        sequence.getChild(6).connect(maleSocket);


        ShowDialog showDialog = new ShowDialog(digitalActionManager.getAutoSystemName(), null);
        showDialog.getEnabledButtons().add(ShowDialog.Button.Ok);
        maleSocket = digitalActionManager.registerAction(showDialog);
        maleSocket.setEnabled(false);
        actionManySocket.getChild(indexAction++).connect(maleSocket);

        showDialog = new ShowDialog(digitalActionManager.getAutoSystemName(), null);
        showDialog.setComment("A comment");
        showDialog.getEnabledButtons().add(ShowDialog.Button.Ok);
        showDialog.setLocalVariableForSelectedButton("myVar");
        showDialog.setModal(true);
        showDialog.setMultiLine(true);
        showDialog.setFormat("Some text");
        showDialog.setFormatType(ShowDialog.FormatType.OnlyText);
        showDialog.getDataList().add(new ShowDialog.Data(ShowDialog.DataType.LocalVariable, "MyVar"));
        maleSocket = digitalActionManager.registerAction(showDialog);
        actionManySocket.getChild(indexAction++).connect(maleSocket);

        Or orTemp = new Or(digitalExpressionManager.getAutoSystemName(), null);
        MaleSocket maleSocketOr = digitalExpressionManager.registerExpression(orTemp);
        showDialog.getValidateSocket().connect(maleSocketOr);

        LogLocalVariables logLocalVariablesTemp = new LogLocalVariables(digitalActionManager.getAutoSystemName(), null);
        MaleSocket maleSocketLogLocalVariables = digitalActionManager.registerAction(logLocalVariablesTemp);
        showDialog.getExecuteSocket().connect(maleSocketLogLocalVariables);

        showDialog = new ShowDialog(digitalActionManager.getAutoSystemName(), null);
        showDialog.setComment("A comment");
        showDialog.getEnabledButtons().add(ShowDialog.Button.Cancel);
        showDialog.getEnabledButtons().add(ShowDialog.Button.Yes);
        showDialog.getEnabledButtons().add(ShowDialog.Button.No);
        showDialog.setModal(true);
        showDialog.setMultiLine(true);
        showDialog.setFormat("");
        showDialog.setFormatType(ShowDialog.FormatType.CommaSeparatedList);
        showDialog.getDataList().add(new ShowDialog.Data(ShowDialog.DataType.Memory, "IM1"));
        maleSocket = digitalActionManager.registerAction(showDialog);
        actionManySocket.getChild(indexAction++).connect(maleSocket);

        showDialog = new ShowDialog(digitalActionManager.getAutoSystemName(), null);
        showDialog.setComment("A comment");
        showDialog.getEnabledButtons().add(ShowDialog.Button.No);
        showDialog.setModal(true);
        showDialog.setMultiLine(true);
        showDialog.setFormat("MyVar has the value %s");
        showDialog.setFormatType(ShowDialog.FormatType.StringFormat);
        showDialog.getDataList().add(new ShowDialog.Data(ShowDialog.DataType.Reference, "{MyVar}"));
        maleSocket = digitalActionManager.registerAction(showDialog);
        actionManySocket.getChild(indexAction++).connect(maleSocket);

        showDialog = new ShowDialog(digitalActionManager.getAutoSystemName(), null);
        showDialog.setComment("A comment");
        showDialog.getEnabledButtons().add(ShowDialog.Button.No);
        showDialog.setModal(true);
        showDialog.setMultiLine(true);
        showDialog.setFormat("str(10): %s, 25: %d, IM1: %s, MyVar: %s");
        showDialog.setFormatType(ShowDialog.FormatType.StringFormat);
        showDialog.getDataList().add(new ShowDialog.Data(ShowDialog.DataType.Formula, "str(10)"));
        showDialog.getDataList().add(new ShowDialog.Data(ShowDialog.DataType.Formula, "25"));
        showDialog.getDataList().add(new ShowDialog.Data(ShowDialog.DataType.Memory, "IM1"));
        showDialog.getDataList().add(new ShowDialog.Data(ShowDialog.DataType.LocalVariable, "MyVar"));
        maleSocket = digitalActionManager.registerAction(showDialog);
        actionManySocket.getChild(indexAction++).connect(maleSocket);


        ShutdownComputer shutdownComputer =
                new ShutdownComputer(digitalActionManager.getAutoSystemName(), null);
        maleSocket = digitalActionManager.registerAction(shutdownComputer);
        maleSocket.setEnabled(false);
        actionManySocket.getChild(indexAction++).connect(maleSocket);

        shutdownComputer = new ShutdownComputer(digitalActionManager.getAutoSystemName(), null);
        shutdownComputer.setComment("A comment");
        shutdownComputer.setOperation(ShutdownComputer.Operation.ShutdownComputer);
        maleSocket = digitalActionManager.registerAction(shutdownComputer);
        actionManySocket.getChild(indexAction++).connect(maleSocket);

        shutdownComputer = new ShutdownComputer(digitalActionManager.getAutoSystemName(), null);
        shutdownComputer.setComment("A comment");
        shutdownComputer.setOperation(ShutdownComputer.Operation.RebootComputer);
        maleSocket = digitalActionManager.registerAction(shutdownComputer);
        actionManySocket.getChild(indexAction++).connect(maleSocket);

        shutdownComputer = new ShutdownComputer(digitalActionManager.getAutoSystemName(), null);
        shutdownComputer.setComment("A comment");
        shutdownComputer.setOperation(ShutdownComputer.Operation.ShutdownJMRI);
        maleSocket = digitalActionManager.registerAction(shutdownComputer);
        actionManySocket.getChild(indexAction++).connect(maleSocket);

        shutdownComputer = new ShutdownComputer(digitalActionManager.getAutoSystemName(), null);
        shutdownComputer.setComment("A comment");
        shutdownComputer.setOperation(ShutdownComputer.Operation.RebootJMRI);
        maleSocket = digitalActionManager.registerAction(shutdownComputer);
        actionManySocket.getChild(indexAction++).connect(maleSocket);


        TableForEach tableForEach = new TableForEach(digitalActionManager.getAutoSystemName(), null);
        tableForEach.setRowOrColumn(TableRowOrColumn.Column);
        maleSocket = digitalActionManager.registerAction(tableForEach);
        maleSocket.setEnabled(false);
        actionManySocket.getChild(indexAction++).connect(maleSocket);

        tableForEach = new TableForEach(digitalActionManager.getAutoSystemName(), null);
        tableForEach.setComment("A comment");
        tableForEach.setLocalVariableName("MyLocalVariable");
        tableForEach.setTable(csvTable);
        tableForEach.setRowOrColumn(TableRowOrColumn.Row);
        tableForEach.setRowOrColumnName("North yard");
        maleSocket = digitalActionManager.registerAction(tableForEach);
        actionManySocket.getChild(indexAction++).connect(maleSocket);
        maleSocket.getChild(0).connect(
                digitalActionManager.registerAction(
                        new DigitalMany(digitalActionManager.getAutoSystemName(), null)));

        tableForEach = new TableForEach(digitalActionManager.getAutoSystemName(), null);
        tableForEach.setComment("A comment");
        tableForEach.setLocalVariableName("MyLocalVariable");
        tableForEach.setRowOrColumn(TableRowOrColumn.Column);
        tableForEach.setTable(csvTable);
        tableForEach.setTableReference("{MyTableRef}");
        tableForEach.setTableLocalVariable("MyTableVar");
        tableForEach.setTableFormula("MyTableFormula");
        tableForEach.setRowOrColumnName("Second turnout");
        tableForEach.setRowOrColumnReference("{MyRowOrColumnRef}");
        tableForEach.setRowOrColumnLocalVariable("MyRowOrColumnVar");
        tableForEach.setRowOrColumnFormula("MyRowOrColumnFormula");
        maleSocket = digitalActionManager.registerAction(tableForEach);
        actionManySocket.getChild(indexAction++).connect(maleSocket);
        maleSocket.getChild(0).connect(
                digitalActionManager.registerAction(
                        new DigitalMany(digitalActionManager.getAutoSystemName(), null)));


        actionThrottle = new ActionThrottle(digitalActionManager.getAutoSystemName(), null);
        actionThrottle.setComment("A comment");
        maleSocket = digitalActionManager.registerAction(actionThrottle);
        maleSocket.setEnabled(false);
        actionManySocket.getChild(indexAction++).connect(maleSocket);

        actionThrottle.getLocoAddressSocket().connect(
                analogExpressionManager.registerExpression(
                        new AnalogExpressionMemory(analogExpressionManager.getAutoSystemName(), null)));

        actionThrottle.getLocoSpeedSocket().connect(
                analogExpressionManager.registerExpression(
                        new AnalogExpressionMemory(analogExpressionManager.getAutoSystemName(), null)));

        actionThrottle.getLocoDirectionSocket().connect(
                digitalExpressionManager.registerExpression(
                        new ExpressionMemory(digitalExpressionManager.getAutoSystemName(), null)));

        actionThrottle.getLocoFunctionSocket().connect(
                analogExpressionManager.registerExpression(
                        new AnalogExpressionMemory(analogExpressionManager.getAutoSystemName(), null)));

        actionThrottle.getLocoFunctionOnOffSocket().connect(
                digitalExpressionManager.registerExpression(
                        new ExpressionMemory(digitalExpressionManager.getAutoSystemName(), null)));



        Timeout timeout = new Timeout(digitalActionManager.getAutoSystemName(), null);
        maleSocket = digitalActionManager.registerAction(timeout);
        maleSocket.setEnabled(false);
        actionManySocket.getChild(indexAction++).connect(maleSocket);

        timeout = new Timeout(digitalActionManager.getAutoSystemName(), null);
        timeout.setComment("A comment");
        timeout.setDelayAddressing(NamedBeanAddressing.Direct);
        timeout.setDelay(100);
        maleSocket = digitalActionManager.registerAction(timeout);
        actionManySocket.getChild(indexAction++).connect(maleSocket);

        timeout = new Timeout(digitalActionManager.getAutoSystemName(), null);
        timeout.setComment("A comment");
        timeout.setDelayAddressing(NamedBeanAddressing.LocalVariable);
        timeout.setDelayLocalVariable("MyVar");
        maleSocket = digitalActionManager.registerAction(timeout);
        actionManySocket.getChild(indexAction++).connect(maleSocket);

        timeout = new Timeout(digitalActionManager.getAutoSystemName(), null);
        timeout.setComment("A comment");
        timeout.setDelayAddressing(NamedBeanAddressing.Reference);
        timeout.setDelayReference("{MyMemory}");
        maleSocket = digitalActionManager.registerAction(timeout);
        actionManySocket.getChild(indexAction++).connect(maleSocket);

        timeout = new Timeout(digitalActionManager.getAutoSystemName(), null);
        timeout.setComment("A comment");
        timeout.setDelayAddressing(NamedBeanAddressing.Formula);
        timeout.setDelayFormula("MyVar + 10");
        maleSocket = digitalActionManager.registerAction(timeout);
        actionManySocket.getChild(indexAction++).connect(maleSocket);


        TriggerRoute triggerRoute =
                new TriggerRoute(digitalActionManager.getAutoSystemName(), null);
        maleSocket = digitalActionManager.registerAction(triggerRoute);
        maleSocket.setEnabled(false);
        actionManySocket.getChild(indexAction++).connect(maleSocket);

        triggerRoute = new TriggerRoute(digitalActionManager.getAutoSystemName(), null);
        triggerRoute.setComment("A comment");
        triggerRoute.setOperationDirect(TriggerRoute.Operation.TriggerRoute);
        maleSocket = digitalActionManager.registerAction(triggerRoute);
        actionManySocket.getChild(indexAction++).connect(maleSocket);



        ifThenElse = new IfThenElse(digitalActionManager.getAutoSystemName(), null);
        ifThenElse.setComment("A comment");
        ifThenElse.setType(IfThenElse.Type.ExecuteOnChange);
        maleSocket = digitalActionManager.registerAction(ifThenElse);
        actionManySocket.getChild(indexAction++).connect(maleSocket);


        And and1 = new And(digitalExpressionManager.getAutoSystemName(), null);
        maleSocket = digitalExpressionManager.registerExpression(and1);
        maleSocket.setEnabled(false);
        ifThenElse.getChild(0).connect(maleSocket);

        And and = new And(digitalExpressionManager.getAutoSystemName(), null);
        and.setComment("A comment");
        maleSocket = digitalExpressionManager.registerExpression(and);
        and1.getChild(0).connect(maleSocket);


        int indexExpr = 0;


        Antecedent antecedent = new Antecedent(digitalExpressionManager.getAutoSystemName(), null);
        maleSocket = digitalExpressionManager.registerExpression(antecedent);
        maleSocket.setEnabled(false);
        maleSocket.setErrorHandlingType(MaleSocket.ErrorHandlingType.AbortExecution);
        and.getChild(indexExpr++).connect(maleSocket);

        antecedent = new Antecedent(digitalExpressionManager.getAutoSystemName(), null);
        maleSocket = digitalExpressionManager.registerExpression(antecedent);
        maleSocket.setErrorHandlingType(MaleSocket.ErrorHandlingType.Default);
        and.getChild(indexExpr++).connect(maleSocket);

        antecedent = new Antecedent(digitalExpressionManager.getAutoSystemName(), null);
        antecedent.setComment("A comment");
        antecedent.setAntecedent("R1 or R2");
        maleSocket = digitalExpressionManager.registerExpression(antecedent);
        maleSocket.setErrorHandlingType(MaleSocket.ErrorHandlingType.LogError);
        and.getChild(indexExpr++).connect(maleSocket);

        antecedent = new Antecedent(digitalExpressionManager.getAutoSystemName(), null);
        maleSocket = digitalExpressionManager.registerExpression(antecedent);
        maleSocket.setErrorHandlingType(MaleSocket.ErrorHandlingType.LogErrorOnce);
        and.getChild(indexExpr++).connect(maleSocket);

        antecedent = new Antecedent(digitalExpressionManager.getAutoSystemName(), null);
        maleSocket = digitalExpressionManager.registerExpression(antecedent);
        maleSocket.setErrorHandlingType(MaleSocket.ErrorHandlingType.ShowDialogBox);
        and.getChild(indexExpr++).connect(maleSocket);

        antecedent = new Antecedent(digitalExpressionManager.getAutoSystemName(), null);
        maleSocket = digitalExpressionManager.registerExpression(antecedent);
        maleSocket.setErrorHandlingType(MaleSocket.ErrorHandlingType.ThrowException);
        and.getChild(indexExpr++).connect(maleSocket);


        jmri.jmrit.logixng.expressions.DigitalCallModule expressionCallModule = new jmri.jmrit.logixng.expressions.DigitalCallModule(digitalExpressionManager.getAutoSystemName(), null);
        maleSocket = digitalExpressionManager.registerExpression(expressionCallModule);
        maleSocket.setEnabled(false);
        and.getChild(indexExpr++).connect(maleSocket);

        expressionCallModule = new jmri.jmrit.logixng.expressions.DigitalCallModule(digitalExpressionManager.getAutoSystemName(), null);
        expressionCallModule.setComment("A comment");
        expressionCallModule.setModule("IQM1");
        expressionCallModule.addParameter("Abc", InitialValueType.FloatingNumber, "12.32", Module.ReturnValueType.LocalVariable, "SomeVar");
        expressionCallModule.addParameter("Def", InitialValueType.Formula, "12 + 32", Module.ReturnValueType.Memory, "M1");
        expressionCallModule.addParameter("Ghi", InitialValueType.Integer, "21", Module.ReturnValueType.None, null);
        expressionCallModule.addParameter("Jkl", InitialValueType.LocalVariable, "MyVar", Module.ReturnValueType.Memory, "M34");
        expressionCallModule.addParameter("Mno", InitialValueType.Memory, "M2", Module.ReturnValueType.LocalVariable, "SomeVar");
        expressionCallModule.addParameter("Pqr", InitialValueType.None, null, Module.ReturnValueType.LocalVariable, "SomeVar");
        expressionCallModule.addParameter("Stu", InitialValueType.Reference, "{MyVar}", Module.ReturnValueType.LocalVariable, "SomeVar");
        expressionCallModule.addParameter("Vxy", InitialValueType.String, "Some string", Module.ReturnValueType.LocalVariable, "SomeVar");
        maleSocket = digitalExpressionManager.registerExpression(expressionCallModule);
        and.getChild(indexExpr++).connect(maleSocket);


        ExpressionBlock expressionBlock = new ExpressionBlock(digitalExpressionManager.getAutoSystemName(), null);
        maleSocket = digitalExpressionManager.registerExpression(expressionBlock);
        maleSocket.setEnabled(false);
        and.getChild(indexExpr++).connect(maleSocket);
// Direct / Direct / Direct :: ValueMatches
        expressionBlock = new ExpressionBlock(digitalExpressionManager.getAutoSystemName(), null);
        expressionBlock.setComment("Direct / Direct / Direct :: ValueMatches");

        expressionBlock.setAddressing(NamedBeanAddressing.Direct);
        expressionBlock.setBlock(block1);

        expressionBlock.set_Is_IsNot(Is_IsNot_Enum.Is);

        expressionBlock.setStateAddressing(NamedBeanAddressing.Direct);
        expressionBlock.setBeanState(ExpressionBlock.BlockState.ValueMatches);

        expressionBlock.setDataAddressing(NamedBeanAddressing.Direct);
        expressionBlock.setBlockValue("XYZ");

        maleSocket = digitalExpressionManager.registerExpression(expressionBlock);
        and.getChild(indexExpr++).connect(maleSocket);

// Direct / Direct :: Occupied
        expressionBlock = new ExpressionBlock(digitalExpressionManager.getAutoSystemName(), null);
        expressionBlock.setComment("Direct / Direct :: Occupied");

        expressionBlock.setAddressing(NamedBeanAddressing.Direct);
        expressionBlock.setBlock(block1);

        expressionBlock.set_Is_IsNot(Is_IsNot_Enum.Is);

        expressionBlock.setStateAddressing(NamedBeanAddressing.Direct);
        expressionBlock.setBeanState(ExpressionBlock.BlockState.Occupied);

        maleSocket = digitalExpressionManager.registerExpression(expressionBlock);
        and.getChild(indexExpr++).connect(maleSocket);

// Direct / LocalVariable
        expressionBlock = new ExpressionBlock(digitalExpressionManager.getAutoSystemName(), null);
        expressionBlock.setComment("Direct / LocalVariable");

        expressionBlock.setAddressing(NamedBeanAddressing.Direct);
        expressionBlock.setBlock(block1);

        expressionBlock.set_Is_IsNot(Is_IsNot_Enum.IsNot);

        expressionBlock.setStateAddressing(NamedBeanAddressing.LocalVariable);
        expressionBlock.setStateLocalVariable("index2");

        maleSocket = digitalExpressionManager.registerExpression(expressionBlock);
        and.getChild(indexExpr++).connect(maleSocket);

// LocalVariable / Formula
        expressionBlock = new ExpressionBlock(digitalExpressionManager.getAutoSystemName(), null);
        expressionBlock.setComment("LocalVariable / Formula");

        expressionBlock.setAddressing(NamedBeanAddressing.LocalVariable);
        expressionBlock.setLocalVariable("index");

        expressionBlock.set_Is_IsNot(Is_IsNot_Enum.Is);

        expressionBlock.setStateAddressing(NamedBeanAddressing.Formula);
        expressionBlock.setStateFormula("\"IT\"+index2");

        maleSocket = digitalExpressionManager.registerExpression(expressionBlock);
        and.getChild(indexExpr++).connect(maleSocket);

// Formula / Reference
        expressionBlock = new ExpressionBlock(digitalExpressionManager.getAutoSystemName(), null);
        expressionBlock.setComment("Formula / Reference");

        expressionBlock.setAddressing(NamedBeanAddressing.Formula);
        expressionBlock.setFormula("\"IT\"+index");

        expressionBlock.set_Is_IsNot(Is_IsNot_Enum.IsNot);

        expressionBlock.setStateAddressing(NamedBeanAddressing.Reference);
        expressionBlock.setStateReference("{IM2}");

        maleSocket = digitalExpressionManager.registerExpression(expressionBlock);
        and.getChild(indexExpr++).connect(maleSocket);

// Reference / Direct :: Allocated
        expressionBlock = new ExpressionBlock(digitalExpressionManager.getAutoSystemName(), null);
        expressionBlock.setComment("Reference / Direct :: Allocated");

        expressionBlock.setAddressing(NamedBeanAddressing.Reference);
        expressionBlock.setReference("{IM1}");

        expressionBlock.set_Is_IsNot(Is_IsNot_Enum.Is);

        expressionBlock.setStateAddressing(NamedBeanAddressing.Direct);
        expressionBlock.setBeanState(ExpressionBlock.BlockState.Allocated);

        maleSocket = digitalExpressionManager.registerExpression(expressionBlock);
        and.getChild(indexExpr++).connect(maleSocket);


        ExpressionClock expressionClock = new ExpressionClock(digitalExpressionManager.getAutoSystemName(), null);
        expressionClock.setType(ExpressionClock.Type.SystemClock);
        expressionClock.set_Is_IsNot(Is_IsNot_Enum.Is);
        maleSocket = digitalExpressionManager.registerExpression(expressionClock);
        maleSocket.setEnabled(false);
        and.getChild(indexExpr++).connect(maleSocket);

        expressionClock = new ExpressionClock(digitalExpressionManager.getAutoSystemName(), null);
        expressionClock.setComment("A comment");
        expressionClock.setRange(10, 20);
        expressionClock.setType(ExpressionClock.Type.FastClock);
        expressionClock.set_Is_IsNot(Is_IsNot_Enum.IsNot);
        maleSocket = digitalExpressionManager.registerExpression(expressionClock);
        and.getChild(indexExpr++).connect(maleSocket);


        ExpressionConditional expressionConditional = new ExpressionConditional(digitalExpressionManager.getAutoSystemName(), null);
        maleSocket = digitalExpressionManager.registerExpression(expressionConditional);
        maleSocket.setEnabled(false);
        and.getChild(indexExpr++).connect(maleSocket);

        expressionConditional = new ExpressionConditional(digitalExpressionManager.getAutoSystemName(), null);
        expressionConditional.setComment("A comment");
        expressionConditional.setConditional("IX1C1");
        expressionConditional.setConditionalState(ExpressionConditional.ConditionalState.False);
        expressionConditional.setAddressing(NamedBeanAddressing.Direct);
        expressionConditional.setFormula("\"IT\"+index");
        expressionConditional.setLocalVariable("index");
        expressionConditional.setReference("{IM1}");
        expressionConditional.set_Is_IsNot(Is_IsNot_Enum.IsNot);
        expressionConditional.setStateAddressing(NamedBeanAddressing.LocalVariable);
        expressionConditional.setStateFormula("\"IT\"+index2");
        expressionConditional.setStateLocalVariable("index2");
        expressionConditional.setStateReference("{IM2}");
        maleSocket = digitalExpressionManager.registerExpression(expressionConditional);
        and.getChild(indexExpr++).connect(maleSocket);

        expressionConditional = new ExpressionConditional(digitalExpressionManager.getAutoSystemName(), null);
        expressionConditional.setComment("A comment");
        expressionConditional.setConditional("IX1C1");
        expressionConditional.setConditionalState(ExpressionConditional.ConditionalState.True);
        expressionConditional.setAddressing(NamedBeanAddressing.LocalVariable);
        expressionConditional.setFormula("\"IT\"+index");
        expressionConditional.setLocalVariable("index");
        expressionConditional.setReference("{IM1}");
        expressionConditional.set_Is_IsNot(Is_IsNot_Enum.Is);
        expressionConditional.setStateAddressing(NamedBeanAddressing.Formula);
        expressionConditional.setStateFormula("\"IT\"+index2");
        expressionConditional.setStateLocalVariable("index2");
        expressionConditional.setStateReference("{IM2}");
        maleSocket = digitalExpressionManager.registerExpression(expressionConditional);
        and.getChild(indexExpr++).connect(maleSocket);

        expressionConditional = new ExpressionConditional(digitalExpressionManager.getAutoSystemName(), null);
        expressionConditional.setComment("A comment");
        expressionConditional.setConditional("IX1C1");
        expressionConditional.setConditionalState(ExpressionConditional.ConditionalState.Other);
        expressionConditional.setAddressing(NamedBeanAddressing.Formula);
        expressionConditional.setFormula("\"IT\"+index");
        expressionConditional.setLocalVariable("index");
        expressionConditional.setReference("{IM1}");
        expressionConditional.set_Is_IsNot(Is_IsNot_Enum.IsNot);
        expressionConditional.setStateAddressing(NamedBeanAddressing.Reference);
        expressionConditional.setStateFormula("\"IT\"+index2");
        expressionConditional.setStateLocalVariable("index2");
        expressionConditional.setStateReference("{IM2}");
        maleSocket = digitalExpressionManager.registerExpression(expressionConditional);
        and.getChild(indexExpr++).connect(maleSocket);

        expressionConditional = new ExpressionConditional(digitalExpressionManager.getAutoSystemName(), null);
        expressionConditional.setComment("A comment");
        expressionConditional.setConditional("IX1C1");
        expressionConditional.setConditionalState(ExpressionConditional.ConditionalState.False);
        expressionConditional.setAddressing(NamedBeanAddressing.Reference);
        expressionConditional.setFormula("\"IT\"+index");
        expressionConditional.setLocalVariable("index");
        expressionConditional.setReference("{IM1}");
        expressionConditional.set_Is_IsNot(Is_IsNot_Enum.Is);
        expressionConditional.setStateAddressing(NamedBeanAddressing.Direct);
        expressionConditional.setStateFormula("\"IT\"+index2");
        expressionConditional.setStateLocalVariable("index2");
        expressionConditional.setStateReference("{IM2}");
        maleSocket = digitalExpressionManager.registerExpression(expressionConditional);
        and.getChild(indexExpr++).connect(maleSocket);


        ExpressionEntryExit expressionEntryExit = new ExpressionEntryExit(digitalExpressionManager.getAutoSystemName(), null);
        maleSocket = digitalExpressionManager.registerExpression(expressionEntryExit);
        maleSocket.setEnabled(false);
        and.getChild(indexExpr++).connect(maleSocket);

        expressionEntryExit = new ExpressionEntryExit(digitalExpressionManager.getAutoSystemName(), null);
        expressionEntryExit.setComment("A comment");
        expressionEntryExit.setBeanState(ExpressionEntryExit.EntryExitState.Inactive);
        expressionEntryExit.setAddressing(NamedBeanAddressing.Direct);
        expressionEntryExit.setFormula("\"IT\"+index");
        expressionEntryExit.setLocalVariable("index");
        expressionEntryExit.setReference("{IM1}");
        expressionEntryExit.set_Is_IsNot(Is_IsNot_Enum.IsNot);
        expressionEntryExit.setStateAddressing(NamedBeanAddressing.LocalVariable);
        expressionEntryExit.setStateFormula("\"IT\"+index2");
        expressionEntryExit.setStateLocalVariable("index2");
        expressionEntryExit.setStateReference("{IM2}");
        maleSocket = digitalExpressionManager.registerExpression(expressionEntryExit);
        and.getChild(indexExpr++).connect(maleSocket);

        expressionEntryExit = new ExpressionEntryExit(digitalExpressionManager.getAutoSystemName(), null);
        expressionEntryExit.setComment("A comment");
        expressionEntryExit.setBeanState(ExpressionEntryExit.EntryExitState.Inactive);
        expressionEntryExit.setAddressing(NamedBeanAddressing.LocalVariable);
        expressionEntryExit.setFormula("\"IT\"+index");
        expressionEntryExit.setLocalVariable("index");
        expressionEntryExit.setReference("{IM1}");
        expressionEntryExit.set_Is_IsNot(Is_IsNot_Enum.Is);
        expressionEntryExit.setStateAddressing(NamedBeanAddressing.Formula);
        expressionEntryExit.setStateFormula("\"IT\"+index2");
        expressionEntryExit.setStateLocalVariable("index2");
        expressionEntryExit.setStateReference("{IM2}");
        maleSocket = digitalExpressionManager.registerExpression(expressionEntryExit);
        and.getChild(indexExpr++).connect(maleSocket);

        expressionEntryExit = new ExpressionEntryExit(digitalExpressionManager.getAutoSystemName(), null);
        expressionEntryExit.setComment("A comment");
        expressionEntryExit.setBeanState(ExpressionEntryExit.EntryExitState.Inactive);
        expressionEntryExit.setAddressing(NamedBeanAddressing.Formula);
        expressionEntryExit.setFormula("\"IT\"+index");
        expressionEntryExit.setLocalVariable("index");
        expressionEntryExit.setReference("{IM1}");
        expressionEntryExit.set_Is_IsNot(Is_IsNot_Enum.IsNot);
        expressionEntryExit.setStateAddressing(NamedBeanAddressing.Reference);
        expressionEntryExit.setStateFormula("\"IT\"+index2");
        expressionEntryExit.setStateLocalVariable("index2");
        expressionEntryExit.setStateReference("{IM2}");
        maleSocket = digitalExpressionManager.registerExpression(expressionEntryExit);
        and.getChild(indexExpr++).connect(maleSocket);

        expressionEntryExit = new ExpressionEntryExit(digitalExpressionManager.getAutoSystemName(), null);
        expressionEntryExit.setComment("A comment");
        expressionEntryExit.setBeanState(ExpressionEntryExit.EntryExitState.Inactive);
        expressionEntryExit.setAddressing(NamedBeanAddressing.Reference);
        expressionEntryExit.setFormula("\"IT\"+index");
        expressionEntryExit.setLocalVariable("index");
        expressionEntryExit.setReference("{IM1}");
        expressionEntryExit.set_Is_IsNot(Is_IsNot_Enum.Is);
        expressionEntryExit.setStateAddressing(NamedBeanAddressing.Direct);
        expressionEntryExit.setStateFormula("\"IT\"+index2");
        expressionEntryExit.setStateLocalVariable("index2");
        expressionEntryExit.setStateReference("{IM2}");
        maleSocket = digitalExpressionManager.registerExpression(expressionEntryExit);
        and.getChild(indexExpr++).connect(maleSocket);


        ExpressionLight expressionLight = new ExpressionLight(digitalExpressionManager.getAutoSystemName(), null);
        maleSocket = digitalExpressionManager.registerExpression(expressionLight);
        maleSocket.setEnabled(false);
        and.getChild(indexExpr++).connect(maleSocket);

        expressionLight = new ExpressionLight(digitalExpressionManager.getAutoSystemName(), null);
        expressionLight.setComment("A comment");
        expressionLight.setLight(light1);
        expressionLight.setBeanState(ExpressionLight.LightState.Off);
        expressionLight.setAddressing(NamedBeanAddressing.Direct);
        expressionLight.setFormula("\"IT\"+index");
        expressionLight.setLocalVariable("index");
        expressionLight.setReference("{IM1}");
        expressionLight.set_Is_IsNot(Is_IsNot_Enum.IsNot);
        expressionLight.setStateAddressing(NamedBeanAddressing.LocalVariable);
        expressionLight.setStateFormula("\"IT\"+index2");
        expressionLight.setStateLocalVariable("index2");
        expressionLight.setStateReference("{IM2}");
        maleSocket = digitalExpressionManager.registerExpression(expressionLight);
        and.getChild(indexExpr++).connect(maleSocket);

        expressionLight = new ExpressionLight(digitalExpressionManager.getAutoSystemName(), null);
        expressionLight.setComment("A comment");
        expressionLight.setLight(light1);
        expressionLight.setBeanState(ExpressionLight.LightState.On);
        expressionLight.setAddressing(NamedBeanAddressing.LocalVariable);
        expressionLight.setFormula("\"IT\"+index");
        expressionLight.setLocalVariable("index");
        expressionLight.setReference("{IM1}");
        expressionLight.set_Is_IsNot(Is_IsNot_Enum.Is);
        expressionLight.setStateAddressing(NamedBeanAddressing.Formula);
        expressionLight.setStateFormula("\"IT\"+index2");
        expressionLight.setStateLocalVariable("index2");
        expressionLight.setStateReference("{IM2}");
        maleSocket = digitalExpressionManager.registerExpression(expressionLight);
        and.getChild(indexExpr++).connect(maleSocket);

        expressionLight = new ExpressionLight(digitalExpressionManager.getAutoSystemName(), null);
        expressionLight.setComment("A comment");
        expressionLight.setLight(light1);
        expressionLight.setBeanState(ExpressionLight.LightState.Other);
        expressionLight.setAddressing(NamedBeanAddressing.Formula);
        expressionLight.setFormula("\"IT\"+index");
        expressionLight.setLocalVariable("index");
        expressionLight.setReference("{IM1}");
        expressionLight.set_Is_IsNot(Is_IsNot_Enum.IsNot);
        expressionLight.setStateAddressing(NamedBeanAddressing.Reference);
        expressionLight.setStateFormula("\"IT\"+index2");
        expressionLight.setStateLocalVariable("index2");
        expressionLight.setStateReference("{IM2}");
        maleSocket = digitalExpressionManager.registerExpression(expressionLight);
        and.getChild(indexExpr++).connect(maleSocket);

        expressionLight = new ExpressionLight(digitalExpressionManager.getAutoSystemName(), null);
        expressionLight.setComment("A comment");
        expressionLight.setLight(light1);
        expressionLight.setBeanState(ExpressionLight.LightState.Off);
        expressionLight.setAddressing(NamedBeanAddressing.Reference);
        expressionLight.setFormula("\"IT\"+index");
        expressionLight.setLocalVariable("index");
        expressionLight.setReference("{IM1}");
        expressionLight.set_Is_IsNot(Is_IsNot_Enum.Is);
        expressionLight.setStateAddressing(NamedBeanAddressing.Direct);
        expressionLight.setStateFormula("\"IT\"+index2");
        expressionLight.setStateLocalVariable("index2");
        expressionLight.setStateReference("{IM2}");
        maleSocket = digitalExpressionManager.registerExpression(expressionLight);
        and.getChild(indexExpr++).connect(maleSocket);


        ExpressionLocalVariable expressionLocalVariable = new ExpressionLocalVariable(digitalExpressionManager.getAutoSystemName(), null);
        maleSocket = digitalExpressionManager.registerExpression(expressionLocalVariable);
        maleSocket.setEnabled(false);
        and.getChild(indexExpr++).connect(maleSocket);

        expressionLocalVariable = new ExpressionLocalVariable(digitalExpressionManager.getAutoSystemName(), null);
        expressionLocalVariable.setComment("A comment");
        expressionLocalVariable.setConstantValue("10");
        expressionLocalVariable.setCaseInsensitive(true);
        expressionLocalVariable.setCompareTo(ExpressionLocalVariable.CompareTo.Value);
        expressionLocalVariable.setVariableOperation(ExpressionLocalVariable.VariableOperation.GreaterThan);
        maleSocket = digitalExpressionManager.registerExpression(expressionLocalVariable);
        and.getChild(indexExpr++).connect(maleSocket);

        expressionLocalVariable = new ExpressionLocalVariable(digitalExpressionManager.getAutoSystemName(), null);
        expressionLocalVariable.setComment("A comment");
        expressionLocalVariable.setLocalVariable("MyVar");
        expressionLocalVariable.setMemory(memory2);
        expressionLocalVariable.setCaseInsensitive(false);
        expressionLocalVariable.setCompareTo(ExpressionLocalVariable.CompareTo.Memory);
        expressionLocalVariable.setVariableOperation(ExpressionLocalVariable.VariableOperation.LessThan);
        set_LogixNG_SelectTable_Data(csvTable, expressionLocalVariable.getSelectTable(), NamedBeanAddressing.LocalVariable);
        maleSocket = digitalExpressionManager.registerExpression(expressionLocalVariable);
        and.getChild(indexExpr++).connect(maleSocket);

        expressionLocalVariable = new ExpressionLocalVariable(digitalExpressionManager.getAutoSystemName(), null);
        expressionLocalVariable.setComment("A comment");
        expressionLocalVariable.setLocalVariable("MyVar");
        expressionLocalVariable.setMemory(memory2);
        expressionLocalVariable.setOtherLocalVariable("MyOtherVar");
        expressionLocalVariable.setCaseInsensitive(false);
        expressionLocalVariable.setCompareTo(ExpressionLocalVariable.CompareTo.LocalVariable);
        expressionLocalVariable.setVariableOperation(ExpressionLocalVariable.VariableOperation.LessThan);
        set_LogixNG_SelectTable_Data(csvTable, expressionLocalVariable.getSelectTable(), NamedBeanAddressing.Reference);
        maleSocket = digitalExpressionManager.registerExpression(expressionLocalVariable);
        and.getChild(indexExpr++).connect(maleSocket);

        expressionLocalVariable = new ExpressionLocalVariable(digitalExpressionManager.getAutoSystemName(), null);
        expressionLocalVariable.setComment("A comment");
        expressionLocalVariable.setLocalVariable("MyVar");
        expressionLocalVariable.setMemory(memory2);
        expressionLocalVariable.setOtherLocalVariable("MyOtherVar");
        expressionLocalVariable.setCaseInsensitive(false);
        expressionLocalVariable.setCompareTo(ExpressionLocalVariable.CompareTo.Table);
        expressionLocalVariable.setVariableOperation(ExpressionLocalVariable.VariableOperation.LessThan);
        set_LogixNG_SelectTable_Data(csvTable, expressionLocalVariable.getSelectTable(), NamedBeanAddressing.Direct);
        maleSocket = digitalExpressionManager.registerExpression(expressionLocalVariable);
        and.getChild(indexExpr++).connect(maleSocket);

        expressionLocalVariable = new ExpressionLocalVariable(digitalExpressionManager.getAutoSystemName(), null);
        expressionLocalVariable.setComment("A comment");
        expressionLocalVariable.setLocalVariable("MyVar");
        expressionLocalVariable.setRegEx("/^Test$/");
        expressionLocalVariable.setMemory(memory2);
        expressionLocalVariable.setCaseInsensitive(false);
        expressionLocalVariable.setCompareTo(ExpressionLocalVariable.CompareTo.RegEx);
        expressionLocalVariable.setVariableOperation(ExpressionLocalVariable.VariableOperation.LessThan);
        set_LogixNG_SelectTable_Data(csvTable, expressionLocalVariable.getSelectTable(), NamedBeanAddressing.Formula);
        maleSocket = digitalExpressionManager.registerExpression(expressionLocalVariable);
        and.getChild(indexExpr++).connect(maleSocket);


        ExpressionMemory expressionMemory = new ExpressionMemory(digitalExpressionManager.getAutoSystemName(), null);
        expressionMemory.setMemoryOperation(ExpressionMemory.MemoryOperation.GreaterThan);
        expressionMemory.setCompareTo(ExpressionMemory.CompareTo.Memory);
        maleSocket = digitalExpressionManager.registerExpression(expressionMemory);
        maleSocket.setEnabled(false);
        and.getChild(indexExpr++).connect(maleSocket);

        expressionMemory = new ExpressionMemory(digitalExpressionManager.getAutoSystemName(), null);
        expressionMemory.setComment("A comment");
        expressionMemory.setMemory(memory1);
        expressionMemory.setConstantValue("10");
        expressionMemory.setMemoryOperation(ExpressionMemory.MemoryOperation.LessThan);
        expressionMemory.setCompareTo(ExpressionMemory.CompareTo.Value);
        maleSocket = digitalExpressionManager.registerExpression(expressionMemory);
        and.getChild(indexExpr++).connect(maleSocket);

        expressionMemory = new ExpressionMemory(digitalExpressionManager.getAutoSystemName(), null);
        expressionMemory.setComment("A comment");
        expressionMemory.setMemory(memory2);
        expressionMemory.setOtherMemory(memory3);
        expressionMemory.setMemoryOperation(ExpressionMemory.MemoryOperation.GreaterThan);
        expressionMemory.setCompareTo(ExpressionMemory.CompareTo.Memory);
        set_LogixNG_SelectTable_Data(csvTable, expressionMemory.getSelectTable(), NamedBeanAddressing.Reference);
        maleSocket = digitalExpressionManager.registerExpression(expressionMemory);
        and.getChild(indexExpr++).connect(maleSocket);

        expressionMemory = new ExpressionMemory(digitalExpressionManager.getAutoSystemName(), null);
        expressionMemory.setComment("A comment");
        expressionMemory.setMemory(memory2);
        expressionMemory.setOtherMemory(memory3);
        expressionMemory.setMemoryOperation(ExpressionMemory.MemoryOperation.GreaterThan);
        expressionMemory.setCompareTo(ExpressionMemory.CompareTo.Table);
        set_LogixNG_SelectTable_Data(csvTable, expressionMemory.getSelectTable(), NamedBeanAddressing.Direct);
        maleSocket = digitalExpressionManager.registerExpression(expressionMemory);
        and.getChild(indexExpr++).connect(maleSocket);

        expressionMemory = new ExpressionMemory(digitalExpressionManager.getAutoSystemName(), null);
        expressionMemory.setComment("A comment");
        expressionMemory.setMemory(memory2);
        expressionMemory.setOtherMemory(memory3);
        expressionMemory.setLocalVariable("MyVar");
        expressionMemory.setMemoryOperation(ExpressionMemory.MemoryOperation.GreaterThan);
        expressionMemory.setCompareTo(ExpressionMemory.CompareTo.LocalVariable);
        set_LogixNG_SelectTable_Data(csvTable, expressionMemory.getSelectTable(), NamedBeanAddressing.Formula);
        maleSocket = digitalExpressionManager.registerExpression(expressionMemory);
        and.getChild(indexExpr++).connect(maleSocket);

        expressionMemory = new ExpressionMemory(digitalExpressionManager.getAutoSystemName(), null);
        expressionMemory.setComment("A comment");
        expressionMemory.setMemory(memory2);
        expressionMemory.setOtherMemory(memory3);
        expressionMemory.setRegEx("/^Hello$/");
        expressionMemory.setMemoryOperation(ExpressionMemory.MemoryOperation.GreaterThan);
        expressionMemory.setCompareTo(ExpressionMemory.CompareTo.RegEx);
        set_LogixNG_SelectTable_Data(csvTable, expressionMemory.getSelectTable(), NamedBeanAddressing.LocalVariable);
        maleSocket = digitalExpressionManager.registerExpression(expressionMemory);
        and.getChild(indexExpr++).connect(maleSocket);


        ExpressionOBlock expressionOBlock = new ExpressionOBlock(digitalExpressionManager.getAutoSystemName(), null);
        maleSocket = digitalExpressionManager.registerExpression(expressionOBlock);
        maleSocket.setEnabled(false);
        and.getChild(indexExpr++).connect(maleSocket);

        expressionOBlock = new ExpressionOBlock(digitalExpressionManager.getAutoSystemName(), null);
        expressionOBlock.setComment("A comment");
        expressionOBlock.setOBlock("OB99");
        expressionOBlock.setBeanState(OBlock.OBlockStatus.Dark);
        expressionOBlock.setAddressing(NamedBeanAddressing.Direct);
        expressionOBlock.setFormula("\"IT\"+index");
        expressionOBlock.setLocalVariable("index");
        expressionOBlock.setReference("{IM1}");
        expressionOBlock.set_Is_IsNot(Is_IsNot_Enum.IsNot);
        expressionOBlock.setStateAddressing(NamedBeanAddressing.LocalVariable);
        expressionOBlock.setStateFormula("\"IT\"+index2");
        expressionOBlock.setStateLocalVariable("index2");
        expressionOBlock.setStateReference("{IM2}");
        maleSocket = digitalExpressionManager.registerExpression(expressionOBlock);
        and.getChild(indexExpr++).connect(maleSocket);

        expressionOBlock = new ExpressionOBlock(digitalExpressionManager.getAutoSystemName(), null);
        expressionOBlock.setComment("A comment");
        expressionOBlock.setOBlock("OB99");
        expressionOBlock.setBeanState(OBlock.OBlockStatus.Allocated);
        expressionOBlock.setAddressing(NamedBeanAddressing.LocalVariable);
        expressionOBlock.setFormula("\"IT\"+index");
        expressionOBlock.setLocalVariable("index");
        expressionOBlock.setReference("{IM1}");
        expressionOBlock.set_Is_IsNot(Is_IsNot_Enum.Is);
        expressionOBlock.setStateAddressing(NamedBeanAddressing.Formula);
        expressionOBlock.setStateFormula("\"IT\"+index2");
        expressionOBlock.setStateLocalVariable("index2");
        expressionOBlock.setStateReference("{IM2}");
        maleSocket = digitalExpressionManager.registerExpression(expressionOBlock);
        and.getChild(indexExpr++).connect(maleSocket);

        expressionOBlock = new ExpressionOBlock(digitalExpressionManager.getAutoSystemName(), null);
        expressionOBlock.setComment("A comment");
        expressionOBlock.setOBlock("OB99");
        expressionOBlock.setBeanState(OBlock.OBlockStatus.Occupied);
        expressionOBlock.setAddressing(NamedBeanAddressing.Formula);
        expressionOBlock.setFormula("\"IT\"+index");
        expressionOBlock.setLocalVariable("index");
        expressionOBlock.setReference("{IM1}");
        expressionOBlock.set_Is_IsNot(Is_IsNot_Enum.IsNot);
        expressionOBlock.setStateAddressing(NamedBeanAddressing.Reference);
        expressionOBlock.setStateFormula("\"IT\"+index2");
        expressionOBlock.setStateLocalVariable("index2");
        expressionOBlock.setStateReference("{IM2}");
        maleSocket = digitalExpressionManager.registerExpression(expressionOBlock);
        and.getChild(indexExpr++).connect(maleSocket);

        expressionOBlock = new ExpressionOBlock(digitalExpressionManager.getAutoSystemName(), null);
        expressionOBlock.setComment("A comment");
        expressionOBlock.setOBlock("OB99");
        expressionOBlock.setBeanState(OBlock.OBlockStatus.OutOfService);
        expressionOBlock.setAddressing(NamedBeanAddressing.Reference);
        expressionOBlock.setFormula("\"IT\"+index");
        expressionOBlock.setLocalVariable("index");
        expressionOBlock.setReference("{IM1}");
        expressionOBlock.set_Is_IsNot(Is_IsNot_Enum.Is);
        expressionOBlock.setStateAddressing(NamedBeanAddressing.Direct);
        expressionOBlock.setStateFormula("\"IT\"+index2");
        expressionOBlock.setStateLocalVariable("index2");
        expressionOBlock.setStateReference("{IM2}");
        maleSocket = digitalExpressionManager.registerExpression(expressionOBlock);
        and.getChild(indexExpr++).connect(maleSocket);


        ExpressionPower expressionPower = new ExpressionPower(digitalExpressionManager.getAutoSystemName(), null);
        maleSocket = digitalExpressionManager.registerExpression(expressionPower);
        maleSocket.setEnabled(false);
        and.getChild(indexExpr++).connect(maleSocket);

        expressionPower = new ExpressionPower(digitalExpressionManager.getAutoSystemName(), null);
        expressionPower.setComment("A comment");
        expressionPower.setBeanState(ExpressionPower.PowerState.Off);
        expressionPower.set_Is_IsNot(Is_IsNot_Enum.IsNot);
        maleSocket = digitalExpressionManager.registerExpression(expressionPower);
        and.getChild(indexExpr++).connect(maleSocket);

        expressionPower = new ExpressionPower(digitalExpressionManager.getAutoSystemName(), null);
        expressionPower.setComment("A comment");
        expressionPower.setBeanState(ExpressionPower.PowerState.On);
        expressionPower.set_Is_IsNot(Is_IsNot_Enum.IsNot);
        maleSocket = digitalExpressionManager.registerExpression(expressionPower);
        and.getChild(indexExpr++).connect(maleSocket);

        expressionPower = new ExpressionPower(digitalExpressionManager.getAutoSystemName(), null);
        expressionPower.setComment("A comment");
        expressionPower.setBeanState(ExpressionPower.PowerState.Other);
        expressionPower.set_Is_IsNot(Is_IsNot_Enum.IsNot);
        maleSocket = digitalExpressionManager.registerExpression(expressionPower);
        and.getChild(indexExpr++).connect(maleSocket);


        ExpressionReference expressionReference = new ExpressionReference(digitalExpressionManager.getAutoSystemName(), null);
        expressionReference.setPointsTo(ExpressionReference.PointsTo.LogixNGTable);
        expressionReference.set_Is_IsNot(Is_IsNot_Enum.Is);
        maleSocket = digitalExpressionManager.registerExpression(expressionReference);
        maleSocket.setEnabled(false);
        and.getChild(indexExpr++).connect(maleSocket);

        expressionReference = new ExpressionReference(digitalExpressionManager.getAutoSystemName(), null);
        expressionReference.setComment("A comment");
        expressionReference.setReference("IL1");
        expressionReference.setPointsTo(ExpressionReference.PointsTo.Light);
        expressionReference.set_Is_IsNot(Is_IsNot_Enum.IsNot);
        maleSocket = digitalExpressionManager.registerExpression(expressionReference);
        and.getChild(indexExpr++).connect(maleSocket);


        ExpressionScript expressionScript = new ExpressionScript(digitalExpressionManager.getAutoSystemName(), null);
        maleSocket = digitalExpressionManager.registerExpression(expressionScript);
        maleSocket.setEnabled(false);
        and.getChild(indexExpr++).connect(maleSocket);

        expressionScript = new ExpressionScript(digitalExpressionManager.getAutoSystemName(), null);
        expressionScript.setComment("A comment");
        expressionScript.setScript("result.setValue( sensors.provideSensor(\"IS1\").getState() == ACTIVE )");
        expressionScript.setRegisterListenerScript("sensors.provideSensor(\"IS1\").addPropertyChangeListener(self)");
        expressionScript.setUnregisterListenerScript("sensors.provideSensor(\"IS1\").removePropertyChangeListener(self)");
        maleSocket = digitalExpressionManager.registerExpression(expressionScript);
        and.getChild(indexExpr++).connect(maleSocket);


        ExpressionSensor expressionSensor = new ExpressionSensor(digitalExpressionManager.getAutoSystemName(), null);
        maleSocket = digitalExpressionManager.registerExpression(expressionSensor);
        maleSocket.setEnabled(false);
        and.getChild(indexExpr++).connect(maleSocket);

        expressionSensor = new ExpressionSensor(digitalExpressionManager.getAutoSystemName(), null);
        expressionSensor.setComment("A comment");
        expressionSensor.setSensor(sensor1);
        expressionSensor.setBeanState(ExpressionSensor.SensorState.Inactive);
        expressionSensor.setAddressing(NamedBeanAddressing.Direct);
        expressionSensor.setFormula("\"IT\"+index");
        expressionSensor.setLocalVariable("index");
        expressionSensor.setReference("{IM1}");
        expressionSensor.set_Is_IsNot(Is_IsNot_Enum.IsNot);
        expressionSensor.setStateAddressing(NamedBeanAddressing.LocalVariable);
        expressionSensor.setStateFormula("\"IT\"+index2");
        expressionSensor.setStateLocalVariable("index2");
        expressionSensor.setStateReference("{IM2}");
        maleSocket = digitalExpressionManager.registerExpression(expressionSensor);
        and.getChild(indexExpr++).connect(maleSocket);

        expressionSensor = new ExpressionSensor(digitalExpressionManager.getAutoSystemName(), null);
        expressionSensor.setComment("A comment");
        expressionSensor.setSensor(sensor1);
        expressionSensor.setBeanState(ExpressionSensor.SensorState.Inactive);
        expressionSensor.setAddressing(NamedBeanAddressing.LocalVariable);
        expressionSensor.setFormula("\"IT\"+index");
        expressionSensor.setLocalVariable("index");
        expressionSensor.setReference("{IM1}");
        expressionSensor.set_Is_IsNot(Is_IsNot_Enum.Is);
        expressionSensor.setStateAddressing(NamedBeanAddressing.Formula);
        expressionSensor.setStateFormula("\"IT\"+index2");
        expressionSensor.setStateLocalVariable("index2");
        expressionSensor.setStateReference("{IM2}");
        maleSocket = digitalExpressionManager.registerExpression(expressionSensor);
        and.getChild(indexExpr++).connect(maleSocket);

        expressionSensor = new ExpressionSensor(digitalExpressionManager.getAutoSystemName(), null);
        expressionSensor.setComment("A comment");
        expressionSensor.setSensor(sensor1);
        expressionSensor.setBeanState(ExpressionSensor.SensorState.Inactive);
        expressionSensor.setAddressing(NamedBeanAddressing.Formula);
        expressionSensor.setFormula("\"IT\"+index");
        expressionSensor.setLocalVariable("index");
        expressionSensor.setReference("{IM1}");
        expressionSensor.set_Is_IsNot(Is_IsNot_Enum.IsNot);
        expressionSensor.setStateAddressing(NamedBeanAddressing.Reference);
        expressionSensor.setStateFormula("\"IT\"+index2");
        expressionSensor.setStateLocalVariable("index2");
        expressionSensor.setStateReference("{IM2}");
        maleSocket = digitalExpressionManager.registerExpression(expressionSensor);
        and.getChild(indexExpr++).connect(maleSocket);

        expressionSensor = new ExpressionSensor(digitalExpressionManager.getAutoSystemName(), null);
        expressionSensor.setComment("A comment");
        expressionSensor.setSensor(sensor1);
        expressionSensor.setBeanState(ExpressionSensor.SensorState.Inactive);
        expressionSensor.setAddressing(NamedBeanAddressing.Reference);
        expressionSensor.setFormula("\"IT\"+index");
        expressionSensor.setLocalVariable("index");
        expressionSensor.setReference("{IM1}");
        expressionSensor.set_Is_IsNot(Is_IsNot_Enum.Is);
        expressionSensor.setStateAddressing(NamedBeanAddressing.Direct);
        expressionSensor.setStateFormula("\"IT\"+index2");
        expressionSensor.setStateLocalVariable("index2");
        expressionSensor.setStateReference("{IM2}");
        maleSocket = digitalExpressionManager.registerExpression(expressionSensor);
        and.getChild(indexExpr++).connect(maleSocket);


        ExpressionSignalHead expressionSignalHead = new ExpressionSignalHead(digitalExpressionManager.getAutoSystemName(), null);
        maleSocket = digitalExpressionManager.registerExpression(expressionSignalHead);
        maleSocket.setEnabled(false);
        and.getChild(indexExpr++).connect(maleSocket);

        expressionSignalHead = new ExpressionSignalHead(digitalExpressionManager.getAutoSystemName(), null);
        expressionSignalHead.setComment("A comment");
        expressionSignalHead.setSignalHead("IH1");
        expressionSignalHead.setAddressing(NamedBeanAddressing.Direct);
        expressionSignalHead.setFormula("\"IT\"+index");
        expressionSignalHead.setLocalVariable("index");
        expressionSignalHead.setReference("{IM1}");
        expressionSignalHead.setQueryAddressing(NamedBeanAddressing.LocalVariable);
        expressionSignalHead.setQueryFormula("\"IT\"+index2");
        expressionSignalHead.setQueryLocalVariable("index2");
        expressionSignalHead.setQueryReference("{IM2}");
        expressionSignalHead.setAppearanceAddressing(NamedBeanAddressing.Formula);
        expressionSignalHead.setAppearance(SignalHead.FLASHGREEN);
        expressionSignalHead.setAppearanceFormula("\"IT\"+index3");
        expressionSignalHead.setAppearanceLocalVariable("index3");
        expressionSignalHead.setAppearanceReference("{IM3}");
        expressionSignalHead.setExampleSignalHead("IH2");
        maleSocket = digitalExpressionManager.registerExpression(expressionSignalHead);
        and.getChild(indexExpr++).connect(maleSocket);

        expressionSignalHead = new ExpressionSignalHead(digitalExpressionManager.getAutoSystemName(), null);
        expressionSignalHead.setComment("A comment");
        expressionSignalHead.setSignalHead("IH1");
        expressionSignalHead.setAddressing(NamedBeanAddressing.LocalVariable);
        expressionSignalHead.setFormula("\"IT\"+index");
        expressionSignalHead.setLocalVariable("index");
        expressionSignalHead.setReference("{IM1}");
        expressionSignalHead.setQueryAddressing(NamedBeanAddressing.Formula);
        expressionSignalHead.setQueryFormula("\"IT\"+index2");
        expressionSignalHead.setQueryLocalVariable("index2");
        expressionSignalHead.setQueryReference("{IM2}");
        expressionSignalHead.setAppearanceAddressing(NamedBeanAddressing.Reference);
        expressionSignalHead.setAppearance(SignalHead.FLASHLUNAR);
        expressionSignalHead.setAppearanceFormula("\"IT\"+index3");
        expressionSignalHead.setAppearanceLocalVariable("index3");
        expressionSignalHead.setAppearanceReference("{IM3}");
        maleSocket = digitalExpressionManager.registerExpression(expressionSignalHead);
        and.getChild(indexExpr++).connect(maleSocket);

        expressionSignalHead = new ExpressionSignalHead(digitalExpressionManager.getAutoSystemName(), null);
        expressionSignalHead.setComment("A comment");
        expressionSignalHead.setSignalHead("IH1");
        expressionSignalHead.setAddressing(NamedBeanAddressing.Formula);
        expressionSignalHead.setFormula("\"IT\"+index");
        expressionSignalHead.setLocalVariable("index");
        expressionSignalHead.setReference("{IM1}");
        expressionSignalHead.setQueryAddressing(NamedBeanAddressing.Reference);
        expressionSignalHead.setQueryFormula("\"IT\"+index2");
        expressionSignalHead.setQueryLocalVariable("index2");
        expressionSignalHead.setQueryReference("{IM2}");
        expressionSignalHead.setAppearanceAddressing(NamedBeanAddressing.Direct);
        expressionSignalHead.setAppearance(SignalHead.FLASHRED);
        expressionSignalHead.setAppearanceFormula("\"IT\"+index3");
        expressionSignalHead.setAppearanceLocalVariable("index3");
        expressionSignalHead.setAppearanceReference("{IM3}");
        maleSocket = digitalExpressionManager.registerExpression(expressionSignalHead);
        and.getChild(indexExpr++).connect(maleSocket);

        expressionSignalHead = new ExpressionSignalHead(digitalExpressionManager.getAutoSystemName(), null);
        expressionSignalHead.setComment("A comment");
        expressionSignalHead.setSignalHead("IH1");
        expressionSignalHead.setAddressing(NamedBeanAddressing.Reference);
        expressionSignalHead.setFormula("\"IT\"+index");
        expressionSignalHead.setLocalVariable("index");
        expressionSignalHead.setReference("{IM1}");
        expressionSignalHead.setQueryAddressing(NamedBeanAddressing.Direct);
        expressionSignalHead.setQueryFormula("\"IT\"+index2");
        expressionSignalHead.setQueryLocalVariable("index2");
        expressionSignalHead.setQueryReference("{IM2}");
        expressionSignalHead.setAppearanceAddressing(NamedBeanAddressing.LocalVariable);
        expressionSignalHead.setAppearance(SignalHead.FLASHYELLOW);
        expressionSignalHead.setAppearanceFormula("\"IT\"+index3");
        expressionSignalHead.setAppearanceLocalVariable("index3");
        expressionSignalHead.setAppearanceReference("{IM3}");
        maleSocket = digitalExpressionManager.registerExpression(expressionSignalHead);
        and.getChild(indexExpr++).connect(maleSocket);


        ExpressionSignalMast expressionSignalMast = new ExpressionSignalMast(digitalExpressionManager.getAutoSystemName(), null);
        maleSocket = digitalExpressionManager.registerExpression(expressionSignalMast);
        maleSocket.setEnabled(false);
        and.getChild(indexExpr++).connect(maleSocket);

        expressionSignalMast = new ExpressionSignalMast(digitalExpressionManager.getAutoSystemName(), null);
        expressionSignalMast.setComment("A comment");
        expressionSignalMast.setSignalMast("IF$shsm:AAR-1946:CPL(IH1)");
        expressionSignalMast.setAddressing(NamedBeanAddressing.Direct);
        expressionSignalMast.setFormula("\"IT\"+index");
        expressionSignalMast.setLocalVariable("index");
        expressionSignalMast.setReference("{IM1}");
        expressionSignalMast.setQueryAddressing(NamedBeanAddressing.LocalVariable);
        expressionSignalMast.setQueryFormula("\"IT\"+index2");
        expressionSignalMast.setQueryLocalVariable("index2");
        expressionSignalMast.setQueryReference("{IM2}");
        expressionSignalMast.setAspectAddressing(NamedBeanAddressing.Formula);
        expressionSignalMast.setAspect("Medium Approach Slow");
        expressionSignalMast.setAspectFormula("\"IT\"+index3");
        expressionSignalMast.setAspectLocalVariable("index3");
        expressionSignalMast.setAspectReference("{IM3}");
        expressionSignalMast.setExampleSignalMast("IF$shsm:AAR-1946:CPL(IH1)");
        maleSocket = digitalExpressionManager.registerExpression(expressionSignalMast);
        and.getChild(indexExpr++).connect(maleSocket);

        expressionSignalMast = new ExpressionSignalMast(digitalExpressionManager.getAutoSystemName(), null);
        expressionSignalMast.setComment("A comment");
        expressionSignalMast.setSignalMast("IF$shsm:AAR-1946:CPL(IH1)");
        expressionSignalMast.setAddressing(NamedBeanAddressing.LocalVariable);
        expressionSignalMast.setFormula("\"IT\"+index");
        expressionSignalMast.setLocalVariable("index");
        expressionSignalMast.setReference("{IM1}");
        expressionSignalMast.setQueryAddressing(NamedBeanAddressing.Formula);
        expressionSignalMast.setQueryFormula("\"IT\"+index2");
        expressionSignalMast.setQueryLocalVariable("index2");
        expressionSignalMast.setQueryReference("{IM2}");
        expressionSignalMast.setAspectAddressing(NamedBeanAddressing.Reference);
        expressionSignalMast.setAspect("Medium Approach");
        expressionSignalMast.setAspectFormula("\"IT\"+index3");
        expressionSignalMast.setAspectLocalVariable("index3");
        expressionSignalMast.setAspectReference("{IM3}");
        maleSocket = digitalExpressionManager.registerExpression(expressionSignalMast);
        and.getChild(indexExpr++).connect(maleSocket);

        expressionSignalMast = new ExpressionSignalMast(digitalExpressionManager.getAutoSystemName(), null);
        expressionSignalMast.setComment("A comment");
        expressionSignalMast.setSignalMast("IF$shsm:AAR-1946:CPL(IH1)");
        expressionSignalMast.setAddressing(NamedBeanAddressing.Formula);
        expressionSignalMast.setFormula("\"IT\"+index");
        expressionSignalMast.setLocalVariable("index");
        expressionSignalMast.setReference("{IM1}");
        expressionSignalMast.setQueryAddressing(NamedBeanAddressing.Reference);
        expressionSignalMast.setQueryFormula("\"IT\"+index2");
        expressionSignalMast.setQueryLocalVariable("index2");
        expressionSignalMast.setQueryReference("{IM2}");
        expressionSignalMast.setAspectAddressing(NamedBeanAddressing.Direct);
        expressionSignalMast.setAspect("Approach");
        expressionSignalMast.setAspectFormula("\"IT\"+index3");
        expressionSignalMast.setAspectLocalVariable("index3");
        expressionSignalMast.setAspectReference("{IM3}");
        maleSocket = digitalExpressionManager.registerExpression(expressionSignalMast);
        and.getChild(indexExpr++).connect(maleSocket);

        expressionSignalMast = new ExpressionSignalMast(digitalExpressionManager.getAutoSystemName(), null);
        expressionSignalMast.setComment("A comment");
        expressionSignalMast.setSignalMast("IF$shsm:AAR-1946:CPL(IH1)");
        expressionSignalMast.setAddressing(NamedBeanAddressing.Reference);
        expressionSignalMast.setFormula("\"IT\"+index");
        expressionSignalMast.setLocalVariable("index");
        expressionSignalMast.setReference("{IM1}");
        expressionSignalMast.setQueryAddressing(NamedBeanAddressing.Direct);
        expressionSignalMast.setQueryFormula("\"IT\"+index2");
        expressionSignalMast.setQueryLocalVariable("index2");
        expressionSignalMast.setQueryReference("{IM2}");
        expressionSignalMast.setAspectAddressing(NamedBeanAddressing.LocalVariable);
        expressionSignalMast.setAspect("Medium Approach Slow");
        expressionSignalMast.setAspectFormula("\"IT\"+index3");
        expressionSignalMast.setAspectLocalVariable("index3");
        expressionSignalMast.setAspectReference("{IM3}");
        maleSocket = digitalExpressionManager.registerExpression(expressionSignalMast);
        and.getChild(indexExpr++).connect(maleSocket);


        ExpressionTurnout expressionTurnout = new ExpressionTurnout(digitalExpressionManager.getAutoSystemName(), null);
        maleSocket = digitalExpressionManager.registerExpression(expressionTurnout);
        maleSocket.setEnabled(false);
        and.getChild(indexExpr++).connect(maleSocket);

        expressionTurnout = new ExpressionTurnout(digitalExpressionManager.getAutoSystemName(), null);
        expressionTurnout.setComment("A comment");
        expressionTurnout.setTurnout(turnout1);
        expressionTurnout.setBeanState(ExpressionTurnout.TurnoutState.Closed);
        expressionTurnout.setAddressing(NamedBeanAddressing.Direct);
        expressionTurnout.setFormula("\"IT\"+index");
        expressionTurnout.setLocalVariable("index");
        expressionTurnout.setReference("{IM1}");
        expressionTurnout.set_Is_IsNot(Is_IsNot_Enum.IsNot);
        expressionTurnout.setStateAddressing(NamedBeanAddressing.LocalVariable);
        expressionTurnout.setStateFormula("\"IT\"+index2");
        expressionTurnout.setStateLocalVariable("index2");
        expressionTurnout.setStateReference("{IM2}");
        maleSocket = digitalExpressionManager.registerExpression(expressionTurnout);
        and.getChild(indexExpr++).connect(maleSocket);

        expressionTurnout = new ExpressionTurnout(digitalExpressionManager.getAutoSystemName(), null);
        expressionTurnout.setComment("A comment");
        expressionTurnout.setTurnout(turnout1);
        expressionTurnout.setBeanState(ExpressionTurnout.TurnoutState.Thrown);
        expressionTurnout.setAddressing(NamedBeanAddressing.LocalVariable);
        expressionTurnout.setFormula("\"IT\"+index");
        expressionTurnout.setLocalVariable("index");
        expressionTurnout.setReference("{IM1}");
        expressionTurnout.set_Is_IsNot(Is_IsNot_Enum.Is);
        expressionTurnout.setStateAddressing(NamedBeanAddressing.Formula);
        expressionTurnout.setStateFormula("\"IT\"+index2");
        expressionTurnout.setStateLocalVariable("index2");
        expressionTurnout.setStateReference("{IM2}");
        maleSocket = digitalExpressionManager.registerExpression(expressionTurnout);
        and.getChild(indexExpr++).connect(maleSocket);

        expressionTurnout = new ExpressionTurnout(digitalExpressionManager.getAutoSystemName(), null);
        expressionTurnout.setComment("A comment");
        expressionTurnout.setTurnout(turnout1);
        expressionTurnout.setBeanState(ExpressionTurnout.TurnoutState.Other);
        expressionTurnout.setAddressing(NamedBeanAddressing.Formula);
        expressionTurnout.setFormula("\"IT\"+index");
        expressionTurnout.setLocalVariable("index");
        expressionTurnout.setReference("{IM1}");
        expressionTurnout.set_Is_IsNot(Is_IsNot_Enum.IsNot);
        expressionTurnout.setStateAddressing(NamedBeanAddressing.Reference);
        expressionTurnout.setStateFormula("\"IT\"+index2");
        expressionTurnout.setStateLocalVariable("index2");
        expressionTurnout.setStateReference("{IM2}");
        maleSocket = digitalExpressionManager.registerExpression(expressionTurnout);
        and.getChild(indexExpr++).connect(maleSocket);

        expressionTurnout = new ExpressionTurnout(digitalExpressionManager.getAutoSystemName(), null);
        expressionTurnout.setComment("A comment");
        expressionTurnout.setTurnout(turnout1);
        expressionTurnout.setBeanState(ExpressionTurnout.TurnoutState.Closed);
        expressionTurnout.setAddressing(NamedBeanAddressing.Reference);
        expressionTurnout.setFormula("\"IT\"+index");
        expressionTurnout.setLocalVariable("index");
        expressionTurnout.setReference("{IM1}");
        expressionTurnout.set_Is_IsNot(Is_IsNot_Enum.Is);
        expressionTurnout.setStateAddressing(NamedBeanAddressing.Direct);
        expressionTurnout.setStateFormula("\"IT\"+index2");
        expressionTurnout.setStateLocalVariable("index2");
        expressionTurnout.setStateReference("{IM2}");
        maleSocket = digitalExpressionManager.registerExpression(expressionTurnout);
        and.getChild(indexExpr++).connect(maleSocket);


        ExpressionWarrant expressionWarrant = new ExpressionWarrant(digitalExpressionManager.getAutoSystemName(), null);
        maleSocket = digitalExpressionManager.registerExpression(expressionWarrant);
        maleSocket.setEnabled(false);
        and.getChild(indexExpr++).connect(maleSocket);

        expressionWarrant = new ExpressionWarrant(digitalExpressionManager.getAutoSystemName(), null);
        expressionWarrant.setComment("A comment");
        expressionWarrant.setWarrant("IW99");
        expressionWarrant.setBeanState(ExpressionWarrant.WarrantState.RouteAllocated);
        expressionWarrant.setAddressing(NamedBeanAddressing.Direct);
        expressionWarrant.setFormula("\"IT\"+index");
        expressionWarrant.setLocalVariable("index");
        expressionWarrant.setReference("{IM1}");
        expressionWarrant.set_Is_IsNot(Is_IsNot_Enum.IsNot);
        expressionWarrant.setStateAddressing(NamedBeanAddressing.LocalVariable);
        expressionWarrant.setStateFormula("\"IT\"+index2");
        expressionWarrant.setStateLocalVariable("index2");
        expressionWarrant.setStateReference("{IM2}");
        maleSocket = digitalExpressionManager.registerExpression(expressionWarrant);
        and.getChild(indexExpr++).connect(maleSocket);

        expressionWarrant = new ExpressionWarrant(digitalExpressionManager.getAutoSystemName(), null);
        expressionWarrant.setComment("A comment");
        expressionWarrant.setWarrant("IW99");
        expressionWarrant.setBeanState(ExpressionWarrant.WarrantState.RouteFree);
        expressionWarrant.setAddressing(NamedBeanAddressing.LocalVariable);
        expressionWarrant.setFormula("\"IT\"+index");
        expressionWarrant.setLocalVariable("index");
        expressionWarrant.setReference("{IM1}");
        expressionWarrant.set_Is_IsNot(Is_IsNot_Enum.Is);
        expressionWarrant.setStateAddressing(NamedBeanAddressing.Formula);
        expressionWarrant.setStateFormula("\"IT\"+index2");
        expressionWarrant.setStateLocalVariable("index2");
        expressionWarrant.setStateReference("{IM2}");
        maleSocket = digitalExpressionManager.registerExpression(expressionWarrant);
        and.getChild(indexExpr++).connect(maleSocket);

        expressionWarrant = new ExpressionWarrant(digitalExpressionManager.getAutoSystemName(), null);
        expressionWarrant.setComment("A comment");
        expressionWarrant.setWarrant("IW99");
        expressionWarrant.setBeanState(ExpressionWarrant.WarrantState.RouteOccupied);
        expressionWarrant.setAddressing(NamedBeanAddressing.Formula);
        expressionWarrant.setFormula("\"IT\"+index");
        expressionWarrant.setLocalVariable("index");
        expressionWarrant.setReference("{IM1}");
        expressionWarrant.set_Is_IsNot(Is_IsNot_Enum.IsNot);
        expressionWarrant.setStateAddressing(NamedBeanAddressing.Reference);
        expressionWarrant.setStateFormula("\"IT\"+index2");
        expressionWarrant.setStateLocalVariable("index2");
        expressionWarrant.setStateReference("{IM2}");
        maleSocket = digitalExpressionManager.registerExpression(expressionWarrant);
        and.getChild(indexExpr++).connect(maleSocket);

        expressionWarrant = new ExpressionWarrant(digitalExpressionManager.getAutoSystemName(), null);
        expressionWarrant.setComment("A comment");
        expressionWarrant.setWarrant("IW99");
        expressionWarrant.setBeanState(ExpressionWarrant.WarrantState.RouteSet);
        expressionWarrant.setAddressing(NamedBeanAddressing.Reference);
        expressionWarrant.setFormula("\"IT\"+index");
        expressionWarrant.setLocalVariable("index");
        expressionWarrant.setReference("{IM1}");
        expressionWarrant.set_Is_IsNot(Is_IsNot_Enum.Is);
        expressionWarrant.setStateAddressing(NamedBeanAddressing.Direct);
        expressionWarrant.setStateFormula("\"IT\"+index2");
        expressionWarrant.setStateLocalVariable("index2");
        expressionWarrant.setStateReference("{IM2}");
        maleSocket = digitalExpressionManager.registerExpression(expressionWarrant);
        and.getChild(indexExpr++).connect(maleSocket);


        False false1 = new False(digitalExpressionManager.getAutoSystemName(), null);
        maleSocket = digitalExpressionManager.registerExpression(false1);
        maleSocket.setEnabled(false);
        and.getChild(indexExpr++).connect(maleSocket);

        false1 = new False(digitalExpressionManager.getAutoSystemName(), null);
        false1.setComment("A comment");
        maleSocket = digitalExpressionManager.registerExpression(false1);
        and.getChild(indexExpr++).connect(maleSocket);


        jmri.jmrit.logixng.expressions.DigitalFormula expressionFormula =
                new jmri.jmrit.logixng.expressions.DigitalFormula(digitalExpressionManager.getAutoSystemName(), null);
        maleSocket = digitalExpressionManager.registerExpression(expressionFormula);
        maleSocket.setEnabled(false);
        and.getChild(indexExpr++).connect(maleSocket);

        expressionFormula = new jmri.jmrit.logixng.expressions.DigitalFormula(digitalExpressionManager.getAutoSystemName(), null);
        expressionFormula.setComment("A comment");
        expressionFormula.setFormula("n + 1");
        maleSocket = digitalExpressionManager.registerExpression(expressionFormula);
        and.getChild(indexExpr++).connect(maleSocket);


        Hold hold = new Hold(digitalExpressionManager.getAutoSystemName(), null);
        maleSocket = digitalExpressionManager.registerExpression(hold);
        maleSocket.setEnabled(false);
        and.getChild(indexExpr++).connect(maleSocket);

        hold = new Hold(digitalExpressionManager.getAutoSystemName(), null);
        hold.setUserName("A hold expression");
        hold.setComment("A comment");
        maleSocket = digitalExpressionManager.registerExpression(hold);
        and.getChild(indexExpr++).connect(maleSocket);


        LastResultOfDigitalExpression lastResultOfDigitalExpression =
                new LastResultOfDigitalExpression(digitalExpressionManager.getAutoSystemName(), null);
        maleSocket = digitalExpressionManager.registerExpression(lastResultOfDigitalExpression);
        maleSocket.setEnabled(false);
        and.getChild(indexExpr++).connect(maleSocket);

        lastResultOfDigitalExpression = new LastResultOfDigitalExpression(digitalExpressionManager.getAutoSystemName(), null);
        lastResultOfDigitalExpression.setComment("A comment");
        lastResultOfDigitalExpression.setDigitalExpression("A hold expression");
        maleSocket = digitalExpressionManager.registerExpression(lastResultOfDigitalExpression);
        and.getChild(indexExpr++).connect(maleSocket);


        jmri.jmrit.logixng.expressions.LogData logDataExpr = new jmri.jmrit.logixng.expressions.LogData(digitalExpressionManager.getAutoSystemName(), null);
        maleSocket = digitalExpressionManager.registerExpression(logDataExpr);
        maleSocket.setEnabled(false);
        and.getChild(indexExpr++).connect(maleSocket);

        logDataExpr = new jmri.jmrit.logixng.expressions.LogData(digitalExpressionManager.getAutoSystemName(), null);
        logDataExpr.setComment("A comment");
        logDataExpr.setLogToLog(true);
        logDataExpr.setLogToScriptOutput(true);
        logDataExpr.setFormat("Some text");
        logDataExpr.setFormatType(jmri.jmrit.logixng.expressions.LogData.FormatType.OnlyText);
        logDataExpr.getDataList().add(new jmri.jmrit.logixng.expressions.LogData.Data(jmri.jmrit.logixng.expressions.LogData.DataType.LocalVariable, "MyVar"));
        maleSocket = digitalExpressionManager.registerExpression(logDataExpr);
        and.getChild(indexExpr++).connect(maleSocket);

        logDataExpr = new jmri.jmrit.logixng.expressions.LogData(digitalExpressionManager.getAutoSystemName(), null);
        logDataExpr.setComment("A comment");
        logDataExpr.setLogToLog(true);
        logDataExpr.setLogToScriptOutput(true);
        logDataExpr.setFormat("");
        logDataExpr.setFormatType(jmri.jmrit.logixng.expressions.LogData.FormatType.CommaSeparatedList);
        logDataExpr.getDataList().add(new jmri.jmrit.logixng.expressions.LogData.Data(jmri.jmrit.logixng.expressions.LogData.DataType.Memory, "IM1"));
        maleSocket = digitalExpressionManager.registerExpression(logDataExpr);
        and.getChild(indexExpr++).connect(maleSocket);

        logDataExpr = new jmri.jmrit.logixng.expressions.LogData(digitalExpressionManager.getAutoSystemName(), null);
        logDataExpr.setComment("A comment");
        logDataExpr.setLogToLog(true);
        logDataExpr.setLogToScriptOutput(true);
        logDataExpr.setFormat("MyVar has the value %s");
        logDataExpr.setFormatType(jmri.jmrit.logixng.expressions.LogData.FormatType.StringFormat);
        logDataExpr.getDataList().add(new jmri.jmrit.logixng.expressions.LogData.Data(jmri.jmrit.logixng.expressions.LogData.DataType.Reference, "{MyVar}"));
        maleSocket = digitalExpressionManager.registerExpression(logDataExpr);
        and.getChild(indexExpr++).connect(maleSocket);

        logDataExpr = new jmri.jmrit.logixng.expressions.LogData(digitalExpressionManager.getAutoSystemName(), null);
        logDataExpr.setComment("A comment");
        logDataExpr.setLogToLog(true);
        logDataExpr.setLogToScriptOutput(true);
        logDataExpr.setFormat("str(10): %s, 25: %d, IM1: %s, MyVar: %s");
        logDataExpr.setFormatType(jmri.jmrit.logixng.expressions.LogData.FormatType.StringFormat);
        logDataExpr.getDataList().add(new jmri.jmrit.logixng.expressions.LogData.Data(jmri.jmrit.logixng.expressions.LogData.DataType.Formula, "str(10)"));
        logDataExpr.getDataList().add(new jmri.jmrit.logixng.expressions.LogData.Data(jmri.jmrit.logixng.expressions.LogData.DataType.Formula, "25"));
        logDataExpr.getDataList().add(new jmri.jmrit.logixng.expressions.LogData.Data(jmri.jmrit.logixng.expressions.LogData.DataType.Memory, "IM1"));
        logDataExpr.getDataList().add(new jmri.jmrit.logixng.expressions.LogData.Data(jmri.jmrit.logixng.expressions.LogData.DataType.LocalVariable, "MyVar"));
        maleSocket = digitalExpressionManager.registerExpression(logDataExpr);
        and.getChild(indexExpr++).connect(maleSocket);


        Not not = new Not(digitalExpressionManager.getAutoSystemName(), null);
        maleSocket = digitalExpressionManager.registerExpression(not);
        maleSocket.setEnabled(false);
        and.getChild(indexExpr++).connect(maleSocket);

        not = new Not(digitalExpressionManager.getAutoSystemName(), null);
        not.setComment("A comment");
        maleSocket = digitalExpressionManager.registerExpression(not);
        and.getChild(indexExpr++).connect(maleSocket);


        Or or = new Or(digitalExpressionManager.getAutoSystemName(), null);
        maleSocket = digitalExpressionManager.registerExpression(or);
        maleSocket.setEnabled(false);
        and.getChild(indexExpr++).connect(maleSocket);

        or = new Or(digitalExpressionManager.getAutoSystemName(), null);
        or.setComment("A comment");
        maleSocket = digitalExpressionManager.registerExpression(or);
        and.getChild(indexExpr++).connect(maleSocket);


        TriggerOnce triggerOnce = new TriggerOnce(digitalExpressionManager.getAutoSystemName(), null);
        maleSocket = digitalExpressionManager.registerExpression(triggerOnce);
        maleSocket.setEnabled(false);
        and.getChild(indexExpr++).connect(maleSocket);

        triggerOnce = new TriggerOnce(digitalExpressionManager.getAutoSystemName(), null);
        triggerOnce.setComment("A comment");
        maleSocket = digitalExpressionManager.registerExpression(triggerOnce);
        and.getChild(indexExpr++).connect(maleSocket);


        True true1 = new True(digitalExpressionManager.getAutoSystemName(), null);
        maleSocket = digitalExpressionManager.registerExpression(true1);
        maleSocket.setEnabled(false);
        and.getChild(indexExpr++).connect(maleSocket);

        true1 = new True(digitalExpressionManager.getAutoSystemName(), null);
        true1.setComment("A comment");
        maleSocket = digitalExpressionManager.registerExpression(true1);
        and.getChild(indexExpr++).connect(maleSocket);




        doAnalogAction = new DoAnalogAction(digitalActionManager.getAutoSystemName(), null);
        maleSocket = digitalActionManager.registerAction(doAnalogAction);
        maleSocket.setEnabled(false);
        actionManySocket.getChild(indexAction++).connect(maleSocket);

        AnalogExpressionConstant analogExpressionConstant = new AnalogExpressionConstant(analogExpressionManager.getAutoSystemName(), null);
        maleSocket = analogExpressionManager.registerExpression(analogExpressionConstant);
        maleSocket.setEnabled(false);
        doAnalogAction.getChild(0).connect(maleSocket);

        AnalogActionMemory analogActionMemory = new AnalogActionMemory(analogActionManager.getAutoSystemName(), null);
        maleSocket = analogActionManager.registerAction(analogActionMemory);
        maleSocket.setEnabled(false);
        doAnalogAction.getChild(1).connect(maleSocket);


        doAnalogAction = new DoAnalogAction(digitalActionManager.getAutoSystemName(), null);
        maleSocket = digitalActionManager.registerAction(doAnalogAction);
        maleSocket.setEnabled(false);
        actionManySocket.getChild(indexAction++).connect(maleSocket);

        analogExpressionConstant = new AnalogExpressionConstant(analogExpressionManager.getAutoSystemName(), null);
        analogExpressionConstant.setComment("A comment");
        analogExpressionConstant.setValue(12.44);
        maleSocket = analogExpressionManager.registerExpression(analogExpressionConstant);
        doAnalogAction.getChild(0).connect(maleSocket);

        analogActionMemory = new AnalogActionMemory(analogActionManager.getAutoSystemName(), null);
        analogActionMemory.setComment("A comment");
        analogActionMemory.setMemory(memory2);
        analogActionMemory.setValue(10.22);
        maleSocket = analogActionManager.registerAction(analogActionMemory);
        doAnalogAction.getChild(1).connect(maleSocket);


        doAnalogAction = new DoAnalogAction(digitalActionManager.getAutoSystemName(), null);
        maleSocket = digitalActionManager.registerAction(doAnalogAction);
        maleSocket.setEnabled(false);
        actionManySocket.getChild(indexAction++).connect(maleSocket);

        AnalogExpressionMemory analogExpressionMemory = new AnalogExpressionMemory(analogExpressionManager.getAutoSystemName(), null);
        maleSocket = analogExpressionManager.registerExpression(analogExpressionMemory);
        maleSocket.setEnabled(false);
        doAnalogAction.getChild(0).connect(maleSocket);

        AnalogMany analogMany = new AnalogMany(analogActionManager.getAutoSystemName(), null);
        maleSocket = analogActionManager.registerAction(analogMany);
        maleSocket.setEnabled(false);
        doAnalogAction.getChild(1).connect(maleSocket);


        doAnalogAction = new DoAnalogAction(digitalActionManager.getAutoSystemName(), null);
        maleSocket = digitalActionManager.registerAction(doAnalogAction);
        maleSocket.setEnabled(false);
        actionManySocket.getChild(indexAction++).connect(maleSocket);

        analogExpressionMemory = new AnalogExpressionMemory(analogExpressionManager.getAutoSystemName(), null);
        analogExpressionMemory.setComment("A comment");
        analogExpressionMemory.setMemory(memory1);
        maleSocket = analogExpressionManager.registerExpression(analogExpressionMemory);
        doAnalogAction.getChild(0).connect(maleSocket);

        analogMany = new AnalogMany(analogActionManager.getAutoSystemName(), null);
        analogMany.setComment("A comment");
        maleSocket = analogActionManager.registerAction(analogMany);
        doAnalogAction.getChild(1).connect(maleSocket);


        doAnalogAction = new DoAnalogAction(digitalActionManager.getAutoSystemName(), null);
        maleSocket = digitalActionManager.registerAction(doAnalogAction);
        maleSocket.setEnabled(false);
        actionManySocket.getChild(indexAction++).connect(maleSocket);

        AnalogFormula analogFormula = new AnalogFormula(analogExpressionManager.getAutoSystemName(), null);
        maleSocket = analogExpressionManager.registerExpression(analogFormula);
        maleSocket.setEnabled(false);
        doAnalogAction.getChild(0).connect(maleSocket);


        doAnalogAction = new DoAnalogAction(digitalActionManager.getAutoSystemName(), null);
        maleSocket = digitalActionManager.registerAction(doAnalogAction);
        maleSocket.setEnabled(false);
        actionManySocket.getChild(indexAction++).connect(maleSocket);

        analogFormula = new AnalogFormula(analogExpressionManager.getAutoSystemName(), null);
        analogFormula.setComment("A comment");
        analogFormula.setFormula("sin(a)*2 + 14");
        maleSocket = analogExpressionManager.registerExpression(analogFormula);
        doAnalogAction.getChild(0).connect(maleSocket);


        doAnalogAction = new DoAnalogAction(digitalActionManager.getAutoSystemName(), null);
        maleSocket = digitalActionManager.registerAction(doAnalogAction);
        maleSocket.setEnabled(false);
        actionManySocket.getChild(indexAction++).connect(maleSocket);

        TimeSinceMidnight timeSinceMidnight = new TimeSinceMidnight(analogExpressionManager.getAutoSystemName(), null);
        maleSocket = analogExpressionManager.registerExpression(timeSinceMidnight);
        maleSocket.setEnabled(false);
        timeSinceMidnight.setType(TimeSinceMidnight.Type.SystemClock);
        doAnalogAction.getChild(0).connect(maleSocket);


        doAnalogAction = new DoAnalogAction(digitalActionManager.getAutoSystemName(), null);
        maleSocket = digitalActionManager.registerAction(doAnalogAction);
        maleSocket.setEnabled(false);
        actionManySocket.getChild(indexAction++).connect(maleSocket);

        timeSinceMidnight = new TimeSinceMidnight(analogExpressionManager.getAutoSystemName(), null);
        timeSinceMidnight.setComment("A comment");
        timeSinceMidnight.setType(TimeSinceMidnight.Type.FastClock);
        maleSocket = analogExpressionManager.registerExpression(timeSinceMidnight);
        doAnalogAction.getChild(0).connect(maleSocket);




        doStringAction = new DoStringAction(digitalActionManager.getAutoSystemName(), null);
        maleSocket = digitalActionManager.registerAction(doStringAction);
        maleSocket.setEnabled(false);
        actionManySocket.getChild(indexAction++).connect(maleSocket);

        StringExpressionConstant stringExpressionConstant = new StringExpressionConstant(stringExpressionManager.getAutoSystemName(), null);
        maleSocket = stringExpressionManager.registerExpression(stringExpressionConstant);
        maleSocket.setEnabled(false);
        doStringAction.getChild(0).connect(maleSocket);

        StringActionMemory stringActionMemory = new StringActionMemory(stringActionManager.getAutoSystemName(), null);
        maleSocket = stringActionManager.registerAction(stringActionMemory);
        maleSocket.setEnabled(false);
        doStringAction.getChild(1).connect(maleSocket);


        doStringAction = new DoStringAction(digitalActionManager.getAutoSystemName(), null);
        maleSocket = digitalActionManager.registerAction(doStringAction);
        maleSocket.setEnabled(false);
        actionManySocket.getChild(indexAction++).connect(maleSocket);

        stringExpressionConstant = new StringExpressionConstant(stringExpressionManager.getAutoSystemName(), null);
        stringExpressionConstant.setComment("A comment");
        stringExpressionConstant.setValue("Some string");
        maleSocket = stringExpressionManager.registerExpression(stringExpressionConstant);
        doStringAction.getChild(0).connect(maleSocket);

        stringActionMemory = new StringActionMemory(stringActionManager.getAutoSystemName(), null);
        stringActionMemory.setComment("A comment");
        stringActionMemory.setMemory(memory2);
        stringActionMemory.setValue("Hello");
        maleSocket = stringActionManager.registerAction(stringActionMemory);
        doStringAction.getChild(1).connect(maleSocket);


        doStringAction = new DoStringAction(digitalActionManager.getAutoSystemName(), null);
        maleSocket = digitalActionManager.registerAction(doStringAction);
        maleSocket.setEnabled(false);
        actionManySocket.getChild(indexAction++).connect(maleSocket);

        StringExpressionMemory stringExpressionMemory = new StringExpressionMemory(stringExpressionManager.getAutoSystemName(), null);
        maleSocket = stringExpressionManager.registerExpression(stringExpressionMemory);
        maleSocket.setEnabled(false);
        doStringAction.getChild(0).connect(maleSocket);

        StringMany stringMany = new StringMany(stringActionManager.getAutoSystemName(), null);
        maleSocket = stringActionManager.registerAction(stringMany);
        maleSocket.setEnabled(false);
        doStringAction.getChild(1).connect(maleSocket);


        doStringAction = new DoStringAction(digitalActionManager.getAutoSystemName(), null);
        maleSocket = digitalActionManager.registerAction(doStringAction);
        maleSocket.setEnabled(false);
        actionManySocket.getChild(indexAction++).connect(maleSocket);

        stringExpressionMemory = new StringExpressionMemory(stringExpressionManager.getAutoSystemName(), null);
        stringExpressionMemory.setComment("A comment");
        stringExpressionMemory.setMemory(memory1);
        maleSocket = stringExpressionManager.registerExpression(stringExpressionMemory);
        doStringAction.getChild(0).connect(maleSocket);

        stringMany = new StringMany(stringActionManager.getAutoSystemName(), null);
        stringMany.setComment("A comment");
        maleSocket = stringActionManager.registerAction(stringMany);
        doStringAction.getChild(1).connect(maleSocket);


        doStringAction = new DoStringAction(digitalActionManager.getAutoSystemName(), null);
        maleSocket = digitalActionManager.registerAction(doStringAction);
        maleSocket.setEnabled(false);
        actionManySocket.getChild(indexAction++).connect(maleSocket);

        StringFormula stringFormula = new StringFormula(stringExpressionManager.getAutoSystemName(), null);
        maleSocket = stringExpressionManager.registerExpression(stringFormula);
        maleSocket.setEnabled(false);
        doStringAction.getChild(0).connect(maleSocket);


        doStringAction = new DoStringAction(digitalActionManager.getAutoSystemName(), null);
        maleSocket = digitalActionManager.registerAction(doStringAction);
        maleSocket.setEnabled(false);
        actionManySocket.getChild(indexAction++).connect(maleSocket);

        stringFormula = new StringFormula(stringExpressionManager.getAutoSystemName(), null);
        stringFormula.setComment("A comment");
        stringFormula.setFormula("sin(a)*2 + 14");
        maleSocket = stringExpressionManager.registerExpression(stringFormula);
        doStringAction.getChild(0).connect(maleSocket);




        // Check that we have actions/expressions in every managers
        Assert.assertNotEquals(0, logixNG_Manager.getNamedBeanSet().size());
        Assert.assertNotEquals(0, analogActionManager.getNamedBeanSet().size());
        Assert.assertNotEquals(0, analogExpressionManager.getNamedBeanSet().size());
        Assert.assertNotEquals(0, digitalActionManager.getNamedBeanSet().size());
        Assert.assertNotEquals(0, digitalExpressionManager.getNamedBeanSet().size());
        Assert.assertNotEquals(0, stringActionManager.getNamedBeanSet().size());
        Assert.assertNotEquals(0, stringExpressionManager.getNamedBeanSet().size());
        Assert.assertNotEquals(0, InstanceManager.getDefault(ModuleManager.class).getNamedBeanSet().size());
        Assert.assertNotEquals(0, InstanceManager.getDefault(NamedTableManager.class).getNamedBeanSet().size());



        // Check that we can add variables to all actions/expressions and that
        // the variables are stored in the panel file
        femaleRootSocket.forEntireTree((Base b) -> {
            if (b instanceof MaleSocket) {
                addVariables((MaleSocket) b);
            }
        });


        // Check that we can rename the female sockets and that the names
        // are stored in the panel file.
        femaleRootSocket.forEntireTree((Base b) -> {
            if (b instanceof FemaleSocket) {
                ((FemaleSocket)b).setName(getRandomString(10));
            }
        });


/*
        if (1==1) {
            final String treeIndent = "   ";
            StringWriter stringWriter = new StringWriter();
            PrintWriter printWriter = new PrintWriter(stringWriter);
            logixNG_Manager.printTree(Locale.ENGLISH, printWriter, treeIndent);

            System.out.println("--------------------------------------------");
            System.out.println("The current tree:");
            System.out.println("XXX"+stringWriter.toString()+"XXX");
            System.out.println("--------------------------------------------");
            System.out.println("--------------------------------------------");
            System.out.println("--------------------------------------------");
            System.out.println("--------------------------------------------");
            System.out.println("--------------------------------------------");
            System.out.println("--------------------------------------------");
            System.out.println("--------------------------------------------");
            System.out.println("--------------------------------------------");
            System.out.println("--------------------------------------------");
            System.out.println("--------------------------------------------");

            log.error("--------------------------------------------");
            log.error("The current tree:");
            log.error("XXX"+stringWriter.toString()+"XXX");
            log.error("--------------------------------------------");
            log.error("--------------------------------------------");
            log.error("--------------------------------------------");
            log.error("--------------------------------------------");
            log.error("--------------------------------------------");
            log.error("--------------------------------------------");
            log.error("--------------------------------------------");
            log.error("--------------------------------------------");
            log.error("--------------------------------------------");
            log.error("--------------------------------------------");
            log.error("--------------------------------------------");
//            return;
        }
*/



        // Store panels
        jmri.ConfigureManager cm = InstanceManager.getNullableDefault(jmri.ConfigureManager.class);
        if (cm == null) {
            log.error("Unable to get default configure manager");
        } else {
            PrintTreeSettings printTreeSettings = new PrintTreeSettings();
            printTreeSettings._printDisplayName = true;

            FileUtil.createDirectory(FileUtil.getUserFilesPath() + "temp");
            File firstFile = new File(FileUtil.getUserFilesPath() + "temp/" + "LogixNG_temp.xml");
            File secondFile = new File(FileUtil.getUserFilesPath() + "temp/" + "LogixNG.xml");
            log.info("Temporary first file: %s%n", firstFile.getAbsoluteFile());
            log.info("Temporary second file: %s%n", secondFile.getAbsoluteFile());

            final String treeIndent = "   ";
            StringWriter stringWriter = new StringWriter();
            PrintWriter printWriter = new PrintWriter(stringWriter);
            logixNG_Manager.printTree(
                    printTreeSettings,
                    Locale.ENGLISH,
                    printWriter,
                    treeIndent,
                    new MutableInt(0));
            final String originalTree = stringWriter.toString();

            boolean results = cm.storeUser(firstFile);
            log.debug(results ? "store was successful" : "store failed");
            if (!results) {
                log.error("Failed to store panel");
                throw new RuntimeException("Failed to store panel");
            }

            // Add the header comment to the xml file
            addHeader(firstFile, secondFile);


            //**********************************
            // Delete all the LogixNGs, ConditionalNGs, and so on before reading the file.
            //**********************************

            java.util.Set<LogixNG> logixNG_Set = new java.util.HashSet<>(logixNG_Manager.getNamedBeanSet());
            for (LogixNG aLogixNG : logixNG_Set) {
                logixNG_Manager.deleteLogixNG(aLogixNG);
            }

            java.util.Set<ConditionalNG> conditionalNGSet = new java.util.HashSet<>(conditionalNGManager.getNamedBeanSet());
            for (ConditionalNG aConditionalNG : conditionalNGSet) {
                conditionalNGManager.deleteConditionalNG(aConditionalNG);
            }

            java.util.Set<MaleAnalogActionSocket> analogActionSet = new java.util.HashSet<>(analogActionManager.getNamedBeanSet());
            for (MaleAnalogActionSocket aAnalogAction : analogActionSet) {
                analogActionManager.deleteAnalogAction(aAnalogAction);
            }

            java.util.Set<MaleAnalogExpressionSocket> analogExpressionSet = new java.util.HashSet<>(analogExpressionManager.getNamedBeanSet());
            for (MaleAnalogExpressionSocket aAnalogExpression : analogExpressionSet) {
                analogExpressionManager.deleteAnalogExpression(aAnalogExpression);
            }

            java.util.Set<MaleDigitalActionSocket> digitalActionSet = new java.util.HashSet<>(digitalActionManager.getNamedBeanSet());
            for (MaleDigitalActionSocket aDigitalActionSocket : digitalActionSet) {
                digitalActionManager.deleteDigitalAction(aDigitalActionSocket);
            }

            java.util.Set<MaleDigitalBooleanActionSocket> digitalBooleanActionSet = new java.util.HashSet<>(digitalBooleanActionManager.getNamedBeanSet());
            for (MaleDigitalBooleanActionSocket aDigitalBooleanAction : digitalBooleanActionSet) {
                digitalBooleanActionManager.deleteDigitalBooleanAction(aDigitalBooleanAction);
            }

            java.util.Set<MaleDigitalExpressionSocket> digitalExpressionSet = new java.util.HashSet<>(digitalExpressionManager.getNamedBeanSet());
            for (MaleDigitalExpressionSocket aDigitalExpression : digitalExpressionSet) {
                digitalExpressionManager.deleteDigitalExpression(aDigitalExpression);
            }

            java.util.Set<MaleStringActionSocket> stringActionSet = new java.util.HashSet<>(stringActionManager.getNamedBeanSet());
            for (MaleStringActionSocket aStringAction : stringActionSet) {
                stringActionManager.deleteStringAction(aStringAction);
            }

            java.util.Set<MaleStringExpressionSocket> stringExpressionSet = new java.util.HashSet<>(stringExpressionManager.getNamedBeanSet());
            for (MaleStringExpressionSocket aStringExpression : stringExpressionSet) {
                stringExpressionManager.deleteStringExpression(aStringExpression);
            }

            java.util.Set<Module> moduleSet = new java.util.HashSet<>(InstanceManager.getDefault(ModuleManager.class).getNamedBeanSet());
            for (Module aModule : moduleSet) {
                InstanceManager.getDefault(ModuleManager.class).deleteModule(aModule);
            }

            java.util.Set<NamedTable> tableSet = new java.util.HashSet<>(InstanceManager.getDefault(NamedTableManager.class).getNamedBeanSet());
            for (NamedTable aTable : tableSet) {
                InstanceManager.getDefault(NamedTableManager.class).deleteNamedTable(aTable);
            }

            while (! logixNG_InitializationManager.getList().isEmpty()) {
                logixNG_InitializationManager.delete(0);
            }

            Assert.assertEquals(0, logixNG_Manager.getNamedBeanSet().size());
            Assert.assertEquals(0, analogActionManager.getNamedBeanSet().size());
            Assert.assertEquals(0, analogExpressionManager.getNamedBeanSet().size());
            Assert.assertEquals(0, digitalActionManager.getNamedBeanSet().size());
            Assert.assertEquals(0, digitalExpressionManager.getNamedBeanSet().size());
            Assert.assertEquals(0, stringActionManager.getNamedBeanSet().size());
            Assert.assertEquals(0, stringExpressionManager.getNamedBeanSet().size());
            Assert.assertEquals(0, InstanceManager.getDefault(ModuleManager.class).getNamedBeanSet().size());
            Assert.assertEquals(0, InstanceManager.getDefault(NamedTableManager.class).getNamedBeanSet().size());
            Assert.assertEquals(0, logixNG_InitializationManager.getList().size());

            LogixNG_Thread.stopAllLogixNGThreads();
            LogixNG_Thread.assertLogixNGThreadNotRunning();

/*
            audioManager.cleanup();
            JUnitUtil.waitFor(()->{return !audioManager.isInitialised();});

            audioManager = new jmri.jmrit.audio.DefaultAudioManager(
                    InstanceManager.getDefault(jmri.jmrix.internal.InternalSystemConnectionMemo.class));
            audioManager.init();
            JUnitUtil.waitFor(()->{return audioManager.isInitialised();});
*/

            //**********************************
            // Try to load file
            //**********************************

            results = cm.load(secondFile);
            log.debug(results ? "load was successful" : "store failed");
            if (results) {
                logixNG_Manager.setupAllLogixNGs();

                stringWriter = new StringWriter();
                printWriter = new PrintWriter(stringWriter);
                logixNG_Manager.printTree(
                        printTreeSettings,
                        Locale.ENGLISH,
                        printWriter,
                        treeIndent,
                        new MutableInt(0));

                if (!originalTree.equals(stringWriter.toString())) {
                    log.error("--------------------------------------------");
                    log.error("Old tree:");
                    log.error("XXX"+originalTree+"XXX");
                    log.error("--------------------------------------------");
                    log.error("New tree:");
                    log.error("XXX"+stringWriter.toString()+"XXX");
                    log.error("--------------------------------------------");

                    System.out.println("--------------------------------------------");
                    System.out.println("Old tree:");
                    System.out.println("XXX"+originalTree+"XXX");
                    System.out.println("--------------------------------------------");
                    System.out.println("New tree:");
                    System.out.println("XXX"+stringWriter.toString()+"XXX");
                    System.out.println("--------------------------------------------");

//                    log.error(conditionalNGManager.getBySystemName(originalTree).getChild(0).getConnectedSocket().getSystemName());

                    Assert.fail("tree has changed");
//                    throw new RuntimeException("tree has changed");
                }
            } else {
                Assert.fail("Failed to load panel");
//                throw new RuntimeException("Failed to load panel");
            }
        }


//        for (LoggingEvent evt : JUnitAppender.getBacklog()) {
//            System.out.format("Log: %s, %s%n", evt.getLevel(), evt.getMessage());
//        }


        JUnitAppender.assertErrorMessage("systemName is already registered: IH1");
        JUnitAppender.assertErrorMessage("systemName is already registered: IH2");
    }


    private void addHeader(File inFile, File outFile) throws FileNotFoundException, IOException {
        try (BufferedReader reader = new BufferedReader(new InputStreamReader(new FileInputStream(inFile), StandardCharsets.UTF_8));
                PrintWriter writer = new PrintWriter(new BufferedWriter(new OutputStreamWriter(new FileOutputStream(outFile), StandardCharsets.UTF_8)))) {

            String line = reader.readLine();
            writer.println(line);

            writer.println("<!--");
            writer.println("*****************************************************************************");
            writer.println();
            writer.println("DO NOT EDIT THIS FILE!!!");
            writer.println();
            writer.println("This file is created by jmri.jmrit.logixng.configurexml.StoreAndLoadTest");
            writer.println("and put in the temp/temp folder. LogixNG uses both the standard JMRI load");
            writer.println("and store test, and a LogixNG specific store and load test.");
            writer.println();
            writer.println("After adding new stuff to StoreAndLoadTest, copy the file temp/temp/LogixNG.xml");
            writer.println("to the folder java/test/jmri/jmrit/logixng/configurexml/load");
            writer.println();
            writer.println("******************************************************************************");
            writer.println("-->");

            while ((line = reader.readLine()) != null) {
                writer.println(line);
            }
        }
    }

    private void set_LogixNG_SelectTable_Data(
            NamedTable csvTable,
            LogixNG_SelectTable selectTable,
            NamedBeanAddressing addressing)
            throws ParserException {
        selectTable.setTableNameAddressing(addressing);
        selectTable.setTable(csvTable);
        selectTable.setTableNameReference("{tableRef}");
        selectTable.setTableNameLocalVariable("tableVariable");
        selectTable.setTableNameFormula("\"IT\"+str(index)");
        selectTable.setTableRowAddressing(NamedBeanAddressing.Direct);
        selectTable.setTableRowName("The row");
        selectTable.setTableRowReference("{rowRef}");
        selectTable.setTableRowLocalVariable("rowVariable");
        selectTable.setTableRowFormula("\"Row \"+str(index)");
        selectTable.setTableColumnAddressing(NamedBeanAddressing.Direct);
        selectTable.setTableColumnName("The column");
        selectTable.setTableColumnReference("{columnRef}");
        selectTable.setTableColumnLocalVariable("columnVariable");
        selectTable.setTableColumnFormula("\"Column \"+str(index)");
    }


    @Before
    public void setUp() {
        JUnitUtil.setUp();
        JUnitUtil.resetInstanceManager();
        JUnitUtil.resetProfileManager();
        JUnitUtil.initConfigureManager();
        JUnitUtil.initInternalTurnoutManager();
        JUnitUtil.initInternalLightManager();
        JUnitUtil.initInternalSensorManager();
        JUnitUtil.initDebugPowerManager();

        JUnitUtil.initInternalSignalHeadManager();
        JUnitUtil.initDefaultSignalMastManager();
//        JUnitUtil.initSignalMastLogicManager();
        JUnitUtil.initOBlockManager();
        JUnitUtil.initWarrantManager();

//        JUnitUtil.initLogixNGManager();
    }

    @After
    public void tearDown() {
//        JUnitAppender.clearBacklog();    // REMOVE THIS!!!
        jmri.jmrit.logixng.util.LogixNG_Thread.stopAllLogixNGThreads();
        JUnitUtil.deregisterBlockManagerShutdownTask();
        JUnitUtil.tearDown();
    }



    private static final String[] initValues = new String[]{
        "",             // None
        "32",           // Integer
        "41.429",       // FloatingNumber
        "My string",    // String
        "",             // Array
        "",             // Map
        "index",        // LocalVariable
        "IM2",          // Memory
        "{IM3}",        // Reference
        "index * 2",    // Formula
    };


    private void addVariables(MaleSocket maleSocket) {
        int i = 0;
        for (InitialValueType type : InitialValueType.values()) {
            maleSocket.addLocalVariable(String.format("A%d", i+1), type, initValues[i]);
            i++;
        }
    }


    private static final PrimitiveIterator.OfInt iterator =
            new Random(215).ints('a', 'z'+10).iterator();

    private String getRandomString(int count) {
        StringBuilder s = new StringBuilder();
        for (int i=0; i < count; i++) {
            int r = iterator.nextInt();
            if (i == 0 && r > 'z') r -= 10;     // The first char must be a character, not a digit.
            char c = (char) (r > 'z' ? r-'z'+'0' : r);
            s.append(c);
        }
        return s.toString();
    }


    private final static org.slf4j.Logger log = org.slf4j.LoggerFactory.getLogger(StoreAndLoadTest.class);

}<|MERGE_RESOLUTION|>--- conflicted
+++ resolved
@@ -7,8 +7,6 @@
 import java.io.*;
 import java.nio.charset.StandardCharsets;
 import java.util.*;
-
-import javax.annotation.Nonnull;
 
 import jmri.*;
 import jmri.implementation.VirtualSignalHead;
@@ -142,16 +140,11 @@
 
 
         // Load table turnout_and_signals.csv
-<<<<<<< HEAD
-        jmri.jmrit.logixng.NamedTable csvTable =
+        NamedTable csvTable =
                 InstanceManager.getDefault(NamedTableManager.class)
                         .loadTableFromCSV("IQT1", null,
                                 "program:java/test/jmri/jmrit/logixng/panel_and_data_files/turnout_and_signals.csv",
                                 JmriCsvFormat.createTabSeparatedFormat());
-=======
-        NamedTable csvTable = InstanceManager.getDefault(NamedTableManager.class)
-                        .loadTableFromCSV("IQT1", null, "program:java/test/jmri/jmrit/logixng/panel_and_data_files/turnout_and_signals.csv");
->>>>>>> df9293c9
         Assert.assertNotNull(csvTable);
 
         // Create module IQM1

--- conflicted
+++ resolved
@@ -208,21 +208,6 @@
         socket.connect(digitalMaleSocket);
         checkConnectableClasses(socket);
         socket.disconnect();
-<<<<<<< HEAD
-
-        socket = new DefaultFemaleGenericExpressionSocket(SocketType.DIGITAL, _conditionalNG, _listener, "E");
-        socket.connect(digitalMaleSocket);
-        FemaleGenericExpressionSocket genericSocket = socket.getGenericSocket(_conditionalNG);
-        checkConnectableClasses(genericSocket);
-        socket.disconnect();
-
-        socket = new DefaultFemaleGenericExpressionSocket(SocketType.DIGITAL, _conditionalNG, _listener, "E");
-        socket.connect(digitalMaleSocket);
-        FemaleStringExpressionSocket stringSocket = socket.getStringSocket(_conditionalNG);
-        checkConnectableClasses(stringSocket);
-        socket.disconnect();
-=======
->>>>>>> 967797e1
     }
 
     @Test

--- conflicted
+++ resolved
@@ -136,11 +136,8 @@
         classes.add(jmri.jmrit.logixng.actions.Logix.class);
         classes.add(jmri.jmrit.logixng.actions.LogData.class);
         classes.add(jmri.jmrit.logixng.actions.LogLocalVariables.class);
-<<<<<<< HEAD
         classes.add(jmri.jmrit.logixng.actions.Timeout.class);
-=======
         classes.add(jmri.jmrit.logixng.actions.ShowDialog.class);
->>>>>>> bf1e04d2
         classes.add(jmri.jmrit.logixng.actions.ShutdownComputer.class);
         classes.add(jmri.jmrit.logixng.actions.WebBrowser.class);
         map.put(Category.OTHER, classes);

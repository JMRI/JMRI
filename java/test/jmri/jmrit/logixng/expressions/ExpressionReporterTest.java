--- conflicted
+++ resolved
@@ -192,11 +192,7 @@
         // Disable the conditionalNG. This will unregister the listeners
         conditionalNG.setEnabled(false);
 
-<<<<<<< HEAD
         expressionReporter.getSelectNamedBean().removeNamedBean();
-=======
-        expressionReporter.removeReporter();
->>>>>>> 2b1e6a0c
         Assert.assertEquals("Reporter", expressionReporter.getShortDescription());
         Assert.assertEquals("Reporter '' Current Report is equal to \"\"", expressionReporter.getLongDescription());
         expressionReporter.getSelectNamedBean().setNamedBean(reporter);
@@ -528,15 +524,9 @@
         expressionReporter.unregisterListeners();
 
         Reporter otherReporter = InstanceManager.getDefault(ReporterManager.class).provide("IR99");
-<<<<<<< HEAD
         Assert.assertNotEquals("Reporters are different", otherReporter, expressionReporter.getSelectNamedBean().getNamedBean().getBean());
         expressionReporter.getSelectNamedBean().setNamedBean(otherReporter);
         Assert.assertEquals("Reporters are equal", otherReporter, expressionReporter.getSelectNamedBean().getNamedBean().getBean());
-=======
-        Assert.assertNotEquals("Reporters are different", otherReporter, expressionReporter.getReporter().getBean());
-        expressionReporter.setReporter(otherReporter);
-        Assert.assertEquals("Reporters are equal", otherReporter, expressionReporter.getReporter().getBean());
->>>>>>> 2b1e6a0c
 
         NamedBeanHandle<Reporter> otherReporterHandle =
                 InstanceManager.getDefault(NamedBeanHandleManager.class)
@@ -560,7 +550,6 @@
         Reporter reporter14 = InstanceManager.getDefault(ReporterManager.class).provide("IR14");
         reporter14.setUserName("Some user name");
 
-<<<<<<< HEAD
         expressionReporter.getSelectNamedBean().removeNamedBean();
         Assert.assertNull("reporter handle is null", expressionReporter.getSelectNamedBean().getNamedBean());
 
@@ -579,26 +568,6 @@
 
         expressionReporter.getSelectNamedBean().setNamedBean(reporter13.getSystemName());
         Assert.assertTrue("reporter is correct", reporter13 == expressionReporter.getSelectNamedBean().getNamedBean().getBean());
-=======
-        expressionReporter.removeReporter();
-        Assert.assertNull("reporter handle is null", expressionReporter.getReporter());
-
-        expressionReporter.setReporter(reporter11);
-        Assert.assertTrue("reporter is correct", reporter11 == expressionReporter.getReporter().getBean());
-
-        expressionReporter.removeReporter();
-        Assert.assertNull("reporter handle is null", expressionReporter.getReporter());
-
-        expressionReporter.setReporter(memoryHandle12);
-        Assert.assertTrue("reporter handle is correct", memoryHandle12 == expressionReporter.getReporter());
-
-        expressionReporter.setReporter("A non existent reporter");
-        Assert.assertNull("reporter handle is null", expressionReporter.getReporter());
-        JUnitAppender.assertWarnMessage("reporter \"A non existent reporter\" is not found");
-
-        expressionReporter.setReporter(reporter13.getSystemName());
-        Assert.assertTrue("reporter is correct", reporter13 == expressionReporter.getReporter().getBean());
->>>>>>> 2b1e6a0c
 
         String userName = reporter14.getUserName();
         Assert.assertNotNull("reporter is not null", userName);
@@ -619,11 +588,7 @@
             thrown = true;
         }
         Assert.assertTrue("Expected exception thrown", thrown);
-<<<<<<< HEAD
         JUnitAppender.assertErrorMessage("setNamedBean must not be called when listeners are registered");
-=======
-        JUnitAppender.assertErrorMessage("setReporter must not be called when listeners are registered");
->>>>>>> 2b1e6a0c
 
         thrown = false;
         try {
@@ -635,11 +600,7 @@
             thrown = true;
         }
         Assert.assertTrue("Expected exception thrown", thrown);
-<<<<<<< HEAD
         JUnitAppender.assertErrorMessage("setNamedBean must not be called when listeners are registered");
-=======
-        JUnitAppender.assertErrorMessage("setReporter must not be called when listeners are registered");
->>>>>>> 2b1e6a0c
 
         thrown = false;
         try {
@@ -666,31 +627,19 @@
 
         // Test vetoableChange() for some other propery
         expressionReporter.vetoableChange(new PropertyChangeEvent(this, "CanSomething", "test", null));
-<<<<<<< HEAD
         Assert.assertEquals("Reporter matches", reporter, expressionReporter.getSelectNamedBean().getNamedBean().getBean());
-=======
-        Assert.assertEquals("Reporter matches", reporter, expressionReporter.getReporter().getBean());
->>>>>>> 2b1e6a0c
 
         // Test vetoableChange() for a string
         expressionReporter.vetoableChange(new PropertyChangeEvent(this, "CanDelete", "test", null));
         Assert.assertEquals("Reporter matches", reporter, expressionReporter.getSelectNamedBean().getNamedBean().getBean());
         expressionReporter.vetoableChange(new PropertyChangeEvent(this, "DoDelete", "test", null));
-<<<<<<< HEAD
         Assert.assertEquals("Reporter matches", reporter, expressionReporter.getSelectNamedBean().getNamedBean().getBean());
-=======
-        Assert.assertEquals("Reporter matches", reporter, expressionReporter.getReporter().getBean());
->>>>>>> 2b1e6a0c
 
         // Test vetoableChange() for another memory
         expressionReporter.vetoableChange(new PropertyChangeEvent(this, "CanDelete", otherReporter, null));
         Assert.assertEquals("Reporter matches", reporter, expressionReporter.getSelectNamedBean().getNamedBean().getBean());
         expressionReporter.vetoableChange(new PropertyChangeEvent(this, "DoDelete", otherReporter, null));
-<<<<<<< HEAD
         Assert.assertEquals("Reporter matches", reporter, expressionReporter.getSelectNamedBean().getNamedBean().getBean());
-=======
-        Assert.assertEquals("Reporter matches", reporter, expressionReporter.getReporter().getBean());
->>>>>>> 2b1e6a0c
 
         // Test vetoableChange() for its own memory
         boolean thrown = false;
@@ -701,15 +650,9 @@
         }
         Assert.assertTrue("Expected exception thrown", thrown);
 
-<<<<<<< HEAD
         Assert.assertEquals("Reporter matches", reporter, expressionReporter.getSelectNamedBean().getNamedBean().getBean());
         expressionReporter.getSelectNamedBean().vetoableChange(new PropertyChangeEvent(this, "DoDelete", reporter, null));
         Assert.assertNull("Reporter is null", expressionReporter.getSelectNamedBean().getNamedBean());
-=======
-        Assert.assertEquals("Reporter matches", reporter, expressionReporter.getReporter().getBean());
-        expressionReporter.vetoableChange(new PropertyChangeEvent(this, "DoDelete", reporter, null));
-        Assert.assertNull("Reporter is null", expressionReporter.getReporter());
->>>>>>> 2b1e6a0c
     }
 
     // The minimal setup for log4J

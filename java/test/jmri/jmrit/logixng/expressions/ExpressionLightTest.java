--- conflicted
+++ resolved
@@ -184,11 +184,7 @@
         // Disable the conditionalNG. This will unregister the listeners
         conditionalNG.setEnabled(false);
 
-<<<<<<< HEAD
         expressionLight.getSelectNamedBean().removeNamedBean();
-=======
-        expressionLight.removeLight();
->>>>>>> 2b1e6a0c
         Assert.assertTrue("Light".equals(expressionLight.getShortDescription()));
         Assert.assertTrue("Light '' is On".equals(expressionLight.getLongDescription()));
         expressionLight.getSelectNamedBean().setNamedBean(light);
@@ -250,15 +246,9 @@
         expressionLight.unregisterListeners();
 
         Light otherLight = InstanceManager.getDefault(LightManager.class).provide("IL99");
-<<<<<<< HEAD
         Assert.assertNotEquals("Lights are different", otherLight, expressionLight.getSelectNamedBean().getNamedBean().getBean());
         expressionLight.getSelectNamedBean().setNamedBean(otherLight);
         Assert.assertEquals("Lights are equal", otherLight, expressionLight.getSelectNamedBean().getNamedBean().getBean());
-=======
-        Assert.assertNotEquals("Lights are different", otherLight, expressionLight.getLight().getBean());
-        expressionLight.setLight(otherLight);
-        Assert.assertEquals("Lights are equal", otherLight, expressionLight.getLight().getBean());
->>>>>>> 2b1e6a0c
 
         NamedBeanHandle<Light> otherLightHandle =
                 InstanceManager.getDefault(NamedBeanHandleManager.class)
@@ -282,7 +272,6 @@
         Light light14 = InstanceManager.getDefault(LightManager.class).provide("IL14");
         light14.setUserName("Some user name");
 
-<<<<<<< HEAD
         expressionLight.getSelectNamedBean().removeNamedBean();
         Assert.assertNull("light handle is null", expressionLight.getSelectNamedBean().getNamedBean());
 
@@ -301,26 +290,6 @@
 
         expressionLight.getSelectNamedBean().setNamedBean(light13.getSystemName());
         Assert.assertTrue("light is correct", light13 == expressionLight.getSelectNamedBean().getNamedBean().getBean());
-=======
-        expressionLight.removeLight();
-        Assert.assertNull("light handle is null", expressionLight.getLight());
-
-        expressionLight.setLight(light11);
-        Assert.assertTrue("light is correct", light11 == expressionLight.getLight().getBean());
-
-        expressionLight.removeLight();
-        Assert.assertNull("light handle is null", expressionLight.getLight());
-
-        expressionLight.setLight(lightHandle12);
-        Assert.assertTrue("light handle is correct", lightHandle12 == expressionLight.getLight());
-
-        expressionLight.setLight("A non existent light");
-        Assert.assertNull("light handle is null", expressionLight.getLight());
-        JUnitAppender.assertErrorMessage("light \"A non existent light\" is not found");
-
-        expressionLight.setLight(light13.getSystemName());
-        Assert.assertTrue("light is correct", light13 == expressionLight.getLight().getBean());
->>>>>>> 2b1e6a0c
 
         String userName = light14.getUserName();
         Assert.assertNotNull("light is not null", userName);
@@ -341,11 +310,7 @@
             thrown = true;
         }
         Assert.assertTrue("Expected exception thrown", thrown);
-<<<<<<< HEAD
         JUnitAppender.assertErrorMessage("setNamedBean must not be called when listeners are registered");
-=======
-        JUnitAppender.assertErrorMessage("setLight must not be called when listeners are registered");
->>>>>>> 2b1e6a0c
 
         thrown = false;
         try {
@@ -357,11 +322,7 @@
             thrown = true;
         }
         Assert.assertTrue("Expected exception thrown", thrown);
-<<<<<<< HEAD
         JUnitAppender.assertErrorMessage("setNamedBean must not be called when listeners are registered");
-=======
-        JUnitAppender.assertErrorMessage("setLight must not be called when listeners are registered");
->>>>>>> 2b1e6a0c
 
         thrown = false;
         try {
@@ -396,31 +357,19 @@
 
         // Test vetoableChange() for some other propery
         expressionLight.vetoableChange(new PropertyChangeEvent(this, "CanSomething", "test", null));
-<<<<<<< HEAD
-        Assert.assertEquals("Light matches", light, expressionLight.getSelectNamedBean().getNamedBean().getBean());
-=======
-        Assert.assertEquals("Light matches", light, expressionLight.getLight().getBean());
->>>>>>> 2b1e6a0c
+        Assert.assertEquals("Light matches", light, expressionLight.getSelectNamedBean().getNamedBean().getBean());
 
         // Test vetoableChange() for a string
         expressionLight.vetoableChange(new PropertyChangeEvent(this, "CanDelete", "test", null));
         Assert.assertEquals("Light matches", light, expressionLight.getSelectNamedBean().getNamedBean().getBean());
         expressionLight.vetoableChange(new PropertyChangeEvent(this, "DoDelete", "test", null));
-<<<<<<< HEAD
-        Assert.assertEquals("Light matches", light, expressionLight.getSelectNamedBean().getNamedBean().getBean());
-=======
-        Assert.assertEquals("Light matches", light, expressionLight.getLight().getBean());
->>>>>>> 2b1e6a0c
+        Assert.assertEquals("Light matches", light, expressionLight.getSelectNamedBean().getNamedBean().getBean());
 
         // Test vetoableChange() for another light
         expressionLight.vetoableChange(new PropertyChangeEvent(this, "CanDelete", otherLight, null));
         Assert.assertEquals("Light matches", light, expressionLight.getSelectNamedBean().getNamedBean().getBean());
         expressionLight.vetoableChange(new PropertyChangeEvent(this, "DoDelete", otherLight, null));
-<<<<<<< HEAD
-        Assert.assertEquals("Light matches", light, expressionLight.getSelectNamedBean().getNamedBean().getBean());
-=======
-        Assert.assertEquals("Light matches", light, expressionLight.getLight().getBean());
->>>>>>> 2b1e6a0c
+        Assert.assertEquals("Light matches", light, expressionLight.getSelectNamedBean().getNamedBean().getBean());
 
         // Test vetoableChange() for its own light
         boolean thrown = false;
@@ -431,15 +380,9 @@
         }
         Assert.assertTrue("Expected exception thrown", thrown);
 
-<<<<<<< HEAD
         Assert.assertEquals("Light matches", light, expressionLight.getSelectNamedBean().getNamedBean().getBean());
         expressionLight.getSelectNamedBean().vetoableChange(new PropertyChangeEvent(this, "DoDelete", light, null));
         Assert.assertNull("Light is null", expressionLight.getSelectNamedBean().getNamedBean());
-=======
-        Assert.assertEquals("Light matches", light, expressionLight.getLight().getBean());
-        expressionLight.vetoableChange(new PropertyChangeEvent(this, "DoDelete", light, null));
-        Assert.assertNull("Light is null", expressionLight.getLight());
->>>>>>> 2b1e6a0c
     }
 
     // The minimal setup for log4J

package jmri.jmrit.logixng.expressions;

import java.beans.PropertyChangeEvent;
import java.beans.PropertyVetoException;
import java.util.ArrayList;
import java.util.concurrent.atomic.AtomicBoolean;

import jmri.InstanceManager;
import jmri.JmriException;
import jmri.NamedBean;
import jmri.NamedBeanHandle;
import jmri.NamedBeanHandleManager;
import jmri.Sensor;
import jmri.SensorManager;
import jmri.jmrit.logixng.Category;
import jmri.jmrit.logixng.ConditionalNG;
import jmri.jmrit.logixng.ConditionalNG_Manager;
import jmri.jmrit.logixng.DigitalActionManager;
import jmri.jmrit.logixng.DigitalExpressionManager;
import jmri.jmrit.logixng.Is_IsNot_Enum;
import jmri.jmrit.logixng.LogixNG;
import jmri.jmrit.logixng.LogixNG_Manager;
import jmri.jmrit.logixng.MaleSocket;
import jmri.jmrit.logixng.SocketAlreadyConnectedException;
import jmri.jmrit.logixng.actions.ActionAtomicBoolean;
import jmri.jmrit.logixng.actions.IfThenElse;
import jmri.jmrit.logixng.implementation.DefaultConditionalNGScaffold;
import jmri.util.JUnitAppender;
import jmri.util.JUnitUtil;

import org.junit.After;
import org.junit.Assert;
import org.junit.Before;
import org.junit.Test;

/**
 * Test ExpressionSensor
 *
 * @author Daniel Bergqvist 2018
 */
public class ExpressionSensorTest extends AbstractDigitalExpressionTestBase {

    private LogixNG logixNG;
    private ConditionalNG conditionalNG;
    private ExpressionSensor expressionSensor;
    private ActionAtomicBoolean actionAtomicBoolean;
    private AtomicBoolean atomicBoolean;
    private Sensor sensor;


    @Override
    public ConditionalNG getConditionalNG() {
        return conditionalNG;
    }

    @Override
    public LogixNG getLogixNG() {
        return logixNG;
    }

    @Override
    public MaleSocket getConnectableChild() {
        return null;
    }

    @Override
    public String getExpectedPrintedTree() {
        return String.format("Sensor IS1 is Active ::: Use default%n");
    }

    @Override
    public String getExpectedPrintedTreeFromRoot() {
        return String.format(
                "LogixNG: A new logix for test%n" +
                "   ConditionalNG: A conditionalNG%n" +
                "      ! A%n" +
                "         If Then Else. Execute on change ::: Use default%n" +
                "            ? If%n" +
                "               Sensor IS1 is Active ::: Use default%n" +
                "            ! Then%n" +
                "               Set the atomic boolean to true ::: Use default%n" +
                "            ! Else%n" +
                "               Socket not connected%n");
    }

    @Override
    public NamedBean createNewBean(String systemName) {
        return new ExpressionSensor(systemName, null);
    }

    @Override
    public boolean addNewSocket() {
        return false;
    }

    @Test
    public void testCtor() throws JmriException {
        ExpressionSensor expression2;
        Assert.assertNotNull("sensor is not null", sensor);
        sensor.setState(Sensor.ON);

        expression2 = new ExpressionSensor("IQDE321", null);
        Assert.assertNotNull("object exists", expression2);
        Assert.assertNull("Username matches", expression2.getUserName());
        Assert.assertEquals("String matches", "Sensor '' is Active", expression2.getLongDescription());

        expression2 = new ExpressionSensor("IQDE321", "My sensor");
        Assert.assertNotNull("object exists", expression2);
        Assert.assertEquals("Username matches", "My sensor", expression2.getUserName());
        Assert.assertEquals("String matches", "Sensor '' is Active", expression2.getLongDescription());

        expression2 = new ExpressionSensor("IQDE321", null);
        expression2.getSelectNamedBean().setNamedBean(sensor);
        Assert.assertTrue("sensor is correct", sensor == expression2.getSelectNamedBean().getNamedBean().getBean());
        Assert.assertNotNull("object exists", expression2);
        Assert.assertNull("Username matches", expression2.getUserName());
        Assert.assertEquals("String matches", "Sensor IS1 is Active", expression2.getLongDescription());

        Sensor s = InstanceManager.getDefault(SensorManager.class).provide("IS2");
        expression2 = new ExpressionSensor("IQDE321", "My sensor");
        expression2.getSelectNamedBean().setNamedBean(s);
        Assert.assertTrue("sensor is correct", s == expression2.getSelectNamedBean().getNamedBean().getBean());
        Assert.assertNotNull("object exists", expression2);
        Assert.assertEquals("Username matches", "My sensor", expression2.getUserName());
        Assert.assertEquals("String matches", "Sensor IS2 is Active", expression2.getLongDescription());

        boolean thrown = false;
        try {
            // Illegal system name
            new ExpressionSensor("IQE55:12:XY11", null);
        } catch (IllegalArgumentException ex) {
            thrown = true;
        }
        Assert.assertTrue("Expected exception thrown", thrown);

        thrown = false;
        try {
            // Illegal system name
            new ExpressionSensor("IQE55:12:XY11", "A name");
        } catch (IllegalArgumentException ex) {
            thrown = true;
        }
        Assert.assertTrue("Expected exception thrown", thrown);
    }

    @Test
    public void testGetChild() {
        Assert.assertTrue("getChildCount() returns 0", 0 == expressionSensor.getChildCount());

        boolean hasThrown = false;
        try {
            expressionSensor.getChild(0);
        } catch (UnsupportedOperationException ex) {
            hasThrown = true;
            Assert.assertEquals("Error message is correct", "Not supported.", ex.getMessage());
        }
        Assert.assertTrue("Exception is thrown", hasThrown);
    }

    @Test
    public void testSensorState() {
        Assert.assertEquals("String matches", "Inactive", ExpressionSensor.SensorState.Inactive.toString());
        Assert.assertEquals("String matches", "Active", ExpressionSensor.SensorState.Active.toString());
        Assert.assertEquals("String matches", "Other", ExpressionSensor.SensorState.Other.toString());

        Assert.assertTrue("objects are equal", ExpressionSensor.SensorState.Inactive == ExpressionSensor.SensorState.get(Sensor.INACTIVE));
        Assert.assertTrue("objects are equal", ExpressionSensor.SensorState.Active == ExpressionSensor.SensorState.get(Sensor.ACTIVE));
        Assert.assertTrue("objects are equal", ExpressionSensor.SensorState.Other == ExpressionSensor.SensorState.get(Sensor.UNKNOWN));
        Assert.assertTrue("objects are equal", ExpressionSensor.SensorState.Other == ExpressionSensor.SensorState.get(Sensor.INCONSISTENT));
        Assert.assertTrue("objects are equal", ExpressionSensor.SensorState.Other == ExpressionSensor.SensorState.get(-1));

        Assert.assertEquals("ID matches", Sensor.INACTIVE, ExpressionSensor.SensorState.Inactive.getID());
        Assert.assertEquals("ID matches", Sensor.ACTIVE, ExpressionSensor.SensorState.Active.getID());
        Assert.assertEquals("ID matches", -1, ExpressionSensor.SensorState.Other.getID());
    }

    @Test
    public void testCategory() {
        Assert.assertTrue("Category matches", Category.ITEM == _base.getCategory());
    }

    @Test
    public void testDescription() {
        // Disable the conditionalNG. This will unregister the listeners
        conditionalNG.setEnabled(false);

<<<<<<< HEAD
        expressionSensor.getSelectNamedBean().removeNamedBean();
=======
        expressionSensor.removeSensor();
>>>>>>> 2b1e6a0c
        Assert.assertEquals("Sensor", expressionSensor.getShortDescription());
        Assert.assertEquals("Sensor '' is Active", expressionSensor.getLongDescription());
        expressionSensor.getSelectNamedBean().setNamedBean(sensor);
        expressionSensor.set_Is_IsNot(Is_IsNot_Enum.Is);
        expressionSensor.setBeanState(ExpressionSensor.SensorState.Inactive);
        Assert.assertTrue("Sensor IS1 is Inactive".equals(expressionSensor.getLongDescription()));
        expressionSensor.set_Is_IsNot(Is_IsNot_Enum.IsNot);
        Assert.assertTrue("Sensor IS1 is not Inactive".equals(expressionSensor.getLongDescription()));
        expressionSensor.setBeanState(ExpressionSensor.SensorState.Other);
        Assert.assertTrue("Sensor IS1 is not Other".equals(expressionSensor.getLongDescription()));
    }

    @Test
    public void testExpression() throws SocketAlreadyConnectedException, JmriException {
        // Clear flag
        atomicBoolean.set(false);
        // Turn light off
        sensor.setCommandedState(Sensor.INACTIVE);
        // Disable the conditionalNG. This will unregister the listeners
        conditionalNG.setEnabled(false);

<<<<<<< HEAD
        expressionSensor.getSelectNamedBean().setNamedBean(sensor);
=======
        expressionSensor.setSensor(sensor);
>>>>>>> 2b1e6a0c
        expressionSensor.set_Is_IsNot(Is_IsNot_Enum.Is);
        expressionSensor.setBeanState(ExpressionSensor.SensorState.Active);

        // The action is not yet executed so the atomic boolean should be false
        Assert.assertFalse("atomicBoolean is false",atomicBoolean.get());
        // Activate the sensor. This should not execute the conditional.
        sensor.setCommandedState(Sensor.ACTIVE);
        // The conditionalNG is not yet enabled so it shouldn't be executed.
        // So the atomic boolean should be false
        Assert.assertFalse("atomicBoolean is false",atomicBoolean.get());
        // Inactivate the sensor. This should not execute the conditional.
        sensor.setCommandedState(Sensor.INACTIVE);
        // Enable the conditionalNG and all its children.
        conditionalNG.setEnabled(true);
        // The action is not yet executed so the atomic boolean should be false
        Assert.assertFalse("atomicBoolean is false",atomicBoolean.get());
        // Activate the sensor. This should execute the conditional.
        sensor.setCommandedState(Sensor.ACTIVE);
        // The action should now be executed so the atomic boolean should be true
        Assert.assertTrue("atomicBoolean is true",atomicBoolean.get());
        // Clear the atomic boolean.
        atomicBoolean.set(false);
        // Inactivate the sensor. This should not execute the conditional.
        sensor.setCommandedState(Sensor.INACTIVE);
        // The action should now be executed so the atomic boolean should be true
        Assert.assertFalse("atomicBoolean is false",atomicBoolean.get());

        // Test IS_NOT
        expressionSensor.set_Is_IsNot(Is_IsNot_Enum.IsNot);
        // Activate the sensor. This should not execute the conditional.
        sensor.setCommandedState(Sensor.ACTIVE);
        // The action should now be executed so the atomic boolean should be true
        Assert.assertFalse("atomicBoolean is false",atomicBoolean.get());
        // Inactivate the sensor. This should not execute the conditional.
        sensor.setCommandedState(Sensor.INACTIVE);
        // The action should now be executed so the atomic boolean should be true
        Assert.assertTrue("atomicBoolean is true",atomicBoolean.get());
    }

    @Test
    public void testSetSensor() {
        expressionSensor.unregisterListeners();

        Sensor otherSensor = InstanceManager.getDefault(SensorManager.class).provide("IM99");
<<<<<<< HEAD
        Assert.assertNotEquals("Sensors are different", otherSensor, expressionSensor.getSelectNamedBean().getNamedBean().getBean());
        expressionSensor.getSelectNamedBean().setNamedBean(otherSensor);
        Assert.assertEquals("Sensors are equal", otherSensor, expressionSensor.getSelectNamedBean().getNamedBean().getBean());
=======
        Assert.assertNotEquals("Sensors are different", otherSensor, expressionSensor.getSensor().getBean());
        expressionSensor.setSensor(otherSensor);
        Assert.assertEquals("Sensors are equal", otherSensor, expressionSensor.getSensor().getBean());
>>>>>>> 2b1e6a0c

        NamedBeanHandle<Sensor> otherSensorHandle =
                InstanceManager.getDefault(NamedBeanHandleManager.class)
                        .getNamedBeanHandle(otherSensor.getDisplayName(), otherSensor);
        expressionSensor.getSelectNamedBean().removeNamedBean();
        Assert.assertNull("Sensor is null", expressionSensor.getSelectNamedBean().getNamedBean());
        expressionSensor.getSelectNamedBean().setNamedBean(otherSensorHandle);
        Assert.assertEquals("Sensors are equal", otherSensor, expressionSensor.getSelectNamedBean().getNamedBean().getBean());
        Assert.assertEquals("SensorHandles are equal", otherSensorHandle, expressionSensor.getSelectNamedBean().getNamedBean());
    }

    @Test
    public void testSetSensor2() {
        // Disable the conditionalNG. This will unregister the listeners
        conditionalNG.setEnabled(false);

        Sensor sensor11 = InstanceManager.getDefault(SensorManager.class).provide("IL11");
        Sensor sensor12 = InstanceManager.getDefault(SensorManager.class).provide("IL12");
        NamedBeanHandle<Sensor> sensorHandle12 = InstanceManager.getDefault(NamedBeanHandleManager.class).getNamedBeanHandle(sensor12.getDisplayName(), sensor12);
        Sensor sensor13 = InstanceManager.getDefault(SensorManager.class).provide("IL13");
        Sensor sensor14 = InstanceManager.getDefault(SensorManager.class).provide("IL14");
        sensor14.setUserName("Some user name");

<<<<<<< HEAD
        expressionSensor.getSelectNamedBean().removeNamedBean();
        Assert.assertNull("sensor handle is null", expressionSensor.getSelectNamedBean().getNamedBean());

        expressionSensor.getSelectNamedBean().setNamedBean(sensor11);
        Assert.assertTrue("sensor is correct", sensor11 == expressionSensor.getSelectNamedBean().getNamedBean().getBean());

        expressionSensor.getSelectNamedBean().removeNamedBean();
        Assert.assertNull("sensor handle is null", expressionSensor.getSelectNamedBean().getNamedBean());

        expressionSensor.getSelectNamedBean().setNamedBean(sensorHandle12);
        Assert.assertTrue("sensor handle is correct", sensorHandle12 == expressionSensor.getSelectNamedBean().getNamedBean());

        expressionSensor.getSelectNamedBean().setNamedBean("A non existent sensor");
        Assert.assertNull("sensor handle is null", expressionSensor.getSelectNamedBean().getNamedBean());
        JUnitAppender.assertErrorMessage("Sensor \"A non existent sensor\" is not found");

        expressionSensor.getSelectNamedBean().setNamedBean(sensor13.getSystemName());
        Assert.assertTrue("sensor is correct", sensor13 == expressionSensor.getSelectNamedBean().getNamedBean().getBean());
=======
        expressionSensor.removeSensor();
        Assert.assertNull("sensor handle is null", expressionSensor.getSensor());

        expressionSensor.setSensor(sensor11);
        Assert.assertTrue("sensor is correct", sensor11 == expressionSensor.getSensor().getBean());

        expressionSensor.removeSensor();
        Assert.assertNull("sensor handle is null", expressionSensor.getSensor());

        expressionSensor.setSensor(sensorHandle12);
        Assert.assertTrue("sensor handle is correct", sensorHandle12 == expressionSensor.getSensor());

        expressionSensor.setSensor("A non existent sensor");
        Assert.assertNull("sensor handle is null", expressionSensor.getSensor());
        JUnitAppender.assertErrorMessage("sensor \"A non existent sensor\" is not found");

        expressionSensor.setSensor(sensor13.getSystemName());
        Assert.assertTrue("sensor is correct", sensor13 == expressionSensor.getSensor().getBean());
>>>>>>> 2b1e6a0c

        String userName = sensor14.getUserName();
        Assert.assertNotNull("sensor is not null", userName);
        expressionSensor.getSelectNamedBean().setNamedBean(userName);
        Assert.assertTrue("sensor is correct", sensor14 == expressionSensor.getSelectNamedBean().getNamedBean().getBean());
    }

    @Test
    public void testSetSensorException() {
        Assert.assertNotNull("Sensor is not null", sensor);
        Assert.assertNotNull("Sensor is not null", expressionSensor.getSelectNamedBean().getNamedBean());
        expressionSensor.registerListeners();
        boolean thrown = false;
        try {
            expressionSensor.getSelectNamedBean().setNamedBean("A sensor");
        } catch (RuntimeException ex) {
            thrown = true;
        }
        Assert.assertTrue("Expected exception thrown", thrown);
<<<<<<< HEAD
        JUnitAppender.assertErrorMessage("setNamedBean must not be called when listeners are registered");
=======
        JUnitAppender.assertErrorMessage("setSensor must not be called when listeners are registered");
>>>>>>> 2b1e6a0c

        thrown = false;
        try {
            Sensor sensor99 = InstanceManager.getDefault(SensorManager.class).provide("IS99");
            NamedBeanHandle<Sensor> sensorHandle99 =
                    InstanceManager.getDefault(NamedBeanHandleManager.class).getNamedBeanHandle(sensor99.getDisplayName(), sensor99);
            expressionSensor.getSelectNamedBean().setNamedBean(sensorHandle99);
        } catch (RuntimeException ex) {
            thrown = true;
        }
        Assert.assertTrue("Expected exception thrown", thrown);
<<<<<<< HEAD
        JUnitAppender.assertErrorMessage("setNamedBean must not be called when listeners are registered");
=======
        JUnitAppender.assertErrorMessage("setSensor must not be called when listeners are registered");
>>>>>>> 2b1e6a0c

        thrown = false;
        try {
            expressionSensor.getSelectNamedBean().removeNamedBean();
        } catch (RuntimeException ex) {
            thrown = true;
        }
        Assert.assertTrue("Expected exception thrown", thrown);
        JUnitAppender.assertErrorMessage("setNamedBean must not be called when listeners are registered");
    }

    @Test
    public void testRegisterListeners() {
        // Test registerListeners() when the ExpressionSensor has no sensor
        conditionalNG.setEnabled(false);
        expressionSensor.getSelectNamedBean().removeNamedBean();
        conditionalNG.setEnabled(true);
    }

    @Test
    public void testVetoableChange() throws PropertyVetoException {
        // Disable the conditionalNG. This will unregister the listeners
        conditionalNG.setEnabled(false);

        // Get the expressionSensor and set the sensor
        Assert.assertNotNull("Sensor is not null", sensor);
<<<<<<< HEAD
        expressionSensor.getSelectNamedBean().setNamedBean(sensor);
=======
        expressionSensor.setSensor(sensor);
>>>>>>> 2b1e6a0c

        // Get some other sensor for later use
        Sensor otherSensor = InstanceManager.getDefault(SensorManager.class).provide("IM99");
        Assert.assertNotNull("Sensor is not null", otherSensor);
        Assert.assertNotEquals("Sensor is not equal", sensor, otherSensor);

        // Test vetoableChange() for some other propery
        expressionSensor.vetoableChange(new PropertyChangeEvent(this, "CanSomething", "test", null));
<<<<<<< HEAD
        Assert.assertEquals("Sensor matches", sensor, expressionSensor.getSelectNamedBean().getNamedBean().getBean());
=======
        Assert.assertEquals("Sensor matches", sensor, expressionSensor.getSensor().getBean());
>>>>>>> 2b1e6a0c

        // Test vetoableChange() for a string
        expressionSensor.vetoableChange(new PropertyChangeEvent(this, "CanDelete", "test", null));
        Assert.assertEquals("Sensor matches", sensor, expressionSensor.getSelectNamedBean().getNamedBean().getBean());
        expressionSensor.vetoableChange(new PropertyChangeEvent(this, "DoDelete", "test", null));
<<<<<<< HEAD
        Assert.assertEquals("Sensor matches", sensor, expressionSensor.getSelectNamedBean().getNamedBean().getBean());
=======
        Assert.assertEquals("Sensor matches", sensor, expressionSensor.getSensor().getBean());
>>>>>>> 2b1e6a0c

        // Test vetoableChange() for another sensor
        expressionSensor.vetoableChange(new PropertyChangeEvent(this, "CanDelete", otherSensor, null));
        Assert.assertEquals("Sensor matches", sensor, expressionSensor.getSelectNamedBean().getNamedBean().getBean());
        expressionSensor.vetoableChange(new PropertyChangeEvent(this, "DoDelete", otherSensor, null));
<<<<<<< HEAD
        Assert.assertEquals("Sensor matches", sensor, expressionSensor.getSelectNamedBean().getNamedBean().getBean());
=======
        Assert.assertEquals("Sensor matches", sensor, expressionSensor.getSensor().getBean());
>>>>>>> 2b1e6a0c

        // Test vetoableChange() for its own sensor
        boolean thrown = false;
        try {
            expressionSensor.getSelectNamedBean().vetoableChange(new PropertyChangeEvent(this, "CanDelete", sensor, null));
        } catch (PropertyVetoException ex) {
            thrown = true;
        }
        Assert.assertTrue("Expected exception thrown", thrown);

<<<<<<< HEAD
        Assert.assertEquals("Sensor matches", sensor, expressionSensor.getSelectNamedBean().getNamedBean().getBean());
        expressionSensor.getSelectNamedBean().vetoableChange(new PropertyChangeEvent(this, "DoDelete", sensor, null));
        Assert.assertNull("Sensor is null", expressionSensor.getSelectNamedBean().getNamedBean());
=======
        Assert.assertEquals("Sensor matches", sensor, expressionSensor.getSensor().getBean());
        expressionSensor.vetoableChange(new PropertyChangeEvent(this, "DoDelete", sensor, null));
        Assert.assertNull("Sensor is null", expressionSensor.getSensor());
>>>>>>> 2b1e6a0c
    }

    // The minimal setup for log4J
    @Before
    public void setUp() throws SocketAlreadyConnectedException {
        JUnitUtil.setUp();
        JUnitUtil.resetInstanceManager();
        JUnitUtil.resetProfileManager();
        JUnitUtil.initConfigureManager();
        JUnitUtil.initInternalSensorManager();
        JUnitUtil.initLogixNGManager();

        _category = Category.ITEM;
        _isExternal = true;

        logixNG = InstanceManager.getDefault(LogixNG_Manager.class).createLogixNG("A new logix for test");  // NOI18N
        conditionalNG = new DefaultConditionalNGScaffold("IQC1", "A conditionalNG");  // NOI18N;
        InstanceManager.getDefault(ConditionalNG_Manager.class).register(conditionalNG);
        conditionalNG.setRunDelayed(false);
        conditionalNG.setEnabled(true);

        logixNG.addConditionalNG(conditionalNG);

        IfThenElse ifThenElse = new IfThenElse("IQDA321", null);
        MaleSocket maleSocket =
                InstanceManager.getDefault(DigitalActionManager.class).registerAction(ifThenElse);
        conditionalNG.getChild(0).connect(maleSocket);

        expressionSensor = new ExpressionSensor("IQDE321", null);
        MaleSocket maleSocket2 =
                InstanceManager.getDefault(DigitalExpressionManager.class).registerExpression(expressionSensor);
        ifThenElse.getChild(0).connect(maleSocket2);

        _base = expressionSensor;
        _baseMaleSocket = maleSocket2;

        atomicBoolean = new AtomicBoolean(false);
        actionAtomicBoolean = new ActionAtomicBoolean(atomicBoolean, true);
        MaleSocket socketAtomicBoolean = InstanceManager.getDefault(DigitalActionManager.class).registerAction(actionAtomicBoolean);
        ifThenElse.getChild(1).connect(socketAtomicBoolean);

        sensor = InstanceManager.getDefault(SensorManager.class).provide("IS1");
        expressionSensor.getSelectNamedBean().setNamedBean(sensor);
        sensor.setCommandedState(Sensor.ACTIVE);

        if (! logixNG.setParentForAllChildren(new ArrayList<>())) throw new RuntimeException();
        logixNG.activate();
        logixNG.setEnabled(true);
    }

    @After
    public void tearDown() {
        jmri.jmrit.logixng.util.LogixNG_Thread.stopAllLogixNGThreads();
        JUnitUtil.tearDown();
    }

}<|MERGE_RESOLUTION|>--- conflicted
+++ resolved
@@ -184,11 +184,7 @@
         // Disable the conditionalNG. This will unregister the listeners
         conditionalNG.setEnabled(false);
 
-<<<<<<< HEAD
         expressionSensor.getSelectNamedBean().removeNamedBean();
-=======
-        expressionSensor.removeSensor();
->>>>>>> 2b1e6a0c
         Assert.assertEquals("Sensor", expressionSensor.getShortDescription());
         Assert.assertEquals("Sensor '' is Active", expressionSensor.getLongDescription());
         expressionSensor.getSelectNamedBean().setNamedBean(sensor);
@@ -210,11 +206,7 @@
         // Disable the conditionalNG. This will unregister the listeners
         conditionalNG.setEnabled(false);
 
-<<<<<<< HEAD
         expressionSensor.getSelectNamedBean().setNamedBean(sensor);
-=======
-        expressionSensor.setSensor(sensor);
->>>>>>> 2b1e6a0c
         expressionSensor.set_Is_IsNot(Is_IsNot_Enum.Is);
         expressionSensor.setBeanState(ExpressionSensor.SensorState.Active);
 
@@ -259,15 +251,9 @@
         expressionSensor.unregisterListeners();
 
         Sensor otherSensor = InstanceManager.getDefault(SensorManager.class).provide("IM99");
-<<<<<<< HEAD
         Assert.assertNotEquals("Sensors are different", otherSensor, expressionSensor.getSelectNamedBean().getNamedBean().getBean());
         expressionSensor.getSelectNamedBean().setNamedBean(otherSensor);
         Assert.assertEquals("Sensors are equal", otherSensor, expressionSensor.getSelectNamedBean().getNamedBean().getBean());
-=======
-        Assert.assertNotEquals("Sensors are different", otherSensor, expressionSensor.getSensor().getBean());
-        expressionSensor.setSensor(otherSensor);
-        Assert.assertEquals("Sensors are equal", otherSensor, expressionSensor.getSensor().getBean());
->>>>>>> 2b1e6a0c
 
         NamedBeanHandle<Sensor> otherSensorHandle =
                 InstanceManager.getDefault(NamedBeanHandleManager.class)
@@ -291,7 +277,6 @@
         Sensor sensor14 = InstanceManager.getDefault(SensorManager.class).provide("IL14");
         sensor14.setUserName("Some user name");
 
-<<<<<<< HEAD
         expressionSensor.getSelectNamedBean().removeNamedBean();
         Assert.assertNull("sensor handle is null", expressionSensor.getSelectNamedBean().getNamedBean());
 
@@ -310,26 +295,6 @@
 
         expressionSensor.getSelectNamedBean().setNamedBean(sensor13.getSystemName());
         Assert.assertTrue("sensor is correct", sensor13 == expressionSensor.getSelectNamedBean().getNamedBean().getBean());
-=======
-        expressionSensor.removeSensor();
-        Assert.assertNull("sensor handle is null", expressionSensor.getSensor());
-
-        expressionSensor.setSensor(sensor11);
-        Assert.assertTrue("sensor is correct", sensor11 == expressionSensor.getSensor().getBean());
-
-        expressionSensor.removeSensor();
-        Assert.assertNull("sensor handle is null", expressionSensor.getSensor());
-
-        expressionSensor.setSensor(sensorHandle12);
-        Assert.assertTrue("sensor handle is correct", sensorHandle12 == expressionSensor.getSensor());
-
-        expressionSensor.setSensor("A non existent sensor");
-        Assert.assertNull("sensor handle is null", expressionSensor.getSensor());
-        JUnitAppender.assertErrorMessage("sensor \"A non existent sensor\" is not found");
-
-        expressionSensor.setSensor(sensor13.getSystemName());
-        Assert.assertTrue("sensor is correct", sensor13 == expressionSensor.getSensor().getBean());
->>>>>>> 2b1e6a0c
 
         String userName = sensor14.getUserName();
         Assert.assertNotNull("sensor is not null", userName);
@@ -349,11 +314,7 @@
             thrown = true;
         }
         Assert.assertTrue("Expected exception thrown", thrown);
-<<<<<<< HEAD
         JUnitAppender.assertErrorMessage("setNamedBean must not be called when listeners are registered");
-=======
-        JUnitAppender.assertErrorMessage("setSensor must not be called when listeners are registered");
->>>>>>> 2b1e6a0c
 
         thrown = false;
         try {
@@ -365,11 +326,7 @@
             thrown = true;
         }
         Assert.assertTrue("Expected exception thrown", thrown);
-<<<<<<< HEAD
         JUnitAppender.assertErrorMessage("setNamedBean must not be called when listeners are registered");
-=======
-        JUnitAppender.assertErrorMessage("setSensor must not be called when listeners are registered");
->>>>>>> 2b1e6a0c
 
         thrown = false;
         try {
@@ -396,11 +353,7 @@
 
         // Get the expressionSensor and set the sensor
         Assert.assertNotNull("Sensor is not null", sensor);
-<<<<<<< HEAD
         expressionSensor.getSelectNamedBean().setNamedBean(sensor);
-=======
-        expressionSensor.setSensor(sensor);
->>>>>>> 2b1e6a0c
 
         // Get some other sensor for later use
         Sensor otherSensor = InstanceManager.getDefault(SensorManager.class).provide("IM99");
@@ -409,31 +362,19 @@
 
         // Test vetoableChange() for some other propery
         expressionSensor.vetoableChange(new PropertyChangeEvent(this, "CanSomething", "test", null));
-<<<<<<< HEAD
-        Assert.assertEquals("Sensor matches", sensor, expressionSensor.getSelectNamedBean().getNamedBean().getBean());
-=======
-        Assert.assertEquals("Sensor matches", sensor, expressionSensor.getSensor().getBean());
->>>>>>> 2b1e6a0c
+        Assert.assertEquals("Sensor matches", sensor, expressionSensor.getSelectNamedBean().getNamedBean().getBean());
 
         // Test vetoableChange() for a string
         expressionSensor.vetoableChange(new PropertyChangeEvent(this, "CanDelete", "test", null));
         Assert.assertEquals("Sensor matches", sensor, expressionSensor.getSelectNamedBean().getNamedBean().getBean());
         expressionSensor.vetoableChange(new PropertyChangeEvent(this, "DoDelete", "test", null));
-<<<<<<< HEAD
-        Assert.assertEquals("Sensor matches", sensor, expressionSensor.getSelectNamedBean().getNamedBean().getBean());
-=======
-        Assert.assertEquals("Sensor matches", sensor, expressionSensor.getSensor().getBean());
->>>>>>> 2b1e6a0c
+        Assert.assertEquals("Sensor matches", sensor, expressionSensor.getSelectNamedBean().getNamedBean().getBean());
 
         // Test vetoableChange() for another sensor
         expressionSensor.vetoableChange(new PropertyChangeEvent(this, "CanDelete", otherSensor, null));
         Assert.assertEquals("Sensor matches", sensor, expressionSensor.getSelectNamedBean().getNamedBean().getBean());
         expressionSensor.vetoableChange(new PropertyChangeEvent(this, "DoDelete", otherSensor, null));
-<<<<<<< HEAD
-        Assert.assertEquals("Sensor matches", sensor, expressionSensor.getSelectNamedBean().getNamedBean().getBean());
-=======
-        Assert.assertEquals("Sensor matches", sensor, expressionSensor.getSensor().getBean());
->>>>>>> 2b1e6a0c
+        Assert.assertEquals("Sensor matches", sensor, expressionSensor.getSelectNamedBean().getNamedBean().getBean());
 
         // Test vetoableChange() for its own sensor
         boolean thrown = false;
@@ -444,15 +385,9 @@
         }
         Assert.assertTrue("Expected exception thrown", thrown);
 
-<<<<<<< HEAD
         Assert.assertEquals("Sensor matches", sensor, expressionSensor.getSelectNamedBean().getNamedBean().getBean());
         expressionSensor.getSelectNamedBean().vetoableChange(new PropertyChangeEvent(this, "DoDelete", sensor, null));
         Assert.assertNull("Sensor is null", expressionSensor.getSelectNamedBean().getNamedBean());
-=======
-        Assert.assertEquals("Sensor matches", sensor, expressionSensor.getSensor().getBean());
-        expressionSensor.vetoableChange(new PropertyChangeEvent(this, "DoDelete", sensor, null));
-        Assert.assertNull("Sensor is null", expressionSensor.getSensor());
->>>>>>> 2b1e6a0c
     }
 
     // The minimal setup for log4J

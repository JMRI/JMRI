package jmri.jmrit.logixng.expressions;

import java.beans.PropertyChangeEvent;
import java.beans.PropertyVetoException;
import java.util.ArrayList;
import java.util.concurrent.atomic.AtomicBoolean;

import jmri.InstanceManager;
import jmri.JmriException;
import jmri.NamedBeanHandle;
import jmri.Memory;
import jmri.MemoryManager;
import jmri.NamedBean;
import jmri.NamedBeanHandleManager;
import jmri.jmrit.logixng.Category;
import jmri.jmrit.logixng.ConditionalNG;
import jmri.jmrit.logixng.ConditionalNG_Manager;
import jmri.jmrit.logixng.DigitalActionManager;
import jmri.jmrit.logixng.DigitalExpressionManager;
import jmri.jmrit.logixng.LogixNG;
import jmri.jmrit.logixng.LogixNG_Manager;
import jmri.jmrit.logixng.MaleSocket;
import jmri.jmrit.logixng.SocketAlreadyConnectedException;
import jmri.jmrit.logixng.actions.ActionAtomicBoolean;
import jmri.jmrit.logixng.actions.IfThenElse;
import jmri.jmrit.logixng.implementation.DefaultConditionalNGScaffold;
import jmri.util.JUnitAppender;
import jmri.util.JUnitUtil;

import org.junit.After;
import org.junit.Assert;
import org.junit.Before;
import org.junit.Test;

/**
 * Test ExpressionMemory
 *
 * @author Daniel Bergqvist 2018
 */
public class ExpressionMemoryTest extends AbstractDigitalExpressionTestBase {

    private LogixNG logixNG;
    private ConditionalNG conditionalNG;
    private ExpressionMemory expressionMemory;
    private ActionAtomicBoolean actionAtomicBoolean;
    private AtomicBoolean atomicBoolean;
    private Memory memory;


    @Override
    public ConditionalNG getConditionalNG() {
        return conditionalNG;
    }

    @Override
    public LogixNG getLogixNG() {
        return logixNG;
    }

    @Override
    public MaleSocket getConnectableChild() {
        return null;
    }

    @Override
    public String getExpectedPrintedTree() {
        return String.format("Memory IM1 is equal to \"\" ::: Use default%n");
    }

    @Override
    public String getExpectedPrintedTreeFromRoot() {
        return String.format(
                "LogixNG: A new logix for test%n" +
                "   ConditionalNG: A conditionalNG%n" +
                "      ! A%n" +
                "         If Then Else. Always execute ::: Use default%n" +
                "            ? If%n" +
                "               Memory IM1 is equal to \"\" ::: Use default%n" +
                "            ! Then%n" +
                "               Set the atomic boolean to true ::: Use default%n" +
                "            ! Else%n" +
                "               Socket not connected%n");
    }

    @Override
    public NamedBean createNewBean(String systemName) {
        return new ExpressionMemory(systemName, null);
    }

    @Override
    public boolean addNewSocket() {
        return false;
    }

    @Test
    public void testCtor() {
        ExpressionMemory expression2;
        Assert.assertNotNull("memory is not null", memory);

        expression2 = new ExpressionMemory("IQDE321", null);
        Assert.assertNotNull("object exists", expression2);
        Assert.assertNull("Username matches", expression2.getUserName());
        Assert.assertEquals("String matches", "Memory '' is equal to \"\"", expression2.getLongDescription());

        expression2 = new ExpressionMemory("IQDE321", "My memory");
        Assert.assertNotNull("object exists", expression2);
        Assert.assertEquals("Username matches", "My memory", expression2.getUserName());
        Assert.assertEquals("String matches", "Memory '' is equal to \"\"", expression2.getLongDescription());

        expression2 = new ExpressionMemory("IQDE321", null);
        expression2.getSelectNamedBean().setNamedBean(memory);
        Assert.assertTrue("memory is correct", memory == expression2.getSelectNamedBean().getNamedBean().getBean());
        Assert.assertNotNull("object exists", expression2);
        Assert.assertNull("Username matches", expression2.getUserName());
        Assert.assertEquals("String matches", "Memory IM1 is equal to \"\"", expression2.getLongDescription());

        Memory l = InstanceManager.getDefault(MemoryManager.class).provide("IM2");
        expression2 = new ExpressionMemory("IQDE321", "My memory");
        expression2.getSelectNamedBean().setNamedBean(l);
        Assert.assertTrue("memory is correct", l == expression2.getSelectNamedBean().getNamedBean().getBean());
        Assert.assertNotNull("object exists", expression2);
        Assert.assertEquals("Username matches", "My memory", expression2.getUserName());
        Assert.assertEquals("String matches", "Memory IM2 is equal to \"\"", expression2.getLongDescription());

        boolean thrown = false;
        try {
            // Illegal system name
            new ExpressionMemory("IQE55:12:XY11", null);
        } catch (IllegalArgumentException ex) {
            thrown = true;
        }
        Assert.assertTrue("Expected exception thrown", thrown);

        thrown = false;
        try {
            // Illegal system name
            new ExpressionMemory("IQE55:12:XY11", "A name");
        } catch (IllegalArgumentException ex) {
            thrown = true;
        }
        Assert.assertTrue("Expected exception thrown", thrown);
    }

    @Test
    public void testGetChild() {
        Assert.assertTrue("getChildCount() returns 0", 0 == expressionMemory.getChildCount());

        boolean hasThrown = false;
        try {
            expressionMemory.getChild(0);
        } catch (UnsupportedOperationException ex) {
            hasThrown = true;
            Assert.assertEquals("Error message is correct", "Not supported.", ex.getMessage());
        }
        Assert.assertTrue("Exception is thrown", hasThrown);
    }

    @Test
    public void testMemoryOperation() {
        Assert.assertEquals("String matches", "is less than", ExpressionMemory.MemoryOperation.LessThan.toString());
        Assert.assertEquals("String matches", "is less than or equal", ExpressionMemory.MemoryOperation.LessThanOrEqual.toString());
        Assert.assertEquals("String matches", "is equal to", ExpressionMemory.MemoryOperation.Equal.toString());
        Assert.assertEquals("String matches", "is greater than or equal to", ExpressionMemory.MemoryOperation.GreaterThanOrEqual.toString());
        Assert.assertEquals("String matches", "is greater than", ExpressionMemory.MemoryOperation.GreaterThan.toString());
        Assert.assertEquals("String matches", "is not equal to", ExpressionMemory.MemoryOperation.NotEqual.toString());
        Assert.assertEquals("String matches", "is null", ExpressionMemory.MemoryOperation.IsNull.toString());
        Assert.assertEquals("String matches", "is not null", ExpressionMemory.MemoryOperation.IsNotNull.toString());
        Assert.assertEquals("String matches", "does match regular expression", ExpressionMemory.MemoryOperation.MatchRegex.toString());
        Assert.assertEquals("String matches", "does not match regular expression", ExpressionMemory.MemoryOperation.NotMatchRegex.toString());

        Assert.assertTrue("operation has extra value", ExpressionMemory.MemoryOperation.LessThan.hasExtraValue());
        Assert.assertTrue("operation has extra value", ExpressionMemory.MemoryOperation.LessThanOrEqual.hasExtraValue());
        Assert.assertTrue("operation has extra value", ExpressionMemory.MemoryOperation.Equal.hasExtraValue());
        Assert.assertTrue("operation has extra value", ExpressionMemory.MemoryOperation.GreaterThanOrEqual.hasExtraValue());
        Assert.assertTrue("operation has extra value", ExpressionMemory.MemoryOperation.GreaterThan.hasExtraValue());
        Assert.assertTrue("operation has extra value", ExpressionMemory.MemoryOperation.NotEqual.hasExtraValue());
        Assert.assertFalse("operation has not extra value", ExpressionMemory.MemoryOperation.IsNull.hasExtraValue());
        Assert.assertFalse("operation has not extra value", ExpressionMemory.MemoryOperation.IsNotNull.hasExtraValue());
        Assert.assertTrue("operation has extra value", ExpressionMemory.MemoryOperation.MatchRegex.hasExtraValue());
        Assert.assertTrue("operation has extra value", ExpressionMemory.MemoryOperation.NotMatchRegex.hasExtraValue());
    }

    @Test
    public void testCategory() {
        Assert.assertTrue("Category matches", Category.ITEM == _base.getCategory());
    }

    @Test
    public void testDescription() {
        // Disable the conditionalNG. This will unregister the listeners
        conditionalNG.setEnabled(false);

<<<<<<< HEAD
        expressionMemory.getSelectNamedBean().removeNamedBean();
=======
        expressionMemory.removeMemory();
>>>>>>> 2b1e6a0c
        Assert.assertEquals("Memory", expressionMemory.getShortDescription());
        Assert.assertEquals("Memory '' is equal to \"\"", expressionMemory.getLongDescription());
        expressionMemory.getSelectNamedBean().setNamedBean(memory);
        expressionMemory.setConstantValue("A value");
        Assert.assertEquals("Memory IM1 is equal to \"A value\"", expressionMemory.getLongDescription());
        expressionMemory.setConstantValue("Another value");
        Assert.assertEquals("Memory IM1 is equal to \"Another value\"", expressionMemory.getLongDescription());
        Assert.assertEquals("Memory IM1 is equal to \"Another value\"", expressionMemory.getLongDescription());
    }

    @Test
    public void testExpression() throws SocketAlreadyConnectedException, JmriException {
        // Clear flag
        atomicBoolean.set(false);
        // Set the memory
        memory.setValue("New value");

        // Disable the conditionalNG
        conditionalNG.setEnabled(false);

        expressionMemory.setCompareTo(ExpressionMemory.CompareTo.Value);
        expressionMemory.setMemoryOperation(ExpressionMemory.MemoryOperation.Equal);
        expressionMemory.setConstantValue("New value");

        // The action is not yet executed so the atomic boolean should be false
        Assert.assertFalse("atomicBoolean is false",atomicBoolean.get());
        // Set the memory. This should not execute the conditional.
        memory.setValue("Other value");
        memory.setValue("New value");
        // The conditionalNG is not yet enabled so it shouldn't be executed.
        // So the atomic boolean should be false
        Assert.assertFalse("atomicBoolean is false",atomicBoolean.get());
        // Set the memory. This should not execute the conditional.
        memory.setValue("Other value");
        memory.setValue("New value");
        // The action is not yet executed so the atomic boolean should be false
        Assert.assertFalse("atomicBoolean is false",atomicBoolean.get());
        // Enable the conditionalNG and all its children.
        conditionalNG.setEnabled(true);
        // Set the memory. This should execute the conditional.
        memory.setValue("Other value");
        memory.setValue("New value");
        // The action should now be executed so the atomic boolean should be true
        Assert.assertTrue("atomicBoolean is true",atomicBoolean.get());


        // Test regular expression match
        conditionalNG.setEnabled(false);
        expressionMemory.setMemoryOperation(ExpressionMemory.MemoryOperation.MatchRegex);
        expressionMemory.setCompareTo(ExpressionMemory.CompareTo.Value);
        expressionMemory.setRegEx("Hello.*");
        memory.setValue("Hello world");
        atomicBoolean.set(false);
        Assert.assertFalse("The expression has not executed or returns false",atomicBoolean.get());
        conditionalNG.setEnabled(true);
        Assert.assertTrue("The expression returns true",atomicBoolean.get());

        conditionalNG.setEnabled(false);
        memory.setValue("Some world");
        atomicBoolean.set(false);
        Assert.assertFalse("The expression has not executed or returns false",atomicBoolean.get());
        conditionalNG.setEnabled(true);
        Assert.assertFalse("The expression returns false",atomicBoolean.get());

        // Test regular expressions
        conditionalNG.setEnabled(false);
        expressionMemory.setRegEx("\\w\\w\\d+\\s\\d+");
        memory.setValue("Ab213 31");
        atomicBoolean.set(false);
        Assert.assertFalse("The expression has not executed or returns false",atomicBoolean.get());
        conditionalNG.setEnabled(true);
        Assert.assertTrue("The expression returns true",atomicBoolean.get());

        conditionalNG.setEnabled(false);
        memory.setValue("Ab213_31");    // Underscore instead of space
        atomicBoolean.set(false);
        Assert.assertFalse("The expression has not executed or returns false",atomicBoolean.get());
        conditionalNG.setEnabled(true);
        Assert.assertFalse("The expression returns false",atomicBoolean.get());


        // Test regular expression not match
        conditionalNG.setEnabled(false);
        expressionMemory.setMemoryOperation(ExpressionMemory.MemoryOperation.NotMatchRegex);
        expressionMemory.setCompareTo(ExpressionMemory.CompareTo.Value);
        expressionMemory.setRegEx("Hello.*");
        memory.setValue("Hello world");
        atomicBoolean.set(false);
        Assert.assertFalse("The expression has not executed or returns false",atomicBoolean.get());
        conditionalNG.setEnabled(true);
        Assert.assertFalse("The expression returns false",atomicBoolean.get());

        conditionalNG.setEnabled(false);
        memory.setValue("Some world");
        atomicBoolean.set(false);
        Assert.assertFalse("The expression has not executed or returns false",atomicBoolean.get());
        conditionalNG.setEnabled(true);
        Assert.assertTrue("The expression returns true",atomicBoolean.get());

        // Test regular expressions
        conditionalNG.setEnabled(false);
        expressionMemory.setRegEx("\\w\\w\\d+\\s\\d+");
        memory.setValue("Ab213 31");
        atomicBoolean.set(false);
        Assert.assertFalse("The expression has not executed or returns false",atomicBoolean.get());
        conditionalNG.setEnabled(true);
        Assert.assertFalse("The expression returns false",atomicBoolean.get());

        conditionalNG.setEnabled(false);
        memory.setValue("Ab213_31");    // Underscore instead of space
        atomicBoolean.set(false);
        Assert.assertFalse("The expression has not executed or returns false",atomicBoolean.get());
        conditionalNG.setEnabled(true);
        Assert.assertTrue("The expression returns true",atomicBoolean.get());
    }

    @Test
    public void testSetMemory() {
        expressionMemory.unregisterListeners();

        Memory otherMemory = InstanceManager.getDefault(MemoryManager.class).provide("IM99");
<<<<<<< HEAD
        Assert.assertNotEquals("Memorys are different", otherMemory, expressionMemory.getSelectNamedBean().getNamedBean().getBean());
        expressionMemory.getSelectNamedBean().setNamedBean(otherMemory);
        Assert.assertEquals("Memorys are equal", otherMemory, expressionMemory.getSelectNamedBean().getNamedBean().getBean());
=======
        Assert.assertNotEquals("Memorys are different", otherMemory, expressionMemory.getMemory().getBean());
        expressionMemory.setMemory(otherMemory);
        Assert.assertEquals("Memorys are equal", otherMemory, expressionMemory.getMemory().getBean());
>>>>>>> 2b1e6a0c

        NamedBeanHandle<Memory> otherMemoryHandle =
                InstanceManager.getDefault(NamedBeanHandleManager.class)
                        .getNamedBeanHandle(otherMemory.getDisplayName(), otherMemory);
        expressionMemory.getSelectNamedBean().removeNamedBean();
        Assert.assertNull("Memory is null", expressionMemory.getSelectNamedBean().getNamedBean());
        expressionMemory.getSelectNamedBean().setNamedBean(otherMemoryHandle);
        Assert.assertEquals("Memorys are equal", otherMemory, expressionMemory.getSelectNamedBean().getNamedBean().getBean());
        Assert.assertEquals("MemoryHandles are equal", otherMemoryHandle, expressionMemory.getSelectNamedBean().getNamedBean());
    }

    @Test
    public void testSetMemory2() {
        // Disable the conditionalNG. This will unregister the listeners
        conditionalNG.setEnabled(false);

        Memory memory11 = InstanceManager.getDefault(MemoryManager.class).provide("IM11");
        Memory memory12 = InstanceManager.getDefault(MemoryManager.class).provide("IM12");
        NamedBeanHandle<Memory> memoryHandle12 = InstanceManager.getDefault(NamedBeanHandleManager.class).getNamedBeanHandle(memory12.getDisplayName(), memory12);
        Memory memory13 = InstanceManager.getDefault(MemoryManager.class).provide("IM13");
        Memory memory14 = InstanceManager.getDefault(MemoryManager.class).provide("IM14");
        memory14.setUserName("Some user name");

<<<<<<< HEAD
        expressionMemory.getSelectNamedBean().removeNamedBean();
        Assert.assertNull("memory handle is null", expressionMemory.getSelectNamedBean().getNamedBean());

        expressionMemory.getSelectNamedBean().setNamedBean(memory11);
        Assert.assertTrue("memory is correct", memory11 == expressionMemory.getSelectNamedBean().getNamedBean().getBean());

        expressionMemory.getSelectNamedBean().removeNamedBean();
        Assert.assertNull("memory handle is null", expressionMemory.getSelectNamedBean().getNamedBean());

        expressionMemory.getSelectNamedBean().setNamedBean(memoryHandle12);
        Assert.assertTrue("memory handle is correct", memoryHandle12 == expressionMemory.getSelectNamedBean().getNamedBean());

        expressionMemory.getSelectNamedBean().setNamedBean("A non existent memory");
        Assert.assertNull("memory handle is null", expressionMemory.getSelectNamedBean().getNamedBean());
        JUnitAppender.assertWarnMessage("Memory \"A non existent memory\" is not found");

        expressionMemory.getSelectNamedBean().setNamedBean(memory13.getSystemName());
        Assert.assertTrue("memory is correct", memory13 == expressionMemory.getSelectNamedBean().getNamedBean().getBean());
=======
        expressionMemory.removeMemory();
        Assert.assertNull("memory handle is null", expressionMemory.getMemory());

        expressionMemory.setMemory(memory11);
        Assert.assertTrue("memory is correct", memory11 == expressionMemory.getMemory().getBean());

        expressionMemory.removeMemory();
        Assert.assertNull("memory handle is null", expressionMemory.getMemory());

        expressionMemory.setMemory(memoryHandle12);
        Assert.assertTrue("memory handle is correct", memoryHandle12 == expressionMemory.getMemory());

        expressionMemory.setMemory("A non existent memory");
        Assert.assertNull("memory handle is null", expressionMemory.getMemory());
        JUnitAppender.assertWarnMessage("memory \"A non existent memory\" is not found");

        expressionMemory.setMemory(memory13.getSystemName());
        Assert.assertTrue("memory is correct", memory13 == expressionMemory.getMemory().getBean());
>>>>>>> 2b1e6a0c

        String userName = memory14.getUserName();
        Assert.assertNotNull("memory is not null", userName);
        expressionMemory.getSelectNamedBean().setNamedBean(userName);
        Assert.assertTrue("memory is correct", memory14 == expressionMemory.getSelectNamedBean().getNamedBean().getBean());
    }

    @Test
    public void testSetMemoryException() {
        // Test getSelectNamedBean().setNamedBean() when listeners are registered
        Assert.assertNotNull("Memory is not null", memory);
        Assert.assertNotNull("Memory is not null", expressionMemory.getSelectNamedBean().getNamedBean());
        expressionMemory.registerListeners();
        boolean thrown = false;
        try {
            expressionMemory.getSelectNamedBean().setNamedBean("A memory");
        } catch (RuntimeException ex) {
            thrown = true;
        }
        Assert.assertTrue("Expected exception thrown", thrown);
<<<<<<< HEAD
        JUnitAppender.assertErrorMessage("setNamedBean must not be called when listeners are registered");
=======
        JUnitAppender.assertErrorMessage("setMemory must not be called when listeners are registered");
>>>>>>> 2b1e6a0c

        thrown = false;
        try {
            Memory memory99 = InstanceManager.getDefault(MemoryManager.class).provide("IM99");
            NamedBeanHandle<Memory> memoryHandle99 =
                    InstanceManager.getDefault(NamedBeanHandleManager.class).getNamedBeanHandle(memory99.getDisplayName(), memory99);
            expressionMemory.getSelectNamedBean().setNamedBean(memoryHandle99);
        } catch (RuntimeException ex) {
            thrown = true;
        }
        Assert.assertTrue("Expected exception thrown", thrown);
<<<<<<< HEAD
        JUnitAppender.assertErrorMessage("setNamedBean must not be called when listeners are registered");
=======
        JUnitAppender.assertErrorMessage("setMemory must not be called when listeners are registered");
>>>>>>> 2b1e6a0c

        thrown = false;
        try {
            expressionMemory.getSelectNamedBean().setNamedBean((Memory)null);
        } catch (RuntimeException ex) {
            thrown = true;
        }
        Assert.assertTrue("Expected exception thrown", thrown);
        JUnitAppender.assertErrorMessage("setNamedBean must not be called when listeners are registered");
    }

    @Test
    public void testVetoableChange() throws PropertyVetoException {
        // Disable the conditionalNG. This will unregister the listeners
        conditionalNG.setEnabled(false);

        // Get the expression and set the memory
        Assert.assertNotNull("Memory is not null", memory);

        // Get some other memory for later use
        Memory otherMemory = InstanceManager.getDefault(MemoryManager.class).provide("IM99");
        Assert.assertNotNull("Memory is not null", otherMemory);
        Assert.assertNotEquals("Memory is not equal", memory, otherMemory);

        // Test vetoableChange() for some other propery
        expressionMemory.vetoableChange(new PropertyChangeEvent(this, "CanSomething", "test", null));
<<<<<<< HEAD
        Assert.assertEquals("Memory matches", memory, expressionMemory.getSelectNamedBean().getNamedBean().getBean());
=======
        Assert.assertEquals("Memory matches", memory, expressionMemory.getMemory().getBean());
>>>>>>> 2b1e6a0c

        // Test vetoableChange() for a string
        expressionMemory.vetoableChange(new PropertyChangeEvent(this, "CanDelete", "test", null));
        Assert.assertEquals("Memory matches", memory, expressionMemory.getSelectNamedBean().getNamedBean().getBean());
        expressionMemory.vetoableChange(new PropertyChangeEvent(this, "DoDelete", "test", null));
<<<<<<< HEAD
        Assert.assertEquals("Memory matches", memory, expressionMemory.getSelectNamedBean().getNamedBean().getBean());
=======
        Assert.assertEquals("Memory matches", memory, expressionMemory.getMemory().getBean());
>>>>>>> 2b1e6a0c

        // Test vetoableChange() for another memory
        expressionMemory.vetoableChange(new PropertyChangeEvent(this, "CanDelete", otherMemory, null));
        Assert.assertEquals("Memory matches", memory, expressionMemory.getSelectNamedBean().getNamedBean().getBean());
        expressionMemory.vetoableChange(new PropertyChangeEvent(this, "DoDelete", otherMemory, null));
<<<<<<< HEAD
        Assert.assertEquals("Memory matches", memory, expressionMemory.getSelectNamedBean().getNamedBean().getBean());
=======
        Assert.assertEquals("Memory matches", memory, expressionMemory.getMemory().getBean());
>>>>>>> 2b1e6a0c

        // Test vetoableChange() for its own memory
        boolean thrown = false;
        try {
            expressionMemory.getSelectNamedBean().vetoableChange(new PropertyChangeEvent(this, "CanDelete", memory, null));
        } catch (PropertyVetoException ex) {
            thrown = true;
        }
        Assert.assertTrue("Expected exception thrown", thrown);

<<<<<<< HEAD
        Assert.assertEquals("Memory matches", memory, expressionMemory.getSelectNamedBean().getNamedBean().getBean());
        expressionMemory.getSelectNamedBean().vetoableChange(new PropertyChangeEvent(this, "DoDelete", memory, null));
        Assert.assertNull("Memory is null", expressionMemory.getSelectNamedBean().getNamedBean());
=======
        Assert.assertEquals("Memory matches", memory, expressionMemory.getMemory().getBean());
        expressionMemory.vetoableChange(new PropertyChangeEvent(this, "DoDelete", memory, null));
        Assert.assertNull("Memory is null", expressionMemory.getMemory());
>>>>>>> 2b1e6a0c
    }

    // The minimal setup for log4J
    @Before
    public void setUp() throws SocketAlreadyConnectedException, SocketAlreadyConnectedException {
        JUnitUtil.setUp();
        JUnitUtil.resetInstanceManager();
        JUnitUtil.resetProfileManager();
        JUnitUtil.initConfigureManager();
        JUnitUtil.initMemoryManager();
        JUnitUtil.initLogixNGManager();

        _category = Category.ITEM;
        _isExternal = true;

        logixNG = InstanceManager.getDefault(LogixNG_Manager.class).createLogixNG("A new logix for test");  // NOI18N
        conditionalNG = new DefaultConditionalNGScaffold("IQC1", "A conditionalNG");  // NOI18N;
        InstanceManager.getDefault(ConditionalNG_Manager.class).register(conditionalNG);
        conditionalNG.setRunDelayed(false);
        conditionalNG.setEnabled(true);

        logixNG.addConditionalNG(conditionalNG);

        IfThenElse ifThenElse = new IfThenElse("IQDA321", null);
        ifThenElse.setType(IfThenElse.Type.AlwaysExecute);
        MaleSocket maleSocket =
                InstanceManager.getDefault(DigitalActionManager.class).registerAction(ifThenElse);
        conditionalNG.getChild(0).connect(maleSocket);

        expressionMemory = new ExpressionMemory("IQDE321", null);
        MaleSocket maleSocket2 =
                InstanceManager.getDefault(DigitalExpressionManager.class).registerExpression(expressionMemory);
        ifThenElse.getChild(0).connect(maleSocket2);

        _base = expressionMemory;
        _baseMaleSocket = maleSocket2;

        atomicBoolean = new AtomicBoolean(false);
        actionAtomicBoolean = new ActionAtomicBoolean(atomicBoolean, true);
        MaleSocket socketAtomicBoolean = InstanceManager.getDefault(DigitalActionManager.class).registerAction(actionAtomicBoolean);
        ifThenElse.getChild(1).connect(socketAtomicBoolean);

        memory = InstanceManager.getDefault(MemoryManager.class).provide("IM1");
        expressionMemory.getSelectNamedBean().setNamedBean(memory);
        memory.setValue("");

        if (! logixNG.setParentForAllChildren(new ArrayList<>())) throw new RuntimeException();
        logixNG.activate();
        logixNG.setEnabled(true);
    }

    @After
    public void tearDown() {
        jmri.jmrit.logixng.util.LogixNG_Thread.stopAllLogixNGThreads();
        JUnitUtil.tearDown();
    }

}<|MERGE_RESOLUTION|>--- conflicted
+++ resolved
@@ -190,11 +190,7 @@
         // Disable the conditionalNG. This will unregister the listeners
         conditionalNG.setEnabled(false);
 
-<<<<<<< HEAD
         expressionMemory.getSelectNamedBean().removeNamedBean();
-=======
-        expressionMemory.removeMemory();
->>>>>>> 2b1e6a0c
         Assert.assertEquals("Memory", expressionMemory.getShortDescription());
         Assert.assertEquals("Memory '' is equal to \"\"", expressionMemory.getLongDescription());
         expressionMemory.getSelectNamedBean().setNamedBean(memory);
@@ -316,15 +312,9 @@
         expressionMemory.unregisterListeners();
 
         Memory otherMemory = InstanceManager.getDefault(MemoryManager.class).provide("IM99");
-<<<<<<< HEAD
         Assert.assertNotEquals("Memorys are different", otherMemory, expressionMemory.getSelectNamedBean().getNamedBean().getBean());
         expressionMemory.getSelectNamedBean().setNamedBean(otherMemory);
         Assert.assertEquals("Memorys are equal", otherMemory, expressionMemory.getSelectNamedBean().getNamedBean().getBean());
-=======
-        Assert.assertNotEquals("Memorys are different", otherMemory, expressionMemory.getMemory().getBean());
-        expressionMemory.setMemory(otherMemory);
-        Assert.assertEquals("Memorys are equal", otherMemory, expressionMemory.getMemory().getBean());
->>>>>>> 2b1e6a0c
 
         NamedBeanHandle<Memory> otherMemoryHandle =
                 InstanceManager.getDefault(NamedBeanHandleManager.class)
@@ -348,7 +338,6 @@
         Memory memory14 = InstanceManager.getDefault(MemoryManager.class).provide("IM14");
         memory14.setUserName("Some user name");
 
-<<<<<<< HEAD
         expressionMemory.getSelectNamedBean().removeNamedBean();
         Assert.assertNull("memory handle is null", expressionMemory.getSelectNamedBean().getNamedBean());
 
@@ -367,26 +356,6 @@
 
         expressionMemory.getSelectNamedBean().setNamedBean(memory13.getSystemName());
         Assert.assertTrue("memory is correct", memory13 == expressionMemory.getSelectNamedBean().getNamedBean().getBean());
-=======
-        expressionMemory.removeMemory();
-        Assert.assertNull("memory handle is null", expressionMemory.getMemory());
-
-        expressionMemory.setMemory(memory11);
-        Assert.assertTrue("memory is correct", memory11 == expressionMemory.getMemory().getBean());
-
-        expressionMemory.removeMemory();
-        Assert.assertNull("memory handle is null", expressionMemory.getMemory());
-
-        expressionMemory.setMemory(memoryHandle12);
-        Assert.assertTrue("memory handle is correct", memoryHandle12 == expressionMemory.getMemory());
-
-        expressionMemory.setMemory("A non existent memory");
-        Assert.assertNull("memory handle is null", expressionMemory.getMemory());
-        JUnitAppender.assertWarnMessage("memory \"A non existent memory\" is not found");
-
-        expressionMemory.setMemory(memory13.getSystemName());
-        Assert.assertTrue("memory is correct", memory13 == expressionMemory.getMemory().getBean());
->>>>>>> 2b1e6a0c
 
         String userName = memory14.getUserName();
         Assert.assertNotNull("memory is not null", userName);
@@ -407,11 +376,7 @@
             thrown = true;
         }
         Assert.assertTrue("Expected exception thrown", thrown);
-<<<<<<< HEAD
         JUnitAppender.assertErrorMessage("setNamedBean must not be called when listeners are registered");
-=======
-        JUnitAppender.assertErrorMessage("setMemory must not be called when listeners are registered");
->>>>>>> 2b1e6a0c
 
         thrown = false;
         try {
@@ -423,11 +388,7 @@
             thrown = true;
         }
         Assert.assertTrue("Expected exception thrown", thrown);
-<<<<<<< HEAD
         JUnitAppender.assertErrorMessage("setNamedBean must not be called when listeners are registered");
-=======
-        JUnitAppender.assertErrorMessage("setMemory must not be called when listeners are registered");
->>>>>>> 2b1e6a0c
 
         thrown = false;
         try {
@@ -454,31 +415,19 @@
 
         // Test vetoableChange() for some other propery
         expressionMemory.vetoableChange(new PropertyChangeEvent(this, "CanSomething", "test", null));
-<<<<<<< HEAD
         Assert.assertEquals("Memory matches", memory, expressionMemory.getSelectNamedBean().getNamedBean().getBean());
-=======
-        Assert.assertEquals("Memory matches", memory, expressionMemory.getMemory().getBean());
->>>>>>> 2b1e6a0c
 
         // Test vetoableChange() for a string
         expressionMemory.vetoableChange(new PropertyChangeEvent(this, "CanDelete", "test", null));
         Assert.assertEquals("Memory matches", memory, expressionMemory.getSelectNamedBean().getNamedBean().getBean());
         expressionMemory.vetoableChange(new PropertyChangeEvent(this, "DoDelete", "test", null));
-<<<<<<< HEAD
         Assert.assertEquals("Memory matches", memory, expressionMemory.getSelectNamedBean().getNamedBean().getBean());
-=======
-        Assert.assertEquals("Memory matches", memory, expressionMemory.getMemory().getBean());
->>>>>>> 2b1e6a0c
 
         // Test vetoableChange() for another memory
         expressionMemory.vetoableChange(new PropertyChangeEvent(this, "CanDelete", otherMemory, null));
         Assert.assertEquals("Memory matches", memory, expressionMemory.getSelectNamedBean().getNamedBean().getBean());
         expressionMemory.vetoableChange(new PropertyChangeEvent(this, "DoDelete", otherMemory, null));
-<<<<<<< HEAD
         Assert.assertEquals("Memory matches", memory, expressionMemory.getSelectNamedBean().getNamedBean().getBean());
-=======
-        Assert.assertEquals("Memory matches", memory, expressionMemory.getMemory().getBean());
->>>>>>> 2b1e6a0c
 
         // Test vetoableChange() for its own memory
         boolean thrown = false;
@@ -489,15 +438,9 @@
         }
         Assert.assertTrue("Expected exception thrown", thrown);
 
-<<<<<<< HEAD
         Assert.assertEquals("Memory matches", memory, expressionMemory.getSelectNamedBean().getNamedBean().getBean());
         expressionMemory.getSelectNamedBean().vetoableChange(new PropertyChangeEvent(this, "DoDelete", memory, null));
         Assert.assertNull("Memory is null", expressionMemory.getSelectNamedBean().getNamedBean());
-=======
-        Assert.assertEquals("Memory matches", memory, expressionMemory.getMemory().getBean());
-        expressionMemory.vetoableChange(new PropertyChangeEvent(this, "DoDelete", memory, null));
-        Assert.assertNull("Memory is null", expressionMemory.getMemory());
->>>>>>> 2b1e6a0c
     }
 
     // The minimal setup for log4J

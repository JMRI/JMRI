--- conflicted
+++ resolved
@@ -40,30 +40,18 @@
 
     private SortedSet<String> getClassNames(List<Class<? extends Base>> classes) {
         SortedSet<String> set = new TreeSet<>();
-<<<<<<< HEAD
-        
+
         // If the category doesn't exist in one of the sets, 'classes' is null.
         if (classes == null) return set;
-        
-=======
-
->>>>>>> 087002f7
+
         for (Class<? extends Base> clazz : classes) {
             set.add(clazz.getName());
         }
 
         return set;
     }
-<<<<<<< HEAD
-    
+
     private boolean isSetsEqual(Category category, SortedSet<String> set1, SortedSet<String> set2) {
-=======
-
-    private boolean isSetsEqual(SortedSet<String> set1, SortedSet<String> set2) {
-        if (set1.size() != set2.size()) {
-            return false;
-        }
->>>>>>> 087002f7
         for (String s1 : set1) {
             if (!set2.contains(s1)) {
                 System.out.format("set1 contains %s in category %s which is missing in set2%n", s1, category.name());

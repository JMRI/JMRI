--- conflicted
+++ resolved
@@ -230,11 +230,7 @@
                 InstanceManager.getDefault(NamedTableManager.class)
                         .loadTableFromCSV("IQT1", null, "program:java/test/jmri/jmrit/logixng/panel_and_data_files/turnout_and_signals.csv");
 
-<<<<<<< HEAD
         _tableForEach.getSelectNamedBean().setNamedBean(csvTable);
-=======
-        _tableForEach.setTable(csvTable);
->>>>>>> 2b1e6a0c
         _tableForEach.setRowOrColumn(TableRowOrColumn.Column);
         _tableForEach.setRowOrColumnName("1");
         _tableForEach.setLocalVariableName("MyVariable");

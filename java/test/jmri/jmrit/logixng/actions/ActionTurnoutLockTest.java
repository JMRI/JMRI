--- conflicted
+++ resolved
@@ -155,7 +155,6 @@
         Turnout turnout14 = InstanceManager.getDefault(TurnoutManager.class).provide("IL14");
         turnout14.setUserName("Some user name");
 
-<<<<<<< HEAD
         actionTurnoutLock.getSelectNamedBean().removeNamedBean();
         Assert.assertNull("turnout handle is null", actionTurnoutLock.getSelectNamedBean().getNamedBean());
 
@@ -177,29 +176,6 @@
 
         actionTurnoutLock.getSelectNamedBean().setNamedBean(turnout14.getUserName());
         Assert.assertTrue("turnout is correct", turnout14 == actionTurnoutLock.getSelectNamedBean().getNamedBean().getBean());
-=======
-        actionTurnoutLock.removeTurnout();
-        Assert.assertNull("turnout handle is null", actionTurnoutLock.getTurnout());
-
-        actionTurnoutLock.setTurnout(turnout11);
-        Assert.assertTrue("turnout is correct", turnout11 == actionTurnoutLock.getTurnout().getBean());
-
-        actionTurnoutLock.removeTurnout();
-        Assert.assertNull("turnout handle is null", actionTurnoutLock.getTurnout());
-
-        actionTurnoutLock.setTurnout(turnoutHandle12);
-        Assert.assertTrue("turnout handle is correct", turnoutHandle12 == actionTurnoutLock.getTurnout());
-
-        actionTurnoutLock.setTurnout("A non existent turnout");
-        Assert.assertNull("turnout handle is null", actionTurnoutLock.getTurnout());
-        JUnitAppender.assertErrorMessage("turnout \"A non existent turnout\" is not found");
-
-        actionTurnoutLock.setTurnout(turnout13.getSystemName());
-        Assert.assertTrue("turnout is correct", turnout13 == actionTurnoutLock.getTurnout().getBean());
-
-        actionTurnoutLock.setTurnout(turnout14.getUserName());
-        Assert.assertTrue("turnout is correct", turnout14 == actionTurnoutLock.getTurnout().getBean());
->>>>>>> 2b1e6a0c
     }
 
     @Test
@@ -248,19 +224,11 @@
         Turnout t4 = new MyTurnout("IT104"); InstanceManager.getDefault(TurnoutManager.class).register(t4);
         Turnout t5 = new MyTurnout("IT105"); InstanceManager.getDefault(TurnoutManager.class).register(t5);
 
-<<<<<<< HEAD
         actionTurnoutLock.getSelectEnum().setEnum(ActionTurnoutLock.TurnoutLock.Lock);
         actionTurnoutLock.getSelectNamedBean().setNamedBean(t1.getSystemName());
         actionTurnoutLock.getSelectNamedBean().setReference("{IM1}");    // Points to "IT102"
         actionTurnoutLock.getSelectNamedBean().setLocalVariable("myTurnout");
         actionTurnoutLock.getSelectNamedBean().setFormula("\"IT10\" + str(index)");
-=======
-        actionTurnoutLock.setTurnoutLock(ActionTurnoutLock.TurnoutLock.Lock);
-        actionTurnoutLock.setTurnout(t1.getSystemName());
-        actionTurnoutLock.setReference("{IM1}");    // Points to "IT102"
-        actionTurnoutLock.setLocalVariable("myTurnout");
-        actionTurnoutLock.setFormula("\"IT10\" + str(index)");
->>>>>>> 2b1e6a0c
         _baseMaleSocket.addLocalVariable("refTurnout", SymbolTable.InitialValueType.String, "IT103");
         _baseMaleSocket.addLocalVariable("myTurnout", SymbolTable.InitialValueType.String, "IT104");
         _baseMaleSocket.addLocalVariable("index", SymbolTable.InitialValueType.Integer, "5");
@@ -463,11 +431,7 @@
         Turnout turnout = InstanceManager.getDefault(TurnoutManager.class).provide("IT1");
         Assert.assertNotNull("Turnout is not null", turnout);
         ActionTurnoutLock action = new ActionTurnoutLock(InstanceManager.getDefault(DigitalActionManager.class).getAutoSystemName(), null);
-<<<<<<< HEAD
         action.getSelectNamedBean().setNamedBean(turnout);
-=======
-        action.setTurnout(turnout);
->>>>>>> 2b1e6a0c
 
         // Get some other turnout for later use
         Turnout otherTurnout = InstanceManager.getDefault(TurnoutManager.class).provide("IM99");
@@ -476,31 +440,19 @@
 
         // Test vetoableChange() for some other propery
         action.vetoableChange(new PropertyChangeEvent(this, "CanSomething", "test", null));
-<<<<<<< HEAD
         Assert.assertEquals("Turnout matches", turnout, action.getSelectNamedBean().getNamedBean().getBean());
-=======
-        Assert.assertEquals("Turnout matches", turnout, action.getTurnout().getBean());
->>>>>>> 2b1e6a0c
 
         // Test vetoableChange() for a string
         action.vetoableChange(new PropertyChangeEvent(this, "CanDelete", "test", null));
         Assert.assertEquals("Turnout matches", turnout, action.getSelectNamedBean().getNamedBean().getBean());
         action.vetoableChange(new PropertyChangeEvent(this, "DoDelete", "test", null));
-<<<<<<< HEAD
         Assert.assertEquals("Turnout matches", turnout, action.getSelectNamedBean().getNamedBean().getBean());
-=======
-        Assert.assertEquals("Turnout matches", turnout, action.getTurnout().getBean());
->>>>>>> 2b1e6a0c
 
         // Test vetoableChange() for another turnout
         action.vetoableChange(new PropertyChangeEvent(this, "CanDelete", otherTurnout, null));
         Assert.assertEquals("Turnout matches", turnout, action.getSelectNamedBean().getNamedBean().getBean());
         action.vetoableChange(new PropertyChangeEvent(this, "DoDelete", otherTurnout, null));
-<<<<<<< HEAD
         Assert.assertEquals("Turnout matches", turnout, action.getSelectNamedBean().getNamedBean().getBean());
-=======
-        Assert.assertEquals("Turnout matches", turnout, action.getTurnout().getBean());
->>>>>>> 2b1e6a0c
 
         // Test vetoableChange() for its own turnout
         boolean thrown = false;
@@ -511,15 +463,9 @@
         }
         Assert.assertTrue("Expected exception thrown", thrown);
 
-<<<<<<< HEAD
         Assert.assertEquals("Turnout matches", turnout, action.getSelectNamedBean().getNamedBean().getBean());
         action.getSelectNamedBean().vetoableChange(new PropertyChangeEvent(this, "DoDelete", turnout, null));
         Assert.assertNull("Turnout is null", action.getSelectNamedBean().getNamedBean());
-=======
-        Assert.assertEquals("Turnout matches", turnout, action.getTurnout().getBean());
-        action.vetoableChange(new PropertyChangeEvent(this, "DoDelete", turnout, null));
-        Assert.assertNull("Turnout is null", action.getTurnout());
->>>>>>> 2b1e6a0c
     }
 
     @Test

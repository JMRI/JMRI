--- conflicted
+++ resolved
@@ -584,17 +584,13 @@
         JUnitUtil.initLogixNGManager();
         jmri.jmrit.logixng.NamedBeanType.reset();
 
-<<<<<<< HEAD
-        _category = LogixNG_Category.ITEM;
-=======
         // Exclude dynamic content in the tables and panels file
         var loadAndStorePreferences = InstanceManager.getDefault(LoadAndStorePreferences.class);
         loadAndStorePreferences.setExcludeMemoryIMCURRENTTIME(true);
         loadAndStorePreferences.setExcludeJmriVersion(true);
         loadAndStorePreferences.setExcludeFileHistory(true);
 
-        _category = Category.ITEM;
->>>>>>> 1e2eee9f
+        _category = LogixNG_Category.ITEM;
         _isExternal = true;
 
         _logixNG = InstanceManager.getDefault(LogixNG_Manager.class).createLogixNG("A logixNG");

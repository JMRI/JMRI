package jmri.jmrit.ctc.editor;

import java.awt.GraphicsEnvironment;
import javax.swing.JPopupMenu;
import javax.swing.JMenuItem;
import jmri.util.JUnitUtil;
import org.junit.*;
import org.junit.rules.ExpectedException;
import org.netbeans.jemmy.operators.*;

/**
 * Tests for the CtcEditorAction Class.
 *
 * @author Dave Sand Copyright (C) 2019
 */
public class CtcEditorActionTest {

    JFrameOperator _jfo = null;

    @Rule
    public final ExpectedException thrown = ExpectedException.none();

    @Rule
    public org.junit.rules.TemporaryFolder folder = new org.junit.rules.TemporaryFolder();

    static final int DELAY = 0;

    @Test
    public void testCreate() {
        Assume.assumeFalse(GraphicsEnvironment.isHeadless());
        Assert.assertNotNull("exists", new CtcEditorAction());
    }

    @Test
    public void testAction() {
        Assume.assumeFalse(GraphicsEnvironment.isHeadless());
        new CtcEditorAction().actionPerformed(null);
        new CtcEditorAction().actionPerformed(null);

        _jfo = new JFrameOperator(0);
        Assert.assertNotNull(_jfo);
        menuTests();
        frameButtonTests();
        editTests();
        _jfo.requestClose();
        _jfo = null;
    }

    void menuTests() {
        JMenuBarOperator jmbo = new JMenuBarOperator(_jfo); // there's only one menubar
        JMenuOperator jmo;
        JPopupMenu jpm;

        // ** Edit menu **
        jmo = new JMenuOperator(jmbo, Bundle.getMessage("MenuEdit"));  // NOI18N
        jpm = jmo.getPopupMenu();

        // MenuFind
        JMenuItem findMenuItem = (JMenuItem) jpm.getComponent(0);
        Assert.assertTrue(findMenuItem.getText().equals(Bundle.getMessage("MenuFind")));  // NOI18N
        new JMenuItemOperator(findMenuItem).doClick();
        if (DELAY > 0) {
            new org.netbeans.jemmy.EventTool().waitNoEvent(DELAY);
        }
        JFrameOperator frmFind = new JFrameOperator(Bundle.getMessage("TitleDlgFind"));  // NOI18N
        Assert.assertNotNull(frmFind);
        new JButtonOperator(frmFind, Bundle.getMessage("ButtonDone")).doClick();

        // MenuFix
        JMenuItem fixMenuItem = (JMenuItem) jpm.getComponent(1);
        Assert.assertTrue(fixMenuItem.getText().equals(Bundle.getMessage("MenuFix")));  // NOI18N
        new JMenuItemOperator(fixMenuItem).doClick();
        if (DELAY > 0) {
            new org.netbeans.jemmy.EventTool().waitNoEvent(DELAY);
        }
        JFrameOperator frmFix = new JFrameOperator(Bundle.getMessage("TitleDlgFix"));  // NOI18N
        Assert.assertNotNull(frmFix);
        new JButtonOperator(frmFix, Bundle.getMessage("ButtonCancel")).doClick();

        // ** Configure menu **
        jmo = new JMenuOperator(jmbo, Bundle.getMessage("MenuConfigure"));  // NOI18N
        jpm = jmo.getPopupMenu();

        // MenuDebugging
        JMenuItem debugMenuItem = (JMenuItem) jpm.getComponent(0);
        Assert.assertTrue(debugMenuItem.getText().equals(Bundle.getMessage("MenuDebugging")));  // NOI18N
        new JMenuItemOperator(debugMenuItem).doClick();
        if (DELAY > 0) {
            new org.netbeans.jemmy.EventTool().waitNoEvent(DELAY);
        }
        JFrameOperator frmDebug = new JFrameOperator(Bundle.getMessage("TitleDlgDeb"));  // NOI18N
        Assert.assertNotNull(frmDebug);
        new JButtonOperator(frmDebug, Bundle.getMessage("ButtonSaveClose")).doClick();

        // MenuDefaults
        JMenuItem defaultMenuItem = (JMenuItem) jpm.getComponent(1);
        Assert.assertTrue(defaultMenuItem.getText().equals(Bundle.getMessage("MenuDefaults")));  // NOI18N
        new JMenuItemOperator(defaultMenuItem).doClick();
        if (DELAY > 0) {
            new org.netbeans.jemmy.EventTool().waitNoEvent(DELAY);
        }
        JFrameOperator frmDefaults = new JFrameOperator(Bundle.getMessage("TitleDlgDef"));  // NOI18N
        Assert.assertNotNull(frmDefaults);
        new JButtonOperator(frmDefaults, Bundle.getMessage("ButtonSaveClose")).doClick();

        // MenuFleeting
        JMenuItem fleetMenuItem = (JMenuItem) jpm.getComponent(2);
        Assert.assertTrue(fleetMenuItem.getText().equals(Bundle.getMessage("MenuFleeting")));  // NOI18N
        new JMenuItemOperator(fleetMenuItem).doClick();
        if (DELAY > 0) {
            new org.netbeans.jemmy.EventTool().waitNoEvent(DELAY);
        }
        JFrameOperator frmFleeting = new JFrameOperator(Bundle.getMessage("TitleDlgFleet"));  // NOI18N
        Assert.assertNotNull(frmFleeting);
        new JButtonOperator(frmFleeting, Bundle.getMessage("ButtonSaveClose")).doClick();

        // MenuPatterns
        JMenuItem patternMenuItem = (JMenuItem) jpm.getComponent(3);
        Assert.assertTrue(patternMenuItem.getText().equals(Bundle.getMessage("MenuPatterns")));  // NOI18N
        new JMenuItemOperator(patternMenuItem).doClick();
        if (DELAY > 0) {
            new org.netbeans.jemmy.EventTool().waitNoEvent(DELAY);
        }
        JFrameOperator frmPatterns = new JFrameOperator(Bundle.getMessage("TItleDlgPat"));  // NOI18N
        Assert.assertNotNull(frmPatterns);
        new JButtonOperator(frmPatterns, Bundle.getMessage("ButtonSaveClose")).doClick();

        // MenuDesign
        JMenuItem designMenuItem = (JMenuItem) jpm.getComponent(4);
        Assert.assertTrue(designMenuItem.getText().equals(Bundle.getMessage("MenuDesign")));  // NOI18N
        new JMenuItemOperator(designMenuItem).doClick();
        if (DELAY > 0) {
            new org.netbeans.jemmy.EventTool().waitNoEvent(DELAY);
        }
        JFrameOperator frmGUI = new JFrameOperator(Bundle.getMessage("TitleDlgGUI"));  // NOI18N
        Assert.assertNotNull(frmGUI);
        new JButtonOperator(frmGUI, Bundle.getMessage("ButtonSaveClose")).doClick();

        // ** About menu **
        jmo = new JMenuOperator(jmbo, Bundle.getMessage("MenuAbout"));  // NOI18N
        jpm = jmo.getPopupMenu();

        // MenuAbout
        JMenuItem aboutMenuItem = (JMenuItem) jpm.getComponent(0);
        Assert.assertTrue(aboutMenuItem.getText().equals(Bundle.getMessage("MenuAbout")));  // NOI18N
        if (DELAY > 0) {
            new org.netbeans.jemmy.EventTool().waitNoEvent(DELAY);
        }
        new JMenuItemOperator(aboutMenuItem).doClick();
        JFrameOperator frmAbout = new JFrameOperator("About");  // NOI18N
        Assert.assertNotNull(frmAbout);
        new JButtonOperator(frmAbout, Bundle.getMessage("ButtonOK")).doClick();
    }

    void frameButtonTests() {
        JListOperator jlo = new JListOperator(_jfo);

        // ButtonChange
        jlo.clickOnItem(0, 1);
        JButtonOperator jbChange = new JButtonOperator(_jfo, Bundle.getMessage("ButtonChange"));
        jbChange.doClick();
        if (DELAY > 0) {
            new org.netbeans.jemmy.EventTool().waitNoEvent(DELAY);
        }
        JFrameOperator frmChange = new JFrameOperator("Modify Switch and Signal etc. #'s");  // NOI18N
        Assert.assertNotNull(frmChange);
        new JButtonOperator(frmChange, Bundle.getMessage("ButtonSaveClose")).doClick();

        // ButtonCheck -- Not a frame, use dialog mode
        Thread btnCheck = createModalDialogOperatorThread("Info", Bundle.getMessage("ButtonNo"), "btnCheck");  // NOI18N
        JButtonOperator jbCheck = new JButtonOperator(_jfo, Bundle.getMessage("ButtonCheck"));
        jbCheck.doClick();
        JUnitUtil.waitFor(() -> {
            return !(btnCheck.isAlive());
        }, "btnCheck finished");  // NOI18N

        // ButtonReapplyItem -- Not a frame, use dialog mode
        jlo.clickOnItem(0, 1);
        Thread btnApply = createModalDialogOperatorThread(Bundle.getMessage("WarningTitle"), Bundle.getMessage("ButtonYes"), "btnApply");  // NOI18N
        JButtonOperator jbApply = new JButtonOperator(_jfo, Bundle.getMessage("ButtonReapplyItem"));
        jbApply.doClick();
        JUnitUtil.waitFor(() -> {
            return !(btnApply.isAlive());
        }, "btnApply finished");  // NOI18N

        // ButtonXmlFiles -- No GUI object
        JButtonOperator jbXMLFiles = new JButtonOperator(_jfo, Bundle.getMessage("ButtonXmlFiles"));
        jbXMLFiles.doClick();
    }

    void editTests() {
        JListOperator jlo = new JListOperator(_jfo);

        // Code button
        jlo.clickOnItem(0, 1);
        JButtonOperator jbCB = new JButtonOperator(_jfo, Bundle.getMessage("ButtonEdit"), 0);
        jbCB.doClick();
        if (DELAY > 0) {
            new org.netbeans.jemmy.EventTool().waitNoEvent(DELAY);
        }
        JFrameOperator frmCB = new JFrameOperator(Bundle.getMessage("TitleDlgCB"));  // NOI18N
        Assert.assertNotNull(frmCB);
        new JButtonOperator(frmCB, Bundle.getMessage("ButtonSaveClose")).doClick();

        // SIDI button
        jlo.clickOnItem(0, 1);
        JButtonOperator jbSIDI = new JButtonOperator(_jfo, Bundle.getMessage("ButtonEdit"), 1);
        jbSIDI.doClick();
        if (DELAY > 0) {
            new org.netbeans.jemmy.EventTool().waitNoEvent(DELAY);
        }
        JFrameOperator frmSIDI = new JFrameOperator(Bundle.getMessage("TitleSIDI"));  // NOI18N
        Assert.assertNotNull(frmSIDI);
        new JButtonOperator(frmSIDI, Bundle.getMessage("ButtonSaveClose")).doClick();

        // SIDL button
        jlo.clickOnItem(0, 1);
        JButtonOperator jbSIDL = new JButtonOperator(_jfo, Bundle.getMessage("ButtonEdit"), 4);
        jbSIDL.doClick();
        if (DELAY > 0) {
            new org.netbeans.jemmy.EventTool().waitNoEvent(DELAY);
        }
        JFrameOperator frmSIDL = new JFrameOperator(Bundle.getMessage("TitleDlgSIDL"));  // NOI18N
        Assert.assertNotNull(frmSIDL);
        new JButtonOperator(frmSIDL, Bundle.getMessage("ButtonSaveClose")).doClick();

        // SWDI button
        jlo.clickOnItem(0, 1);
        JButtonOperator jbSWDI = new JButtonOperator(_jfo, Bundle.getMessage("ButtonEdit"), 7);
        jbSWDI.doClick();
        if (DELAY > 0) {
            new org.netbeans.jemmy.EventTool().waitNoEvent(DELAY);
        }
        JFrameOperator frmSWDI = new JFrameOperator(Bundle.getMessage("TitleSWDI"));  // NOI18N
        Assert.assertNotNull(frmSWDI);
        new JButtonOperator(frmSWDI, Bundle.getMessage("ButtonSaveClose")).doClick();

        // SWDL button
        jlo.clickOnItem(0, 1);
        JButtonOperator jbSWDL = new JButtonOperator(_jfo, Bundle.getMessage("ButtonEdit"), 8);
        jbSWDL.doClick();
        if (DELAY > 0) {
            new org.netbeans.jemmy.EventTool().waitNoEvent(DELAY);
        }
        JFrameOperator frmSWDL = new JFrameOperator(Bundle.getMessage("TitleDlgSWDL"));  // NOI18N
        Assert.assertNotNull(frmSWDL);
        new JButtonOperator(frmSWDL, Bundle.getMessage("ButtonSaveClose")).doClick();

        // CO button
        jlo.clickOnItem(0, 1);
        JButtonOperator jbCO = new JButtonOperator(_jfo, Bundle.getMessage("ButtonEdit"), 2);
        jbCO.doClick();
        if (DELAY > 0) {
            new org.netbeans.jemmy.EventTool().waitNoEvent(DELAY);
        }
        JFrameOperator frmCO = new JFrameOperator(Bundle.getMessage("TitleDlgCO"));  // NOI18N
        Assert.assertNotNull(frmCO);
        new JButtonOperator(frmCO, Bundle.getMessage("ButtonSaveClose")).doClick();

        // TUL button
        jlo.clickOnItem(0, 1);
        JButtonOperator jbTUL = new JButtonOperator(_jfo, Bundle.getMessage("ButtonEdit"), 5);
        jbTUL.doClick();
        if (DELAY > 0) {
            new org.netbeans.jemmy.EventTool().waitNoEvent(DELAY);
        }
        JFrameOperator frmTUL = new JFrameOperator(Bundle.getMessage("TitleDlgTUL"));  // NOI18N
        Assert.assertNotNull(frmTUL);
        new JButtonOperator(frmTUL, Bundle.getMessage("ButtonSaveClose")).doClick();

        // IL button
        jlo.clickOnItem(0, 1);
        JButtonOperator jbIL = new JButtonOperator(_jfo, Bundle.getMessage("ButtonEdit"), 6);
        jbIL.doClick();
        if (DELAY > 0) {
            new org.netbeans.jemmy.EventTool().waitNoEvent(DELAY);
        }
        JFrameOperator frmIL = new JFrameOperator(Bundle.getMessage("TitleDlgIL"));  // NOI18N
        Assert.assertNotNull(frmIL);
        new JButtonOperator(frmIL, Bundle.getMessage("ButtonSaveClose")).doClick();

        // TRL button -- Special handling required since the TRL frame starts the Rules frame.
        // This test should also be the last one.
        jlo.clickOnItem(0, 1);

        // Open the TRL frame
        JButtonOperator jbTRL = new JButtonOperator(_jfo, Bundle.getMessage("ButtonEdit"), 3);
        jbTRL.doClick();
        if (DELAY > 0) {
            new org.netbeans.jemmy.EventTool().waitNoEvent(DELAY);
        }
        JFrameOperator frmTRL = new JFrameOperator(Bundle.getMessage("TitleDlgTRL"));  // NOI18N
        Assert.assertNotNull(frmTRL);

        // Open the Rules frame
        JButtonOperator jbRules = new JButtonOperator(frmTRL, Bundle.getMessage("ButtonEdit"), 0);
        jbRules.doClick();
        if (DELAY > 0) {
            new org.netbeans.jemmy.EventTool().waitNoEvent(DELAY);
        }
        JFrameOperator frmRules = new JFrameOperator("Edit Right traffic locking rules");  // NOI18N
        Assert.assertNotNull(frmRules);

        // Close them in reverse order
        new JButtonOperator(frmRules, Bundle.getMessage("ButtonSaveClose")).doClick();
        new JButtonOperator(frmTRL, Bundle.getMessage("ButtonOK")).doClick();
    }

    Thread createModalDialogOperatorThread(String dialogTitle, String buttonText, String threadName) {
        Thread t = new Thread(() -> {
            // constructor for jdo will wait until the dialog is visible
            JDialogOperator jdo = new JDialogOperator(dialogTitle);
            JButtonOperator jbo = new JButtonOperator(jdo, buttonText);
            jbo.pushNoBlock();
        });
        t.setName(dialogTitle + " Close Dialog Thread: " + threadName);  // NOI18N
        t.start();
        return t;
    }

    @Test
    public void testMakePanel() {
        Assume.assumeFalse(GraphicsEnvironment.isHeadless());
        thrown.expect(IllegalArgumentException.class);
        new CtcEditorAction().makePanel();
    }

    @Before
    public void setUp() {
        JUnitUtil.setUp();
        JUnitUtil.resetInstanceManager();
        JUnitUtil.resetFileUtilSupport();
        try {
            JUnitUtil.resetProfileManager(new jmri.profile.NullProfile(folder.newFolder(jmri.profile.Profile.PROFILE)));
        } catch (java.io.IOException ioe) {
            Assert.fail("failed to setup profile for test");
        }

        jmri.jmrit.ctc.setup.CreateTestObjects.createTestObjects();
        jmri.jmrit.ctc.setup.CreateTestObjects.createTestFiles();
    }

    @After
    public void tearDown() {
<<<<<<< HEAD
        JUnitUtil.resetWindows(false,false);
=======
        // stop any BlockBossLogic threads created
        JUnitUtil.clearBlockBossLogic();
        
>>>>>>> c7a9ae67
        JUnitUtil.tearDown();
    }

//     private static final org.slf4j.Logger log = org.slf4j.LoggerFactory.getLogger(CtcEditorActionTest.class);

}<|MERGE_RESOLUTION|>--- conflicted
+++ resolved
@@ -342,13 +342,11 @@
 
     @After
     public void tearDown() {
-<<<<<<< HEAD
         JUnitUtil.resetWindows(false,false);
-=======
+
         // stop any BlockBossLogic threads created
         JUnitUtil.clearBlockBossLogic();
-        
->>>>>>> c7a9ae67
+
         JUnitUtil.tearDown();
     }
 

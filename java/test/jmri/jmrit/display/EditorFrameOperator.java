package jmri.jmrit.display;

import javax.swing.JFrame;
import org.netbeans.jemmy.operators.JButtonOperator;
import org.netbeans.jemmy.operators.JDialogOperator;
import org.netbeans.jemmy.operators.JFrameOperator;
<<<<<<< HEAD
=======
import org.netbeans.jemmy.operators.JLabelOperator;
import org.netbeans.jemmy.operators.JTextFieldOperator;
import org.netbeans.jemmy.operators.WindowOperator;
import org.netbeans.jemmy.operators.JMenuItemOperator;
import org.netbeans.jemmy.operators.JMenuOperator;
>>>>>>> fe9ab97a


/**
 * Jemmy Operator for Editor panels swing interfaces.
 *
 * @author Bob Jacobsen Copyright 2009, 2010
 * @author Paul Bender Copyright 2017
 */
public class EditorFrameOperator extends JFrameOperator {

    public EditorFrameOperator(String title){
       super(title);
    }

    public EditorFrameOperator(JFrame frame){
       super(frame);
    }

    public void closeFrameWithConfirmations(){
        // if OK to here, close window
        this.requestClose();

        dismissClosingDialogs();
    }

    public void deleteViaFileMenuWithConfirmations(){
        JMenuOperator jmo = new JMenuOperator(this,Bundle.getMessage("MenuFile"));
        jmo.pushMenuNoBlock(Bundle.getMessage("MenuFile") +"/"+ Bundle.getMessage("DeletePanel"), "/");
        dismissClosingDialogs();

    }

    private void dismissClosingDialogs(){
        // the reminder dialog doesn't appear every time we close, so put 
        // pressing the button in that dialog into a thread by itself.  If 
        // the dialog appears, it will get clicked, but it's not an error 
        // if it doesn't appear.
        Thread t = new Thread( () -> {
           try {
              JDialogOperator d = new JDialogOperator(Bundle.getMessage("ReminderTitle"));
              // Find the button that deletes the panel
              JButtonOperator bo = new JButtonOperator(d,Bundle.getMessage("ButtonDeletePanel"));

              // Click button to delete panel and close window
              bo.push();
              } catch (Exception e) {
                  // exceptions in this thread are not considered an error.
                  return;
              }
        });

        t.start();

        // that pops dialog, find and press Yes - Delete
        JDialogOperator d = new JDialogOperator(Bundle.getMessage("DeleteVerifyTitle"));

        // Find the button that deletes the panel
        JButtonOperator bo = new JButtonOperator(d,Bundle.getMessage("ButtonYesDelete"));

        // Click button to delete panel and close window
        bo.push();

        // join t
       /* try {
            t.join();
        } catch( java.lang.InterruptedException ie) {
           // do nothing, this isn't an error in this test.
           return;
        }*/
    }    

}<|MERGE_RESOLUTION|>--- conflicted
+++ resolved
@@ -4,15 +4,7 @@
 import org.netbeans.jemmy.operators.JButtonOperator;
 import org.netbeans.jemmy.operators.JDialogOperator;
 import org.netbeans.jemmy.operators.JFrameOperator;
-<<<<<<< HEAD
-=======
-import org.netbeans.jemmy.operators.JLabelOperator;
-import org.netbeans.jemmy.operators.JTextFieldOperator;
-import org.netbeans.jemmy.operators.WindowOperator;
-import org.netbeans.jemmy.operators.JMenuItemOperator;
 import org.netbeans.jemmy.operators.JMenuOperator;
->>>>>>> fe9ab97a
-
 
 /**
  * Jemmy Operator for Editor panels swing interfaces.
@@ -22,45 +14,45 @@
  */
 public class EditorFrameOperator extends JFrameOperator {
 
-    public EditorFrameOperator(String title){
-       super(title);
+    public EditorFrameOperator(String title) {
+        super(title);
     }
 
-    public EditorFrameOperator(JFrame frame){
-       super(frame);
+    public EditorFrameOperator(JFrame frame) {
+        super(frame);
     }
 
-    public void closeFrameWithConfirmations(){
+    public void closeFrameWithConfirmations() {
         // if OK to here, close window
         this.requestClose();
 
         dismissClosingDialogs();
     }
 
-    public void deleteViaFileMenuWithConfirmations(){
-        JMenuOperator jmo = new JMenuOperator(this,Bundle.getMessage("MenuFile"));
-        jmo.pushMenuNoBlock(Bundle.getMessage("MenuFile") +"/"+ Bundle.getMessage("DeletePanel"), "/");
+    public void deleteViaFileMenuWithConfirmations() {
+        JMenuOperator jmo = new JMenuOperator(this, Bundle.getMessage("MenuFile"));
+        jmo.pushMenuNoBlock(Bundle.getMessage("MenuFile") + "/" + Bundle.getMessage("DeletePanel"), "/");
         dismissClosingDialogs();
 
     }
 
-    private void dismissClosingDialogs(){
-        // the reminder dialog doesn't appear every time we close, so put 
-        // pressing the button in that dialog into a thread by itself.  If 
-        // the dialog appears, it will get clicked, but it's not an error 
+    private void dismissClosingDialogs() {
+        // the reminder dialog doesn't appear every time we close, so put
+        // pressing the button in that dialog into a thread by itself.  If
+        // the dialog appears, it will get clicked, but it's not an error
         // if it doesn't appear.
-        Thread t = new Thread( () -> {
-           try {
-              JDialogOperator d = new JDialogOperator(Bundle.getMessage("ReminderTitle"));
-              // Find the button that deletes the panel
-              JButtonOperator bo = new JButtonOperator(d,Bundle.getMessage("ButtonDeletePanel"));
+        Thread t = new Thread(() -> {
+            try {
+                JDialogOperator d = new JDialogOperator(Bundle.getMessage("ReminderTitle"));
+                // Find the button that deletes the panel
+                JButtonOperator bo = new JButtonOperator(d, Bundle.getMessage("ButtonDeletePanel"));
 
-              // Click button to delete panel and close window
-              bo.push();
-              } catch (Exception e) {
-                  // exceptions in this thread are not considered an error.
-                  return;
-              }
+                // Click button to delete panel and close window
+                bo.push();
+            } catch (Exception e) {
+                // exceptions in this thread are not considered an error.
+                return;
+            }
         });
 
         t.start();
@@ -69,18 +61,18 @@
         JDialogOperator d = new JDialogOperator(Bundle.getMessage("DeleteVerifyTitle"));
 
         // Find the button that deletes the panel
-        JButtonOperator bo = new JButtonOperator(d,Bundle.getMessage("ButtonYesDelete"));
+        JButtonOperator bo = new JButtonOperator(d, Bundle.getMessage("ButtonYesDelete"));
 
         // Click button to delete panel and close window
         bo.push();
 
         // join t
-       /* try {
+        /* try {
             t.join();
         } catch( java.lang.InterruptedException ie) {
            // do nothing, this isn't an error in this test.
            return;
         }*/
-    }    
+    }
 
 }
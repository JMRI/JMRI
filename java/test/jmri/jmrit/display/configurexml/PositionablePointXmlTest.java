--- conflicted
+++ resolved
@@ -8,16 +8,16 @@
 
 /**
  * PositionablePointXmlTest.java
- *
+ * <p>
  * Description: tests for the PositionablePointXml class
  *
- * @author   Paul Bender  Copyright (C) 2016
+ * @author Paul Bender Copyright (C) 2016
  */
 public class PositionablePointXmlTest {
 
     @Test
-    public void testCtor(){
-      Assert.assertNotNull("PositionablePointXml constructor",new PositionablePointXml());
+    public void testCtor() {
+        Assert.assertNotNull("PositionablePointXml constructor", new PositionablePointXml());
     }
 
     // The minimal setup for log4J
@@ -28,12 +28,7 @@
 
     @After
     public void tearDown() {
-<<<<<<< HEAD
         JUnitUtil.tearDown();
-=======
-        JUnitUtil.resetWindows(false);
-        apps.tests.Log4JFixture.tearDown();
->>>>>>> 0329a79b
     }
 
-}
+}
--- conflicted
+++ resolved
@@ -76,32 +76,27 @@
         flushAWT();
 
         // Find color in label by frame name
-        checkColor("F Bkg none, label Bkg none", 0xffffffff); // white background
+        int color1 = getColor("F Bkg none, label Bkg none"); // white background
 
-        checkColor("F Bkg blue, label Bkg none", 0xff0000ff); // white background
+        int color2 = getColor("F Bkg blue, label Bkg none"); // white background
 
-        checkColor("F Bkg none, label Bkg yellow", 0xffffff00); // yellow
+        int color3 = getColor("F Bkg none, label Bkg yellow"); // yellow
 
-<<<<<<< HEAD
-        checkColor("F Bkg blue, label Bkg yellow", 0xffffff00); // yellow
-=======
         int color4 = getColor("F Bkg blue, label Bkg yellow");
 
 //        Assert.assertEquals("F Bkg none, label Bkg none color", "0xffffffff",   // white background pre Java 1.8
 //                            String.format("0x%8s", Integer.toHexString(color1)).replace(' ', '0'));
         Assert.assertEquals("F Bkg none, label Bkg none color", "0xffeeeeee",   // light grey background
-                String.format("0x%8s", Integer.toHexString(color1)).replace(' ', '0'));
+                            String.format("0x%8s", Integer.toHexString(color1)).replace(' ', '0'));
         Assert.assertEquals("F Bkg blue, label Bkg none color", "0xff0000ff",   // blue background
                             String.format("0x%8s", Integer.toHexString(color2)).replace(' ', '0')); // no blue, looking at transparent label
         Assert.assertEquals("F Bkg none, label Bkg yellow color", "0xffffff00", // yellow
                             String.format("0x%8s", Integer.toHexString(color3)).replace(' ', '0'));
         Assert.assertEquals("F Bkg blue, label Bkg yellow color", "0xffffff00", // yellow
                             String.format("0x%8s", Integer.toHexString(color4)).replace(' ', '0'));
->>>>>>> 704d54b4
-
     }
     
-    void checkColor(String name, int value) {
+    int getColor(String name) {
 
         flushAWT();
 
@@ -127,14 +122,12 @@
 
         g2.dispose();
         
-        // test for match
-        Assert.assertEquals(name, String.format("0x%8s", Integer.toHexString(value)).replace(' ', '0'),
-                                  String.format("0x%8s", Integer.toHexString(color)).replace(' ', '0'));
-        
         // Ask to close table window
-        ft.setVisible(false);
+        if (System.getProperty("jmri.demo", "false").equals("false")) {
+            ft.setVisible(false);
+        }
         //TestHelper.disposeWindow(ft, this);
-        return;
+        return color;
     }
     
     // from here down is testing infrastructure

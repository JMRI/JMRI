package jmri.jmrit.display.palette;

import java.awt.GraphicsEnvironment;
import jmri.jmrit.display.controlPanelEditor.ControlPanelEditor;
import jmri.util.JUnitUtil;
import org.junit.After;
import org.junit.Assume;
import org.junit.Before;
import org.junit.Test;
import org.netbeans.jemmy.operators.JButtonOperator;
import org.netbeans.jemmy.operators.JDialogOperator;

/**
 *
 * @author Pete Cressman Copyright (C) 2018 
 */
public class ColorDialogTest {

    ControlPanelEditor cpe;
    
    @Test
    public void testCTor1() {
        Assume.assumeFalse(GraphicsEnvironment.isHeadless());
        BlockedThread th = new BlockedThread(cpe, ColorDialog.ONLY);
        th.start();
        JDialogOperator jdo = new JDialogOperator(Bundle.getMessage("ColorChooser"));
        JButtonOperator jbo = new JButtonOperator(jdo , jmri.jmrit.display.palette.Bundle.getMessage("ButtonDone"));
        jbo.push();     // why does it not push - ??
    }

    @Test
    public void testCTor2() {
        Assume.assumeFalse(GraphicsEnvironment.isHeadless());
        BlockedThread th = new BlockedThread(cpe, ColorDialog.BORDER);
        th.start();
        JDialogOperator jdo = new JDialogOperator(Bundle.getMessage("ColorChooser"));
        JButtonOperator jbo = new JButtonOperator(jdo , jmri.jmrit.display.palette.Bundle.getMessage("ButtonDone"));
        jbo.push();     // why does it not push - ??
    }

    @Test
    public void testCTor3() {
        Assume.assumeFalse(GraphicsEnvironment.isHeadless());
        BlockedThread th = new BlockedThread(cpe, ColorDialog.MARGIN);
        th.start();
        JDialogOperator jdo = new JDialogOperator(Bundle.getMessage("ColorChooser"));
        JButtonOperator jbo = new JButtonOperator(jdo , jmri.jmrit.display.palette.Bundle.getMessage("ButtonDone"));
        jbo.push();     // why does it not push - ??
    }

    @Test
    public void testCTor4() {
        Assume.assumeFalse(GraphicsEnvironment.isHeadless());
        BlockedThread th = new BlockedThread(cpe, ColorDialog.FONT);
        th.start();
        JDialogOperator jdo = new JDialogOperator(Bundle.getMessage("ColorChooser"));
        JButtonOperator jbo = new JButtonOperator(jdo , jmri.jmrit.display.palette.Bundle.getMessage("ButtonDone"));
        jbo.push();     // why does it not push - ??
    }

    @Test
    public void testCTor5() {
        Assume.assumeFalse(GraphicsEnvironment.isHeadless());
        BlockedThread th = new BlockedThread(cpe, ColorDialog.TEXT);
        th.start();
        JDialogOperator jdo = new JDialogOperator(Bundle.getMessage("ColorChooser"));
        JButtonOperator jbo = new JButtonOperator(jdo , jmri.jmrit.display.palette.Bundle.getMessage("ButtonDone"));
        jbo.push();     // why does it not push - ??
    }

    class BlockedThread extends Thread implements Runnable {
        ColorDialog _cd;
        ControlPanelEditor _cpe;
        int _type;
        
        BlockedThread(ControlPanelEditor ed, int type) {
            _cpe = ed;
            _type = type;
        }

        @Override
        public void run() {
            _cd = new ColorDialog(_cpe, _cpe.getTargetPanel(), _type, null);
        }
    }

    // The minimal setup for log4J
    @Before
    public void setUp() {
        JUnitUtil.setUp();
<<<<<<< HEAD
        cpe = new ControlPanelEditor("Fred");
=======
        jmri.util.JUnitUtil.resetProfileManager();
>>>>>>> dd7d44ea
    }

    @After
    public void tearDown() {
        JUnitUtil.dispose(cpe);
        JUnitUtil.tearDown();
    }
}<|MERGE_RESOLUTION|>--- conflicted
+++ resolved
@@ -1,6 +1,8 @@
 package jmri.jmrit.display.palette;
 
 import java.awt.GraphicsEnvironment;
+import javax.swing.JComponent;
+import jmri.jmrit.display.PositionableLabel;
 import jmri.jmrit.display.controlPanelEditor.ControlPanelEditor;
 import jmri.util.JUnitUtil;
 import org.junit.After;
@@ -16,14 +18,15 @@
  */
 public class ColorDialogTest {
 
-    ControlPanelEditor cpe;
+    ControlPanelEditor _cpe;
+    PositionableLabel _pos;
     
     @Test
     public void testCTor1() {
         Assume.assumeFalse(GraphicsEnvironment.isHeadless());
-        BlockedThread th = new BlockedThread(cpe, ColorDialog.ONLY);
+        BlockedThread th = new BlockedThread(_cpe, _cpe.getTargetPanel(), ColorDialog.ONLY);
         th.start();
-        JDialogOperator jdo = new JDialogOperator(Bundle.getMessage("ColorChooser"));
+        JDialogOperator jdo = new JDialogOperator(Bundle.getMessage("PanelColor"));
         JButtonOperator jbo = new JButtonOperator(jdo , jmri.jmrit.display.palette.Bundle.getMessage("ButtonDone"));
         jbo.push();     // why does it not push - ??
     }
@@ -31,9 +34,9 @@
     @Test
     public void testCTor2() {
         Assume.assumeFalse(GraphicsEnvironment.isHeadless());
-        BlockedThread th = new BlockedThread(cpe, ColorDialog.BORDER);
+        BlockedThread th = new BlockedThread(_cpe, _pos, ColorDialog.BORDER);
         th.start();
-        JDialogOperator jdo = new JDialogOperator(Bundle.getMessage("ColorChooser"));
+        JDialogOperator jdo = new JDialogOperator(Bundle.getMessage("SetBorderSizeColor"));
         JButtonOperator jbo = new JButtonOperator(jdo , jmri.jmrit.display.palette.Bundle.getMessage("ButtonDone"));
         jbo.push();     // why does it not push - ??
     }
@@ -41,9 +44,9 @@
     @Test
     public void testCTor3() {
         Assume.assumeFalse(GraphicsEnvironment.isHeadless());
-        BlockedThread th = new BlockedThread(cpe, ColorDialog.MARGIN);
+        BlockedThread th = new BlockedThread(_cpe, _pos, ColorDialog.MARGIN);
         th.start();
-        JDialogOperator jdo = new JDialogOperator(Bundle.getMessage("ColorChooser"));
+        JDialogOperator jdo = new JDialogOperator(Bundle.getMessage("SetMarginSizeColor"));
         JButtonOperator jbo = new JButtonOperator(jdo , jmri.jmrit.display.palette.Bundle.getMessage("ButtonDone"));
         jbo.push();     // why does it not push - ??
     }
@@ -51,9 +54,9 @@
     @Test
     public void testCTor4() {
         Assume.assumeFalse(GraphicsEnvironment.isHeadless());
-        BlockedThread th = new BlockedThread(cpe, ColorDialog.FONT);
+        BlockedThread th = new BlockedThread(_cpe, _pos, ColorDialog.FONT);
         th.start();
-        JDialogOperator jdo = new JDialogOperator(Bundle.getMessage("ColorChooser"));
+        JDialogOperator jdo = new JDialogOperator(Bundle.getMessage("SetFontSizeColor"));
         JButtonOperator jbo = new JButtonOperator(jdo , jmri.jmrit.display.palette.Bundle.getMessage("ButtonDone"));
         jbo.push();     // why does it not push - ??
     }
@@ -61,9 +64,9 @@
     @Test
     public void testCTor5() {
         Assume.assumeFalse(GraphicsEnvironment.isHeadless());
-        BlockedThread th = new BlockedThread(cpe, ColorDialog.TEXT);
+        BlockedThread th = new BlockedThread(_cpe, _pos, ColorDialog.TEXT);
         th.start();
-        JDialogOperator jdo = new JDialogOperator(Bundle.getMessage("ColorChooser"));
+        JDialogOperator jdo = new JDialogOperator(Bundle.getMessage("SetTextSizeColor"));
         JButtonOperator jbo = new JButtonOperator(jdo , jmri.jmrit.display.palette.Bundle.getMessage("ButtonDone"));
         jbo.push();     // why does it not push - ??
     }
@@ -71,16 +74,18 @@
     class BlockedThread extends Thread implements Runnable {
         ColorDialog _cd;
         ControlPanelEditor _cpe;
+        JComponent _target;
         int _type;
         
-        BlockedThread(ControlPanelEditor ed, int type) {
+        BlockedThread(ControlPanelEditor ed, JComponent target, int type) {
             _cpe = ed;
+            _target = target;
             _type = type;
         }
 
         @Override
         public void run() {
-            _cd = new ColorDialog(_cpe, _cpe.getTargetPanel(), _type, null);
+            _cd = new ColorDialog(_cpe, _target, _type, null);
         }
     }
 
@@ -88,16 +93,16 @@
     @Before
     public void setUp() {
         JUnitUtil.setUp();
-<<<<<<< HEAD
-        cpe = new ControlPanelEditor("Fred");
-=======
+        JUnitUtil.resetProfileManager();
+        _cpe = new ControlPanelEditor("Fred");
+        _pos = new PositionableLabel("Some Text", _cpe);
+        _cpe.putItem(_pos);
         jmri.util.JUnitUtil.resetProfileManager();
->>>>>>> dd7d44ea
     }
 
     @After
     public void tearDown() {
-        JUnitUtil.dispose(cpe);
+        JUnitUtil.dispose(_cpe);
         JUnitUtil.tearDown();
     }
 }
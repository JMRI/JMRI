<?xml version="1.0" encoding="UTF-8"?>
<?xml-stylesheet href="/xml/XSLT/panelfile-4-19-2.xsl" type="text/xsl"?>
<layout-config xmlns:xsi="http://www.w3.org/2001/XMLSchema-instance" xsi:noNamespaceSchemaLocation="http://jmri.org/xml/schema/layout-4-19-2.xsd">
  <jmriversion>
    <major>4</major>
    <minor>19</minor>
    <test>7</test>
    <modifier>ish</modifier>
  </jmriversion>
  <sensors class="jmri.jmrix.internal.configurexml.InternalSensorManagerXml">
    <defaultInitialState>unknown</defaultInitialState>
    <sensor inverted="false">
      <systemName>IS1</systemName>
    </sensor>
    <sensor inverted="false">
      <systemName>IS2</systemName>
    </sensor>
    <sensor inverted="false">
      <systemName>ISCLOCKRUNNING</systemName>
    </sensor>
  </sensors>
  <turnouts class="jmri.jmrix.internal.configurexml.InternalTurnoutManagerXml">
    <operations automate="false">
      <operation name="NoFeedback" class="jmri.configurexml.turnoutoperations.NoFeedbackTurnoutOperationXml" interval="300" maxtries="2" />
    </operations>
    <defaultclosedspeed>Normal</defaultclosedspeed>
    <defaultthrownspeed>Restricted</defaultthrownspeed>
    <turnout feedback="DIRECT" inverted="false" automate="Off">
      <systemName>IT1</systemName>
    </turnout>
    <turnout feedback="DIRECT" inverted="false" automate="Off">
      <systemName>IT2</systemName>
    </turnout>
    <turnout feedback="DIRECT" inverted="false" automate="Off">
      <systemName>IT3</systemName>
    </turnout>
    <turnout feedback="DIRECT" inverted="false" automate="Off">
      <systemName>IT4</systemName>
    </turnout>
    <turnout feedback="DIRECT" inverted="false" automate="Off">
      <systemName>IT5</systemName>
    </turnout>
    <turnout feedback="DIRECT" inverted="false" automate="Off">
      <systemName>IT6</systemName>
    </turnout>
    <turnout feedback="DIRECT" inverted="false" automate="Off">
      <systemName>IT7</systemName>
    </turnout>
    <turnout feedback="DIRECT" inverted="false" automate="Off">
      <systemName>IT8</systemName>
    </turnout>
    <turnout feedback="DIRECT" inverted="false" automate="Off">
      <systemName>IT9</systemName>
    </turnout>
  </turnouts>
  <memories class="jmri.managers.configurexml.DefaultMemoryManagerXml">
    <memory value="U.P. #1167">
      <systemName>IM1</systemName>
      <userName>XYZZY</userName>
    </memory>
  </memories>
  <blocks class="jmri.configurexml.BlockManagerXml">
    <defaultspeed>Normal</defaultspeed>
    <block systemName="IB1">
      <systemName>IB1</systemName>
      <userName>Yard</userName>
    </block>
    <block systemName="IB3">
      <systemName>IB3</systemName>
      <userName>West</userName>
    </block>
    <block systemName="IB4">
      <systemName>IB4</systemName>
      <userName>East</userName>
    </block>
    <block systemName="IB5">
      <systemName>IB5</systemName>
      <userName>SW Sliding</userName>
    </block>
    <block systemName="IB6">
      <systemName>IB6</systemName>
      <userName>SE Sliding</userName>
    </block>
    <block systemName="IB7">
      <systemName>IB7</systemName>
      <userName>North</userName>
    </block>
    <block systemName="IB1" length="0.0" curve="0">
      <systemName>IB1</systemName>
      <userName>Yard</userName>
      <permissive>no</permissive>
      <path todir="16" fromdir="32" block="IB3" />
      <path todir="64" fromdir="128" block="IB4" />
      <path todir="80" fromdir="160" block="IB4">
        <beansetting setting="4">
          <turnout systemName="IT3" />
        </beansetting>
      </path>
      <path todir="128" fromdir="64" block="IB5">
        <beansetting setting="2">
          <turnout systemName="IT7" />
        </beansetting>
      </path>
      <path todir="64" fromdir="128" block="IB6">
        <beansetting setting="2">
          <turnout systemName="IT9" />
        </beansetting>
      </path>
      <path todir="80" fromdir="160" block="IB7">
        <beansetting setting="4">
          <turnout systemName="IT2" />
        </beansetting>
      </path>
      <path todir="144" fromdir="96" block="IB7">
        <beansetting setting="4">
          <turnout systemName="IT1" />
        </beansetting>
      </path>
    </block>
    <block systemName="IB3" length="0.0" curve="0">
      <systemName>IB3</systemName>
      <userName>West</userName>
      <permissive>no</permissive>
      <path todir="32" fromdir="16" block="IB1" />
      <path todir="16" fromdir="32" block="IB7" />
    </block>
    <block systemName="IB4" length="0.0" curve="0">
      <systemName>IB4</systemName>
      <userName>East</userName>
      <permissive>no</permissive>
      <path todir="128" fromdir="64" block="IB1" />
      <path todir="160" fromdir="80" block="IB1">
        <beansetting setting="4">
          <turnout systemName="IT3" />
        </beansetting>
      </path>
      <path todir="128" fromdir="64" block="IB7">
        <beansetting setting="2">
          <turnout systemName="IT3" />
        </beansetting>
      </path>
    </block>
    <block systemName="IB5" length="0.0" curve="0">
      <systemName>IB5</systemName>
      <userName>SW Sliding</userName>
      <permissive>no</permissive>
      <path todir="64" fromdir="128" block="IB1">
        <beansetting setting="2">
          <turnout systemName="IT7" />
        </beansetting>
      </path>
    </block>
    <block systemName="IB6" length="0.0" curve="0">
      <systemName>IB6</systemName>
      <userName>SE Sliding</userName>
      <permissive>no</permissive>
      <path todir="128" fromdir="64" block="IB1">
        <beansetting setting="2">
          <turnout systemName="IT9" />
        </beansetting>
      </path>
    </block>
    <block systemName="IB7" length="0.0" curve="0">
      <systemName>IB7</systemName>
      <userName>North</userName>
      <permissive>no</permissive>
      <path todir="96" fromdir="144" block="IB1">
        <beansetting setting="4">
          <turnout systemName="IT1" />
        </beansetting>
      </path>
      <path todir="160" fromdir="80" block="IB1">
        <beansetting setting="4">
          <turnout systemName="IT2" />
        </beansetting>
      </path>
      <path todir="32" fromdir="16" block="IB3" />
      <path todir="64" fromdir="128" block="IB4">
        <beansetting setting="2">
          <turnout systemName="IT3" />
        </beansetting>
      </path>
    </block>
  </blocks>
  <layoutblocks class="jmri.jmrit.display.layoutEditor.configurexml.LayoutBlockManagerXml">
    <layoutblock systemName="ILB1" occupiedsense="2" trackcolor="black" occupiedcolor="red" extracolor="green" memory="XYZZY">
      <systemName>ILB1</systemName>
      <userName>Yard</userName>
    </layoutblock>
    <layoutblock systemName="ILB2" occupiedsense="2" trackcolor="black" occupiedcolor="red" extracolor="green">
      <systemName>ILB2</systemName>
      <userName>West</userName>
    </layoutblock>
    <layoutblock systemName="ILB3" occupiedsense="2" trackcolor="black" occupiedcolor="red" extracolor="green">
      <systemName>ILB3</systemName>
      <userName>East</userName>
    </layoutblock>
    <layoutblock systemName="ILB4" occupiedsense="2" trackcolor="black" occupiedcolor="red" extracolor="white">
      <systemName>ILB4</systemName>
      <userName>SW Sliding</userName>
    </layoutblock>
    <layoutblock systemName="ILB5" occupiedsense="2" trackcolor="black" occupiedcolor="red" extracolor="green">
      <systemName>ILB5</systemName>
      <userName>SE Sliding</userName>
    </layoutblock>
    <layoutblock systemName="ILB6" occupiedsense="2" trackcolor="black" occupiedcolor="red" extracolor="green">
      <systemName>ILB6</systemName>
      <userName>North</userName>
    </layoutblock>
  </layoutblocks>
  <signalmastlogics class="jmri.managers.configurexml.DefaultSignalMastLogicManagerXml">
    <logicDelay>500</logicDelay>
  </signalmastlogics>
  <LayoutEditor class="jmri.jmrit.display.layoutEditor.configurexml.LayoutEditorXml" name="Layout Editor Test" x="0" y="100" windowheight="360" windowwidth="670" panelheight="1054" panelwidth="1916" sliders="no" scrollable="none" editable="no" positionable="yes" controlling="yes" animating="yes" showhelpbar="no" drawgrid="yes" snaponadd="yes" snaponmove="yes" antialiasing="no" turnoutcircles="yes" tooltipsnotedit="no" tooltipsinedit="yes" mainlinetrackwidth="4" xscale="1.0" yscale="1.0" sidetrackwidth="2" defaulttrackcolor="black" defaultoccupiedtrackcolor="red" defaultalternativetrackcolor="white" defaulttextcolor="black" turnoutcirclecolor="magenta" turnoutcirclesize="3" turnoutdrawunselectedleg="yes" turnoutbx="20.0" turnoutcx="20.0" turnoutwid="10.0" xoverlong="30.0" xoverhwid="10.0" xovershort="10.0" autoblkgenerate="no" redBackground="192" greenBackground="192" blueBackground="192" gridSize="10" gridSize2nd="10" openDispatcher="no" useDirectTurnoutControl="no">
    <layoutTrackDrawingOptions name="Layout Editor Test" class="jmri.jmrit.display.layoutEditor.configurexml.LayoutTrackDrawingOptionsXml">
      <mainBallastColor>#000000</mainBallastColor>
      <mainBallastWidth>0</mainBallastWidth>
      <mainBlockLineDashPercentageX10>0</mainBlockLineDashPercentageX10>
      <mainBlockLineWidth>4</mainBlockLineWidth>
      <mainRailColor>#404040</mainRailColor>
      <mainRailCount>1</mainRailCount>
      <mainRailGap>0</mainRailGap>
      <mainRailWidth>4</mainRailWidth>
      <mainTieColor>#000000</mainTieColor>
      <mainTieGap>0</mainTieGap>
      <mainTieLength>0</mainTieLength>
      <mainTieWidth>0</mainTieWidth>
      <sideBallastColor>#000000</sideBallastColor>
      <sideBallastWidth>0</sideBallastWidth>
      <sideBlockLineDashPercentageX10>0</sideBlockLineDashPercentageX10>
      <sideBlockLineWidth>2</sideBlockLineWidth>
      <sideRailColor>#404040</sideRailColor>
      <sideRailCount>1</sideRailCount>
      <sideRailGap>0</sideRailGap>
      <sideRailWidth>2</sideRailWidth>
      <sideTieColor>#000000</sideTieColor>
      <sideTieGap>0</sideTieGap>
      <sideTieLength>0</sideTieLength>
      <sideTieWidth>0</sideTieWidth>
    </layoutTrackDrawingOptions>
    <positionablelabel x="260" y="120" level="4" forcecontroloff="false" hidden="no" positionable="true" showtooltip="false" editable="false" text="Label Text" fontname="Georgia" size="16" style="0" red="0" green="0" blue="0" hasBackground="no" justification="centre" class="jmri.jmrit.display.configurexml.PositionableLabelXml">
      <tooltip>Text Label</tooltip>
    </positionablelabel>
    <memoryicon memory="XYZZY" x="300" y="160" level="4" forcecontroloff="false" hidden="no" positionable="true" showtooltip="false" editable="false" size="13" style="0" red="0" green="0" blue="0" hasBackground="no" justification="left" selectable="no" updateBlockValue="yes" class="jmri.jmrit.display.configurexml.MemoryIconXml" defaulticon="program:resources/icons/misc/X-green.gif">
      <tooltip>XYZZY (IM1)</tooltip>
    </memoryicon>
    <BlockContentsIcon blockcontents="Yard" x="230" y="10" level="4" forcecontroloff="false" hidden="no" positionable="true" showtooltip="false" editable="false" size="13" style="0" red="0" green="0" blue="0" hasBackground="no" justification="left" selectable="no" class="jmri.jmrit.display.configurexml.BlockContentsIconXml">
      <tooltip>Yard (IB1)</tooltip>
    </BlockContentsIcon>
    <positionablelabel x="450" y="90" level="3" forcecontroloff="false" hidden="no" positionable="true" showtooltip="false" editable="false" icon="yes" class="jmri.jmrit.display.configurexml.PositionableLabelXml">
      <tooltip>Icon</tooltip>
      <icon url="program:resources/icons/smallschematics/tracksegments/block.gif" degrees="0" scale="1.0">
        <rotation>0</rotation>
      </icon>
    </positionablelabel>
    <layoutturnout ident="TO4" type="RH_TURNOUT" hidden="no" disabled="yes" disableWhenOccupied="no" continuing="2" xcen="202.0" ycen="40.0" xa="184.0" ya="40.0" xb="220.0" yb="40.0" xc="220.0" yc="50.0" xd="184.0" yd="40.0" ver="1" class="jmri.jmrit.display.layoutEditor.configurexml.LayoutRHTurnoutXml" turnoutname="IT1" blockname="North" connectaname="T1" connectbname="T12" connectcname="T10" />
    <layoutturnout ident="TO8" type="LH_TURNOUT" hidden="yes" disabled="no" disableWhenOccupied="no" continuing="2" xcen="320.0" ycen="40.0" xa="360.0" ya="40.0" xb="280.0" yb="40.0" xc="300.0" yc="50.0" xd="360.0" yd="40.0" ver="1" class="jmri.jmrit.display.layoutEditor.configurexml.LayoutLHTurnoutXml" turnoutname="IT2" blockname="North" connectaname="T15" connectbname="T12" connectcname="T11" />
    <layoutturnout ident="TO1" type="RH_XOVER" hidden="no" disabled="no" disableWhenOccupied="yes" continuing="2" xcen="210.0" ycen="250.0" xa="180.0" ya="240.0" xb="219.99999" yb="240.0" xc="240.0" yc="260.0" xd="200.00001" yd="260.0" ver="1" class="jmri.jmrit.display.layoutEditor.configurexml.LayoutRHXOverXml" turnoutname="IT7" blockname="Yard" connectaname="T1" connectbname="T4" connectcname="T2" connectdname="T6" />
    <layoutturnout ident="TO2" type="DOUBLE_XOVER" hidden="no" disabled="no" disableWhenOccupied="no" continuing="2" xcen="270.0" ycen="250.0" xa="240.0" ya="240.0" xb="300.0" yb="240.0" xc="300.0" yc="260.0" xd="240.0" yd="260.0" ver="1" class="jmri.jmrit.display.layoutEditor.configurexml.LayoutDoubleXOverXml" turnoutname="IT8" blockname="Yard" connectaname="T4" connectbname="T5" connectcname="T3" connectdname="T2" />
    <layoutturnout ident="TO3" type="LH_XOVER" hidden="no" disabled="no" disableWhenOccupied="no" continuing="2" xcen="330.0" ycen="250.0" xa="320.0" ya="240.0" xb="360.0" yb="240.0" xc="340.0" yc="260.0" xd="300.0" yd="260.0" ver="1" class="jmri.jmrit.display.layoutEditor.configurexml.LayoutLHXOverXml" turnoutname="IT9" blockname="Yard" connectaname="T5" connectbname="T20" connectcname="T7" connectdname="T3" />
    <layoutturnout ident="TO5" type="WYE_TURNOUT" hidden="no" disabled="no" disableWhenOccupied="no" continuing="2" xcen="200.0" ycen="100.0" xa="216.13423843904454" ya="92.10246276855469" xb="180.0000015154656" yb="100.0" xc="187.7315216064453" yc="115.79507446289062" xd="219.9999984845344" yd="100.0" ver="1" class="jmri.jmrit.display.layoutEditor.configurexml.LayoutWyeXml" turnoutname="IT4" blockname="Yard" connectaname="T9" connectbname="T13" connectcname="T14" />
    <layoutturnout ident="TO6" type="LH_TURNOUT" hidden="no" disabled="no" disableWhenOccupied="no" continuing="2" xcen="400.0" ycen="40.0" xa="420.0" ya="40.0" xb="380.0" yb="40.0" xc="380.0" yc="50.0" xd="420.0" yd="40.0" ver="1" class="jmri.jmrit.display.layoutEditor.configurexml.LayoutLHTurnoutXml" turnoutname="IT3" blockname="East" connectaname="T21" connectbname="T15" connectcname="T17" />
    <tracksegment ident="T10" blockname="Yard" connect1name="TO4" type1="TURNOUT_C" connect2name="X1" type2="LEVEL_XING_A" dashed="no" mainline="no" hidden="no" class="jmri.jmrit.display.layoutEditor.configurexml.TrackSegmentXml" />
    <tracksegment ident="T11" blockname="Yard" connect1name="X1" type1="LEVEL_XING_D" connect2name="TO8" type2="TURNOUT_C" dashed="no" mainline="no" hidden="no" class="jmri.jmrit.display.layoutEditor.configurexml.TrackSegmentXml" />
    <tracksegment ident="T12" blockname="North" connect1name="TO4" type1="TURNOUT_B" connect2name="TO8" type2="TURNOUT_B" dashed="no" mainline="yes" hidden="no" class="jmri.jmrit.display.layoutEditor.configurexml.TrackSegmentXml" />
    <tracksegment ident="T1" blockname="West" connect1name="TO4" type1="TURNOUT_A" connect2name="TO1" type2="TURNOUT_A" dashed="no" mainline="yes" hidden="no" arc="yes" flip="yes" circle="yes" angle="180.0" hideConLines="yes" class="jmri.jmrit.display.layoutEditor.configurexml.TrackSegmentXml" />
    <tracksegment ident="T2" blockname="Yard" connect1name="TO2" type1="TURNOUT_D" connect2name="TO1" type2="TURNOUT_C" dashed="no" mainline="yes" hidden="no" class="jmri.jmrit.display.layoutEditor.configurexml.TrackSegmentXml" />
    <tracksegment ident="T3" blockname="Yard" connect1name="TO3" type1="TURNOUT_D" connect2name="TO2" type2="TURNOUT_C" dashed="no" mainline="yes" hidden="no" class="jmri.jmrit.display.layoutEditor.configurexml.TrackSegmentXml" />
    <tracksegment ident="T4" blockname="Yard" connect1name="TO1" type1="TURNOUT_B" connect2name="TO2" type2="TURNOUT_A" dashed="no" mainline="yes" hidden="no" class="jmri.jmrit.display.layoutEditor.configurexml.TrackSegmentXml" />
    <tracksegment ident="T5" blockname="Yard" connect1name="TO2" type1="TURNOUT_B" connect2name="TO3" type2="TURNOUT_A" dashed="no" mainline="yes" hidden="no" class="jmri.jmrit.display.layoutEditor.configurexml.TrackSegmentXml" />
    <tracksegment ident="T6" blockname="SW Sliding" connect1name="EB1" type1="POS_POINT" connect2name="TO1" type2="TURNOUT_D" dashed="no" mainline="no" hidden="no" class="jmri.jmrit.display.layoutEditor.configurexml.TrackSegmentXml" />
    <tracksegment ident="T7" blockname="SE Sliding" connect1name="TO3" type1="TURNOUT_C" connect2name="EB2" type2="POS_POINT" dashed="no" mainline="no" hidden="no" class="jmri.jmrit.display.layoutEditor.configurexml.TrackSegmentXml" />
    <tracksegment ident="T9" blockname="Yard" connect1name="TO5" type1="TURNOUT_A" connect2name="X1" type2="LEVEL_XING_B" dashed="no" mainline="no" hidden="no" class="jmri.jmrit.display.layoutEditor.configurexml.TrackSegmentXml" />
    <tracksegment ident="T13" blockname="Yard" connect1name="A2" type1="POS_POINT" connect2name="TO5" type2="TURNOUT_B" dashed="no" mainline="no" hidden="no" class="jmri.jmrit.display.layoutEditor.configurexml.TrackSegmentXml" />
    <tracksegment ident="T14" blockname="Yard" connect1name="TO5" type1="TURNOUT_C" connect2name="A3" type2="POS_POINT" dashed="no" mainline="no" hidden="no" class="jmri.jmrit.display.layoutEditor.configurexml.TrackSegmentXml" />
    <tracksegment ident="T15" blockname="North" connect1name="TO6" type1="TURNOUT_B" connect2name="TO8" type2="TURNOUT_A" dashed="no" mainline="yes" hidden="no" class="jmri.jmrit.display.layoutEditor.configurexml.TrackSegmentXml" />
    <tracksegment ident="T17" blockname="Yard" connect1name="SL1" type1="SLIP_D" connect2name="TO6" type2="TURNOUT_C" dashed="no" mainline="no" hidden="no" class="jmri.jmrit.display.layoutEditor.configurexml.TrackSegmentXml" />
    <tracksegment ident="T18" blockname="Yard" connect1name="SL1" type1="SLIP_B" connect2name="A4" type2="POS_POINT" dashed="no" mainline="no" hidden="no" bezier="yes" hideConLines="no" class="jmri.jmrit.display.layoutEditor.configurexml.TrackSegmentXml">
      <controlpoints>
        <controlpoint index="0" x="220.0" y="130.0" />
        <controlpoint index="1" x="180.0" y="170.0" />
      </controlpoints>
    </tracksegment>
    <tracksegment ident="T20" blockname="East" connect1name="TO3" type1="TURNOUT_B" connect2name="A5" type2="POS_POINT" dashed="no" mainline="yes" hidden="no" class="jmri.jmrit.display.layoutEditor.configurexml.TrackSegmentXml" />
    <tracksegment ident="T21" blockname="East" connect1name="TO6" type1="TURNOUT_A" connect2name="A5" type2="POS_POINT" dashed="no" mainline="yes" hidden="no" arc="yes" flip="no" circle="yes" angle="180.0" hideConLines="yes" class="jmri.jmrit.display.layoutEditor.configurexml.TrackSegmentXml" />
    <tracksegment ident="T22" blockname="Yard" connect1name="SL1" type1="SLIP_C" connect2name="A6" type2="POS_POINT" dashed="no" mainline="no" hidden="no" bezier="yes" hideConLines="no" class="jmri.jmrit.display.layoutEditor.configurexml.TrackSegmentXml">
      <controlpoints>
        <controlpoint index="0" x="400.0" y="140.0" />
        <controlpoint index="1" x="420.0" y="140.0" />
      </controlpoints>
    </tracksegment>
    <positionablepoint ident="EB1" type="END_BUMPER" x="50.0" y="260.0" connect1name="T6" class="jmri.jmrit.display.layoutEditor.configurexml.PositionablePointXml" />
    <positionablepoint ident="EB2" type="END_BUMPER" x="570.0" y="260.0" connect1name="T7" class="jmri.jmrit.display.layoutEditor.configurexml.PositionablePointXml" />
    <positionablepoint ident="A2" type="ANCHOR" x="110.0" y="100.0" connect1name="T13" class="jmri.jmrit.display.layoutEditor.configurexml.PositionablePointXml" />
    <positionablepoint ident="A3" type="ANCHOR" x="120.0" y="200.0" connect1name="T14" class="jmri.jmrit.display.layoutEditor.configurexml.PositionablePointXml" />
    <positionablepoint ident="A4" type="ANCHOR" x="150.0" y="220.0" connect1name="T18" class="jmri.jmrit.display.layoutEditor.configurexml.PositionablePointXml" />
    <positionablepoint ident="A5" type="ANCHOR" x="420.0" y="240.0" connect1name="T20" connect2name="T21" class="jmri.jmrit.display.layoutEditor.configurexml.PositionablePointXml" />
    <positionablepoint ident="A6" type="ANCHOR" x="500.0" y="140.0" connect1name="T22" class="jmri.jmrit.display.layoutEditor.configurexml.PositionablePointXml" />
    <levelxing ident="X1" blocknameac="Yard" blocknamebd="Yard" connectaname="T10" connectbname="T9" connectdname="T11" xcen="260.0" ycen="70.0" xa="240.0" ya="60.0" xb="240.0" yb="80.0" class="jmri.jmrit.display.layoutEditor.configurexml.LevelXingXml" />
    <layoutSlip ident="SL1" slipType="DOUBLE_SLIP" hidden="yes" disabled="yes" disableWhenOccupied="yes" xcen="300.0" ycen="90.0" xa="280.0" ya="80.0" xb="280.0" yb="100.0" blockname="Yard" connectbname="T18" connectcname="T22" connectdname="T17" class="jmri.jmrit.display.layoutEditor.configurexml.LayoutDoubleSlipXml">
      <turnout>IT5</turnout>
      <turnoutB>IT6</turnoutB>
      <states>
        <A-C>
          <turnout>2</turnout>
          <turnoutB>2</turnoutB>
        </A-C>
        <A-D>
          <turnout>2</turnout>
          <turnoutB>4</turnoutB>
        </A-D>
        <B-D>
          <turnout>4</turnout>
          <turnoutB>4</turnoutB>
        </B-D>
        <B-C>
          <turnout>4</turnout>
          <turnoutB>2</turnoutB>
        </B-C>
      </states>
    </layoutSlip>
    <layoutturntable ident="TUR1" radius="35.0" xcen="200.0" ycen="200.0" turnoutControlled="no" class="jmri.jmrit.display.layoutEditor.configurexml.LayoutTurntableXml">
      <raytrack angle="0.0" index="0" />
      <raytrack angle="90.0" index="1" />
      <raytrack angle="180.0" index="2" />
      <raytrack angle="270.0" index="3" />
    </layoutturntable>
  </LayoutEditor>
  <filehistory>
    <operation>
      <type>Load OK</type>
<<<<<<< HEAD
      <date>Thu May 14 11:55:38 PDT 2020</date>
      <filename>/Users/jake/Documents/Trains/JMRI/projects/versions/v4.19.6/java/test/jmri/jmrit/display/layoutEditor/load/LayoutEditorTest-4-19-6.xml</filename>
=======
      <date>Thu May 14 17:58:44 PDT 2020</date>
      <filename>/Users/jake/Documents/Trains/JMRI/projects/versions/JMRI/java/test/jmri/jmrit/display/layoutEditor/load/LayoutEditorTest-4-19-6.xml</filename>
>>>>>>> e783531f
      <filehistory>
        <operation>
          <type>Load OK</type>
          <date>Tue Apr 28 12:56:01 PDT 2020</date>
          <filename>/Users/jake/Documents/Trains/JMRI/projects/JMRI/java/test/jmri/jmrit/display/layoutEditor/load/LayoutEditorTest-4-19-6.xml</filename>
          <filehistory>
            <operation>
              <type>Load OK</type>
              <date>Sun Apr 26 15:57:57 PDT 2020</date>
              <filename>/Users/jake/Documents/Trains/JMRI/projects/JMRI/java/test/jmri/jmrit/display/layoutEditor/load/LayoutEditorTest.xml</filename>
              <filehistory />
            </operation>
            <operation>
              <type>Store</type>
              <date>Sun Apr 26 15:57:57 PDT 2020</date>
              <filename />
            </operation>
          </filehistory>
        </operation>
        <operation>
          <type>Store</type>
          <date>Tue Apr 28 12:56:01 PDT 2020</date>
          <filename />
        </operation>
      </filehistory>
    </operation>
    <operation>
      <type>Store</type>
<<<<<<< HEAD
      <date>Thu May 14 11:55:43 PDT 2020</date>
      <filename />
    </operation>
  </filehistory>
  <!--Written by JMRI version 4.19.6ish+jake+20200514T1854Z+Rdb3d7c2db9 on Thu May 14 11:55:43 PDT 2020-->
=======
      <date>Thu May 14 17:58:49 PDT 2020</date>
      <filename />
    </operation>
  </filehistory>
  <!--Written by JMRI version 4.19.7ish+jake+20200515T0055Z+Rff58a113c0 on Thu May 14 17:58:49 PDT 2020-->
>>>>>>> e783531f
</layout-config><|MERGE_RESOLUTION|>--- conflicted
+++ resolved
@@ -329,13 +329,8 @@
   <filehistory>
     <operation>
       <type>Load OK</type>
-<<<<<<< HEAD
-      <date>Thu May 14 11:55:38 PDT 2020</date>
-      <filename>/Users/jake/Documents/Trains/JMRI/projects/versions/v4.19.6/java/test/jmri/jmrit/display/layoutEditor/load/LayoutEditorTest-4-19-6.xml</filename>
-=======
       <date>Thu May 14 17:58:44 PDT 2020</date>
       <filename>/Users/jake/Documents/Trains/JMRI/projects/versions/JMRI/java/test/jmri/jmrit/display/layoutEditor/load/LayoutEditorTest-4-19-6.xml</filename>
->>>>>>> e783531f
       <filehistory>
         <operation>
           <type>Load OK</type>
@@ -364,17 +359,9 @@
     </operation>
     <operation>
       <type>Store</type>
-<<<<<<< HEAD
-      <date>Thu May 14 11:55:43 PDT 2020</date>
-      <filename />
-    </operation>
-  </filehistory>
-  <!--Written by JMRI version 4.19.6ish+jake+20200514T1854Z+Rdb3d7c2db9 on Thu May 14 11:55:43 PDT 2020-->
-=======
       <date>Thu May 14 17:58:49 PDT 2020</date>
       <filename />
     </operation>
   </filehistory>
   <!--Written by JMRI version 4.19.7ish+jake+20200515T0055Z+Rff58a113c0 on Thu May 14 17:58:49 PDT 2020-->
->>>>>>> e783531f
 </layout-config>
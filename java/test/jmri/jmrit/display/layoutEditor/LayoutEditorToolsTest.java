package jmri.jmrit.display.layoutEditor;


import java.awt.GraphicsEnvironment;
import java.awt.geom.Point2D;
import java.util.logging.*;
import javax.swing.JComboBox;
import jmri.*;
import jmri.implementation.*;
import jmri.util.*;
import jmri.util.junit.rules.RetryRule;
import jmri.util.swing.JemmyUtil;
import org.junit.*;
import org.junit.rules.Timeout;
import org.netbeans.jemmy.QueueTool;
import org.netbeans.jemmy.operators.*;

/**
 * Test simple functioning of LayoutEditorTools
 *
 * @author	Paul Bender Copyright (C) 2016
 * @author	George Warner Copyright (C) 2019
 */
public class LayoutEditorToolsTest {

    @Rule   //10 second timeout for methods in this test class.
    public Timeout globalTimeout = Timeout.seconds(10);

    @Rule   //allow 4 retries of intermittent tests
    public RetryRule retryRule = new RetryRule(4);

    private static Operator.StringComparator stringComparator;

    private LayoutEditor layoutEditor = null;
    private LayoutEditorTools layoutEditorTools = null;
    private LayoutEditorToolBarPanel leToolBarPanel = null;

    //these all have to contain the same number of elements
    private LayoutBlock layoutBlocks[] = new LayoutBlock[5];
    private Turnout turnouts[] = new Turnout[5];
    private SignalHead signalHeads[] = new SignalHead[5];
    private Sensor sensors[] = new Sensor[5];

    private LayoutTurnout layoutTurnout = null;
    private PositionablePoint positionablePoint1 = null;
    private PositionablePoint positionablePoint2 = null;
    private PositionablePoint positionablePoint3 = null;

    @Test
    public void testCtor() {
        Assume.assumeFalse(GraphicsEnvironment.isHeadless());
        Assert.assertNotNull("exists", layoutEditorTools);
    }

    @Test
    public void testHitEndBumper() {
        Assume.assumeFalse(GraphicsEnvironment.isHeadless());
        //we haven't done anything, so reachedEndBumper should return false.
        Assert.assertFalse("reached end bumper", layoutEditorTools.reachedEndBumper());
    }

    @Test
    public void testSetSignalsAtTurnout() {
        Assume.assumeFalse(GraphicsEnvironment.isHeadless());
        //this causes a "set Signal Heads Turnout" dialog to be (re)displayed.
        ThreadingUtil.runOnLayoutEventually(() -> {
            layoutEditorTools.setSignalsAtTurnout(leToolBarPanel.signalIconEditor, layoutEditor.getTargetFrame());
        });
        //the JFrameOperator waits for the set signal frame to appear,
        JFrameOperator jFrameOperator = new JFrameOperator(Bundle.getMessage("SignalsAtTurnout"));
        //then closes it.
        jFrameOperator.requestClose();
        jFrameOperator.waitClosed();    //make sure the dialog closed
    }

    @Test
    @Ignore("Consistently fails on AppVeyor, macOS and Windows 12/20/2019")
    public void testSetSignalsAtTurnoutWithDone() {
        Assume.assumeFalse(GraphicsEnvironment.isHeadless());

        //create a new Layout Turnout
        layoutTurnout = new LayoutTurnout("Right Hand",
                LayoutTurnout.RH_TURNOUT, new Point2D.Double(150.0, 100.0),
                33.0, 1.1, 1.2, layoutEditor);
        Assert.assertNotNull("layoutTurnout not null", layoutTurnout);
        layoutEditor.getLayoutTracks().add(layoutTurnout);

        positionablePoint1 = new PositionablePoint("A1", PositionablePoint.ANCHOR,
                new Point2D.Double(250.0, 100.0), layoutEditor);
        Assert.assertNotNull("positionablePoint1 not null", positionablePoint1);
        layoutEditor.getLayoutTracks().add(positionablePoint1);

        positionablePoint2 = new PositionablePoint("A2", PositionablePoint.ANCHOR,
                new Point2D.Double(50.0, 100.0), layoutEditor);
        layoutEditor.getLayoutTracks().add(positionablePoint2);
        Assert.assertNotNull("positionablePoint2 not null", positionablePoint2);

        positionablePoint3 = new PositionablePoint("A3", PositionablePoint.ANCHOR,
                new Point2D.Double(250.0, 150.0), layoutEditor);
        layoutEditor.getLayoutTracks().add(positionablePoint3);
        Assert.assertNotNull("positionablePoint3 not null", positionablePoint3);

        //this causes a "set Signal Heads Turnout" dialog to be (re)displayed.
        ThreadingUtil.runOnLayoutEventually(() -> {
            layoutEditorTools.setSignalsAtTurnout(leToolBarPanel.signalIconEditor, layoutEditor.getTargetFrame());
        });

        //the JFrameOperator waits for the set signal frame to appear
        JFrameOperator jFrameOperator = new JFrameOperator(Bundle.getMessage("SignalsAtTurnout"));
        JButtonOperator doneButtonOperator = new JButtonOperator(jFrameOperator, Bundle.getMessage("ButtonDone"));

        //pressing "Done" should throw up a "no turnout name was entered" (SignalsError1)
        //error dialog... dismiss it
        Thread modalDialogOperatorThread0 = JemmyUtil.createModalDialogOperatorThread(
                Bundle.getMessage("ErrorTitle"),
                Bundle.getMessage("ButtonOK"));  //NOI18N
        doneButtonOperator.doClick();
        JUnitUtil.waitFor(() -> {
            return !(modalDialogOperatorThread0.isAlive());
        }, "modalDialogOperatorThread0 finished");

        //select the turnout from the popup menu
        JLabelOperator JLabelOperator = new JLabelOperator(jFrameOperator,
                Bundle.getMessage("MakeLabel", Bundle.getMessage("BeanNameTurnout")));
        JComboBoxOperator jComboBoxOperator = new JComboBoxOperator(
                (JComboBox) JLabelOperator.getLabelFor());
        jComboBoxOperator.selectItem(0);  //TODO:fix hardcoded index

        //pressing "Done" should throw up a "Turnout XXX is not drawn on the panel" (SignalsError3)
        //error dialog... dismiss it
        Thread modalDialogOperatorThread0a = JemmyUtil.createModalDialogOperatorThread(
                Bundle.getMessage("ErrorTitle"),
                Bundle.getMessage("ButtonOK"));  //NOI18N
        doneButtonOperator.doClick();
        JUnitUtil.waitFor(() -> {
            return !(modalDialogOperatorThread0a.isAlive());
        }, "modalDialogOperatorThread0a finished");

        layoutTurnout.setTurnout(turnouts[0].getSystemName()); //this should fix the "is not drawn on the panel" error

        JButtonOperator jButtonOperator = new JButtonOperator(jFrameOperator, Bundle.getMessage("GetSaved"));
        jButtonOperator.doClick();

        JCheckBoxOperator jCheckBoxOperator = new JCheckBoxOperator(jFrameOperator, Bundle.getMessage("PlaceAllHeads"));
        jCheckBoxOperator.doClick();

        //select the "SetAllLogic" checkbox
        JCheckBoxOperator allLogicCheckBoxOperator = new JCheckBoxOperator(jFrameOperator, Bundle.getMessage("SetAllLogic"));
        allLogicCheckBoxOperator.doClick(); //click all on
        allLogicCheckBoxOperator.doClick(); //click all off

        /*
        * test all four comboboxes for "Signal head name was not entered"  (SignalsError5)
         */
        //pressing "Done" should throw up a "Signal head name was not entered"  (SignalsError5)
        //error dialog... dismiss it
        Thread modalDialogOperatorThread1 = JemmyUtil.createModalDialogOperatorThread(
                Bundle.getMessage("ErrorTitle"),
                Bundle.getMessage("ButtonOK"));  //NOI18N
        doneButtonOperator.doClick();
        JUnitUtil.waitFor(() -> {
            return !(modalDialogOperatorThread1.isAlive());
        }, "modalDialogOperatorThread1 finished");

        //select signal head for this combobox
        JLabelOperator = new JLabelOperator(jFrameOperator,
                Bundle.getMessage("MakeLabel", Bundle.getMessage("ThroatContinuing")));
        jComboBoxOperator = new JComboBoxOperator(
                (JComboBox) JLabelOperator.getLabelFor());
        jComboBoxOperator.selectItem(1);  //TODO:fix hardcoded index

        //pressing "Done" should throw up a "Signal head name was not entered"  (SignalsError5)
        //error dialog... dismiss it
        Thread modalDialogOperatorThread2 = JemmyUtil.createModalDialogOperatorThread(
                Bundle.getMessage("ErrorTitle"),
                Bundle.getMessage("ButtonOK"));  //NOI18N
        doneButtonOperator.doClick();
        JUnitUtil.waitFor(() -> {
            return !(modalDialogOperatorThread2.isAlive());
        }, "modalDialogOperatorThread2 finished");

        //select signal head for this combobox
        JLabelOperator = new JLabelOperator(jFrameOperator,
                Bundle.getMessage("MakeLabel", Bundle.getMessage("ThroatDiverging")));
        jComboBoxOperator = new JComboBoxOperator(
                (JComboBox) JLabelOperator.getLabelFor());
        jComboBoxOperator.selectItem(2);  //TODO:fix hardcoded index

        //pressing "Done" should throw up a "Signal head name was not entered"  (SignalsError5)
        //error dialog... dismiss it
        Thread modalDialogOperatorThread3 = JemmyUtil.createModalDialogOperatorThread(
                Bundle.getMessage("ErrorTitle"),
                Bundle.getMessage("ButtonOK"));  //NOI18N
        doneButtonOperator.doClick();
        JUnitUtil.waitFor(() -> {
            return !(modalDialogOperatorThread3.isAlive());
        }, "modalDialogOperatorThread3 finished");

        //select signal head for this combobox
        JLabelOperator = new JLabelOperator(jFrameOperator,
                Bundle.getMessage("MakeLabel", Bundle.getMessage("Continuing")));
        jComboBoxOperator = new JComboBoxOperator(
                (JComboBox) JLabelOperator.getLabelFor());
        jComboBoxOperator.selectItem(3);  //TODO:fix hardcoded index

        //pressing "Done" should throw up a "Signal head name was not entered"  (SignalsError5)
        //error dialog... dismiss it
        Thread modalDialogOperatorThread4 = JemmyUtil.createModalDialogOperatorThread(
                Bundle.getMessage("ErrorTitle"),
                Bundle.getMessage("ButtonOK"));  //NOI18N
        doneButtonOperator.doClick();
        JUnitUtil.waitFor(() -> {
            return !(modalDialogOperatorThread4.isAlive());
        }, "modalDialogOperatorThread4 finished");

        //select signal head for this combobox
        JLabelOperator = new JLabelOperator(jFrameOperator,
                Bundle.getMessage("MakeLabel", Bundle.getMessage("Diverging")));
        jComboBoxOperator = new JComboBoxOperator(
                (JComboBox) JLabelOperator.getLabelFor());
        jComboBoxOperator.selectItem(4); //TODO:fix hardcoded index

        testSetupSSL(0);    //test Throat Continuing SSL logic setup
        testSetupSSL(1);    //test Throat Diverging SSL logic setup
        testSetupSSL(2);    //test Continuing SSL logic setup
        testSetupSSL(3);    //test Diverging SSL logic setup

        //TODO: fix the other failure conditions (testing each one)
        //layoutBlocks[i].setOccupancySensorName(uName);
//
        //this time everything should work
        doneButtonOperator.doClick();
        jFrameOperator.waitClosed();    //make sure the dialog closed
    }   //testSetSignalsAtTurnoutWithDone

    /*
     * test SSL logic setup
     */
    private void testSetupSSL(int idx) {
        JFrameOperator jfoSignalsAtTurnout = new JFrameOperator(
                Bundle.getMessage("SignalsAtTurnout"));
        JButtonOperator doneButtonOperator = new JButtonOperator(
                jfoSignalsAtTurnout, Bundle.getMessage("ButtonDone"));

        //NOTE: index used here because there are four identical buttons
        JCheckBoxOperator cboSetLogic = new JCheckBoxOperator(
                jfoSignalsAtTurnout, Bundle.getMessage("SetLogic"), idx);
        cboSetLogic.doClick(); //click on

        //pressing "Done" should throw up a "all connections have not been defined"  (InfoMessage7)
        //error dialog... dismiss it
        Thread modalDialogOperatorThread1 = JemmyUtil.createModalDialogOperatorThread(
                Bundle.getMessage("MessageTitle"),
                Bundle.getMessage("ButtonOK"));  //NOI18N
        doneButtonOperator.doClick();
        JUnitUtil.waitFor(() -> {
            return !(modalDialogOperatorThread1.isAlive());
        }, "modalDialogOperatorThread1 finished");

        //make sure the dialog closed
        jfoSignalsAtTurnout.waitClosed();

        //this causes the "set Signal Heads Turnout" dialog to be (re)displayed.
        ThreadingUtil.runOnLayoutEventually(() -> {
            layoutEditorTools.setSignalsAtTurnout(
                    leToolBarPanel.signalIconEditor, layoutEditor.getTargetFrame());
        });
        //the JFrameOperator waits for the set signal frame to appear
        new JFrameOperator(Bundle.getMessage("SignalsAtTurnout"));

        //define connection
        String uName = "T" + (idx + 1);
        int types[] = {LayoutTrack.TURNOUT_B, LayoutTrack.TURNOUT_C,
            LayoutTrack.TURNOUT_A, LayoutTrack.TURNOUT_A};
        PositionablePoint[] positionablePoints = {positionablePoint2,
            positionablePoint3, positionablePoint1, positionablePoint1};
        TrackSegment trackSegment = new TrackSegment(uName,
                layoutTurnout, types[idx],
                positionablePoints[idx], LayoutTrack.POS_POINT,
                false, false, layoutEditor);
        Assert.assertNotNull("trackSegment not null", trackSegment);
        layoutEditor.getLayoutTracks().add(trackSegment);
        try {
            layoutTurnout.setConnection(types[idx], trackSegment, LayoutTrack.TRACK);
        } catch (JmriException ex) {
            Logger.getLogger(LayoutEditorToolsTest.class.getName()).log(Level.SEVERE, null, ex);
        }

        //pressing "Done" should throw up a "the next signal... apparently is not yet defined."  (InfoMessage5)
        //error dialog... dismiss it
        Thread modalDialogOperatorThread2 = JemmyUtil.createModalDialogOperatorThread(
                Bundle.getMessage("MessageTitle"),
                Bundle.getMessage("ButtonOK"));  //NOI18N
        doneButtonOperator.doClick();
        JUnitUtil.waitFor(() -> {
            return !(modalDialogOperatorThread2.isAlive());
        }, "modalDialogOperatorThread2 finished");

        //make sure the dialog closed
        jfoSignalsAtTurnout.waitClosed();

        //this causes the "set Signal Heads Turnout" dialog to be (re)displayed.
        ThreadingUtil.runOnLayoutEventually(() -> {
            layoutEditorTools.setSignalsAtTurnout(
                    leToolBarPanel.signalIconEditor, layoutEditor.getTargetFrame());
        });

        //the JFrameOperator waits for the set signal frame to appear
        new JFrameOperator(Bundle.getMessage("SignalsAtTurnout"));

        //change anchor to end bumper
        positionablePoints[idx].setType(PositionablePoint.END_BUMPER);

        //pressing "Done" should throw up a "blocks have not been defined around this item."  (InfoMessage6)
        //error dialog... dismiss it
        Thread modalDialogOperatorThread3 = JemmyUtil.createModalDialogOperatorThread(
                Bundle.getMessage("MessageTitle"),
                Bundle.getMessage("ButtonOK"));  //NOI18N
        doneButtonOperator.doClick();
        JUnitUtil.waitFor(() -> {
            return !(modalDialogOperatorThread3.isAlive());
        }, "modalDialogOperatorThread3 finished");

        //make sure the dialog closed
        jfoSignalsAtTurnout.waitClosed();

        //assign block to track segment
        int lbIndex[] = {2, 3, 1, 1};
        trackSegment.setLayoutBlock(layoutBlocks[lbIndex[idx]]);

        //this causes the "set Signal Heads Turnout" dialog to be (re)displayed.
        ThreadingUtil.runOnLayoutEventually(() -> {
            layoutEditorTools.setSignalsAtTurnout(
                    leToolBarPanel.signalIconEditor, layoutEditor.getTargetFrame());
        });
        //the JFrameOperator waits for the set signal frame to appear
        new JFrameOperator(Bundle.getMessage("SignalsAtTurnout"));

        //pressing "Done" should throw up a "block XXX doesn''t have an occupancy sensor"  (InfoMessage4)
        //error dialog... dismiss it
        Thread modalDialogOperatorThread4 = JemmyUtil.createModalDialogOperatorThread(
                Bundle.getMessage("MessageTitle"),
                Bundle.getMessage("ButtonOK"));  //NOI18N
        doneButtonOperator.doClick();
        JUnitUtil.waitFor(() -> {
            return !(modalDialogOperatorThread4.isAlive());
        }, "modalDialogOperatorThread4 finished");

        //make sure the dialog closed
        jfoSignalsAtTurnout.waitClosed();

        //assign Occupancy Sensor to block
        layoutBlocks[lbIndex[idx]].setOccupancySensorName(sensors[lbIndex[idx]].getUserName());

        //this causes the "set Signal Heads Turnout" dialog to be (re)displayed.
        ThreadingUtil.runOnLayoutEventually(() -> {
            layoutEditorTools.setSignalsAtTurnout(
                    leToolBarPanel.signalIconEditor, layoutEditor.getTargetFrame());
        });
        //the JFrameOperator waits for the set signal frame to appear
        new JFrameOperator(Bundle.getMessage("SignalsAtTurnout"));

        doneButtonOperator.doClick();
        //make sure the dialog closed
        jfoSignalsAtTurnout.waitClosed();

        //this causes the "set Signal Heads Turnout" dialog to be (re)displayed.
        ThreadingUtil.runOnLayoutEventually(() -> {
            layoutEditorTools.setSignalsAtTurnout(
                    leToolBarPanel.signalIconEditor, layoutEditor.getTargetFrame());
        });

        //the JFrameOperator waits for the set signal frame to (re)appear
        jfoSignalsAtTurnout = new JFrameOperator(
                Bundle.getMessage("SignalsAtTurnout"));
        //doneButtonOperator = new JButtonOperator(jfoSignalsAtTurnout, Bundle.getMessage("ButtonDone"));

        cboSetLogic = new JCheckBoxOperator(
                jfoSignalsAtTurnout, Bundle.getMessage("SetLogic"), idx);
        cboSetLogic.doClick(); //click off

        //reset these
        trackSegment.setLayoutBlock(null);
        layoutBlocks[lbIndex[idx]].setOccupancySensorName(null);
        //le.removeTrackSegment(trackSegment);
        positionablePoint1.setType(PositionablePoint.ANCHOR);
        positionablePoint2.setType(PositionablePoint.ANCHOR);
        positionablePoint3.setType(PositionablePoint.ANCHOR);
    }

    @Test
    public void testSetSignalsAtTurnoutWithCancel() {
        Assume.assumeFalse(GraphicsEnvironment.isHeadless());
        ThreadingUtil.runOnLayoutEventually(() -> {
            Point2D point = new Point2D.Double(150.0, 100.0);
            LayoutTurnout to = new LayoutTurnout("Right Hand",
                    LayoutTurnout.RH_TURNOUT, point, 33.0, 1.1, 1.2, layoutEditor);
            to.setTurnout(turnouts[0].getSystemName());
            layoutEditor.getLayoutTracks().add(to);

            //this causes a "set Signal Heads Turnout" dialog to be displayed.
            layoutEditorTools.setSignalsAtTurnoutFromMenu(
                    to, leToolBarPanel.signalIconEditor, layoutEditor.getTargetFrame());
        });
        //the JFrameOperator waits for the set signal frame to appear
        JFrameOperator jFrameOperator = new JFrameOperator(
                Bundle.getMessage("SignalsAtTurnout"));
        //then we find and press the "Done" button.
        JButtonOperator jbo = new JButtonOperator(
                jFrameOperator, Bundle.getMessage("ButtonCancel"));
        jbo.press();
        jFrameOperator.requestClose();
        jFrameOperator.waitClosed();    //make sure the dialog closed
    }

    @Test
    public void testSetSignalsAtTurnoutFromMenu() {
        Assume.assumeFalse(GraphicsEnvironment.isHeadless());

        ThreadingUtil.runOnLayoutEventually(() -> {
            Point2D point = new Point2D.Double(150.0, 100.0);
            LayoutTurnout to = new LayoutTurnout("Right Hand",
                    LayoutTurnout.RH_TURNOUT, point, 33.0, 1.1, 1.2, layoutEditor);
            to.setTurnout(turnouts[0].getSystemName());
            layoutEditor.getLayoutTracks().add(to);
            //this causes a "set Signal Heads Turnout" dialog to be displayed.
            layoutEditorTools.setSignalsAtTurnoutFromMenu(to,
                    leToolBarPanel.signalIconEditor, layoutEditor.getTargetFrame());
        });
        //the JFrameOperator waits for the set signal frame to appear,
        JFrameOperator jFrameOperator = new JFrameOperator(
                Bundle.getMessage("SignalsAtTurnout"));
        //then closes it.
        jFrameOperator.requestClose();
        jFrameOperator.waitClosed();    //make sure the dialog closed
    }

    @Test
    //@Ignore("NPE during execution due to missing frame")
    public void testSetSignalsAtLevelXing() {
        Assume.assumeFalse(GraphicsEnvironment.isHeadless());
        ThreadingUtil.runOnLayoutEventually(() -> {
            //this causes a "set Signal Heads Level Crossing" dialog to be displayed.
            layoutEditorTools.setSignalsAtLevelXing(
                    leToolBarPanel.signalIconEditor, layoutEditor.getTargetFrame());
        });
        //the JFrameOperator waits for the set signal frame to appear,
        JFrameOperator jFrameOperator = new JFrameOperator(
                Bundle.getMessage("SignalsAtLevelXing"));
        //then closes it.
        jFrameOperator.requestClose();
        jFrameOperator.waitClosed();    //make sure the dialog closed
    }

    @Test
    public void testSetSignalsAtLevelXingFromMenu() {
        Assume.assumeFalse(GraphicsEnvironment.isHeadless());
        ThreadingUtil.runOnLayoutEventually(() -> {
            Point2D point = new Point2D.Double(150.0, 100.0);
            LevelXing lx = new LevelXing("LevelCrossing", point, layoutEditor);
            lx.setLayoutBlockAC(layoutBlocks[0]);
            lx.setLayoutBlockBD(layoutBlocks[1]);

            //this causes a "set Signal Heads Level Crossing" dialog to be displayed.
            layoutEditorTools.setSignalsAtLevelXingFromMenu(
                    lx, leToolBarPanel.signalIconEditor, layoutEditor.getTargetFrame());
        });
        //the JFrameOperator waits for the set signal frame to appear,
        JFrameOperator jFrameOperator = new JFrameOperator(
                Bundle.getMessage("SignalsAtLevelXing"));
        //then closes it.
        jFrameOperator.requestClose();
        jFrameOperator.waitClosed();    //make sure the dialog closed
    }

    @Test
    public void testGetHeadFromNameNullName() {
        Assume.assumeFalse(GraphicsEnvironment.isHeadless());
        Assert.assertNull("getHeadFromName(null)",
                layoutEditorTools.getHeadFromName(null));
    }

    @Test
    public void testGetHeadFromNameEmptyName() {
        Assume.assumeFalse(GraphicsEnvironment.isHeadless());
        Assert.assertNull("getHeadFromName(\"\")",
                layoutEditorTools.getHeadFromName(""));
    }

    @Test
    public void testGetHeadFromNameValid() {
        Assume.assumeFalse(GraphicsEnvironment.isHeadless());
        VirtualSignalHead h = new VirtualSignalHead("IH1");
        InstanceManager.getDefault(SignalHeadManager.class).register(h);

        Assert.assertEquals("getHeadFromName(validname)", h,
                layoutEditorTools.getHeadFromName("IH1"));
    }

    @Test
    public void testRemoveSignalHeadFromPanelNameNullName() {
        Assume.assumeFalse(GraphicsEnvironment.isHeadless());
        //this test verifies there is no exception
        layoutEditorTools.removeSignalHeadFromPanel(null);
    }

    @Test
    public void testRemoveSignalHeadFromPanelEmptyName() {
        Assume.assumeFalse(GraphicsEnvironment.isHeadless());
        //this test verifies there is no exception
        layoutEditorTools.removeSignalHeadFromPanel("");
    }

    @Test
    public void testFinalizeBlockBossLogicNullInput() {
        Assume.assumeFalse(GraphicsEnvironment.isHeadless());
        //this test verifies there is no exception
        layoutEditorTools.finalizeBlockBossLogic();
    }

    @Test
    @Ignore("Consistently fails on AppVeyor and Windows 12/20/2019")
    public void testSetSignalHeadOnPanelAtXYIntAndRemove() {
        Assume.assumeFalse(GraphicsEnvironment.isHeadless());
        VirtualSignalHead h = new VirtualSignalHead("IH1");
        InstanceManager.getDefault(SignalHeadManager.class).register(h);
        Assert.assertFalse("Signal head not on panel before set",
                layoutEditorTools.isHeadOnPanel(h));
        layoutEditorTools.setSignalHeadOnPanel(0.D, "IH1", 0, 0);
        //setSignalHeadOnPanel performs some GUI actions, so give
        //the AWT queue some time to clear.
        new QueueTool().waitEmpty(100);
        Assert.assertTrue("Signal head on panel after set",
                layoutEditorTools.isHeadOnPanel(h));
        layoutEditorTools.removeSignalHeadFromPanel("IH1");
        //removeSignalHeadFromPanel performs some GUI actions, so give
        //the AWT queue some time to clear.
        new QueueTool().waitEmpty(100);
        Assert.assertFalse("Signal head not on panel after remove",
                layoutEditorTools.isHeadOnPanel(h));
    }

    @Test
    @Ignore("Consistently fails on AppVeyor and Windows 12/20/2019")
    public void testSetSignalHeadOnPanelAtPointAndRemove() {
        Assume.assumeFalse(GraphicsEnvironment.isHeadless());
        VirtualSignalHead h = new VirtualSignalHead("IH1");
        InstanceManager.getDefault(SignalHeadManager.class).register(h);
        Assert.assertFalse("Signal head not on panel before set",
                layoutEditorTools.isHeadOnPanel(h));
        Point2D point = new Point2D.Double(150.0, 100.0);
        layoutEditorTools.setSignalHeadOnPanel(0.D, "IH1", point);
        //setSignalHeadOnPanel performs some GUI actions, so give
        //the AWT queue some time to clear.
        new QueueTool().waitEmpty(100);
        Assert.assertTrue("Signal head on panel after set",
                layoutEditorTools.isHeadOnPanel(h));
        layoutEditorTools.removeSignalHeadFromPanel("IH1");
        //removeSignalHeadFromPanel performs some GUI actions, so give
        //the AWT queue some time to clear.
        new QueueTool().waitEmpty(100);
        Assert.assertFalse("Signal head not on panel after remove",
                layoutEditorTools.isHeadOnPanel(h));
    }

    @Test
    @Ignore("Consistently fails on AppVeyor and Windows 12/20/2019")
    public void testSetSignalHeadOnPanelAtXYDoubleAndRemove() {
        Assume.assumeFalse(GraphicsEnvironment.isHeadless());
        VirtualSignalHead h = new VirtualSignalHead("IH1");
        InstanceManager.getDefault(SignalHeadManager.class).register(h);
        Assert.assertFalse("Signal head not on panel before set",
                layoutEditorTools.isHeadOnPanel(h));
        layoutEditorTools.setSignalHeadOnPanel(0.D, "IH1", 0, 0);
        //setSignalHeadOnPanel performs some GUI actions, so give
        //the AWT queue some time to clear.
        new QueueTool().waitEmpty(100);
        Assert.assertTrue("Signal head on panel after set",
                layoutEditorTools.isHeadOnPanel(h));
        layoutEditorTools.removeSignalHeadFromPanel("IH1");
        //removeSignalHeadFromPanel performs some GUI actions, so give
        //the AWT queue some time to clear.
        new QueueTool().waitEmpty(100);
        Assert.assertFalse("Signal head not on panel after remove",
                layoutEditorTools.isHeadOnPanel(h));
    }

    @Test
    public void testGetSignalHeadIcon() {
        Assume.assumeFalse(GraphicsEnvironment.isHeadless());
        VirtualSignalHead h = new VirtualSignalHead("IH1");
        InstanceManager.getDefault(SignalHeadManager.class).register(h);
        Assert.assertNotNull("Signal head icon for panel",
                layoutEditorTools.getSignalHeadIcon("IH1"));
    }

    @Test
    public void testIsHeadOnPanel() {
        Assume.assumeFalse(GraphicsEnvironment.isHeadless());
        VirtualSignalHead h = new VirtualSignalHead("IH1");
        InstanceManager.getDefault(SignalHeadManager.class).register(h);
        Assert.assertFalse("Signal head not on panel",
                layoutEditorTools.isHeadOnPanel(h));
    }

    @Test
    public void testIsHeadAssignedAnywhere() {
        Assume.assumeFalse(GraphicsEnvironment.isHeadless());
        VirtualSignalHead h = new VirtualSignalHead("IH1");
        InstanceManager.getDefault(SignalHeadManager.class).register(h);
        Assert.assertFalse("Signal head not on panel",
                layoutEditorTools.isHeadAssignedAnywhere(h));
    }

    @Test
    public void testRemoveSignalHeadAssignment() {
        Assume.assumeFalse(GraphicsEnvironment.isHeadless());
        VirtualSignalHead h = new VirtualSignalHead("IH1");
        InstanceManager.getDefault(SignalHeadManager.class).register(h);
        //just verify this doesn't thrown an error.
        layoutEditorTools.removeAssignment(h);
    }

    @Test
    public void testInitializeBlockBossLogic() {
        Assume.assumeFalse(GraphicsEnvironment.isHeadless());
        VirtualSignalHead h = new VirtualSignalHead("IH1");
        InstanceManager.getDefault(SignalHeadManager.class).register(h);
        Assert.assertTrue("Signal head block boss logic started",
                layoutEditorTools.initializeBlockBossLogic("IH1"));
    }

    //
    //from here down is testing infrastructure
    //
    @BeforeClass
    public static void setUpClass() throws Exception {
        JUnitUtil.setUp();
        if (!GraphicsEnvironment.isHeadless()) {
            JUnitUtil.resetProfileManager();

            //save the old string comparator
            stringComparator = Operator.getDefaultStringComparator();
            //set default string matching comparator to one that exactly matches and is case sensitive
            Operator.setDefaultStringComparator(new Operator.DefaultStringComparator(true, true));
        }
    }

    @AfterClass
    public static void tearDownClass() throws Exception {
        if (!GraphicsEnvironment.isHeadless()) {
            //restore the default string matching comparator
            Operator.setDefaultStringComparator(stringComparator);
        }
    }

    @Before
    public void setUp() throws Exception {
        JUnitUtil.setUp();
        JUnitUtil.initLayoutBlockManager();
        JUnitUtil.initInternalTurnoutManager();
        JUnitUtil.initInternalSignalHeadManager();
        if (!GraphicsEnvironment.isHeadless()) {
            JUnitUtil.resetProfileManager();

            layoutEditor = new LayoutEditor("LayoutEditorToolsTest");
            layoutEditor.setVisible(true);

            layoutEditorTools = layoutEditor.getLETools();
            leToolBarPanel = layoutEditor.getLayoutEditorToolBarPanel();

            for (int i = 0; i < layoutBlocks.length; i++) {
                String sBlockName = "IB" + i;
                String uBlockName = "Block " + i;
                layoutBlocks[i] = InstanceManager.getDefault(LayoutBlockManager.class
                ).createNewLayoutBlock(sBlockName, uBlockName);

                String toName = "TO" + i;
                turnouts[i] = InstanceManager.getDefault(jmri.TurnoutManager.class
                ).provideTurnout(toName);

                String sName = "SH" + i;
                String uName = "signal head " + i;
                NamedBeanHandle<Turnout> nbh = jmri.InstanceManager.getDefault(jmri.NamedBeanHandleManager.class
                ).getNamedBeanHandle(toName, turnouts[i]);
                if (nbh != null) {
                    signalHeads[i] = new SingleTurnoutSignalHead(
                            sName, uName, nbh, SignalHead.GREEN, SignalHead.RED);
                    InstanceManager.getDefault(jmri.SignalHeadManager.class
                    ).register(signalHeads[i]);
                }

                sName = "IS" + i;
                uName = "sensor " + i;
                sensors[i] = InstanceManager.getDefault(SensorManager.class
                ).newSensor(sName, uName);
                //TODO: don't do this here because he have to test the failure cases 
                //(no sensor assigned to block) first
                //layoutBlocks[i].setOccupancySensorName(uName);
            }
            //wait for layout editor window to appear
            new JFrameOperator("LayoutEditorToolsTest");
        }
    }

    @After
    public void tearDown() throws Exception {
        if (!GraphicsEnvironment.isHeadless()) {
            JUnitUtil.dispose(layoutEditor);
            layoutEditor = null;
            layoutEditorTools = null;
            for (int i = 0; i < layoutBlocks.length; i++) {
                layoutBlocks[i] = null;
                turnouts[i] = null;
                signalHeads[i] = null;
                sensors[i] = null;
            }
        }
        JUnitUtil.tearDown();
    }
<<<<<<< HEAD
=======

>>>>>>> 988b1168
    //private static final org.slf4j.Logger log = org.slf4j.LoggerFactory.getLogger(LayoutEditorToolsTest.class);
}   //class LayoutEditorToolsTest<|MERGE_RESOLUTION|>--- conflicted
+++ resolved
@@ -718,9 +718,6 @@
         }
         JUnitUtil.tearDown();
     }
-<<<<<<< HEAD
-=======
-
->>>>>>> 988b1168
-    //private static final org.slf4j.Logger log = org.slf4j.LoggerFactory.getLogger(LayoutEditorToolsTest.class);
+
+  //private static final org.slf4j.Logger log = org.slf4j.LoggerFactory.getLogger(LayoutEditorToolsTest.class);
 }   //class LayoutEditorToolsTest
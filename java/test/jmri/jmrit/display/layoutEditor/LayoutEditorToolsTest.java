package jmri.jmrit.display.layoutEditor;

import java.awt.GraphicsEnvironment;
import java.awt.geom.Point2D;
import java.util.*;
import java.util.logging.*;
import javax.annotation.*;
import jmri.*;
import jmri.implementation.*;
import jmri.util.*;
import jmri.util.junit.rules.RetryRule;
import jmri.util.swing.JemmyUtil;
import org.junit.*;
import org.junit.Test;
import org.junit.rules.Timeout;
import org.netbeans.jemmy.*;
import org.netbeans.jemmy.operators.*;
import org.netbeans.jemmy.util.NameComponentChooser;

/**
 * Test simple functioning of LayoutEditorTools
 *
 * @author	Paul Bender Copyright (C) 2016
 * @author	George Warner Copyright (C) 2019
 */
public class LayoutEditorToolsTest {

    @Rule   //5 second timeout for methods in this test class.
    public Timeout globalTimeout = Timeout.seconds(5);

    @Rule   //allow 3 retries of intermittent tests
    public RetryRule retryRule = new RetryRule(3);

    private static Operator.StringComparator stringComparator;

    private static LayoutEditor layoutEditor = null;
    private static LayoutEditorTools let = null;

    //these all have to contain the same number of elements
    private static LayoutBlock layoutBlocks[] = new LayoutBlock[8];
    private static Turnout turnouts[] = new Turnout[8];
    private static Turnout shTurnouts[] = new Turnout[8];
    private static SignalHead signalHeads[] = new SignalHead[8];
    private static Sensor sensors[] = new Sensor[8];

    private static LayoutTurnout layoutTurnout = null;
    private static LayoutTurnout layoutTurnout2 = null;
    private static PositionablePoint positionablePoint1 = null;
    private static PositionablePoint positionablePoint2 = null;
    private static PositionablePoint positionablePoint3 = null;
    private static TrackSegment trackSegment = null;

    @Test
    public void testCtor() {
        Assume.assumeFalse(GraphicsEnvironment.isHeadless());
        Assert.assertNotNull("exists", let);
    }

    ///@Test
    public void testHitEndBumper() {
        Assume.assumeFalse(GraphicsEnvironment.isHeadless());
        //we haven't done anything, so reachedEndBumper should return false.
        Assert.assertFalse("reached end bumper", let.reachedEndBumper());
    }

    ///@Test
    public void testSetSignalsAtTurnout() {
        Assume.assumeFalse(GraphicsEnvironment.isHeadless());
        //this causes a "set Signal Heads Turnout" dialog to be (re)displayed.
        ThreadingUtil.runOnLayoutEventually(() -> {
            let.setSignalsAtTurnout(getLayoutEditorToolBarPanel().signalIconEditor, layoutEditor.getTargetFrame());
        });

        JemmyUtil.waitAndCloseFrame(Bundle.getMessage("SignalsAtTurnout"));
    }

    ///@Test
    @Ignore("Consistently fails on AppVeyor, macOS and Windows 12/20/2019")
    public void testSetSignalsAtTurnoutWithDonePart1() {
        Assume.assumeFalse(GraphicsEnvironment.isHeadless());

        //this causes a "set Signal Heads Turnout" dialog to be (re)displayed.
        ThreadingUtil.runOnLayoutEventually(() -> {
            let.setSignalsAtTurnout(getLayoutEditorToolBarPanel().signalIconEditor, layoutEditor.getTargetFrame());
        });

        //the JFrameOperator waits for the set signal frame to appear
        JFrameOperator jFrameOperator = new JFrameOperator(Bundle.getMessage("SignalsAtTurnout"));
        JButtonOperator doneButtonOperator = new JButtonOperator(jFrameOperator, Bundle.getMessage("ButtonDone"));

        //pressing "Done" should display a dialog
        //SignalsError1 = Error - No turnout name was entered. Please enter a turnout name or cancel.
        Thread modalDialogOperatorThread0 = JemmyUtil.createModalDialogOperatorThread(
                Bundle.getMessage("ErrorTitle"),
                Bundle.getMessage("SignalsError1"),
                Bundle.getMessage("ButtonOK"));  // NOI18N
        doneButtonOperator.push();
        JUnitUtil.waitFor(() -> {
            return !(modalDialogOperatorThread0.isAlive());
        }, "modalDialogOperatorThread0 finished");

        //now close this dialog
        JemmyUtil.waitAndCloseFrame(jFrameOperator);
    }   //testSetSignalsAtTurnoutWithDonePart1

    private void setupSetSignalsAtTurnoutWithDonePart1() {
        List<LayoutTrack> layoutTracks = layoutEditor.getLayoutTracks();
        //create a new Layout Turnout
        layoutTurnout = new LayoutTurnout("Right Hand",
                LayoutTurnout.RH_TURNOUT, new Point2D.Double(150.0, 100.0),
                33.0, 1.1, 1.2, layoutEditor);
        Assert.assertNotNull("RH turnout for testSetSignalsAtTurnoutWithDone", layoutTurnout);
        layoutTracks.add(layoutTurnout);

        positionablePoint1 = new PositionablePoint("A1", PositionablePoint.ANCHOR, new Point2D.Double(250.0, 100.0), layoutEditor);
        Assert.assertNotNull("positionablePoint1 for testSetSignalsAtTurnoutWithDone", positionablePoint1);
        layoutTracks.add(positionablePoint1);

        positionablePoint2 = new PositionablePoint("A2", PositionablePoint.ANCHOR, new Point2D.Double(50.0, 100.0), layoutEditor);
        layoutTracks.add(positionablePoint2);
        Assert.assertNotNull("positionablePoint2 for testSetSignalsAtTurnoutWithDone", positionablePoint2);

        positionablePoint3 = new PositionablePoint("A3", PositionablePoint.ANCHOR, new Point2D.Double(250.0, 150.0), layoutEditor);
        layoutTracks.add(positionablePoint3);
        Assert.assertNotNull("positionablePoint3 for testSetSignalsAtTurnoutWithDone", positionablePoint3);
    }   //setupSetSignalsAtTurnoutWithDone

    ///@Test
    @Ignore("Consistently fails on AppVeyor, macOS and Windows 12/20/2019")
    public void testSetSignalsAtTurnoutWithDonePart2() {
        Assume.assumeFalse(GraphicsEnvironment.isHeadless());

        //this causes a "set Signal Heads Turnout" dialog to be (re)displayed.
        ThreadingUtil.runOnLayoutEventually(() -> {
            let.setSignalsAtTurnout(getLayoutEditorToolBarPanel().signalIconEditor, layoutEditor.getTargetFrame());
        });
        new EventTool().waitNoEvent(0);

        //the JFrameOperator waits for the set signal frame to appear
        JFrameOperator jFrameOperator = new JFrameOperator(Bundle.getMessage("SignalsAtTurnout"));
        JButtonOperator doneButtonOperator = new JButtonOperator(jFrameOperator, Bundle.getMessage("ButtonDone"));

        setupSetSignalsAtTurnoutWithDonePart2(jFrameOperator);

        //pressing "Done" should display a dialog
        //SignalsError3 = Error - Turnout "{0}" is not drawn on the panel.\nPlease enter the name of a drawn turnout.
        Thread modalDialogOperatorThread0a = JemmyUtil.createModalDialogOperatorThread(
                Bundle.getMessage("ErrorTitle"),
                Bundle.getMessage("SignalsError3", turnouts[0].getSystemName()),
                Bundle.getMessage("ButtonOK"));  // NOI18N
        doneButtonOperator.push();
        JUnitUtil.waitFor(() -> {
            return !(modalDialogOperatorThread0a.isAlive());
        }, "modalDialogOperatorThread0a finished");

        //now close this dialog
        JemmyUtil.waitAndCloseFrame(jFrameOperator);
    }   //testSetSignalsAtTurnoutWithDonePart2

    private void setupSetSignalsAtTurnoutWithDonePart2(JFrameOperator jFrameOperator) {
        setupSetSignalsAtTurnoutWithDonePart1();

        //select the turnout from the popup menu
        JComboBoxOperator jComboBoxOperator = new JComboBoxOperator(
                jFrameOperator, new NameComponentChooser("turnoutComboBox"));

        new EventTool().waitNoEvent(0);

        jComboBoxOperator.selectItem(turnouts[0].getSystemName());
    }

    ///@Test
    @Ignore("Consistently fails on AppVeyor, macOS and Windows 12/20/2019")
    public void testSetSignalsAtTurnoutWithDonePart3() {
        Assume.assumeFalse(GraphicsEnvironment.isHeadless());

        //this causes a "set Signal Heads Turnout" dialog to be (re)displayed.
        ThreadingUtil.runOnLayoutEventually(() -> {
            let.setSignalsAtTurnout(getLayoutEditorToolBarPanel().signalIconEditor, layoutEditor.getTargetFrame());
        });

        //the JFrameOperator waits for the set signal frame to appear
        JFrameOperator jFrameOperator = new JFrameOperator(Bundle.getMessage("SignalsAtTurnout"));
        JButtonOperator doneButtonOperator = new JButtonOperator(jFrameOperator, Bundle.getMessage("ButtonDone"));

        setupSetSignalsAtTurnoutWithDonePart3(jFrameOperator);

        JButtonOperator jButtonOperator = new JButtonOperator(jFrameOperator, Bundle.getMessage("GetSaved"));
        jButtonOperator.push();

        JCheckBoxOperator jCheckBoxOperator = new JCheckBoxOperator(jFrameOperator, Bundle.getMessage("PlaceAllHeads"));
        jCheckBoxOperator.push();

        //select the "SetAllLogic" checkbox
        JCheckBoxOperator allLogicCheckBoxOperator = new JCheckBoxOperator(jFrameOperator, Bundle.getMessage("SetAllLogic"));
        do {
            allLogicCheckBoxOperator.push(); //toggle all on/off
        } while (allLogicCheckBoxOperator.isSelected());

        /*
        * test all four comboboxes for "Signal head name was not entered"  (SignalsError5)
         */
        //pressing "Done" should display a dialog
        //SignalsError5 = Error - Signal head name was not entered. Please enter\na signal head name for required positions or cancel.
        Thread modalDialogOperatorThread1 = JemmyUtil.createModalDialogOperatorThread(
                Bundle.getMessage("ErrorTitle"),
                Bundle.getMessage("SignalsError5"),
                Bundle.getMessage("ButtonOK"));  // NOI18N
        doneButtonOperator.push();
        JUnitUtil.waitFor(() -> {
            return !(modalDialogOperatorThread1.isAlive());
        }, "modalDialogOperatorThread1 finished");

        //now close this dialog
        JemmyUtil.waitAndCloseFrame(jFrameOperator);
    }   //testSetSignalsAtTurnoutWithDonePart3

    private void setupSetSignalsAtTurnoutWithDonePart3(JFrameOperator jFrameOperator) {
        setupSetSignalsAtTurnoutWithDonePart2(jFrameOperator);
        layoutTurnout.setTurnout(turnouts[0].getSystemName()); //this should fix the "is not drawn on the panel" error
    }

    ///@Test
    //@Ignore("Consistently fails on AppVeyor, macOS and Windows 12/20/2019")
    public void testSetSignalsAtTurnoutWithDonePart4() {
        Assume.assumeFalse(GraphicsEnvironment.isHeadless());

        //this causes a "set Signal Heads Turnout" dialog to be (re)displayed.
        ThreadingUtil.runOnLayoutEventually(() -> {
            let.setSignalsAtTurnout(getLayoutEditorToolBarPanel().signalIconEditor, layoutEditor.getTargetFrame());
        });

        //the JFrameOperator waits for the set signal frame to appear
        JFrameOperator jFrameOperator = new JFrameOperator(Bundle.getMessage("SignalsAtTurnout"));
        JButtonOperator doneButtonOperator = new JButtonOperator(jFrameOperator, Bundle.getMessage("ButtonDone"));

        setupSetSignalsAtTurnoutWithDonePart4(jFrameOperator);

        //pressing "Done" should display a dialog
        //SignalsError5 = Error - Signal head name was not entered. Please enter\na signal head name for required positions or cancel.
        Thread modalDialogOperatorThread2 = JemmyUtil.createModalDialogOperatorThread(
                Bundle.getMessage("ErrorTitle"),
                Bundle.getMessage("SignalsError5"),
                Bundle.getMessage("ButtonOK"));  // NOI18N
        doneButtonOperator.push();
        JUnitUtil.waitFor(() -> {
            return !(modalDialogOperatorThread2.isAlive());
        }, "modalDialogOperatorThread2 finished");

        new EventTool().waitNoEvent(0);

        //now close this dialog
        JemmyUtil.waitAndCloseFrame(jFrameOperator);
    }   //testSetSignalsAtTurnoutWithDonePart4

    private void setupSetSignalsAtTurnoutWithDonePart4(JFrameOperator jFrameOperator) {
        setupSetSignalsAtTurnoutWithDonePart3(jFrameOperator);

        //select signal head for this combobox
        JComboBoxOperator jComboBoxOperator = new JComboBoxOperator(
                jFrameOperator, new NameComponentChooser("throatContinuingSignalHeadComboBox"));
        jComboBoxOperator.selectItem(1);  //TODO:fix hardcoded index
    }

    ///@Test
    @Ignore("Consistently fails on AppVeyor, macOS and Windows 12/20/2019")
    public void testSetSignalsAtTurnoutWithDonePart5() {
        Assume.assumeFalse(GraphicsEnvironment.isHeadless());

        //this causes a "set Signal Heads Turnout" dialog to be (re)displayed.
        ThreadingUtil.runOnLayoutEventually(() -> {
            let.setSignalsAtTurnout(getLayoutEditorToolBarPanel().signalIconEditor, layoutEditor.getTargetFrame());
        });

        new EventTool().waitNoEvent(0);

        //the JFrameOperator waits for the set signal frame to appear
        JFrameOperator jFrameOperator = new JFrameOperator(Bundle.getMessage("SignalsAtTurnout"));
        JButtonOperator doneButtonOperator = new JButtonOperator(jFrameOperator, Bundle.getMessage("ButtonDone"));

        setupSetSignalsAtTurnoutWithDonePart5(jFrameOperator);

        //pressing "Done" should display a dialog
        //SignalsError5 = Error - Signal head name was not entered. Please enter\na signal head name for required positions or cancel.
        Thread modalDialogOperatorThread3 = JemmyUtil.createModalDialogOperatorThread(
                Bundle.getMessage("ErrorTitle"),
                Bundle.getMessage("SignalsError5"),
                Bundle.getMessage("ButtonOK"));  // NOI18N
        doneButtonOperator.push();
        JUnitUtil.waitFor(() -> {
            return !(modalDialogOperatorThread3.isAlive());
        }, "modalDialogOperatorThread3 finished");

        //now close this dialog
        JemmyUtil.waitAndCloseFrame(jFrameOperator);
    }   //testSetSignalsAtTurnoutWithDonePart5

    private void setupSetSignalsAtTurnoutWithDonePart5(JFrameOperator jFrameOperator) {
        setupSetSignalsAtTurnoutWithDonePart4(jFrameOperator);

        //select signal head for this combobox
        JComboBoxOperator jComboBoxOperator = new JComboBoxOperator(
                jFrameOperator, new NameComponentChooser("throatDivergingSignalHeadComboBox"));
        jComboBoxOperator.selectItem(2);  //TODO:fix hardcoded index
    }

    ///@Test
    @Ignore("Consistently fails on AppVeyor, macOS and Windows 12/20/2019")
    public void testSetSignalsAtTurnoutWithDonePart6() {
        Assume.assumeFalse(GraphicsEnvironment.isHeadless());

        //this causes a "set Signal Heads Turnout" dialog to be (re)displayed.
        ThreadingUtil.runOnLayoutEventually(() -> {
            let.setSignalsAtTurnout(getLayoutEditorToolBarPanel().signalIconEditor, layoutEditor.getTargetFrame());
        });

        //the JFrameOperator waits for the set signal frame to appear
        JFrameOperator jFrameOperator = new JFrameOperator(Bundle.getMessage("SignalsAtTurnout"));
        JButtonOperator doneButtonOperator = new JButtonOperator(jFrameOperator, Bundle.getMessage("ButtonDone"));

        setupSetSignalsAtTurnoutWithDonePart6(jFrameOperator);

        //pressing "Done" should display a dialog
        //SignalsError5 = Error - Signal head name was not entered. Please enter\na signal head name for required positions or cancel.
        Thread modalDialogOperatorThread4 = JemmyUtil.createModalDialogOperatorThread(
                Bundle.getMessage("ErrorTitle"),
                Bundle.getMessage("SignalsError5"),
                Bundle.getMessage("ButtonOK"));  // NOI18N
        doneButtonOperator.push();
        JUnitUtil.waitFor(() -> {
            return !(modalDialogOperatorThread4.isAlive());
        }, "modalDialogOperatorThread4 finished");

        new EventTool().waitNoEvent(0);

        //now close this dialog
        JemmyUtil.waitAndCloseFrame(jFrameOperator);
    }   //testSetSignalsAtTurnoutWithDonePart6

    private void setupSetSignalsAtTurnoutWithDonePart6(JFrameOperator jFrameOperator) {
        setupSetSignalsAtTurnoutWithDonePart5(jFrameOperator);

        //select signal head for this combobox
        JComboBoxOperator jComboBoxOperator = new JComboBoxOperator(
                jFrameOperator, new NameComponentChooser("continuingSignalHeadComboBox"));
        jComboBoxOperator.selectItem(3);  //TODO:fix hardcoded index
    }

    ///@Test
    //@Ignore("Consistently fails on AppVeyor, macOS and Windows 12/20/2019")
    public void testSetSignalsAtTurnoutWithDonePart7a() {
        Assume.assumeFalse(GraphicsEnvironment.isHeadless());

        //this causes a "set Signal Heads Turnout" dialog to be (re)displayed.
        ThreadingUtil.runOnLayoutEventually(() -> {
            let.setSignalsAtTurnout(getLayoutEditorToolBarPanel().signalIconEditor, layoutEditor.getTargetFrame());
        });

        //the JFrameOperator waits for the set signal frame to appear
        JFrameOperator jFrameOperator = new JFrameOperator(Bundle.getMessage("SignalsAtTurnout"));
        JButtonOperator doneButtonOperator = new JButtonOperator(jFrameOperator, Bundle.getMessage("ButtonDone"));

        setupSetSignalsAtTurnoutWithDonePart7(jFrameOperator);

        testSetupSSL(0);    //test Throat Continuing SSL logic setup
//        testSetupSSL(1);    //test Throat Diverging SSL logic setup
//        testSetupSSL(2);    //test Continuing SSL logic setup
//        testSetupSSL(3);    //test Diverging SSL logic setup

        //TODO: fix the other failure conditions (testing each one)
        //layoutBlocks[i].setOccupancySensorName(uName);
//
        //this time everything should work
        doneButtonOperator.push();
        jFrameOperator.waitClosed();    //make sure the dialog closed
    }   //testSetSignalsAtTurnoutWithDonePart7a

    ///@Test
    //@Ignore("Consistently fails on AppVeyor, macOS and Windows 12/20/2019")
    public void testSetSignalsAtTurnoutWithDonePart7b() {
        Assume.assumeFalse(GraphicsEnvironment.isHeadless());

        //this causes a "set Signal Heads Turnout" dialog to be (re)displayed.
        ThreadingUtil.runOnLayoutEventually(() -> {
            let.setSignalsAtTurnout(getLayoutEditorToolBarPanel().signalIconEditor, layoutEditor.getTargetFrame());
        });

        //the JFrameOperator waits for the set signal frame to appear
        JFrameOperator jFrameOperator = new JFrameOperator(Bundle.getMessage("SignalsAtTurnout"));
        JButtonOperator doneButtonOperator = new JButtonOperator(jFrameOperator, Bundle.getMessage("ButtonDone"));

        setupSetSignalsAtTurnoutWithDonePart7(jFrameOperator);

//        testSetupSSL(0);    //test Throat Continuing SSL logic setup
        testSetupSSL(1);    //test Throat Diverging SSL logic setup
//        testSetupSSL(2);    //test Continuing SSL logic setup
//        testSetupSSL(3);    //test Diverging SSL logic setup

        //TODO: fix the other failure conditions (testing each one)
        //layoutBlocks[i].setOccupancySensorName(uName);
//
        //this time everything should work
        doneButtonOperator.push();
        jFrameOperator.waitClosed();    //make sure the dialog closed
    }   //testSetSignalsAtTurnoutWithDonePart7b

    ///@Test
    //@Ignore("Consistently fails on AppVeyor, macOS and Windows 12/20/2019")
    public void testSetSignalsAtTurnoutWithDonePart7c() {
        Assume.assumeFalse(GraphicsEnvironment.isHeadless());

        //this causes a "set Signal Heads Turnout" dialog to be (re)displayed.
        ThreadingUtil.runOnLayoutEventually(() -> {
            let.setSignalsAtTurnout(getLayoutEditorToolBarPanel().signalIconEditor, layoutEditor.getTargetFrame());
        });

        //the JFrameOperator waits for the set signal frame to appear
        JFrameOperator jFrameOperator = new JFrameOperator(Bundle.getMessage("SignalsAtTurnout"));
        JButtonOperator doneButtonOperator = new JButtonOperator(jFrameOperator, Bundle.getMessage("ButtonDone"));

        setupSetSignalsAtTurnoutWithDonePart7(jFrameOperator);

//        testSetupSSL(0);    //test Throat Continuing SSL logic setup
//        testSetupSSL(1);    //test Throat Diverging SSL logic setup
        testSetupSSL(2);    //test Continuing SSL logic setup
//        testSetupSSL(3);    //test Diverging SSL logic setup

        //TODO: fix the other failure conditions (testing each one)
        //layoutBlocks[i].setOccupancySensorName(uName);
//
        //this time everything should work
        doneButtonOperator.push();
        jFrameOperator.waitClosed();    //make sure the dialog closed
    }   //testSetSignalsAtTurnoutWithDonePart7c

    ///@Test
    //@Ignore("Consistently fails on AppVeyor, macOS and Windows 12/20/2019")
    public void testSetSignalsAtTurnoutWithDonePart7d() {
        Assume.assumeFalse(GraphicsEnvironment.isHeadless());

        //this causes a "set Signal Heads Turnout" dialog to be (re)displayed.
        ThreadingUtil.runOnLayoutEventually(() -> {
            let.setSignalsAtTurnout(getLayoutEditorToolBarPanel().signalIconEditor, layoutEditor.getTargetFrame());
        });

        //the JFrameOperator waits for the set signal frame to appear
        JFrameOperator jFrameOperator = new JFrameOperator(Bundle.getMessage("SignalsAtTurnout"));
        JButtonOperator doneButtonOperator = new JButtonOperator(jFrameOperator, Bundle.getMessage("ButtonDone"));

        setupSetSignalsAtTurnoutWithDonePart7(jFrameOperator);

//        testSetupSSL(0);    //test Throat Continuing SSL logic setup
//        testSetupSSL(1);    //test Throat Diverging SSL logic setup
//        testSetupSSL(2);    //test Continuing SSL logic setup
        testSetupSSL(3);    //test Diverging SSL logic setup

        //TODO: fix the other failure conditions (testing each one)
        //layoutBlocks[i].setOccupancySensorName(uName);
//
        //this time everything should work
        doneButtonOperator.push();
        jFrameOperator.waitClosed();    //make sure the dialog closed
    }   //testSetSignalsAtTurnoutWithDonePart7d

    private void setupSetSignalsAtTurnoutWithDonePart7(JFrameOperator jFrameOperator) {
        setupSetSignalsAtTurnoutWithDonePart6(jFrameOperator);

        //select signal head for this combobox
        JComboBoxOperator jComboBoxOperator = new JComboBoxOperator(
                jFrameOperator, new NameComponentChooser("divergingSignalHeadComboBox"));
        jComboBoxOperator.selectItem(4); //TODO:fix hardcoded index
    }

    /*
     * test SSL logic setup
     */
    private void testSetupSSL(int idx) {
        JFrameOperator jfoSignalsAtTurnout = new JFrameOperator(Bundle.getMessage("SignalsAtTurnout"));
        JButtonOperator doneButtonOperator = new JButtonOperator(jfoSignalsAtTurnout, Bundle.getMessage("ButtonDone"));

        //NOTE: index used here because there are four identical buttons
        JCheckBoxOperator cboSetLogic = new JCheckBoxOperator(jfoSignalsAtTurnout, Bundle.getMessage("SetLogic"), idx);
        cboSetLogic.push(); //turn on

        //pressing "Done" should display a dialog
        //InfoMessage6 = Cannot set up logic because blocks have\nnot been defined around this item.
        //InfoMessage7 = Cannot set up logic because all connections\nhave not been defined around this item.
        Thread modalDialogOperatorThread1 = JemmyUtil.createModalDialogOperatorThread(
                Bundle.getMessage("MessageTitle"),
                //Bundle.getMessage("InfoMessage7"),
                Bundle.getMessage("ButtonOK"));  // NOI18N
        doneButtonOperator.push();
        JUnitUtil.waitFor(() -> {
            return !(modalDialogOperatorThread1.isAlive());
        }, "modalDialogOperatorThread1 finished");

        // make sure the dialog closed
        jfoSignalsAtTurnout.waitClosed();

        //this causes the "set Signal Heads Turnout" dialog to be (re)displayed.
        ThreadingUtil.runOnLayoutEventually(() -> {
            let.setSignalsAtTurnout(getLayoutEditorToolBarPanel().signalIconEditor, layoutEditor.getTargetFrame());
        });

        //the JFrameOperator waits for the set signal frame to appear
        jfoSignalsAtTurnout = new JFrameOperator(Bundle.getMessage("SignalsAtTurnout"));
        doneButtonOperator = new JButtonOperator(jfoSignalsAtTurnout, Bundle.getMessage("ButtonDone"));

        //define connection
        String uName = "T" + (idx + 1);
        int types[] = {LayoutTrack.TURNOUT_B, LayoutTrack.TURNOUT_C, LayoutTrack.TURNOUT_A, LayoutTrack.TURNOUT_A};
        PositionablePoint[] positionablePoints = {positionablePoint2, positionablePoint3, positionablePoint1, positionablePoint1};
        TrackSegment trackSegment = new TrackSegment(uName,
                layoutTurnout, types[idx],
                positionablePoints[idx], LayoutTrack.POS_POINT,
                false, false, layoutEditor);
        Assert.assertNotNull("trackSegment not null", trackSegment);
        layoutEditor.getLayoutTracks().add(trackSegment);
        try {
            layoutTurnout.setConnection(types[idx], trackSegment, LayoutTrack.TRACK);
        } catch (JmriException ex) {
            Logger.getLogger(LayoutEditorToolsTest.class.getName()).log(Level.SEVERE, null, ex);
        }

        //pressing "Done" should display a dialog
        //InfoMessage5 = Cannot set up logic because the next signal (in or \nat the end of block "{0}") apparently is not yet defined.
        //InfoMessage6 = Cannot set up logic because blocks have\nnot been defined around this item.
        Thread modalDialogOperatorThread2 = JemmyUtil.createModalDialogOperatorThread(
                Bundle.getMessage("MessageTitle"),
                //Bundle.getMessage("InfoMessage6"),
                Bundle.getMessage("ButtonOK"));  // NOI18N
        doneButtonOperator.push();
        JUnitUtil.waitFor(() -> {
            return !(modalDialogOperatorThread2.isAlive());
        }, "modalDialogOperatorThread2 finished");

        // make sure the dialog closed
        jfoSignalsAtTurnout.waitClosed();

        //this causes the "set Signal Heads Turnout" dialog to be (re)displayed.
        ThreadingUtil.runOnLayoutEventually(() -> {
            let.setSignalsAtTurnout(getLayoutEditorToolBarPanel().signalIconEditor, layoutEditor.getTargetFrame());
        });

        //the JFrameOperator waits for the set signal frame to appear
        jfoSignalsAtTurnout = new JFrameOperator(Bundle.getMessage("SignalsAtTurnout"));
        doneButtonOperator = new JButtonOperator(jfoSignalsAtTurnout, Bundle.getMessage("ButtonDone"));

        //change anchor to end bumper
        positionablePoints[idx].setType(PositionablePoint.END_BUMPER);

        //pressing "Done" should display a dialog
        //InfoMessage6 = Cannot set up logic because blocks have\nnot been defined around this item.
        Thread modalDialogOperatorThread3 = JemmyUtil.createModalDialogOperatorThread(
                Bundle.getMessage("MessageTitle"),
                Bundle.getMessage("InfoMessage6"),
                Bundle.getMessage("ButtonOK"));  // NOI18N
        doneButtonOperator.push();
        JUnitUtil.waitFor(() -> {
            return !(modalDialogOperatorThread3.isAlive());
        }, "modalDialogOperatorThread3 finished");

        // make sure the dialog closed
        jfoSignalsAtTurnout.waitClosed();

        //assign block to track segment
        int lbIndex[] = {2, 3, 1, 1};
        trackSegment.setLayoutBlock(layoutBlocks[lbIndex[idx]]);

        //this causes the "set Signal Heads Turnout" dialog to be (re)displayed.
        ThreadingUtil.runOnLayoutEventually(() -> {
            let.setSignalsAtTurnout(getLayoutEditorToolBarPanel().signalIconEditor, layoutEditor.getTargetFrame());
        });

        //the JFrameOperator waits for the set signal frame to appear
        jfoSignalsAtTurnout = new JFrameOperator(Bundle.getMessage("SignalsAtTurnout"));
        doneButtonOperator = new JButtonOperator(jfoSignalsAtTurnout, Bundle.getMessage("ButtonDone"));

        //pressing "Done" should display a dialog
        //InfoMessage4 = Cannot set up logic because block "{0}"\ndoesn''t have an occupancy sensor.
        Thread modalDialogOperatorThread4 = JemmyUtil.createModalDialogOperatorThread(
                Bundle.getMessage("MessageTitle"),
                Bundle.getMessage("InfoMessage4", layoutBlocks[lbIndex[idx]].getUserName()),
                Bundle.getMessage("ButtonOK"));  // NOI18N
        doneButtonOperator.push();
        JUnitUtil.waitFor(() -> {
            return !(modalDialogOperatorThread4.isAlive());
        }, "modalDialogOperatorThread4 finished");

        // make sure the dialog closed
        jfoSignalsAtTurnout.waitClosed();

        //assign Occupancy Sensor to block
        layoutBlocks[lbIndex[idx]].setOccupancySensorName(sensors[lbIndex[idx]].getUserName());

        //this causes the "set Signal Heads Turnout" dialog to be (re)displayed.
        ThreadingUtil.runOnLayoutEventually(() -> {
            let.setSignalsAtTurnout(getLayoutEditorToolBarPanel().signalIconEditor, layoutEditor.getTargetFrame());
        });

        //the JFrameOperator waits for the set signal frame to appear
        jfoSignalsAtTurnout = new JFrameOperator(Bundle.getMessage("SignalsAtTurnout"));
        doneButtonOperator = new JButtonOperator(jfoSignalsAtTurnout, Bundle.getMessage("ButtonDone"));

        doneButtonOperator.push();
        // make sure the dialog closed
        jfoSignalsAtTurnout.waitClosed();

        //this causes the "set Signal Heads Turnout" dialog to be (re)displayed.
        ThreadingUtil.runOnLayoutEventually(() -> {
            let.setSignalsAtTurnout(getLayoutEditorToolBarPanel().signalIconEditor, layoutEditor.getTargetFrame());
        });

        //the JFrameOperator waits for the set signal frame to (re)appear
        jfoSignalsAtTurnout = new JFrameOperator(Bundle.getMessage("SignalsAtTurnout"));
        doneButtonOperator = new JButtonOperator(jfoSignalsAtTurnout, Bundle.getMessage("ButtonDone"));

        cboSetLogic = new JCheckBoxOperator(jfoSignalsAtTurnout, Bundle.getMessage("SetLogic"), idx);
        cboSetLogic.push(); //turn off

        //reset these
        trackSegment.setLayoutBlock(null);
        layoutBlocks[lbIndex[idx]].setOccupancySensorName(null);
        //le.removeTrackSegment(trackSegment);
        positionablePoint1.setType(PositionablePoint.ANCHOR);
        positionablePoint2.setType(PositionablePoint.ANCHOR);
        positionablePoint3.setType(PositionablePoint.ANCHOR);
    }   //testSetupSSL

    ///@Test
    public void testSetSignalsAtTurnoutWithCancel() {
        Assume.assumeFalse(GraphicsEnvironment.isHeadless());
        ThreadingUtil.runOnLayoutEventually(() -> {
            Point2D point = new Point2D.Double(150.0, 100.0);
            LayoutTurnout to = new LayoutTurnout("Right Hand",
                    LayoutTurnout.RH_TURNOUT, point, 33.0, 1.1, 1.2, layoutEditor);
            to.setTurnout(turnouts[0].getSystemName());
            layoutEditor.getLayoutTracks().add(to);

            //this causes a "set Signal Heads Turnout" dialog to be displayed.
            let.setSignalsAtTurnoutFromMenu(to, getLayoutEditorToolBarPanel().signalIconEditor, layoutEditor.getTargetFrame());
        });
        JemmyUtil.waitAndCloseFrame(Bundle.getMessage("SignalsAtTurnout"), Bundle.getMessage("ButtonCancel"));
    }

    @Test
    @Ignore("causes error on jenkins; exhausts failure retries")
    public void testSetSignalsAtTurnoutFromMenu() {
        Assume.assumeFalse(GraphicsEnvironment.isHeadless());
        ThreadingUtil.runOnLayoutEventually(() -> {
            Point2D point = new Point2D.Double(150.0, 100.0);
            LayoutTurnout to = new LayoutTurnout("Right Hand",
                    LayoutTurnout.RH_TURNOUT, point, 33.0, 1.1, 1.2, layoutEditor);
            to.setTurnout(turnouts[0].getSystemName());
            layoutEditor.getLayoutTracks().add(to);
            //this causes a "set Signal Heads Turnout" dialog to be displayed.
            let.setSignalsAtTurnoutFromMenu(to, getLayoutEditorToolBarPanel().signalIconEditor, layoutEditor.getTargetFrame());
        });
        JemmyUtil.waitAndCloseFrame(Bundle.getMessage("SignalsAtTurnout"));
    }

    ///@Test
    //@Ignore("NPE during execution due to missing frame")
    public void testSetSignalsAtLevelXing() {
        Assume.assumeFalse(GraphicsEnvironment.isHeadless());
        ThreadingUtil.runOnLayoutEventually(() -> {
            //this causes a "set Signal Heads Level Crossing" dialog to be displayed.
            let.setSignalsAtLevelXing(getLayoutEditorToolBarPanel().signalIconEditor, layoutEditor.getTargetFrame());
        });
        JemmyUtil.waitAndCloseFrame(Bundle.getMessage("SignalsAtLevelXing"));
    }

<<<<<<< HEAD
    ///@Test
=======
    @Test
    @Ignore("causes error on jenkins; exhausts failure retries")
>>>>>>> 3b50da8f
    public void testSetSignalsAtLevelXingFromMenu() {
        Assume.assumeFalse(GraphicsEnvironment.isHeadless());
        ThreadingUtil.runOnLayoutEventually(() -> {
            Point2D point = new Point2D.Double(150.0, 100.0);
            LevelXing lx = new LevelXing("LevelCrossing", point, layoutEditor);
            lx.setLayoutBlockAC(layoutBlocks[0]);
            lx.setLayoutBlockBD(layoutBlocks[1]);

            //this causes a "set Signal Heads Level Crossing" dialog to be displayed.
            let.setSignalsAtLevelXingFromMenu(lx, getLayoutEditorToolBarPanel().signalIconEditor, layoutEditor.getTargetFrame());
        });
        JemmyUtil.waitAndCloseFrame(Bundle.getMessage("SignalsAtLevelXing"));
    }

    ///@Test
    //@Ignore("Consistently fails on AppVeyor, macOS and Windows 12/20/2019")
    public void testSetSignalsAtThroatToThroatTurnouts() {
        Assume.assumeFalse(GraphicsEnvironment.isHeadless());
        //this causes a "set Signal Heads at throat to throat Turnout" dialog to be (re)displayed.
        ThreadingUtil.runOnLayoutEventually(() -> {
            let.setSignalsAtThroatToThroatTurnouts(
                    getLayoutEditorToolBarPanel().signalIconEditor, layoutEditor.getTargetFrame());
        });
        JemmyUtil.waitAndCloseFrame(Bundle.getMessage("SignalsAtTToTTurnout"), Bundle.getMessage("ButtonCancel"));
    }

    ///@Test
    public void testSetSignalsAtThroatToThroatTurnoutsWithDonePart1() {
        Assume.assumeFalse(GraphicsEnvironment.isHeadless());
        ThreadingUtil.runOnLayoutEventually(() -> {
            //this causes a "set Signal Heads at throat to throat Turnout" dialog to be (re)displayed.
            let.setSignalsAtThroatToThroatTurnouts(
                    getLayoutEditorToolBarPanel().signalIconEditor, layoutEditor.getTargetFrame());
        });
        //the JFrameOperator waits for the set signal frame to appear,
        JFrameOperator jFrameOperator = new JFrameOperator(Bundle.getMessage("SignalsAtTToTTurnout"));
        JButtonOperator doneButtonOperator = new JButtonOperator(jFrameOperator, Bundle.getMessage("ButtonDone"));

        //pressing "Done" should display a dialog
        //SignalsError1 = Error - No turnout name was entered. Please enter a turnout name or cancel.
        Thread modalDialogOperatorThread0 = JemmyUtil.createModalDialogOperatorThread(
                Bundle.getMessage("ErrorTitle"),
                Bundle.getMessage("SignalsError1"),
                Bundle.getMessage("ButtonOK"));  // NOI18N
        doneButtonOperator.push();
        JUnitUtil.waitFor(() -> {
            return !(modalDialogOperatorThread0.isAlive());
        }, "modalDialogOperatorThread0 finished");

        new EventTool().waitNoEvent(0);

        JemmyUtil.waitAndCloseFrame(jFrameOperator);
    }   //testSetSignalsAtThroatToThroatTurnoutsWithDonePart1

    ///@Test
    public void testSetSignalsAtThroatToThroatTurnoutsWithDonePart2() {
        Assume.assumeFalse(GraphicsEnvironment.isHeadless());
        ThreadingUtil.runOnLayoutEventually(() -> {
            //this causes a "set Signal Heads at throat to throat Turnout" dialog to be (re)displayed.
            let.setSignalsAtThroatToThroatTurnouts(
                    getLayoutEditorToolBarPanel().signalIconEditor, layoutEditor.getTargetFrame());
        });
        //the JFrameOperator waits for the set signal frame to appear,
        JFrameOperator jFrameOperator = new JFrameOperator(Bundle.getMessage("SignalsAtTToTTurnout"));
        JButtonOperator doneButtonOperator = new JButtonOperator(jFrameOperator, Bundle.getMessage("ButtonDone"));

        //fixes SignalsError1 = Error - No turnout name was entered. Please enter a turnout name or cancel.
        setupSetSignalsAtThroatToThroatTurnoutsWithDonePart2(jFrameOperator);

        //pressing "Done" should display a dialog
        //SignalsError3 = Error - Turnout "{0}" is not drawn on the panel.\nPlease enter the name of a drawn turnout.
        Thread modalDialogOperatorThread1 = JemmyUtil.createModalDialogOperatorThread(
                Bundle.getMessage("ErrorTitle"),
                Bundle.getMessage("SignalsError3", turnouts[0].getSystemName()),
                Bundle.getMessage("ButtonOK"));  // NOI18N
        doneButtonOperator.push();
        JUnitUtil.waitFor(() -> {
            return !(modalDialogOperatorThread1.isAlive());
        }, "modalDialogOperatorThread1 finished");

        new EventTool().waitNoEvent(0);
        
        JemmyUtil.waitAndCloseFrame(jFrameOperator);
    }   //testSetSignalsAtThroatToThroatTurnoutsWithDonePart2

    private void setupSetSignalsAtThroatToThroatTurnoutsWithDonePart2(JFrameOperator jFrameOperator) {
        //fixes SignalsError1 = Error - No turnout name was entered. Please enter a turnout name or cancel.
        //so lets create a turnout
        layoutTurnout = new LayoutTurnout("Right Hand",
                LayoutTurnout.RH_TURNOUT, new Point2D.Double(100.0, 100.0),
                180.0, 1.1, 1.2, layoutEditor);
        Assert.assertNotNull("RH turnout for testSetSignalsAtThroatToThroatTurnoutsWithDone", layoutTurnout);
        layoutEditor.getLayoutTracks().add(layoutTurnout);

        //select the turnout from the popup menu
        JComboBoxOperator jComboBoxOperator = new JComboBoxOperator(
                jFrameOperator, new NameComponentChooser("turnout1ComboBox"));
        jComboBoxOperator.selectItem(turnouts[0].getSystemName());
    }

    ///@Test
    public void testSetSignalsAtThroatToThroatTurnoutsWithDonePart3() {
        Assume.assumeFalse(GraphicsEnvironment.isHeadless());
        ThreadingUtil.runOnLayoutEventually(() -> {
            //this causes a "set Signal Heads at throat to throat Turnout" dialog to be (re)displayed.
            let.setSignalsAtThroatToThroatTurnouts(
                    getLayoutEditorToolBarPanel().signalIconEditor, layoutEditor.getTargetFrame());
        });
        //the JFrameOperator waits for the set signal frame to appear,
        JFrameOperator jFrameOperator = new JFrameOperator(Bundle.getMessage("SignalsAtTToTTurnout"));
        JButtonOperator doneButtonOperator = new JButtonOperator(jFrameOperator, Bundle.getMessage("ButtonDone"));

        //fixes SignalsError3 = Error - Turnout "{0}" is not drawn on the panel.\nPlease enter the name of a drawn turnout.
        setupSetSignalsAtThroatToThroatTurnoutsWithDonePart3(jFrameOperator);

        //pressing "Done" should display a dialog
        //SignalsError18 = Error - This tool requires two turnouts (RH, LH, or WYE) \nconnected throat-to-throat by a single track segment.
        Thread modalDialogOperatorThread2 = JemmyUtil.createModalDialogOperatorThread(
                Bundle.getMessage("ErrorTitle"),
                Bundle.getMessage("SignalsError18"),
                Bundle.getMessage("ButtonOK"));  // NOI18N
        doneButtonOperator.push();
        JUnitUtil.waitFor(() -> {
            return !(modalDialogOperatorThread2.isAlive());
        }, "modalDialogOperatorThread2 finished");

        JemmyUtil.waitAndCloseFrame(jFrameOperator);
    }   //testSetSignalsAtThroatToThroatTurnoutsWithDonePart3

    private void setupSetSignalsAtThroatToThroatTurnoutsWithDonePart3(JFrameOperator jFrameOperator) {
        setupSetSignalsAtThroatToThroatTurnoutsWithDonePart2(jFrameOperator);
        //fixes SignalsError3 = Error - Turnout "{0}" is not drawn on the panel.\nPlease enter the name of a drawn turnout.
        layoutTurnout.setTurnout(turnouts[0].getSystemName());
    }

    ///@Test
    public void testSetSignalsAtThroatToThroatTurnoutsWithDonePart4() {
        Assume.assumeFalse(GraphicsEnvironment.isHeadless());
        ThreadingUtil.runOnLayoutEventually(() -> {
            //this causes a "set Signal Heads at throat to throat Turnout" dialog to be (re)displayed.
            let.setSignalsAtThroatToThroatTurnouts(
                    getLayoutEditorToolBarPanel().signalIconEditor, layoutEditor.getTargetFrame());
        });
        //the JFrameOperator waits for the set signal frame to appear,
        JFrameOperator jFrameOperator = new JFrameOperator(Bundle.getMessage("SignalsAtTToTTurnout"));
        JButtonOperator doneButtonOperator = new JButtonOperator(jFrameOperator, Bundle.getMessage("ButtonDone"));

        //fixes SignalsError18 = Error - This tool requires two turnouts (RH, LH, or WYE) \nconnected throat-to-throat by a single track segment.
        setupSetSignalsAtThroatToThroatTurnoutsWithDonePart4(jFrameOperator);

        JButtonOperator jButtonOperator = new JButtonOperator(jFrameOperator, Bundle.getMessage("GetSaved"));
        jButtonOperator.push();

        JCheckBoxOperator jCheckBoxOperator = new JCheckBoxOperator(jFrameOperator, Bundle.getMessage("PlaceAllHeads"));
        jCheckBoxOperator.push();

        //select the "SetAllLogic" checkbox
        JCheckBoxOperator allLogicCheckBoxOperator = new JCheckBoxOperator(jFrameOperator, Bundle.getMessage("SetAllLogic"));
        do {
            allLogicCheckBoxOperator.push(); //toggle all on/off
        } while (allLogicCheckBoxOperator.isSelected());

        //pressing "Done" should display a dialog
        //SignalsError5 = Error - Signal head name was not entered. Please enter\na signal head name for required positions or cancel.
        Thread modalDialogOperatorThread3 = JemmyUtil.createModalDialogOperatorThread(
                Bundle.getMessage("ErrorTitle"),
                Bundle.getMessage("SignalsError5"),
                Bundle.getMessage("ButtonOK"));  // NOI18N
        doneButtonOperator.push();
        JUnitUtil.waitFor(() -> {
            return !(modalDialogOperatorThread3.isAlive());
        }, "modalDialogOperatorThread3 finished");

        new EventTool().waitNoEvent(0);

        JemmyUtil.waitAndCloseFrame(jFrameOperator);
    }   //testSetSignalsAtThroatToThroatTurnoutsWithDonePart4

    private void setupSetSignalsAtThroatToThroatTurnoutsWithDonePart4(JFrameOperator jFrameOperator) {
        setupSetSignalsAtThroatToThroatTurnoutsWithDonePart3(jFrameOperator);
        //fixes SignalsError18 = Error - This tool requires two turnouts (RH, LH, or WYE) \nconnected throat-to-throat by a single track segment.
        //so lets create a second turnout
        layoutTurnout2 = new LayoutTurnout("Left Hand",
                LayoutTurnout.LH_TURNOUT, new Point2D.Double(200.0, 100.0),
                0.0, 1.1, 1.2, layoutEditor);
        Assert.assertNotNull("LH turnout for testSetSignalsAtThroatToThroatTurnoutsWithDone", layoutTurnout2);
        layoutEditor.getLayoutTracks().add(layoutTurnout2);
        layoutTurnout2.setTurnout(turnouts[1].getSystemName()); //this should fix the "is not drawn on the panel" error

        JComboBoxOperator jComboBoxOperator = new JComboBoxOperator(
                jFrameOperator, new NameComponentChooser("turnout2ComboBox"));
        jComboBoxOperator.selectItem(turnouts[1].getSystemName());

        trackSegment = addNewTrackSegment(layoutTurnout, LayoutTrack.TURNOUT_A,
                layoutTurnout2, LayoutTrack.TURNOUT_A, 1);
    }

    ///@Test
    public void testSetSignalsAtThroatToThroatTurnoutsWithDonePart5() {
        Assume.assumeFalse(GraphicsEnvironment.isHeadless());
        ThreadingUtil.runOnLayoutEventually(() -> {
            //this causes a "set Signal Heads at throat to throat Turnout" dialog to be (re)displayed.
            let.setSignalsAtThroatToThroatTurnouts(
                    getLayoutEditorToolBarPanel().signalIconEditor, layoutEditor.getTargetFrame());
        });
        //the JFrameOperator waits for the set signal frame to appear,
        JFrameOperator jFrameOperator = new JFrameOperator(Bundle.getMessage("SignalsAtTToTTurnout"));
        JButtonOperator doneButtonOperator = new JButtonOperator(jFrameOperator, Bundle.getMessage("ButtonDone"));

        //fixes SignalsError5 = Error - Signal head name was not entered. Please enter\na signal head name for required positions or cancel.
        setupSetSignalsAtThroatToThroatTurnoutsWithDonePart5(jFrameOperator);

        //this time everything should work
        doneButtonOperator.push();
        jFrameOperator.waitClosed();    //make sure the dialog closed
    }   //testSetSignalsAtThroatToThroatTurnoutsWithDonePart5

    private void setupSetSignalsAtThroatToThroatTurnoutsWithDonePart5(JFrameOperator jFrameOperator) {
        setupSetSignalsAtThroatToThroatTurnoutsWithDonePart4(jFrameOperator);
        //fixes SignalsError5 = Error - Signal head name was not entered. Please enter\na signal head name for required positions or cancel.
        //select the turnouts from the popup menus
        List<String> names = new ArrayList<>(Arrays.asList(
                "a1TToTSignalHeadComboBox",
                "a2TToTSignalHeadComboBox",
                "b1TToTSignalHeadComboBox",
                "b2TToTSignalHeadComboBox",
                "c1TToTSignalHeadComboBox",
                "c2TToTSignalHeadComboBox",
                "d1TToTSignalHeadComboBox",
                "d2TToTSignalHeadComboBox"));
        int idx = 0;
        for (String name : names) {
            JComboBoxOperator jComboBoxOperator = new JComboBoxOperator(
                    jFrameOperator, new NameComponentChooser(name));
            jComboBoxOperator.selectItem(idx++);  //TODO:fix hardcoded index
        }
    }

    ///@Test
    public void testSetSignalsAtThroatToThroatTurnoutsWithDonePart6() {
        Assume.assumeFalse(GraphicsEnvironment.isHeadless());
        ThreadingUtil.runOnLayoutEventually(() -> {
            //this causes a "set Signal Heads at throat to throat Turnout" dialog to be (re)displayed.
            let.setSignalsAtThroatToThroatTurnouts(
                    getLayoutEditorToolBarPanel().signalIconEditor, layoutEditor.getTargetFrame());
        });
        //the JFrameOperator waits for the set signal frame to appear,
        JFrameOperator jFrameOperator = new JFrameOperator(Bundle.getMessage("SignalsAtTToTTurnout"));
        JButtonOperator doneButtonOperator = new JButtonOperator(jFrameOperator, Bundle.getMessage("ButtonDone"));

        ThreadingUtil.runOnLayoutEventually(() -> {
            //this causes a "set Signal Heads at throat to throat Turnout" dialog to be (re)displayed.
            let.setSignalsAtThroatToThroatTurnouts(
                    getLayoutEditorToolBarPanel().signalIconEditor, layoutEditor.getTargetFrame());
        });
        //the JFrameOperator waits for the set signal frame to appear
        jFrameOperator = new JFrameOperator(Bundle.getMessage("SignalsAtTToTTurnout"));
        doneButtonOperator = new JButtonOperator(jFrameOperator, Bundle.getMessage("ButtonDone"));

        //turn on all logic check boxes
        setupSetSignalsAtThroatToThroatTurnoutsWithDonePart6(jFrameOperator);

        //pressing "Done" should display a dialog
        //InfoMessage6 = Cannot set up logic because blocks have\nnot been defined around this item.
        Thread modalDialogOperatorThread4 = JemmyUtil.createModalDialogOperatorThread(
                Bundle.getMessage("MessageTitle"),
                Bundle.getMessage("InfoMessage6"),
                Bundle.getMessage("ButtonOK"));  // NOI18N
        doneButtonOperator.pushNoBlock();
        JUnitUtil.waitFor(() -> {
            return !(modalDialogOperatorThread4.isAlive());
        }, "modalDialogOperatorThread4 finished");

        for (int idx = 0; idx < 3; idx++) {
            new EventTool().waitNoEvent(0);

            //InfoMessage6 = Cannot set up logic because blocks have\nnot been defined around this item.
            JemmyUtil.waitAndCloseDialog(Bundle.getMessage("MessageTitle"),
                    Bundle.getMessage("InfoMessage6"),
                    Bundle.getMessage("ButtonOK"));  // NOI18N
        }

        JemmyUtil.waitAndCloseFrame(jFrameOperator);
        //jFrameOperator.waitClosed();    //make sure the frame closed

    }   //testSetSignalsAtThroatToThroatTurnoutsWithDonePart6

    private void setupSetSignalsAtThroatToThroatTurnoutsWithDonePart6(JFrameOperator jFrameOperator) {
        setupSetSignalsAtThroatToThroatTurnoutsWithDonePart5(jFrameOperator);
        //turn on all logic check boxes
        JCheckBoxOperator allLogicCheckBoxOperator = new JCheckBoxOperator(
                jFrameOperator, Bundle.getMessage("SetAllLogic"));
        do {
            allLogicCheckBoxOperator.push(); //toggle all on/off
        } while (!allLogicCheckBoxOperator.isSelected());
    }

    ///@Test
    public void testSetSignalsAtThroatToThroatTurnoutsWithDonePart7() {
        Assume.assumeFalse(GraphicsEnvironment.isHeadless());
        ThreadingUtil.runOnLayoutEventually(() -> {
            //this causes a "set Signal Heads at throat to throat Turnout" dialog to be (re)displayed.
            let.setSignalsAtThroatToThroatTurnouts(
                    getLayoutEditorToolBarPanel().signalIconEditor, layoutEditor.getTargetFrame());
        });
        //the JFrameOperator waits for the set signal frame to appear,
        JFrameOperator jFrameOperator = new JFrameOperator(Bundle.getMessage("SignalsAtTToTTurnout"));
        JButtonOperator doneButtonOperator = new JButtonOperator(jFrameOperator, Bundle.getMessage("ButtonDone"));

        //fixes InfoMessage6 = Cannot set up logic because blocks have\nnot been defined around this item.
        setupSetSignalsAtThroatToThroatTurnoutsWithDonePart7(jFrameOperator);

        //pressing "Done" should display a dialog
        //InfoMessage4 = Cannot set up logic because block "{0}"\ndoesn''t have an occupancy sensor.
        Thread modalDialogOperatorThread5 = JemmyUtil.createModalDialogOperatorThread(
                Bundle.getMessage("MessageTitle"),
                Bundle.getMessage("InfoMessage4", layoutBlocks[2].getUserName()),
                Bundle.getMessage("ButtonOK"));  // NOI18N
        doneButtonOperator.pushNoBlock();
        JUnitUtil.waitFor(() -> {
            return !(modalDialogOperatorThread5.isAlive());
        }, "modalDialogOperatorThread5 finished");

        //close three InfoMessage4 dialogs
        for (int idx = 0; idx < 3; idx++) {
            new EventTool().waitNoEvent(0);

            JemmyUtil.waitAndCloseDialog(Bundle.getMessage("MessageTitle"),
                    Bundle.getMessage("InfoMessage4", layoutBlocks[2].getUserName()),
                    Bundle.getMessage("ButtonOK"));  // NOI18N
        }

        JemmyUtil.waitAndCloseFrame(jFrameOperator);
    }   //testSetSignalsAtThroatToThroatTurnoutsWithDonePart7

    private void setupSetSignalsAtThroatToThroatTurnoutsWithDonePart7(JFrameOperator jFrameOperator) {
        setupSetSignalsAtThroatToThroatTurnoutsWithDonePart6(jFrameOperator);
        //fixes InfoMessage6 = Cannot set up logic because blocks have\nnot been defined around this item.
        layoutTurnout.setLayoutBlock(layoutBlocks[0]);
        layoutTurnout2.setLayoutBlock(layoutBlocks[1]);
        trackSegment.setLayoutBlock(layoutBlocks[2]);
    }

    ///@Test
    public void testSetSignalsAtThroatToThroatTurnoutsWithDonePart8() {
        Assume.assumeFalse(GraphicsEnvironment.isHeadless());
        ThreadingUtil.runOnLayoutEventually(() -> {
            //this causes a "set Signal Heads at throat to throat Turnout" dialog to be (re)displayed.
            let.setSignalsAtThroatToThroatTurnouts(
                    getLayoutEditorToolBarPanel().signalIconEditor, layoutEditor.getTargetFrame());
        });
        //the JFrameOperator waits for the set signal frame to appear,
        JFrameOperator jFrameOperator = new JFrameOperator(Bundle.getMessage("SignalsAtTToTTurnout"));
        JButtonOperator doneButtonOperator = new JButtonOperator(jFrameOperator, Bundle.getMessage("ButtonDone"));

        //fixes InfoMessage4 = Cannot set up logic because block "{0}"\ndoesn''t have an occupancy sensor.
        setupSetSignalsAtThroatToThroatTurnoutsWithDonePart8(jFrameOperator);

        //pressing "Done" should display a dialog
        //InfoMessage7 = Cannot set up logic because all connections\nhave not been defined around this item.
        Thread modalDialogOperatorThread6 = JemmyUtil.createModalDialogOperatorThread(
                Bundle.getMessage("MessageTitle"),
                Bundle.getMessage("InfoMessage7"),
                Bundle.getMessage("ButtonOK"));  // NOI18N
        doneButtonOperator.push();
        JUnitUtil.waitFor(() -> {
            return !(modalDialogOperatorThread6.isAlive());
        }, "modalDialogOperatorThread1 finished");

        //three more times
        for (int idx = 0; idx < 3; idx++) {
            new EventTool().waitNoEvent(0);

            JemmyUtil.waitAndCloseDialog(Bundle.getMessage("MessageTitle"),
                    Bundle.getMessage("InfoMessage7"),
                    Bundle.getMessage("ButtonOK"));  // NOI18N
        }

        jFrameOperator.waitClosed();    //make sure the dialog closed
    }   //testSetSignalsAtThroatToThroatTurnoutsWithDonePart8

    private void setupSetSignalsAtThroatToThroatTurnoutsWithDonePart8(JFrameOperator jFrameOperator) {
        setupSetSignalsAtThroatToThroatTurnoutsWithDonePart7(jFrameOperator);
        //fixes InfoMessage4 = Cannot set up logic because block "{0}"\ndoesn''t have an occupancy sensor.
        //assign Occupancy Sensor to block
        layoutBlocks[2].setOccupancySensorName(sensors[2].getUserName());
    }

    ///@Test
    public void testSetSignalsAtThroatToThroatTurnoutsWithCancel() {
        Assume.assumeFalse(GraphicsEnvironment.isHeadless());
        ThreadingUtil.runOnLayoutEventually(() -> {
            //this causes a "set Signal Heads at throat to throat Turnout" dialog to be (re)displayed.
            let.setSignalsAtThroatToThroatTurnouts(
                    getLayoutEditorToolBarPanel().signalIconEditor, layoutEditor.getTargetFrame());
        });

        JemmyUtil.waitAndCloseFrame(Bundle.getMessage("SignalsAtTToTTurnout"), Bundle.getMessage("ButtonCancel"));
    }

    ///@Test
    public void testGetHeadFromNameNullName() {
        Assume.assumeFalse(GraphicsEnvironment.isHeadless());
        Assert.assertNull("null signal head for null name", let.getHeadFromName(null));
    }

    ///@Test
    public void testGetHeadFromNameEmptyName() {
        Assume.assumeFalse(GraphicsEnvironment.isHeadless());
        Assert.assertNull("null signal head for empty name", let.getHeadFromName(""));
    }

    ///@Test
    public void testGetHeadFromNameValid() {
        Assume.assumeFalse(GraphicsEnvironment.isHeadless());
        VirtualSignalHead h = new VirtualSignalHead("IH1");
        InstanceManager.getDefault(SignalHeadManager.class).register(h);

        Assert.assertEquals("signal head for valid name", h, let.getHeadFromName("IH1"));
    }

    ///@Test
    public void testRemoveSignalHeadFromPanelNameNullName() {
        Assume.assumeFalse(GraphicsEnvironment.isHeadless());
        //this test verifies there is no exception
        let.removeSignalHeadFromPanel(null);
    }

    ///@Test
    public void testRemoveSignalHeadFromPanelEmptyName() {
        Assume.assumeFalse(GraphicsEnvironment.isHeadless());
        //this test verifies there is no exception
        let.removeSignalHeadFromPanel("");
    }

    ///@Test
    public void testFinalizeBlockBossLogicNullInput() {
        Assume.assumeFalse(GraphicsEnvironment.isHeadless());
        //this test verifies there is no exception
        let.finalizeBlockBossLogic();
    }

    ///@Test
    //@Ignore("Consistently fails on AppVeyor and Windows 12/20/2019")
    public void testSetSignalHeadOnPanelAtXYIntAndRemove() {
        Assume.assumeFalse(GraphicsEnvironment.isHeadless());
        VirtualSignalHead h = new VirtualSignalHead("IH1");
        InstanceManager.getDefault(SignalHeadManager.class).register(h);
        Assert.assertFalse("Signal head not on panel before set", let.isHeadOnPanel(h));
        let.setSignalHeadOnPanel(0.D, "IH1", 0, 0);
        //setSignalHeadOnPanel performs some GUI actions, so give
        //the AWT queue some time to clear.
        new QueueTool().waitEmpty(100);
        Assert.assertTrue("Signal head on panel after set", let.isHeadOnPanel(h));
        let.removeSignalHeadFromPanel("IH1");
        //removeSignalHeadFromPanel performs some GUI actions, so give
        //the AWT queue some time to clear.
        new QueueTool().waitEmpty(100);
        Assert.assertFalse("Signal head not on panel after remove", let.isHeadOnPanel(h));
    }

    ///@Test
    //@Ignore("Consistently fails on AppVeyor and Windows 12/20/2019")
    public void testSetSignalHeadOnPanelAtPointAndRemove() {
        Assume.assumeFalse(GraphicsEnvironment.isHeadless());
        VirtualSignalHead h = new VirtualSignalHead("IH1");
        InstanceManager.getDefault(SignalHeadManager.class).register(h);
        Assert.assertFalse("Signal head not on panel before set", let.isHeadOnPanel(h));
        Point2D point = new Point2D.Double(150.0, 100.0);
        let.setSignalHeadOnPanel(0.D, "IH1", point);
        //setSignalHeadOnPanel performs some GUI actions, so give
        //the AWT queue some time to clear.
        new QueueTool().waitEmpty(100);
        Assert.assertTrue("Signal head on panel after set", let.isHeadOnPanel(h));
        let.removeSignalHeadFromPanel("IH1");
        //removeSignalHeadFromPanel performs some GUI actions, so give
        //the AWT queue some time to clear.
        new QueueTool().waitEmpty(100);
        Assert.assertFalse("Signal head not on panel after remove", let.isHeadOnPanel(h));
    }

    ///@Test
    //@Ignore("Consistently fails on AppVeyor and Windows 12/20/2019")
    public void testSetSignalHeadOnPanelAtXYDoubleAndRemove() {
        Assume.assumeFalse(GraphicsEnvironment.isHeadless());
        VirtualSignalHead h = new VirtualSignalHead("IH1");
        InstanceManager.getDefault(SignalHeadManager.class).register(h);
        Assert.assertFalse("Signal head not on panel before set", let.isHeadOnPanel(h));
        let.setSignalHeadOnPanel(0.D, "IH1", 0, 0);
        //setSignalHeadOnPanel performs some GUI actions, so give
        //the AWT queue some time to clear.
        new QueueTool().waitEmpty(100);
        Assert.assertTrue("Signal head on panel after set", let.isHeadOnPanel(h));
        let.removeSignalHeadFromPanel("IH1");
        //removeSignalHeadFromPanel performs some GUI actions, so give
        //the AWT queue some time to clear.
        new QueueTool().waitEmpty(100);
        Assert.assertFalse("Signal head not on panel after remove", let.isHeadOnPanel(h));
    }

    @Test
    @Ignore("causes error on jenkins; exhausts failure retries")
    public void testGetSignalHeadIcon() {
        Assume.assumeFalse(GraphicsEnvironment.isHeadless());
        VirtualSignalHead h = new VirtualSignalHead("IH1");
        InstanceManager.getDefault(SignalHeadManager.class).register(h);
        Assert.assertNotNull("Signal head icon for panel", let.getSignalHeadIcon("IH1"));
    }

    ///@Test
    public void testIsHeadOnPanel() {
        Assume.assumeFalse(GraphicsEnvironment.isHeadless());
        VirtualSignalHead h = new VirtualSignalHead("IH1");
        InstanceManager.getDefault(SignalHeadManager.class).register(h);
        Assert.assertFalse("Signal head not on panel", let.isHeadOnPanel(h));
    }

    ///@Test
    public void testIsHeadAssignedAnywhere() {
        Assume.assumeFalse(GraphicsEnvironment.isHeadless());
        VirtualSignalHead h = new VirtualSignalHead("IH1");
        InstanceManager.getDefault(SignalHeadManager.class).register(h);
        Assert.assertFalse("Signal head not on panel", let.isHeadAssignedAnywhere(h));
    }

    ///@Test
    public void testRemoveSignalHeadAssignment() {
        Assume.assumeFalse(GraphicsEnvironment.isHeadless());
        VirtualSignalHead h = new VirtualSignalHead("IH1");
        InstanceManager.getDefault(SignalHeadManager.class).register(h);
        //just verify this doesn't thrown an error.
        let.removeAssignment(h);
    }

<<<<<<< HEAD
    ///@Test
=======
    @Test
    @Ignore("causes error on jenkins; exhausts failure retries")
>>>>>>> 3b50da8f
    public void testInitializeBlockBossLogic() {
        Assume.assumeFalse(GraphicsEnvironment.isHeadless());
        VirtualSignalHead h = new VirtualSignalHead("IH1");
        InstanceManager.getDefault(SignalHeadManager.class).register(h);
        Assert.assertTrue("Signal head block boss logic started", let.initializeBlockBossLogic("IH1"));
    }

    /**
     * convenience method for creating a track segment to connect two
     * LayoutTracks
     *
     * @return the layout editor's toolbar panel
     */
    @Nonnull
    private static TrackSegment addNewTrackSegment(
            @CheckForNull LayoutTrack c1, int t1,
            @CheckForNull LayoutTrack c2, int t2,
            int idx) {
        TrackSegment result = null;
        if ((c1 != null) && (c2 != null)) {
            //create new track segment
            String name = layoutEditor.getFinder().uniqueName("T", idx);
            result = new TrackSegment(name, c1, t1, c2, t2,
                    false, true, layoutEditor);
            Assert.assertNotNull("new TrackSegment is null", result);
            layoutEditor.getLayoutTracks().add(result);
            //link to connected objects
            layoutEditor.setLink(c1, t1, result, LayoutTrack.TRACK);
            layoutEditor.setLink(c2, t2, result, LayoutTrack.TRACK);
        }
        return result;
    }

    /**
     * convenience method for accessing...
     *
     * @return the layout editor's toolbar panel
     */
    @Nonnull
    public LayoutEditorToolBarPanel getLayoutEditorToolBarPanel() {
        return layoutEditor.getLayoutEditorToolBarPanel();
    }

    //from here down is testing infrastructure
    @BeforeClass
    public static void setUpClass() throws Exception {
        JUnitUtil.setUp();
        if (!GraphicsEnvironment.isHeadless()) {
            JUnitUtil.resetProfileManager();

            //save the old string comparator
            stringComparator = Operator.getDefaultStringComparator();
            //set default string matching comparator to one that exactly matches and is case sensitive
            Operator.setDefaultStringComparator(new Operator.DefaultStringComparator(true, true));
        }
    }

    @AfterClass
    public static void tearDownClass() throws Exception {
        if (!GraphicsEnvironment.isHeadless()) {
            //restore the default string matching comparator
            Operator.setDefaultStringComparator(stringComparator);
        }
    }

    @Before
    public void setUp() throws Exception {
        JUnitUtil.setUp();
        JUnitUtil.initLayoutBlockManager();
        JUnitUtil.initInternalTurnoutManager();
        JUnitUtil.initInternalSignalHeadManager();
        if (!GraphicsEnvironment.isHeadless()) {
            JUnitUtil.resetProfileManager();
            JUnitUtil.initInternalTurnoutManager();
            JUnitUtil.initInternalSensorManager();
            JUnitUtil.initInternalSignalHeadManager();

            layoutEditor = new LayoutEditor();
            layoutEditor.setVisible(true);

            let = layoutEditor.getLETools();

            for (int i = 0; i < layoutBlocks.length; i++) {
                //create turnouts to use for layout
                turnouts[i] = InstanceManager.getDefault(jmri.TurnoutManager.class).provideTurnout("IT" + (100 + i));

                //create blocks to use for layout
                String sBlockName = "IB" + i;
                String uBlockName = "Block " + i;
                layoutBlocks[i] = InstanceManager.getDefault(LayoutBlockManager.class).createNewLayoutBlock(sBlockName, uBlockName);

                //create sensors to use for block occupancy
                String sName = "IS" + i;
                String uName = "sensor " + i;
                sensors[i] = InstanceManager.getDefault(SensorManager.class).newSensor(sName, uName);
                //TODO: don't do this here because he have to test the failure cases 
                //(no sensor assigned to block) first
                //layoutBlocks[i].setOccupancySensorName(uName);

                //create turnouts to use for signal heads
                String toName = "IT" + i;
                shTurnouts[i] = InstanceManager.getDefault(jmri.TurnoutManager.class).provideTurnout(toName);
                NamedBeanHandle<Turnout> nbh = jmri.InstanceManager.getDefault(
                        jmri.NamedBeanHandleManager.class).getNamedBeanHandle(
                                shTurnouts[i].getSystemName(), shTurnouts[i]);

                //create signal heads
                sName = "SH" + i;
                uName = "signal head " + i;
                if (nbh != null) {
                    signalHeads[i] = new SingleTurnoutSignalHead(sName, uName, nbh, SignalHead.GREEN, SignalHead.RED);
                    InstanceManager.getDefault(jmri.SignalHeadManager.class).register(signalHeads[i]);
                }
            }
            JemmyUtil.debugFlag = true;
        }
    }

    @After
    public void tearDown() throws Exception {
        if (!GraphicsEnvironment.isHeadless()) {
            JUnitUtil.dispose(layoutEditor);
            layoutEditor = null;
            let = null;
            for (int i = 0; i < layoutBlocks.length; i++) {
                layoutBlocks[i] = null;
                turnouts[i] = null;
                signalHeads[i] = null;
                sensors[i] = null;
            }
        }
        JUnitUtil.tearDown();
    }
//
    //private static final org.slf4j.Logger log = org.slf4j.LoggerFactory.getLogger(LayoutEditorToolsTest.class);
}   //class LayoutEditorToolsTest<|MERGE_RESOLUTION|>--- conflicted
+++ resolved
@@ -670,12 +670,8 @@
         JemmyUtil.waitAndCloseFrame(Bundle.getMessage("SignalsAtLevelXing"));
     }
 
-<<<<<<< HEAD
-    ///@Test
-=======
     @Test
     @Ignore("causes error on jenkins; exhausts failure retries")
->>>>>>> 3b50da8f
     public void testSetSignalsAtLevelXingFromMenu() {
         Assume.assumeFalse(GraphicsEnvironment.isHeadless());
         ThreadingUtil.runOnLayoutEventually(() -> {
@@ -1210,12 +1206,8 @@
         let.removeAssignment(h);
     }
 
-<<<<<<< HEAD
-    ///@Test
-=======
     @Test
     @Ignore("causes error on jenkins; exhausts failure retries")
->>>>>>> 3b50da8f
     public void testInitializeBlockBossLogic() {
         Assume.assumeFalse(GraphicsEnvironment.isHeadless());
         VirtualSignalHead h = new VirtualSignalHead("IH1");

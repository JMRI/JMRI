--- conflicted
+++ resolved
@@ -82,14 +82,11 @@
     @Ignore("Consistently fails on AppVeyor, macOS and Windows 12/20/2019")
     public void testSetSignalsAtTurnoutWithDone() {
         Assume.assumeFalse(GraphicsEnvironment.isHeadless());
-<<<<<<< HEAD
         Assert.assertNotNull("layoutEditor", layoutEditor);
         Assert.assertNotNull("layoutEditorTools", layoutEditorTools);
 
         List<LayoutTrack> layoutTracks = layoutEditor.getLayoutTracks();
-=======
-        
->>>>>>> 6ce48770
+
         //create a new Layout Turnout
         layoutTurnout = new LayoutTurnout("Right Hand",
                 LayoutTurnout.RH_TURNOUT, new Point2D.Double(150.0, 100.0),

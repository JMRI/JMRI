package jmri.jmrit.display.layoutEditor;

import java.awt.GraphicsEnvironment;
import java.awt.geom.Point2D;
import java.util.*;
import java.util.logging.*;
import javax.annotation.*;
import jmri.*;
import jmri.implementation.*;
import jmri.util.*;
import jmri.util.junit.rules.RetryRule;
import jmri.util.swing.JemmyUtil;
import org.junit.*;
import org.junit.Test;
import org.junit.rules.Timeout;
import org.netbeans.jemmy.*;
import org.netbeans.jemmy.operators.*;
import org.netbeans.jemmy.util.NameComponentChooser;

/**
 * Test simple functioning of LayoutEditorTools
 *
 * @author	Paul Bender Copyright (C) 2016
 * @author	George Warner Copyright (C) 2019
 */
public class LayoutEditorToolsTest {

    @Rule   //5 second timeout for methods in this test class.
    public Timeout globalTimeout = Timeout.seconds(5);

    @Rule   //allow 3 retries of intermittent tests
    public RetryRule retryRule = new RetryRule(3);

    private static Operator.StringComparator stringComparator;

    private static LayoutEditor layoutEditor = null;
    private static LayoutEditorTools let = null;

    //these all have to contain the same number of elements
    private static LayoutBlock layoutBlocks[] = new LayoutBlock[8];
    private static Turnout turnouts[] = new Turnout[8];
    private static Turnout shTurnouts[] = new Turnout[8];
    private static SignalHead signalHeads[] = new SignalHead[8];
    private static Sensor sensors[] = new Sensor[8];

    private static LayoutTurnout layoutTurnout = null;
    private static LayoutTurnout layoutTurnout2 = null;
    private static PositionablePoint positionablePoint1 = null;
    private static PositionablePoint positionablePoint2 = null;
    private static PositionablePoint positionablePoint3 = null;
    private static TrackSegment trackSegment = null;

    @Test
    public void testCtor() {
        Assume.assumeFalse(GraphicsEnvironment.isHeadless());
        Assert.assertNotNull("exists", let);
    }

    ///@Test
    public void testHitEndBumper() {
        Assume.assumeFalse(GraphicsEnvironment.isHeadless());
        //we haven't done anything, so reachedEndBumper should return false.
        Assert.assertFalse("reached end bumper", let.reachedEndBumper());
    }

    ///@Test
    public void testSetSignalsAtTurnout() {
        Assume.assumeFalse(GraphicsEnvironment.isHeadless());
        //this causes a "set Signal Heads Turnout" dialog to be (re)displayed.
        ThreadingUtil.runOnLayoutEventually(() -> {
            let.setSignalsAtTurnout(getLayoutEditorToolBarPanel().signalIconEditor, layoutEditor.getTargetFrame());
        });

        JemmyUtil.waitAndCloseFrame(Bundle.getMessage("SignalsAtTurnout"));
    }

    ///@Test
    @Ignore("Consistently fails on AppVeyor, macOS and Windows 12/20/2019")
    public void testSetSignalsAtTurnoutWithDonePart1() {
        Assume.assumeFalse(GraphicsEnvironment.isHeadless());

        //this causes a "set Signal Heads Turnout" dialog to be (re)displayed.
        ThreadingUtil.runOnLayoutEventually(() -> {
            let.setSignalsAtTurnout(getLayoutEditorToolBarPanel().signalIconEditor, layoutEditor.getTargetFrame());
        });

        //the JFrameOperator waits for the set signal frame to appear
        JFrameOperator jFrameOperator = new JFrameOperator(Bundle.getMessage("SignalsAtTurnout"));
        JButtonOperator doneButtonOperator = new JButtonOperator(jFrameOperator, Bundle.getMessage("ButtonDone"));

        //pressing "Done" should display a dialog
        //SignalsError1 = Error - No turnout name was entered. Please enter a turnout name or cancel.
        Thread modalDialogOperatorThread0 = JemmyUtil.createModalDialogOperatorThread(
                Bundle.getMessage("ErrorTitle"),
                Bundle.getMessage("SignalsError1"),
                Bundle.getMessage("ButtonOK"));  // NOI18N
        doneButtonOperator.push();
        JUnitUtil.waitFor(() -> {
            return !(modalDialogOperatorThread0.isAlive());
        }, "modalDialogOperatorThread0 finished");

        //now close this dialog
        JemmyUtil.waitAndCloseFrame(jFrameOperator);
    }   //testSetSignalsAtTurnoutWithDonePart1

    private void setupSetSignalsAtTurnoutWithDonePart1() {
        List<LayoutTrack> layoutTracks = layoutEditor.getLayoutTracks();
        //create a new Layout Turnout
        layoutTurnout = new LayoutTurnout("Right Hand",
                LayoutTurnout.RH_TURNOUT, new Point2D.Double(150.0, 100.0),
                33.0, 1.1, 1.2, layoutEditor);
        Assert.assertNotNull("RH turnout for testSetSignalsAtTurnoutWithDone", layoutTurnout);
        layoutTracks.add(layoutTurnout);

        positionablePoint1 = new PositionablePoint("A1", PositionablePoint.ANCHOR, new Point2D.Double(250.0, 100.0), layoutEditor);
        Assert.assertNotNull("positionablePoint1 for testSetSignalsAtTurnoutWithDone", positionablePoint1);
        layoutTracks.add(positionablePoint1);

        positionablePoint2 = new PositionablePoint("A2", PositionablePoint.ANCHOR, new Point2D.Double(50.0, 100.0), layoutEditor);
        layoutTracks.add(positionablePoint2);
        Assert.assertNotNull("positionablePoint2 for testSetSignalsAtTurnoutWithDone", positionablePoint2);

        positionablePoint3 = new PositionablePoint("A3", PositionablePoint.ANCHOR, new Point2D.Double(250.0, 150.0), layoutEditor);
        layoutTracks.add(positionablePoint3);
        Assert.assertNotNull("positionablePoint3 for testSetSignalsAtTurnoutWithDone", positionablePoint3);
    }   //setupSetSignalsAtTurnoutWithDone

    ///@Test
    @Ignore("Consistently fails on AppVeyor, macOS and Windows 12/20/2019")
    public void testSetSignalsAtTurnoutWithDonePart2() {
        Assume.assumeFalse(GraphicsEnvironment.isHeadless());

        //this causes a "set Signal Heads Turnout" dialog to be (re)displayed.
        ThreadingUtil.runOnLayoutEventually(() -> {
            let.setSignalsAtTurnout(getLayoutEditorToolBarPanel().signalIconEditor, layoutEditor.getTargetFrame());
        });
        JemmyUtil.delay(250); //1/4th second

        //the JFrameOperator waits for the set signal frame to appear
        JFrameOperator jFrameOperator = new JFrameOperator(Bundle.getMessage("SignalsAtTurnout"));
        JButtonOperator doneButtonOperator = new JButtonOperator(jFrameOperator, Bundle.getMessage("ButtonDone"));

        setupSetSignalsAtTurnoutWithDonePart2(jFrameOperator);

        //pressing "Done" should display a dialog
        //SignalsError3 = Error - Turnout "{0}" is not drawn on the panel.\nPlease enter the name of a drawn turnout.
        Thread modalDialogOperatorThread0a = JemmyUtil.createModalDialogOperatorThread(
                Bundle.getMessage("ErrorTitle"),
                Bundle.getMessage("SignalsError3", turnouts[0].getSystemName()),
                Bundle.getMessage("ButtonOK"));  // NOI18N
        doneButtonOperator.push();
        JUnitUtil.waitFor(() -> {
            return !(modalDialogOperatorThread0a.isAlive());
        }, "modalDialogOperatorThread0a finished");

        //now close this dialog
        JemmyUtil.waitAndCloseFrame(jFrameOperator);
    }   //testSetSignalsAtTurnoutWithDonePart2

    private void setupSetSignalsAtTurnoutWithDonePart2(JFrameOperator jFrameOperator) {
        setupSetSignalsAtTurnoutWithDonePart1();

        //select the turnout from the popup menu
        JComboBoxOperator jComboBoxOperator = new JComboBoxOperator(
                jFrameOperator, new NameComponentChooser("turnoutComboBox"));
        JemmyUtil.delay(250); //1/4th second
        jComboBoxOperator.selectItem(turnouts[0].getSystemName());
    }

    ///@Test
    @Ignore("Consistently fails on AppVeyor, macOS and Windows 12/20/2019")
    public void testSetSignalsAtTurnoutWithDonePart3() {
        Assume.assumeFalse(GraphicsEnvironment.isHeadless());

        //this causes a "set Signal Heads Turnout" dialog to be (re)displayed.
        ThreadingUtil.runOnLayoutEventually(() -> {
            let.setSignalsAtTurnout(getLayoutEditorToolBarPanel().signalIconEditor, layoutEditor.getTargetFrame());
        });

        //the JFrameOperator waits for the set signal frame to appear
        JFrameOperator jFrameOperator = new JFrameOperator(Bundle.getMessage("SignalsAtTurnout"));
        JButtonOperator doneButtonOperator = new JButtonOperator(jFrameOperator, Bundle.getMessage("ButtonDone"));

        setupSetSignalsAtTurnoutWithDonePart3(jFrameOperator);

        JButtonOperator jButtonOperator = new JButtonOperator(jFrameOperator, Bundle.getMessage("GetSaved"));
        jButtonOperator.push();

        JCheckBoxOperator jCheckBoxOperator = new JCheckBoxOperator(jFrameOperator, Bundle.getMessage("PlaceAllHeads"));
        jCheckBoxOperator.push();

        //select the "SetAllLogic" checkbox
        JCheckBoxOperator allLogicCheckBoxOperator = new JCheckBoxOperator(jFrameOperator, Bundle.getMessage("SetAllLogic"));
        do {
            allLogicCheckBoxOperator.push(); //toggle all on/off
        } while (allLogicCheckBoxOperator.isSelected());

        /*
        * test all four comboboxes for "Signal head name was not entered"  (SignalsError5)
         */
        //pressing "Done" should display a dialog
        //SignalsError5 = Error - Signal head name was not entered. Please enter\na signal head name for required positions or cancel.
        Thread modalDialogOperatorThread1 = JemmyUtil.createModalDialogOperatorThread(
                Bundle.getMessage("ErrorTitle"),
                Bundle.getMessage("SignalsError5"),
                Bundle.getMessage("ButtonOK"));  // NOI18N
        doneButtonOperator.push();
        JUnitUtil.waitFor(() -> {
            return !(modalDialogOperatorThread1.isAlive());
        }, "modalDialogOperatorThread1 finished");

        //now close this dialog
        JemmyUtil.waitAndCloseFrame(jFrameOperator);
    }   //testSetSignalsAtTurnoutWithDonePart3

    private void setupSetSignalsAtTurnoutWithDonePart3(JFrameOperator jFrameOperator) {
        setupSetSignalsAtTurnoutWithDonePart2(jFrameOperator);
        layoutTurnout.setTurnout(turnouts[0].getSystemName()); //this should fix the "is not drawn on the panel" error
    }

    ///@Test
    //@Ignore("Consistently fails on AppVeyor, macOS and Windows 12/20/2019")
    public void testSetSignalsAtTurnoutWithDonePart4() {
        Assume.assumeFalse(GraphicsEnvironment.isHeadless());

        //this causes a "set Signal Heads Turnout" dialog to be (re)displayed.
        ThreadingUtil.runOnLayoutEventually(() -> {
            let.setSignalsAtTurnout(getLayoutEditorToolBarPanel().signalIconEditor, layoutEditor.getTargetFrame());
        });

        //the JFrameOperator waits for the set signal frame to appear
        JFrameOperator jFrameOperator = new JFrameOperator(Bundle.getMessage("SignalsAtTurnout"));
        JButtonOperator doneButtonOperator = new JButtonOperator(jFrameOperator, Bundle.getMessage("ButtonDone"));

        setupSetSignalsAtTurnoutWithDonePart4(jFrameOperator);

        //pressing "Done" should display a dialog
        //SignalsError5 = Error - Signal head name was not entered. Please enter\na signal head name for required positions or cancel.
        Thread modalDialogOperatorThread2 = JemmyUtil.createModalDialogOperatorThread(
                Bundle.getMessage("ErrorTitle"),
                Bundle.getMessage("SignalsError5"),
                Bundle.getMessage("ButtonOK"));  // NOI18N
        doneButtonOperator.push();
        JUnitUtil.waitFor(() -> {
            return !(modalDialogOperatorThread2.isAlive());
        }, "modalDialogOperatorThread2 finished");

        JemmyUtil.delay(250); //1/4th second
        //now close this dialog
        JemmyUtil.waitAndCloseFrame(jFrameOperator);
    }   //testSetSignalsAtTurnoutWithDonePart4

    private void setupSetSignalsAtTurnoutWithDonePart4(JFrameOperator jFrameOperator) {
        setupSetSignalsAtTurnoutWithDonePart3(jFrameOperator);

        //select signal head for this combobox
        JComboBoxOperator jComboBoxOperator = new JComboBoxOperator(
                jFrameOperator, new NameComponentChooser("throatContinuingSignalHeadComboBox"));
        jComboBoxOperator.selectItem(1);  //TODO:fix hardcoded index
    }

    ///@Test
    @Ignore("Consistently fails on AppVeyor, macOS and Windows 12/20/2019")
    public void testSetSignalsAtTurnoutWithDonePart5() {
        Assume.assumeFalse(GraphicsEnvironment.isHeadless());

        //this causes a "set Signal Heads Turnout" dialog to be (re)displayed.
        ThreadingUtil.runOnLayoutEventually(() -> {
            let.setSignalsAtTurnout(getLayoutEditorToolBarPanel().signalIconEditor, layoutEditor.getTargetFrame());
        });

        JemmyUtil.delay(250); //1/4th second

        //the JFrameOperator waits for the set signal frame to appear
        JFrameOperator jFrameOperator = new JFrameOperator(Bundle.getMessage("SignalsAtTurnout"));
        JButtonOperator doneButtonOperator = new JButtonOperator(jFrameOperator, Bundle.getMessage("ButtonDone"));

        setupSetSignalsAtTurnoutWithDonePart5(jFrameOperator);

        //pressing "Done" should display a dialog
        //SignalsError5 = Error - Signal head name was not entered. Please enter\na signal head name for required positions or cancel.
        Thread modalDialogOperatorThread3 = JemmyUtil.createModalDialogOperatorThread(
                Bundle.getMessage("ErrorTitle"),
                Bundle.getMessage("SignalsError5"),
                Bundle.getMessage("ButtonOK"));  // NOI18N
        doneButtonOperator.push();
        JUnitUtil.waitFor(() -> {
            return !(modalDialogOperatorThread3.isAlive());
        }, "modalDialogOperatorThread3 finished");

        //now close this dialog
        JemmyUtil.waitAndCloseFrame(jFrameOperator);
    }   //testSetSignalsAtTurnoutWithDonePart5

    private void setupSetSignalsAtTurnoutWithDonePart5(JFrameOperator jFrameOperator) {
        setupSetSignalsAtTurnoutWithDonePart4(jFrameOperator);

        //select signal head for this combobox
        JComboBoxOperator jComboBoxOperator = new JComboBoxOperator(
                jFrameOperator, new NameComponentChooser("throatDivergingSignalHeadComboBox"));
        jComboBoxOperator.selectItem(2);  //TODO:fix hardcoded index
    }

    ///@Test
    @Ignore("Consistently fails on AppVeyor, macOS and Windows 12/20/2019")
    public void testSetSignalsAtTurnoutWithDonePart6() {
        Assume.assumeFalse(GraphicsEnvironment.isHeadless());

        //this causes a "set Signal Heads Turnout" dialog to be (re)displayed.
        ThreadingUtil.runOnLayoutEventually(() -> {
            let.setSignalsAtTurnout(getLayoutEditorToolBarPanel().signalIconEditor, layoutEditor.getTargetFrame());
        });

        //the JFrameOperator waits for the set signal frame to appear
        JFrameOperator jFrameOperator = new JFrameOperator(Bundle.getMessage("SignalsAtTurnout"));
        JButtonOperator doneButtonOperator = new JButtonOperator(jFrameOperator, Bundle.getMessage("ButtonDone"));

        setupSetSignalsAtTurnoutWithDonePart6(jFrameOperator);

        //pressing "Done" should display a dialog
        //SignalsError5 = Error - Signal head name was not entered. Please enter\na signal head name for required positions or cancel.
        Thread modalDialogOperatorThread4 = JemmyUtil.createModalDialogOperatorThread(
                Bundle.getMessage("ErrorTitle"),
                Bundle.getMessage("SignalsError5"),
                Bundle.getMessage("ButtonOK"));  // NOI18N
        doneButtonOperator.push();
        JUnitUtil.waitFor(() -> {
            return !(modalDialogOperatorThread4.isAlive());
        }, "modalDialogOperatorThread4 finished");

        JemmyUtil.delay(250); //1/4th second
        //now close this dialog
        JemmyUtil.waitAndCloseFrame(jFrameOperator);
    }   //testSetSignalsAtTurnoutWithDonePart6

    private void setupSetSignalsAtTurnoutWithDonePart6(JFrameOperator jFrameOperator) {
        setupSetSignalsAtTurnoutWithDonePart5(jFrameOperator);

        //select signal head for this combobox
        JComboBoxOperator jComboBoxOperator = new JComboBoxOperator(
                jFrameOperator, new NameComponentChooser("continuingSignalHeadComboBox"));
        jComboBoxOperator.selectItem(3);  //TODO:fix hardcoded index
    }

    ///@Test
    //@Ignore("Consistently fails on AppVeyor, macOS and Windows 12/20/2019")
    public void testSetSignalsAtTurnoutWithDonePart7a() {
        Assume.assumeFalse(GraphicsEnvironment.isHeadless());

        //this causes a "set Signal Heads Turnout" dialog to be (re)displayed.
        ThreadingUtil.runOnLayoutEventually(() -> {
            let.setSignalsAtTurnout(getLayoutEditorToolBarPanel().signalIconEditor, layoutEditor.getTargetFrame());
        });

        //the JFrameOperator waits for the set signal frame to appear
        JFrameOperator jFrameOperator = new JFrameOperator(Bundle.getMessage("SignalsAtTurnout"));
        JButtonOperator doneButtonOperator = new JButtonOperator(jFrameOperator, Bundle.getMessage("ButtonDone"));

        setupSetSignalsAtTurnoutWithDonePart7(jFrameOperator);

        testSetupSSL(0);    //test Throat Continuing SSL logic setup
//        testSetupSSL(1);    //test Throat Diverging SSL logic setup
//        testSetupSSL(2);    //test Continuing SSL logic setup
//        testSetupSSL(3);    //test Diverging SSL logic setup

        //TODO: fix the other failure conditions (testing each one)
        //layoutBlocks[i].setOccupancySensorName(uName);
//
        //this time everything should work
        doneButtonOperator.push();
        jFrameOperator.waitClosed();    //make sure the dialog closed
    }   //testSetSignalsAtTurnoutWithDonePart7a

    ///@Test
    //@Ignore("Consistently fails on AppVeyor, macOS and Windows 12/20/2019")
    public void testSetSignalsAtTurnoutWithDonePart7b() {
        Assume.assumeFalse(GraphicsEnvironment.isHeadless());

        //this causes a "set Signal Heads Turnout" dialog to be (re)displayed.
        ThreadingUtil.runOnLayoutEventually(() -> {
            let.setSignalsAtTurnout(getLayoutEditorToolBarPanel().signalIconEditor, layoutEditor.getTargetFrame());
        });

        //the JFrameOperator waits for the set signal frame to appear
        JFrameOperator jFrameOperator = new JFrameOperator(Bundle.getMessage("SignalsAtTurnout"));
        JButtonOperator doneButtonOperator = new JButtonOperator(jFrameOperator, Bundle.getMessage("ButtonDone"));

        setupSetSignalsAtTurnoutWithDonePart7(jFrameOperator);

//        testSetupSSL(0);    //test Throat Continuing SSL logic setup
        testSetupSSL(1);    //test Throat Diverging SSL logic setup
//        testSetupSSL(2);    //test Continuing SSL logic setup
//        testSetupSSL(3);    //test Diverging SSL logic setup

        //TODO: fix the other failure conditions (testing each one)
        //layoutBlocks[i].setOccupancySensorName(uName);
//
        //this time everything should work
        doneButtonOperator.push();
        jFrameOperator.waitClosed();    //make sure the dialog closed
    }   //testSetSignalsAtTurnoutWithDonePart7b

    ///@Test
    //@Ignore("Consistently fails on AppVeyor, macOS and Windows 12/20/2019")
    public void testSetSignalsAtTurnoutWithDonePart7c() {
        Assume.assumeFalse(GraphicsEnvironment.isHeadless());

        //this causes a "set Signal Heads Turnout" dialog to be (re)displayed.
        ThreadingUtil.runOnLayoutEventually(() -> {
            let.setSignalsAtTurnout(getLayoutEditorToolBarPanel().signalIconEditor, layoutEditor.getTargetFrame());
        });

        //the JFrameOperator waits for the set signal frame to appear
        JFrameOperator jFrameOperator = new JFrameOperator(Bundle.getMessage("SignalsAtTurnout"));
        JButtonOperator doneButtonOperator = new JButtonOperator(jFrameOperator, Bundle.getMessage("ButtonDone"));

        setupSetSignalsAtTurnoutWithDonePart7(jFrameOperator);

//        testSetupSSL(0);    //test Throat Continuing SSL logic setup
//        testSetupSSL(1);    //test Throat Diverging SSL logic setup
        testSetupSSL(2);    //test Continuing SSL logic setup
//        testSetupSSL(3);    //test Diverging SSL logic setup

        //TODO: fix the other failure conditions (testing each one)
        //layoutBlocks[i].setOccupancySensorName(uName);
//
        //this time everything should work
        doneButtonOperator.push();
        jFrameOperator.waitClosed();    //make sure the dialog closed
    }   //testSetSignalsAtTurnoutWithDonePart7c

    ///@Test
    //@Ignore("Consistently fails on AppVeyor, macOS and Windows 12/20/2019")
    public void testSetSignalsAtTurnoutWithDonePart7d() {
        Assume.assumeFalse(GraphicsEnvironment.isHeadless());

        //this causes a "set Signal Heads Turnout" dialog to be (re)displayed.
        ThreadingUtil.runOnLayoutEventually(() -> {
            let.setSignalsAtTurnout(getLayoutEditorToolBarPanel().signalIconEditor, layoutEditor.getTargetFrame());
        });

        //the JFrameOperator waits for the set signal frame to appear
        JFrameOperator jFrameOperator = new JFrameOperator(Bundle.getMessage("SignalsAtTurnout"));
        JButtonOperator doneButtonOperator = new JButtonOperator(jFrameOperator, Bundle.getMessage("ButtonDone"));

        setupSetSignalsAtTurnoutWithDonePart7(jFrameOperator);

//        testSetupSSL(0);    //test Throat Continuing SSL logic setup
//        testSetupSSL(1);    //test Throat Diverging SSL logic setup
//        testSetupSSL(2);    //test Continuing SSL logic setup
        testSetupSSL(3);    //test Diverging SSL logic setup

        //TODO: fix the other failure conditions (testing each one)
        //layoutBlocks[i].setOccupancySensorName(uName);
//
        //this time everything should work
        doneButtonOperator.push();
        jFrameOperator.waitClosed();    //make sure the dialog closed
    }   //testSetSignalsAtTurnoutWithDonePart7d

    private void setupSetSignalsAtTurnoutWithDonePart7(JFrameOperator jFrameOperator) {
        setupSetSignalsAtTurnoutWithDonePart6(jFrameOperator);

        //select signal head for this combobox
        JComboBoxOperator jComboBoxOperator = new JComboBoxOperator(
                jFrameOperator, new NameComponentChooser("divergingSignalHeadComboBox"));
        jComboBoxOperator.selectItem(4); //TODO:fix hardcoded index
    }

    /*
     * test SSL logic setup
     */
    private void testSetupSSL(int idx) {
        JFrameOperator jfoSignalsAtTurnout = new JFrameOperator(Bundle.getMessage("SignalsAtTurnout"));
        JButtonOperator doneButtonOperator = new JButtonOperator(jfoSignalsAtTurnout, Bundle.getMessage("ButtonDone"));

        //NOTE: index used here because there are four identical buttons
        JCheckBoxOperator cboSetLogic = new JCheckBoxOperator(jfoSignalsAtTurnout, Bundle.getMessage("SetLogic"), idx);
        cboSetLogic.push(); //turn on

        //pressing "Done" should display a dialog
        //InfoMessage6 = Cannot set up logic because blocks have\nnot been defined around this item.
        //InfoMessage7 = Cannot set up logic because all connections\nhave not been defined around this item.
        Thread modalDialogOperatorThread1 = JemmyUtil.createModalDialogOperatorThread(
                Bundle.getMessage("MessageTitle"),
                //Bundle.getMessage("InfoMessage7"),
                Bundle.getMessage("ButtonOK"));  // NOI18N
        doneButtonOperator.push();
        JUnitUtil.waitFor(() -> {
            return !(modalDialogOperatorThread1.isAlive());
        }, "modalDialogOperatorThread1 finished");

        // make sure the dialog closed
        jfoSignalsAtTurnout.waitClosed();

        //this causes the "set Signal Heads Turnout" dialog to be (re)displayed.
        ThreadingUtil.runOnLayoutEventually(() -> {
            let.setSignalsAtTurnout(getLayoutEditorToolBarPanel().signalIconEditor, layoutEditor.getTargetFrame());
        });

        //the JFrameOperator waits for the set signal frame to appear
        jfoSignalsAtTurnout = new JFrameOperator(Bundle.getMessage("SignalsAtTurnout"));
        doneButtonOperator = new JButtonOperator(jfoSignalsAtTurnout, Bundle.getMessage("ButtonDone"));

        //define connection
        String uName = "T" + (idx + 1);
        int types[] = {LayoutTrack.TURNOUT_B, LayoutTrack.TURNOUT_C, LayoutTrack.TURNOUT_A, LayoutTrack.TURNOUT_A};
        PositionablePoint[] positionablePoints = {positionablePoint2, positionablePoint3, positionablePoint1, positionablePoint1};
        TrackSegment trackSegment = new TrackSegment(uName,
                layoutTurnout, types[idx],
                positionablePoints[idx], LayoutTrack.POS_POINT,
                false, false, layoutEditor);
        Assert.assertNotNull("trackSegment not null", trackSegment);
        layoutEditor.getLayoutTracks().add(trackSegment);
        try {
            layoutTurnout.setConnection(types[idx], trackSegment, LayoutTrack.TRACK);
        } catch (JmriException ex) {
            Logger.getLogger(LayoutEditorToolsTest.class.getName()).log(Level.SEVERE, null, ex);
        }

        //pressing "Done" should display a dialog
        //InfoMessage5 = Cannot set up logic because the next signal (in or \nat the end of block "{0}") apparently is not yet defined.
        //InfoMessage6 = Cannot set up logic because blocks have\nnot been defined around this item.
        Thread modalDialogOperatorThread2 = JemmyUtil.createModalDialogOperatorThread(
                Bundle.getMessage("MessageTitle"),
                //Bundle.getMessage("InfoMessage6"),
                Bundle.getMessage("ButtonOK"));  // NOI18N
        doneButtonOperator.push();
        JUnitUtil.waitFor(() -> {
            return !(modalDialogOperatorThread2.isAlive());
        }, "modalDialogOperatorThread2 finished");

        // make sure the dialog closed
        jfoSignalsAtTurnout.waitClosed();

        //this causes the "set Signal Heads Turnout" dialog to be (re)displayed.
        ThreadingUtil.runOnLayoutEventually(() -> {
            let.setSignalsAtTurnout(getLayoutEditorToolBarPanel().signalIconEditor, layoutEditor.getTargetFrame());
        });

        //the JFrameOperator waits for the set signal frame to appear
        jfoSignalsAtTurnout = new JFrameOperator(Bundle.getMessage("SignalsAtTurnout"));
        doneButtonOperator = new JButtonOperator(jfoSignalsAtTurnout, Bundle.getMessage("ButtonDone"));

        //change anchor to end bumper
        positionablePoints[idx].setType(PositionablePoint.END_BUMPER);

        //pressing "Done" should display a dialog
        //InfoMessage6 = Cannot set up logic because blocks have\nnot been defined around this item.
        Thread modalDialogOperatorThread3 = JemmyUtil.createModalDialogOperatorThread(
                Bundle.getMessage("MessageTitle"),
                Bundle.getMessage("InfoMessage6"),
                Bundle.getMessage("ButtonOK"));  // NOI18N
        doneButtonOperator.push();
        JUnitUtil.waitFor(() -> {
            return !(modalDialogOperatorThread3.isAlive());
        }, "modalDialogOperatorThread3 finished");

        // make sure the dialog closed
        jfoSignalsAtTurnout.waitClosed();

        //assign block to track segment
        int lbIndex[] = {2, 3, 1, 1};
        trackSegment.setLayoutBlock(layoutBlocks[lbIndex[idx]]);

        //this causes the "set Signal Heads Turnout" dialog to be (re)displayed.
        ThreadingUtil.runOnLayoutEventually(() -> {
            let.setSignalsAtTurnout(getLayoutEditorToolBarPanel().signalIconEditor, layoutEditor.getTargetFrame());
        });

        //the JFrameOperator waits for the set signal frame to appear
        jfoSignalsAtTurnout = new JFrameOperator(Bundle.getMessage("SignalsAtTurnout"));
        doneButtonOperator = new JButtonOperator(jfoSignalsAtTurnout, Bundle.getMessage("ButtonDone"));

        //pressing "Done" should display a dialog
        //InfoMessage4 = Cannot set up logic because block "{0}"\ndoesn''t have an occupancy sensor.
        Thread modalDialogOperatorThread4 = JemmyUtil.createModalDialogOperatorThread(
                Bundle.getMessage("MessageTitle"),
                Bundle.getMessage("InfoMessage4", layoutBlocks[lbIndex[idx]].getUserName()),
                Bundle.getMessage("ButtonOK"));  // NOI18N
        doneButtonOperator.push();
        JUnitUtil.waitFor(() -> {
            return !(modalDialogOperatorThread4.isAlive());
        }, "modalDialogOperatorThread4 finished");

        // make sure the dialog closed
        jfoSignalsAtTurnout.waitClosed();

        //assign Occupancy Sensor to block
        layoutBlocks[lbIndex[idx]].setOccupancySensorName(sensors[lbIndex[idx]].getUserName());

        //this causes the "set Signal Heads Turnout" dialog to be (re)displayed.
        ThreadingUtil.runOnLayoutEventually(() -> {
            let.setSignalsAtTurnout(getLayoutEditorToolBarPanel().signalIconEditor, layoutEditor.getTargetFrame());
        });

        //the JFrameOperator waits for the set signal frame to appear
        jfoSignalsAtTurnout = new JFrameOperator(Bundle.getMessage("SignalsAtTurnout"));
        doneButtonOperator = new JButtonOperator(jfoSignalsAtTurnout, Bundle.getMessage("ButtonDone"));

        doneButtonOperator.push();
        // make sure the dialog closed
        jfoSignalsAtTurnout.waitClosed();

        //this causes the "set Signal Heads Turnout" dialog to be (re)displayed.
        ThreadingUtil.runOnLayoutEventually(() -> {
            let.setSignalsAtTurnout(getLayoutEditorToolBarPanel().signalIconEditor, layoutEditor.getTargetFrame());
        });

        //the JFrameOperator waits for the set signal frame to (re)appear
        jfoSignalsAtTurnout = new JFrameOperator(Bundle.getMessage("SignalsAtTurnout"));
        doneButtonOperator = new JButtonOperator(jfoSignalsAtTurnout, Bundle.getMessage("ButtonDone"));

        cboSetLogic = new JCheckBoxOperator(jfoSignalsAtTurnout, Bundle.getMessage("SetLogic"), idx);
        cboSetLogic.push(); //turn off

        //reset these
        trackSegment.setLayoutBlock(null);
        layoutBlocks[lbIndex[idx]].setOccupancySensorName(null);
        //le.removeTrackSegment(trackSegment);
        positionablePoint1.setType(PositionablePoint.ANCHOR);
        positionablePoint2.setType(PositionablePoint.ANCHOR);
        positionablePoint3.setType(PositionablePoint.ANCHOR);
    }   //testSetupSSL

    ///@Test
    public void testSetSignalsAtTurnoutWithCancel() {
        Assume.assumeFalse(GraphicsEnvironment.isHeadless());
        ThreadingUtil.runOnLayoutEventually(() -> {
            Point2D point = new Point2D.Double(150.0, 100.0);
            LayoutTurnout to = new LayoutTurnout("Right Hand",
                    LayoutTurnout.RH_TURNOUT, point, 33.0, 1.1, 1.2, layoutEditor);
            to.setTurnout(turnouts[0].getSystemName());
            layoutEditor.getLayoutTracks().add(to);

            //this causes a "set Signal Heads Turnout" dialog to be displayed.
            let.setSignalsAtTurnoutFromMenu(to, getLayoutEditorToolBarPanel().signalIconEditor, layoutEditor.getTargetFrame());
        });
        JemmyUtil.waitAndCloseFrame(Bundle.getMessage("SignalsAtTurnout"), Bundle.getMessage("ButtonCancel"));
    }

    ///@Test
    public void testSetSignalsAtTurnoutFromMenu() {
        Assume.assumeFalse(GraphicsEnvironment.isHeadless());
        ThreadingUtil.runOnLayoutEventually(() -> {
            Point2D point = new Point2D.Double(150.0, 100.0);
            LayoutTurnout to = new LayoutTurnout("Right Hand",
                    LayoutTurnout.RH_TURNOUT, point, 33.0, 1.1, 1.2, layoutEditor);
            to.setTurnout(turnouts[0].getSystemName());
            layoutEditor.getLayoutTracks().add(to);
            //this causes a "set Signal Heads Turnout" dialog to be displayed.
            let.setSignalsAtTurnoutFromMenu(to, getLayoutEditorToolBarPanel().signalIconEditor, layoutEditor.getTargetFrame());
        });
        JemmyUtil.waitAndCloseFrame(Bundle.getMessage("SignalsAtTurnout"));
    }

    ///@Test
    //@Ignore("NPE during execution due to missing frame")
    public void testSetSignalsAtLevelXing() {
        Assume.assumeFalse(GraphicsEnvironment.isHeadless());
        ThreadingUtil.runOnLayoutEventually(() -> {
            //this causes a "set Signal Heads Level Crossing" dialog to be displayed.
            let.setSignalsAtLevelXing(getLayoutEditorToolBarPanel().signalIconEditor, layoutEditor.getTargetFrame());
        });
        JemmyUtil.waitAndCloseFrame(Bundle.getMessage("SignalsAtLevelXing"));
    }

    ///@Test
    public void testSetSignalsAtLevelXingFromMenu() {
        Assume.assumeFalse(GraphicsEnvironment.isHeadless());
        ThreadingUtil.runOnLayoutEventually(() -> {
            Point2D point = new Point2D.Double(150.0, 100.0);
            LevelXing lx = new LevelXing("LevelCrossing", point, layoutEditor);
            lx.setLayoutBlockAC(layoutBlocks[0]);
            lx.setLayoutBlockBD(layoutBlocks[1]);

            //this causes a "set Signal Heads Level Crossing" dialog to be displayed.
            let.setSignalsAtLevelXingFromMenu(lx, getLayoutEditorToolBarPanel().signalIconEditor, layoutEditor.getTargetFrame());
        });
        JemmyUtil.waitAndCloseFrame(Bundle.getMessage("SignalsAtLevelXing"));
    }

    ///@Test
    //@Ignore("Consistently fails on AppVeyor, macOS and Windows 12/20/2019")
    public void testSetSignalsAtThroatToThroatTurnouts() {
        Assume.assumeFalse(GraphicsEnvironment.isHeadless());
        //this causes a "set Signal Heads at throat to throat Turnout" dialog to be (re)displayed.
        ThreadingUtil.runOnLayoutEventually(() -> {
            let.setSignalsAtThroatToThroatTurnouts(
                    getLayoutEditorToolBarPanel().signalIconEditor, layoutEditor.getTargetFrame());
        });
        JemmyUtil.waitAndCloseFrame(Bundle.getMessage("SignalsAtTToTTurnout"), Bundle.getMessage("ButtonCancel"));
    }

    ///@Test
    public void testSetSignalsAtThroatToThroatTurnoutsWithDonePart1() {
        Assume.assumeFalse(GraphicsEnvironment.isHeadless());
        ThreadingUtil.runOnLayoutEventually(() -> {
            //this causes a "set Signal Heads at throat to throat Turnout" dialog to be (re)displayed.
            let.setSignalsAtThroatToThroatTurnouts(
                    getLayoutEditorToolBarPanel().signalIconEditor, layoutEditor.getTargetFrame());
        });
        //the JFrameOperator waits for the set signal frame to appear,
        JFrameOperator jFrameOperator = new JFrameOperator(Bundle.getMessage("SignalsAtTToTTurnout"));
        JButtonOperator doneButtonOperator = new JButtonOperator(jFrameOperator, Bundle.getMessage("ButtonDone"));

        //pressing "Done" should display a dialog
        //SignalsError1 = Error - No turnout name was entered. Please enter a turnout name or cancel.
        Thread modalDialogOperatorThread0 = JemmyUtil.createModalDialogOperatorThread(
                Bundle.getMessage("ErrorTitle"),
                Bundle.getMessage("SignalsError1"),
                Bundle.getMessage("ButtonOK"));  // NOI18N
        doneButtonOperator.push();
        JUnitUtil.waitFor(() -> {
            return !(modalDialogOperatorThread0.isAlive());
        }, "modalDialogOperatorThread0 finished");

        JemmyUtil.delay(250); //1/4th second
        JemmyUtil.waitAndCloseFrame(jFrameOperator);
    }   //testSetSignalsAtThroatToThroatTurnoutsWithDonePart1

    ///@Test
    public void testSetSignalsAtThroatToThroatTurnoutsWithDonePart2() {
        Assume.assumeFalse(GraphicsEnvironment.isHeadless());
        ThreadingUtil.runOnLayoutEventually(() -> {
            //this causes a "set Signal Heads at throat to throat Turnout" dialog to be (re)displayed.
            let.setSignalsAtThroatToThroatTurnouts(
                    getLayoutEditorToolBarPanel().signalIconEditor, layoutEditor.getTargetFrame());
        });
        //the JFrameOperator waits for the set signal frame to appear,
        JFrameOperator jFrameOperator = new JFrameOperator(Bundle.getMessage("SignalsAtTToTTurnout"));
        JButtonOperator doneButtonOperator = new JButtonOperator(jFrameOperator, Bundle.getMessage("ButtonDone"));

        //fixes SignalsError1 = Error - No turnout name was entered. Please enter a turnout name or cancel.
        setupSetSignalsAtThroatToThroatTurnoutsWithDonePart2(jFrameOperator);

        //pressing "Done" should display a dialog
        //SignalsError3 = Error - Turnout "{0}" is not drawn on the panel.\nPlease enter the name of a drawn turnout.
        Thread modalDialogOperatorThread1 = JemmyUtil.createModalDialogOperatorThread(
                Bundle.getMessage("ErrorTitle"),
                Bundle.getMessage("SignalsError3", turnouts[0].getSystemName()),
                Bundle.getMessage("ButtonOK"));  // NOI18N
        doneButtonOperator.push();
        JUnitUtil.waitFor(() -> {
            return !(modalDialogOperatorThread1.isAlive());
        }, "modalDialogOperatorThread1 finished");

        JemmyUtil.delay(250); //1/4th second
        JemmyUtil.waitAndCloseFrame(jFrameOperator);
    }   //testSetSignalsAtThroatToThroatTurnoutsWithDonePart2

    private void setupSetSignalsAtThroatToThroatTurnoutsWithDonePart2(JFrameOperator jFrameOperator) {
        //fixes SignalsError1 = Error - No turnout name was entered. Please enter a turnout name or cancel.
        //so lets create a turnout
        layoutTurnout = new LayoutTurnout("Right Hand",
                LayoutTurnout.RH_TURNOUT, new Point2D.Double(100.0, 100.0),
                180.0, 1.1, 1.2, layoutEditor);
        Assert.assertNotNull("RH turnout for testSetSignalsAtThroatToThroatTurnoutsWithDone", layoutTurnout);
        layoutEditor.getLayoutTracks().add(layoutTurnout);

        //select the turnout from the popup menu
        JComboBoxOperator jComboBoxOperator = new JComboBoxOperator(
                jFrameOperator, new NameComponentChooser("turnout1ComboBox"));
        jComboBoxOperator.selectItem(turnouts[0].getSystemName());
    }

    ///@Test
    public void testSetSignalsAtThroatToThroatTurnoutsWithDonePart3() {
        Assume.assumeFalse(GraphicsEnvironment.isHeadless());
        ThreadingUtil.runOnLayoutEventually(() -> {
            //this causes a "set Signal Heads at throat to throat Turnout" dialog to be (re)displayed.
            let.setSignalsAtThroatToThroatTurnouts(
                    getLayoutEditorToolBarPanel().signalIconEditor, layoutEditor.getTargetFrame());
        });
        //the JFrameOperator waits for the set signal frame to appear,
        JFrameOperator jFrameOperator = new JFrameOperator(Bundle.getMessage("SignalsAtTToTTurnout"));
        JButtonOperator doneButtonOperator = new JButtonOperator(jFrameOperator, Bundle.getMessage("ButtonDone"));

        //fixes SignalsError3 = Error - Turnout "{0}" is not drawn on the panel.\nPlease enter the name of a drawn turnout.
        setupSetSignalsAtThroatToThroatTurnoutsWithDonePart3(jFrameOperator);

        //pressing "Done" should display a dialog
        //SignalsError18 = Error - This tool requires two turnouts (RH, LH, or WYE) \nconnected throat-to-throat by a single track segment.
        Thread modalDialogOperatorThread2 = JemmyUtil.createModalDialogOperatorThread(
                Bundle.getMessage("ErrorTitle"),
                Bundle.getMessage("SignalsError18"),
                Bundle.getMessage("ButtonOK"));  // NOI18N
        doneButtonOperator.push();
        JUnitUtil.waitFor(() -> {
            return !(modalDialogOperatorThread2.isAlive());
        }, "modalDialogOperatorThread2 finished");

        JemmyUtil.waitAndCloseFrame(jFrameOperator);
    }   //testSetSignalsAtThroatToThroatTurnoutsWithDonePart3

    private void setupSetSignalsAtThroatToThroatTurnoutsWithDonePart3(JFrameOperator jFrameOperator) {
        setupSetSignalsAtThroatToThroatTurnoutsWithDonePart2(jFrameOperator);
        //fixes SignalsError3 = Error - Turnout "{0}" is not drawn on the panel.\nPlease enter the name of a drawn turnout.
        layoutTurnout.setTurnout(turnouts[0].getSystemName());
    }

    ///@Test
    public void testSetSignalsAtThroatToThroatTurnoutsWithDonePart4() {
        Assume.assumeFalse(GraphicsEnvironment.isHeadless());
        ThreadingUtil.runOnLayoutEventually(() -> {
            //this causes a "set Signal Heads at throat to throat Turnout" dialog to be (re)displayed.
            let.setSignalsAtThroatToThroatTurnouts(
                    getLayoutEditorToolBarPanel().signalIconEditor, layoutEditor.getTargetFrame());
        });
        //the JFrameOperator waits for the set signal frame to appear,
        JFrameOperator jFrameOperator = new JFrameOperator(Bundle.getMessage("SignalsAtTToTTurnout"));
        JButtonOperator doneButtonOperator = new JButtonOperator(jFrameOperator, Bundle.getMessage("ButtonDone"));

        //fixes SignalsError18 = Error - This tool requires two turnouts (RH, LH, or WYE) \nconnected throat-to-throat by a single track segment.
        setupSetSignalsAtThroatToThroatTurnoutsWithDonePart4(jFrameOperator);

        JButtonOperator jButtonOperator = new JButtonOperator(jFrameOperator, Bundle.getMessage("GetSaved"));
        jButtonOperator.push();

        JCheckBoxOperator jCheckBoxOperator = new JCheckBoxOperator(jFrameOperator, Bundle.getMessage("PlaceAllHeads"));
        jCheckBoxOperator.push();

        //select the "SetAllLogic" checkbox
        JCheckBoxOperator allLogicCheckBoxOperator = new JCheckBoxOperator(jFrameOperator, Bundle.getMessage("SetAllLogic"));
        do {
            allLogicCheckBoxOperator.push(); //toggle all on/off
        } while (allLogicCheckBoxOperator.isSelected());

        //pressing "Done" should display a dialog
        //SignalsError5 = Error - Signal head name was not entered. Please enter\na signal head name for required positions or cancel.
        Thread modalDialogOperatorThread3 = JemmyUtil.createModalDialogOperatorThread(
                Bundle.getMessage("ErrorTitle"),
                Bundle.getMessage("SignalsError5"),
                Bundle.getMessage("ButtonOK"));  // NOI18N
        doneButtonOperator.push();
        JUnitUtil.waitFor(() -> {
            return !(modalDialogOperatorThread3.isAlive());
        }, "modalDialogOperatorThread3 finished");

        JemmyUtil.delay(250); //1/4th second
        JemmyUtil.waitAndCloseFrame(jFrameOperator);
    }   //testSetSignalsAtThroatToThroatTurnoutsWithDonePart4

    private void setupSetSignalsAtThroatToThroatTurnoutsWithDonePart4(JFrameOperator jFrameOperator) {
        setupSetSignalsAtThroatToThroatTurnoutsWithDonePart3(jFrameOperator);
        //fixes SignalsError18 = Error - This tool requires two turnouts (RH, LH, or WYE) \nconnected throat-to-throat by a single track segment.
        //so lets create a second turnout
        layoutTurnout2 = new LayoutTurnout("Left Hand",
                LayoutTurnout.LH_TURNOUT, new Point2D.Double(200.0, 100.0),
                0.0, 1.1, 1.2, layoutEditor);
        Assert.assertNotNull("LH turnout for testSetSignalsAtThroatToThroatTurnoutsWithDone", layoutTurnout2);
        layoutEditor.getLayoutTracks().add(layoutTurnout2);
        layoutTurnout2.setTurnout(turnouts[1].getSystemName()); //this should fix the "is not drawn on the panel" error

        JComboBoxOperator jComboBoxOperator = new JComboBoxOperator(
                jFrameOperator, new NameComponentChooser("turnout2ComboBox"));
        jComboBoxOperator.selectItem(turnouts[1].getSystemName());

        trackSegment = addNewTrackSegment(layoutTurnout, LayoutTrack.TURNOUT_A,
                layoutTurnout2, LayoutTrack.TURNOUT_A, 1);
    }

    ///@Test
    public void testSetSignalsAtThroatToThroatTurnoutsWithDonePart5() {
        Assume.assumeFalse(GraphicsEnvironment.isHeadless());
        ThreadingUtil.runOnLayoutEventually(() -> {
            //this causes a "set Signal Heads at throat to throat Turnout" dialog to be (re)displayed.
            let.setSignalsAtThroatToThroatTurnouts(
                    getLayoutEditorToolBarPanel().signalIconEditor, layoutEditor.getTargetFrame());
        });
        //the JFrameOperator waits for the set signal frame to appear,
        JFrameOperator jFrameOperator = new JFrameOperator(Bundle.getMessage("SignalsAtTToTTurnout"));
        JButtonOperator doneButtonOperator = new JButtonOperator(jFrameOperator, Bundle.getMessage("ButtonDone"));

        //fixes SignalsError5 = Error - Signal head name was not entered. Please enter\na signal head name for required positions or cancel.
        setupSetSignalsAtThroatToThroatTurnoutsWithDonePart5(jFrameOperator);

        //this time everything should work
        doneButtonOperator.push();
        jFrameOperator.waitClosed();    //make sure the dialog closed
    }   //testSetSignalsAtThroatToThroatTurnoutsWithDonePart5

    private void setupSetSignalsAtThroatToThroatTurnoutsWithDonePart5(JFrameOperator jFrameOperator) {
        setupSetSignalsAtThroatToThroatTurnoutsWithDonePart4(jFrameOperator);
        //fixes SignalsError5 = Error - Signal head name was not entered. Please enter\na signal head name for required positions or cancel.
        //select the turnouts from the popup menus
        List<String> names = new ArrayList<>(Arrays.asList(
                "a1TToTSignalHeadComboBox",
                "a2TToTSignalHeadComboBox",
                "b1TToTSignalHeadComboBox",
                "b2TToTSignalHeadComboBox",
                "c1TToTSignalHeadComboBox",
                "c2TToTSignalHeadComboBox",
                "d1TToTSignalHeadComboBox",
                "d2TToTSignalHeadComboBox"));
        int idx = 0;
        for (String name : names) {
            JComboBoxOperator jComboBoxOperator = new JComboBoxOperator(
                    jFrameOperator, new NameComponentChooser(name));
            jComboBoxOperator.selectItem(idx++);  //TODO:fix hardcoded index
        }
    }

    ///@Test
    public void testSetSignalsAtThroatToThroatTurnoutsWithDonePart6() {
        Assume.assumeFalse(GraphicsEnvironment.isHeadless());
        ThreadingUtil.runOnLayoutEventually(() -> {
            //this causes a "set Signal Heads at throat to throat Turnout" dialog to be (re)displayed.
            let.setSignalsAtThroatToThroatTurnouts(
                    getLayoutEditorToolBarPanel().signalIconEditor, layoutEditor.getTargetFrame());
        });
        //the JFrameOperator waits for the set signal frame to appear,
        JFrameOperator jFrameOperator = new JFrameOperator(Bundle.getMessage("SignalsAtTToTTurnout"));
        JButtonOperator doneButtonOperator = new JButtonOperator(jFrameOperator, Bundle.getMessage("ButtonDone"));

        ThreadingUtil.runOnLayoutEventually(() -> {
            //this causes a "set Signal Heads at throat to throat Turnout" dialog to be (re)displayed.
            let.setSignalsAtThroatToThroatTurnouts(
                    getLayoutEditorToolBarPanel().signalIconEditor, layoutEditor.getTargetFrame());
        });
        //the JFrameOperator waits for the set signal frame to appear
        jFrameOperator = new JFrameOperator(Bundle.getMessage("SignalsAtTToTTurnout"));
        doneButtonOperator = new JButtonOperator(jFrameOperator, Bundle.getMessage("ButtonDone"));

        //turn on all logic check boxes
        setupSetSignalsAtThroatToThroatTurnoutsWithDonePart6(jFrameOperator);

        //pressing "Done" should display a dialog
        //InfoMessage6 = Cannot set up logic because blocks have\nnot been defined around this item.
        Thread modalDialogOperatorThread4 = JemmyUtil.createModalDialogOperatorThread(
                Bundle.getMessage("MessageTitle"),
                Bundle.getMessage("InfoMessage6"),
                Bundle.getMessage("ButtonOK"));  // NOI18N
        doneButtonOperator.pushNoBlock();
        JUnitUtil.waitFor(() -> {
            return !(modalDialogOperatorThread4.isAlive());
        }, "modalDialogOperatorThread4 finished");

        for (int idx = 0; idx < 3; idx++) {
            JemmyUtil.delay(250); //1/4th second
            //InfoMessage6 = Cannot set up logic because blocks have\nnot been defined around this item.
            JemmyUtil.waitAndCloseDialog(Bundle.getMessage("MessageTitle"),
                    Bundle.getMessage("InfoMessage6"),
                    Bundle.getMessage("ButtonOK"));  // NOI18N
        }

        JemmyUtil.waitAndCloseFrame(jFrameOperator);
        //jFrameOperator.waitClosed();    //make sure the frame closed

    }   //testSetSignalsAtThroatToThroatTurnoutsWithDonePart6

    private void setupSetSignalsAtThroatToThroatTurnoutsWithDonePart6(JFrameOperator jFrameOperator) {
        setupSetSignalsAtThroatToThroatTurnoutsWithDonePart5(jFrameOperator);
        //turn on all logic check boxes
        JCheckBoxOperator allLogicCheckBoxOperator = new JCheckBoxOperator(
                jFrameOperator, Bundle.getMessage("SetAllLogic"));
        do {
            allLogicCheckBoxOperator.push(); //toggle all on/off
        } while (!allLogicCheckBoxOperator.isSelected());
    }

    ///@Test
    public void testSetSignalsAtThroatToThroatTurnoutsWithDonePart7() {
        Assume.assumeFalse(GraphicsEnvironment.isHeadless());
        ThreadingUtil.runOnLayoutEventually(() -> {
            //this causes a "set Signal Heads at throat to throat Turnout" dialog to be (re)displayed.
            let.setSignalsAtThroatToThroatTurnouts(
                    getLayoutEditorToolBarPanel().signalIconEditor, layoutEditor.getTargetFrame());
        });
        //the JFrameOperator waits for the set signal frame to appear,
        JFrameOperator jFrameOperator = new JFrameOperator(Bundle.getMessage("SignalsAtTToTTurnout"));
        JButtonOperator doneButtonOperator = new JButtonOperator(jFrameOperator, Bundle.getMessage("ButtonDone"));

        //fixes InfoMessage6 = Cannot set up logic because blocks have\nnot been defined around this item.
        setupSetSignalsAtThroatToThroatTurnoutsWithDonePart7(jFrameOperator);

        //pressing "Done" should display a dialog
        //InfoMessage4 = Cannot set up logic because block "{0}"\ndoesn''t have an occupancy sensor.
        Thread modalDialogOperatorThread5 = JemmyUtil.createModalDialogOperatorThread(
                Bundle.getMessage("MessageTitle"),
                Bundle.getMessage("InfoMessage4", layoutBlocks[2].getUserName()),
                Bundle.getMessage("ButtonOK"));  // NOI18N
        doneButtonOperator.pushNoBlock();
        JUnitUtil.waitFor(() -> {
            return !(modalDialogOperatorThread5.isAlive());
        }, "modalDialogOperatorThread5 finished");

        //close three InfoMessage4 dialogs
        for (int idx = 0; idx < 3; idx++) {
            JemmyUtil.delay(250); //1/4th second
            JemmyUtil.waitAndCloseDialog(Bundle.getMessage("MessageTitle"),
                    Bundle.getMessage("InfoMessage4", layoutBlocks[2].getUserName()),
                    Bundle.getMessage("ButtonOK"));  // NOI18N
        }

        JemmyUtil.waitAndCloseFrame(jFrameOperator);
    }   //testSetSignalsAtThroatToThroatTurnoutsWithDonePart7

    private void setupSetSignalsAtThroatToThroatTurnoutsWithDonePart7(JFrameOperator jFrameOperator) {
        setupSetSignalsAtThroatToThroatTurnoutsWithDonePart6(jFrameOperator);
        //fixes InfoMessage6 = Cannot set up logic because blocks have\nnot been defined around this item.
        layoutTurnout.setLayoutBlock(layoutBlocks[0]);
        layoutTurnout2.setLayoutBlock(layoutBlocks[1]);
        trackSegment.setLayoutBlock(layoutBlocks[2]);
    }

    ///@Test
    public void testSetSignalsAtThroatToThroatTurnoutsWithDonePart8() {
        Assume.assumeFalse(GraphicsEnvironment.isHeadless());
        ThreadingUtil.runOnLayoutEventually(() -> {
            //this causes a "set Signal Heads at throat to throat Turnout" dialog to be (re)displayed.
            let.setSignalsAtThroatToThroatTurnouts(
                    getLayoutEditorToolBarPanel().signalIconEditor, layoutEditor.getTargetFrame());
        });
        //the JFrameOperator waits for the set signal frame to appear,
        JFrameOperator jFrameOperator = new JFrameOperator(Bundle.getMessage("SignalsAtTToTTurnout"));
        JButtonOperator doneButtonOperator = new JButtonOperator(jFrameOperator, Bundle.getMessage("ButtonDone"));

        //fixes InfoMessage4 = Cannot set up logic because block "{0}"\ndoesn''t have an occupancy sensor.
        setupSetSignalsAtThroatToThroatTurnoutsWithDonePart8(jFrameOperator);

        //pressing "Done" should display a dialog
        //InfoMessage7 = Cannot set up logic because all connections\nhave not been defined around this item.
        Thread modalDialogOperatorThread6 = JemmyUtil.createModalDialogOperatorThread(
                Bundle.getMessage("MessageTitle"),
                Bundle.getMessage("InfoMessage7"),
                Bundle.getMessage("ButtonOK"));  // NOI18N
        doneButtonOperator.push();
        JUnitUtil.waitFor(() -> {
            return !(modalDialogOperatorThread6.isAlive());
        }, "modalDialogOperatorThread1 finished");

        //three more times
        for (int idx = 0; idx < 3; idx++) {
            JemmyUtil.delay(250); //1/4th second
            JemmyUtil.waitAndCloseDialog(Bundle.getMessage("MessageTitle"),
                    Bundle.getMessage("InfoMessage7"),
                    Bundle.getMessage("ButtonOK"));  // NOI18N
        }

        jFrameOperator.waitClosed();    //make sure the dialog closed
    }   //testSetSignalsAtThroatToThroatTurnoutsWithDonePart8

    private void setupSetSignalsAtThroatToThroatTurnoutsWithDonePart8(JFrameOperator jFrameOperator) {
        setupSetSignalsAtThroatToThroatTurnoutsWithDonePart7(jFrameOperator);
        //fixes InfoMessage4 = Cannot set up logic because block "{0}"\ndoesn''t have an occupancy sensor.
        //assign Occupancy Sensor to block
        layoutBlocks[2].setOccupancySensorName(sensors[2].getUserName());
    }

    ///@Test
    public void testSetSignalsAtThroatToThroatTurnoutsWithCancel() {
        Assume.assumeFalse(GraphicsEnvironment.isHeadless());
        ThreadingUtil.runOnLayoutEventually(() -> {
            //this causes a "set Signal Heads at throat to throat Turnout" dialog to be (re)displayed.
            let.setSignalsAtThroatToThroatTurnouts(
                    getLayoutEditorToolBarPanel().signalIconEditor, layoutEditor.getTargetFrame());
        });

        JemmyUtil.waitAndCloseFrame(Bundle.getMessage("SignalsAtTToTTurnout"), Bundle.getMessage("ButtonCancel"));
    }

    ///@Test
    public void testGetHeadFromNameNullName() {
        Assume.assumeFalse(GraphicsEnvironment.isHeadless());
        Assert.assertNull("null signal head for null name", let.getHeadFromName(null));
    }

    ///@Test
    public void testGetHeadFromNameEmptyName() {
        Assume.assumeFalse(GraphicsEnvironment.isHeadless());
        Assert.assertNull("null signal head for empty name", let.getHeadFromName(""));
    }

    ///@Test
    public void testGetHeadFromNameValid() {
        Assume.assumeFalse(GraphicsEnvironment.isHeadless());
        VirtualSignalHead h = new VirtualSignalHead("IH1");
        InstanceManager.getDefault(SignalHeadManager.class).register(h);

        Assert.assertEquals("signal head for valid name", h, let.getHeadFromName("IH1"));
    }

    ///@Test
    public void testRemoveSignalHeadFromPanelNameNullName() {
        Assume.assumeFalse(GraphicsEnvironment.isHeadless());
        //this test verifies there is no exception
        let.removeSignalHeadFromPanel(null);
    }

    ///@Test
    public void testRemoveSignalHeadFromPanelEmptyName() {
        Assume.assumeFalse(GraphicsEnvironment.isHeadless());
        //this test verifies there is no exception
        let.removeSignalHeadFromPanel("");
    }

    ///@Test
    public void testFinalizeBlockBossLogicNullInput() {
        Assume.assumeFalse(GraphicsEnvironment.isHeadless());
        //this test verifies there is no exception
        let.finalizeBlockBossLogic();
    }

    ///@Test
    //@Ignore("Consistently fails on AppVeyor and Windows 12/20/2019")
    public void testSetSignalHeadOnPanelAtXYIntAndRemove() {
        Assume.assumeFalse(GraphicsEnvironment.isHeadless());
        VirtualSignalHead h = new VirtualSignalHead("IH1");
        InstanceManager.getDefault(SignalHeadManager.class).register(h);
        Assert.assertFalse("Signal head not on panel before set", let.isHeadOnPanel(h));
        let.setSignalHeadOnPanel(0.D, "IH1", 0, 0);
        //setSignalHeadOnPanel performs some GUI actions, so give
        //the AWT queue some time to clear.
        new QueueTool().waitEmpty(100);
        Assert.assertTrue("Signal head on panel after set", let.isHeadOnPanel(h));
        let.removeSignalHeadFromPanel("IH1");
        //removeSignalHeadFromPanel performs some GUI actions, so give
        //the AWT queue some time to clear.
        new QueueTool().waitEmpty(100);
        Assert.assertFalse("Signal head not on panel after remove", let.isHeadOnPanel(h));
    }

    ///@Test
    //@Ignore("Consistently fails on AppVeyor and Windows 12/20/2019")
    public void testSetSignalHeadOnPanelAtPointAndRemove() {
        Assume.assumeFalse(GraphicsEnvironment.isHeadless());
        VirtualSignalHead h = new VirtualSignalHead("IH1");
        InstanceManager.getDefault(SignalHeadManager.class).register(h);
        Assert.assertFalse("Signal head not on panel before set", let.isHeadOnPanel(h));
        Point2D point = new Point2D.Double(150.0, 100.0);
        let.setSignalHeadOnPanel(0.D, "IH1", point);
        //setSignalHeadOnPanel performs some GUI actions, so give
        //the AWT queue some time to clear.
        new QueueTool().waitEmpty(100);
        Assert.assertTrue("Signal head on panel after set", let.isHeadOnPanel(h));
        let.removeSignalHeadFromPanel("IH1");
        //removeSignalHeadFromPanel performs some GUI actions, so give
        //the AWT queue some time to clear.
        new QueueTool().waitEmpty(100);
        Assert.assertFalse("Signal head not on panel after remove", let.isHeadOnPanel(h));
    }

    ///@Test
    //@Ignore("Consistently fails on AppVeyor and Windows 12/20/2019")
    public void testSetSignalHeadOnPanelAtXYDoubleAndRemove() {
        Assume.assumeFalse(GraphicsEnvironment.isHeadless());
        VirtualSignalHead h = new VirtualSignalHead("IH1");
        InstanceManager.getDefault(SignalHeadManager.class).register(h);
        Assert.assertFalse("Signal head not on panel before set", let.isHeadOnPanel(h));
        let.setSignalHeadOnPanel(0.D, "IH1", 0, 0);
        //setSignalHeadOnPanel performs some GUI actions, so give
        //the AWT queue some time to clear.
        new QueueTool().waitEmpty(100);
        Assert.assertTrue("Signal head on panel after set", let.isHeadOnPanel(h));
        let.removeSignalHeadFromPanel("IH1");
        //removeSignalHeadFromPanel performs some GUI actions, so give
        //the AWT queue some time to clear.
        new QueueTool().waitEmpty(100);
        Assert.assertFalse("Signal head not on panel after remove", let.isHeadOnPanel(h));
    }

    ///@Test
    public void testGetSignalHeadIcon() {
        Assume.assumeFalse(GraphicsEnvironment.isHeadless());
        VirtualSignalHead h = new VirtualSignalHead("IH1");
        InstanceManager.getDefault(SignalHeadManager.class).register(h);
        Assert.assertNotNull("Signal head icon for panel", let.getSignalHeadIcon("IH1"));
    }

    ///@Test
    public void testIsHeadOnPanel() {
        Assume.assumeFalse(GraphicsEnvironment.isHeadless());
        VirtualSignalHead h = new VirtualSignalHead("IH1");
        InstanceManager.getDefault(SignalHeadManager.class).register(h);
        Assert.assertFalse("Signal head not on panel", let.isHeadOnPanel(h));
    }

    ///@Test
    public void testIsHeadAssignedAnywhere() {
        Assume.assumeFalse(GraphicsEnvironment.isHeadless());
        VirtualSignalHead h = new VirtualSignalHead("IH1");
        InstanceManager.getDefault(SignalHeadManager.class).register(h);
        Assert.assertFalse("Signal head not on panel", let.isHeadAssignedAnywhere(h));
    }

    ///@Test
    public void testRemoveSignalHeadAssignment() {
        Assume.assumeFalse(GraphicsEnvironment.isHeadless());
        VirtualSignalHead h = new VirtualSignalHead("IH1");
        InstanceManager.getDefault(SignalHeadManager.class).register(h);
        //just verify this doesn't thrown an error.
        let.removeAssignment(h);
    }

    ///@Test
    public void testInitializeBlockBossLogic() {
        Assume.assumeFalse(GraphicsEnvironment.isHeadless());
        VirtualSignalHead h = new VirtualSignalHead("IH1");
        InstanceManager.getDefault(SignalHeadManager.class).register(h);
        Assert.assertTrue("Signal head block boss logic started", let.initializeBlockBossLogic("IH1"));
    }

    /**
     * convenience method for creating a track segment to connect two
     * LayoutTracks
     *
     * @return the layout editor's toolbar panel
     */
    @Nonnull
    private static TrackSegment addNewTrackSegment(
            @CheckForNull LayoutTrack c1, int t1,
            @CheckForNull LayoutTrack c2, int t2,
            int idx) {
        TrackSegment result = null;
        if ((c1 != null) && (c2 != null)) {
            //create new track segment
            String name = layoutEditor.getFinder().uniqueName("T", idx);
            result = new TrackSegment(name, c1, t1, c2, t2,
                    false, true, layoutEditor);
            Assert.assertNotNull("new TrackSegment is null", result);
            layoutEditor.getLayoutTracks().add(result);
            //link to connected objects
            layoutEditor.setLink(c1, t1, result, LayoutTrack.TRACK);
            layoutEditor.setLink(c2, t2, result, LayoutTrack.TRACK);
        }
        return result;
    }

    /**
     * convenience method for accessing...
     *
     * @return the layout editor's toolbar panel
     */
    @Nonnull
    public LayoutEditorToolBarPanel getLayoutEditorToolBarPanel() {
        return layoutEditor.getLayoutEditorToolBarPanel();
    }

    //from here down is testing infrastructure
    @BeforeClass
    public static void setUpClass() throws Exception {
        JUnitUtil.setUp();
        if (!GraphicsEnvironment.isHeadless()) {
            JUnitUtil.resetProfileManager();

            //save the old string comparator
            stringComparator = Operator.getDefaultStringComparator();
            //set default string matching comparator to one that exactly matches and is case sensitive
            Operator.setDefaultStringComparator(new Operator.DefaultStringComparator(true, true));
        }
    }

    @AfterClass
    public static void tearDownClass() throws Exception {
        if (!GraphicsEnvironment.isHeadless()) {
            //restore the default string matching comparator
            Operator.setDefaultStringComparator(stringComparator);
        }
    }

    @Before
    public void setUp() throws Exception {
        JUnitUtil.setUp();
        JUnitUtil.initLayoutBlockManager();
        JUnitUtil.initInternalTurnoutManager();
        JUnitUtil.initInternalSignalHeadManager();
        if (!GraphicsEnvironment.isHeadless()) {
            JUnitUtil.resetProfileManager();
            JUnitUtil.initInternalTurnoutManager();
            JUnitUtil.initInternalSensorManager();
            JUnitUtil.initInternalSignalHeadManager();

            layoutEditor = new LayoutEditor();
            layoutEditor.setVisible(true);

            let = layoutEditor.getLETools();

            for (int i = 0; i < layoutBlocks.length; i++) {
                //create turnouts to use for layout
                turnouts[i] = InstanceManager.getDefault(jmri.TurnoutManager.class).provideTurnout("IT" + (100 + i));

                //create blocks to use for layout
                String sBlockName = "IB" + i;
                String uBlockName = "Block " + i;
                layoutBlocks[i] = InstanceManager.getDefault(LayoutBlockManager.class).createNewLayoutBlock(sBlockName, uBlockName);

                //create sensors to use for block occupancy
                String sName = "IS" + i;
                String uName = "sensor " + i;
                sensors[i] = InstanceManager.getDefault(SensorManager.class).newSensor(sName, uName);
                //TODO: don't do this here because he have to test the failure cases 
                //(no sensor assigned to block) first
                //layoutBlocks[i].setOccupancySensorName(uName);

                //create turnouts to use for signal heads
                String toName = "IT" + i;
                shTurnouts[i] = InstanceManager.getDefault(jmri.TurnoutManager.class).provideTurnout(toName);
                NamedBeanHandle<Turnout> nbh = jmri.InstanceManager.getDefault(
                        jmri.NamedBeanHandleManager.class).getNamedBeanHandle(
                                shTurnouts[i].getSystemName(), shTurnouts[i]);

                //create signal heads
                sName = "SH" + i;
                uName = "signal head " + i;
                if (nbh != null) {
                    signalHeads[i] = new SingleTurnoutSignalHead(sName, uName, nbh, SignalHead.GREEN, SignalHead.RED);
                    InstanceManager.getDefault(jmri.SignalHeadManager.class).register(signalHeads[i]);
                }
            }
            JemmyUtil.debugFlag = true;
        }
    }

    @After
    public void tearDown() throws Exception {
        if (!GraphicsEnvironment.isHeadless()) {
            JUnitUtil.dispose(layoutEditor);
            layoutEditor = null;
            let = null;
            for (int i = 0; i < layoutBlocks.length; i++) {
                layoutBlocks[i] = null;
                turnouts[i] = null;
                signalHeads[i] = null;
                sensors[i] = null;
            }
        }
        JUnitUtil.tearDown();
    }
<<<<<<< HEAD
//
=======

>>>>>>> 2c3afec9
    //private static final org.slf4j.Logger log = org.slf4j.LoggerFactory.getLogger(LayoutEditorToolsTest.class);
}   //class LayoutEditorToolsTest<|MERGE_RESOLUTION|>--- conflicted
+++ resolved
@@ -1327,10 +1327,6 @@
         }
         JUnitUtil.tearDown();
     }
-<<<<<<< HEAD
 //
-=======
-
->>>>>>> 2c3afec9
     //private static final org.slf4j.Logger log = org.slf4j.LoggerFactory.getLogger(LayoutEditorToolsTest.class);
 }   //class LayoutEditorToolsTest
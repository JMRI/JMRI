package jmri.jmrit.display.layoutEditor;

import java.awt.GraphicsEnvironment;
import java.awt.geom.Point2D;
import java.util.List;
import javax.annotation.Nonnull;
import javax.swing.JComboBox;
import jmri.*;
import jmri.implementation.*;
import jmri.util.*;
import jmri.util.junit.rules.RetryRule;
import jmri.util.swing.JemmyUtil;
import org.junit.*;
import org.junit.rules.Timeout;
import org.netbeans.jemmy.QueueTool;
import org.netbeans.jemmy.operators.*;

/**
 * Test simple functioning of LayoutEditorTools
 *
 * @author	Paul Bender Copyright (C) 2016
 * @author	George Warner Copyright (C) 2019
 */
public class LayoutEditorToolsTest {

    @Rule   //10 second timeout for methods in this test class.
    public Timeout globalTimeout = Timeout.seconds(10);

    @Rule   //allow 2 retries of intermittent tests
    public RetryRule retryRule = new RetryRule(2);

    private LayoutEditor layoutEditor = null;
    private LayoutEditorTools layoutEditorTools = null;
    private LayoutEditorToolBarPanel leToolBarPanel = null;

    //these all have to contain the same number of elements
    private LayoutBlock layoutBlocks[] = new LayoutBlock[5];
    private Turnout turnouts[] = new Turnout[5];
    private SignalHead signalHeads[] = new SignalHead[5];
    private Sensor sensors[] = new Sensor[5];

    private LayoutTurnout layoutTurnout = null;
    private PositionablePoint positionablePoint1 = null;
    private PositionablePoint positionablePoint2 = null;
    private PositionablePoint positionablePoint3 = null;

    @Test
    public void testCtor() {
        Assume.assumeFalse(GraphicsEnvironment.isHeadless());
        Assert.assertNotNull("layoutEditor", layoutEditor);
        Assert.assertNotNull("layoutEditorTools", layoutEditorTools);
    }

    @Test
    public void testHitEndBumper() {
        Assume.assumeFalse(GraphicsEnvironment.isHeadless());
        Assert.assertNotNull("layoutEditor", layoutEditor);
        Assert.assertNotNull("layoutEditorTools", layoutEditorTools);

        //we haven't done anything, so reachedEndBumper should return false.
        Assert.assertFalse("reached end bumper", layoutEditorTools.reachedEndBumper());
    }

    @Test
    public void testSetSignalsAtTurnout() {
        Assume.assumeFalse(GraphicsEnvironment.isHeadless());
        Assert.assertNotNull("layoutEditor", layoutEditor);
        Assert.assertNotNull("layoutEditorTools", layoutEditorTools);

        //this causes a "set Signal Heads Turnout" dialog to be displayed.
        ThreadingUtil.runOnLayoutEventually(() -> {
            layoutEditorTools.setSignalsAtTurnout(leToolBarPanel.signalIconEditor,
                    layoutEditor.getTargetFrame());
        });
        //the JFrameOperator waits for the set signal frame to appear,
        JFrameOperator jFrameOperator = new JFrameOperator(Bundle.getMessage("SignalsAtTurnout"));
        //then closes it.
        jFrameOperator.requestClose();
        jFrameOperator.waitClosed();    // make sure the dialog closed
    }

    @Test
    @Ignore("Consistently fails on AppVeyor, macOS and Windows 12/20/2019")
    public void testSetSignalsAtTurnoutWithDone() {
        Assume.assumeFalse(GraphicsEnvironment.isHeadless());
<<<<<<< HEAD
        Assert.assertNotNull("layoutEditor", layoutEditor);
        Assert.assertNotNull("layoutEditorTools", layoutEditorTools);

        List<LayoutTrack> layoutTracks = layoutEditor.getLayoutTracks();
=======
        
>>>>>>> f786ed5f
        //create a new Layout Turnout
        layoutTurnout = new LayoutTurnout("Right Hand",
                LayoutTurnout.RH_TURNOUT, new Point2D.Double(150.0, 100.0),
                33.0, 1.1, 1.2, layoutEditor);
        Assert.assertNotNull("RH turnout for testSetSignalsAtTurnoutWithDone", layoutTurnout);
        layoutTracks.add(layoutTurnout);

        positionablePoint1 = new PositionablePoint("A1", PositionablePoint.ANCHOR,
                new Point2D.Double(250.0, 100.0), layoutEditor);
        Assert.assertNotNull("positionablePoint1 for testSetSignalsAtTurnoutWithDone",
                positionablePoint1);
        layoutTracks.add(positionablePoint1);

        positionablePoint2 = new PositionablePoint("A2", PositionablePoint.ANCHOR,
                new Point2D.Double(50.0, 100.0), layoutEditor);
        layoutTracks.add(positionablePoint2);
        Assert.assertNotNull("positionablePoint2 for testSetSignalsAtTurnoutWithDone",
                positionablePoint2);

        positionablePoint3 = new PositionablePoint("A3", PositionablePoint.ANCHOR,
                new Point2D.Double(250.0, 150.0), layoutEditor);
        layoutTracks.add(positionablePoint3);
        Assert.assertNotNull("positionablePoint3 for testSetSignalsAtTurnoutWithDone",
                positionablePoint3);

        //this causes a "set Signal Heads Turnout" dialog to be (re)displayed.
        ThreadingUtil.runOnLayoutEventually(() -> {
            layoutEditorTools.setSignalsAtTurnout(leToolBarPanel.signalIconEditor,
                    layoutEditor.getTargetFrame());
        });

        //the JFrameOperator waits for the set signal frame to (re)appear
        JFrameOperator jFrameOperator = new JFrameOperator(Bundle.getMessage("SignalsAtTurnout"));
        JButtonOperator doneButtonOperator = new JButtonOperator(jFrameOperator,
                Bundle.getMessage("ButtonDone"));

        //pressing "Done" should throw up a "no turnout name was entered" (SignalsError1)
        //error dialog... dismiss it
        Thread modalDialogOperatorThread0 = JemmyUtil.createModalDialogOperatorThread(
                Bundle.getMessage("ErrorTitle"),
                Bundle.getMessage("ButtonOK"));  // NOI18N
        doneButtonOperator.doClick();
        JUnitUtil.waitFor(() -> {
            return !(modalDialogOperatorThread0.isAlive());
        }, "modalDialogOperatorThread0 finished");

        //select the turnout from the popup menu
        JLabelOperator JLabelOperator = new JLabelOperator(jFrameOperator,
                Bundle.getMessage("MakeLabel", Bundle.getMessage("BeanNameTurnout")));
        JComboBoxOperator jComboBoxOperator = new JComboBoxOperator(
                (JComboBox) JLabelOperator.getLabelFor());
        jComboBoxOperator.selectItem(0);  //TODO:fix hardcoded index
        Assert.assertEquals("turnout", "ITTO0",
                jComboBoxOperator.getSelectedItem().toString());

        //pressing "Done" should throw up a "Turnout XXX is not drawn on the panel" (SignalsError3)
        //error dialog... dismiss it
        Thread modalDialogOperatorThread0a = JemmyUtil.createModalDialogOperatorThread(
                Bundle.getMessage("ErrorTitle"),
                Bundle.getMessage("ButtonOK"));  // NOI18N
        doneButtonOperator.doClick();
        JUnitUtil.waitFor(() -> {
            return !(modalDialogOperatorThread0a.isAlive());
        }, "modalDialogOperatorThread0a finished");

        //this should fix the "is not drawn on the panel" error
        layoutTurnout.setTurnout(turnouts[0].getSystemName());

        JButtonOperator jButtonOperator = new JButtonOperator(jFrameOperator,
                Bundle.getMessage("GetSaved"));
        jButtonOperator.doClick();

        JCheckBoxOperator jCheckBoxOperator = new JCheckBoxOperator(jFrameOperator,
                Bundle.getMessage("PlaceAllHeads"));
        jCheckBoxOperator.doClick();

        //select the "SetAllLogic" checkbox
        JCheckBoxOperator allLogicCheckBoxOperator = new JCheckBoxOperator(jFrameOperator,
                Bundle.getMessage("SetAllLogic"));
        allLogicCheckBoxOperator.doClick(); //click all on
        allLogicCheckBoxOperator.doClick(); //click all off

        /*
         * test all four comboboxes for "Signal head name was not entered"  (SignalsError5)
         */
        //pressing "Done" should throw up a "Signal head name was not entered"  (SignalsError5)
        //error dialog... dismiss it
        Thread modalDialogOperatorThread1 = JemmyUtil.createModalDialogOperatorThread(
                Bundle.getMessage("ErrorTitle"),
                Bundle.getMessage("ButtonOK"));  // NOI18N
        doneButtonOperator.doClick();
        JUnitUtil.waitFor(() -> {
            return !(modalDialogOperatorThread1.isAlive());
        }, "modalDialogOperatorThread1 finished");

        //select signal head for this combobox
        JLabelOperator = new JLabelOperator(jFrameOperator,
                Bundle.getMessage("MakeLabel", Bundle.getMessage("ThroatContinuing")));
        jComboBoxOperator = new JComboBoxOperator(
                (JComboBox) JLabelOperator.getLabelFor());
        jComboBoxOperator.selectItem(1);  //TODO:fix hardcoded index
        Assert.assertEquals("throat continuing", "SH0",
                jComboBoxOperator.getSelectedItem().toString());

        //pressing "Done" should throw up a "Signal head name was not entered"  (SignalsError5)
        //error dialog... dismiss it
        Thread modalDialogOperatorThread2 = JemmyUtil.createModalDialogOperatorThread(
                Bundle.getMessage("ErrorTitle"),
                Bundle.getMessage("ButtonOK"));  // NOI18N
        doneButtonOperator.doClick();
        JUnitUtil.waitFor(() -> {
            return !(modalDialogOperatorThread2.isAlive());
        }, "modalDialogOperatorThread2 finished");

        //select signal head for this combobox
        JLabelOperator = new JLabelOperator(jFrameOperator,
                Bundle.getMessage("MakeLabel", Bundle.getMessage("ThroatDiverging")));
        jComboBoxOperator = new JComboBoxOperator(
                (JComboBox) JLabelOperator.getLabelFor());
        jComboBoxOperator.selectItem(2);  //TODO:fix hardcoded index
        Assert.assertEquals("throat diverging", "SH1",
                jComboBoxOperator.getSelectedItem().toString());

        //pressing "Done" should throw up a "Signal head name was not entered"  (SignalsError5)
        //error dialog... dismiss it
        Thread modalDialogOperatorThread3 = JemmyUtil.createModalDialogOperatorThread(
                Bundle.getMessage("ErrorTitle"),
                Bundle.getMessage("ButtonOK"));  // NOI18N
        doneButtonOperator.doClick();
        JUnitUtil.waitFor(() -> {
            return !(modalDialogOperatorThread3.isAlive());
        }, "modalDialogOperatorThread3 finished");

        //select signal head for this combobox
        JLabelOperator = new JLabelOperator(jFrameOperator,
                Bundle.getMessage("MakeLabel", Bundle.getMessage("Continuing")));
        jComboBoxOperator = new JComboBoxOperator(
                (JComboBox) JLabelOperator.getLabelFor());
        jComboBoxOperator.selectItem(3);  //TODO:fix hardcoded index
        Assert.assertEquals("continuing", "SH2",
                jComboBoxOperator.getSelectedItem().toString());

        //pressing "Done" should throw up a "Signal head name was not entered"  (SignalsError5)
        //error dialog... dismiss it
        Thread modalDialogOperatorThread4 = JemmyUtil.createModalDialogOperatorThread(
                Bundle.getMessage("ErrorTitle"),
                Bundle.getMessage("ButtonOK"));  // NOI18N
        doneButtonOperator.doClick();
        JUnitUtil.waitFor(() -> {
            return !(modalDialogOperatorThread4.isAlive());
        }, "modalDialogOperatorThread4 finished");

        //select signal head for this combobox
        JLabelOperator = new JLabelOperator(jFrameOperator,
                Bundle.getMessage("MakeLabel", Bundle.getMessage("Diverging")));
        jComboBoxOperator = new JComboBoxOperator(
                (JComboBox) JLabelOperator.getLabelFor());
        jComboBoxOperator.selectItem(4); //TODO:fix hardcoded index
        Assert.assertEquals("diverging", "SH3",
                jComboBoxOperator.getSelectedItem().toString());

        testSetupSSL(0);    //test Throat Continuing SSL logic setup
        testSetupSSL(1);    //test Throat Diverging SSL logic setup
        testSetupSSL(2);    //test Continuing SSL logic setup
        testSetupSSL(3);    //test Diverging SSL logic setup

        //TODO: fix the other failure conditions (testing each one)
        //layoutBlocks[i].setOccupancySensorName(uName);
//
        //this time everything should work
        doneButtonOperator.doClick();
        jFrameOperator.waitClosed();    //make sure the dialog closed
    }   //testSetSignalsAtTurnoutWithDone

    /*
     * test SSL logic setup
     */
    private void testSetupSSL(int idx) {
        JFrameOperator jfoSignalsAtTurnout = new JFrameOperator(Bundle.getMessage("SignalsAtTurnout"));
        JButtonOperator doneButtonOperator = new JButtonOperator(jfoSignalsAtTurnout,
                Bundle.getMessage("ButtonDone"));

        //NOTE: index used here because there are four identical buttons
        JCheckBoxOperator cboSetLogic = new JCheckBoxOperator(jfoSignalsAtTurnout,
                Bundle.getMessage("SetLogic"), idx);
        cboSetLogic.doClick(); //click on

        //pressing "Done" should throw up a "all connections have not been defined"  (InfoMessage7)
        //error dialog... dismiss it
        Thread modalDialogOperatorThread1 = JemmyUtil.createModalDialogOperatorThread(
                Bundle.getMessage("MessageTitle"),
                Bundle.getMessage("ButtonOK"));  // NOI18N
        doneButtonOperator.doClick();
        JUnitUtil.waitFor(() -> {
            return !(modalDialogOperatorThread1.isAlive());
        }, "modalDialogOperatorThread1 finished");

        // make sure the dialog closed
        jfoSignalsAtTurnout.waitClosed();

        //this causes the "set Signal Heads Turnout" dialog to be (re)displayed.
        ThreadingUtil.runOnLayoutEventually(() -> {
            layoutEditorTools.setSignalsAtTurnout(leToolBarPanel.signalIconEditor,
                    layoutEditor.getTargetFrame());
        });
        //the JFrameOperator waits for the set signal frame to (re)appear,
        new JFrameOperator(Bundle.getMessage("SignalsAtTurnout"));

        //define connection
        String uName = "T" + (idx + 1);
        int types[] = {LayoutTrack.TURNOUT_B, LayoutTrack.TURNOUT_C,
            LayoutTrack.TURNOUT_A, LayoutTrack.TURNOUT_A};
        PositionablePoint[] positionablePoints = {positionablePoint2,
            positionablePoint3, positionablePoint1, positionablePoint1};
        TrackSegment trackSegment = new TrackSegment(uName,
                layoutTurnout, types[idx],
                positionablePoints[idx], LayoutTrack.POS_POINT,
                false, false, layoutEditor);
        Assert.assertNotNull("trackSegment not null", trackSegment);
        layoutEditor.getLayoutTracks().add(trackSegment);
        try {
            layoutTurnout.setConnection(types[idx], trackSegment, LayoutTrack.TRACK);
        } catch (JmriException ex) {
            Assert.fail("Unexpected exception thrown on layoutTurnout.setConnection(...)" + ex);
        }

        //pressing "Done" should throw up a "the next signal... apparently is not yet defined."  (InfoMessage5)
        //error dialog... dismiss it
        Thread modalDialogOperatorThread2 = JemmyUtil.createModalDialogOperatorThread(
                Bundle.getMessage("MessageTitle"),
                Bundle.getMessage("ButtonOK"));  // NOI18N
        doneButtonOperator.doClick();
        JUnitUtil.waitFor(() -> {
            return !(modalDialogOperatorThread2.isAlive());
        }, "modalDialogOperatorThread2 finished");

        // make sure the dialog closed
        jfoSignalsAtTurnout.waitClosed();

        //this causes the "set Signal Heads Turnout" dialog to be (re)displayed.
        ThreadingUtil.runOnLayoutEventually(() -> {
            layoutEditorTools.setSignalsAtTurnout(leToolBarPanel.signalIconEditor, layoutEditor.getTargetFrame());
        });
        //the JFrameOperator waits for the set signal frame to (re)appear,
        new JFrameOperator(Bundle.getMessage("SignalsAtTurnout"));

        //change anchor to end bumper
        positionablePoints[idx].setType(PositionablePoint.END_BUMPER);

        //pressing "Done" should throw up a "blocks have not been defined around this item."  (InfoMessage6)
        //error dialog... dismiss it
        Thread modalDialogOperatorThread3 = JemmyUtil.createModalDialogOperatorThread(
                Bundle.getMessage("MessageTitle"),
                Bundle.getMessage("ButtonOK"));  // NOI18N
        doneButtonOperator.doClick();
        JUnitUtil.waitFor(() -> {
            return !(modalDialogOperatorThread3.isAlive());
        }, "modalDialogOperatorThread3 finished");

        // make sure the dialog closed
        jfoSignalsAtTurnout.waitClosed();

        //assign block to track segment
        int lbIndex[] = {2, 3, 1, 1};
        trackSegment.setLayoutBlock(layoutBlocks[lbIndex[idx]]);

        //this causes the "set Signal Heads Turnout" dialog to be (re)displayed.
        ThreadingUtil.runOnLayoutEventually(() -> {
            layoutEditorTools.setSignalsAtTurnout(leToolBarPanel.signalIconEditor, layoutEditor.getTargetFrame());
        });
        //the JFrameOperator waits for the set signal frame to (re)appear,
        new JFrameOperator(Bundle.getMessage("SignalsAtTurnout"));

        //pressing "Done" should throw up a "block XXX doesn''t have an occupancy sensor"  (InfoMessage4)
        //error dialog... dismiss it
        Thread modalDialogOperatorThread4 = JemmyUtil.createModalDialogOperatorThread(
                Bundle.getMessage("MessageTitle"),
                Bundle.getMessage("ButtonOK"));  // NOI18N
        doneButtonOperator.doClick();
        JUnitUtil.waitFor(() -> {
            return !(modalDialogOperatorThread4.isAlive());
        }, "modalDialogOperatorThread4 finished");

        // make sure the dialog closed
        jfoSignalsAtTurnout.waitClosed();

        //assign Occupancy Sensor to block
        layoutBlocks[lbIndex[idx]].setOccupancySensorName(sensors[lbIndex[idx]].getUserName());

        //this causes the "set Signal Heads Turnout" dialog to be (re)displayed.
        ThreadingUtil.runOnLayoutEventually(() -> {
            layoutEditorTools.setSignalsAtTurnout(leToolBarPanel.signalIconEditor, layoutEditor.getTargetFrame());
        });
        //the JFrameOperator waits for the set signal frame to (re)appear,
        new JFrameOperator(Bundle.getMessage("SignalsAtTurnout"));

        doneButtonOperator.doClick();
        // make sure the dialog closed
        jfoSignalsAtTurnout.waitClosed();

        //this causes the "set Signal Heads Turnout" dialog to be (re)displayed.
        ThreadingUtil.runOnLayoutEventually(() -> {
            layoutEditorTools.setSignalsAtTurnout(leToolBarPanel.signalIconEditor, layoutEditor.getTargetFrame());
        });

        //the JFrameOperator waits for the set signal frame to (re)appear
        jfoSignalsAtTurnout = new JFrameOperator(Bundle.getMessage("SignalsAtTurnout"));
        //doneButtonOperator = new JButtonOperator(jfoSignalsAtTurnout, Bundle.getMessage("ButtonDone"));

        cboSetLogic = new JCheckBoxOperator(jfoSignalsAtTurnout, Bundle.getMessage("SetLogic"), idx);
        cboSetLogic.doClick(); //click off

        //reset these
        trackSegment.setLayoutBlock(null);
        layoutBlocks[lbIndex[idx]].setOccupancySensorName(null);
        //le.removeTrackSegment(trackSegment);
        positionablePoint1.setType(PositionablePoint.ANCHOR);
        positionablePoint2.setType(PositionablePoint.ANCHOR);
        positionablePoint3.setType(PositionablePoint.ANCHOR);
    }

    @Test
    public void testSetSignalsAtTurnoutWithCancel() {
        Assume.assumeFalse(GraphicsEnvironment.isHeadless());
        Assert.assertNotNull("layoutEditor", layoutEditor);
        Assert.assertNotNull("layoutEditorTools", layoutEditorTools);

        ThreadingUtil.runOnLayoutEventually(() -> {
            Point2D point = new Point2D.Double(150.0, 100.0);
            LayoutTurnout to = new LayoutTurnout("Right Hand",
                    LayoutTurnout.RH_TURNOUT, point, 33.0, 1.1, 1.2, layoutEditor);
            to.setTurnout(turnouts[0].getSystemName());
            layoutEditor.getLayoutTracks().add(to);

            //this causes a "set Signal Heads Turnout" dialog to be displayed.
            layoutEditorTools.setSignalsAtTurnoutFromMenu(to, leToolBarPanel.signalIconEditor, layoutEditor.getTargetFrame());
        });
        //the JFrameOperator waits for the set signal frame to appear
        JFrameOperator jFrameOperator = new JFrameOperator(Bundle.getMessage("SignalsAtTurnout"));
        //then we find and press the "Done" button.
        JButtonOperator jbo = new JButtonOperator(jFrameOperator, Bundle.getMessage("ButtonCancel"));
        jbo.press();
        jFrameOperator.requestClose();
        jFrameOperator.waitClosed();    // make sure the dialog closed
    }

    @Test
    public void testSetSignalsAtTurnoutFromMenu() {
        Assume.assumeFalse(GraphicsEnvironment.isHeadless());
        Assert.assertNotNull("layoutEditor", layoutEditor);
        Assert.assertNotNull("layoutEditorTools", layoutEditorTools);

        ThreadingUtil.runOnLayoutEventually(() -> {
            Point2D point = new Point2D.Double(150.0, 100.0);
            LayoutTurnout to = new LayoutTurnout("Right Hand",
                    LayoutTurnout.RH_TURNOUT, point, 33.0, 1.1, 1.2, layoutEditor);
            to.setTurnout(turnouts[0].getSystemName());
            layoutEditor.getLayoutTracks().add(to);
            //this causes a "set Signal Heads Turnout" dialog to be displayed.
            layoutEditorTools.setSignalsAtTurnoutFromMenu(to, leToolBarPanel.signalIconEditor, layoutEditor.getTargetFrame());
        });
        //the JFrameOperator waits for the set signal frame to appear,
        JFrameOperator jFrameOperator = new JFrameOperator(Bundle.getMessage("SignalsAtTurnout"));
        //then closes it.
        jFrameOperator.requestClose();
        jFrameOperator.waitClosed();    // make sure the dialog closed
    }

    @Test
    //@Ignore("NPE during execution due to missing frame")
    public void testSetSignalsAtLevelXing() {
        Assume.assumeFalse(GraphicsEnvironment.isHeadless());
        Assert.assertNotNull("layoutEditor", layoutEditor);
        Assert.assertNotNull("layoutEditorTools", layoutEditorTools);

        ThreadingUtil.runOnLayoutEventually(() -> {
            //this causes a "set Signal Heads Level Crossing" dialog to be displayed.
            layoutEditorTools.setSignalsAtLevelXing(leToolBarPanel.signalIconEditor, layoutEditor.getTargetFrame());
        });
        //the JFrameOperator waits for the set signal frame to appear,
        JFrameOperator jFrameOperator = new JFrameOperator(Bundle.getMessage("SignalsAtLevelXing"));
        //then closes it.
        jFrameOperator.requestClose();
        jFrameOperator.waitClosed();    // make sure the dialog closed
    }

    @Test
    public void testSetSignalsAtLevelXingFromMenu() {
        Assume.assumeFalse(GraphicsEnvironment.isHeadless());
        Assert.assertNotNull("layoutEditor", layoutEditor);
        Assert.assertNotNull("layoutEditorTools", layoutEditorTools);

        ThreadingUtil.runOnLayoutEventually(() -> {
            Point2D point = new Point2D.Double(150.0, 100.0);
            LevelXing lx = new LevelXing("LevelCrossing", point, layoutEditor);
            lx.setLayoutBlockAC(layoutBlocks[0]);
            lx.setLayoutBlockBD(layoutBlocks[1]);

            //this causes a "set Signal Heads Level Crossing" dialog to be displayed.
            layoutEditorTools.setSignalsAtLevelXingFromMenu(lx, leToolBarPanel.signalIconEditor, layoutEditor.getTargetFrame());
        });
        //the JFrameOperator waits for the set signal frame to appear,
        JFrameOperator jFrameOperator = new JFrameOperator(Bundle.getMessage("SignalsAtLevelXing"));
        //then closes it.
        jFrameOperator.requestClose();
        jFrameOperator.waitClosed();    // make sure the dialog closed
    }

    @Test
    public void testGetHeadFromNameNullName() {
        Assume.assumeFalse(GraphicsEnvironment.isHeadless());
        Assert.assertNotNull("layoutEditor", layoutEditor);
        Assert.assertNotNull("layoutEditorTools", layoutEditorTools);

        Assert.assertNull("null signal head for null name", layoutEditorTools.getHeadFromName(null));
    }

    @Test
    public void testGetHeadFromNameEmptyName() {
        Assume.assumeFalse(GraphicsEnvironment.isHeadless());
        Assert.assertNotNull("layoutEditor", layoutEditor);
        Assert.assertNotNull("layoutEditorTools", layoutEditorTools);

        Assert.assertNull("null signal head for empty name", layoutEditorTools.getHeadFromName(""));
    }

    @Test
    public void testGetHeadFromNameValid() {
        Assume.assumeFalse(GraphicsEnvironment.isHeadless());
        Assert.assertNotNull("layoutEditor", layoutEditor);
        Assert.assertNotNull("layoutEditorTools", layoutEditorTools);

        VirtualSignalHead h = new VirtualSignalHead("IH1");
        InstanceManager.getDefault(SignalHeadManager.class).register(h);

        Assert.assertEquals("signal head for valid name", h, layoutEditorTools.getHeadFromName("IH1"));
    }

    @Test
    public void testRemoveSignalHeadFromPanelNameNullName() {
        Assume.assumeFalse(GraphicsEnvironment.isHeadless());
        Assert.assertNotNull("layoutEditor", layoutEditor);
        Assert.assertNotNull("layoutEditorTools", layoutEditorTools);

        //this test verifies there is no exception
        layoutEditorTools.removeSignalHeadFromPanel(null);
    }

    @Test
    public void testRemoveSignalHeadFromPanelEmptyName() {
        Assume.assumeFalse(GraphicsEnvironment.isHeadless());
        Assert.assertNotNull("layoutEditor", layoutEditor);
        Assert.assertNotNull("layoutEditorTools", layoutEditorTools);

        //this test verifies there is no exception
        layoutEditorTools.removeSignalHeadFromPanel("");
    }

    @Test
    public void testFinalizeBlockBossLogicNullInput() {
        Assume.assumeFalse(GraphicsEnvironment.isHeadless());
        Assert.assertNotNull("layoutEditor", layoutEditor);
        Assert.assertNotNull("layoutEditorTools", layoutEditorTools);

        //this test verifies there is no exception
        layoutEditorTools.finalizeBlockBossLogic();
    }

    @Test
    @Ignore("Consistently fails on AppVeyor and Windows 12/20/2019")
    public void testSetSignalHeadOnPanelAtXYIntAndRemove() {
        Assume.assumeFalse(GraphicsEnvironment.isHeadless());
        Assert.assertNotNull("layoutEditor", layoutEditor);
        Assert.assertNotNull("layoutEditorTools", layoutEditorTools);

        VirtualSignalHead h = new VirtualSignalHead("IH1");
        InstanceManager.getDefault(SignalHeadManager.class).register(h);
        Assert.assertFalse("Signal head not on panel before set", layoutEditorTools.isHeadOnPanel(h));
        layoutEditorTools.setSignalHeadOnPanel(0.D, "IH1", 0, 0);
        //setSignalHeadOnPanel performs some GUI actions, so give
        //the AWT queue some time to clear.
        new QueueTool().waitEmpty(100);
        Assert.assertTrue("Signal head on panel after set", layoutEditorTools.isHeadOnPanel(h));
        layoutEditorTools.removeSignalHeadFromPanel("IH1");
        //removeSignalHeadFromPanel performs some GUI actions, so give
        //the AWT queue some time to clear.
        new QueueTool().waitEmpty(100);
        Assert.assertFalse("Signal head not on panel after remove", layoutEditorTools.isHeadOnPanel(h));
    }

    @Test
    @Ignore("Consistently fails on AppVeyor and Windows 12/20/2019")
    public void testSetSignalHeadOnPanelAtPointAndRemove() {
        Assume.assumeFalse(GraphicsEnvironment.isHeadless());
        Assert.assertNotNull("layoutEditor", layoutEditor);
        Assert.assertNotNull("layoutEditorTools", layoutEditorTools);

        VirtualSignalHead h = new VirtualSignalHead("IH1");
        InstanceManager.getDefault(SignalHeadManager.class).register(h);
        Assert.assertFalse("Signal head not on panel before set", layoutEditorTools.isHeadOnPanel(h));
        Point2D point = new Point2D.Double(150.0, 100.0);
        layoutEditorTools.setSignalHeadOnPanel(0.D, "IH1", point);
        //setSignalHeadOnPanel performs some GUI actions, so give
        //the AWT queue some time to clear.
        new QueueTool().waitEmpty(100);
        Assert.assertTrue("Signal head on panel after set", layoutEditorTools.isHeadOnPanel(h));
        layoutEditorTools.removeSignalHeadFromPanel("IH1");
        //removeSignalHeadFromPanel performs some GUI actions, so give
        //the AWT queue some time to clear.
        new QueueTool().waitEmpty(100);
        Assert.assertFalse("Signal head not on panel after remove", layoutEditorTools.isHeadOnPanel(h));
    }

    @Test
    @Ignore("Consistently fails on AppVeyor and Windows 12/20/2019")
    public void testSetSignalHeadOnPanelAtXYDoubleAndRemove() {
        Assume.assumeFalse(GraphicsEnvironment.isHeadless());
        Assert.assertNotNull("layoutEditor", layoutEditor);
        Assert.assertNotNull("layoutEditorTools", layoutEditorTools);

        VirtualSignalHead h = new VirtualSignalHead("IH1");
        InstanceManager.getDefault(SignalHeadManager.class).register(h);
        Assert.assertFalse("Signal head not on panel before set", layoutEditorTools.isHeadOnPanel(h));
        layoutEditorTools.setSignalHeadOnPanel(0.D, "IH1", 0, 0);
        //setSignalHeadOnPanel performs some GUI actions, so give
        //the AWT queue some time to clear.
        new QueueTool().waitEmpty(100);
        Assert.assertTrue("Signal head on panel after set", layoutEditorTools.isHeadOnPanel(h));
        layoutEditorTools.removeSignalHeadFromPanel("IH1");
        //removeSignalHeadFromPanel performs some GUI actions, so give
        //the AWT queue some time to clear.
        new QueueTool().waitEmpty(100);
        Assert.assertFalse("Signal head not on panel after remove", layoutEditorTools.isHeadOnPanel(h));
    }

    @Test
    public void testGetSignalHeadIcon() {
        Assume.assumeFalse(GraphicsEnvironment.isHeadless());
        Assert.assertNotNull("layoutEditor", layoutEditor);
        Assert.assertNotNull("layoutEditorTools", layoutEditorTools);

        VirtualSignalHead h = new VirtualSignalHead("IH1");
        InstanceManager.getDefault(SignalHeadManager.class).register(h);
        Assert.assertNotNull("Signal head icon for panel", layoutEditorTools.getSignalHeadIcon("IH1"));
    }

    @Test
    public void testIsHeadOnPanel() {
        Assume.assumeFalse(GraphicsEnvironment.isHeadless());
        Assert.assertNotNull("layoutEditor", layoutEditor);
        Assert.assertNotNull("layoutEditorTools", layoutEditorTools);

        VirtualSignalHead h = new VirtualSignalHead("IH1");
        InstanceManager.getDefault(SignalHeadManager.class).register(h);
        Assert.assertFalse("Signal head not on panel", layoutEditorTools.isHeadOnPanel(h));
    }

    @Test
    public void testIsHeadAssignedAnywhere() {
        Assume.assumeFalse(GraphicsEnvironment.isHeadless());
        Assert.assertNotNull("layoutEditor", layoutEditor);
        Assert.assertNotNull("layoutEditorTools", layoutEditorTools);

        VirtualSignalHead h = new VirtualSignalHead("IH1");
        InstanceManager.getDefault(SignalHeadManager.class).register(h);
        Assert.assertFalse("Signal head not on panel", layoutEditorTools.isHeadAssignedAnywhere(h));
    }

    @Test
    public void testRemoveSignalHeadAssignment() {
        Assume.assumeFalse(GraphicsEnvironment.isHeadless());
        Assert.assertNotNull("layoutEditor", layoutEditor);
        Assert.assertNotNull("layoutEditorTools", layoutEditorTools);

        VirtualSignalHead h = new VirtualSignalHead("IH1");
        InstanceManager.getDefault(SignalHeadManager.class).register(h);
        //just verify this doesn't thrown an error.
        layoutEditorTools.removeAssignment(h);
    }

    @Test
    public void testInitializeBlockBossLogic() {
        Assume.assumeFalse(GraphicsEnvironment.isHeadless());
        Assert.assertNotNull("layoutEditor", layoutEditor);
        Assert.assertNotNull("layoutEditorTools", layoutEditorTools);

        VirtualSignalHead h = new VirtualSignalHead("IH1");
        InstanceManager.getDefault(SignalHeadManager.class).register(h);
        Assert.assertTrue("Signal head block boss logic started", layoutEditorTools.initializeBlockBossLogic("IH1"));
    }

    /**
     * convenience method for accessing...
     *
     * @return the layout editor's toolbar panel
     */
    @Nonnull
    public LayoutEditorToolBarPanel getLayoutEditorToolBarPanel() {
        return layoutEditor.getLayoutEditorToolBarPanel();
    }

    //from here down is testing infrastructure
    @Before
    public void setUp() throws Exception {
        JUnitUtil.setUp();
        if (!GraphicsEnvironment.isHeadless()) {
            JUnitUtil.resetProfileManager();

            // set default string matching comparator to one that exactly matches and is case sensitive
            Operator.setDefaultStringComparator(new Operator.DefaultStringComparator(true, true));

            layoutEditor = new LayoutEditor();
            layoutEditor.setVisible(true);

            layoutEditorTools = layoutEditor.getLETools();
            leToolBarPanel = getLayoutEditorToolBarPanel();

            for (int i = 0; i < layoutBlocks.length; i++) {
                String sBlockName = "IB" + i;
                String uBlockName = "Block " + i;
                layoutBlocks[i] = InstanceManager.getDefault(LayoutBlockManager.class).createNewLayoutBlock(sBlockName, uBlockName);

                String toName = "TO" + i;
                turnouts[i] = InstanceManager.getDefault(jmri.TurnoutManager.class).provideTurnout(toName);

                String sName = "SH" + i;
                String uName = "signal head " + i;
                NamedBeanHandle<Turnout> nbh = jmri.InstanceManager.getDefault(jmri.NamedBeanHandleManager.class).getNamedBeanHandle(toName, turnouts[i]);
                if (nbh != null) {
                    signalHeads[i] = new SingleTurnoutSignalHead(sName, uName, nbh, SignalHead.GREEN, SignalHead.RED);
                    InstanceManager.getDefault(jmri.SignalHeadManager.class).register(signalHeads[i]);
                }

                sName = "IS" + i;
                uName = "sensor " + i;
                sensors[i] = InstanceManager.getDefault(SensorManager.class).newSensor(sName, uName);
                //TODO: don't do this here because he have to test the failure cases 
                //(no sensor assigned to block) first
                //layoutBlocks[i].setOccupancySensorName(uName);
            }
        }
    }

    @After
    public void tearDown() throws Exception {
        if (!GraphicsEnvironment.isHeadless()) {
            JUnitUtil.dispose(layoutEditor);
            layoutEditor = null;
            layoutEditorTools = null;
            for (int i = 0; i < layoutBlocks.length; i++) {
                layoutBlocks[i] = null;
                turnouts[i] = null;
                signalHeads[i] = null;
                sensors[i] = null;
            }
        }
        JUnitUtil.tearDown();
    }
//
//
//    private void waitSeconds(int s) {
//        //waits until queue has been empty for X milliseconds
//        //new QueueTool().waitEmpty(s * 1000);
//
//        //wait until no event is registered for a given number of milliseconds
//        new EventTool().waitNoEvent(s * 1000);
//    }
//
//    //save screenshot of GUI
//    private void captureScreenshot() {
//        //grab image
//        PNGEncoder.captureScreen(System.getProperty("user.home")
//                + System.getProperty("file.separator")
//                + "screen.png");
//    }
//
//   //dump jemmy GUI info to xml file
//   private void dumpToXML() {
//        //grab component state
//        try {
//            Dumper.dumpAll(System.getProperty("user.home")
//                    + System.getProperty("file.separator")
//                    + "dump.xml");
//
//        } catch (FileNotFoundException e) {
//        }
//    }
//
    //private static final org.slf4j.Logger log = org.slf4j.LoggerFactory.getLogger(LayoutEditorToolsTest.class);
}   //class LayoutEditorToolsTest<|MERGE_RESOLUTION|>--- conflicted
+++ resolved
@@ -83,14 +83,11 @@
     @Ignore("Consistently fails on AppVeyor, macOS and Windows 12/20/2019")
     public void testSetSignalsAtTurnoutWithDone() {
         Assume.assumeFalse(GraphicsEnvironment.isHeadless());
-<<<<<<< HEAD
         Assert.assertNotNull("layoutEditor", layoutEditor);
         Assert.assertNotNull("layoutEditorTools", layoutEditorTools);
 
         List<LayoutTrack> layoutTracks = layoutEditor.getLayoutTracks();
-=======
-        
->>>>>>> f786ed5f
+
         //create a new Layout Turnout
         layoutTurnout = new LayoutTurnout("Right Hand",
                 LayoutTurnout.RH_TURNOUT, new Point2D.Double(150.0, 100.0),

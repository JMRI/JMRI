package jmri.jmrit.display.layoutEditor;

import java.awt.GraphicsEnvironment;
import java.awt.geom.Point2D;
import java.util.*;
import java.util.logging.*;
import javax.annotation.*;
import jmri.*;
import jmri.implementation.*;
import jmri.util.*;
import jmri.util.junit.rules.RetryRule;
import jmri.util.swing.JemmyUtil;
import org.junit.*;
import org.junit.Test;
import org.junit.rules.Timeout;
import org.netbeans.jemmy.*;
import org.netbeans.jemmy.operators.*;
import org.netbeans.jemmy.util.NameComponentChooser;

/**
 * Test simple functioning of LayoutEditorTools
 *
 * @author	Paul Bender Copyright (C) 2016
 * @author	George Warner Copyright (C) 2019
 */
public class LayoutEditorToolsTest {

    @Rule   //5 second timeout for methods in this test class.
    public Timeout globalTimeout = Timeout.seconds(5);

    @Rule   //allow 3 retries of intermittent tests
    public RetryRule retryRule = new RetryRule(3);

    private static Operator.StringComparator stringComparator;

    private static LayoutEditor layoutEditor = null;
    private static LayoutEditorTools let = null;

    //these all have to contain the same number of elements
    private List<LayoutBlock> layoutBlocks;
    private List<Turnout> turnouts;
    private List<SignalHead> signalHeads;
    private List<Sensor> sensors;

    private static LayoutTurnout layoutTurnout = null;
    private static LayoutTurnout layoutTurnout2 = null;
    private static PositionablePoint positionablePoint1 = null;
    private static PositionablePoint positionablePoint2 = null;
    private static PositionablePoint positionablePoint3 = null;
    private static TrackSegment trackSegment = null;

    @Test
    public void testCtor() {
        Assume.assumeFalse(GraphicsEnvironment.isHeadless());
        Assert.assertNotNull("exists", let);
    }

    ///@Test
    public void testHitEndBumper() {
        Assume.assumeFalse(GraphicsEnvironment.isHeadless());
        //we haven't done anything, so reachedEndBumper should return false.
        Assert.assertFalse("reached end bumper", let.reachedEndBumper());
    }

<<<<<<< HEAD
    ///@Test
=======
    @Test
    @Ignore("causes error on jenkins; exhausts failure retries")
>>>>>>> a59aba76
    public void testSetSignalsAtTurnout() {
        Assume.assumeFalse(GraphicsEnvironment.isHeadless());
        //this causes a "set Signal Heads Turnout" dialog to be (re)displayed.
        ThreadingUtil.runOnLayoutEventually(() -> {
            let.setSignalsAtTurnout(getLayoutEditorToolBarPanel().signalIconEditor, layoutEditor.getTargetFrame());
        });

        JemmyUtil.waitAndCloseFrame(Bundle.getMessage("SignalsAtTurnout"));
    }

    ///@Test
    @Ignore("Consistently fails on AppVeyor, macOS and Windows 12/20/2019")
    public void testSetSignalsAtTurnoutWithDonePart1() {
        Assume.assumeFalse(GraphicsEnvironment.isHeadless());

        //this causes a "set Signal Heads Turnout" dialog to be (re)displayed.
        ThreadingUtil.runOnLayoutEventually(() -> {
            let.setSignalsAtTurnout(getLayoutEditorToolBarPanel().signalIconEditor, layoutEditor.getTargetFrame());
        });

        //the JFrameOperator waits for the set signal frame to appear
        JFrameOperator jFrameOperator = new JFrameOperator(Bundle.getMessage("SignalsAtTurnout"));
        JButtonOperator doneButtonOperator = new JButtonOperator(jFrameOperator, Bundle.getMessage("ButtonDone"));

        //pressing "Done" should display a dialog
        //SignalsError1 = Error - No turnout name was entered. Please enter a turnout name or cancel.
        Thread modalDialogOperatorThread0 = JemmyUtil.createModalDialogOperatorThread(
                Bundle.getMessage("ErrorTitle"),
                Bundle.getMessage("SignalsError1"),
                Bundle.getMessage("ButtonOK"));  // NOI18N
        doneButtonOperator.push();
        JUnitUtil.waitFor(() -> {
            return !(modalDialogOperatorThread0.isAlive());
        }, "modalDialogOperatorThread0 finished");

        //now close this dialog
        JemmyUtil.waitAndCloseFrame(jFrameOperator);
    }   //testSetSignalsAtTurnoutWithDonePart1

    private void setupSetSignalsAtTurnoutWithDonePart1() {
        List<LayoutTrack> layoutTracks = layoutEditor.getLayoutTracks();
        //create a new Layout Turnout
        layoutTurnout = new LayoutTurnout("Right Hand",
                LayoutTurnout.RH_TURNOUT, new Point2D.Double(150.0, 100.0),
                33.0, 1.1, 1.2, layoutEditor);
        Assert.assertNotNull("RH turnout for testSetSignalsAtTurnoutWithDone", layoutTurnout);
        layoutTracks.add(layoutTurnout);

        positionablePoint1 = new PositionablePoint("A1", PositionablePoint.ANCHOR, new Point2D.Double(250.0, 100.0), layoutEditor);
        Assert.assertNotNull("positionablePoint1 for testSetSignalsAtTurnoutWithDone", positionablePoint1);
        layoutTracks.add(positionablePoint1);

        positionablePoint2 = new PositionablePoint("A2", PositionablePoint.ANCHOR, new Point2D.Double(50.0, 100.0), layoutEditor);
        layoutTracks.add(positionablePoint2);
        Assert.assertNotNull("positionablePoint2 for testSetSignalsAtTurnoutWithDone", positionablePoint2);

        positionablePoint3 = new PositionablePoint("A3", PositionablePoint.ANCHOR, new Point2D.Double(250.0, 150.0), layoutEditor);
        layoutTracks.add(positionablePoint3);
        Assert.assertNotNull("positionablePoint3 for testSetSignalsAtTurnoutWithDone", positionablePoint3);
    }   //setupSetSignalsAtTurnoutWithDone

    ///@Test
    @Ignore("Consistently fails on AppVeyor, macOS and Windows 12/20/2019")
    public void testSetSignalsAtTurnoutWithDonePart2() {
        Assume.assumeFalse(GraphicsEnvironment.isHeadless());

        //this causes a "set Signal Heads Turnout" dialog to be (re)displayed.
        ThreadingUtil.runOnLayoutEventually(() -> {
            let.setSignalsAtTurnout(getLayoutEditorToolBarPanel().signalIconEditor, layoutEditor.getTargetFrame());
        });
        new EventTool().waitNoEvent(0);

        //the JFrameOperator waits for the set signal frame to appear
        JFrameOperator jFrameOperator = new JFrameOperator(Bundle.getMessage("SignalsAtTurnout"));
        JButtonOperator doneButtonOperator = new JButtonOperator(jFrameOperator, Bundle.getMessage("ButtonDone"));

        setupSetSignalsAtTurnoutWithDonePart2(jFrameOperator);

        //pressing "Done" should display a dialog
        //SignalsError3 = Error - Turnout "{0}" is not drawn on the panel.\nPlease enter the name of a drawn turnout.
        Thread modalDialogOperatorThread0a = JemmyUtil.createModalDialogOperatorThread(
                Bundle.getMessage("ErrorTitle"),
                Bundle.getMessage("SignalsError3", turnouts.get(0).getSystemName()),
                Bundle.getMessage("ButtonOK"));  // NOI18N
        doneButtonOperator.push();
        JUnitUtil.waitFor(() -> {
            return !(modalDialogOperatorThread0a.isAlive());
        }, "modalDialogOperatorThread0a finished");

        //now close this dialog
        JemmyUtil.waitAndCloseFrame(jFrameOperator);
    }   //testSetSignalsAtTurnoutWithDonePart2

    private void setupSetSignalsAtTurnoutWithDonePart2(JFrameOperator jFrameOperator) {
        setupSetSignalsAtTurnoutWithDonePart1();

        //select the turnout from the popup menu
        JComboBoxOperator jComboBoxOperator = new JComboBoxOperator(
                jFrameOperator, new NameComponentChooser("turnoutComboBox"));

        new EventTool().waitNoEvent(0);

        jComboBoxOperator.selectItem(turnouts.get(0).getSystemName());
    }

    ///@Test
    @Ignore("Consistently fails on AppVeyor, macOS and Windows 12/20/2019")
    public void testSetSignalsAtTurnoutWithDonePart3() {
        Assume.assumeFalse(GraphicsEnvironment.isHeadless());

        //this causes a "set Signal Heads Turnout" dialog to be (re)displayed.
        ThreadingUtil.runOnLayoutEventually(() -> {
            let.setSignalsAtTurnout(getLayoutEditorToolBarPanel().signalIconEditor, layoutEditor.getTargetFrame());
        });

        //the JFrameOperator waits for the set signal frame to appear
        JFrameOperator jFrameOperator = new JFrameOperator(Bundle.getMessage("SignalsAtTurnout"));
        JButtonOperator doneButtonOperator = new JButtonOperator(jFrameOperator, Bundle.getMessage("ButtonDone"));

        setupSetSignalsAtTurnoutWithDonePart3(jFrameOperator);

        JButtonOperator jButtonOperator = new JButtonOperator(jFrameOperator, Bundle.getMessage("GetSaved"));
        jButtonOperator.push();

        JCheckBoxOperator jCheckBoxOperator = new JCheckBoxOperator(jFrameOperator, Bundle.getMessage("PlaceAllHeads"));
        jCheckBoxOperator.push();

        //select the "SetAllLogic" checkbox
        JCheckBoxOperator allLogicCheckBoxOperator = new JCheckBoxOperator(jFrameOperator, Bundle.getMessage("SetAllLogic"));
        do {
            allLogicCheckBoxOperator.push(); //toggle all on/off
        } while (allLogicCheckBoxOperator.isSelected());

        /*
        * test all four comboboxes for "Signal head name was not entered"  (SignalsError5)
         */
        //pressing "Done" should display a dialog
        //SignalsError5 = Error - Signal head name was not entered. Please enter\na signal head name for required positions or cancel.
        Thread modalDialogOperatorThread1 = JemmyUtil.createModalDialogOperatorThread(
                Bundle.getMessage("ErrorTitle"),
                Bundle.getMessage("SignalsError5"),
                Bundle.getMessage("ButtonOK"));  // NOI18N
        doneButtonOperator.push();
        JUnitUtil.waitFor(() -> {
            return !(modalDialogOperatorThread1.isAlive());
        }, "modalDialogOperatorThread1 finished");

        //now close this dialog
        JemmyUtil.waitAndCloseFrame(jFrameOperator);
    }   //testSetSignalsAtTurnoutWithDonePart3

    private void setupSetSignalsAtTurnoutWithDonePart3(JFrameOperator jFrameOperator) {
        setupSetSignalsAtTurnoutWithDonePart2(jFrameOperator);
        layoutTurnout.setTurnout(turnouts.get(0).getSystemName()); //this should fix the "is not drawn on the panel" error
    }

    ///@Test
    //@Ignore("Consistently fails on AppVeyor, macOS and Windows 12/20/2019")
    public void testSetSignalsAtTurnoutWithDonePart4() {
        Assume.assumeFalse(GraphicsEnvironment.isHeadless());

        //this causes a "set Signal Heads Turnout" dialog to be (re)displayed.
        ThreadingUtil.runOnLayoutEventually(() -> {
            let.setSignalsAtTurnout(getLayoutEditorToolBarPanel().signalIconEditor, layoutEditor.getTargetFrame());
        });

        //the JFrameOperator waits for the set signal frame to appear
        JFrameOperator jFrameOperator = new JFrameOperator(Bundle.getMessage("SignalsAtTurnout"));
        JButtonOperator doneButtonOperator = new JButtonOperator(jFrameOperator, Bundle.getMessage("ButtonDone"));

        setupSetSignalsAtTurnoutWithDonePart4(jFrameOperator);

        //pressing "Done" should display a dialog
        //SignalsError5 = Error - Signal head name was not entered. Please enter\na signal head name for required positions or cancel.
        Thread modalDialogOperatorThread2 = JemmyUtil.createModalDialogOperatorThread(
                Bundle.getMessage("ErrorTitle"),
                Bundle.getMessage("SignalsError5"),
                Bundle.getMessage("ButtonOK"));  // NOI18N
        doneButtonOperator.push();
        JUnitUtil.waitFor(() -> {
            return !(modalDialogOperatorThread2.isAlive());
        }, "modalDialogOperatorThread2 finished");

        new EventTool().waitNoEvent(0);

        //now close this dialog
        JemmyUtil.waitAndCloseFrame(jFrameOperator);
    }   //testSetSignalsAtTurnoutWithDonePart4

    private void setupSetSignalsAtTurnoutWithDonePart4(JFrameOperator jFrameOperator) {
        setupSetSignalsAtTurnoutWithDonePart3(jFrameOperator);

        //select signal head for this combobox
        JComboBoxOperator jComboBoxOperator = new JComboBoxOperator(
                jFrameOperator, new NameComponentChooser("throatContinuingSignalHeadComboBox"));
        jComboBoxOperator.selectItem(1);  //TODO:fix hardcoded index
    }

    ///@Test
    @Ignore("Consistently fails on AppVeyor, macOS and Windows 12/20/2019")
    public void testSetSignalsAtTurnoutWithDonePart5() {
        Assume.assumeFalse(GraphicsEnvironment.isHeadless());

        //this causes a "set Signal Heads Turnout" dialog to be (re)displayed.
        ThreadingUtil.runOnLayoutEventually(() -> {
            let.setSignalsAtTurnout(getLayoutEditorToolBarPanel().signalIconEditor, layoutEditor.getTargetFrame());
        });

        new EventTool().waitNoEvent(0);

        //the JFrameOperator waits for the set signal frame to appear
        JFrameOperator jFrameOperator = new JFrameOperator(Bundle.getMessage("SignalsAtTurnout"));
        JButtonOperator doneButtonOperator = new JButtonOperator(jFrameOperator, Bundle.getMessage("ButtonDone"));

        setupSetSignalsAtTurnoutWithDonePart5(jFrameOperator);

        //pressing "Done" should display a dialog
        //SignalsError5 = Error - Signal head name was not entered. Please enter\na signal head name for required positions or cancel.
        Thread modalDialogOperatorThread3 = JemmyUtil.createModalDialogOperatorThread(
                Bundle.getMessage("ErrorTitle"),
                Bundle.getMessage("SignalsError5"),
                Bundle.getMessage("ButtonOK"));  // NOI18N
        doneButtonOperator.push();
        JUnitUtil.waitFor(() -> {
            return !(modalDialogOperatorThread3.isAlive());
        }, "modalDialogOperatorThread3 finished");

        //now close this dialog
        JemmyUtil.waitAndCloseFrame(jFrameOperator);
    }   //testSetSignalsAtTurnoutWithDonePart5

    private void setupSetSignalsAtTurnoutWithDonePart5(JFrameOperator jFrameOperator) {
        setupSetSignalsAtTurnoutWithDonePart4(jFrameOperator);

        //select signal head for this combobox
        JComboBoxOperator jComboBoxOperator = new JComboBoxOperator(
                jFrameOperator, new NameComponentChooser("throatDivergingSignalHeadComboBox"));
        jComboBoxOperator.selectItem(2);  //TODO:fix hardcoded index
    }

    ///@Test
    @Ignore("Consistently fails on AppVeyor, macOS and Windows 12/20/2019")
    public void testSetSignalsAtTurnoutWithDonePart6() {
        Assume.assumeFalse(GraphicsEnvironment.isHeadless());

        //this causes a "set Signal Heads Turnout" dialog to be (re)displayed.
        ThreadingUtil.runOnLayoutEventually(() -> {
            let.setSignalsAtTurnout(getLayoutEditorToolBarPanel().signalIconEditor, layoutEditor.getTargetFrame());
        });

        //the JFrameOperator waits for the set signal frame to appear
        JFrameOperator jFrameOperator = new JFrameOperator(Bundle.getMessage("SignalsAtTurnout"));
        JButtonOperator doneButtonOperator = new JButtonOperator(jFrameOperator, Bundle.getMessage("ButtonDone"));

        setupSetSignalsAtTurnoutWithDonePart6(jFrameOperator);

        //pressing "Done" should display a dialog
        //SignalsError5 = Error - Signal head name was not entered. Please enter\na signal head name for required positions or cancel.
        Thread modalDialogOperatorThread4 = JemmyUtil.createModalDialogOperatorThread(
                Bundle.getMessage("ErrorTitle"),
                Bundle.getMessage("SignalsError5"),
                Bundle.getMessage("ButtonOK"));  // NOI18N
        doneButtonOperator.push();
        JUnitUtil.waitFor(() -> {
            return !(modalDialogOperatorThread4.isAlive());
        }, "modalDialogOperatorThread4 finished");

        new EventTool().waitNoEvent(0);

        //now close this dialog
        JemmyUtil.waitAndCloseFrame(jFrameOperator);
    }   //testSetSignalsAtTurnoutWithDonePart6

    private void setupSetSignalsAtTurnoutWithDonePart6(JFrameOperator jFrameOperator) {
        setupSetSignalsAtTurnoutWithDonePart5(jFrameOperator);

        //select signal head for this combobox
        JComboBoxOperator jComboBoxOperator = new JComboBoxOperator(
                jFrameOperator, new NameComponentChooser("continuingSignalHeadComboBox"));
        jComboBoxOperator.selectItem(3);  //TODO:fix hardcoded index
    }

    ///@Test
    //@Ignore("Consistently fails on AppVeyor, macOS and Windows 12/20/2019")
    public void testSetSignalsAtTurnoutWithDonePart7a() {
        Assume.assumeFalse(GraphicsEnvironment.isHeadless());

        //this causes a "set Signal Heads Turnout" dialog to be (re)displayed.
        ThreadingUtil.runOnLayoutEventually(() -> {
            let.setSignalsAtTurnout(getLayoutEditorToolBarPanel().signalIconEditor, layoutEditor.getTargetFrame());
        });

        //the JFrameOperator waits for the set signal frame to appear
        JFrameOperator jFrameOperator = new JFrameOperator(Bundle.getMessage("SignalsAtTurnout"));
        JButtonOperator doneButtonOperator = new JButtonOperator(jFrameOperator, Bundle.getMessage("ButtonDone"));

        setupSetSignalsAtTurnoutWithDonePart7(jFrameOperator);

        testSetupSSL(0);    //test Throat Continuing SSL logic setup

        //TODO: fix the other failure conditions (testing each one)
        //layoutBlocks[i].setOccupancySensorName(uName);
//
        //this time everything should work
        doneButtonOperator.push();
        jFrameOperator.waitClosed();    //make sure the dialog closed
    }   //testSetSignalsAtTurnoutWithDonePart7a

    ///@Test
    //@Ignore("Consistently fails on AppVeyor, macOS and Windows 12/20/2019")
    public void testSetSignalsAtTurnoutWithDonePart7b() {
        Assume.assumeFalse(GraphicsEnvironment.isHeadless());

        //this causes a "set Signal Heads Turnout" dialog to be (re)displayed.
        ThreadingUtil.runOnLayoutEventually(() -> {
            let.setSignalsAtTurnout(getLayoutEditorToolBarPanel().signalIconEditor, layoutEditor.getTargetFrame());
        });

        //the JFrameOperator waits for the set signal frame to appear
        JFrameOperator jFrameOperator = new JFrameOperator(Bundle.getMessage("SignalsAtTurnout"));
        JButtonOperator doneButtonOperator = new JButtonOperator(jFrameOperator, Bundle.getMessage("ButtonDone"));

        setupSetSignalsAtTurnoutWithDonePart7(jFrameOperator);

        testSetupSSL(1);    //test Throat Diverging SSL logic setup

        //TODO: fix the other failure conditions (testing each one)
        //layoutBlocks[i].setOccupancySensorName(uName);
//
        //this time everything should work
        doneButtonOperator.push();
        jFrameOperator.waitClosed();    //make sure the dialog closed
    }   //testSetSignalsAtTurnoutWithDonePart7b

    ///@Test
    //@Ignore("Consistently fails on AppVeyor, macOS and Windows 12/20/2019")
    public void testSetSignalsAtTurnoutWithDonePart7c() {
        Assume.assumeFalse(GraphicsEnvironment.isHeadless());

        //this causes a "set Signal Heads Turnout" dialog to be (re)displayed.
        ThreadingUtil.runOnLayoutEventually(() -> {
            let.setSignalsAtTurnout(getLayoutEditorToolBarPanel().signalIconEditor, layoutEditor.getTargetFrame());
        });

        //the JFrameOperator waits for the set signal frame to appear
        JFrameOperator jFrameOperator = new JFrameOperator(Bundle.getMessage("SignalsAtTurnout"));
        JButtonOperator doneButtonOperator = new JButtonOperator(jFrameOperator, Bundle.getMessage("ButtonDone"));

        setupSetSignalsAtTurnoutWithDonePart7(jFrameOperator);

        testSetupSSL(2);    //test Continuing SSL logic setup

        //TODO: fix the other failure conditions (testing each one)
        //layoutBlocks[i].setOccupancySensorName(uName);
//
        //this time everything should work
        doneButtonOperator.push();
        jFrameOperator.waitClosed();    //make sure the dialog closed
    }   //testSetSignalsAtTurnoutWithDonePart7c

    ///@Test
    //@Ignore("Consistently fails on AppVeyor, macOS and Windows 12/20/2019")
    public void testSetSignalsAtTurnoutWithDonePart7d() {
        Assume.assumeFalse(GraphicsEnvironment.isHeadless());

        //this causes a "set Signal Heads Turnout" dialog to be (re)displayed.
        ThreadingUtil.runOnLayoutEventually(() -> {
            let.setSignalsAtTurnout(getLayoutEditorToolBarPanel().signalIconEditor, layoutEditor.getTargetFrame());
        });

        //the JFrameOperator waits for the set signal frame to appear
        JFrameOperator jFrameOperator = new JFrameOperator(Bundle.getMessage("SignalsAtTurnout"));
        JButtonOperator doneButtonOperator = new JButtonOperator(jFrameOperator, Bundle.getMessage("ButtonDone"));

        setupSetSignalsAtTurnoutWithDonePart7(jFrameOperator);

        testSetupSSL(3);    //test Diverging SSL logic setup

        //TODO: fix the other failure conditions (testing each one)
        //layoutBlocks.get(i).setOccupancySensorName(uName);
//
        //this time everything should work
        doneButtonOperator.push();
        jFrameOperator.waitClosed();    //make sure the dialog closed
    }   //testSetSignalsAtTurnoutWithDonePart7d

    private void setupSetSignalsAtTurnoutWithDonePart7(JFrameOperator jFrameOperator) {
        setupSetSignalsAtTurnoutWithDonePart6(jFrameOperator);

        //select signal head for this combobox
        JComboBoxOperator jComboBoxOperator = new JComboBoxOperator(
                jFrameOperator, new NameComponentChooser("divergingSignalHeadComboBox"));
        jComboBoxOperator.selectItem(4); //TODO:fix hardcoded index
    }

    /*
     * test SSL logic setup
     */
    private void testSetupSSL(int idx) {
        JFrameOperator jfoSignalsAtTurnout = new JFrameOperator(Bundle.getMessage("SignalsAtTurnout"));
        JButtonOperator doneButtonOperator = new JButtonOperator(jfoSignalsAtTurnout, Bundle.getMessage("ButtonDone"));

        //NOTE: index used here because there are four identical buttons
        JCheckBoxOperator cboSetLogic = new JCheckBoxOperator(jfoSignalsAtTurnout, Bundle.getMessage("SetLogic"), idx);
        cboSetLogic.push(); //turn on

        //pressing "Done" should display a dialog
        //InfoMessage6 = Cannot set up logic because blocks have\nnot been defined around this item.
        //InfoMessage7 = Cannot set up logic because all connections\nhave not been defined around this item.
        Thread modalDialogOperatorThread1 = JemmyUtil.createModalDialogOperatorThread(
                Bundle.getMessage("MessageTitle"),
                //Bundle.getMessage("InfoMessage7"),
                Bundle.getMessage("ButtonOK"));  // NOI18N
        doneButtonOperator.push();
        JUnitUtil.waitFor(() -> {
            return !(modalDialogOperatorThread1.isAlive());
        }, "modalDialogOperatorThread1 finished");

        // make sure the dialog closed
        jfoSignalsAtTurnout.waitClosed();

        //this causes the "set Signal Heads Turnout" dialog to be (re)displayed.
        ThreadingUtil.runOnLayoutEventually(() -> {
            let.setSignalsAtTurnout(getLayoutEditorToolBarPanel().signalIconEditor, layoutEditor.getTargetFrame());
        });

        //the JFrameOperator waits for the set signal frame to appear
        jfoSignalsAtTurnout = new JFrameOperator(Bundle.getMessage("SignalsAtTurnout"));
        doneButtonOperator = new JButtonOperator(jfoSignalsAtTurnout, Bundle.getMessage("ButtonDone"));

        //define connection
        String uName = "T" + (idx + 1);
        int types[] = {LayoutTrack.TURNOUT_B, LayoutTrack.TURNOUT_C, LayoutTrack.TURNOUT_A, LayoutTrack.TURNOUT_A};
        PositionablePoint[] positionablePoints = {positionablePoint2, positionablePoint3, positionablePoint1, positionablePoint1};
        TrackSegment trackSegment = new TrackSegment(uName,
                layoutTurnout, types[idx],
                positionablePoints[idx], LayoutTrack.POS_POINT,
                false, false, layoutEditor);
        Assert.assertNotNull("trackSegment not null", trackSegment);
        layoutEditor.getLayoutTracks().add(trackSegment);
        try {
            layoutTurnout.setConnection(types[idx], trackSegment, LayoutTrack.TRACK);
        } catch (JmriException ex) {
            Logger.getLogger(LayoutEditorToolsTest.class.getName()).log(Level.SEVERE, null, ex);
        }

        //pressing "Done" should display a dialog
        //InfoMessage5 = Cannot set up logic because the next signal (in or \nat the end of block "{0}") apparently is not yet defined.
        //InfoMessage6 = Cannot set up logic because blocks have\nnot been defined around this item.
        Thread modalDialogOperatorThread2 = JemmyUtil.createModalDialogOperatorThread(
                Bundle.getMessage("MessageTitle"),
                //Bundle.getMessage("InfoMessage6"),
                Bundle.getMessage("ButtonOK"));  // NOI18N
        doneButtonOperator.push();
        JUnitUtil.waitFor(() -> {
            return !(modalDialogOperatorThread2.isAlive());
        }, "modalDialogOperatorThread2 finished");

        // make sure the dialog closed
        jfoSignalsAtTurnout.waitClosed();

        //this causes the "set Signal Heads Turnout" dialog to be (re)displayed.
        ThreadingUtil.runOnLayoutEventually(() -> {
            let.setSignalsAtTurnout(getLayoutEditorToolBarPanel().signalIconEditor, layoutEditor.getTargetFrame());
        });

        //the JFrameOperator waits for the set signal frame to appear
        jfoSignalsAtTurnout = new JFrameOperator(Bundle.getMessage("SignalsAtTurnout"));
        doneButtonOperator = new JButtonOperator(jfoSignalsAtTurnout, Bundle.getMessage("ButtonDone"));

        //change anchor to end bumper
        positionablePoints[idx].setType(PositionablePoint.END_BUMPER);

        //pressing "Done" should display a dialog
        //InfoMessage6 = Cannot set up logic because blocks have\nnot been defined around this item.
        Thread modalDialogOperatorThread3 = JemmyUtil.createModalDialogOperatorThread(
                Bundle.getMessage("MessageTitle"),
                Bundle.getMessage("InfoMessage6"),
                Bundle.getMessage("ButtonOK"));  // NOI18N
        doneButtonOperator.push();
        JUnitUtil.waitFor(() -> {
            return !(modalDialogOperatorThread3.isAlive());
        }, "modalDialogOperatorThread3 finished");

        // make sure the dialog closed
        jfoSignalsAtTurnout.waitClosed();

        //assign block to track segment
        int lbIndex[] = {2, 3, 1, 1};
        trackSegment.setLayoutBlock(layoutBlocks.get(lbIndex[idx]));

        //this causes the "set Signal Heads Turnout" dialog to be (re)displayed.
        ThreadingUtil.runOnLayoutEventually(() -> {
            let.setSignalsAtTurnout(getLayoutEditorToolBarPanel().signalIconEditor, layoutEditor.getTargetFrame());
        });

        //the JFrameOperator waits for the set signal frame to appear
        jfoSignalsAtTurnout = new JFrameOperator(Bundle.getMessage("SignalsAtTurnout"));
        doneButtonOperator = new JButtonOperator(jfoSignalsAtTurnout, Bundle.getMessage("ButtonDone"));

        //pressing "Done" should display a dialog
        //InfoMessage4 = Cannot set up logic because block "{0}"\ndoesn''t have an occupancy sensor.
        Thread modalDialogOperatorThread4 = JemmyUtil.createModalDialogOperatorThread(
                Bundle.getMessage("MessageTitle"),
                Bundle.getMessage("InfoMessage4", layoutBlocks.get(lbIndex[idx]).getUserName()),
                Bundle.getMessage("ButtonOK"));  // NOI18N
        doneButtonOperator.push();
        JUnitUtil.waitFor(() -> {
            return !(modalDialogOperatorThread4.isAlive());
        }, "modalDialogOperatorThread4 finished");

        // make sure the dialog closed
        jfoSignalsAtTurnout.waitClosed();

        //assign Occupancy Sensor to block
        layoutBlocks.get(lbIndex[idx]).setOccupancySensorName(sensors.get(lbIndex[idx]).getUserName());

        //this causes the "set Signal Heads Turnout" dialog to be (re)displayed.
        ThreadingUtil.runOnLayoutEventually(() -> {
            let.setSignalsAtTurnout(getLayoutEditorToolBarPanel().signalIconEditor, layoutEditor.getTargetFrame());
        });

        //the JFrameOperator waits for the set signal frame to appear
        jfoSignalsAtTurnout = new JFrameOperator(Bundle.getMessage("SignalsAtTurnout"));
        doneButtonOperator = new JButtonOperator(jfoSignalsAtTurnout, Bundle.getMessage("ButtonDone"));

        doneButtonOperator.push();
        // make sure the dialog closed
        jfoSignalsAtTurnout.waitClosed();

        //this causes the "set Signal Heads Turnout" dialog to be (re)displayed.
        ThreadingUtil.runOnLayoutEventually(() -> {
            let.setSignalsAtTurnout(getLayoutEditorToolBarPanel().signalIconEditor, layoutEditor.getTargetFrame());
        });

        //the JFrameOperator waits for the set signal frame to (re)appear
        jfoSignalsAtTurnout = new JFrameOperator(Bundle.getMessage("SignalsAtTurnout"));
        doneButtonOperator = new JButtonOperator(jfoSignalsAtTurnout, Bundle.getMessage("ButtonDone"));

        cboSetLogic = new JCheckBoxOperator(jfoSignalsAtTurnout, Bundle.getMessage("SetLogic"), idx);
        cboSetLogic.push(); //turn off

        //reset these
        trackSegment.setLayoutBlock(null);
        layoutBlocks.get(lbIndex[idx]).setOccupancySensorName(null);
        //le.removeTrackSegment(trackSegment);
        positionablePoint1.setType(PositionablePoint.ANCHOR);
        positionablePoint2.setType(PositionablePoint.ANCHOR);
        positionablePoint3.setType(PositionablePoint.ANCHOR);
    }   //testSetupSSL

    ///@Test
    public void testSetSignalsAtTurnoutWithCancel() {
        Assume.assumeFalse(GraphicsEnvironment.isHeadless());
        ThreadingUtil.runOnLayoutEventually(() -> {
            Point2D point = new Point2D.Double(150.0, 100.0);
            LayoutTurnout to = new LayoutTurnout("Right Hand",
                    LayoutTurnout.RH_TURNOUT, point, 33.0, 1.1, 1.2, layoutEditor);
            to.setTurnout(turnouts.get(0).getSystemName());
            layoutEditor.getLayoutTracks().add(to);

            //this causes a "set Signal Heads Turnout" dialog to be displayed.
            let.setSignalsAtTurnoutFromMenu(to, getLayoutEditorToolBarPanel().signalIconEditor, layoutEditor.getTargetFrame());
        });
        JemmyUtil.waitAndCloseFrame(Bundle.getMessage("SignalsAtTurnout"), Bundle.getMessage("ButtonCancel"));
    }

    ///@Test
    @Ignore("causes error on jenkins; exhausts failure retries")
    public void testSetSignalsAtTurnoutFromMenu() {
        Assume.assumeFalse(GraphicsEnvironment.isHeadless());
        ThreadingUtil.runOnLayoutEventually(() -> {
            Point2D point = new Point2D.Double(150.0, 100.0);
            LayoutTurnout to = new LayoutTurnout("Right Hand",
                    LayoutTurnout.RH_TURNOUT, point, 33.0, 1.1, 1.2, layoutEditor);
            to.setTurnout(turnouts.get(0).getSystemName());
            layoutEditor.getLayoutTracks().add(to);
            //this causes a "set Signal Heads Turnout" dialog to be displayed.
            let.setSignalsAtTurnoutFromMenu(to, getLayoutEditorToolBarPanel().signalIconEditor, layoutEditor.getTargetFrame());
        });
        JemmyUtil.waitAndCloseFrame(Bundle.getMessage("SignalsAtTurnout"));
    }

    ///@Test
    @Ignore("causes error on jenkins; exhausts failure retries")
    public void testSetSignalsAtLevelXing() {
        Assume.assumeFalse(GraphicsEnvironment.isHeadless());
        ThreadingUtil.runOnLayoutEventually(() -> {
            //this causes a "set Signal Heads Level Crossing" dialog to be displayed.
            let.setSignalsAtLevelXing(getLayoutEditorToolBarPanel().signalIconEditor, layoutEditor.getTargetFrame());
        });
        JemmyUtil.waitAndCloseFrame(Bundle.getMessage("SignalsAtLevelXing"));
    }

    ///@Test
    @Ignore("causes error on jenkins; exhausts failure retries")
    public void testSetSignalsAtLevelXingFromMenu() {
        Assume.assumeFalse(GraphicsEnvironment.isHeadless());
        ThreadingUtil.runOnLayoutEventually(() -> {
            Point2D point = new Point2D.Double(150.0, 100.0);
            LevelXing lx = new LevelXing("LevelCrossing", point, layoutEditor);
            lx.setLayoutBlockAC(layoutBlocks.get(0));
            lx.setLayoutBlockBD(layoutBlocks.get(1));

            //this causes a "set Signal Heads Level Crossing" dialog to be displayed.
            let.setSignalsAtLevelXingFromMenu(lx, getLayoutEditorToolBarPanel().signalIconEditor, layoutEditor.getTargetFrame());
        });
        JemmyUtil.waitAndCloseFrame(Bundle.getMessage("SignalsAtLevelXing"));
    }

    ///@Test
    //@Ignore("Consistently fails on AppVeyor, macOS and Windows 12/20/2019")
    public void testSetSignalsAtThroatToThroatTurnouts() {
        Assume.assumeFalse(GraphicsEnvironment.isHeadless());
        //this causes a "set Signal Heads at throat to throat Turnout" dialog to be (re)displayed.
        ThreadingUtil.runOnLayoutEventually(() -> {
            let.setSignalsAtThroatToThroatTurnouts(
                    getLayoutEditorToolBarPanel().signalIconEditor, layoutEditor.getTargetFrame());
        });
        JemmyUtil.waitAndCloseFrame(Bundle.getMessage("SignalsAtTToTTurnout"), Bundle.getMessage("ButtonCancel"));
    }

    ///@Test
    public void testSetSignalsAtThroatToThroatTurnoutsWithDonePart1() {
        Assume.assumeFalse(GraphicsEnvironment.isHeadless());
        ThreadingUtil.runOnLayoutEventually(() -> {
            //this causes a "set Signal Heads at throat to throat Turnout" dialog to be (re)displayed.
            let.setSignalsAtThroatToThroatTurnouts(
                    getLayoutEditorToolBarPanel().signalIconEditor, layoutEditor.getTargetFrame());
        });
        //the JFrameOperator waits for the set signal frame to appear,
        JFrameOperator jFrameOperator = new JFrameOperator(Bundle.getMessage("SignalsAtTToTTurnout"));
        JButtonOperator doneButtonOperator = new JButtonOperator(jFrameOperator, Bundle.getMessage("ButtonDone"));

        //pressing "Done" should display a dialog
        //SignalsError1 = Error - No turnout name was entered. Please enter a turnout name or cancel.
        Thread modalDialogOperatorThread0 = JemmyUtil.createModalDialogOperatorThread(
                Bundle.getMessage("ErrorTitle"),
                Bundle.getMessage("SignalsError1"),
                Bundle.getMessage("ButtonOK"));  // NOI18N
        doneButtonOperator.push();
        JUnitUtil.waitFor(() -> {
            return !(modalDialogOperatorThread0.isAlive());
        }, "modalDialogOperatorThread0 finished");

        new EventTool().waitNoEvent(0);

        JemmyUtil.waitAndCloseFrame(jFrameOperator);
    }   //testSetSignalsAtThroatToThroatTurnoutsWithDonePart1

    ///@Test
    public void testSetSignalsAtThroatToThroatTurnoutsWithDonePart2() {
        Assume.assumeFalse(GraphicsEnvironment.isHeadless());
        ThreadingUtil.runOnLayoutEventually(() -> {
            //this causes a "set Signal Heads at throat to throat Turnout" dialog to be (re)displayed.
            let.setSignalsAtThroatToThroatTurnouts(
                    getLayoutEditorToolBarPanel().signalIconEditor, layoutEditor.getTargetFrame());
        });
        //the JFrameOperator waits for the set signal frame to appear,
        JFrameOperator jFrameOperator = new JFrameOperator(Bundle.getMessage("SignalsAtTToTTurnout"));
        JButtonOperator doneButtonOperator = new JButtonOperator(jFrameOperator, Bundle.getMessage("ButtonDone"));

        //fixes SignalsError1 = Error - No turnout name was entered. Please enter a turnout name or cancel.
        setupSetSignalsAtThroatToThroatTurnoutsWithDonePart2(jFrameOperator);

        //pressing "Done" should display a dialog
        //SignalsError3 = Error - Turnout "{0}" is not drawn on the panel.\nPlease enter the name of a drawn turnout.
        Thread modalDialogOperatorThread1 = JemmyUtil.createModalDialogOperatorThread(
                Bundle.getMessage("ErrorTitle"),
                Bundle.getMessage("SignalsError3", turnouts.get(0).getSystemName()),
                Bundle.getMessage("ButtonOK"));  // NOI18N
        doneButtonOperator.push();
        JUnitUtil.waitFor(() -> {
            return !(modalDialogOperatorThread1.isAlive());
        }, "modalDialogOperatorThread1 finished");

        new EventTool().waitNoEvent(0);

        JemmyUtil.waitAndCloseFrame(jFrameOperator);
    }   //testSetSignalsAtThroatToThroatTurnoutsWithDonePart2

    private void setupSetSignalsAtThroatToThroatTurnoutsWithDonePart2(JFrameOperator jFrameOperator) {
        //fixes SignalsError1 = Error - No turnout name was entered. Please enter a turnout name or cancel.
        //so lets create a turnout
        layoutTurnout = new LayoutTurnout("Right Hand",
                LayoutTurnout.RH_TURNOUT, new Point2D.Double(100.0, 100.0),
                180.0, 1.1, 1.2, layoutEditor);
        Assert.assertNotNull("RH turnout for testSetSignalsAtThroatToThroatTurnoutsWithDone", layoutTurnout);
        layoutEditor.getLayoutTracks().add(layoutTurnout);

        //select the turnout from the popup menu
        JComboBoxOperator jComboBoxOperator = new JComboBoxOperator(
                jFrameOperator, new NameComponentChooser("turnout1ComboBox"));
        jComboBoxOperator.selectItem(turnouts.get(0).getSystemName());
    }

    ///@Test
    public void testSetSignalsAtThroatToThroatTurnoutsWithDonePart3() {
        Assume.assumeFalse(GraphicsEnvironment.isHeadless());
        ThreadingUtil.runOnLayoutEventually(() -> {
            //this causes a "set Signal Heads at throat to throat Turnout" dialog to be (re)displayed.
            let.setSignalsAtThroatToThroatTurnouts(
                    getLayoutEditorToolBarPanel().signalIconEditor, layoutEditor.getTargetFrame());
        });
        //the JFrameOperator waits for the set signal frame to appear,
        JFrameOperator jFrameOperator = new JFrameOperator(Bundle.getMessage("SignalsAtTToTTurnout"));
        JButtonOperator doneButtonOperator = new JButtonOperator(jFrameOperator, Bundle.getMessage("ButtonDone"));

        //fixes SignalsError3 = Error - Turnout "{0}" is not drawn on the panel.\nPlease enter the name of a drawn turnout.
        setupSetSignalsAtThroatToThroatTurnoutsWithDonePart3(jFrameOperator);

        //pressing "Done" should display a dialog
        //SignalsError18 = Error - This tool requires two turnouts (RH, LH, or WYE) \nconnected throat-to-throat by a single track segment.
        Thread modalDialogOperatorThread2 = JemmyUtil.createModalDialogOperatorThread(
                Bundle.getMessage("ErrorTitle"),
                Bundle.getMessage("SignalsError18"),
                Bundle.getMessage("ButtonOK"));  // NOI18N
        doneButtonOperator.push();
        JUnitUtil.waitFor(() -> {
            return !(modalDialogOperatorThread2.isAlive());
        }, "modalDialogOperatorThread2 finished");

        JemmyUtil.waitAndCloseFrame(jFrameOperator);
    }   //testSetSignalsAtThroatToThroatTurnoutsWithDonePart3

    private void setupSetSignalsAtThroatToThroatTurnoutsWithDonePart3(JFrameOperator jFrameOperator) {
        setupSetSignalsAtThroatToThroatTurnoutsWithDonePart2(jFrameOperator);
        //fixes SignalsError3 = Error - Turnout "{0}" is not drawn on the panel.\nPlease enter the name of a drawn turnout.
        layoutTurnout.setTurnout(turnouts.get(0).getSystemName());
    }

    ///@Test
    public void testSetSignalsAtThroatToThroatTurnoutsWithDonePart4() {
        Assume.assumeFalse(GraphicsEnvironment.isHeadless());
        ThreadingUtil.runOnLayoutEventually(() -> {
            //this causes a "set Signal Heads at throat to throat Turnout" dialog to be (re)displayed.
            let.setSignalsAtThroatToThroatTurnouts(
                    getLayoutEditorToolBarPanel().signalIconEditor, layoutEditor.getTargetFrame());
        });
        //the JFrameOperator waits for the set signal frame to appear,
        JFrameOperator jFrameOperator = new JFrameOperator(Bundle.getMessage("SignalsAtTToTTurnout"));
        JButtonOperator doneButtonOperator = new JButtonOperator(jFrameOperator, Bundle.getMessage("ButtonDone"));

        //fixes SignalsError18 = Error - This tool requires two turnouts (RH, LH, or WYE) \nconnected throat-to-throat by a single track segment.
        setupSetSignalsAtThroatToThroatTurnoutsWithDonePart4(jFrameOperator);

        JButtonOperator jButtonOperator = new JButtonOperator(jFrameOperator, Bundle.getMessage("GetSaved"));
        jButtonOperator.push();

        JCheckBoxOperator jCheckBoxOperator = new JCheckBoxOperator(jFrameOperator, Bundle.getMessage("PlaceAllHeads"));
        jCheckBoxOperator.push();

        //select the "SetAllLogic" checkbox
        JCheckBoxOperator allLogicCheckBoxOperator = new JCheckBoxOperator(jFrameOperator, Bundle.getMessage("SetAllLogic"));
        do {
            allLogicCheckBoxOperator.push(); //toggle all on/off
        } while (allLogicCheckBoxOperator.isSelected());

        //pressing "Done" should display a dialog
        //SignalsError5 = Error - Signal head name was not entered. Please enter\na signal head name for required positions or cancel.
        Thread modalDialogOperatorThread3 = JemmyUtil.createModalDialogOperatorThread(
                Bundle.getMessage("ErrorTitle"),
                Bundle.getMessage("SignalsError5"),
                Bundle.getMessage("ButtonOK"));  // NOI18N
        doneButtonOperator.push();
        JUnitUtil.waitFor(() -> {
            return !(modalDialogOperatorThread3.isAlive());
        }, "modalDialogOperatorThread3 finished");

        new EventTool().waitNoEvent(0);

        JemmyUtil.waitAndCloseFrame(jFrameOperator);
    }   //testSetSignalsAtThroatToThroatTurnoutsWithDonePart4

    private void setupSetSignalsAtThroatToThroatTurnoutsWithDonePart4(JFrameOperator jFrameOperator) {
        setupSetSignalsAtThroatToThroatTurnoutsWithDonePart3(jFrameOperator);
        //fixes SignalsError18 = Error - This tool requires two turnouts (RH, LH, or WYE) \nconnected throat-to-throat by a single track segment.
        //so lets create a second turnout
        layoutTurnout2 = new LayoutTurnout("Left Hand",
                LayoutTurnout.LH_TURNOUT, new Point2D.Double(200.0, 100.0),
                0.0, 1.1, 1.2, layoutEditor);
        Assert.assertNotNull("LH turnout for testSetSignalsAtThroatToThroatTurnoutsWithDone", layoutTurnout2);
        layoutEditor.getLayoutTracks().add(layoutTurnout2);
        layoutTurnout2.setTurnout(turnouts.get(1).getSystemName()); //this should fix the "is not drawn on the panel" error

        JComboBoxOperator jComboBoxOperator = new JComboBoxOperator(
                jFrameOperator, new NameComponentChooser("turnout2ComboBox"));
        jComboBoxOperator.selectItem(turnouts.get(1).getSystemName());

        trackSegment = addNewTrackSegment(layoutTurnout, LayoutTrack.TURNOUT_A,
                layoutTurnout2, LayoutTrack.TURNOUT_A, 1);
    }

    ///@Test
    public void testSetSignalsAtThroatToThroatTurnoutsWithDonePart5() {
        Assume.assumeFalse(GraphicsEnvironment.isHeadless());
        ThreadingUtil.runOnLayoutEventually(() -> {
            //this causes a "set Signal Heads at throat to throat Turnout" dialog to be (re)displayed.
            let.setSignalsAtThroatToThroatTurnouts(
                    getLayoutEditorToolBarPanel().signalIconEditor, layoutEditor.getTargetFrame());
        });
        //the JFrameOperator waits for the set signal frame to appear,
        JFrameOperator jFrameOperator = new JFrameOperator(Bundle.getMessage("SignalsAtTToTTurnout"));
        JButtonOperator doneButtonOperator = new JButtonOperator(jFrameOperator, Bundle.getMessage("ButtonDone"));

        //fixes SignalsError5 = Error - Signal head name was not entered. Please enter\na signal head name for required positions or cancel.
        setupSetSignalsAtThroatToThroatTurnoutsWithDonePart5(jFrameOperator);

        //this time everything should work
        doneButtonOperator.push();
        jFrameOperator.waitClosed();    //make sure the dialog closed
    }   //testSetSignalsAtThroatToThroatTurnoutsWithDonePart5

    private void setupSetSignalsAtThroatToThroatTurnoutsWithDonePart5(JFrameOperator jFrameOperator) {
        setupSetSignalsAtThroatToThroatTurnoutsWithDonePart4(jFrameOperator);
        //fixes SignalsError5 = Error - Signal head name was not entered. Please enter\na signal head name for required positions or cancel.
        //select the turnouts from the popup menus
        List<String> names = new ArrayList<>(Arrays.asList(
                "a1TToTSignalHeadComboBox",
                "a2TToTSignalHeadComboBox",
                "b1TToTSignalHeadComboBox",
                "b2TToTSignalHeadComboBox",
                "c1TToTSignalHeadComboBox",
                "c2TToTSignalHeadComboBox",
                "d1TToTSignalHeadComboBox",
                "d2TToTSignalHeadComboBox"));
        int idx = 0;
        for (String name : names) {
            JComboBoxOperator jComboBoxOperator = new JComboBoxOperator(
                    jFrameOperator, new NameComponentChooser(name));
            jComboBoxOperator.selectItem(idx++);  //TODO:fix hardcoded index
        }
    }

    ///@Test
    public void testSetSignalsAtThroatToThroatTurnoutsWithDonePart6() {
        Assume.assumeFalse(GraphicsEnvironment.isHeadless());
        ThreadingUtil.runOnLayoutEventually(() -> {
            //this causes a "set Signal Heads at throat to throat Turnout" dialog to be (re)displayed.
            let.setSignalsAtThroatToThroatTurnouts(
                    getLayoutEditorToolBarPanel().signalIconEditor, layoutEditor.getTargetFrame());
        });
        //the JFrameOperator waits for the set signal frame to appear,
        JFrameOperator jFrameOperator = new JFrameOperator(Bundle.getMessage("SignalsAtTToTTurnout"));
        JButtonOperator doneButtonOperator = new JButtonOperator(jFrameOperator, Bundle.getMessage("ButtonDone"));

        ThreadingUtil.runOnLayoutEventually(() -> {
            //this causes a "set Signal Heads at throat to throat Turnout" dialog to be (re)displayed.
            let.setSignalsAtThroatToThroatTurnouts(
                    getLayoutEditorToolBarPanel().signalIconEditor, layoutEditor.getTargetFrame());
        });
        //the JFrameOperator waits for the set signal frame to appear
        jFrameOperator = new JFrameOperator(Bundle.getMessage("SignalsAtTToTTurnout"));
        doneButtonOperator = new JButtonOperator(jFrameOperator, Bundle.getMessage("ButtonDone"));

        //turn on all logic check boxes
        setupSetSignalsAtThroatToThroatTurnoutsWithDonePart6(jFrameOperator);

        //pressing "Done" should display a dialog
        //InfoMessage6 = Cannot set up logic because blocks have\nnot been defined around this item.
        Thread modalDialogOperatorThread4 = JemmyUtil.createModalDialogOperatorThread(
                Bundle.getMessage("MessageTitle"),
                Bundle.getMessage("InfoMessage6"),
                Bundle.getMessage("ButtonOK"));  // NOI18N
        doneButtonOperator.pushNoBlock();
        JUnitUtil.waitFor(() -> {
            return !(modalDialogOperatorThread4.isAlive());
        }, "modalDialogOperatorThread4 finished");

        for (int idx = 0; idx < 3; idx++) {
            new EventTool().waitNoEvent(0);

            //InfoMessage6 = Cannot set up logic because blocks have\nnot been defined around this item.
            JemmyUtil.waitAndCloseDialog(Bundle.getMessage("MessageTitle"),
                    Bundle.getMessage("InfoMessage6"),
                    Bundle.getMessage("ButtonOK"));  // NOI18N
        }

        JemmyUtil.waitAndCloseFrame(jFrameOperator);
        //jFrameOperator.waitClosed();    //make sure the frame closed

    }   //testSetSignalsAtThroatToThroatTurnoutsWithDonePart6

    private void setupSetSignalsAtThroatToThroatTurnoutsWithDonePart6(JFrameOperator jFrameOperator) {
        setupSetSignalsAtThroatToThroatTurnoutsWithDonePart5(jFrameOperator);
        //turn on all logic check boxes
        JCheckBoxOperator allLogicCheckBoxOperator = new JCheckBoxOperator(
                jFrameOperator, Bundle.getMessage("SetAllLogic"));
        do {
            allLogicCheckBoxOperator.push(); //toggle all on/off
        } while (!allLogicCheckBoxOperator.isSelected());
    }

    ///@Test
    public void testSetSignalsAtThroatToThroatTurnoutsWithDonePart7() {
        Assume.assumeFalse(GraphicsEnvironment.isHeadless());
        ThreadingUtil.runOnLayoutEventually(() -> {
            //this causes a "set Signal Heads at throat to throat Turnout" dialog to be (re)displayed.
            let.setSignalsAtThroatToThroatTurnouts(
                    getLayoutEditorToolBarPanel().signalIconEditor, layoutEditor.getTargetFrame());
        });
        //the JFrameOperator waits for the set signal frame to appear,
        JFrameOperator jFrameOperator = new JFrameOperator(Bundle.getMessage("SignalsAtTToTTurnout"));
        JButtonOperator doneButtonOperator = new JButtonOperator(jFrameOperator, Bundle.getMessage("ButtonDone"));

        //fixes InfoMessage6 = Cannot set up logic because blocks have\nnot been defined around this item.
        setupSetSignalsAtThroatToThroatTurnoutsWithDonePart7(jFrameOperator);

        //pressing "Done" should display a dialog
        //InfoMessage4 = Cannot set up logic because block "{0}"\ndoesn''t have an occupancy sensor.
        Thread modalDialogOperatorThread5 = JemmyUtil.createModalDialogOperatorThread(
                Bundle.getMessage("MessageTitle"),
                Bundle.getMessage("InfoMessage4", layoutBlocks.get(2).getUserName()),
                Bundle.getMessage("ButtonOK"));  // NOI18N
        doneButtonOperator.pushNoBlock();
        JUnitUtil.waitFor(() -> {
            return !(modalDialogOperatorThread5.isAlive());
        }, "modalDialogOperatorThread5 finished");

        //close three InfoMessage4 dialogs
        for (int idx = 0; idx < 3; idx++) {
            new EventTool().waitNoEvent(0);

            JemmyUtil.waitAndCloseDialog(Bundle.getMessage("MessageTitle"),
                    Bundle.getMessage("InfoMessage4", layoutBlocks.get(2).getUserName()),
                    Bundle.getMessage("ButtonOK"));  // NOI18N
        }

        JemmyUtil.waitAndCloseFrame(jFrameOperator);
    }   //testSetSignalsAtThroatToThroatTurnoutsWithDonePart7

    private void setupSetSignalsAtThroatToThroatTurnoutsWithDonePart7(JFrameOperator jFrameOperator) {
        setupSetSignalsAtThroatToThroatTurnoutsWithDonePart6(jFrameOperator);
        //fixes InfoMessage6 = Cannot set up logic because blocks have\nnot been defined around this item.
        layoutTurnout.setLayoutBlock(layoutBlocks.get(0));
        layoutTurnout2.setLayoutBlock(layoutBlocks.get(1));
        trackSegment.setLayoutBlock(layoutBlocks.get(2));
    }

    ///@Test
    public void testSetSignalsAtThroatToThroatTurnoutsWithDonePart8() {
        Assume.assumeFalse(GraphicsEnvironment.isHeadless());
        ThreadingUtil.runOnLayoutEventually(() -> {
            //this causes a "set Signal Heads at throat to throat Turnout" dialog to be (re)displayed.
            let.setSignalsAtThroatToThroatTurnouts(
                    getLayoutEditorToolBarPanel().signalIconEditor, layoutEditor.getTargetFrame());
        });
        //the JFrameOperator waits for the set signal frame to appear,
        JFrameOperator jFrameOperator = new JFrameOperator(Bundle.getMessage("SignalsAtTToTTurnout"));
        JButtonOperator doneButtonOperator = new JButtonOperator(jFrameOperator, Bundle.getMessage("ButtonDone"));

        //fixes InfoMessage4 = Cannot set up logic because block "{0}"\ndoesn''t have an occupancy sensor.
        setupSetSignalsAtThroatToThroatTurnoutsWithDonePart8(jFrameOperator);

        //pressing "Done" should display a dialog
        //InfoMessage7 = Cannot set up logic because all connections\nhave not been defined around this item.
        Thread modalDialogOperatorThread6 = JemmyUtil.createModalDialogOperatorThread(
                Bundle.getMessage("MessageTitle"),
                Bundle.getMessage("InfoMessage7"),
                Bundle.getMessage("ButtonOK"));  // NOI18N
        doneButtonOperator.push();
        JUnitUtil.waitFor(() -> {
            return !(modalDialogOperatorThread6.isAlive());
        }, "modalDialogOperatorThread1 finished");

        //three more times
        for (int idx = 0; idx < 3; idx++) {
            new EventTool().waitNoEvent(0);

            JemmyUtil.waitAndCloseDialog(Bundle.getMessage("MessageTitle"),
                    Bundle.getMessage("InfoMessage7"),
                    Bundle.getMessage("ButtonOK"));  // NOI18N
        }

        jFrameOperator.waitClosed();    //make sure the dialog closed
    }   //testSetSignalsAtThroatToThroatTurnoutsWithDonePart8

    private void setupSetSignalsAtThroatToThroatTurnoutsWithDonePart8(JFrameOperator jFrameOperator) {
        setupSetSignalsAtThroatToThroatTurnoutsWithDonePart7(jFrameOperator);
        //fixes InfoMessage4 = Cannot set up logic because block "{0}"\ndoesn''t have an occupancy sensor.
        //assign Occupancy Sensor to block
        layoutBlocks.get(2).setOccupancySensorName(sensors.get(2).getUserName());
    }

    ///@Test
    public void testSetSignalsAtThroatToThroatTurnoutsWithCancel() {
        Assume.assumeFalse(GraphicsEnvironment.isHeadless());
        ThreadingUtil.runOnLayoutEventually(() -> {
            //this causes a "set Signal Heads at throat to throat Turnout" dialog to be (re)displayed.
            let.setSignalsAtThroatToThroatTurnouts(
                    getLayoutEditorToolBarPanel().signalIconEditor, layoutEditor.getTargetFrame());
        });

        JemmyUtil.waitAndCloseFrame(Bundle.getMessage("SignalsAtTToTTurnout"), Bundle.getMessage("ButtonCancel"));
    }

    ///@Test
    public void testGetHeadFromNameNullName() {
        Assume.assumeFalse(GraphicsEnvironment.isHeadless());
        Assert.assertNull("null signal head for null name", let.getHeadFromName(null));
    }

    ///@Test
    public void testGetHeadFromNameEmptyName() {
        Assume.assumeFalse(GraphicsEnvironment.isHeadless());
        Assert.assertNull("null signal head for empty name", let.getHeadFromName(""));
    }

    ///@Test
    public void testGetHeadFromNameValid() {
        Assume.assumeFalse(GraphicsEnvironment.isHeadless());
        Assert.assertEquals("signal head for valid name", signalHeads.get(1), let.getHeadFromName("IH1"));
    }

    ///@Test
    @Ignore("causes error on jenkins; exhausts failure retries")
    public void testRemoveSignalHeadFromPanelNameNullName() {
        Assume.assumeFalse(GraphicsEnvironment.isHeadless());
        //this test verifies there is no exception
        let.removeSignalHeadFromPanel(null);
    }

    ///@Test
    public void testRemoveSignalHeadFromPanelEmptyName() {
        Assume.assumeFalse(GraphicsEnvironment.isHeadless());
        //this test verifies there is no exception
        let.removeSignalHeadFromPanel("");
    }

    ///@Test
    public void testFinalizeBlockBossLogicNullInput() {
        Assume.assumeFalse(GraphicsEnvironment.isHeadless());
        //this test verifies there is no exception
        let.finalizeBlockBossLogic();
    }

    ///@Test
    //@Ignore("Consistently fails on AppVeyor and Windows 12/20/2019")
    public void testSetSignalHeadOnPanelAtXYIntAndRemove() {
        Assume.assumeFalse(GraphicsEnvironment.isHeadless());
        Assert.assertFalse("Signal head not on panel before set", let.isHeadOnPanel(signalHeads.get(1)));
        let.setSignalHeadOnPanel(0.D, "IH1", 0, 0);
        //setSignalHeadOnPanel performs some GUI actions, so give
        //the AWT queue some time to clear.
        new QueueTool().waitEmpty(100);
        Assert.assertTrue("Signal head on panel after set", let.isHeadOnPanel(signalHeads.get(1)));
        let.removeSignalHeadFromPanel("IH1");
        //removeSignalHeadFromPanel performs some GUI actions, so give
        //the AWT queue some time to clear.
        new QueueTool().waitEmpty(100);
        Assert.assertFalse("Signal head not on panel after remove", let.isHeadOnPanel(signalHeads.get(1)));
    }

    ///@Test
    //@Ignore("Consistently fails on AppVeyor and Windows 12/20/2019")
    public void testSetSignalHeadOnPanelAtPointAndRemove() {
        Assume.assumeFalse(GraphicsEnvironment.isHeadless());
        Assert.assertFalse("Signal head not on panel before set", let.isHeadOnPanel(signalHeads.get(1)));
        Point2D point = new Point2D.Double(150.0, 100.0);
        let.setSignalHeadOnPanel(0.D, "IH1", point);
        //setSignalHeadOnPanel performs some GUI actions, so give
        //the AWT queue some time to clear.
        new QueueTool().waitEmpty(100);
        Assert.assertTrue("Signal head on panel after set", let.isHeadOnPanel(signalHeads.get(1)));
        let.removeSignalHeadFromPanel("IH1");
        //removeSignalHeadFromPanel performs some GUI actions, so give
        //the AWT queue some time to clear.
        new QueueTool().waitEmpty(100);
        Assert.assertFalse("Signal head not on panel after remove", let.isHeadOnPanel(signalHeads.get(1)));
    }

    ///@Test
    //@Ignore("Consistently fails on AppVeyor and Windows 12/20/2019")
    public void testSetSignalHeadOnPanelAtXYDoubleAndRemove() {
        Assume.assumeFalse(GraphicsEnvironment.isHeadless());
        Assert.assertFalse("Signal head not on panel before set", let.isHeadOnPanel(signalHeads.get(1)));
        let.setSignalHeadOnPanel(0.D, "IH1", 0, 0);
        //setSignalHeadOnPanel performs some GUI actions, so give
        //the AWT queue some time to clear.
        new QueueTool().waitEmpty(100);
        Assert.assertTrue("Signal head on panel after set", let.isHeadOnPanel(signalHeads.get(1)));
        let.removeSignalHeadFromPanel("IH1");
        //removeSignalHeadFromPanel performs some GUI actions, so give
        //the AWT queue some time to clear.
        new QueueTool().waitEmpty(100);
        Assert.assertFalse("Signal head not on panel after remove", let.isHeadOnPanel(signalHeads.get(1)));
    }

    ///@Test
    @Ignore("causes error on jenkins; exhausts failure retries")
    public void testGetSignalHeadIcon() {
        Assume.assumeFalse(GraphicsEnvironment.isHeadless());
        Assert.assertNotNull("Signal head icon for panel", let.getSignalHeadIcon("IH1"));
    }

    ///@Test
    public void testIsHeadOnPanel() {
        Assume.assumeFalse(GraphicsEnvironment.isHeadless());
        Assert.assertFalse("Signal head not on panel", let.isHeadOnPanel(signalHeads.get(1)));
    }

    ///@Test
    public void testIsHeadAssignedAnywhere() {
        Assume.assumeFalse(GraphicsEnvironment.isHeadless());
        Assert.assertFalse("Signal head not on panel", let.isHeadAssignedAnywhere(signalHeads.get(1)));
    }

    ///@Test
    public void testRemoveSignalHeadAssignment() {
        Assume.assumeFalse(GraphicsEnvironment.isHeadless());
        //just verify this doesn't thrown an error.
        let.removeAssignment(signalHeads.get(1));
    }

    ///@Test
    @Ignore("causes error on jenkins; exhausts failure retries")
    public void testInitializeBlockBossLogic() {
        Assume.assumeFalse(GraphicsEnvironment.isHeadless());
        Assert.assertTrue("Signal head block boss logic started", let.initializeBlockBossLogic("IH1"));
    }

    /**
     * convenience method for creating a track segment to connect two
     * LayoutTracks
     *
     * @return the layout editor's toolbar panel
     */
    @Nonnull
    private static TrackSegment addNewTrackSegment(
            @CheckForNull LayoutTrack c1, int t1,
            @CheckForNull LayoutTrack c2, int t2,
            int idx) {
        TrackSegment result = null;
        if ((c1 != null) && (c2 != null)) {
            //create new track segment
            String name = layoutEditor.getFinder().uniqueName("T", idx);
            result = new TrackSegment(name, c1, t1, c2, t2,
                    false, true, layoutEditor);
            Assert.assertNotNull("new TrackSegment is null", result);
            layoutEditor.getLayoutTracks().add(result);
            //link to connected objects
            layoutEditor.setLink(c1, t1, result, LayoutTrack.TRACK);
            layoutEditor.setLink(c2, t2, result, LayoutTrack.TRACK);
        }
        return result;
    }

    /**
     * convenience method for accessing...
     *
     * @return the layout editor's toolbar panel
     */
    @Nonnull
    public LayoutEditorToolBarPanel getLayoutEditorToolBarPanel() {
        return layoutEditor.getLayoutEditorToolBarPanel();
    }

    //from here down is testing infrastructure
    ///@BeforeClass
    public static void setUpClass() throws Exception {
        JUnitUtil.setUp();
        if (!GraphicsEnvironment.isHeadless()) {
            JUnitUtil.resetProfileManager();

            //save the old string comparator
            stringComparator = Operator.getDefaultStringComparator();
            //set default string matching comparator to one that exactly matches and is case sensitive
            Operator.setDefaultStringComparator(new Operator.DefaultStringComparator(true, true));
        }
    }

    ///@AfterClass
    public static void tearDownClass() throws Exception {
        if (!GraphicsEnvironment.isHeadless()) {
            //restore the default string matching comparator
            Operator.setDefaultStringComparator(stringComparator);
        }
    }

    @Before
    public void setUp() throws Exception {
        JUnitUtil.setUp();
        if (!GraphicsEnvironment.isHeadless()) {
            JUnitUtil.resetProfileManager();

            JUnitUtil.initLayoutBlockManager();
            JUnitUtil.initInternalTurnoutManager();
            JUnitUtil.initInternalSignalHeadManager();
            JUnitUtil.initInternalSensorManager();

            layoutEditor = new LayoutEditor();
            layoutEditor.setVisible(true);

            let = layoutEditor.getLETools();

            for (int i = 0; i < 5; i++) {
                String sBlockName = "IB" + i;
                String uBlockName = "Block " + i;
                InstanceManager.getDefault(LayoutBlockManager.class).createNewLayoutBlock(sBlockName, uBlockName);
            }
            layoutBlocks = new ArrayList<>(InstanceManager.getDefault(LayoutBlockManager.class).getNamedBeanSet());

            for (int i = 0; i < 5; i++) {
                String toName = "IT" + i;
                InstanceManager.getDefault(jmri.TurnoutManager.class).provideTurnout(toName);
            }
            turnouts = new ArrayList<>(InstanceManager.getDefault(TurnoutManager.class).getNamedBeanSet());

            for (int i = 0; i < 5; i++) {
                String sName = "IS" + i;
                String uName = "sensor " + i;
                InstanceManager.getDefault(SensorManager.class).newSensor(sName, uName);
            }
            sensors = new ArrayList<>(InstanceManager.getDefault(SensorManager.class).getNamedBeanSet());

            for (int i = 0; i < 5; i++) {
                String sName = "IH" + i;
                String uName = "signal head " + i;
                VirtualSignalHead signalHead = new VirtualSignalHead(sName, uName);
                InstanceManager.getDefault(SignalHeadManager.class).register(signalHead);
            }
            signalHeads = new ArrayList<>(InstanceManager.getDefault(SignalHeadManager.class).getNamedBeanSet());
        }
    }

    @After
    public void tearDown() throws Exception {
        if (!GraphicsEnvironment.isHeadless()) {
            JUnitUtil.dispose(layoutEditor);
        }
        let = null;
        layoutEditor = null;
        layoutBlocks.stream().forEach(LayoutBlock::dispose);
        layoutBlocks = null;
        turnouts.stream().forEach(Turnout::dispose);
        turnouts = null;
        signalHeads.stream().forEach(SignalHead::dispose);
        signalHeads = null;
        sensors.stream().forEach(Sensor::dispose);
        sensors = null;
        JUnitUtil.tearDown();
    }
//
    //private static final org.slf4j.Logger log = org.slf4j.LoggerFactory.getLogger(LayoutEditorToolsTest.class);
}   //class LayoutEditorToolsTest<|MERGE_RESOLUTION|>--- conflicted
+++ resolved
@@ -62,12 +62,8 @@
         Assert.assertFalse("reached end bumper", let.reachedEndBumper());
     }
 
-<<<<<<< HEAD
-    ///@Test
-=======
-    @Test
+    ///@Test
     @Ignore("causes error on jenkins; exhausts failure retries")
->>>>>>> a59aba76
     public void testSetSignalsAtTurnout() {
         Assume.assumeFalse(GraphicsEnvironment.isHeadless());
         //this causes a "set Signal Heads Turnout" dialog to be (re)displayed.

package jmri.jmrit.display.layoutEditor;

import java.awt.GraphicsEnvironment;
import java.awt.geom.Point2D;
import java.util.*;
import java.util.List;
import java.util.logging.*;
import java.util.stream.Collectors;
import javax.annotation.*;
import jmri.*;
import jmri.implementation.*;
import jmri.jmrit.display.EditorFrameOperator;
import jmri.util.*;
import jmri.util.junit.rules.RetryRule;
import jmri.util.swing.JemmyUtil;
import org.junit.*;
import org.junit.Test;
import org.junit.rules.Timeout;
import org.netbeans.jemmy.*;
import org.netbeans.jemmy.operators.*;
import org.netbeans.jemmy.util.NameComponentChooser;

/**
 * Test simple functioning of LayoutEditorTools
 *
 * @author	Paul Bender Copyright (C) 2016
 * @author	George Warner Copyright (C) 2019
 */
public class LayoutEditorToolsTest {

    @Rule   //5 second timeout for methods in this test class.
    public Timeout globalTimeout = Timeout.seconds(5);

    @Rule   //allow 3 retries of intermittent tests
    public RetryRule retryRule = new RetryRule(3);

    private static Operator.StringComparator stringComparator;

    private static LayoutEditor layoutEditor = null;
    private static LayoutEditorTools let = null;

    //these all have to contain the same number of elements
    private List<LayoutBlock> layoutBlocks = null;
    private List<Turnout> turnouts = null;
    private List<SignalHead> signalHeads = null;
    private List<Sensor> sensors = null;

    private static LayoutTurnout layoutTurnout = null;
    private static LayoutTurnout layoutTurnout2 = null;
    private static PositionablePoint positionablePoint1 = null;
    private static PositionablePoint positionablePoint2 = null;
    private static PositionablePoint positionablePoint3 = null;
    private static TrackSegment trackSegment = null;

    @Test
    public void testCtor() {
        Assume.assumeFalse(GraphicsEnvironment.isHeadless());
        Assert.assertNotNull("let null", let);
    }

    @Test
    public void testHitEndBumper() {
        Assume.assumeFalse(GraphicsEnvironment.isHeadless());
        Assert.assertNotNull("let null", let);
        //we haven't done anything, so reachedEndBumper should return false.
        Assert.assertFalse("reached end bumper", let.reachedEndBumper());
    }

    @Test
    ///@Ignore("Fails on AppVeyor, macOS and Windows 12/20/2019")
    public void testSetSignalsAtTurnout() {
        Assume.assumeFalse(GraphicsEnvironment.isHeadless());
        //this causes a "set Signal Heads Turnout" dialog to be (re)displayed.
        ThreadingUtil.runOnLayoutEventually(() -> {
            let.setSignalsAtTurnout(getLayoutEditorToolBarPanel().signalIconEditor, layoutEditor.getTargetFrame());
        });

        JemmyUtil.waitAndCloseFrame(Bundle.getMessage("SignalsAtTurnout"));
    }

    @Test
    ///@Ignore("Fails on AppVeyor, macOS and Windows 12/20/2019")
    public void testSetSignalsAtTurnoutWithDonePart1() {
        Assume.assumeFalse(GraphicsEnvironment.isHeadless());

        //this causes a "set Signal Heads Turnout" dialog to be (re)displayed.
        ThreadingUtil.runOnLayoutEventually(() -> {
            let.setSignalsAtTurnout(getLayoutEditorToolBarPanel().signalIconEditor, layoutEditor.getTargetFrame());
        });

        //the JFrameOperator waits for the set signal frame to appear
        JFrameOperator jFrameOperator = new JFrameOperator(Bundle.getMessage("SignalsAtTurnout"));
        JButtonOperator doneButtonOperator = new JButtonOperator(jFrameOperator, Bundle.getMessage("ButtonDone"));

        //pressing "Done" should display a dialog
        //SignalsError1 = Error - No turnout name was entered. Please enter a turnout name or cancel.
        Thread modalDialogOperatorThread1 = JemmyUtil.createModalDialogOperatorThread(
                Bundle.getMessage("ErrorTitle"),
                Bundle.getMessage("SignalsError1"),
                Bundle.getMessage("ButtonOK"));  // NOI18N
        doneButtonOperator.push();
        JUnitUtil.waitFor(() -> {
            return !(modalDialogOperatorThread1.isAlive());
        }, "modalDialogOperatorThread1 finished");

        //now close this dialog
        JemmyUtil.waitAndCloseFrame(jFrameOperator);
    }   //testSetSignalsAtTurnoutWithDonePart1

    private void setupSetSignalsAtTurnoutWithDonePart1() {
        List<LayoutTrack> layoutTracks = layoutEditor.getLayoutTracks();
        //create a new Layout Turnout
        layoutTurnout = new LayoutTurnout("Right Hand",
                LayoutTurnout.TurnoutType.RH_TURNOUT, new Point2D.Double(150.0, 100.0),
                33.0, 1.1, 1.2, layoutEditor);
        Assert.assertNotNull("RH turnout for testSetSignalsAtTurnoutWithDone", layoutTurnout);
        layoutTracks.add(layoutTurnout);

        positionablePoint1 = new PositionablePoint("A1", PositionablePoint.ANCHOR, new Point2D.Double(250.0, 100.0), layoutEditor);
        Assert.assertNotNull("positionablePoint1 for testSetSignalsAtTurnoutWithDone", positionablePoint1);
        layoutTracks.add(positionablePoint1);

        positionablePoint2 = new PositionablePoint("A2", PositionablePoint.ANCHOR, new Point2D.Double(50.0, 100.0), layoutEditor);
        layoutTracks.add(positionablePoint2);
        Assert.assertNotNull("positionablePoint2 for testSetSignalsAtTurnoutWithDone", positionablePoint2);

        positionablePoint3 = new PositionablePoint("A3", PositionablePoint.ANCHOR, new Point2D.Double(250.0, 150.0), layoutEditor);
        layoutTracks.add(positionablePoint3);
        Assert.assertNotNull("positionablePoint3 for testSetSignalsAtTurnoutWithDone", positionablePoint3);
    }   //setupSetSignalsAtTurnoutWithDone

    @Test
    ///@Ignore("Consistently fails on AppVeyor, macOS and Windows 12/20/2019")
    public void testSetSignalsAtTurnoutWithDonePart2() {
        Assume.assumeFalse(GraphicsEnvironment.isHeadless());

        //this causes a "set Signal Heads Turnout" dialog to be (re)displayed.
        ThreadingUtil.runOnLayoutEventually(() -> {
            let.setSignalsAtTurnout(getLayoutEditorToolBarPanel().signalIconEditor, layoutEditor.getTargetFrame());
        });
        new EventTool().waitNoEvent(0);

        //the JFrameOperator waits for the set signal frame to appear
        JFrameOperator jFrameOperator = new JFrameOperator(Bundle.getMessage("SignalsAtTurnout"));
        JButtonOperator doneButtonOperator = new JButtonOperator(jFrameOperator, Bundle.getMessage("ButtonDone"));

        setupSetSignalsAtTurnoutWithDonePart2(jFrameOperator);

        //pressing "Done" should display a dialog
        //SignalsError3 = Error - Turnout "{0}" is not drawn on the panel.\nPlease enter the name of a drawn turnout.
        Thread modalDialogOperatorThread2 = JemmyUtil.createModalDialogOperatorThread(
                Bundle.getMessage("ErrorTitle"),
                Bundle.getMessage("SignalsError3", turnouts.get(0).getSystemName()),
                Bundle.getMessage("ButtonOK"));  // NOI18N
        doneButtonOperator.push();
        JUnitUtil.waitFor(() -> {
            return !(modalDialogOperatorThread2.isAlive());
        }, "modalDialogOperatorThread2 finished");

        //now close this dialog
        JemmyUtil.waitAndCloseFrame(jFrameOperator);
    }   //testSetSignalsAtTurnoutWithDonePart2

    private void setupSetSignalsAtTurnoutWithDonePart2(JFrameOperator jFrameOperator) {
        setupSetSignalsAtTurnoutWithDonePart1();

        //select the turnout from the popup menu
        JComboBoxOperator jComboBoxOperator = new JComboBoxOperator(
                jFrameOperator, new NameComponentChooser("turnoutComboBox"));

        new EventTool().waitNoEvent(0);

        jComboBoxOperator.selectItem(turnouts.get(0).getSystemName());
    }

    @Test
    ///@Ignore("Fails on AppVeyor, macOS and Windows 12/20/2019")
    public void testSetSignalsAtTurnoutWithDonePart3() {
        Assume.assumeFalse(GraphicsEnvironment.isHeadless());

        //this causes a "set Signal Heads Turnout" dialog to be (re)displayed.
        ThreadingUtil.runOnLayoutEventually(() -> {
            let.setSignalsAtTurnout(getLayoutEditorToolBarPanel().signalIconEditor, layoutEditor.getTargetFrame());
        });

        //the JFrameOperator waits for the set signal frame to appear
        JFrameOperator jFrameOperator = new JFrameOperator(Bundle.getMessage("SignalsAtTurnout"));
        JButtonOperator doneButtonOperator = new JButtonOperator(jFrameOperator, Bundle.getMessage("ButtonDone"));

        setupSetSignalsAtTurnoutWithDonePart3(jFrameOperator);

        JButtonOperator jButtonOperator = new JButtonOperator(jFrameOperator, Bundle.getMessage("GetSaved"));
        jButtonOperator.push();

        JCheckBoxOperator jCheckBoxOperator = new JCheckBoxOperator(jFrameOperator, Bundle.getMessage("PlaceAllHeads"));
        jCheckBoxOperator.push();

        //select the "SetAllLogic" checkbox
        JCheckBoxOperator allLogicCheckBoxOperator = new JCheckBoxOperator(jFrameOperator, Bundle.getMessage("SetAllLogic"));
        do {
            allLogicCheckBoxOperator.push(); //toggle all on/off
        } while (allLogicCheckBoxOperator.isSelected());

        /*
        * test all four comboboxes for "Signal head name was not entered"  (SignalsError5)
         */
        //pressing "Done" should display a dialog
        //SignalsError5 = Error - Signal head name was not entered. Please enter\na signal head name for required positions or cancel.
        Thread modalDialogOperatorThread3 = JemmyUtil.createModalDialogOperatorThread(
                Bundle.getMessage("ErrorTitle"),
                Bundle.getMessage("SignalsError5"),
                Bundle.getMessage("ButtonOK"));  // NOI18N
        doneButtonOperator.push();
        JUnitUtil.waitFor(() -> {
            return !(modalDialogOperatorThread3.isAlive());
        }, "modalDialogOperatorThread3 finished");

        //now close this dialog
        JemmyUtil.waitAndCloseFrame(jFrameOperator);
    }   //testSetSignalsAtTurnoutWithDonePart3

    private void setupSetSignalsAtTurnoutWithDonePart3(JFrameOperator jFrameOperator) {
        setupSetSignalsAtTurnoutWithDonePart2(jFrameOperator);
        //this should fix the "is not drawn on the panel" error
        layoutTurnout.setTurnout(turnouts.get(0).getSystemName());
    }

    @Test
    ///@Ignore("Consistently fails on AppVeyor, macOS and Windows 12/20/2019")
    public void testSetSignalsAtTurnoutWithDonePart4() {
        Assume.assumeFalse(GraphicsEnvironment.isHeadless());

        //this causes a "set Signal Heads Turnout" dialog to be (re)displayed.
        ThreadingUtil.runOnLayoutEventually(() -> {
            let.setSignalsAtTurnout(getLayoutEditorToolBarPanel().signalIconEditor, layoutEditor.getTargetFrame());
        });

        //the JFrameOperator waits for the set signal frame to appear
        JFrameOperator jFrameOperator = new JFrameOperator(Bundle.getMessage("SignalsAtTurnout"));
        JButtonOperator doneButtonOperator = new JButtonOperator(jFrameOperator, Bundle.getMessage("ButtonDone"));

        setupSetSignalsAtTurnoutWithDonePart4(jFrameOperator);

        //pressing "Done" should display a dialog
        //SignalsError5 = Error - Signal head name was not entered. Please enter\na signal head name for required positions or cancel.
        Thread modalDialogOperatorThread4 = JemmyUtil.createModalDialogOperatorThread(
                Bundle.getMessage("ErrorTitle"),
                Bundle.getMessage("SignalsError5"),
                Bundle.getMessage("ButtonOK"));  // NOI18N
        doneButtonOperator.push();
        JUnitUtil.waitFor(() -> {
            return !(modalDialogOperatorThread4.isAlive());
        }, "modalDialogOperatorThread4 finished");

        new EventTool().waitNoEvent(0);

        //now close this dialog
        JemmyUtil.waitAndCloseFrame(jFrameOperator);
    }   //testSetSignalsAtTurnoutWithDonePart4

    private void setupSetSignalsAtTurnoutWithDonePart4(JFrameOperator jFrameOperator) {
        setupSetSignalsAtTurnoutWithDonePart3(jFrameOperator);

        //select signal head for this combobox
        JComboBoxOperator jComboBoxOperator = new JComboBoxOperator(
                jFrameOperator, new NameComponentChooser("throatContinuingSignalHeadComboBox"));

        new EventTool().waitNoEvent(0);

        jComboBoxOperator.selectItem(signalHeads.get(0).getSystemName());
    }

    @Test
    ///@Ignore("Consistently fails on AppVeyor, macOS and Windows 12/20/2019")
    public void testSetSignalsAtTurnoutWithDonePart5() {
        Assume.assumeFalse(GraphicsEnvironment.isHeadless());

        //this causes a "set Signal Heads Turnout" dialog to be (re)displayed.
        ThreadingUtil.runOnLayoutEventually(() -> {
            let.setSignalsAtTurnout(getLayoutEditorToolBarPanel().signalIconEditor, layoutEditor.getTargetFrame());
        });

        new EventTool().waitNoEvent(0);

        //the JFrameOperator waits for the set signal frame to appear
        JFrameOperator jFrameOperator = new JFrameOperator(Bundle.getMessage("SignalsAtTurnout"));
        JButtonOperator doneButtonOperator = new JButtonOperator(jFrameOperator, Bundle.getMessage("ButtonDone"));

        setupSetSignalsAtTurnoutWithDonePart5(jFrameOperator);

        //pressing "Done" should display a dialog
        //SignalsError5 = Error - Signal head name was not entered. Please enter\na signal head name for required positions or cancel.
        Thread modalDialogOperatorThread5 = JemmyUtil.createModalDialogOperatorThread(
                Bundle.getMessage("ErrorTitle"),
                Bundle.getMessage("SignalsError5"),
                Bundle.getMessage("ButtonOK"));  // NOI18N
        doneButtonOperator.push();
        JUnitUtil.waitFor(() -> {
            return !(modalDialogOperatorThread5.isAlive());
        }, "modalDialogOperatorThread5 finished");

        //now close this dialog
        JemmyUtil.waitAndCloseFrame(jFrameOperator);
    }   //testSetSignalsAtTurnoutWithDonePart5

    private void setupSetSignalsAtTurnoutWithDonePart5(JFrameOperator jFrameOperator) {
        setupSetSignalsAtTurnoutWithDonePart4(jFrameOperator);

        //select signal head for this combobox
        JComboBoxOperator jComboBoxOperator = new JComboBoxOperator(
                jFrameOperator, new NameComponentChooser("throatDivergingSignalHeadComboBox"));

        new EventTool().waitNoEvent(0);

        jComboBoxOperator.selectItem(signalHeads.get(1).getSystemName());
    }

    @Test
    ///@Ignore("Consistently fails on AppVeyor, macOS and Windows 12/20/2019")
    public void testSetSignalsAtTurnoutWithDonePart6() {
        Assume.assumeFalse(GraphicsEnvironment.isHeadless());

        //this causes a "set Signal Heads Turnout" dialog to be (re)displayed.
        ThreadingUtil.runOnLayoutEventually(() -> {
            let.setSignalsAtTurnout(getLayoutEditorToolBarPanel().signalIconEditor, layoutEditor.getTargetFrame());
        });

        //the JFrameOperator waits for the set signal frame to appear
        JFrameOperator jFrameOperator = new JFrameOperator(Bundle.getMessage("SignalsAtTurnout"));
        JButtonOperator doneButtonOperator = new JButtonOperator(jFrameOperator, Bundle.getMessage("ButtonDone"));

        setupSetSignalsAtTurnoutWithDonePart6(jFrameOperator);

        //pressing "Done" should display a dialog
        //SignalsError5 = Error - Signal head name was not entered. Please enter\na signal head name for required positions or cancel.
        Thread modalDialogOperatorThread6 = JemmyUtil.createModalDialogOperatorThread(
                Bundle.getMessage("ErrorTitle"),
                Bundle.getMessage("SignalsError5"),
                Bundle.getMessage("ButtonOK"));  // NOI18N
        doneButtonOperator.push();
        JUnitUtil.waitFor(() -> {
            return !(modalDialogOperatorThread6.isAlive());
        }, "modalDialogOperatorThread6 finished");

        new EventTool().waitNoEvent(0);

        //now close this dialog
        JemmyUtil.waitAndCloseFrame(jFrameOperator);
    }   //testSetSignalsAtTurnoutWithDonePart6

    private void setupSetSignalsAtTurnoutWithDonePart6(JFrameOperator jFrameOperator) {
        setupSetSignalsAtTurnoutWithDonePart5(jFrameOperator);

        //select signal head for this combobox
        JComboBoxOperator jComboBoxOperator = new JComboBoxOperator(
                jFrameOperator, new NameComponentChooser("continuingSignalHeadComboBox"));

        new EventTool().waitNoEvent(0);

        jComboBoxOperator.selectItem(signalHeads.get(2).getSystemName());
    }

    @Test
    ///@Ignore("Consistently fails on AppVeyor, macOS and Windows 12/20/2019")
    public void testSetSignalsAtTurnoutWithDonePart7a() {
        Assume.assumeFalse(GraphicsEnvironment.isHeadless());

        //this causes a "set Signal Heads Turnout" dialog to be (re)displayed.
        ThreadingUtil.runOnLayoutEventually(() -> {
            let.setSignalsAtTurnout(getLayoutEditorToolBarPanel().signalIconEditor, layoutEditor.getTargetFrame());
        });

        //the JFrameOperator waits for the set signal frame to appear
        JFrameOperator jFrameOperator = new JFrameOperator(Bundle.getMessage("SignalsAtTurnout"));
        JButtonOperator doneButtonOperator = new JButtonOperator(jFrameOperator, Bundle.getMessage("ButtonDone"));

        setupSetSignalsAtTurnoutWithDonePart7(jFrameOperator);

        testSetupSSL(0);    //test Throat Continuing SSL logic setup

        //TODO: fix the other failure conditions (testing each one)
        //layoutBlocks[i].setOccupancySensorName(uName);
//
        //this time everything should work
        doneButtonOperator.push();
        jFrameOperator.waitClosed();    //make sure the dialog closed
    }   //testSetSignalsAtTurnoutWithDonePart7a

    @Test
    ///@Ignore("Consistently fails on AppVeyor, macOS and Windows 12/20/2019")
    public void testSetSignalsAtTurnoutWithDonePart7b() {
        Assume.assumeFalse(GraphicsEnvironment.isHeadless());

        //this causes a "set Signal Heads Turnout" dialog to be (re)displayed.
        ThreadingUtil.runOnLayoutEventually(() -> {
            let.setSignalsAtTurnout(getLayoutEditorToolBarPanel().signalIconEditor, layoutEditor.getTargetFrame());
        });

        //the JFrameOperator waits for the set signal frame to appear
        JFrameOperator jFrameOperator = new JFrameOperator(Bundle.getMessage("SignalsAtTurnout"));
        JButtonOperator doneButtonOperator = new JButtonOperator(jFrameOperator, Bundle.getMessage("ButtonDone"));

        setupSetSignalsAtTurnoutWithDonePart7(jFrameOperator);

        testSetupSSL(1);    //test Throat Diverging SSL logic setup

        //TODO: fix the other failure conditions (testing each one)
        //layoutBlocks[i].setOccupancySensorName(uName);
//
        //this time everything should work
        doneButtonOperator.push();
        jFrameOperator.waitClosed();    //make sure the dialog closed
    }   //testSetSignalsAtTurnoutWithDonePart7b

    @Test
    ///@Ignore("Consistently fails on AppVeyor, macOS and Windows 12/20/2019")
    public void testSetSignalsAtTurnoutWithDonePart7c() {
        Assume.assumeFalse(GraphicsEnvironment.isHeadless());

        //this causes a "set Signal Heads Turnout" dialog to be (re)displayed.
        ThreadingUtil.runOnLayoutEventually(() -> {
            let.setSignalsAtTurnout(getLayoutEditorToolBarPanel().signalIconEditor, layoutEditor.getTargetFrame());
        });

        //the JFrameOperator waits for the set signal frame to appear
        JFrameOperator jFrameOperator = new JFrameOperator(Bundle.getMessage("SignalsAtTurnout"));
        JButtonOperator doneButtonOperator = new JButtonOperator(jFrameOperator, Bundle.getMessage("ButtonDone"));

        setupSetSignalsAtTurnoutWithDonePart7(jFrameOperator);

        testSetupSSL(2);    //test Continuing SSL logic setup

        //TODO: fix the other failure conditions (testing each one)
        //layoutBlocks[i].setOccupancySensorName(uName);
//
        //this time everything should work
        doneButtonOperator.push();
        jFrameOperator.waitClosed();    //make sure the dialog closed
    }   //testSetSignalsAtTurnoutWithDonePart7c

    @Test
    ///@Ignore("Consistently fails on AppVeyor, macOS and Windows 12/20/2019")
    public void testSetSignalsAtTurnoutWithDonePart7d() {
        Assume.assumeFalse(GraphicsEnvironment.isHeadless());

        //this causes a "set Signal Heads Turnout" dialog to be (re)displayed.
        ThreadingUtil.runOnLayoutEventually(() -> {
            let.setSignalsAtTurnout(getLayoutEditorToolBarPanel().signalIconEditor, layoutEditor.getTargetFrame());
        });

        //the JFrameOperator waits for the set signal frame to appear
        JFrameOperator jFrameOperator = new JFrameOperator(Bundle.getMessage("SignalsAtTurnout"));
        JButtonOperator doneButtonOperator = new JButtonOperator(jFrameOperator, Bundle.getMessage("ButtonDone"));

        setupSetSignalsAtTurnoutWithDonePart7(jFrameOperator);

        testSetupSSL(3);    //test Diverging SSL logic setup

        //TODO: fix the other failure conditions (testing each one)
        //layoutBlocks.get(i).setOccupancySensorName(uName);
//
        //this time everything should work
        doneButtonOperator.push();
        jFrameOperator.waitClosed();    //make sure the dialog closed
    }   //testSetSignalsAtTurnoutWithDonePart7d

    private void setupSetSignalsAtTurnoutWithDonePart7(JFrameOperator jFrameOperator) {
        setupSetSignalsAtTurnoutWithDonePart6(jFrameOperator);

        //select signal head for this combobox
        JComboBoxOperator jComboBoxOperator = new JComboBoxOperator(
                jFrameOperator, new NameComponentChooser("divergingSignalHeadComboBox"));

        new EventTool().waitNoEvent(0);

        jComboBoxOperator.selectItem(signalHeads.get(3).getSystemName());
    }

    /*
     * test SSL logic setup
     */
    private void testSetupSSL(int idx) {
        JFrameOperator jfoSignalsAtTurnout = new JFrameOperator(Bundle.getMessage("SignalsAtTurnout"));
        JButtonOperator doneButtonOperator = new JButtonOperator(jfoSignalsAtTurnout, Bundle.getMessage("ButtonDone"));

        //NOTE: index used here because there are four identical buttons
        JCheckBoxOperator cboSetLogic = new JCheckBoxOperator(jfoSignalsAtTurnout, Bundle.getMessage("SetLogic"), idx);
        cboSetLogic.push(); //turn on

        //pressing "Done" should display a dialog
        //InfoMessage6 = Cannot set up logic because blocks have\nnot been defined around this item.
        //InfoMessage7 = Cannot set up logic because all connections\nhave not been defined around this item.
        Thread modalDialogOperatorThread1 = JemmyUtil.createModalDialogOperatorThread(
                Bundle.getMessage("MessageTitle"),
                //Bundle.getMessage("InfoMessage7"),
                Bundle.getMessage("ButtonOK"));  // NOI18N
        doneButtonOperator.push();
        JUnitUtil.waitFor(() -> {
            return !(modalDialogOperatorThread1.isAlive());
        }, "modalDialogOperatorThread1 finished");

        // make sure the dialog closed
        jfoSignalsAtTurnout.waitClosed();

        //this causes the "set Signal Heads Turnout" dialog to be (re)displayed.
        ThreadingUtil.runOnLayoutEventually(() -> {
            let.setSignalsAtTurnout(getLayoutEditorToolBarPanel().signalIconEditor, layoutEditor.getTargetFrame());
        });

        //the JFrameOperator waits for the set signal frame to appear
        jfoSignalsAtTurnout = new JFrameOperator(Bundle.getMessage("SignalsAtTurnout"));
        doneButtonOperator = new JButtonOperator(jfoSignalsAtTurnout, Bundle.getMessage("ButtonDone"));

        //define connection
        String uName = "T" + (idx + 1);
        LayoutEditor.HitPointType types[] = {LayoutEditor.HitPointType.TURNOUT_B, LayoutEditor.HitPointType.TURNOUT_C, LayoutEditor.HitPointType.TURNOUT_A, LayoutEditor.HitPointType.TURNOUT_A};
        PositionablePoint[] positionablePoints = {positionablePoint2, positionablePoint3, positionablePoint1, positionablePoint1};
        TrackSegment trackSegment = new TrackSegment(uName,
                layoutTurnout, types[idx],
                positionablePoints[idx], LayoutEditor.HitPointType.POS_POINT,
                false, false, layoutEditor);
        Assert.assertNotNull("trackSegment not null", trackSegment);
        layoutEditor.getLayoutTracks().add(trackSegment);
        try {
            layoutTurnout.setConnection(types[idx], trackSegment, LayoutEditor.HitPointType.TRACK);
        }
        catch (JmriException ex) {
            Logger.getLogger(LayoutEditorToolsTest.class.getName()).log(Level.SEVERE, null, ex);
        }

        //pressing "Done" should display a dialog
        //InfoMessage5 = Cannot set up logic because the next signal (in or \nat the end of block "{0}") apparently is not yet defined.
        //InfoMessage6 = Cannot set up logic because blocks have\nnot been defined around this item.
        Thread modalDialogOperatorThread2 = JemmyUtil.createModalDialogOperatorThread(
                Bundle.getMessage("MessageTitle"),
                //Bundle.getMessage("InfoMessage6"),
                Bundle.getMessage("ButtonOK"));  // NOI18N
        doneButtonOperator.push();
        JUnitUtil.waitFor(() -> {
            return !(modalDialogOperatorThread2.isAlive());
        }, "modalDialogOperatorThread2 finished");

        // make sure the dialog closed
        jfoSignalsAtTurnout.waitClosed();

        //this causes the "set Signal Heads Turnout" dialog to be (re)displayed.
        ThreadingUtil.runOnLayoutEventually(() -> {
            let.setSignalsAtTurnout(getLayoutEditorToolBarPanel().signalIconEditor, layoutEditor.getTargetFrame());
        });

        //the JFrameOperator waits for the set signal frame to appear
        jfoSignalsAtTurnout = new JFrameOperator(Bundle.getMessage("SignalsAtTurnout"));
        doneButtonOperator = new JButtonOperator(jfoSignalsAtTurnout, Bundle.getMessage("ButtonDone"));

        //change anchor to end bumper
        positionablePoints[idx].setType(PositionablePoint.END_BUMPER);

        //pressing "Done" should display a dialog
        //InfoMessage6 = Cannot set up logic because blocks have\nnot been defined around this item.
        Thread modalDialogOperatorThread3 = JemmyUtil.createModalDialogOperatorThread(
                Bundle.getMessage("MessageTitle"),
                Bundle.getMessage("InfoMessage6"),
                Bundle.getMessage("ButtonOK"));  // NOI18N
        doneButtonOperator.push();
        JUnitUtil.waitFor(() -> {
            return !(modalDialogOperatorThread3.isAlive());
        }, "modalDialogOperatorThread3 finished");

        // make sure the dialog closed
        jfoSignalsAtTurnout.waitClosed();

        //assign block to track segment
        int lbIndex[] = {2, 3, 1, 1};
        trackSegment.setLayoutBlock(layoutBlocks.get(lbIndex[idx]));

        //this causes the "set Signal Heads Turnout" dialog to be (re)displayed.
        ThreadingUtil.runOnLayoutEventually(() -> {
            let.setSignalsAtTurnout(getLayoutEditorToolBarPanel().signalIconEditor, layoutEditor.getTargetFrame());
        });

        //the JFrameOperator waits for the set signal frame to appear
        jfoSignalsAtTurnout = new JFrameOperator(Bundle.getMessage("SignalsAtTurnout"));
        doneButtonOperator = new JButtonOperator(jfoSignalsAtTurnout, Bundle.getMessage("ButtonDone"));

        //pressing "Done" should display a dialog
        //InfoMessage4 = Cannot set up logic because block "{0}"\ndoesn''t have an occupancy sensor.
        Thread modalDialogOperatorThread4 = JemmyUtil.createModalDialogOperatorThread(
                Bundle.getMessage("MessageTitle"),
                Bundle.getMessage("InfoMessage4", layoutBlocks.get(lbIndex[idx]).getUserName()),
                Bundle.getMessage("ButtonOK"));  // NOI18N
        doneButtonOperator.push();
        JUnitUtil.waitFor(() -> {
            return !(modalDialogOperatorThread4.isAlive());
        }, "modalDialogOperatorThread4 finished");

        // make sure the dialog closed
        jfoSignalsAtTurnout.waitClosed();

        //assign Occupancy Sensor to block
        layoutBlocks.get(lbIndex[idx]).setOccupancySensorName(sensors.get(lbIndex[idx]).getUserName());

        //this causes the "set Signal Heads Turnout" dialog to be (re)displayed.
        ThreadingUtil.runOnLayoutEventually(() -> {
            let.setSignalsAtTurnout(getLayoutEditorToolBarPanel().signalIconEditor, layoutEditor.getTargetFrame());
        });

        //the JFrameOperator waits for the set signal frame to appear
        jfoSignalsAtTurnout = new JFrameOperator(Bundle.getMessage("SignalsAtTurnout"));
        doneButtonOperator = new JButtonOperator(jfoSignalsAtTurnout, Bundle.getMessage("ButtonDone"));

        doneButtonOperator.push();
        // make sure the dialog closed
        jfoSignalsAtTurnout.waitClosed();

        //this causes the "set Signal Heads Turnout" dialog to be (re)displayed.
        ThreadingUtil.runOnLayoutEventually(() -> {
            let.setSignalsAtTurnout(getLayoutEditorToolBarPanel().signalIconEditor, layoutEditor.getTargetFrame());
        });

        //the JFrameOperator waits for the set signal frame to (re)appear
        jfoSignalsAtTurnout = new JFrameOperator(Bundle.getMessage("SignalsAtTurnout"));
        doneButtonOperator = new JButtonOperator(jfoSignalsAtTurnout, Bundle.getMessage("ButtonDone"));

        cboSetLogic = new JCheckBoxOperator(jfoSignalsAtTurnout, Bundle.getMessage("SetLogic"), idx);
        cboSetLogic.push(); //turn off

        //reset these
        trackSegment.setLayoutBlock(null);
        layoutBlocks.get(lbIndex[idx]).setOccupancySensorName(null);
        //le.removeTrackSegment(trackSegment);
        positionablePoint1.setType(PositionablePoint.ANCHOR);
        positionablePoint2.setType(PositionablePoint.ANCHOR);
        positionablePoint3.setType(PositionablePoint.ANCHOR);
    }   //testSetupSSL

    @Test
    public void testSetSignalsAtTurnoutWithCancel() {
        Assume.assumeFalse(GraphicsEnvironment.isHeadless());
        ThreadingUtil.runOnLayoutEventually(() -> {
            Point2D point = new Point2D.Double(150.0, 100.0);
            LayoutTurnout to = new LayoutTurnout("Right Hand",
                    LayoutTurnout.TurnoutType.RH_TURNOUT, point, 33.0, 1.1, 1.2, layoutEditor);
            to.setTurnout(turnouts.get(0).getSystemName());
            layoutEditor.getLayoutTracks().add(to);

            //this causes a "set Signal Heads Turnout" dialog to be displayed.
            let.setSignalsAtTurnoutFromMenu(to, getLayoutEditorToolBarPanel().signalIconEditor, layoutEditor.getTargetFrame());
        });
        JemmyUtil.waitAndCloseFrame(Bundle.getMessage("SignalsAtTurnout"), Bundle.getMessage("ButtonCancel"));
    }

    @Test
    ///@Ignore("Fails on AppVeyor, macOS and Windows 12/20/2019")
    public void testSetSignalsAtTurnoutFromMenu() {
        Assume.assumeFalse(GraphicsEnvironment.isHeadless());
        ThreadingUtil.runOnLayoutEventually(() -> {
            Point2D point = new Point2D.Double(150.0, 100.0);
            LayoutTurnout to = new LayoutTurnout("Right Hand",
                    LayoutTurnout.TurnoutType.RH_TURNOUT, point, 33.0, 1.1, 1.2, layoutEditor);
            to.setTurnout(turnouts.get(0).getSystemName());
            layoutEditor.getLayoutTracks().add(to);
            //this causes a "set Signal Heads Turnout" dialog to be displayed.
            let.setSignalsAtTurnoutFromMenu(to, getLayoutEditorToolBarPanel().signalIconEditor, layoutEditor.getTargetFrame());
        });
        JemmyUtil.waitAndCloseFrame(Bundle.getMessage("SignalsAtTurnout"));
    }

    @Test
    ///@Ignore("Fails on AppVeyor, macOS and Windows 12/20/2019")
    public void testSetSignalsAtLevelXing() {
        Assume.assumeFalse(GraphicsEnvironment.isHeadless());
        ThreadingUtil.runOnLayoutEventually(() -> {
            //this causes a "set Signal Heads Level Crossing" dialog to be displayed.
            let.setSignalsAtLevelXing(getLayoutEditorToolBarPanel().signalIconEditor, layoutEditor.getTargetFrame());
        });
        JemmyUtil.waitAndCloseFrame(Bundle.getMessage("SignalsAtLevelXing"));
    }

    @Test
    ///@Ignore("Fails on AppVeyor, macOS and Windows 12/20/2019")
    public void testSetSignalsAtLevelXingFromMenu() {
        Assume.assumeFalse(GraphicsEnvironment.isHeadless());
        ThreadingUtil.runOnLayoutEventually(() -> {
            Point2D point = new Point2D.Double(150.0, 100.0);
            LevelXing lx = new LevelXing("LevelCrossing", point, layoutEditor);
            lx.setLayoutBlockAC(layoutBlocks.get(0));
            lx.setLayoutBlockBD(layoutBlocks.get(1));

            //this causes a "set Signal Heads Level Crossing" dialog to be displayed.
            let.setSignalsAtLevelXingFromMenu(lx, getLayoutEditorToolBarPanel().signalIconEditor, layoutEditor.getTargetFrame());
        });
        JemmyUtil.waitAndCloseFrame(Bundle.getMessage("SignalsAtLevelXing"));
    }

    @Test
    ///@Ignore("Fails on AppVeyor, macOS and Windows 12/20/2019")
    public void testSetSignalsAtThroatToThroatTurnouts() {
        Assume.assumeFalse(GraphicsEnvironment.isHeadless());
        //this causes a "set Signal Heads at throat to throat Turnout" dialog to be (re)displayed.
        ThreadingUtil.runOnLayoutEventually(() -> {
            let.setSignalsAtThroatToThroatTurnouts(
                    getLayoutEditorToolBarPanel().signalIconEditor, layoutEditor.getTargetFrame());
        });
        JemmyUtil.waitAndCloseFrame(Bundle.getMessage("SignalsAtTToTTurnout"), Bundle.getMessage("ButtonCancel"));
    }

    @Test
    ///@Ignore("Fails on AppVeyor, macOS and Windows 12/20/2019")
    public void testSetSignalsAtThroatToThroatTurnoutsWithDonePart1() {
        Assume.assumeFalse(GraphicsEnvironment.isHeadless());
        ThreadingUtil.runOnLayoutEventually(() -> {
            //this causes a "set Signal Heads at throat to throat Turnout" dialog to be (re)displayed.
            let.setSignalsAtThroatToThroatTurnouts(
                    getLayoutEditorToolBarPanel().signalIconEditor, layoutEditor.getTargetFrame());
        });
        //the JFrameOperator waits for the set signal frame to appear,
        JFrameOperator jFrameOperator = new JFrameOperator(Bundle.getMessage("SignalsAtTToTTurnout"));
        JButtonOperator doneButtonOperator = new JButtonOperator(jFrameOperator, Bundle.getMessage("ButtonDone"));

        //pressing "Done" should display a dialog
        //SignalsError1 = Error - No turnout name was entered. Please enter a turnout name or cancel.
        Thread modalDialogOperatorThread1 = JemmyUtil.createModalDialogOperatorThread(
                Bundle.getMessage("ErrorTitle"),
                Bundle.getMessage("SignalsError1"),
                Bundle.getMessage("ButtonOK"));  // NOI18N
        doneButtonOperator.push();
        JUnitUtil.waitFor(() -> {
            return !(modalDialogOperatorThread1.isAlive());
        }, "modalDialogOperatorThread1 finished");

        new EventTool().waitNoEvent(0);

        JemmyUtil.waitAndCloseFrame(jFrameOperator);
    }   //testSetSignalsAtThroatToThroatTurnoutsWithDonePart1

    @Test
    ///@Ignore("Fails on AppVeyor, macOS and Windows 12/20/2019")
    public void testSetSignalsAtThroatToThroatTurnoutsWithDonePart2() {
        Assume.assumeFalse(GraphicsEnvironment.isHeadless());
        ThreadingUtil.runOnLayoutEventually(() -> {
            //this causes a "set Signal Heads at throat to throat Turnout" dialog to be (re)displayed.
            let.setSignalsAtThroatToThroatTurnouts(
                    getLayoutEditorToolBarPanel().signalIconEditor, layoutEditor.getTargetFrame());
        });
        //the JFrameOperator waits for the set signal frame to appear,
        JFrameOperator jFrameOperator = new JFrameOperator(Bundle.getMessage("SignalsAtTToTTurnout"));
        JButtonOperator doneButtonOperator = new JButtonOperator(jFrameOperator, Bundle.getMessage("ButtonDone"));

        //fixes SignalsError1 = Error - No turnout name was entered. Please enter a turnout name or cancel.
        setupSetSignalsAtThroatToThroatTurnoutsWithDonePart2(jFrameOperator);

        //pressing "Done" should display a dialog
        //SignalsError3 = Error - Turnout "{0}" is not drawn on the panel.\nPlease enter the name of a drawn turnout.
        Thread modalDialogOperatorThread2 = JemmyUtil.createModalDialogOperatorThread(
                Bundle.getMessage("ErrorTitle"),
                Bundle.getMessage("SignalsError3", turnouts.get(0).getSystemName()),
                Bundle.getMessage("ButtonOK"));  // NOI18N
        doneButtonOperator.push();
        JUnitUtil.waitFor(() -> {
            return !(modalDialogOperatorThread2.isAlive());
        }, "modalDialogOperatorThread2 finished");

        new EventTool().waitNoEvent(0);

        JemmyUtil.waitAndCloseFrame(jFrameOperator);
    }   //testSetSignalsAtThroatToThroatTurnoutsWithDonePart2

    private void setupSetSignalsAtThroatToThroatTurnoutsWithDonePart2(JFrameOperator jFrameOperator) {
        //fixes SignalsError1 = Error - No turnout name was entered. Please enter a turnout name or cancel.
        //so lets create a turnout
        layoutTurnout = new LayoutTurnout("Right Hand",
                LayoutTurnout.TurnoutType.RH_TURNOUT, new Point2D.Double(100.0, 100.0),
                180.0, 1.1, 1.2, layoutEditor);
        Assert.assertNotNull("RH turnout for testSetSignalsAtThroatToThroatTurnoutsWithDone", layoutTurnout);
        layoutEditor.getLayoutTracks().add(layoutTurnout);

        //select the turnout from the popup menu
        JComboBoxOperator jComboBoxOperator = new JComboBoxOperator(
                jFrameOperator, new NameComponentChooser("turnout1ComboBox"));

        new EventTool().waitNoEvent(0);

        jComboBoxOperator.selectItem(turnouts.get(0).getSystemName());
    }

    @Test
    ///@Ignore("Fails on AppVeyor, macOS and Windows 12/20/2019")
    public void testSetSignalsAtThroatToThroatTurnoutsWithDonePart3() {
        Assume.assumeFalse(GraphicsEnvironment.isHeadless());
        ThreadingUtil.runOnLayoutEventually(() -> {
            //this causes a "set Signal Heads at throat to throat Turnout" dialog to be (re)displayed.
            let.setSignalsAtThroatToThroatTurnouts(
                    getLayoutEditorToolBarPanel().signalIconEditor, layoutEditor.getTargetFrame());
        });
        //the JFrameOperator waits for the set signal frame to appear,
        JFrameOperator jFrameOperator = new JFrameOperator(Bundle.getMessage("SignalsAtTToTTurnout"));
        JButtonOperator doneButtonOperator = new JButtonOperator(jFrameOperator, Bundle.getMessage("ButtonDone"));

        //fixes SignalsError3 = Error - Turnout "{0}" is not drawn on the panel.\nPlease enter the name of a drawn turnout.
        setupSetSignalsAtThroatToThroatTurnoutsWithDonePart3(jFrameOperator);

        //pressing "Done" should display a dialog
        //SignalsError18 = Error - This tool requires two turnouts (RH, LH, or WYE) \nconnected throat-to-throat by a single track segment.
        Thread modalDialogOperatorThread3 = JemmyUtil.createModalDialogOperatorThread(
                Bundle.getMessage("ErrorTitle"),
                Bundle.getMessage("SignalsError18"),
                Bundle.getMessage("ButtonOK"));  // NOI18N
        doneButtonOperator.push();
        JUnitUtil.waitFor(() -> {
            return !(modalDialogOperatorThread3.isAlive());
        }, "modalDialogOperatorThread3 finished");

        JemmyUtil.waitAndCloseFrame(jFrameOperator);
    }   //testSetSignalsAtThroatToThroatTurnoutsWithDonePart3

    private void setupSetSignalsAtThroatToThroatTurnoutsWithDonePart3(JFrameOperator jFrameOperator) {
        setupSetSignalsAtThroatToThroatTurnoutsWithDonePart2(jFrameOperator);
        //fixes SignalsError3 = Error - Turnout "{0}" is not drawn on the panel.\nPlease enter the name of a drawn turnout.
        layoutTurnout.setTurnout(turnouts.get(0).getSystemName());
    }

    @Test
    ///@Ignore("Fails on AppVeyor, macOS and Windows 12/20/2019")
    public void testSetSignalsAtThroatToThroatTurnoutsWithDonePart4() {
        Assume.assumeFalse(GraphicsEnvironment.isHeadless());
        ThreadingUtil.runOnLayoutEventually(() -> {
            //this causes a "set Signal Heads at throat to throat Turnout" dialog to be (re)displayed.
            let.setSignalsAtThroatToThroatTurnouts(
                    getLayoutEditorToolBarPanel().signalIconEditor, layoutEditor.getTargetFrame());
        });
        //the JFrameOperator waits for the set signal frame to appear,
        JFrameOperator jFrameOperator = new JFrameOperator(Bundle.getMessage("SignalsAtTToTTurnout"));
        JButtonOperator doneButtonOperator = new JButtonOperator(jFrameOperator, Bundle.getMessage("ButtonDone"));

        //fixes SignalsError18 = Error - This tool requires two turnouts (RH, LH, or WYE) \nconnected throat-to-throat by a single track segment.
        setupSetSignalsAtThroatToThroatTurnoutsWithDonePart4(jFrameOperator);

        JButtonOperator jButtonOperator = new JButtonOperator(jFrameOperator, Bundle.getMessage("GetSaved"));
        jButtonOperator.push();

        JCheckBoxOperator jCheckBoxOperator = new JCheckBoxOperator(jFrameOperator, Bundle.getMessage("PlaceAllHeads"));
        jCheckBoxOperator.push();

        //select the "SetAllLogic" checkbox
        JCheckBoxOperator allLogicCheckBoxOperator = new JCheckBoxOperator(jFrameOperator, Bundle.getMessage("SetAllLogic"));
        do {
            allLogicCheckBoxOperator.push(); //toggle all on/off
        } while (allLogicCheckBoxOperator.isSelected());

        //pressing "Done" should display a dialog
        //SignalsError5 = Error - Signal head name was not entered. Please enter\na signal head name for required positions or cancel.
        Thread modalDialogOperatorThread4 = JemmyUtil.createModalDialogOperatorThread(
                Bundle.getMessage("ErrorTitle"),
                Bundle.getMessage("SignalsError5"),
                Bundle.getMessage("ButtonOK"));  // NOI18N
        doneButtonOperator.push();
        JUnitUtil.waitFor(() -> {
            return !(modalDialogOperatorThread4.isAlive());
        }, "modalDialogOperatorThread4 finished");

        new EventTool().waitNoEvent(0);

        JemmyUtil.waitAndCloseFrame(jFrameOperator);
    }   //testSetSignalsAtThroatToThroatTurnoutsWithDonePart4

    private void setupSetSignalsAtThroatToThroatTurnoutsWithDonePart4(JFrameOperator jFrameOperator) {
        setupSetSignalsAtThroatToThroatTurnoutsWithDonePart3(jFrameOperator);
        //fixes SignalsError18 = Error - This tool requires two turnouts (RH, LH, or WYE) \nconnected throat-to-throat by a single track segment.
        //so lets create a second turnout
        layoutTurnout2 = new LayoutTurnout("Left Hand",
                LayoutTurnout.TurnoutType.LH_TURNOUT, new Point2D.Double(200.0, 100.0),
                0.0, 1.1, 1.2, layoutEditor);
        Assert.assertNotNull("LH turnout for testSetSignalsAtThroatToThroatTurnoutsWithDone", layoutTurnout2);
        layoutEditor.getLayoutTracks().add(layoutTurnout2);
        layoutTurnout2.setTurnout(turnouts.get(1).getSystemName()); //this should fix the "is not drawn on the panel" error

        JComboBoxOperator jComboBoxOperator = new JComboBoxOperator(
                jFrameOperator, new NameComponentChooser("turnout2ComboBox"));

        new EventTool().waitNoEvent(0);

        jComboBoxOperator.selectItem(turnouts.get(1).getSystemName());

        trackSegment = addNewTrackSegment(layoutTurnout, LayoutEditor.HitPointType.TURNOUT_A,
                layoutTurnout2, LayoutEditor.HitPointType.TURNOUT_A, 1);
    }

    @Test
    ///@Ignore("Fails on AppVeyor, macOS and Windows 12/20/2019")
    public void testSetSignalsAtThroatToThroatTurnoutsWithDonePart5() {
        Assume.assumeFalse(GraphicsEnvironment.isHeadless());
        ThreadingUtil.runOnLayoutEventually(() -> {
            //this causes a "set Signal Heads at throat to throat Turnout" dialog to be (re)displayed.
            let.setSignalsAtThroatToThroatTurnouts(
                    getLayoutEditorToolBarPanel().signalIconEditor, layoutEditor.getTargetFrame());
        });
        //the JFrameOperator waits for the set signal frame to appear,
        JFrameOperator jFrameOperator = new JFrameOperator(Bundle.getMessage("SignalsAtTToTTurnout"));
        JButtonOperator doneButtonOperator = new JButtonOperator(jFrameOperator, Bundle.getMessage("ButtonDone"));

        //fixes SignalsError5 = Error - Signal head name was not entered. Please enter\na signal head name for required positions or cancel.
        setupSetSignalsAtThroatToThroatTurnoutsWithDonePart5(jFrameOperator);

        //this time everything should work
        doneButtonOperator.push();
        jFrameOperator.waitClosed();    //make sure the dialog closed
    }   //testSetSignalsAtThroatToThroatTurnoutsWithDonePart5

    private void setupSetSignalsAtThroatToThroatTurnoutsWithDonePart5(JFrameOperator jFrameOperator) {
        setupSetSignalsAtThroatToThroatTurnoutsWithDonePart4(jFrameOperator);
        //fixes SignalsError5 = Error - Signal head name was not entered. Please enter\na signal head name for required positions or cancel.
        //select the turnouts from the popup menus
        List<String> names = new ArrayList<>(Arrays.asList(
                "a1TToTSignalHeadComboBox",
                "a2TToTSignalHeadComboBox",
                "b1TToTSignalHeadComboBox",
                "b2TToTSignalHeadComboBox",
                "c1TToTSignalHeadComboBox",
                "c2TToTSignalHeadComboBox",
                "d1TToTSignalHeadComboBox",
                "d2TToTSignalHeadComboBox"));
        int idx = 0;
        for (String name : names) {
            JComboBoxOperator jComboBoxOperator = new JComboBoxOperator(
                    jFrameOperator, new NameComponentChooser(name));

            new EventTool().waitNoEvent(0);

            jComboBoxOperator.selectItem(signalHeads.get(idx++).getSystemName());
        }
    }

    @Test
    ///@Ignore("Fails on AppVeyor, macOS and Windows 12/20/2019")
    public void testSetSignalsAtThroatToThroatTurnoutsWithDonePart6() {
        Assume.assumeFalse(GraphicsEnvironment.isHeadless());
        ThreadingUtil.runOnLayoutEventually(() -> {
            //this causes a "set Signal Heads at throat to throat Turnout" dialog to be (re)displayed.
            let.setSignalsAtThroatToThroatTurnouts(
                    getLayoutEditorToolBarPanel().signalIconEditor, layoutEditor.getTargetFrame());
        });
        //the JFrameOperator waits for the set signal frame to appear,
        JFrameOperator jFrameOperator = new JFrameOperator(Bundle.getMessage("SignalsAtTToTTurnout"));
        JButtonOperator doneButtonOperator = new JButtonOperator(jFrameOperator, Bundle.getMessage("ButtonDone"));

        ThreadingUtil.runOnLayoutEventually(() -> {
            //this causes a "set Signal Heads at throat to throat Turnout" dialog to be (re)displayed.
            let.setSignalsAtThroatToThroatTurnouts(
                    getLayoutEditorToolBarPanel().signalIconEditor, layoutEditor.getTargetFrame());
        });
        //the JFrameOperator waits for the set signal frame to appear
        jFrameOperator = new JFrameOperator(Bundle.getMessage("SignalsAtTToTTurnout"));
        doneButtonOperator = new JButtonOperator(jFrameOperator, Bundle.getMessage("ButtonDone"));

        //turn on all logic check boxes
        setupSetSignalsAtThroatToThroatTurnoutsWithDonePart6(jFrameOperator);

        //pressing "Done" should display a dialog
        //InfoMessage6 = Cannot set up logic because blocks have\nnot been defined around this item.
        Thread modalDialogOperatorThread6 = JemmyUtil.createModalDialogOperatorThread(
                Bundle.getMessage("MessageTitle"),
                Bundle.getMessage("InfoMessage6"),
                Bundle.getMessage("ButtonOK"));  // NOI18N
        doneButtonOperator.pushNoBlock();
        JUnitUtil.waitFor(() -> {
            return !(modalDialogOperatorThread6.isAlive());
        }, "modalDialogOperatorThread6 finished");

        for (int idx = 0; idx < 3; idx++) {
            new EventTool().waitNoEvent(0);

            //InfoMessage6 = Cannot set up logic because blocks have\nnot been defined around this item.
            JemmyUtil.waitAndCloseDialog(Bundle.getMessage("MessageTitle"),
                    Bundle.getMessage("InfoMessage6"),
                    Bundle.getMessage("ButtonOK"));  // NOI18N
        }

        JemmyUtil.waitAndCloseFrame(jFrameOperator);
        //jFrameOperator.waitClosed();    //make sure the frame closed

    }   //testSetSignalsAtThroatToThroatTurnoutsWithDonePart6

    private void setupSetSignalsAtThroatToThroatTurnoutsWithDonePart6(JFrameOperator jFrameOperator) {
        setupSetSignalsAtThroatToThroatTurnoutsWithDonePart5(jFrameOperator);
        //turn on all logic check boxes
        JCheckBoxOperator allLogicCheckBoxOperator = new JCheckBoxOperator(
                jFrameOperator, Bundle.getMessage("SetAllLogic"));
        do {
            allLogicCheckBoxOperator.push(); //toggle all on/off
        } while (!allLogicCheckBoxOperator.isSelected());
    }

    @Test
    ///@Ignore("Fails on AppVeyor, macOS and Windows 12/20/2019")
    public void testSetSignalsAtThroatToThroatTurnoutsWithDonePart7() {
        Assume.assumeFalse(GraphicsEnvironment.isHeadless());
        ThreadingUtil.runOnLayoutEventually(() -> {
            //this causes a "set Signal Heads at throat to throat Turnout" dialog to be (re)displayed.
            let.setSignalsAtThroatToThroatTurnouts(
                    getLayoutEditorToolBarPanel().signalIconEditor, layoutEditor.getTargetFrame());
        });
        //the JFrameOperator waits for the set signal frame to appear,
        JFrameOperator jFrameOperator = new JFrameOperator(Bundle.getMessage("SignalsAtTToTTurnout"));
        JButtonOperator doneButtonOperator = new JButtonOperator(jFrameOperator, Bundle.getMessage("ButtonDone"));

        //fixes InfoMessage6 = Cannot set up logic because blocks have\nnot been defined around this item.
        setupSetSignalsAtThroatToThroatTurnoutsWithDonePart7(jFrameOperator);

        //pressing "Done" should display a dialog
        //InfoMessage4 = Cannot set up logic because block "{0}"\ndoesn''t have an occupancy sensor.
        Thread modalDialogOperatorThread7 = JemmyUtil.createModalDialogOperatorThread(
                Bundle.getMessage("MessageTitle"),
                Bundle.getMessage("InfoMessage4", layoutBlocks.get(2).getUserName()),
                Bundle.getMessage("ButtonOK"));  // NOI18N
        doneButtonOperator.pushNoBlock();
        JUnitUtil.waitFor(() -> {
            return !(modalDialogOperatorThread7.isAlive());
        }, "modalDialogOperatorThread7 finished");

        //close three InfoMessage4 dialogs
        for (int idx = 0; idx < 3; idx++) {
            new EventTool().waitNoEvent(0);

            JemmyUtil.waitAndCloseDialog(Bundle.getMessage("MessageTitle"),
                    Bundle.getMessage("InfoMessage4", layoutBlocks.get(2).getUserName()),
                    Bundle.getMessage("ButtonOK"));  // NOI18N
        }

        JemmyUtil.waitAndCloseFrame(jFrameOperator);
    }   //testSetSignalsAtThroatToThroatTurnoutsWithDonePart7

    private void setupSetSignalsAtThroatToThroatTurnoutsWithDonePart7(JFrameOperator jFrameOperator) {
        setupSetSignalsAtThroatToThroatTurnoutsWithDonePart6(jFrameOperator);
        //fixes InfoMessage6 = Cannot set up logic because blocks have\nnot been defined around this item.
        layoutTurnout.setLayoutBlock(layoutBlocks.get(0));
        layoutTurnout2.setLayoutBlock(layoutBlocks.get(1));
        trackSegment.setLayoutBlock(layoutBlocks.get(2));
    }

    @Test
    ///@Ignore("Fails on AppVeyor, macOS and Windows 12/20/2019")
    public void testSetSignalsAtThroatToThroatTurnoutsWithDonePart8() {
        Assume.assumeFalse(GraphicsEnvironment.isHeadless());
        ThreadingUtil.runOnLayoutEventually(() -> {
            //this causes a "set Signal Heads at throat to throat Turnout" dialog to be (re)displayed.
            let.setSignalsAtThroatToThroatTurnouts(
                    getLayoutEditorToolBarPanel().signalIconEditor, layoutEditor.getTargetFrame());
        });
        //the JFrameOperator waits for the set signal frame to appear,
        JFrameOperator jFrameOperator = new JFrameOperator(Bundle.getMessage("SignalsAtTToTTurnout"));
        JButtonOperator doneButtonOperator = new JButtonOperator(jFrameOperator, Bundle.getMessage("ButtonDone"));

        //fixes InfoMessage4 = Cannot set up logic because block "{0}"\ndoesn''t have an occupancy sensor.
        setupSetSignalsAtThroatToThroatTurnoutsWithDonePart8(jFrameOperator);

        //pressing "Done" should display a dialog
        //InfoMessage7 = Cannot set up logic because all connections\nhave not been defined around this item.
        Thread modalDialogOperatorThread8 = JemmyUtil.createModalDialogOperatorThread(
                Bundle.getMessage("MessageTitle"),
                Bundle.getMessage("InfoMessage7"),
                Bundle.getMessage("ButtonOK"));  // NOI18N
        doneButtonOperator.push();
        JUnitUtil.waitFor(() -> {
            return !(modalDialogOperatorThread8.isAlive());
        }, "modalDialogOperatorThread8 finished");

        //three more times
        for (int idx = 0; idx < 3; idx++) {
            new EventTool().waitNoEvent(0);

            JemmyUtil.waitAndCloseDialog(Bundle.getMessage("MessageTitle"),
                    Bundle.getMessage("InfoMessage7"),
                    Bundle.getMessage("ButtonOK"));  // NOI18N
        }

        jFrameOperator.waitClosed();    //make sure the dialog closed
    }   //testSetSignalsAtThroatToThroatTurnoutsWithDonePart8

    private void setupSetSignalsAtThroatToThroatTurnoutsWithDonePart8(JFrameOperator jFrameOperator) {
        setupSetSignalsAtThroatToThroatTurnoutsWithDonePart7(jFrameOperator);
        //fixes InfoMessage4 = Cannot set up logic because block "{0}"\ndoesn''t have an occupancy sensor.
        //assign Occupancy Sensor to block
        layoutBlocks.get(2).setOccupancySensorName(sensors.get(2).getUserName());
    }

    @Test
    public void testSetSignalsAtThroatToThroatTurnoutsWithCancel() {
        Assume.assumeFalse(GraphicsEnvironment.isHeadless());
        ThreadingUtil.runOnLayoutEventually(() -> {
            //this causes a "set Signal Heads at throat to throat Turnout" dialog to be (re)displayed.
            let.setSignalsAtThroatToThroatTurnouts(
                    getLayoutEditorToolBarPanel().signalIconEditor, layoutEditor.getTargetFrame());
        });

        JemmyUtil.waitAndCloseFrame(Bundle.getMessage("SignalsAtTToTTurnout"), Bundle.getMessage("ButtonCancel"));
    }

    @Test
    public void testGetHeadFromNameNullName() {
        Assume.assumeFalse(GraphicsEnvironment.isHeadless());
        Assert.assertNull("null signal head for null name", let.getHeadFromName(null));
    }

    @Test
    public void testGetHeadFromNameEmptyName() {
        Assume.assumeFalse(GraphicsEnvironment.isHeadless());
        Assert.assertNull("null signal head for empty name", let.getHeadFromName(""));
    }

    @Test
    public void testGetHeadFromNameValid() {
        Assume.assumeFalse(GraphicsEnvironment.isHeadless());
        signalHeads.forEach((sh) -> {
            Assert.assertEquals("signal head for valid name", sh, let.getHeadFromName(sh.getSystemName()));
        });
    }

    @Test
    ///@Ignore("Fails on AppVeyor, macOS and Windows 12/20/2019")
    public void testRemoveSignalHeadFromPanelNameNullName() {
        Assume.assumeFalse(GraphicsEnvironment.isHeadless());
        //this test verifies there is no exception
        let.removeSignalHeadFromPanel(null);
    }

    @Test
    public void testRemoveSignalHeadFromPanelEmptyName() {
        Assume.assumeFalse(GraphicsEnvironment.isHeadless());
        //this test verifies there is no exception
        let.removeSignalHeadFromPanel("");
    }

    @Test
    public void testFinalizeBlockBossLogicNullInput() {
        Assume.assumeFalse(GraphicsEnvironment.isHeadless());
        //this test verifies there is no exception
        let.finalizeBlockBossLogic();
    }

    @Test
    ///@Ignore("Fails on AppVeyor and Windows 12/20/2019")
    public void testSetSignalHeadOnPanelAtXYIntAndRemove() {
        Assume.assumeFalse(GraphicsEnvironment.isHeadless());
        Assert.assertFalse("Signal head not on panel before set", let.isHeadOnPanel(signalHeads.get(1)));
        let.setSignalHeadOnPanel(0.D, "IH1", 0, 0);
        //setSignalHeadOnPanel performs some GUI actions, so give
        //the AWT queue some time to clear.
<<<<<<< HEAD
        new EventTool().waitNoEvent(0);
=======
        new EventTool().waitNoEvent(100);
>>>>>>> db7f7f88
        Assert.assertTrue("Signal head on panel after set", let.isHeadOnPanel(signalHeads.get(1)));
        let.removeSignalHeadFromPanel("IH1");
        //removeSignalHeadFromPanel performs some GUI actions, so give
        //the AWT queue some time to clear.
<<<<<<< HEAD
        new EventTool().waitNoEvent(0);
=======
        new EventTool().waitNoEvent(100);
>>>>>>> db7f7f88
        Assert.assertFalse("Signal head not on panel after remove", let.isHeadOnPanel(signalHeads.get(1)));
    }

    @Test
    ///@Ignore("Fails on AppVeyor and Windows 12/20/2019")
    public void testSetSignalHeadOnPanelAtPointAndRemove() {
        Assume.assumeFalse(GraphicsEnvironment.isHeadless());
        Assert.assertFalse("Signal head not on panel before set", let.isHeadOnPanel(signalHeads.get(1)));
        Point2D point = new Point2D.Double(150.0, 100.0);
        let.setSignalHeadOnPanel(0.D, "IH1", point);
        //setSignalHeadOnPanel performs some GUI actions, so give
        //the AWT queue some time to clear.
<<<<<<< HEAD
        new EventTool().waitNoEvent(0);
=======
        new EventTool().waitNoEvent(100);
>>>>>>> db7f7f88
        Assert.assertTrue("Signal head on panel after set", let.isHeadOnPanel(signalHeads.get(1)));
        let.removeSignalHeadFromPanel("IH1");
        //removeSignalHeadFromPanel performs some GUI actions, so give
        //the AWT queue some time to clear.
<<<<<<< HEAD
        new EventTool().waitNoEvent(0);
=======
        new EventTool().waitNoEvent(100);
>>>>>>> db7f7f88
        Assert.assertFalse("Signal head not on panel after remove", let.isHeadOnPanel(signalHeads.get(1)));
    }

    @Test
    ///@Ignore("Fails on AppVeyor and Windows 12/20/2019")
    public void testSetSignalHeadOnPanelAtXYDoubleAndRemove() {
        Assume.assumeFalse(GraphicsEnvironment.isHeadless());
        Assert.assertFalse("Signal head not on panel before set", let.isHeadOnPanel(signalHeads.get(1)));
        let.setSignalHeadOnPanel(0.D, "IH1", 0, 0);
        //setSignalHeadOnPanel performs some GUI actions, so give
        //the AWT queue some time to clear.
<<<<<<< HEAD
        new EventTool().waitNoEvent(0);
=======
        new EventTool().waitNoEvent(100);
>>>>>>> db7f7f88
        Assert.assertTrue("Signal head on panel after set", let.isHeadOnPanel(signalHeads.get(1)));
        let.removeSignalHeadFromPanel("IH1");
        //removeSignalHeadFromPanel performs some GUI actions, so give
        //the AWT queue some time to clear.
<<<<<<< HEAD
        new EventTool().waitNoEvent(0);
=======
        new EventTool().waitNoEvent(100);
>>>>>>> db7f7f88
        Assert.assertFalse("Signal head not on panel after remove", let.isHeadOnPanel(signalHeads.get(1)));
    }

    @Test
    ///@Ignore("Fails on AppVeyor, macOS and Windows 12/20/2019")
    public void testGetSignalHeadIcon() {
        Assume.assumeFalse(GraphicsEnvironment.isHeadless());
        Assert.assertNotNull("let null", let);
        signalHeads.forEach((sh) -> {
            Assert.assertNotNull("Signal head icon for panel", let.getSignalHeadIcon(sh.getSystemName()));
        });
    }

    @Test
    public void testIsHeadOnPanel() {
        Assume.assumeFalse(GraphicsEnvironment.isHeadless());
        signalHeads.forEach((sh) -> {
            Assert.assertFalse("Signal head not on panel", let.isHeadOnPanel(sh));
        });
    }

    @Test
    public void testIsHeadAssignedAnywhere() {
        Assume.assumeFalse(GraphicsEnvironment.isHeadless());
        signalHeads.forEach((sh) -> {
            Assert.assertFalse("Signal head not on panel", let.isHeadAssignedAnywhere(sh));
        });
    }

    @Test
    public void testRemoveSignalHeadAssignment() {
        Assume.assumeFalse(GraphicsEnvironment.isHeadless());
        //just verify this doesn't thrown an error.
        signalHeads.forEach((sh) -> {
            let.removeAssignment(sh);
        });
    }

    @Test
    ///@Ignore("Fails on AppVeyor, macOS and Windows 12/20/2019")
    public void testInitializeBlockBossLogic() {
        Assume.assumeFalse(GraphicsEnvironment.isHeadless());
        Assert.assertTrue("Signal head block boss logic started", let.initializeBlockBossLogic("IH1"));
    }

    /**
     * convenience method for creating a track segment to connect two
     * LayoutTracks
     *
     * @return the layout editor's toolbar panel
     */
    @Nonnull
    private static TrackSegment addNewTrackSegment(
            @CheckForNull LayoutTrack c1, LayoutEditor.HitPointType t1,
            @CheckForNull LayoutTrack c2, LayoutEditor.HitPointType t2,
            int idx) {
        TrackSegment result = null;
        if ((c1 != null) && (c2 != null)) {
            //create new track segment
            String name = layoutEditor.getFinder().uniqueName("T", idx);
            result = new TrackSegment(name, c1, t1, c2, t2,
                    false, true, layoutEditor);
            Assert.assertNotNull("new TrackSegment is null", result);
            layoutEditor.getLayoutTracks().add(result);
            //link to connected objects
            layoutEditor.setLink(c1, t1, result, LayoutEditor.HitPointType.TRACK);
            layoutEditor.setLink(c2, t2, result, LayoutEditor.HitPointType.TRACK);
        }
        return result;
    }

    /**
     * convenience method for accessing...
     *
     * @return the layout editor's toolbar panel
     */
    @Nonnull
    public LayoutEditorToolBarPanel getLayoutEditorToolBarPanel() {
        return layoutEditor.getLayoutEditorToolBarPanel();
    }

    //from here down is testing infrastructure
    @BeforeClass
    public static void setUpClass() throws Exception {
        JUnitUtil.setUp();
        if (!GraphicsEnvironment.isHeadless()) {
            JUnitUtil.resetProfileManager();

            //save the old string comparator
            stringComparator = Operator.getDefaultStringComparator();
            //set default string matching comparator to one that exactly matches and is case sensitive
            Operator.setDefaultStringComparator(new Operator.DefaultStringComparator(true, true));
        }
    }

    @AfterClass
    public static void tearDownClass() throws Exception {
        if (!GraphicsEnvironment.isHeadless()) {
            //restore the default string matching comparator
            Operator.setDefaultStringComparator(stringComparator);
        }
    }

    @Before
    public void setUp() throws Exception {
        JUnitUtil.setUp();
        JUnitUtil.resetProfileManager();
        JUnitUtil.initConfigureManager();
        JUnitUtil.initLayoutBlockManager();
        JUnitUtil.initInternalTurnoutManager();
        JUnitUtil.initInternalSensorManager();
        JUnitUtil.initInternalSignalHeadManager();

        if (!GraphicsEnvironment.isHeadless()) {
            layoutEditor = new LayoutEditor();
            layoutEditor.setVisible(true);

            let = layoutEditor.getLETools();

            for (int i = 0; i < 5; i++) {
                String sBlockName = "IB" + i;
                String uBlockName = "Block " + i;
                InstanceManager.getDefault(LayoutBlockManager.class).createNewLayoutBlock(sBlockName, uBlockName);
            }
            layoutBlocks = InstanceManager.getDefault(LayoutBlockManager.class).getNamedBeanSet().stream().collect(Collectors.toList());

            for (int i = 0; i < 5; i++) {
                String toName = "IT" + i;
                InstanceManager.getDefault(jmri.TurnoutManager.class).provideTurnout(toName);
            }
            turnouts = InstanceManager.getDefault(TurnoutManager.class).getNamedBeanSet().stream().collect(Collectors.toList());

            for (int i = 0; i < 5; i++) {
                String sName = "IS" + i;
                String uName = "sensor " + i;
                InstanceManager.getDefault(SensorManager.class).provideSensor(sName).setUserName(uName);
            }
            sensors = InstanceManager.getDefault(SensorManager.class).getNamedBeanSet().stream().collect(Collectors.toList());

            for (int i = 0; i < 8; i++) {
                String sName = "IH" + i;
                String uName = "signal head " + i;
                VirtualSignalHead signalHead = new VirtualSignalHead(sName, uName);
                InstanceManager.getDefault(SignalHeadManager.class).register(signalHead);
            }
            signalHeads = InstanceManager.getDefault(SignalHeadManager.class).getNamedBeanSet().stream().collect(Collectors.toList());
        }
    }

    @After
    public void tearDown() throws Exception {
        if (!GraphicsEnvironment.isHeadless()) {
            layoutBlocks.stream().forEach(LayoutBlock::dispose);
            turnouts.stream().forEach(Turnout::dispose);
            signalHeads.stream().forEach(SignalHead::dispose);
            sensors.stream().forEach(Sensor::dispose);

            layoutBlocks = null;
            turnouts = null;
            signalHeads = null;
            sensors = null;

            EditorFrameOperator operator = new EditorFrameOperator(layoutEditor);
            operator.closeFrameWithConfirmations();
            JUnitUtil.dispose(layoutEditor);

            let = null;
            layoutEditor = null;
        }

        JUnitUtil.deregisterBlockManagerShutdownTask();

        InstanceManager.getDefault(ShutDownManager.class).deregister(InstanceManager.getDefault(BlockManager.class).shutDownTask);
        JUnitUtil.tearDown();
    }
//
    //private static final org.slf4j.Logger log = org.slf4j.LoggerFactory.getLogger(LayoutEditorToolsTest.class);
}   //class LayoutEditorToolsTest<|MERGE_RESOLUTION|>--- conflicted
+++ resolved
@@ -1145,20 +1145,14 @@
         let.setSignalHeadOnPanel(0.D, "IH1", 0, 0);
         //setSignalHeadOnPanel performs some GUI actions, so give
         //the AWT queue some time to clear.
-<<<<<<< HEAD
-        new EventTool().waitNoEvent(0);
-=======
         new EventTool().waitNoEvent(100);
->>>>>>> db7f7f88
+
         Assert.assertTrue("Signal head on panel after set", let.isHeadOnPanel(signalHeads.get(1)));
         let.removeSignalHeadFromPanel("IH1");
         //removeSignalHeadFromPanel performs some GUI actions, so give
         //the AWT queue some time to clear.
-<<<<<<< HEAD
-        new EventTool().waitNoEvent(0);
-=======
         new EventTool().waitNoEvent(100);
->>>>>>> db7f7f88
+
         Assert.assertFalse("Signal head not on panel after remove", let.isHeadOnPanel(signalHeads.get(1)));
     }
 
@@ -1171,20 +1165,14 @@
         let.setSignalHeadOnPanel(0.D, "IH1", point);
         //setSignalHeadOnPanel performs some GUI actions, so give
         //the AWT queue some time to clear.
-<<<<<<< HEAD
-        new EventTool().waitNoEvent(0);
-=======
         new EventTool().waitNoEvent(100);
->>>>>>> db7f7f88
+
         Assert.assertTrue("Signal head on panel after set", let.isHeadOnPanel(signalHeads.get(1)));
         let.removeSignalHeadFromPanel("IH1");
         //removeSignalHeadFromPanel performs some GUI actions, so give
         //the AWT queue some time to clear.
-<<<<<<< HEAD
-        new EventTool().waitNoEvent(0);
-=======
         new EventTool().waitNoEvent(100);
->>>>>>> db7f7f88
+
         Assert.assertFalse("Signal head not on panel after remove", let.isHeadOnPanel(signalHeads.get(1)));
     }
 
@@ -1196,20 +1184,14 @@
         let.setSignalHeadOnPanel(0.D, "IH1", 0, 0);
         //setSignalHeadOnPanel performs some GUI actions, so give
         //the AWT queue some time to clear.
-<<<<<<< HEAD
-        new EventTool().waitNoEvent(0);
-=======
         new EventTool().waitNoEvent(100);
->>>>>>> db7f7f88
+
         Assert.assertTrue("Signal head on panel after set", let.isHeadOnPanel(signalHeads.get(1)));
         let.removeSignalHeadFromPanel("IH1");
         //removeSignalHeadFromPanel performs some GUI actions, so give
         //the AWT queue some time to clear.
-<<<<<<< HEAD
-        new EventTool().waitNoEvent(0);
-=======
         new EventTool().waitNoEvent(100);
->>>>>>> db7f7f88
+
         Assert.assertFalse("Signal head not on panel after remove", let.isHeadOnPanel(signalHeads.get(1)));
     }
 

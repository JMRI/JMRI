package jmri.jmrit.display.layoutEditor;

import java.awt.GraphicsEnvironment;
import java.awt.geom.Point2D;
import java.util.*;
import java.util.List;
import java.util.logging.*;
import java.util.stream.Collectors;
import javax.annotation.*;
import jmri.*;
import jmri.implementation.*;
import jmri.jmrit.display.EditorFrameOperator;
import jmri.util.*;
import jmri.util.junit.rules.RetryRule;
import jmri.util.swing.JemmyUtil;
import org.junit.*;
import org.junit.Test;
import org.junit.rules.Timeout;
import org.netbeans.jemmy.*;
import org.netbeans.jemmy.operators.*;
import org.netbeans.jemmy.util.NameComponentChooser;

/**
 * Test simple functioning of LayoutEditorTools
 *
 * @author	Paul Bender Copyright (C) 2016
 * @author	George Warner Copyright (C) 2019
 */
public class LayoutEditorToolsTest {

    @Rule   //5 second timeout for methods in this test class.
    public Timeout globalTimeout = Timeout.seconds(5);

    @Rule   //allow 3 retries of intermittent tests
    public RetryRule retryRule = new RetryRule(3);

    private static Operator.StringComparator stringComparator;

    private static LayoutEditor layoutEditor = null;
    private static LayoutEditorTools let = null;

    //these all have to contain the same number of elements
    private List<LayoutBlock> layoutBlocks = null;
    private List<Turnout> turnouts = null;
    private List<SignalHead> signalHeads = null;
    private List<Sensor> sensors = null;

    private static LayoutTurnout layoutTurnout = null;
    private static LayoutTurnout layoutTurnout2 = null;
    private static PositionablePoint positionablePoint1 = null;
    private static PositionablePoint positionablePoint2 = null;
    private static PositionablePoint positionablePoint3 = null;
    private static TrackSegment trackSegment = null;

    @Test
    public void testCtor() {
        Assume.assumeFalse(GraphicsEnvironment.isHeadless());
        Assert.assertNotNull("let null", let);
    }

    @Test
    public void testHitEndBumper() {
        Assume.assumeFalse(GraphicsEnvironment.isHeadless());
        Assert.assertNotNull("let null", let);
        //we haven't done anything, so reachedEndBumper should return false.
        Assert.assertFalse("reached end bumper", let.reachedEndBumper());
    }

    @Test
    ///@Ignore("Fails on AppVeyor, macOS and Windows 12/20/2019")
    public void testSetSignalsAtTurnout() {
        Assume.assumeFalse(GraphicsEnvironment.isHeadless());
        //this causes a "set Signal Heads Turnout" dialog to be (re)displayed.
        ThreadingUtil.runOnLayoutEventually(() -> {
            let.setSignalsAtTurnout(getLayoutEditorToolBarPanel().signalIconEditor, layoutEditor.getTargetFrame());
        });

        JemmyUtil.waitAndCloseFrame(Bundle.getMessage("SignalsAtTurnout"));
    }

    @Test
    ///@Ignore("Fails on AppVeyor, macOS and Windows 12/20/2019")
    public void testSetSignalsAtTurnoutWithDonePart1() {
        Assume.assumeFalse(GraphicsEnvironment.isHeadless());

        //this causes a "set Signal Heads Turnout" dialog to be (re)displayed.
        ThreadingUtil.runOnLayoutEventually(() -> {
            let.setSignalsAtTurnout(getLayoutEditorToolBarPanel().signalIconEditor, layoutEditor.getTargetFrame());
        });

        //the JFrameOperator waits for the set signal frame to appear
        JFrameOperator jFrameOperator = new JFrameOperator(Bundle.getMessage("SignalsAtTurnout"));
        JButtonOperator doneButtonOperator = new JButtonOperator(jFrameOperator, Bundle.getMessage("ButtonDone"));

        //pressing "Done" should display a dialog
        //SignalsError1 = Error - No turnout name was entered. Please enter a turnout name or cancel.
        Thread modalDialogOperatorThread1 = JemmyUtil.createModalDialogOperatorThread(
                Bundle.getMessage("ErrorTitle"),
                Bundle.getMessage("SignalsError1"),
                Bundle.getMessage("ButtonOK"));  // NOI18N
        doneButtonOperator.push();
        JUnitUtil.waitFor(() -> {
            return !(modalDialogOperatorThread1.isAlive());
        }, "modalDialogOperatorThread1 finished");

        //now close this dialog
        JemmyUtil.waitAndCloseFrame(jFrameOperator);
    }   //testSetSignalsAtTurnoutWithDonePart1

    private void setupSetSignalsAtTurnoutWithDonePart1() {
        List<LayoutTrack> layoutTracks = layoutEditor.getLayoutTracks();
        //create a new Layout Turnout
        layoutTurnout = new LayoutTurnout("Right Hand",
                LayoutTurnout.TurnoutType.RH_TURNOUT, new Point2D.Double(150.0, 100.0),
                33.0, 1.1, 1.2, layoutEditor);
        Assert.assertNotNull("RH turnout for testSetSignalsAtTurnoutWithDone", layoutTurnout);
        layoutTracks.add(layoutTurnout);

        positionablePoint1 = new PositionablePoint("A1", PositionablePoint.ANCHOR, new Point2D.Double(250.0, 100.0), layoutEditor);
        Assert.assertNotNull("positionablePoint1 for testSetSignalsAtTurnoutWithDone", positionablePoint1);
        layoutTracks.add(positionablePoint1);

        positionablePoint2 = new PositionablePoint("A2", PositionablePoint.ANCHOR, new Point2D.Double(50.0, 100.0), layoutEditor);
        layoutTracks.add(positionablePoint2);
        Assert.assertNotNull("positionablePoint2 for testSetSignalsAtTurnoutWithDone", positionablePoint2);

        positionablePoint3 = new PositionablePoint("A3", PositionablePoint.ANCHOR, new Point2D.Double(250.0, 150.0), layoutEditor);
        layoutTracks.add(positionablePoint3);
        Assert.assertNotNull("positionablePoint3 for testSetSignalsAtTurnoutWithDone", positionablePoint3);
    }   //setupSetSignalsAtTurnoutWithDone

    @Test
    ///@Ignore("Consistently fails on AppVeyor, macOS and Windows 12/20/2019")
    public void testSetSignalsAtTurnoutWithDonePart2() {
        Assume.assumeFalse(GraphicsEnvironment.isHeadless());

        //this causes a "set Signal Heads Turnout" dialog to be (re)displayed.
        ThreadingUtil.runOnLayoutEventually(() -> {
            let.setSignalsAtTurnout(getLayoutEditorToolBarPanel().signalIconEditor, layoutEditor.getTargetFrame());
        });
        new EventTool().waitNoEvent(0);

        //the JFrameOperator waits for the set signal frame to appear
        JFrameOperator jFrameOperator = new JFrameOperator(Bundle.getMessage("SignalsAtTurnout"));
        JButtonOperator doneButtonOperator = new JButtonOperator(jFrameOperator, Bundle.getMessage("ButtonDone"));

        setupSetSignalsAtTurnoutWithDonePart2(jFrameOperator);

        //pressing "Done" should display a dialog
        //SignalsError3 = Error - Turnout "{0}" is not drawn on the panel.\nPlease enter the name of a drawn turnout.
        Thread modalDialogOperatorThread2 = JemmyUtil.createModalDialogOperatorThread(
                Bundle.getMessage("ErrorTitle"),
                Bundle.getMessage("SignalsError3", turnouts.get(0).getSystemName()),
                Bundle.getMessage("ButtonOK"));  // NOI18N
        doneButtonOperator.push();
        JUnitUtil.waitFor(() -> {
            return !(modalDialogOperatorThread2.isAlive());
        }, "modalDialogOperatorThread2 finished");

        //now close this dialog
        JemmyUtil.waitAndCloseFrame(jFrameOperator);
    }   //testSetSignalsAtTurnoutWithDonePart2

    private void setupSetSignalsAtTurnoutWithDonePart2(JFrameOperator jFrameOperator) {
        setupSetSignalsAtTurnoutWithDonePart1();

        //select the turnout from the popup menu
        JComboBoxOperator jComboBoxOperator = new JComboBoxOperator(
                jFrameOperator, new NameComponentChooser("turnoutComboBox"));

        new EventTool().waitNoEvent(0);

        jComboBoxOperator.selectItem(turnouts.get(0).getSystemName());
    }

    @Test
    ///@Ignore("Fails on AppVeyor, macOS and Windows 12/20/2019")
    public void testSetSignalsAtTurnoutWithDonePart3() {
        Assume.assumeFalse(GraphicsEnvironment.isHeadless());

        //this causes a "set Signal Heads Turnout" dialog to be (re)displayed.
        ThreadingUtil.runOnLayoutEventually(() -> {
            let.setSignalsAtTurnout(getLayoutEditorToolBarPanel().signalIconEditor, layoutEditor.getTargetFrame());
        });

        //the JFrameOperator waits for the set signal frame to appear
        JFrameOperator jFrameOperator = new JFrameOperator(Bundle.getMessage("SignalsAtTurnout"));
        JButtonOperator doneButtonOperator = new JButtonOperator(jFrameOperator, Bundle.getMessage("ButtonDone"));

        setupSetSignalsAtTurnoutWithDonePart3(jFrameOperator);

        JButtonOperator jButtonOperator = new JButtonOperator(jFrameOperator, Bundle.getMessage("GetSaved"));
        jButtonOperator.push();

        JCheckBoxOperator jCheckBoxOperator = new JCheckBoxOperator(jFrameOperator, Bundle.getMessage("PlaceAllHeads"));
        jCheckBoxOperator.push();

        //select the "SetAllLogic" checkbox
        JCheckBoxOperator allLogicCheckBoxOperator = new JCheckBoxOperator(jFrameOperator, Bundle.getMessage("SetAllLogic"));
        do {
            allLogicCheckBoxOperator.push(); //toggle all on/off
        } while (allLogicCheckBoxOperator.isSelected());

        /*
        * test all four comboboxes for "Signal head name was not entered"  (SignalsError5)
         */
        //pressing "Done" should display a dialog
        //SignalsError5 = Error - Signal head name was not entered. Please enter\na signal head name for required positions or cancel.
        Thread modalDialogOperatorThread3 = JemmyUtil.createModalDialogOperatorThread(
                Bundle.getMessage("ErrorTitle"),
                Bundle.getMessage("SignalsError5"),
                Bundle.getMessage("ButtonOK"));  // NOI18N
        doneButtonOperator.push();
        JUnitUtil.waitFor(() -> {
            return !(modalDialogOperatorThread3.isAlive());
        }, "modalDialogOperatorThread3 finished");

        //now close this dialog
        JemmyUtil.waitAndCloseFrame(jFrameOperator);
    }   //testSetSignalsAtTurnoutWithDonePart3

    private void setupSetSignalsAtTurnoutWithDonePart3(JFrameOperator jFrameOperator) {
        setupSetSignalsAtTurnoutWithDonePart2(jFrameOperator);
        //this should fix the "is not drawn on the panel" error
        layoutTurnout.setTurnout(turnouts.get(0).getSystemName());
    }

    @Test
    ///@Ignore("Consistently fails on AppVeyor, macOS and Windows 12/20/2019")
    public void testSetSignalsAtTurnoutWithDonePart4() {
        Assume.assumeFalse(GraphicsEnvironment.isHeadless());

        //this causes a "set Signal Heads Turnout" dialog to be (re)displayed.
        ThreadingUtil.runOnLayoutEventually(() -> {
            let.setSignalsAtTurnout(getLayoutEditorToolBarPanel().signalIconEditor, layoutEditor.getTargetFrame());
        });

        //the JFrameOperator waits for the set signal frame to appear
        JFrameOperator jFrameOperator = new JFrameOperator(Bundle.getMessage("SignalsAtTurnout"));
        JButtonOperator doneButtonOperator = new JButtonOperator(jFrameOperator, Bundle.getMessage("ButtonDone"));

        setupSetSignalsAtTurnoutWithDonePart4(jFrameOperator);

        //pressing "Done" should display a dialog
        //SignalsError5 = Error - Signal head name was not entered. Please enter\na signal head name for required positions or cancel.
        Thread modalDialogOperatorThread4 = JemmyUtil.createModalDialogOperatorThread(
                Bundle.getMessage("ErrorTitle"),
                Bundle.getMessage("SignalsError5"),
                Bundle.getMessage("ButtonOK"));  // NOI18N
        doneButtonOperator.push();
        JUnitUtil.waitFor(() -> {
            return !(modalDialogOperatorThread4.isAlive());
        }, "modalDialogOperatorThread4 finished");

        new EventTool().waitNoEvent(0);

        //now close this dialog
        JemmyUtil.waitAndCloseFrame(jFrameOperator);
    }   //testSetSignalsAtTurnoutWithDonePart4

    private void setupSetSignalsAtTurnoutWithDonePart4(JFrameOperator jFrameOperator) {
        setupSetSignalsAtTurnoutWithDonePart3(jFrameOperator);

        //select signal head for this combobox
        JComboBoxOperator jComboBoxOperator = new JComboBoxOperator(
                jFrameOperator, new NameComponentChooser("throatContinuingSignalHeadComboBox"));

        new EventTool().waitNoEvent(0);

        jComboBoxOperator.selectItem(signalHeads.get(0).getSystemName());
    }

    @Test
    ///@Ignore("Consistently fails on AppVeyor, macOS and Windows 12/20/2019")
    public void testSetSignalsAtTurnoutWithDonePart5() {
        Assume.assumeFalse(GraphicsEnvironment.isHeadless());

        //this causes a "set Signal Heads Turnout" dialog to be (re)displayed.
        ThreadingUtil.runOnLayoutEventually(() -> {
            let.setSignalsAtTurnout(getLayoutEditorToolBarPanel().signalIconEditor, layoutEditor.getTargetFrame());
        });

        new EventTool().waitNoEvent(0);

        //the JFrameOperator waits for the set signal frame to appear
        JFrameOperator jFrameOperator = new JFrameOperator(Bundle.getMessage("SignalsAtTurnout"));
        JButtonOperator doneButtonOperator = new JButtonOperator(jFrameOperator, Bundle.getMessage("ButtonDone"));

        setupSetSignalsAtTurnoutWithDonePart5(jFrameOperator);

        //pressing "Done" should display a dialog
        //SignalsError5 = Error - Signal head name was not entered. Please enter\na signal head name for required positions or cancel.
        Thread modalDialogOperatorThread5 = JemmyUtil.createModalDialogOperatorThread(
                Bundle.getMessage("ErrorTitle"),
                Bundle.getMessage("SignalsError5"),
                Bundle.getMessage("ButtonOK"));  // NOI18N
        doneButtonOperator.push();
        JUnitUtil.waitFor(() -> {
            return !(modalDialogOperatorThread5.isAlive());
        }, "modalDialogOperatorThread5 finished");

        //now close this dialog
        JemmyUtil.waitAndCloseFrame(jFrameOperator);
    }   //testSetSignalsAtTurnoutWithDonePart5

    private void setupSetSignalsAtTurnoutWithDonePart5(JFrameOperator jFrameOperator) {
        setupSetSignalsAtTurnoutWithDonePart4(jFrameOperator);

        //select signal head for this combobox
        JComboBoxOperator jComboBoxOperator = new JComboBoxOperator(
                jFrameOperator, new NameComponentChooser("throatDivergingSignalHeadComboBox"));

        new EventTool().waitNoEvent(0);

        jComboBoxOperator.selectItem(signalHeads.get(1).getSystemName());
    }

    @Test
    ///@Ignore("Consistently fails on AppVeyor, macOS and Windows 12/20/2019")
    public void testSetSignalsAtTurnoutWithDonePart6() {
        Assume.assumeFalse(GraphicsEnvironment.isHeadless());

        //this causes a "set Signal Heads Turnout" dialog to be (re)displayed.
        ThreadingUtil.runOnLayoutEventually(() -> {
            let.setSignalsAtTurnout(getLayoutEditorToolBarPanel().signalIconEditor, layoutEditor.getTargetFrame());
        });

        //the JFrameOperator waits for the set signal frame to appear
        JFrameOperator jFrameOperator = new JFrameOperator(Bundle.getMessage("SignalsAtTurnout"));
        JButtonOperator doneButtonOperator = new JButtonOperator(jFrameOperator, Bundle.getMessage("ButtonDone"));

        setupSetSignalsAtTurnoutWithDonePart6(jFrameOperator);

        //pressing "Done" should display a dialog
        //SignalsError5 = Error - Signal head name was not entered. Please enter\na signal head name for required positions or cancel.
        Thread modalDialogOperatorThread6 = JemmyUtil.createModalDialogOperatorThread(
                Bundle.getMessage("ErrorTitle"),
                Bundle.getMessage("SignalsError5"),
                Bundle.getMessage("ButtonOK"));  // NOI18N
        doneButtonOperator.push();
        JUnitUtil.waitFor(() -> {
            return !(modalDialogOperatorThread6.isAlive());
        }, "modalDialogOperatorThread6 finished");

        new EventTool().waitNoEvent(0);

        //now close this dialog
        JemmyUtil.waitAndCloseFrame(jFrameOperator);
    }   //testSetSignalsAtTurnoutWithDonePart6

    private void setupSetSignalsAtTurnoutWithDonePart6(JFrameOperator jFrameOperator) {
        setupSetSignalsAtTurnoutWithDonePart5(jFrameOperator);

        //select signal head for this combobox
        JComboBoxOperator jComboBoxOperator = new JComboBoxOperator(
                jFrameOperator, new NameComponentChooser("continuingSignalHeadComboBox"));

        new EventTool().waitNoEvent(0);

        jComboBoxOperator.selectItem(signalHeads.get(2).getSystemName());
    }

    @Test
    ///@Ignore("Consistently fails on AppVeyor, macOS and Windows 12/20/2019")
    public void testSetSignalsAtTurnoutWithDonePart7a() {
        Assume.assumeFalse(GraphicsEnvironment.isHeadless());

        //this causes a "set Signal Heads Turnout" dialog to be (re)displayed.
        ThreadingUtil.runOnLayoutEventually(() -> {
            let.setSignalsAtTurnout(getLayoutEditorToolBarPanel().signalIconEditor, layoutEditor.getTargetFrame());
        });

        //the JFrameOperator waits for the set signal frame to appear
        JFrameOperator jFrameOperator = new JFrameOperator(Bundle.getMessage("SignalsAtTurnout"));
        JButtonOperator doneButtonOperator = new JButtonOperator(jFrameOperator, Bundle.getMessage("ButtonDone"));

        setupSetSignalsAtTurnoutWithDonePart7(jFrameOperator);

        testSetupSSL(0);    //test Throat Continuing SSL logic setup

        //TODO: fix the other failure conditions (testing each one)
        //layoutBlocks[i].setOccupancySensorName(uName);
//
        //this time everything should work
        doneButtonOperator.push();
        jFrameOperator.waitClosed();    //make sure the dialog closed
    }   //testSetSignalsAtTurnoutWithDonePart7a

    @Test
    ///@Ignore("Consistently fails on AppVeyor, macOS and Windows 12/20/2019")
    public void testSetSignalsAtTurnoutWithDonePart7b() {
        Assume.assumeFalse(GraphicsEnvironment.isHeadless());

        //this causes a "set Signal Heads Turnout" dialog to be (re)displayed.
        ThreadingUtil.runOnLayoutEventually(() -> {
            let.setSignalsAtTurnout(getLayoutEditorToolBarPanel().signalIconEditor, layoutEditor.getTargetFrame());
        });

        //the JFrameOperator waits for the set signal frame to appear
        JFrameOperator jFrameOperator = new JFrameOperator(Bundle.getMessage("SignalsAtTurnout"));
        JButtonOperator doneButtonOperator = new JButtonOperator(jFrameOperator, Bundle.getMessage("ButtonDone"));

        setupSetSignalsAtTurnoutWithDonePart7(jFrameOperator);

        testSetupSSL(1);    //test Throat Diverging SSL logic setup

        //TODO: fix the other failure conditions (testing each one)
        //layoutBlocks[i].setOccupancySensorName(uName);
//
        //this time everything should work
        doneButtonOperator.push();
        jFrameOperator.waitClosed();    //make sure the dialog closed
    }   //testSetSignalsAtTurnoutWithDonePart7b

    @Test
    ///@Ignore("Consistently fails on AppVeyor, macOS and Windows 12/20/2019")
    public void testSetSignalsAtTurnoutWithDonePart7c() {
        Assume.assumeFalse(GraphicsEnvironment.isHeadless());

        //this causes a "set Signal Heads Turnout" dialog to be (re)displayed.
        ThreadingUtil.runOnLayoutEventually(() -> {
            let.setSignalsAtTurnout(getLayoutEditorToolBarPanel().signalIconEditor, layoutEditor.getTargetFrame());
        });

        //the JFrameOperator waits for the set signal frame to appear
        JFrameOperator jFrameOperator = new JFrameOperator(Bundle.getMessage("SignalsAtTurnout"));
        JButtonOperator doneButtonOperator = new JButtonOperator(jFrameOperator, Bundle.getMessage("ButtonDone"));

        setupSetSignalsAtTurnoutWithDonePart7(jFrameOperator);

        testSetupSSL(2);    //test Continuing SSL logic setup

        //TODO: fix the other failure conditions (testing each one)
        //layoutBlocks[i].setOccupancySensorName(uName);
//
        //this time everything should work
        doneButtonOperator.push();
        jFrameOperator.waitClosed();    //make sure the dialog closed
    }   //testSetSignalsAtTurnoutWithDonePart7c

    @Test
    ///@Ignore("Consistently fails on AppVeyor, macOS and Windows 12/20/2019")
    public void testSetSignalsAtTurnoutWithDonePart7d() {
        Assume.assumeFalse(GraphicsEnvironment.isHeadless());

        //this causes a "set Signal Heads Turnout" dialog to be (re)displayed.
        ThreadingUtil.runOnLayoutEventually(() -> {
            let.setSignalsAtTurnout(getLayoutEditorToolBarPanel().signalIconEditor, layoutEditor.getTargetFrame());
        });

        //the JFrameOperator waits for the set signal frame to appear
        JFrameOperator jFrameOperator = new JFrameOperator(Bundle.getMessage("SignalsAtTurnout"));
        JButtonOperator doneButtonOperator = new JButtonOperator(jFrameOperator, Bundle.getMessage("ButtonDone"));

        setupSetSignalsAtTurnoutWithDonePart7(jFrameOperator);

        testSetupSSL(3);    //test Diverging SSL logic setup

        //TODO: fix the other failure conditions (testing each one)
        //layoutBlocks.get(i).setOccupancySensorName(uName);
//
        //this time everything should work
        doneButtonOperator.push();
        jFrameOperator.waitClosed();    //make sure the dialog closed
    }   //testSetSignalsAtTurnoutWithDonePart7d

    private void setupSetSignalsAtTurnoutWithDonePart7(JFrameOperator jFrameOperator) {
        setupSetSignalsAtTurnoutWithDonePart6(jFrameOperator);

        //select signal head for this combobox
        JComboBoxOperator jComboBoxOperator = new JComboBoxOperator(
                jFrameOperator, new NameComponentChooser("divergingSignalHeadComboBox"));

        new EventTool().waitNoEvent(0);

        jComboBoxOperator.selectItem(signalHeads.get(3).getSystemName());
    }

    /*
     * test SSL logic setup
     */
    private void testSetupSSL(int idx) {
        JFrameOperator jfoSignalsAtTurnout = new JFrameOperator(Bundle.getMessage("SignalsAtTurnout"));
        JButtonOperator doneButtonOperator = new JButtonOperator(jfoSignalsAtTurnout, Bundle.getMessage("ButtonDone"));

        //NOTE: index used here because there are four identical buttons
        JCheckBoxOperator cboSetLogic = new JCheckBoxOperator(jfoSignalsAtTurnout, Bundle.getMessage("SetLogic"), idx);
        cboSetLogic.push(); //turn on

        //pressing "Done" should display a dialog
        //InfoMessage6 = Cannot set up logic because blocks have\nnot been defined around this item.
        //InfoMessage7 = Cannot set up logic because all connections\nhave not been defined around this item.
        Thread modalDialogOperatorThread1 = JemmyUtil.createModalDialogOperatorThread(
                Bundle.getMessage("MessageTitle"),
                //Bundle.getMessage("InfoMessage7"),
                Bundle.getMessage("ButtonOK"));  // NOI18N
        doneButtonOperator.push();
        JUnitUtil.waitFor(() -> {
            return !(modalDialogOperatorThread1.isAlive());
        }, "modalDialogOperatorThread1 finished");

        // make sure the dialog closed
        jfoSignalsAtTurnout.waitClosed();

        //this causes the "set Signal Heads Turnout" dialog to be (re)displayed.
        ThreadingUtil.runOnLayoutEventually(() -> {
            let.setSignalsAtTurnout(getLayoutEditorToolBarPanel().signalIconEditor, layoutEditor.getTargetFrame());
        });

        //the JFrameOperator waits for the set signal frame to appear
        jfoSignalsAtTurnout = new JFrameOperator(Bundle.getMessage("SignalsAtTurnout"));
        doneButtonOperator = new JButtonOperator(jfoSignalsAtTurnout, Bundle.getMessage("ButtonDone"));

        //define connection
        String uName = "T" + (idx + 1);
        LayoutEditor.HitPointType types[] = {LayoutEditor.HitPointType.TURNOUT_B, LayoutEditor.HitPointType.TURNOUT_C, LayoutEditor.HitPointType.TURNOUT_A, LayoutEditor.HitPointType.TURNOUT_A};
        PositionablePoint[] positionablePoints = {positionablePoint2, positionablePoint3, positionablePoint1, positionablePoint1};
        TrackSegment trackSegment = new TrackSegment(uName,
                layoutTurnout, types[idx],
                positionablePoints[idx], LayoutEditor.HitPointType.POS_POINT,
                false, false, layoutEditor);
        Assert.assertNotNull("trackSegment not null", trackSegment);
        layoutEditor.getLayoutTracks().add(trackSegment);
        try {
            layoutTurnout.setConnection(types[idx], trackSegment, LayoutEditor.HitPointType.TRACK);
        }
        catch (JmriException ex) {
            Logger.getLogger(LayoutEditorToolsTest.class.getName()).log(Level.SEVERE, null, ex);
        }

        //pressing "Done" should display a dialog
        //InfoMessage5 = Cannot set up logic because the next signal (in or \nat the end of block "{0}") apparently is not yet defined.
        //InfoMessage6 = Cannot set up logic because blocks have\nnot been defined around this item.
        Thread modalDialogOperatorThread2 = JemmyUtil.createModalDialogOperatorThread(
                Bundle.getMessage("MessageTitle"),
                //Bundle.getMessage("InfoMessage6"),
                Bundle.getMessage("ButtonOK"));  // NOI18N
        doneButtonOperator.push();
        JUnitUtil.waitFor(() -> {
            return !(modalDialogOperatorThread2.isAlive());
        }, "modalDialogOperatorThread2 finished");

        // make sure the dialog closed
        jfoSignalsAtTurnout.waitClosed();

        //this causes the "set Signal Heads Turnout" dialog to be (re)displayed.
        ThreadingUtil.runOnLayoutEventually(() -> {
            let.setSignalsAtTurnout(getLayoutEditorToolBarPanel().signalIconEditor, layoutEditor.getTargetFrame());
        });

        //the JFrameOperator waits for the set signal frame to appear
        jfoSignalsAtTurnout = new JFrameOperator(Bundle.getMessage("SignalsAtTurnout"));
        doneButtonOperator = new JButtonOperator(jfoSignalsAtTurnout, Bundle.getMessage("ButtonDone"));

        //change anchor to end bumper
        positionablePoints[idx].setType(PositionablePoint.END_BUMPER);

        //pressing "Done" should display a dialog
        //InfoMessage6 = Cannot set up logic because blocks have\nnot been defined around this item.
        Thread modalDialogOperatorThread3 = JemmyUtil.createModalDialogOperatorThread(
                Bundle.getMessage("MessageTitle"),
                Bundle.getMessage("InfoMessage6"),
                Bundle.getMessage("ButtonOK"));  // NOI18N
        doneButtonOperator.push();
        JUnitUtil.waitFor(() -> {
            return !(modalDialogOperatorThread3.isAlive());
        }, "modalDialogOperatorThread3 finished");

        // make sure the dialog closed
        jfoSignalsAtTurnout.waitClosed();

        //assign block to track segment
        int lbIndex[] = {2, 3, 1, 1};
        trackSegment.setLayoutBlock(layoutBlocks.get(lbIndex[idx]));

        //this causes the "set Signal Heads Turnout" dialog to be (re)displayed.
        ThreadingUtil.runOnLayoutEventually(() -> {
            let.setSignalsAtTurnout(getLayoutEditorToolBarPanel().signalIconEditor, layoutEditor.getTargetFrame());
        });

        //the JFrameOperator waits for the set signal frame to appear
        jfoSignalsAtTurnout = new JFrameOperator(Bundle.getMessage("SignalsAtTurnout"));
        doneButtonOperator = new JButtonOperator(jfoSignalsAtTurnout, Bundle.getMessage("ButtonDone"));

        //pressing "Done" should display a dialog
        //InfoMessage4 = Cannot set up logic because block "{0}"\ndoesn''t have an occupancy sensor.
        Thread modalDialogOperatorThread4 = JemmyUtil.createModalDialogOperatorThread(
                Bundle.getMessage("MessageTitle"),
                Bundle.getMessage("InfoMessage4", layoutBlocks.get(lbIndex[idx]).getUserName()),
                Bundle.getMessage("ButtonOK"));  // NOI18N
        doneButtonOperator.push();
        JUnitUtil.waitFor(() -> {
            return !(modalDialogOperatorThread4.isAlive());
        }, "modalDialogOperatorThread4 finished");

        // make sure the dialog closed
        jfoSignalsAtTurnout.waitClosed();

        //assign Occupancy Sensor to block
        layoutBlocks.get(lbIndex[idx]).setOccupancySensorName(sensors.get(lbIndex[idx]).getUserName());

        //this causes the "set Signal Heads Turnout" dialog to be (re)displayed.
        ThreadingUtil.runOnLayoutEventually(() -> {
            let.setSignalsAtTurnout(getLayoutEditorToolBarPanel().signalIconEditor, layoutEditor.getTargetFrame());
        });

        //the JFrameOperator waits for the set signal frame to appear
        jfoSignalsAtTurnout = new JFrameOperator(Bundle.getMessage("SignalsAtTurnout"));
        doneButtonOperator = new JButtonOperator(jfoSignalsAtTurnout, Bundle.getMessage("ButtonDone"));

        doneButtonOperator.push();
        // make sure the dialog closed
        jfoSignalsAtTurnout.waitClosed();

        //this causes the "set Signal Heads Turnout" dialog to be (re)displayed.
        ThreadingUtil.runOnLayoutEventually(() -> {
            let.setSignalsAtTurnout(getLayoutEditorToolBarPanel().signalIconEditor, layoutEditor.getTargetFrame());
        });

        //the JFrameOperator waits for the set signal frame to (re)appear
        jfoSignalsAtTurnout = new JFrameOperator(Bundle.getMessage("SignalsAtTurnout"));
        doneButtonOperator = new JButtonOperator(jfoSignalsAtTurnout, Bundle.getMessage("ButtonDone"));

        cboSetLogic = new JCheckBoxOperator(jfoSignalsAtTurnout, Bundle.getMessage("SetLogic"), idx);
        cboSetLogic.push(); //turn off

        //reset these
        trackSegment.setLayoutBlock(null);
        layoutBlocks.get(lbIndex[idx]).setOccupancySensorName(null);
        //le.removeTrackSegment(trackSegment);
        positionablePoint1.setType(PositionablePoint.ANCHOR);
        positionablePoint2.setType(PositionablePoint.ANCHOR);
        positionablePoint3.setType(PositionablePoint.ANCHOR);
    }   //testSetupSSL

    @Test
    public void testSetSignalsAtTurnoutWithCancel() {
        Assume.assumeFalse(GraphicsEnvironment.isHeadless());
        ThreadingUtil.runOnLayoutEventually(() -> {
            Point2D point = new Point2D.Double(150.0, 100.0);
            LayoutTurnout to = new LayoutTurnout("Right Hand",
                    LayoutTurnout.TurnoutType.RH_TURNOUT, point, 33.0, 1.1, 1.2, layoutEditor);
            to.setTurnout(turnouts.get(0).getSystemName());
            layoutEditor.getLayoutTracks().add(to);

            //this causes a "set Signal Heads Turnout" dialog to be displayed.
            let.setSignalsAtTurnoutFromMenu(to, getLayoutEditorToolBarPanel().signalIconEditor, layoutEditor.getTargetFrame());
        });
        JemmyUtil.waitAndCloseFrame(Bundle.getMessage("SignalsAtTurnout"), Bundle.getMessage("ButtonCancel"));
    }

    @Test
    ///@Ignore("Fails on AppVeyor, macOS and Windows 12/20/2019")
    public void testSetSignalsAtTurnoutFromMenu() {
        Assume.assumeFalse(GraphicsEnvironment.isHeadless());
        ThreadingUtil.runOnLayoutEventually(() -> {
            Point2D point = new Point2D.Double(150.0, 100.0);
            LayoutTurnout to = new LayoutTurnout("Right Hand",
                    LayoutTurnout.TurnoutType.RH_TURNOUT, point, 33.0, 1.1, 1.2, layoutEditor);
            to.setTurnout(turnouts.get(0).getSystemName());
            layoutEditor.getLayoutTracks().add(to);
            //this causes a "set Signal Heads Turnout" dialog to be displayed.
            let.setSignalsAtTurnoutFromMenu(to, getLayoutEditorToolBarPanel().signalIconEditor, layoutEditor.getTargetFrame());
        });
        JemmyUtil.waitAndCloseFrame(Bundle.getMessage("SignalsAtTurnout"));
    }

    @Test
    ///@Ignore("Fails on AppVeyor, macOS and Windows 12/20/2019")
    public void testSetSignalsAtLevelXing() {
        Assume.assumeFalse(GraphicsEnvironment.isHeadless());
        ThreadingUtil.runOnLayoutEventually(() -> {
            //this causes a "set Signal Heads Level Crossing" dialog to be displayed.
            let.setSignalsAtLevelXing(getLayoutEditorToolBarPanel().signalIconEditor, layoutEditor.getTargetFrame());
        });
        JemmyUtil.waitAndCloseFrame(Bundle.getMessage("SignalsAtLevelXing"));
    }

    @Test
    ///@Ignore("Fails on AppVeyor, macOS and Windows 12/20/2019")
    public void testSetSignalsAtLevelXingFromMenu() {
        Assume.assumeFalse(GraphicsEnvironment.isHeadless());
        ThreadingUtil.runOnLayoutEventually(() -> {
            Point2D point = new Point2D.Double(150.0, 100.0);
            LevelXing lx = new LevelXing("LevelCrossing", point, layoutEditor);
            lx.setLayoutBlockAC(layoutBlocks.get(0));
            lx.setLayoutBlockBD(layoutBlocks.get(1));

            //this causes a "set Signal Heads Level Crossing" dialog to be displayed.
            let.setSignalsAtLevelXingFromMenu(lx, getLayoutEditorToolBarPanel().signalIconEditor, layoutEditor.getTargetFrame());
        });
        JemmyUtil.waitAndCloseFrame(Bundle.getMessage("SignalsAtLevelXing"));
    }

    @Test
    ///@Ignore("Fails on AppVeyor, macOS and Windows 12/20/2019")
    public void testSetSignalsAtThroatToThroatTurnouts() {
        Assume.assumeFalse(GraphicsEnvironment.isHeadless());
        //this causes a "set Signal Heads at throat to throat Turnout" dialog to be (re)displayed.
        ThreadingUtil.runOnLayoutEventually(() -> {
            let.setSignalsAtThroatToThroatTurnouts(
                    getLayoutEditorToolBarPanel().signalIconEditor, layoutEditor.getTargetFrame());
        });
        JemmyUtil.waitAndCloseFrame(Bundle.getMessage("SignalsAtTToTTurnout"), Bundle.getMessage("ButtonCancel"));
    }

    @Test
    ///@Ignore("Fails on AppVeyor, macOS and Windows 12/20/2019")
    public void testSetSignalsAtThroatToThroatTurnoutsWithDonePart1() {
        Assume.assumeFalse(GraphicsEnvironment.isHeadless());
        ThreadingUtil.runOnLayoutEventually(() -> {
            //this causes a "set Signal Heads at throat to throat Turnout" dialog to be (re)displayed.
            let.setSignalsAtThroatToThroatTurnouts(
                    getLayoutEditorToolBarPanel().signalIconEditor, layoutEditor.getTargetFrame());
        });
        //the JFrameOperator waits for the set signal frame to appear,
        JFrameOperator jFrameOperator = new JFrameOperator(Bundle.getMessage("SignalsAtTToTTurnout"));
        JButtonOperator doneButtonOperator = new JButtonOperator(jFrameOperator, Bundle.getMessage("ButtonDone"));

        //pressing "Done" should display a dialog
        //SignalsError1 = Error - No turnout name was entered. Please enter a turnout name or cancel.
        Thread modalDialogOperatorThread1 = JemmyUtil.createModalDialogOperatorThread(
                Bundle.getMessage("ErrorTitle"),
                Bundle.getMessage("SignalsError1"),
                Bundle.getMessage("ButtonOK"));  // NOI18N
        doneButtonOperator.push();
        JUnitUtil.waitFor(() -> {
            return !(modalDialogOperatorThread1.isAlive());
        }, "modalDialogOperatorThread1 finished");

        new EventTool().waitNoEvent(0);

        JemmyUtil.waitAndCloseFrame(jFrameOperator);
    }   //testSetSignalsAtThroatToThroatTurnoutsWithDonePart1

    @Test
    ///@Ignore("Fails on AppVeyor, macOS and Windows 12/20/2019")
    public void testSetSignalsAtThroatToThroatTurnoutsWithDonePart2() {
        Assume.assumeFalse(GraphicsEnvironment.isHeadless());
        ThreadingUtil.runOnLayoutEventually(() -> {
            //this causes a "set Signal Heads at throat to throat Turnout" dialog to be (re)displayed.
            let.setSignalsAtThroatToThroatTurnouts(
                    getLayoutEditorToolBarPanel().signalIconEditor, layoutEditor.getTargetFrame());
        });
        //the JFrameOperator waits for the set signal frame to appear,
        JFrameOperator jFrameOperator = new JFrameOperator(Bundle.getMessage("SignalsAtTToTTurnout"));
        JButtonOperator doneButtonOperator = new JButtonOperator(jFrameOperator, Bundle.getMessage("ButtonDone"));

        //fixes SignalsError1 = Error - No turnout name was entered. Please enter a turnout name or cancel.
        setupSetSignalsAtThroatToThroatTurnoutsWithDonePart2(jFrameOperator);

        //pressing "Done" should display a dialog
        //SignalsError3 = Error - Turnout "{0}" is not drawn on the panel.\nPlease enter the name of a drawn turnout.
        Thread modalDialogOperatorThread2 = JemmyUtil.createModalDialogOperatorThread(
                Bundle.getMessage("ErrorTitle"),
                Bundle.getMessage("SignalsError3", turnouts.get(0).getSystemName()),
                Bundle.getMessage("ButtonOK"));  // NOI18N
        doneButtonOperator.push();
        JUnitUtil.waitFor(() -> {
            return !(modalDialogOperatorThread2.isAlive());
        }, "modalDialogOperatorThread2 finished");

        new EventTool().waitNoEvent(0);

        JemmyUtil.waitAndCloseFrame(jFrameOperator);
    }   //testSetSignalsAtThroatToThroatTurnoutsWithDonePart2

    private void setupSetSignalsAtThroatToThroatTurnoutsWithDonePart2(JFrameOperator jFrameOperator) {
        //fixes SignalsError1 = Error - No turnout name was entered. Please enter a turnout name or cancel.
        //so lets create a turnout
        layoutTurnout = new LayoutTurnout("Right Hand",
                LayoutTurnout.TurnoutType.RH_TURNOUT, new Point2D.Double(100.0, 100.0),
                180.0, 1.1, 1.2, layoutEditor);
        Assert.assertNotNull("RH turnout for testSetSignalsAtThroatToThroatTurnoutsWithDone", layoutTurnout);
        layoutEditor.getLayoutTracks().add(layoutTurnout);

        //select the turnout from the popup menu
        JComboBoxOperator jComboBoxOperator = new JComboBoxOperator(
                jFrameOperator, new NameComponentChooser("turnout1ComboBox"));

        new EventTool().waitNoEvent(0);

        jComboBoxOperator.selectItem(turnouts.get(0).getSystemName());
    }

    @Test
    ///@Ignore("Fails on AppVeyor, macOS and Windows 12/20/2019")
    public void testSetSignalsAtThroatToThroatTurnoutsWithDonePart3() {
        Assume.assumeFalse(GraphicsEnvironment.isHeadless());
        ThreadingUtil.runOnLayoutEventually(() -> {
            //this causes a "set Signal Heads at throat to throat Turnout" dialog to be (re)displayed.
            let.setSignalsAtThroatToThroatTurnouts(
                    getLayoutEditorToolBarPanel().signalIconEditor, layoutEditor.getTargetFrame());
        });
        //the JFrameOperator waits for the set signal frame to appear,
        JFrameOperator jFrameOperator = new JFrameOperator(Bundle.getMessage("SignalsAtTToTTurnout"));
        JButtonOperator doneButtonOperator = new JButtonOperator(jFrameOperator, Bundle.getMessage("ButtonDone"));

        //fixes SignalsError3 = Error - Turnout "{0}" is not drawn on the panel.\nPlease enter the name of a drawn turnout.
        setupSetSignalsAtThroatToThroatTurnoutsWithDonePart3(jFrameOperator);

        //pressing "Done" should display a dialog
        //SignalsError18 = Error - This tool requires two turnouts (RH, LH, or WYE) \nconnected throat-to-throat by a single track segment.
        Thread modalDialogOperatorThread3 = JemmyUtil.createModalDialogOperatorThread(
                Bundle.getMessage("ErrorTitle"),
                Bundle.getMessage("SignalsError18"),
                Bundle.getMessage("ButtonOK"));  // NOI18N
        doneButtonOperator.push();
        JUnitUtil.waitFor(() -> {
            return !(modalDialogOperatorThread3.isAlive());
        }, "modalDialogOperatorThread3 finished");

        JemmyUtil.waitAndCloseFrame(jFrameOperator);
    }   //testSetSignalsAtThroatToThroatTurnoutsWithDonePart3

    private void setupSetSignalsAtThroatToThroatTurnoutsWithDonePart3(JFrameOperator jFrameOperator) {
        setupSetSignalsAtThroatToThroatTurnoutsWithDonePart2(jFrameOperator);
        //fixes SignalsError3 = Error - Turnout "{0}" is not drawn on the panel.\nPlease enter the name of a drawn turnout.
        layoutTurnout.setTurnout(turnouts.get(0).getSystemName());
    }

    @Test
    ///@Ignore("Fails on AppVeyor, macOS and Windows 12/20/2019")
    public void testSetSignalsAtThroatToThroatTurnoutsWithDonePart4() {
        Assume.assumeFalse(GraphicsEnvironment.isHeadless());
        ThreadingUtil.runOnLayoutEventually(() -> {
            //this causes a "set Signal Heads at throat to throat Turnout" dialog to be (re)displayed.
            let.setSignalsAtThroatToThroatTurnouts(
                    getLayoutEditorToolBarPanel().signalIconEditor, layoutEditor.getTargetFrame());
        });
        //the JFrameOperator waits for the set signal frame to appear,
        JFrameOperator jFrameOperator = new JFrameOperator(Bundle.getMessage("SignalsAtTToTTurnout"));
        JButtonOperator doneButtonOperator = new JButtonOperator(jFrameOperator, Bundle.getMessage("ButtonDone"));

        //fixes SignalsError18 = Error - This tool requires two turnouts (RH, LH, or WYE) \nconnected throat-to-throat by a single track segment.
        setupSetSignalsAtThroatToThroatTurnoutsWithDonePart4(jFrameOperator);

        JButtonOperator jButtonOperator = new JButtonOperator(jFrameOperator, Bundle.getMessage("GetSaved"));
        jButtonOperator.push();

        JCheckBoxOperator jCheckBoxOperator = new JCheckBoxOperator(jFrameOperator, Bundle.getMessage("PlaceAllHeads"));
        jCheckBoxOperator.push();

        //select the "SetAllLogic" checkbox
        JCheckBoxOperator allLogicCheckBoxOperator = new JCheckBoxOperator(jFrameOperator, Bundle.getMessage("SetAllLogic"));
        do {
            allLogicCheckBoxOperator.push(); //toggle all on/off
        } while (allLogicCheckBoxOperator.isSelected());

        //pressing "Done" should display a dialog
        //SignalsError5 = Error - Signal head name was not entered. Please enter\na signal head name for required positions or cancel.
        Thread modalDialogOperatorThread4 = JemmyUtil.createModalDialogOperatorThread(
                Bundle.getMessage("ErrorTitle"),
                Bundle.getMessage("SignalsError5"),
                Bundle.getMessage("ButtonOK"));  // NOI18N
        doneButtonOperator.push();
        JUnitUtil.waitFor(() -> {
            return !(modalDialogOperatorThread4.isAlive());
        }, "modalDialogOperatorThread4 finished");

        new EventTool().waitNoEvent(0);

        JemmyUtil.waitAndCloseFrame(jFrameOperator);
    }   //testSetSignalsAtThroatToThroatTurnoutsWithDonePart4

    private void setupSetSignalsAtThroatToThroatTurnoutsWithDonePart4(JFrameOperator jFrameOperator) {
        setupSetSignalsAtThroatToThroatTurnoutsWithDonePart3(jFrameOperator);
        //fixes SignalsError18 = Error - This tool requires two turnouts (RH, LH, or WYE) \nconnected throat-to-throat by a single track segment.
        //so lets create a second turnout
        layoutTurnout2 = new LayoutTurnout("Left Hand",
                LayoutTurnout.TurnoutType.LH_TURNOUT, new Point2D.Double(200.0, 100.0),
                0.0, 1.1, 1.2, layoutEditor);
        Assert.assertNotNull("LH turnout for testSetSignalsAtThroatToThroatTurnoutsWithDone", layoutTurnout2);
        layoutEditor.getLayoutTracks().add(layoutTurnout2);
        layoutTurnout2.setTurnout(turnouts.get(1).getSystemName()); //this should fix the "is not drawn on the panel" error

        JComboBoxOperator jComboBoxOperator = new JComboBoxOperator(
                jFrameOperator, new NameComponentChooser("turnout2ComboBox"));

        new EventTool().waitNoEvent(0);

        jComboBoxOperator.selectItem(turnouts.get(1).getSystemName());

        trackSegment = addNewTrackSegment(layoutTurnout, LayoutEditor.HitPointType.TURNOUT_A,
                layoutTurnout2, LayoutEditor.HitPointType.TURNOUT_A, 1);
    }

    @Test
    ///@Ignore("Fails on AppVeyor, macOS and Windows 12/20/2019")
    public void testSetSignalsAtThroatToThroatTurnoutsWithDonePart5() {
        Assume.assumeFalse(GraphicsEnvironment.isHeadless());
        ThreadingUtil.runOnLayoutEventually(() -> {
            //this causes a "set Signal Heads at throat to throat Turnout" dialog to be (re)displayed.
            let.setSignalsAtThroatToThroatTurnouts(
                    getLayoutEditorToolBarPanel().signalIconEditor, layoutEditor.getTargetFrame());
        });
        //the JFrameOperator waits for the set signal frame to appear,
        JFrameOperator jFrameOperator = new JFrameOperator(Bundle.getMessage("SignalsAtTToTTurnout"));
        JButtonOperator doneButtonOperator = new JButtonOperator(jFrameOperator, Bundle.getMessage("ButtonDone"));

        //fixes SignalsError5 = Error - Signal head name was not entered. Please enter\na signal head name for required positions or cancel.
        setupSetSignalsAtThroatToThroatTurnoutsWithDonePart5(jFrameOperator);

        //this time everything should work
        doneButtonOperator.push();
        jFrameOperator.waitClosed();    //make sure the dialog closed
    }   //testSetSignalsAtThroatToThroatTurnoutsWithDonePart5

    private void setupSetSignalsAtThroatToThroatTurnoutsWithDonePart5(JFrameOperator jFrameOperator) {
        setupSetSignalsAtThroatToThroatTurnoutsWithDonePart4(jFrameOperator);
        //fixes SignalsError5 = Error - Signal head name was not entered. Please enter\na signal head name for required positions or cancel.
        //select the turnouts from the popup menus
        List<String> names = new ArrayList<>(Arrays.asList(
                "a1TToTSignalHeadComboBox",
                "a2TToTSignalHeadComboBox",
                "b1TToTSignalHeadComboBox",
                "b2TToTSignalHeadComboBox",
                "c1TToTSignalHeadComboBox",
                "c2TToTSignalHeadComboBox",
                "d1TToTSignalHeadComboBox",
                "d2TToTSignalHeadComboBox"));
        int idx = 0;
        for (String name : names) {
            JComboBoxOperator jComboBoxOperator = new JComboBoxOperator(
                    jFrameOperator, new NameComponentChooser(name));

            new EventTool().waitNoEvent(0);

            jComboBoxOperator.selectItem(signalHeads.get(idx++).getSystemName());
        }
    }

    @Test
    ///@Ignore("Fails on AppVeyor, macOS and Windows 12/20/2019")
    public void testSetSignalsAtThroatToThroatTurnoutsWithDonePart6() {
        Assume.assumeFalse(GraphicsEnvironment.isHeadless());
        ThreadingUtil.runOnLayoutEventually(() -> {
            //this causes a "set Signal Heads at throat to throat Turnout" dialog to be (re)displayed.
            let.setSignalsAtThroatToThroatTurnouts(
                    getLayoutEditorToolBarPanel().signalIconEditor, layoutEditor.getTargetFrame());
        });
        //the JFrameOperator waits for the set signal frame to appear,
        JFrameOperator jFrameOperator = new JFrameOperator(Bundle.getMessage("SignalsAtTToTTurnout"));
        JButtonOperator doneButtonOperator = new JButtonOperator(jFrameOperator, Bundle.getMessage("ButtonDone"));

        ThreadingUtil.runOnLayoutEventually(() -> {
            //this causes a "set Signal Heads at throat to throat Turnout" dialog to be (re)displayed.
            let.setSignalsAtThroatToThroatTurnouts(
                    getLayoutEditorToolBarPanel().signalIconEditor, layoutEditor.getTargetFrame());
        });
        //the JFrameOperator waits for the set signal frame to appear
        jFrameOperator = new JFrameOperator(Bundle.getMessage("SignalsAtTToTTurnout"));
        doneButtonOperator = new JButtonOperator(jFrameOperator, Bundle.getMessage("ButtonDone"));

        //turn on all logic check boxes
        setupSetSignalsAtThroatToThroatTurnoutsWithDonePart6(jFrameOperator);

        //pressing "Done" should display a dialog
        //InfoMessage6 = Cannot set up logic because blocks have\nnot been defined around this item.
        Thread modalDialogOperatorThread6 = JemmyUtil.createModalDialogOperatorThread(
                Bundle.getMessage("MessageTitle"),
                Bundle.getMessage("InfoMessage6"),
                Bundle.getMessage("ButtonOK"));  // NOI18N
        doneButtonOperator.pushNoBlock();
        JUnitUtil.waitFor(() -> {
            return !(modalDialogOperatorThread6.isAlive());
        }, "modalDialogOperatorThread6 finished");

        for (int idx = 0; idx < 3; idx++) {
            new EventTool().waitNoEvent(0);

            //InfoMessage6 = Cannot set up logic because blocks have\nnot been defined around this item.
            JemmyUtil.waitAndCloseDialog(Bundle.getMessage("MessageTitle"),
                    Bundle.getMessage("InfoMessage6"),
                    Bundle.getMessage("ButtonOK"));  // NOI18N
        }

        JemmyUtil.waitAndCloseFrame(jFrameOperator);
        //jFrameOperator.waitClosed();    //make sure the frame closed

    }   //testSetSignalsAtThroatToThroatTurnoutsWithDonePart6

    private void setupSetSignalsAtThroatToThroatTurnoutsWithDonePart6(JFrameOperator jFrameOperator) {
        setupSetSignalsAtThroatToThroatTurnoutsWithDonePart5(jFrameOperator);
        //turn on all logic check boxes
        JCheckBoxOperator allLogicCheckBoxOperator = new JCheckBoxOperator(
                jFrameOperator, Bundle.getMessage("SetAllLogic"));
        do {
            allLogicCheckBoxOperator.push(); //toggle all on/off
        } while (!allLogicCheckBoxOperator.isSelected());
    }

    @Test
    ///@Ignore("Fails on AppVeyor, macOS and Windows 12/20/2019")
    public void testSetSignalsAtThroatToThroatTurnoutsWithDonePart7() {
        Assume.assumeFalse(GraphicsEnvironment.isHeadless());
        ThreadingUtil.runOnLayoutEventually(() -> {
            //this causes a "set Signal Heads at throat to throat Turnout" dialog to be (re)displayed.
            let.setSignalsAtThroatToThroatTurnouts(
                    getLayoutEditorToolBarPanel().signalIconEditor, layoutEditor.getTargetFrame());
        });
        //the JFrameOperator waits for the set signal frame to appear,
        JFrameOperator jFrameOperator = new JFrameOperator(Bundle.getMessage("SignalsAtTToTTurnout"));
        JButtonOperator doneButtonOperator = new JButtonOperator(jFrameOperator, Bundle.getMessage("ButtonDone"));

        //fixes InfoMessage6 = Cannot set up logic because blocks have\nnot been defined around this item.
        setupSetSignalsAtThroatToThroatTurnoutsWithDonePart7(jFrameOperator);

        //pressing "Done" should display a dialog
        //InfoMessage4 = Cannot set up logic because block "{0}"\ndoesn''t have an occupancy sensor.
        Thread modalDialogOperatorThread7 = JemmyUtil.createModalDialogOperatorThread(
                Bundle.getMessage("MessageTitle"),
                Bundle.getMessage("InfoMessage4", layoutBlocks.get(2).getUserName()),
                Bundle.getMessage("ButtonOK"));  // NOI18N
        doneButtonOperator.pushNoBlock();
        JUnitUtil.waitFor(() -> {
            return !(modalDialogOperatorThread7.isAlive());
        }, "modalDialogOperatorThread7 finished");

        //close three InfoMessage4 dialogs
        for (int idx = 0; idx < 3; idx++) {
            new EventTool().waitNoEvent(0);

            JemmyUtil.waitAndCloseDialog(Bundle.getMessage("MessageTitle"),
                    Bundle.getMessage("InfoMessage4", layoutBlocks.get(2).getUserName()),
                    Bundle.getMessage("ButtonOK"));  // NOI18N
        }

        JemmyUtil.waitAndCloseFrame(jFrameOperator);
    }   //testSetSignalsAtThroatToThroatTurnoutsWithDonePart7

    private void setupSetSignalsAtThroatToThroatTurnoutsWithDonePart7(JFrameOperator jFrameOperator) {
        setupSetSignalsAtThroatToThroatTurnoutsWithDonePart6(jFrameOperator);
        //fixes InfoMessage6 = Cannot set up logic because blocks have\nnot been defined around this item.
        layoutTurnout.setLayoutBlock(layoutBlocks.get(0));
        layoutTurnout2.setLayoutBlock(layoutBlocks.get(1));
        trackSegment.setLayoutBlock(layoutBlocks.get(2));
    }

    @Test
    ///@Ignore("Fails on AppVeyor, macOS and Windows 12/20/2019")
    public void testSetSignalsAtThroatToThroatTurnoutsWithDonePart8() {
        Assume.assumeFalse(GraphicsEnvironment.isHeadless());
        ThreadingUtil.runOnLayoutEventually(() -> {
            //this causes a "set Signal Heads at throat to throat Turnout" dialog to be (re)displayed.
            let.setSignalsAtThroatToThroatTurnouts(
                    getLayoutEditorToolBarPanel().signalIconEditor, layoutEditor.getTargetFrame());
        });
        //the JFrameOperator waits for the set signal frame to appear,
        JFrameOperator jFrameOperator = new JFrameOperator(Bundle.getMessage("SignalsAtTToTTurnout"));
        JButtonOperator doneButtonOperator = new JButtonOperator(jFrameOperator, Bundle.getMessage("ButtonDone"));

        //fixes InfoMessage4 = Cannot set up logic because block "{0}"\ndoesn''t have an occupancy sensor.
        setupSetSignalsAtThroatToThroatTurnoutsWithDonePart8(jFrameOperator);

        //pressing "Done" should display a dialog
        //InfoMessage7 = Cannot set up logic because all connections\nhave not been defined around this item.
        Thread modalDialogOperatorThread8 = JemmyUtil.createModalDialogOperatorThread(
                Bundle.getMessage("MessageTitle"),
                Bundle.getMessage("InfoMessage7"),
                Bundle.getMessage("ButtonOK"));  // NOI18N
        doneButtonOperator.push();
        JUnitUtil.waitFor(() -> {
            return !(modalDialogOperatorThread8.isAlive());
        }, "modalDialogOperatorThread8 finished");

        //three more times
        for (int idx = 0; idx < 3; idx++) {
            new EventTool().waitNoEvent(0);

            JemmyUtil.waitAndCloseDialog(Bundle.getMessage("MessageTitle"),
                    Bundle.getMessage("InfoMessage7"),
                    Bundle.getMessage("ButtonOK"));  // NOI18N
        }

        jFrameOperator.waitClosed();    //make sure the dialog closed
    }   //testSetSignalsAtThroatToThroatTurnoutsWithDonePart8

    private void setupSetSignalsAtThroatToThroatTurnoutsWithDonePart8(JFrameOperator jFrameOperator) {
        setupSetSignalsAtThroatToThroatTurnoutsWithDonePart7(jFrameOperator);
        //fixes InfoMessage4 = Cannot set up logic because block "{0}"\ndoesn''t have an occupancy sensor.
        //assign Occupancy Sensor to block
        layoutBlocks.get(2).setOccupancySensorName(sensors.get(2).getUserName());
    }

    @Test
    public void testSetSignalsAtThroatToThroatTurnoutsWithCancel() {
        Assume.assumeFalse(GraphicsEnvironment.isHeadless());
        ThreadingUtil.runOnLayoutEventually(() -> {
            //this causes a "set Signal Heads at throat to throat Turnout" dialog to be (re)displayed.
            let.setSignalsAtThroatToThroatTurnouts(
                    getLayoutEditorToolBarPanel().signalIconEditor, layoutEditor.getTargetFrame());
        });

        JemmyUtil.waitAndCloseFrame(Bundle.getMessage("SignalsAtTToTTurnout"), Bundle.getMessage("ButtonCancel"));
    }

    @Test
    public void testGetHeadFromNameNullName() {
        Assume.assumeFalse(GraphicsEnvironment.isHeadless());
        Assert.assertNull("null signal head for null name", let.getHeadFromName(null));
    }

    @Test
    public void testGetHeadFromNameEmptyName() {
        Assume.assumeFalse(GraphicsEnvironment.isHeadless());
        Assert.assertNull("null signal head for empty name", let.getHeadFromName(""));
    }

    @Test
    public void testGetHeadFromNameValid() {
        Assume.assumeFalse(GraphicsEnvironment.isHeadless());
        signalHeads.forEach((sh) -> {
            Assert.assertEquals("signal head for valid name", sh, let.getHeadFromName(sh.getSystemName()));
        });
    }

    @Test
    ///@Ignore("Fails on AppVeyor, macOS and Windows 12/20/2019")
    public void testRemoveSignalHeadFromPanelNameNullName() {
        Assume.assumeFalse(GraphicsEnvironment.isHeadless());
        //this test verifies there is no exception
        let.removeSignalHeadFromPanel(null);
    }

    @Test
    public void testRemoveSignalHeadFromPanelEmptyName() {
        Assume.assumeFalse(GraphicsEnvironment.isHeadless());
        //this test verifies there is no exception
        let.removeSignalHeadFromPanel("");
    }

    @Test
    public void testFinalizeBlockBossLogicNullInput() {
        Assume.assumeFalse(GraphicsEnvironment.isHeadless());
        //this test verifies there is no exception
        let.finalizeBlockBossLogic();
    }

    @Test
    ///@Ignore("Fails on AppVeyor and Windows 12/20/2019")
    public void testSetSignalHeadOnPanelAtXYIntAndRemove() {
        Assume.assumeFalse(GraphicsEnvironment.isHeadless());
        Assert.assertFalse("Signal head not on panel before set", let.isHeadOnPanel(signalHeads.get(1)));
        let.setSignalHeadOnPanel(0.D, "IH1", 0, 0);
        //setSignalHeadOnPanel performs some GUI actions, so give
        //the AWT queue some time to clear.
        new EventTool().waitNoEvent(100);
        Assert.assertTrue("Signal head on panel after set", let.isHeadOnPanel(signalHeads.get(1)));
        let.removeSignalHeadFromPanel("IH1");
        //removeSignalHeadFromPanel performs some GUI actions, so give
        //the AWT queue some time to clear.
        new EventTool().waitNoEvent(100);
        Assert.assertFalse("Signal head not on panel after remove", let.isHeadOnPanel(signalHeads.get(1)));
    }

    @Test
    ///@Ignore("Fails on AppVeyor and Windows 12/20/2019")
    public void testSetSignalHeadOnPanelAtPointAndRemove() {
        Assume.assumeFalse(GraphicsEnvironment.isHeadless());
        Assert.assertFalse("Signal head not on panel before set", let.isHeadOnPanel(signalHeads.get(1)));
        Point2D point = new Point2D.Double(150.0, 100.0);
        let.setSignalHeadOnPanel(0.D, "IH1", point);
        //setSignalHeadOnPanel performs some GUI actions, so give
        //the AWT queue some time to clear.
        new EventTool().waitNoEvent(100);
        Assert.assertTrue("Signal head on panel after set", let.isHeadOnPanel(signalHeads.get(1)));
        let.removeSignalHeadFromPanel("IH1");
        //removeSignalHeadFromPanel performs some GUI actions, so give
        //the AWT queue some time to clear.
        new EventTool().waitNoEvent(100);
        Assert.assertFalse("Signal head not on panel after remove", let.isHeadOnPanel(signalHeads.get(1)));
    }

    @Test
    ///@Ignore("Fails on AppVeyor and Windows 12/20/2019")
    public void testSetSignalHeadOnPanelAtXYDoubleAndRemove() {
        Assume.assumeFalse(GraphicsEnvironment.isHeadless());
        Assert.assertFalse("Signal head not on panel before set", let.isHeadOnPanel(signalHeads.get(1)));
        let.setSignalHeadOnPanel(0.D, "IH1", 0, 0);
        //setSignalHeadOnPanel performs some GUI actions, so give
        //the AWT queue some time to clear.
        new EventTool().waitNoEvent(100);
        Assert.assertTrue("Signal head on panel after set", let.isHeadOnPanel(signalHeads.get(1)));
        let.removeSignalHeadFromPanel("IH1");
        //removeSignalHeadFromPanel performs some GUI actions, so give
        //the AWT queue some time to clear.
        new EventTool().waitNoEvent(100);
        Assert.assertFalse("Signal head not on panel after remove", let.isHeadOnPanel(signalHeads.get(1)));
    }

    @Test
    ///@Ignore("Fails on AppVeyor, macOS and Windows 12/20/2019")
    public void testGetSignalHeadIcon() {
        Assume.assumeFalse(GraphicsEnvironment.isHeadless());
        Assert.assertNotNull("let null", let);
        signalHeads.forEach((sh) -> {
            Assert.assertNotNull("Signal head icon for panel", let.getSignalHeadIcon(sh.getSystemName()));
        });
    }

    @Test
    public void testIsHeadOnPanel() {
        Assume.assumeFalse(GraphicsEnvironment.isHeadless());
        signalHeads.forEach((sh) -> {
            Assert.assertFalse("Signal head not on panel", let.isHeadOnPanel(sh));
        });
    }

    @Test
    public void testIsHeadAssignedAnywhere() {
        Assume.assumeFalse(GraphicsEnvironment.isHeadless());
        signalHeads.forEach((sh) -> {
            Assert.assertFalse("Signal head not on panel", let.isHeadAssignedAnywhere(sh));
        });
    }

    @Test
    public void testRemoveSignalHeadAssignment() {
        Assume.assumeFalse(GraphicsEnvironment.isHeadless());
        //just verify this doesn't thrown an error.
        signalHeads.forEach((sh) -> {
            let.removeAssignment(sh);
        });
    }

    @Test
    ///@Ignore("Fails on AppVeyor, macOS and Windows 12/20/2019")
    public void testInitializeBlockBossLogic() {
        Assume.assumeFalse(GraphicsEnvironment.isHeadless());
        Assert.assertTrue("Signal head block boss logic started", let.initializeBlockBossLogic("IH1"));
    }

    /**
     * convenience method for creating a track segment to connect two
     * LayoutTracks
     *
     * @return the layout editor's toolbar panel
     */
    @Nonnull
    private static TrackSegment addNewTrackSegment(
            @CheckForNull LayoutTrack c1, LayoutEditor.HitPointType t1,
            @CheckForNull LayoutTrack c2, LayoutEditor.HitPointType t2,
            int idx) {
        TrackSegment result = null;
        if ((c1 != null) && (c2 != null)) {
            //create new track segment
            String name = layoutEditor.getFinder().uniqueName("T", idx);
            result = new TrackSegment(name, c1, t1, c2, t2,
                    false, true, layoutEditor);
            Assert.assertNotNull("new TrackSegment is null", result);
            layoutEditor.getLayoutTracks().add(result);
            //link to connected objects
            layoutEditor.setLink(c1, t1, result, LayoutEditor.HitPointType.TRACK);
            layoutEditor.setLink(c2, t2, result, LayoutEditor.HitPointType.TRACK);
        }
        return result;
    }

    /**
     * convenience method for accessing...
     *
     * @return the layout editor's toolbar panel
     */
    @Nonnull
    public LayoutEditorToolBarPanel getLayoutEditorToolBarPanel() {
        return layoutEditor.getLayoutEditorToolBarPanel();
    }

    //from here down is testing infrastructure
    @BeforeClass
    public static void setUpClass() throws Exception {
        JUnitUtil.setUp();
        if (!GraphicsEnvironment.isHeadless()) {
            JUnitUtil.resetProfileManager();

            //save the old string comparator
            stringComparator = Operator.getDefaultStringComparator();
            //set default string matching comparator to one that exactly matches and is case sensitive
            Operator.setDefaultStringComparator(new Operator.DefaultStringComparator(true, true));
        }
    }

    @AfterClass
    public static void tearDownClass() throws Exception {
        if (!GraphicsEnvironment.isHeadless()) {
            //restore the default string matching comparator
            Operator.setDefaultStringComparator(stringComparator);
        }
    }

    @Before
    public void setUp() throws Exception {
        JUnitUtil.setUp();
        JUnitUtil.resetProfileManager();
        JUnitUtil.initConfigureManager();
        JUnitUtil.initLayoutBlockManager();
        JUnitUtil.initInternalTurnoutManager();
        JUnitUtil.initInternalSensorManager();
        JUnitUtil.initInternalSignalHeadManager();

        if (!GraphicsEnvironment.isHeadless()) {
            layoutEditor = new LayoutEditor();
            layoutEditor.setVisible(true);

            let = layoutEditor.getLETools();

            for (int i = 0; i < 5; i++) {
                String sBlockName = "IB" + i;
                String uBlockName = "Block " + i;
                InstanceManager.getDefault(LayoutBlockManager.class).createNewLayoutBlock(sBlockName, uBlockName);
            }
            layoutBlocks = InstanceManager.getDefault(LayoutBlockManager.class).getNamedBeanSet().stream().collect(Collectors.toList());

            for (int i = 0; i < 5; i++) {
                String toName = "IT" + i;
                InstanceManager.getDefault(jmri.TurnoutManager.class).provideTurnout(toName);
            }
            turnouts = InstanceManager.getDefault(TurnoutManager.class).getNamedBeanSet().stream().collect(Collectors.toList());

            for (int i = 0; i < 5; i++) {
                String sName = "IS" + i;
                String uName = "sensor " + i;
                InstanceManager.getDefault(SensorManager.class).provideSensor(sName).setUserName(uName);
            }
            sensors = InstanceManager.getDefault(SensorManager.class).getNamedBeanSet().stream().collect(Collectors.toList());

            for (int i = 0; i < 8; i++) {
                String sName = "IH" + i;
                String uName = "signal head " + i;
                VirtualSignalHead signalHead = new VirtualSignalHead(sName, uName);
                InstanceManager.getDefault(SignalHeadManager.class).register(signalHead);
            }
            signalHeads = InstanceManager.getDefault(SignalHeadManager.class).getNamedBeanSet().stream().collect(Collectors.toList());
        }
    }

    @After
    public void tearDown() throws Exception {
        if (!GraphicsEnvironment.isHeadless()) {
            layoutBlocks.stream().forEach(LayoutBlock::dispose);
            turnouts.stream().forEach(Turnout::dispose);
            signalHeads.stream().forEach(SignalHead::dispose);
            sensors.stream().forEach(Sensor::dispose);

            layoutBlocks = null;
            turnouts = null;
            signalHeads = null;
            sensors = null;

            EditorFrameOperator operator = new EditorFrameOperator(layoutEditor);
            operator.closeFrameWithConfirmations();
            JUnitUtil.dispose(layoutEditor);

            let = null;
            layoutEditor = null;
        }
<<<<<<< HEAD
        let = null;
        layoutEditor = null;
        layoutBlocks = null;
        turnouts = null;
        signalHeads = null;
        sensors = null;
        JUnitUtil.deregisterBlockManagerShutdownTask();
=======
        InstanceManager.getDefault(ShutDownManager.class).deregister(InstanceManager.getDefault(BlockManager.class).shutDownTask);
>>>>>>> 4d36222e
        JUnitUtil.tearDown();
    }
//
    //private static final org.slf4j.Logger log = org.slf4j.LoggerFactory.getLogger(LayoutEditorToolsTest.class);
}   //class LayoutEditorToolsTest<|MERGE_RESOLUTION|>--- conflicted
+++ resolved
@@ -1355,17 +1355,10 @@
             let = null;
             layoutEditor = null;
         }
-<<<<<<< HEAD
-        let = null;
-        layoutEditor = null;
-        layoutBlocks = null;
-        turnouts = null;
-        signalHeads = null;
-        sensors = null;
+
         JUnitUtil.deregisterBlockManagerShutdownTask();
-=======
+
         InstanceManager.getDefault(ShutDownManager.class).deregister(InstanceManager.getDefault(BlockManager.class).shutDownTask);
->>>>>>> 4d36222e
         JUnitUtil.tearDown();
     }
 //

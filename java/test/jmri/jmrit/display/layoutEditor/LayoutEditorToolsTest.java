package jmri.jmrit.display.layoutEditor;

import java.awt.GraphicsEnvironment;
import java.awt.geom.Point2D;
import java.util.*;
import java.util.List;
import java.util.logging.*;
import java.util.stream.Collectors;
import javax.annotation.*;
import jmri.*;
import jmri.implementation.*;
import jmri.jmrit.display.EditorFrameOperator;
import jmri.util.*;
import jmri.util.junit.rules.RetryRule;
import jmri.util.swing.JemmyUtil;
import org.junit.*;
import org.junit.Test;
import org.junit.rules.Timeout;
import org.netbeans.jemmy.*;
import org.netbeans.jemmy.operators.*;
import org.netbeans.jemmy.util.NameComponentChooser;

/**
 * Test simple functioning of LayoutEditorTools
 *
 * @author	Paul Bender Copyright (C) 2016
 * @author	George Warner Copyright (C) 2019
 */
public class LayoutEditorToolsTest {

    @Rule   //5 second timeout for methods in this test class.
    public Timeout globalTimeout = Timeout.seconds(5);

    @Rule   //allow 3 retries of intermittent tests
    public RetryRule retryRule = new RetryRule(3);

    private static Operator.StringComparator stringComparator;

    private static LayoutEditor layoutEditor = null;
    private static LayoutEditorTools let = null;

    //these all have to contain the same number of elements
    private List<LayoutBlock> layoutBlocks = null;
    private List<Turnout> turnouts = null;
    private List<SignalHead> signalHeads = null;
    private List<Sensor> sensors = null;

    private static LayoutTurnout layoutTurnout = null;
    private static LayoutTurnout layoutTurnout2 = null;
    private static PositionablePoint positionablePoint1 = null;
    private static PositionablePoint positionablePoint2 = null;
    private static PositionablePoint positionablePoint3 = null;
    private static TrackSegment trackSegment = null;

    @Test
    public void testCtor() {
        Assume.assumeFalse(GraphicsEnvironment.isHeadless());
        Assert.assertNotNull("let null", let);
    }

    @Test
    public void testHitEndBumper() {
        Assume.assumeFalse(GraphicsEnvironment.isHeadless());
        Assert.assertNotNull("let null", let);
        //we haven't done anything, so reachedEndBumper should return false.
        Assert.assertFalse("reached end bumper", let.reachedEndBumper());
    }

    @Test
    ///@Ignore("Fails on AppVeyor, macOS and Windows 12/20/2019")
    public void testSetSignalsAtTurnout() {
        Assume.assumeFalse(GraphicsEnvironment.isHeadless());
        //this causes a "set Signal Heads Turnout" dialog to be (re)displayed.
        ThreadingUtil.runOnLayoutEventually(() -> {
            let.setSignalsAtTurnout(getLayoutEditorToolBarPanel().signalIconEditor, layoutEditor.getTargetFrame());
        });

        JemmyUtil.waitAndCloseFrame(Bundle.getMessage("SignalsAtTurnout"));
    }

    @Test
    ///@Ignore("Fails on AppVeyor, macOS and Windows 12/20/2019")
    public void testSetSignalsAtTurnoutWithDonePart1() {
        Assume.assumeFalse(GraphicsEnvironment.isHeadless());

<<<<<<< HEAD
=======
        //this causes a "set Signal Heads Turnout" dialog to be (re)displayed.
        ThreadingUtil.runOnLayoutEventually(() -> {
            let.setSignalsAtTurnout(getLayoutEditorToolBarPanel().signalIconEditor, layoutEditor.getTargetFrame());
        });

        //the JFrameOperator waits for the set signal frame to appear
        JFrameOperator jFrameOperator = new JFrameOperator(Bundle.getMessage("SignalsAtTurnout"));
        JButtonOperator doneButtonOperator = new JButtonOperator(jFrameOperator, Bundle.getMessage("ButtonDone"));

        //pressing "Done" should display a dialog
        //SignalsError1 = Error - No turnout name was entered. Please enter a turnout name or cancel.
        Thread modalDialogOperatorThread1 = JemmyUtil.createModalDialogOperatorThread(
                Bundle.getMessage("ErrorTitle"),
                Bundle.getMessage("SignalsError1"),
                Bundle.getMessage("ButtonOK"));  // NOI18N
        doneButtonOperator.push();
        JUnitUtil.waitFor(() -> {
            return !(modalDialogOperatorThread1.isAlive());
        }, "modalDialogOperatorThread1 finished");

        //now close this dialog
        JemmyUtil.waitAndCloseFrame(jFrameOperator);
    }   //testSetSignalsAtTurnoutWithDonePart1

    private void setupSetSignalsAtTurnoutWithDonePart1() {
        List<LayoutTrack> layoutTracks = layoutEditor.getLayoutTracks();
>>>>>>> d6d94d91
        //create a new Layout Turnout
        layoutTurnout = new LayoutTurnout("Right Hand",
                LayoutTurnout.TurnoutType.RH_TURNOUT, new Point2D.Double(150.0, 100.0),
                33.0, 1.1, 1.2, layoutEditor);
        Assert.assertNotNull("RH turnout for testSetSignalsAtTurnoutWithDone", layoutTurnout);
        layoutTracks.add(layoutTurnout);

        positionablePoint1 = new PositionablePoint("A1", PositionablePoint.ANCHOR, new Point2D.Double(250.0, 100.0), layoutEditor);
        Assert.assertNotNull("positionablePoint1 for testSetSignalsAtTurnoutWithDone", positionablePoint1);
        layoutTracks.add(positionablePoint1);

        positionablePoint2 = new PositionablePoint("A2", PositionablePoint.ANCHOR, new Point2D.Double(50.0, 100.0), layoutEditor);
        layoutTracks.add(positionablePoint2);
        Assert.assertNotNull("positionablePoint2 for testSetSignalsAtTurnoutWithDone", positionablePoint2);

        positionablePoint3 = new PositionablePoint("A3", PositionablePoint.ANCHOR, new Point2D.Double(250.0, 150.0), layoutEditor);
        layoutTracks.add(positionablePoint3);
        Assert.assertNotNull("positionablePoint3 for testSetSignalsAtTurnoutWithDone", positionablePoint3);
    }   //setupSetSignalsAtTurnoutWithDone

    @Test
    @Ignore("Consistently fails on AppVeyor, macOS and Windows 12/20/2019")
    public void testSetSignalsAtTurnoutWithDonePart2() {
        Assume.assumeFalse(GraphicsEnvironment.isHeadless());

        //this causes a "set Signal Heads Turnout" dialog to be (re)displayed.
        ThreadingUtil.runOnLayoutEventually(() -> {
            let.setSignalsAtTurnout(getLayoutEditorToolBarPanel().signalIconEditor, layoutEditor.getTargetFrame());
        });
        new EventTool().waitNoEvent(0);

        //the JFrameOperator waits for the set signal frame to appear
        JFrameOperator jFrameOperator = new JFrameOperator(Bundle.getMessage("SignalsAtTurnout"));
        JButtonOperator doneButtonOperator = new JButtonOperator(jFrameOperator, Bundle.getMessage("ButtonDone"));

        setupSetSignalsAtTurnoutWithDonePart2(jFrameOperator);

        //pressing "Done" should display a dialog
        //SignalsError3 = Error - Turnout "{0}" is not drawn on the panel.\nPlease enter the name of a drawn turnout.
        Thread modalDialogOperatorThread2 = JemmyUtil.createModalDialogOperatorThread(
                Bundle.getMessage("ErrorTitle"),
                Bundle.getMessage("SignalsError3", turnouts.get(0).getSystemName()),
                Bundle.getMessage("ButtonOK"));  // NOI18N
        doneButtonOperator.push();
        JUnitUtil.waitFor(() -> {
            return !(modalDialogOperatorThread2.isAlive());
        }, "modalDialogOperatorThread2 finished");

        //now close this dialog
        JemmyUtil.waitAndCloseFrame(jFrameOperator);
    }   //testSetSignalsAtTurnoutWithDonePart2

    private void setupSetSignalsAtTurnoutWithDonePart2(JFrameOperator jFrameOperator) {
        setupSetSignalsAtTurnoutWithDonePart1();

        //select the turnout from the popup menu
        JComboBoxOperator jComboBoxOperator = new JComboBoxOperator(
                jFrameOperator, new NameComponentChooser("turnoutComboBox"));

        new EventTool().waitNoEvent(0);

        jComboBoxOperator.selectItem(turnouts.get(0).getSystemName());
    }

    @Test
    @Ignore("Fails on AppVeyor, macOS and Windows 12/20/2019")
    public void testSetSignalsAtTurnoutWithDonePart3() {
        Assume.assumeFalse(GraphicsEnvironment.isHeadless());

        //this causes a "set Signal Heads Turnout" dialog to be (re)displayed.
        ThreadingUtil.runOnLayoutEventually(() -> {
            let.setSignalsAtTurnout(getLayoutEditorToolBarPanel().signalIconEditor, layoutEditor.getTargetFrame());
        });

        //the JFrameOperator waits for the set signal frame to appear
        JFrameOperator jFrameOperator = new JFrameOperator(Bundle.getMessage("SignalsAtTurnout"));
        JButtonOperator doneButtonOperator = new JButtonOperator(jFrameOperator, Bundle.getMessage("ButtonDone"));

        setupSetSignalsAtTurnoutWithDonePart3(jFrameOperator);

        JButtonOperator jButtonOperator = new JButtonOperator(jFrameOperator, Bundle.getMessage("GetSaved"));
        jButtonOperator.push();

        JCheckBoxOperator jCheckBoxOperator = new JCheckBoxOperator(jFrameOperator, Bundle.getMessage("PlaceAllHeads"));
        jCheckBoxOperator.push();

        //select the "SetAllLogic" checkbox
        JCheckBoxOperator allLogicCheckBoxOperator = new JCheckBoxOperator(jFrameOperator, Bundle.getMessage("SetAllLogic"));
        do {
            allLogicCheckBoxOperator.push(); //toggle all on/off
        } while (allLogicCheckBoxOperator.isSelected());

        /*
        * test all four comboboxes for "Signal head name was not entered"  (SignalsError5)
         */
        //pressing "Done" should display a dialog
        //SignalsError5 = Error - Signal head name was not entered. Please enter\na signal head name for required positions or cancel.
        Thread modalDialogOperatorThread3 = JemmyUtil.createModalDialogOperatorThread(
                Bundle.getMessage("ErrorTitle"),
                Bundle.getMessage("SignalsError5"),
                Bundle.getMessage("ButtonOK"));  // NOI18N
        doneButtonOperator.push();
        JUnitUtil.waitFor(() -> {
            return !(modalDialogOperatorThread3.isAlive());
        }, "modalDialogOperatorThread3 finished");

        //now close this dialog
        JemmyUtil.waitAndCloseFrame(jFrameOperator);
    }   //testSetSignalsAtTurnoutWithDonePart3

    private void setupSetSignalsAtTurnoutWithDonePart3(JFrameOperator jFrameOperator) {
        setupSetSignalsAtTurnoutWithDonePart2(jFrameOperator);
        layoutTurnout.setTurnout(turnouts.get(0).getSystemName()); //this should fix the "is not drawn on the panel" error
    }

    @Test
    @Ignore("Consistently fails on AppVeyor, macOS and Windows 12/20/2019")
    public void testSetSignalsAtTurnoutWithDonePart4() {
        Assume.assumeFalse(GraphicsEnvironment.isHeadless());

        //this causes a "set Signal Heads Turnout" dialog to be (re)displayed.
        ThreadingUtil.runOnLayoutEventually(() -> {
            let.setSignalsAtTurnout(getLayoutEditorToolBarPanel().signalIconEditor, layoutEditor.getTargetFrame());
        });

        //the JFrameOperator waits for the set signal frame to appear
        JFrameOperator jFrameOperator = new JFrameOperator(Bundle.getMessage("SignalsAtTurnout"));
        JButtonOperator doneButtonOperator = new JButtonOperator(jFrameOperator, Bundle.getMessage("ButtonDone"));

        setupSetSignalsAtTurnoutWithDonePart4(jFrameOperator);

        //pressing "Done" should display a dialog
        //SignalsError5 = Error - Signal head name was not entered. Please enter\na signal head name for required positions or cancel.
        Thread modalDialogOperatorThread4 = JemmyUtil.createModalDialogOperatorThread(
                Bundle.getMessage("ErrorTitle"),
                Bundle.getMessage("SignalsError5"),
                Bundle.getMessage("ButtonOK"));  // NOI18N
        doneButtonOperator.push();
        JUnitUtil.waitFor(() -> {
            return !(modalDialogOperatorThread4.isAlive());
        }, "modalDialogOperatorThread4 finished");

        new EventTool().waitNoEvent(0);

        //now close this dialog
        JemmyUtil.waitAndCloseFrame(jFrameOperator);
    }   //testSetSignalsAtTurnoutWithDonePart4

    private void setupSetSignalsAtTurnoutWithDonePart4(JFrameOperator jFrameOperator) {
        setupSetSignalsAtTurnoutWithDonePart3(jFrameOperator);

        //select signal head for this combobox
        JComboBoxOperator jComboBoxOperator = new JComboBoxOperator(
                jFrameOperator, new NameComponentChooser("throatContinuingSignalHeadComboBox"));
        jComboBoxOperator.selectItem(signalHeads.get(0).getSystemName());
    }

    @Test
    @Ignore("Consistently fails on AppVeyor, macOS and Windows 12/20/2019")
    public void testSetSignalsAtTurnoutWithDonePart5() {
        Assume.assumeFalse(GraphicsEnvironment.isHeadless());

        //this causes a "set Signal Heads Turnout" dialog to be (re)displayed.
        ThreadingUtil.runOnLayoutEventually(() -> {
            let.setSignalsAtTurnout(getLayoutEditorToolBarPanel().signalIconEditor, layoutEditor.getTargetFrame());
        });

        new EventTool().waitNoEvent(0);

        //the JFrameOperator waits for the set signal frame to appear
        JFrameOperator jFrameOperator = new JFrameOperator(Bundle.getMessage("SignalsAtTurnout"));
        JButtonOperator doneButtonOperator = new JButtonOperator(jFrameOperator, Bundle.getMessage("ButtonDone"));

        setupSetSignalsAtTurnoutWithDonePart5(jFrameOperator);

        //pressing "Done" should display a dialog
        //SignalsError5 = Error - Signal head name was not entered. Please enter\na signal head name for required positions or cancel.
        Thread modalDialogOperatorThread5 = JemmyUtil.createModalDialogOperatorThread(
                Bundle.getMessage("ErrorTitle"),
                Bundle.getMessage("SignalsError5"),
                Bundle.getMessage("ButtonOK"));  // NOI18N
        doneButtonOperator.push();
        JUnitUtil.waitFor(() -> {
            return !(modalDialogOperatorThread5.isAlive());
        }, "modalDialogOperatorThread5 finished");

        //now close this dialog
        JemmyUtil.waitAndCloseFrame(jFrameOperator);
    }   //testSetSignalsAtTurnoutWithDonePart5

    private void setupSetSignalsAtTurnoutWithDonePart5(JFrameOperator jFrameOperator) {
        setupSetSignalsAtTurnoutWithDonePart4(jFrameOperator);

        //select signal head for this combobox
        JComboBoxOperator jComboBoxOperator = new JComboBoxOperator(
                jFrameOperator, new NameComponentChooser("throatDivergingSignalHeadComboBox"));
        jComboBoxOperator.selectItem(signalHeads.get(1).getSystemName());
    }

    @Test
    @Ignore("Consistently fails on AppVeyor, macOS and Windows 12/20/2019")
    public void testSetSignalsAtTurnoutWithDonePart6() {
        Assume.assumeFalse(GraphicsEnvironment.isHeadless());

        //this causes a "set Signal Heads Turnout" dialog to be (re)displayed.
        ThreadingUtil.runOnLayoutEventually(() -> {
            let.setSignalsAtTurnout(getLayoutEditorToolBarPanel().signalIconEditor, layoutEditor.getTargetFrame());
        });

        //the JFrameOperator waits for the set signal frame to appear
        JFrameOperator jFrameOperator = new JFrameOperator(Bundle.getMessage("SignalsAtTurnout"));
        JButtonOperator doneButtonOperator = new JButtonOperator(jFrameOperator, Bundle.getMessage("ButtonDone"));

        setupSetSignalsAtTurnoutWithDonePart6(jFrameOperator);

        //pressing "Done" should display a dialog
        //SignalsError5 = Error - Signal head name was not entered. Please enter\na signal head name for required positions or cancel.
        Thread modalDialogOperatorThread6 = JemmyUtil.createModalDialogOperatorThread(
                Bundle.getMessage("ErrorTitle"),
                Bundle.getMessage("SignalsError5"),
                Bundle.getMessage("ButtonOK"));  // NOI18N
        doneButtonOperator.push();
        JUnitUtil.waitFor(() -> {
            return !(modalDialogOperatorThread6.isAlive());
        }, "modalDialogOperatorThread6 finished");

        new EventTool().waitNoEvent(0);

        //now close this dialog
        JemmyUtil.waitAndCloseFrame(jFrameOperator);
    }   //testSetSignalsAtTurnoutWithDonePart6

    private void setupSetSignalsAtTurnoutWithDonePart6(JFrameOperator jFrameOperator) {
        setupSetSignalsAtTurnoutWithDonePart5(jFrameOperator);

        //select signal head for this combobox
        JComboBoxOperator jComboBoxOperator = new JComboBoxOperator(
                jFrameOperator, new NameComponentChooser("continuingSignalHeadComboBox"));
        jComboBoxOperator.selectItem(signalHeads.get(2).getSystemName());
    }

    @Test
    @Ignore("Consistently fails on AppVeyor, macOS and Windows 12/20/2019")
    public void testSetSignalsAtTurnoutWithDonePart7a() {
        Assume.assumeFalse(GraphicsEnvironment.isHeadless());

        //this causes a "set Signal Heads Turnout" dialog to be (re)displayed.
        ThreadingUtil.runOnLayoutEventually(() -> {
            let.setSignalsAtTurnout(getLayoutEditorToolBarPanel().signalIconEditor, layoutEditor.getTargetFrame());
        });

        //the JFrameOperator waits for the set signal frame to appear
        JFrameOperator jFrameOperator = new JFrameOperator(Bundle.getMessage("SignalsAtTurnout"));
        JButtonOperator doneButtonOperator = new JButtonOperator(jFrameOperator, Bundle.getMessage("ButtonDone"));

        setupSetSignalsAtTurnoutWithDonePart7(jFrameOperator);

        testSetupSSL(0);    //test Throat Continuing SSL logic setup

        //TODO: fix the other failure conditions (testing each one)
        //layoutBlocks[i].setOccupancySensorName(uName);
//
        //this time everything should work
        doneButtonOperator.push();
        jFrameOperator.waitClosed();    //make sure the dialog closed
    }   //testSetSignalsAtTurnoutWithDonePart7a

    @Test
    @Ignore("Consistently fails on AppVeyor, macOS and Windows 12/20/2019")
    public void testSetSignalsAtTurnoutWithDonePart7b() {
        Assume.assumeFalse(GraphicsEnvironment.isHeadless());

        //this causes a "set Signal Heads Turnout" dialog to be (re)displayed.
        ThreadingUtil.runOnLayoutEventually(() -> {
            let.setSignalsAtTurnout(getLayoutEditorToolBarPanel().signalIconEditor, layoutEditor.getTargetFrame());
        });

        //the JFrameOperator waits for the set signal frame to appear
        JFrameOperator jFrameOperator = new JFrameOperator(Bundle.getMessage("SignalsAtTurnout"));
        JButtonOperator doneButtonOperator = new JButtonOperator(jFrameOperator, Bundle.getMessage("ButtonDone"));

        setupSetSignalsAtTurnoutWithDonePart7(jFrameOperator);

        testSetupSSL(1);    //test Throat Diverging SSL logic setup

        //TODO: fix the other failure conditions (testing each one)
        //layoutBlocks[i].setOccupancySensorName(uName);
//
        //this time everything should work
        doneButtonOperator.push();
        jFrameOperator.waitClosed();    //make sure the dialog closed
    }   //testSetSignalsAtTurnoutWithDonePart7b

    @Test
    @Ignore("Consistently fails on AppVeyor, macOS and Windows 12/20/2019")
    public void testSetSignalsAtTurnoutWithDonePart7c() {
        Assume.assumeFalse(GraphicsEnvironment.isHeadless());

        //this causes a "set Signal Heads Turnout" dialog to be (re)displayed.
        ThreadingUtil.runOnLayoutEventually(() -> {
            let.setSignalsAtTurnout(getLayoutEditorToolBarPanel().signalIconEditor, layoutEditor.getTargetFrame());
        });

        //the JFrameOperator waits for the set signal frame to appear
        JFrameOperator jFrameOperator = new JFrameOperator(Bundle.getMessage("SignalsAtTurnout"));
        JButtonOperator doneButtonOperator = new JButtonOperator(jFrameOperator, Bundle.getMessage("ButtonDone"));

        setupSetSignalsAtTurnoutWithDonePart7(jFrameOperator);

        testSetupSSL(2);    //test Continuing SSL logic setup

        //TODO: fix the other failure conditions (testing each one)
        //layoutBlocks[i].setOccupancySensorName(uName);
//
        //this time everything should work
        doneButtonOperator.push();
        jFrameOperator.waitClosed();    //make sure the dialog closed
    }   //testSetSignalsAtTurnoutWithDonePart7c

    @Test
    @Ignore("Consistently fails on AppVeyor, macOS and Windows 12/20/2019")
    public void testSetSignalsAtTurnoutWithDonePart7d() {
        Assume.assumeFalse(GraphicsEnvironment.isHeadless());

        //this causes a "set Signal Heads Turnout" dialog to be (re)displayed.
        ThreadingUtil.runOnLayoutEventually(() -> {
            let.setSignalsAtTurnout(getLayoutEditorToolBarPanel().signalIconEditor, layoutEditor.getTargetFrame());
        });

        //the JFrameOperator waits for the set signal frame to appear
        JFrameOperator jFrameOperator = new JFrameOperator(Bundle.getMessage("SignalsAtTurnout"));
        JButtonOperator doneButtonOperator = new JButtonOperator(jFrameOperator, Bundle.getMessage("ButtonDone"));

        setupSetSignalsAtTurnoutWithDonePart7(jFrameOperator);

        testSetupSSL(3);    //test Diverging SSL logic setup

        //TODO: fix the other failure conditions (testing each one)
        //layoutBlocks.get(i).setOccupancySensorName(uName);
//
        //this time everything should work
        doneButtonOperator.push();
        jFrameOperator.waitClosed();    //make sure the dialog closed
    }   //testSetSignalsAtTurnoutWithDonePart7d

    private void setupSetSignalsAtTurnoutWithDonePart7(JFrameOperator jFrameOperator) {
        setupSetSignalsAtTurnoutWithDonePart6(jFrameOperator);

        //select signal head for this combobox
        JComboBoxOperator jComboBoxOperator = new JComboBoxOperator(
                jFrameOperator, new NameComponentChooser("divergingSignalHeadComboBox"));
        jComboBoxOperator.selectItem(signalHeads.get(3).getSystemName());
    }

    /*
     * test SSL logic setup
     */
    private void testSetupSSL(int idx) {
        JFrameOperator jfoSignalsAtTurnout = new JFrameOperator(Bundle.getMessage("SignalsAtTurnout"));
        JButtonOperator doneButtonOperator = new JButtonOperator(jfoSignalsAtTurnout, Bundle.getMessage("ButtonDone"));

        //NOTE: index used here because there are four identical buttons
        JCheckBoxOperator cboSetLogic = new JCheckBoxOperator(jfoSignalsAtTurnout, Bundle.getMessage("SetLogic"), idx);
        cboSetLogic.push(); //turn on

        //pressing "Done" should display a dialog
        //InfoMessage6 = Cannot set up logic because blocks have\nnot been defined around this item.
        //InfoMessage7 = Cannot set up logic because all connections\nhave not been defined around this item.
        Thread modalDialogOperatorThread1 = JemmyUtil.createModalDialogOperatorThread(
                Bundle.getMessage("MessageTitle"),
                //Bundle.getMessage("InfoMessage7"),
                Bundle.getMessage("ButtonOK"));  // NOI18N
        doneButtonOperator.push();
        JUnitUtil.waitFor(() -> {
            return !(modalDialogOperatorThread1.isAlive());
        }, "modalDialogOperatorThread1 finished");

        // make sure the dialog closed
        jfoSignalsAtTurnout.waitClosed();

        //this causes the "set Signal Heads Turnout" dialog to be (re)displayed.
        ThreadingUtil.runOnLayoutEventually(() -> {
            let.setSignalsAtTurnout(getLayoutEditorToolBarPanel().signalIconEditor, layoutEditor.getTargetFrame());
        });

        //the JFrameOperator waits for the set signal frame to appear
        jfoSignalsAtTurnout = new JFrameOperator(Bundle.getMessage("SignalsAtTurnout"));
        doneButtonOperator = new JButtonOperator(jfoSignalsAtTurnout, Bundle.getMessage("ButtonDone"));

        //define connection
        String uName = "T" + (idx + 1);
        LayoutEditor.HitPointType types[] = {LayoutEditor.HitPointType.TURNOUT_B, LayoutEditor.HitPointType.TURNOUT_C, LayoutEditor.HitPointType.TURNOUT_A, LayoutEditor.HitPointType.TURNOUT_A};
        PositionablePoint[] positionablePoints = {positionablePoint2, positionablePoint3, positionablePoint1, positionablePoint1};
        TrackSegment trackSegment = new TrackSegment(uName,
                layoutTurnout, types[idx],
                positionablePoints[idx], LayoutEditor.HitPointType.POS_POINT,
                false, false, layoutEditor);
        Assert.assertNotNull("trackSegment not null", trackSegment);
        layoutEditor.getLayoutTracks().add(trackSegment);
        try {
            layoutTurnout.setConnection(types[idx], trackSegment, LayoutEditor.HitPointType.TRACK);
        } catch (JmriException ex) {
            Logger.getLogger(LayoutEditorToolsTest.class.getName()).log(Level.SEVERE, null, ex);
        }

        //pressing "Done" should display a dialog
        //InfoMessage5 = Cannot set up logic because the next signal (in or \nat the end of block "{0}") apparently is not yet defined.
        //InfoMessage6 = Cannot set up logic because blocks have\nnot been defined around this item.
        Thread modalDialogOperatorThread2 = JemmyUtil.createModalDialogOperatorThread(
                Bundle.getMessage("MessageTitle"),
                //Bundle.getMessage("InfoMessage6"),
                Bundle.getMessage("ButtonOK"));  // NOI18N
        doneButtonOperator.push();
        JUnitUtil.waitFor(() -> {
            return !(modalDialogOperatorThread2.isAlive());
        }, "modalDialogOperatorThread2 finished");

        // make sure the dialog closed
        jfoSignalsAtTurnout.waitClosed();

        //this causes the "set Signal Heads Turnout" dialog to be (re)displayed.
        ThreadingUtil.runOnLayoutEventually(() -> {
            let.setSignalsAtTurnout(getLayoutEditorToolBarPanel().signalIconEditor, layoutEditor.getTargetFrame());
        });

        //the JFrameOperator waits for the set signal frame to appear
        jfoSignalsAtTurnout = new JFrameOperator(Bundle.getMessage("SignalsAtTurnout"));
        doneButtonOperator = new JButtonOperator(jfoSignalsAtTurnout, Bundle.getMessage("ButtonDone"));

        //change anchor to end bumper
        positionablePoints[idx].setType(PositionablePoint.END_BUMPER);

        //pressing "Done" should display a dialog
        //InfoMessage6 = Cannot set up logic because blocks have\nnot been defined around this item.
        Thread modalDialogOperatorThread3 = JemmyUtil.createModalDialogOperatorThread(
                Bundle.getMessage("MessageTitle"),
                Bundle.getMessage("InfoMessage6"),
                Bundle.getMessage("ButtonOK"));  // NOI18N
        doneButtonOperator.push();
        JUnitUtil.waitFor(() -> {
            return !(modalDialogOperatorThread3.isAlive());
        }, "modalDialogOperatorThread3 finished");

        // make sure the dialog closed
        jfoSignalsAtTurnout.waitClosed();

        //assign block to track segment
        int lbIndex[] = {2, 3, 1, 1};
        trackSegment.setLayoutBlock(layoutBlocks.get(lbIndex[idx]));

        //this causes the "set Signal Heads Turnout" dialog to be (re)displayed.
        ThreadingUtil.runOnLayoutEventually(() -> {
            let.setSignalsAtTurnout(getLayoutEditorToolBarPanel().signalIconEditor, layoutEditor.getTargetFrame());
        });

        //the JFrameOperator waits for the set signal frame to appear
        jfoSignalsAtTurnout = new JFrameOperator(Bundle.getMessage("SignalsAtTurnout"));
        doneButtonOperator = new JButtonOperator(jfoSignalsAtTurnout, Bundle.getMessage("ButtonDone"));

        //pressing "Done" should display a dialog
        //InfoMessage4 = Cannot set up logic because block "{0}"\ndoesn''t have an occupancy sensor.
        Thread modalDialogOperatorThread4 = JemmyUtil.createModalDialogOperatorThread(
                Bundle.getMessage("MessageTitle"),
                Bundle.getMessage("InfoMessage4", layoutBlocks.get(lbIndex[idx]).getUserName()),
                Bundle.getMessage("ButtonOK"));  // NOI18N
        doneButtonOperator.push();
        JUnitUtil.waitFor(() -> {
            return !(modalDialogOperatorThread4.isAlive());
        }, "modalDialogOperatorThread4 finished");

        // make sure the dialog closed
        jfoSignalsAtTurnout.waitClosed();

        //assign Occupancy Sensor to block
        layoutBlocks.get(lbIndex[idx]).setOccupancySensorName(sensors.get(lbIndex[idx]).getUserName());

        //this causes the "set Signal Heads Turnout" dialog to be (re)displayed.
        ThreadingUtil.runOnLayoutEventually(() -> {
            let.setSignalsAtTurnout(getLayoutEditorToolBarPanel().signalIconEditor, layoutEditor.getTargetFrame());
        });

        //the JFrameOperator waits for the set signal frame to appear
        jfoSignalsAtTurnout = new JFrameOperator(Bundle.getMessage("SignalsAtTurnout"));
        doneButtonOperator = new JButtonOperator(jfoSignalsAtTurnout, Bundle.getMessage("ButtonDone"));

        doneButtonOperator.push();
        // make sure the dialog closed
        jfoSignalsAtTurnout.waitClosed();

        //this causes the "set Signal Heads Turnout" dialog to be (re)displayed.
        ThreadingUtil.runOnLayoutEventually(() -> {
            let.setSignalsAtTurnout(getLayoutEditorToolBarPanel().signalIconEditor, layoutEditor.getTargetFrame());
        });

        //the JFrameOperator waits for the set signal frame to (re)appear
        jfoSignalsAtTurnout = new JFrameOperator(Bundle.getMessage("SignalsAtTurnout"));
        doneButtonOperator = new JButtonOperator(jfoSignalsAtTurnout, Bundle.getMessage("ButtonDone"));

        cboSetLogic = new JCheckBoxOperator(jfoSignalsAtTurnout, Bundle.getMessage("SetLogic"), idx);
        cboSetLogic.push(); //turn off

        //reset these
        trackSegment.setLayoutBlock(null);
        layoutBlocks.get(lbIndex[idx]).setOccupancySensorName(null);
        //le.removeTrackSegment(trackSegment);
        positionablePoint1.setType(PositionablePoint.ANCHOR);
        positionablePoint2.setType(PositionablePoint.ANCHOR);
        positionablePoint3.setType(PositionablePoint.ANCHOR);
    }   //testSetupSSL

    @Test
    public void testSetSignalsAtTurnoutWithCancel() {
        Assume.assumeFalse(GraphicsEnvironment.isHeadless());
        ThreadingUtil.runOnLayoutEventually(() -> {
            Point2D point = new Point2D.Double(150.0, 100.0);
            LayoutTurnout to = new LayoutTurnout("Right Hand",
                    LayoutTurnout.TurnoutType.RH_TURNOUT, point, 33.0, 1.1, 1.2, layoutEditor);
            to.setTurnout(turnouts.get(0).getSystemName());
            layoutEditor.getLayoutTracks().add(to);

            //this causes a "set Signal Heads Turnout" dialog to be displayed.
            let.setSignalsAtTurnoutFromMenu(to, getLayoutEditorToolBarPanel().signalIconEditor, layoutEditor.getTargetFrame());
        });
        JemmyUtil.waitAndCloseFrame(Bundle.getMessage("SignalsAtTurnout"), Bundle.getMessage("ButtonCancel"));
    }

    @Test
    ///@Ignore("Fails on AppVeyor, macOS and Windows 12/20/2019")
    public void testSetSignalsAtTurnoutFromMenu() {
        Assume.assumeFalse(GraphicsEnvironment.isHeadless());
        ThreadingUtil.runOnLayoutEventually(() -> {
            Point2D point = new Point2D.Double(150.0, 100.0);
            LayoutTurnout to = new LayoutTurnout("Right Hand",
                    LayoutTurnout.TurnoutType.RH_TURNOUT, point, 33.0, 1.1, 1.2, layoutEditor);
            to.setTurnout(turnouts.get(0).getSystemName());
            layoutEditor.getLayoutTracks().add(to);
            //this causes a "set Signal Heads Turnout" dialog to be displayed.
            let.setSignalsAtTurnoutFromMenu(to, getLayoutEditorToolBarPanel().signalIconEditor, layoutEditor.getTargetFrame());
        });
        JemmyUtil.waitAndCloseFrame(Bundle.getMessage("SignalsAtTurnout"));
    }

    @Test
    ///@Ignore("Fails on AppVeyor, macOS and Windows 12/20/2019")
    public void testSetSignalsAtLevelXing() {
        Assume.assumeFalse(GraphicsEnvironment.isHeadless());
        ThreadingUtil.runOnLayoutEventually(() -> {
            //this causes a "set Signal Heads Level Crossing" dialog to be displayed.
            let.setSignalsAtLevelXing(getLayoutEditorToolBarPanel().signalIconEditor, layoutEditor.getTargetFrame());
        });
        JemmyUtil.waitAndCloseFrame(Bundle.getMessage("SignalsAtLevelXing"));
    }

    @Test
    ///@Ignore("Fails on AppVeyor, macOS and Windows 12/20/2019")
    public void testSetSignalsAtLevelXingFromMenu() {
        Assume.assumeFalse(GraphicsEnvironment.isHeadless());
        ThreadingUtil.runOnLayoutEventually(() -> {
            Point2D point = new Point2D.Double(150.0, 100.0);
            LevelXing lx = new LevelXing("LevelCrossing", point, layoutEditor);
            lx.setLayoutBlockAC(layoutBlocks.get(0));
            lx.setLayoutBlockBD(layoutBlocks.get(1));

            //this causes a "set Signal Heads Level Crossing" dialog to be displayed.
            let.setSignalsAtLevelXingFromMenu(lx, getLayoutEditorToolBarPanel().signalIconEditor, layoutEditor.getTargetFrame());
        });
        JemmyUtil.waitAndCloseFrame(Bundle.getMessage("SignalsAtLevelXing"));
    }

    @Test
    ///@Ignore("Fails on AppVeyor, macOS and Windows 12/20/2019")
    public void testSetSignalsAtThroatToThroatTurnouts() {
        Assume.assumeFalse(GraphicsEnvironment.isHeadless());
        //this causes a "set Signal Heads at throat to throat Turnout" dialog to be (re)displayed.
        ThreadingUtil.runOnLayoutEventually(() -> {
            let.setSignalsAtThroatToThroatTurnouts(
                    getLayoutEditorToolBarPanel().signalIconEditor, layoutEditor.getTargetFrame());
        });
        JemmyUtil.waitAndCloseFrame(Bundle.getMessage("SignalsAtTToTTurnout"), Bundle.getMessage("ButtonCancel"));
    }

    @Test
    @Ignore("Fails on AppVeyor, macOS and Windows 12/20/2019")
    public void testSetSignalsAtThroatToThroatTurnoutsWithDonePart1() {
        Assume.assumeFalse(GraphicsEnvironment.isHeadless());
        ThreadingUtil.runOnLayoutEventually(() -> {
            //this causes a "set Signal Heads at throat to throat Turnout" dialog to be (re)displayed.
            let.setSignalsAtThroatToThroatTurnouts(
                    getLayoutEditorToolBarPanel().signalIconEditor, layoutEditor.getTargetFrame());
        });
        //the JFrameOperator waits for the set signal frame to appear,
        JFrameOperator jFrameOperator = new JFrameOperator(Bundle.getMessage("SignalsAtTToTTurnout"));
        JButtonOperator doneButtonOperator = new JButtonOperator(jFrameOperator, Bundle.getMessage("ButtonDone"));

        //pressing "Done" should display a dialog
        //SignalsError1 = Error - No turnout name was entered. Please enter a turnout name or cancel.
        Thread modalDialogOperatorThread1 = JemmyUtil.createModalDialogOperatorThread(
                Bundle.getMessage("ErrorTitle"),
                Bundle.getMessage("SignalsError1"),
                Bundle.getMessage("ButtonOK"));  // NOI18N
        doneButtonOperator.push();
        JUnitUtil.waitFor(() -> {
            return !(modalDialogOperatorThread1.isAlive());
        }, "modalDialogOperatorThread1 finished");

        new EventTool().waitNoEvent(0);

        JemmyUtil.waitAndCloseFrame(jFrameOperator);
    }   //testSetSignalsAtThroatToThroatTurnoutsWithDonePart1

    @Test
    @Ignore("Fails on AppVeyor, macOS and Windows 12/20/2019")
    public void testSetSignalsAtThroatToThroatTurnoutsWithDonePart2() {
        Assume.assumeFalse(GraphicsEnvironment.isHeadless());
        ThreadingUtil.runOnLayoutEventually(() -> {
            //this causes a "set Signal Heads at throat to throat Turnout" dialog to be (re)displayed.
            let.setSignalsAtThroatToThroatTurnouts(
                    getLayoutEditorToolBarPanel().signalIconEditor, layoutEditor.getTargetFrame());
        });
        //the JFrameOperator waits for the set signal frame to appear,
        JFrameOperator jFrameOperator = new JFrameOperator(Bundle.getMessage("SignalsAtTToTTurnout"));
        JButtonOperator doneButtonOperator = new JButtonOperator(jFrameOperator, Bundle.getMessage("ButtonDone"));

        //fixes SignalsError1 = Error - No turnout name was entered. Please enter a turnout name or cancel.
        setupSetSignalsAtThroatToThroatTurnoutsWithDonePart2(jFrameOperator);

        //pressing "Done" should display a dialog
        //SignalsError3 = Error - Turnout "{0}" is not drawn on the panel.\nPlease enter the name of a drawn turnout.
        Thread modalDialogOperatorThread2 = JemmyUtil.createModalDialogOperatorThread(
                Bundle.getMessage("ErrorTitle"),
                Bundle.getMessage("SignalsError3", turnouts.get(0).getSystemName()),
                Bundle.getMessage("ButtonOK"));  // NOI18N
        doneButtonOperator.push();
        JUnitUtil.waitFor(() -> {
            return !(modalDialogOperatorThread2.isAlive());
        }, "modalDialogOperatorThread2 finished");

        new EventTool().waitNoEvent(0);

        JemmyUtil.waitAndCloseFrame(jFrameOperator);
    }   //testSetSignalsAtThroatToThroatTurnoutsWithDonePart2

    private void setupSetSignalsAtThroatToThroatTurnoutsWithDonePart2(JFrameOperator jFrameOperator) {
        //fixes SignalsError1 = Error - No turnout name was entered. Please enter a turnout name or cancel.
        //so lets create a turnout
        layoutTurnout = new LayoutTurnout("Right Hand",
                LayoutTurnout.RH_TURNOUT, new Point2D.Double(100.0, 100.0),
                180.0, 1.1, 1.2, layoutEditor);
        Assert.assertNotNull("RH turnout for testSetSignalsAtThroatToThroatTurnoutsWithDone", layoutTurnout);
        layoutEditor.getLayoutTracks().add(layoutTurnout);

        //select the turnout from the popup menu
        JComboBoxOperator jComboBoxOperator = new JComboBoxOperator(
                jFrameOperator, new NameComponentChooser("turnout1ComboBox"));
        new EventTool().waitNoEvent(0);
        jComboBoxOperator.selectItem(turnouts.get(0).getSystemName());
    }

    @Test
    @Ignore("Fails on AppVeyor, macOS and Windows 12/20/2019")
    public void testSetSignalsAtThroatToThroatTurnoutsWithDonePart3() {
        Assume.assumeFalse(GraphicsEnvironment.isHeadless());
        ThreadingUtil.runOnLayoutEventually(() -> {
            //this causes a "set Signal Heads at throat to throat Turnout" dialog to be (re)displayed.
            let.setSignalsAtThroatToThroatTurnouts(
                    getLayoutEditorToolBarPanel().signalIconEditor, layoutEditor.getTargetFrame());
        });
        //the JFrameOperator waits for the set signal frame to appear,
        JFrameOperator jFrameOperator = new JFrameOperator(Bundle.getMessage("SignalsAtTToTTurnout"));
        JButtonOperator doneButtonOperator = new JButtonOperator(jFrameOperator, Bundle.getMessage("ButtonDone"));

        //fixes SignalsError3 = Error - Turnout "{0}" is not drawn on the panel.\nPlease enter the name of a drawn turnout.
        setupSetSignalsAtThroatToThroatTurnoutsWithDonePart3(jFrameOperator);

        //pressing "Done" should display a dialog
        //SignalsError18 = Error - This tool requires two turnouts (RH, LH, or WYE) \nconnected throat-to-throat by a single track segment.
        Thread modalDialogOperatorThread3 = JemmyUtil.createModalDialogOperatorThread(
                Bundle.getMessage("ErrorTitle"),
                Bundle.getMessage("SignalsError18"),
                Bundle.getMessage("ButtonOK"));  // NOI18N
        doneButtonOperator.push();
        JUnitUtil.waitFor(() -> {
            return !(modalDialogOperatorThread3.isAlive());
        }, "modalDialogOperatorThread3 finished");

        JemmyUtil.waitAndCloseFrame(jFrameOperator);
    }   //testSetSignalsAtThroatToThroatTurnoutsWithDonePart3

    private void setupSetSignalsAtThroatToThroatTurnoutsWithDonePart3(JFrameOperator jFrameOperator) {
        setupSetSignalsAtThroatToThroatTurnoutsWithDonePart2(jFrameOperator);
        //fixes SignalsError3 = Error - Turnout "{0}" is not drawn on the panel.\nPlease enter the name of a drawn turnout.
        layoutTurnout.setTurnout(turnouts.get(0).getSystemName());
    }

    @Test
    @Ignore("Fails on AppVeyor, macOS and Windows 12/20/2019")
    public void testSetSignalsAtThroatToThroatTurnoutsWithDonePart4() {
        Assume.assumeFalse(GraphicsEnvironment.isHeadless());
        ThreadingUtil.runOnLayoutEventually(() -> {
            //this causes a "set Signal Heads at throat to throat Turnout" dialog to be (re)displayed.
            let.setSignalsAtThroatToThroatTurnouts(
                    getLayoutEditorToolBarPanel().signalIconEditor, layoutEditor.getTargetFrame());
        });
        //the JFrameOperator waits for the set signal frame to appear,
        JFrameOperator jFrameOperator = new JFrameOperator(Bundle.getMessage("SignalsAtTToTTurnout"));
        JButtonOperator doneButtonOperator = new JButtonOperator(jFrameOperator, Bundle.getMessage("ButtonDone"));

        //fixes SignalsError18 = Error - This tool requires two turnouts (RH, LH, or WYE) \nconnected throat-to-throat by a single track segment.
        setupSetSignalsAtThroatToThroatTurnoutsWithDonePart4(jFrameOperator);

        JButtonOperator jButtonOperator = new JButtonOperator(jFrameOperator, Bundle.getMessage("GetSaved"));
        jButtonOperator.push();

        JCheckBoxOperator jCheckBoxOperator = new JCheckBoxOperator(jFrameOperator, Bundle.getMessage("PlaceAllHeads"));
        jCheckBoxOperator.push();

        //select the "SetAllLogic" checkbox
        JCheckBoxOperator allLogicCheckBoxOperator = new JCheckBoxOperator(jFrameOperator, Bundle.getMessage("SetAllLogic"));
        do {
            allLogicCheckBoxOperator.push(); //toggle all on/off
        } while (allLogicCheckBoxOperator.isSelected());

        //pressing "Done" should display a dialog
        //SignalsError5 = Error - Signal head name was not entered. Please enter\na signal head name for required positions or cancel.
        Thread modalDialogOperatorThread4 = JemmyUtil.createModalDialogOperatorThread(
                Bundle.getMessage("ErrorTitle"),
                Bundle.getMessage("SignalsError5"),
                Bundle.getMessage("ButtonOK"));  // NOI18N
        doneButtonOperator.push();
        JUnitUtil.waitFor(() -> {
            return !(modalDialogOperatorThread4.isAlive());
        }, "modalDialogOperatorThread4 finished");

        new EventTool().waitNoEvent(0);

        JemmyUtil.waitAndCloseFrame(jFrameOperator);
    }   //testSetSignalsAtThroatToThroatTurnoutsWithDonePart4

    private void setupSetSignalsAtThroatToThroatTurnoutsWithDonePart4(JFrameOperator jFrameOperator) {
        setupSetSignalsAtThroatToThroatTurnoutsWithDonePart3(jFrameOperator);
        //fixes SignalsError18 = Error - This tool requires two turnouts (RH, LH, or WYE) \nconnected throat-to-throat by a single track segment.
        //so lets create a second turnout
        layoutTurnout2 = new LayoutTurnout("Left Hand",
                LayoutTurnout.LH_TURNOUT, new Point2D.Double(200.0, 100.0),
                0.0, 1.1, 1.2, layoutEditor);
        Assert.assertNotNull("LH turnout for testSetSignalsAtThroatToThroatTurnoutsWithDone", layoutTurnout2);
        layoutEditor.getLayoutTracks().add(layoutTurnout2);
        layoutTurnout2.setTurnout(turnouts.get(1).getSystemName()); //this should fix the "is not drawn on the panel" error

        JComboBoxOperator jComboBoxOperator = new JComboBoxOperator(
                jFrameOperator, new NameComponentChooser("turnout2ComboBox"));
        jComboBoxOperator.selectItem(turnouts.get(1).getSystemName());

        trackSegment = addNewTrackSegment(layoutTurnout, LayoutTrack.TURNOUT_A,
                layoutTurnout2, LayoutTrack.TURNOUT_A, 1);
    }

    @Test
    @Ignore("Fails on AppVeyor, macOS and Windows 12/20/2019")
    public void testSetSignalsAtThroatToThroatTurnoutsWithDonePart5() {
        Assume.assumeFalse(GraphicsEnvironment.isHeadless());
        ThreadingUtil.runOnLayoutEventually(() -> {
            //this causes a "set Signal Heads at throat to throat Turnout" dialog to be (re)displayed.
            let.setSignalsAtThroatToThroatTurnouts(
                    getLayoutEditorToolBarPanel().signalIconEditor, layoutEditor.getTargetFrame());
        });
        //the JFrameOperator waits for the set signal frame to appear,
        JFrameOperator jFrameOperator = new JFrameOperator(Bundle.getMessage("SignalsAtTToTTurnout"));
        JButtonOperator doneButtonOperator = new JButtonOperator(jFrameOperator, Bundle.getMessage("ButtonDone"));

        //fixes SignalsError5 = Error - Signal head name was not entered. Please enter\na signal head name for required positions or cancel.
        setupSetSignalsAtThroatToThroatTurnoutsWithDonePart5(jFrameOperator);

        //this time everything should work
        doneButtonOperator.push();
        jFrameOperator.waitClosed();    //make sure the dialog closed
    }   //testSetSignalsAtThroatToThroatTurnoutsWithDonePart5

    private void setupSetSignalsAtThroatToThroatTurnoutsWithDonePart5(JFrameOperator jFrameOperator) {
        setupSetSignalsAtThroatToThroatTurnoutsWithDonePart4(jFrameOperator);
        //fixes SignalsError5 = Error - Signal head name was not entered. Please enter\na signal head name for required positions or cancel.
        //select the turnouts from the popup menus
        List<String> names = new ArrayList<>(Arrays.asList(
                "a1TToTSignalHeadComboBox",
                "a2TToTSignalHeadComboBox",
                "b1TToTSignalHeadComboBox",
                "b2TToTSignalHeadComboBox",
                "c1TToTSignalHeadComboBox",
                "c2TToTSignalHeadComboBox",
                "d1TToTSignalHeadComboBox",
                "d2TToTSignalHeadComboBox"));
        int idx = 0;
        for (String name : names) {
            JComboBoxOperator jComboBoxOperator = new JComboBoxOperator(
                    jFrameOperator, new NameComponentChooser(name));
            jComboBoxOperator.selectItem(signalHeads.get(idx++).getSystemName());
        }
    }

    @Test
    @Ignore("Fails on AppVeyor, macOS and Windows 12/20/2019")
    public void testSetSignalsAtThroatToThroatTurnoutsWithDonePart6() {
        Assume.assumeFalse(GraphicsEnvironment.isHeadless());
        ThreadingUtil.runOnLayoutEventually(() -> {
            //this causes a "set Signal Heads at throat to throat Turnout" dialog to be (re)displayed.
            let.setSignalsAtThroatToThroatTurnouts(
                    getLayoutEditorToolBarPanel().signalIconEditor, layoutEditor.getTargetFrame());
        });
        //the JFrameOperator waits for the set signal frame to appear,
        JFrameOperator jFrameOperator = new JFrameOperator(Bundle.getMessage("SignalsAtTToTTurnout"));
        JButtonOperator doneButtonOperator = new JButtonOperator(jFrameOperator, Bundle.getMessage("ButtonDone"));

        ThreadingUtil.runOnLayoutEventually(() -> {
            //this causes a "set Signal Heads at throat to throat Turnout" dialog to be (re)displayed.
            let.setSignalsAtThroatToThroatTurnouts(
                    getLayoutEditorToolBarPanel().signalIconEditor, layoutEditor.getTargetFrame());
        });
        //the JFrameOperator waits for the set signal frame to appear
        jFrameOperator = new JFrameOperator(Bundle.getMessage("SignalsAtTToTTurnout"));
        doneButtonOperator = new JButtonOperator(jFrameOperator, Bundle.getMessage("ButtonDone"));

        //turn on all logic check boxes
        setupSetSignalsAtThroatToThroatTurnoutsWithDonePart6(jFrameOperator);

        //pressing "Done" should display a dialog
        //InfoMessage6 = Cannot set up logic because blocks have\nnot been defined around this item.
        Thread modalDialogOperatorThread6 = JemmyUtil.createModalDialogOperatorThread(
                Bundle.getMessage("MessageTitle"),
                Bundle.getMessage("InfoMessage6"),
                Bundle.getMessage("ButtonOK"));  // NOI18N
        doneButtonOperator.pushNoBlock();
        JUnitUtil.waitFor(() -> {
            return !(modalDialogOperatorThread6.isAlive());
        }, "modalDialogOperatorThread6 finished");

        for (int idx = 0; idx < 3; idx++) {
            new EventTool().waitNoEvent(0);

            //InfoMessage6 = Cannot set up logic because blocks have\nnot been defined around this item.
            JemmyUtil.waitAndCloseDialog(Bundle.getMessage("MessageTitle"),
                    Bundle.getMessage("InfoMessage6"),
                    Bundle.getMessage("ButtonOK"));  // NOI18N
        }

        JemmyUtil.waitAndCloseFrame(jFrameOperator);
        //jFrameOperator.waitClosed();    //make sure the frame closed

    }   //testSetSignalsAtThroatToThroatTurnoutsWithDonePart6

    private void setupSetSignalsAtThroatToThroatTurnoutsWithDonePart6(JFrameOperator jFrameOperator) {
        setupSetSignalsAtThroatToThroatTurnoutsWithDonePart5(jFrameOperator);
        //turn on all logic check boxes
        JCheckBoxOperator allLogicCheckBoxOperator = new JCheckBoxOperator(
                jFrameOperator, Bundle.getMessage("SetAllLogic"));
        do {
            allLogicCheckBoxOperator.push(); //toggle all on/off
        } while (!allLogicCheckBoxOperator.isSelected());
    }

    @Test
    @Ignore("Fails on AppVeyor, macOS and Windows 12/20/2019")
    public void testSetSignalsAtThroatToThroatTurnoutsWithDonePart7() {
        Assume.assumeFalse(GraphicsEnvironment.isHeadless());
        ThreadingUtil.runOnLayoutEventually(() -> {
            //this causes a "set Signal Heads at throat to throat Turnout" dialog to be (re)displayed.
            let.setSignalsAtThroatToThroatTurnouts(
                    getLayoutEditorToolBarPanel().signalIconEditor, layoutEditor.getTargetFrame());
        });
        //the JFrameOperator waits for the set signal frame to appear,
        JFrameOperator jFrameOperator = new JFrameOperator(Bundle.getMessage("SignalsAtTToTTurnout"));
        JButtonOperator doneButtonOperator = new JButtonOperator(jFrameOperator, Bundle.getMessage("ButtonDone"));

        //fixes InfoMessage6 = Cannot set up logic because blocks have\nnot been defined around this item.
        setupSetSignalsAtThroatToThroatTurnoutsWithDonePart7(jFrameOperator);

        //pressing "Done" should display a dialog
        //InfoMessage4 = Cannot set up logic because block "{0}"\ndoesn''t have an occupancy sensor.
        Thread modalDialogOperatorThread7 = JemmyUtil.createModalDialogOperatorThread(
                Bundle.getMessage("MessageTitle"),
                Bundle.getMessage("InfoMessage4", layoutBlocks.get(2).getUserName()),
                Bundle.getMessage("ButtonOK"));  // NOI18N
        doneButtonOperator.pushNoBlock();
        JUnitUtil.waitFor(() -> {
            return !(modalDialogOperatorThread7.isAlive());
        }, "modalDialogOperatorThread7 finished");

        //close three InfoMessage4 dialogs
        for (int idx = 0; idx < 3; idx++) {
            new EventTool().waitNoEvent(0);

            JemmyUtil.waitAndCloseDialog(Bundle.getMessage("MessageTitle"),
                    Bundle.getMessage("InfoMessage4", layoutBlocks.get(2).getUserName()),
                    Bundle.getMessage("ButtonOK"));  // NOI18N
        }

        JemmyUtil.waitAndCloseFrame(jFrameOperator);
    }   //testSetSignalsAtThroatToThroatTurnoutsWithDonePart7

    private void setupSetSignalsAtThroatToThroatTurnoutsWithDonePart7(JFrameOperator jFrameOperator) {
        setupSetSignalsAtThroatToThroatTurnoutsWithDonePart6(jFrameOperator);
        //fixes InfoMessage6 = Cannot set up logic because blocks have\nnot been defined around this item.
        layoutTurnout.setLayoutBlock(layoutBlocks.get(0));
        layoutTurnout2.setLayoutBlock(layoutBlocks.get(1));
        trackSegment.setLayoutBlock(layoutBlocks.get(2));
    }

    @Test
    @Ignore("Fails on AppVeyor, macOS and Windows 12/20/2019")
    public void testSetSignalsAtThroatToThroatTurnoutsWithDonePart8() {
        Assume.assumeFalse(GraphicsEnvironment.isHeadless());
        ThreadingUtil.runOnLayoutEventually(() -> {
            //this causes a "set Signal Heads at throat to throat Turnout" dialog to be (re)displayed.
            let.setSignalsAtThroatToThroatTurnouts(
                    getLayoutEditorToolBarPanel().signalIconEditor, layoutEditor.getTargetFrame());
        });
        //the JFrameOperator waits for the set signal frame to appear,
        JFrameOperator jFrameOperator = new JFrameOperator(Bundle.getMessage("SignalsAtTToTTurnout"));
        JButtonOperator doneButtonOperator = new JButtonOperator(jFrameOperator, Bundle.getMessage("ButtonDone"));

        //fixes InfoMessage4 = Cannot set up logic because block "{0}"\ndoesn''t have an occupancy sensor.
        setupSetSignalsAtThroatToThroatTurnoutsWithDonePart8(jFrameOperator);

        //pressing "Done" should display a dialog
        //InfoMessage7 = Cannot set up logic because all connections\nhave not been defined around this item.
        Thread modalDialogOperatorThread8 = JemmyUtil.createModalDialogOperatorThread(
                Bundle.getMessage("MessageTitle"),
                Bundle.getMessage("InfoMessage7"),
                Bundle.getMessage("ButtonOK"));  // NOI18N
        doneButtonOperator.push();
        JUnitUtil.waitFor(() -> {
            return !(modalDialogOperatorThread8.isAlive());
        }, "modalDialogOperatorThread8 finished");

        //three more times
        for (int idx = 0; idx < 3; idx++) {
            new EventTool().waitNoEvent(0);

            JemmyUtil.waitAndCloseDialog(Bundle.getMessage("MessageTitle"),
                    Bundle.getMessage("InfoMessage7"),
                    Bundle.getMessage("ButtonOK"));  // NOI18N
        }

        jFrameOperator.waitClosed();    //make sure the dialog closed
    }   //testSetSignalsAtThroatToThroatTurnoutsWithDonePart8

    private void setupSetSignalsAtThroatToThroatTurnoutsWithDonePart8(JFrameOperator jFrameOperator) {
        setupSetSignalsAtThroatToThroatTurnoutsWithDonePart7(jFrameOperator);
        //fixes InfoMessage4 = Cannot set up logic because block "{0}"\ndoesn''t have an occupancy sensor.
        //assign Occupancy Sensor to block
        layoutBlocks.get(2).setOccupancySensorName(sensors.get(2).getUserName());
    }

    @Test
    public void testSetSignalsAtThroatToThroatTurnoutsWithCancel() {
        Assume.assumeFalse(GraphicsEnvironment.isHeadless());
        ThreadingUtil.runOnLayoutEventually(() -> {
            //this causes a "set Signal Heads at throat to throat Turnout" dialog to be (re)displayed.
            let.setSignalsAtThroatToThroatTurnouts(
                    getLayoutEditorToolBarPanel().signalIconEditor, layoutEditor.getTargetFrame());
        });

        JemmyUtil.waitAndCloseFrame(Bundle.getMessage("SignalsAtTToTTurnout"), Bundle.getMessage("ButtonCancel"));
    }

    @Test
    public void testGetHeadFromNameNullName() {
        Assume.assumeFalse(GraphicsEnvironment.isHeadless());
        Assert.assertNull("null signal head for null name", let.getHeadFromName(null));
    }

    @Test
    public void testGetHeadFromNameEmptyName() {
        Assume.assumeFalse(GraphicsEnvironment.isHeadless());
        Assert.assertNull("null signal head for empty name", let.getHeadFromName(""));
    }

    @Test
    public void testGetHeadFromNameValid() {
        Assume.assumeFalse(GraphicsEnvironment.isHeadless());
        for (SignalHead sh : signalHeads) {
            Assert.assertEquals("signal head for valid name", sh, let.getHeadFromName(sh.getSystemName()));
        }
    }

    @Test
    ///@Ignore("Fails on AppVeyor, macOS and Windows 12/20/2019")
    public void testRemoveSignalHeadFromPanelNameNullName() {
        Assume.assumeFalse(GraphicsEnvironment.isHeadless());
        //this test verifies there is no exception
        let.removeSignalHeadFromPanel(null);
    }

    @Test
    public void testRemoveSignalHeadFromPanelEmptyName() {
        Assume.assumeFalse(GraphicsEnvironment.isHeadless());
        //this test verifies there is no exception
        let.removeSignalHeadFromPanel("");
    }

    @Test
    public void testFinalizeBlockBossLogicNullInput() {
        Assume.assumeFalse(GraphicsEnvironment.isHeadless());
        //this test verifies there is no exception
        let.finalizeBlockBossLogic();
    }

    @Test
    @Ignore("Fails on AppVeyor and Windows 12/20/2019")
    public void testSetSignalHeadOnPanelAtXYIntAndRemove() {
        Assume.assumeFalse(GraphicsEnvironment.isHeadless());
        Assert.assertFalse("Signal head not on panel before set", let.isHeadOnPanel(signalHeads.get(1)));
        let.setSignalHeadOnPanel(0.D, "IH1", 0, 0);
        //setSignalHeadOnPanel performs some GUI actions, so give
        //the AWT queue some time to clear.
        new EventTool().waitNoEvent(100);
        Assert.assertTrue("Signal head on panel after set", let.isHeadOnPanel(signalHeads.get(1)));
        let.removeSignalHeadFromPanel("IH1");
        //removeSignalHeadFromPanel performs some GUI actions, so give
        //the AWT queue some time to clear.
        new EventTool().waitNoEvent(100);
        Assert.assertFalse("Signal head not on panel after remove", let.isHeadOnPanel(signalHeads.get(1)));
    }

    @Test
    @Ignore("Fails on AppVeyor and Windows 12/20/2019")
    public void testSetSignalHeadOnPanelAtPointAndRemove() {
        Assume.assumeFalse(GraphicsEnvironment.isHeadless());
        Assert.assertFalse("Signal head not on panel before set", let.isHeadOnPanel(signalHeads.get(1)));
        Point2D point = new Point2D.Double(150.0, 100.0);
        let.setSignalHeadOnPanel(0.D, "IH1", point);
        //setSignalHeadOnPanel performs some GUI actions, so give
        //the AWT queue some time to clear.
        new EventTool().waitNoEvent(100);
        Assert.assertTrue("Signal head on panel after set", let.isHeadOnPanel(signalHeads.get(1)));
        let.removeSignalHeadFromPanel("IH1");
        //removeSignalHeadFromPanel performs some GUI actions, so give
        //the AWT queue some time to clear.
        new EventTool().waitNoEvent(100);
        Assert.assertFalse("Signal head not on panel after remove", let.isHeadOnPanel(signalHeads.get(1)));
    }

    @Test
    @Ignore("Fails on AppVeyor and Windows 12/20/2019")
    public void testSetSignalHeadOnPanelAtXYDoubleAndRemove() {
        Assume.assumeFalse(GraphicsEnvironment.isHeadless());
        Assert.assertFalse("Signal head not on panel before set", let.isHeadOnPanel(signalHeads.get(1)));
        let.setSignalHeadOnPanel(0.D, "IH1", 0, 0);
        //setSignalHeadOnPanel performs some GUI actions, so give
        //the AWT queue some time to clear.
        new EventTool().waitNoEvent(100);
        Assert.assertTrue("Signal head on panel after set", let.isHeadOnPanel(signalHeads.get(1)));
        let.removeSignalHeadFromPanel("IH1");
        //removeSignalHeadFromPanel performs some GUI actions, so give
        //the AWT queue some time to clear.
        new EventTool().waitNoEvent(100);
        Assert.assertFalse("Signal head not on panel after remove", let.isHeadOnPanel(signalHeads.get(1)));
    }

    @Test
    ///@Ignore("Fails on AppVeyor, macOS and Windows 12/20/2019")
    public void testGetSignalHeadIcon() {
        Assume.assumeFalse(GraphicsEnvironment.isHeadless());
        Assert.assertNotNull("let null", let);
        for (SignalHead sh : signalHeads) {
            Assert.assertNotNull("Signal head icon for panel", let.getSignalHeadIcon(sh.getSystemName()));
        }
    }

    @Test
    public void testIsHeadOnPanel() {
        Assume.assumeFalse(GraphicsEnvironment.isHeadless());
        for (SignalHead sh : signalHeads) {
            Assert.assertFalse("Signal head not on panel", let.isHeadOnPanel(sh));
        }
    }

    @Test
    public void testIsHeadAssignedAnywhere() {
        Assume.assumeFalse(GraphicsEnvironment.isHeadless());
        for (SignalHead sh : signalHeads) {
            Assert.assertFalse("Signal head not on panel", let.isHeadAssignedAnywhere(sh));
        }
    }

    @Test
    public void testRemoveSignalHeadAssignment() {
        Assume.assumeFalse(GraphicsEnvironment.isHeadless());
        //just verify this doesn't thrown an error.
        for (SignalHead sh : signalHeads) {
            let.removeAssignment(sh);
        }
    }

    @Test
    ///@Ignore("Fails on AppVeyor, macOS and Windows 12/20/2019")
    public void testInitializeBlockBossLogic() {
        Assume.assumeFalse(GraphicsEnvironment.isHeadless());
        Assert.assertTrue("Signal head block boss logic started", let.initializeBlockBossLogic("IH1"));
    }

    /**
     * convenience method for creating a track segment to connect two
     * LayoutTracks
     *
     * @return the layout editor's toolbar panel
     */
    @Nonnull
    private static TrackSegment addNewTrackSegment(
            @CheckForNull LayoutTrack c1, int t1,
            @CheckForNull LayoutTrack c2, int t2,
            int idx) {
        TrackSegment result = null;
        if ((c1 != null) && (c2 != null)) {
            //create new track segment
            String name = layoutEditor.getFinder().uniqueName("T", idx);
            result = new TrackSegment(name, c1, t1, c2, t2,
                    false, true, layoutEditor);
            Assert.assertNotNull("new TrackSegment is null", result);
            layoutEditor.getLayoutTracks().add(result);
            //link to connected objects
            layoutEditor.setLink(c1, t1, result, LayoutTrack.TRACK);
            layoutEditor.setLink(c2, t2, result, LayoutTrack.TRACK);
        }
        return result;
    }

    /**
     * convenience method for accessing...
     *
     * @return the layout editor's toolbar panel
     */
    @Nonnull
    public LayoutEditorToolBarPanel getLayoutEditorToolBarPanel() {
        return layoutEditor.getLayoutEditorToolBarPanel();
    }

    //from here down is testing infrastructure
    @BeforeClass
    public static void setUpClass() throws Exception {
        JUnitUtil.setUp();
        if (!GraphicsEnvironment.isHeadless()) {
            JUnitUtil.resetProfileManager();

            //save the old string comparator
            stringComparator = Operator.getDefaultStringComparator();
            //set default string matching comparator to one that exactly matches and is case sensitive
            Operator.setDefaultStringComparator(new Operator.DefaultStringComparator(true, true));
        }
    }

    @AfterClass
    public static void tearDownClass() throws Exception {
        if (!GraphicsEnvironment.isHeadless()) {
            //restore the default string matching comparator
            Operator.setDefaultStringComparator(stringComparator);
        }
    }

    @Before
    public void setUp() throws Exception {
        JUnitUtil.setUp();
        JUnitUtil.resetProfileManager();
        JUnitUtil.initConfigureManager();
        JUnitUtil.initLayoutBlockManager();
        JUnitUtil.initInternalTurnoutManager();
        JUnitUtil.initInternalSensorManager();
        JUnitUtil.initInternalSignalHeadManager();

        if (!GraphicsEnvironment.isHeadless()) {
            layoutEditor = new LayoutEditor();
            layoutEditor.setVisible(true);

            let = layoutEditor.getLETools();

            for (int i = 0; i < 5; i++) {
                String sBlockName = "IB" + i;
                String uBlockName = "Block " + i;
                InstanceManager.getDefault(LayoutBlockManager.class).createNewLayoutBlock(sBlockName, uBlockName);
            }
            layoutBlocks = InstanceManager.getDefault(LayoutBlockManager.class).getNamedBeanSet().stream().collect(Collectors.toList());

            for (int i = 0; i < 5; i++) {
                String toName = "IT" + i;
                InstanceManager.getDefault(jmri.TurnoutManager.class).provideTurnout(toName);
            }
            turnouts = InstanceManager.getDefault(TurnoutManager.class).getNamedBeanSet().stream().collect(Collectors.toList());

            for (int i = 0; i < 5; i++) {
                String sName = "IS" + i;
                String uName = "sensor " + i;
                InstanceManager.getDefault(SensorManager.class).provideSensor(sName).setUserName(uName);
            }
            sensors = InstanceManager.getDefault(SensorManager.class).getNamedBeanSet().stream().collect(Collectors.toList());

            for (int i = 0; i < 8; i++) {
                String sName = "IH" + i;
                String uName = "signal head " + i;
                VirtualSignalHead signalHead = new VirtualSignalHead(sName, uName);
                InstanceManager.getDefault(SignalHeadManager.class).register(signalHead);
            }
            signalHeads = InstanceManager.getDefault(SignalHeadManager.class).getNamedBeanSet().stream().collect(Collectors.toList());
        }
    }

    @After
    public void tearDown() throws Exception {
        if (!GraphicsEnvironment.isHeadless()) {
            layoutBlocks.stream().forEach(LayoutBlock::dispose);
            turnouts.stream().forEach(Turnout::dispose);
            signalHeads.stream().forEach(SignalHead::dispose);
            sensors.stream().forEach(Sensor::dispose);

            layoutBlocks = null;
            turnouts = null;
            signalHeads = null;
            sensors = null;

            EditorFrameOperator operator = new EditorFrameOperator(layoutEditor);
            operator.closeFrameWithConfirmations();
            JUnitUtil.dispose(layoutEditor);

            let = null;
            layoutEditor = null;

            JUnitUtil.tearDown();
        }
    }
//
    //private static final org.slf4j.Logger log = org.slf4j.LoggerFactory.getLogger(LayoutEditorToolsTest.class);
}   //class LayoutEditorToolsTest<|MERGE_RESOLUTION|>--- conflicted
+++ resolved
@@ -83,8 +83,6 @@
     public void testSetSignalsAtTurnoutWithDonePart1() {
         Assume.assumeFalse(GraphicsEnvironment.isHeadless());
 
-<<<<<<< HEAD
-=======
         //this causes a "set Signal Heads Turnout" dialog to be (re)displayed.
         ThreadingUtil.runOnLayoutEventually(() -> {
             let.setSignalsAtTurnout(getLayoutEditorToolBarPanel().signalIconEditor, layoutEditor.getTargetFrame());
@@ -111,7 +109,6 @@
 
     private void setupSetSignalsAtTurnoutWithDonePart1() {
         List<LayoutTrack> layoutTracks = layoutEditor.getLayoutTracks();
->>>>>>> d6d94d91
         //create a new Layout Turnout
         layoutTurnout = new LayoutTurnout("Right Hand",
                 LayoutTurnout.TurnoutType.RH_TURNOUT, new Point2D.Double(150.0, 100.0),

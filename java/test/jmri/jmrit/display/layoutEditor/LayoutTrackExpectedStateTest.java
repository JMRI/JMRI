--- conflicted
+++ resolved
@@ -29,15 +29,10 @@
     // The minimal setup for log4J
     @Before
     public void setUp() {
-<<<<<<< HEAD
         JUnitUtil.setUp();
         JUnitUtil.resetProfileManager();
-=======
-        jmri.util.JUnitUtil.setUp();
-        jmri.util.JUnitUtil.resetProfileManager();
 
         JUnitUtil.initLayoutBlockManager();
->>>>>>> 4d36222e
     }
 
     @After

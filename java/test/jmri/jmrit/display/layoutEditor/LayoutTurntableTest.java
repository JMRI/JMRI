package jmri.jmrit.display.layoutEditor;

import java.awt.GraphicsEnvironment;
import java.awt.geom.Point2D;
import jmri.util.JUnitUtil;
import org.junit.After;
import org.junit.Assert;
import org.junit.Assume;
import org.junit.Before;
import org.junit.Test;

/**
 * Test simple functioning of LayoutTurntable
 *
 * @author	Paul Bender Copyright (C) 2016
 */
public class LayoutTurntableTest {

    LayoutEditor layoutEditor = null;
    LayoutTurntable lt = null;

    @Test
    public void testNew() {
        Assume.assumeFalse(GraphicsEnvironment.isHeadless());
        Assert.assertNotNull("exists", lt);
    }

    @Test
    public void testToString() {
        Assume.assumeFalse(GraphicsEnvironment.isHeadless());

        String ltString = lt.toString();
        Assert.assertNotNull("ltString not null", ltString);
        Assert.assertEquals("LayoutTurntable My Turntable", ltString);
    }

    // from here down is testing infrastructure
    @Before
    public void setUp() throws Exception {
        apps.tests.Log4JFixture.setUp();
        JUnitUtil.resetInstanceManager();

        if(!GraphicsEnvironment.isHeadless()){

            layoutEditor = new LayoutEditor();
            Assert.assertNotNull("LayoutEditor not null", layoutEditor);

            lt = new LayoutTurntable("My Turntable", new Point2D.Double(50.0, 100.0), layoutEditor);
        }
    }

    @After
    public void tearDown() throws Exception {
<<<<<<< HEAD
        JUnitUtil.resetWindows(false);
=======
        if(layoutEditor!=null){
           layoutEditor.dispose();
        }
        lt = null;
        layoutEditor = null;
>>>>>>> 1418ef69
        JUnitUtil.resetInstanceManager();
        apps.tests.Log4JFixture.tearDown();
    }
}<|MERGE_RESOLUTION|>--- conflicted
+++ resolved
@@ -51,15 +51,7 @@
 
     @After
     public void tearDown() throws Exception {
-<<<<<<< HEAD
         JUnitUtil.resetWindows(false);
-=======
-        if(layoutEditor!=null){
-           layoutEditor.dispose();
-        }
-        lt = null;
-        layoutEditor = null;
->>>>>>> 1418ef69
         JUnitUtil.resetInstanceManager();
         apps.tests.Log4JFixture.tearDown();
     }

package jmri.jmrit.display.layoutEditor;

import java.awt.GraphicsEnvironment;
import java.awt.geom.*;
import java.util.*;
import javax.annotation.CheckForNull;
import jmri.*;
import jmri.util.*;
import jmri.util.junit.rules.RetryRule;
import org.junit.*;
import org.junit.rules.Timeout;
import org.netbeans.jemmy.QueueTool;
import org.netbeans.jemmy.operators.Operator;

/**
 * Test simple functioning of LayoutTurntable
 *
 * @author	Paul Bender Copyright (C) 2016
 */
public class LayoutTurntableTest {

    @Rule   //10 second timeout for methods in this test class.
    public Timeout globalTimeout = Timeout.seconds(10);

    @Rule   //allow 2 retries of intermittent tests
    public RetryRule retryRule = new RetryRule(2);

    private static Operator.StringComparator stringComparator = null;

    private static LayoutEditor layoutEditor = null;
    private static LayoutTurntable layoutTurntable = null;

    private static LayoutBlock layoutBlock1 = null;
    private static LayoutBlock layoutBlock2 = null;
    private static LayoutBlock layoutBlock3 = null;
    private static LayoutBlock layoutBlock4 = null;

    private static PositionablePoint a1 = null;
    private static PositionablePoint a2 = null;
    private static PositionablePoint a3 = null;
    private static PositionablePoint a4 = null;

    private static TrackSegment ts1 = null;
    private static TrackSegment ts2 = null;
    private static TrackSegment ts3 = null;
    private static TrackSegment ts4 = null;

    private static String layoutTurntableName = "TUR1";
    private static Point2D layoutTurntablePoint = new Point2D.Double(200.0, 100.0);

    @Test
    public void testNew() {
        Assume.assumeFalse(GraphicsEnvironment.isHeadless());
        Assert.assertNotNull("layoutEditor is null", layoutEditor);
        Assert.assertNotNull("layoutTurntable is null", layoutTurntable);
    }

    @Test
    public void testToString() {
        Assume.assumeFalse(GraphicsEnvironment.isHeadless());
        Assert.assertNotNull("layoutEditor is null", layoutEditor);
        Assert.assertNotNull("layoutTurntable is null", layoutTurntable);

        String ltString = layoutTurntable.toString();
        Assert.assertNotNull("ltString is null", ltString);
        Assert.assertEquals("LayoutTurntable " + layoutTurntableName, ltString);
    }

    @Test
    public void testGetSetRadius() {
        Assume.assumeFalse(GraphicsEnvironment.isHeadless());
        Assert.assertNotNull("layoutEditor is null", layoutEditor);
        Assert.assertNotNull("layoutTurntable is null", layoutTurntable);

        //the default is 25
        Assert.assertEquals("layoutTurntable.getRadius()", 25, layoutTurntable.getRadius(), 0.5);
        layoutTurntable.setRadius(33);
        Assert.assertEquals("layoutTurntable.getRadius()", 33, layoutTurntable.getRadius(), 0.5);
    }

    @Test
    public void testGetBounds() {
        Assume.assumeFalse(GraphicsEnvironment.isHeadless());
        Assert.assertNotNull("layoutEditor is null", layoutEditor);
        Assert.assertNotNull("layoutTurntable is null", layoutTurntable);

        Assert.assertEquals("layoutTurntable.getBounds()",
                new Rectangle2D.Double(200.0, 67.95706005997576, 37.0, 50.54293994002424),
                layoutTurntable.getBounds());
    }

    @Test
    public void testGetRayConnectIndexed() {
        Assume.assumeFalse(GraphicsEnvironment.isHeadless());
        Assert.assertNotNull("layoutEditor is null", layoutEditor);
        Assert.assertNotNull("layoutTurntable is null", layoutTurntable);

        for (int idx = 0; idx < 4; idx++) {
            Assert.assertNull("layoutTurntable.getRayConnectIndexed(" + idx + ") is not null",
                    layoutTurntable.getRayConnectIndexed(idx));

        }

        setupTracks();

        Assert.assertEquals("layoutTurntable.getRayConnectIndexed(0)",
                ts1, layoutTurntable.getRayConnectIndexed(0));
        Assert.assertEquals("layoutTurntable.getRayConnectIndexed(1)",
                ts2, layoutTurntable.getRayConnectIndexed(1));
        Assert.assertEquals("layoutTurntable.getRayConnectIndexed(2)",
                ts3, layoutTurntable.getRayConnectIndexed(2));
        Assert.assertEquals("layoutTurntable.getRayConnectIndexed(3)",
                ts4, layoutTurntable.getRayConnectIndexed(3));
    }

    @Test
    public void testGetRayConnectOrdered() {
        Assume.assumeFalse(GraphicsEnvironment.isHeadless());
        Assert.assertNotNull("layoutEditor is null", layoutEditor);
        Assert.assertNotNull("layoutTurntable is null", layoutTurntable);

        for (int idx = 0; idx < 4; idx++) {
            Assert.assertNull("layoutTurntable.getRayConnectOrdered(" + idx + ") is not null",
                    layoutTurntable.getRayConnectOrdered(idx));

        }

        setupTracks();

        Assert.assertEquals("layoutTurntable.getRayConnectOrdered(0)",
                ts1, layoutTurntable.getRayConnectOrdered(0));
        Assert.assertEquals("layoutTurntable.getRayConnectOrdered(1)",
                ts2, layoutTurntable.getRayConnectOrdered(1));
        Assert.assertEquals("layoutTurntable.getRayConnectOrdered(2)",
                ts3, layoutTurntable.getRayConnectOrdered(2));
        Assert.assertEquals("layoutTurntable.getRayConnectOrdered(3)",
                ts4, layoutTurntable.getRayConnectOrdered(3));
    }

    @Test
    public void testSetRayConnect() {
        Assume.assumeFalse(GraphicsEnvironment.isHeadless());
        Assert.assertNotNull("layoutEditor is null", layoutEditor);
        Assert.assertNotNull("layoutTurntable is null", layoutTurntable);

        for (int idx = 0; idx < 4; idx++) {
            layoutTurntable.setRayConnect(null, idx);
            Assert.assertNull("layoutTurntable.getRayConnectOrdered(" + idx + ") is not null",
                    layoutTurntable.getRayConnectOrdered(idx));

        }
    }

    @Test
    public void testGetNumberRays() {
        Assume.assumeFalse(GraphicsEnvironment.isHeadless());
        Assert.assertNotNull("layoutEditor is null", layoutEditor);
        Assert.assertNotNull("layoutTurntable is null", layoutTurntable);

        Assert.assertEquals("layoutTurntable.getNumberRays()",
                4, layoutTurntable.getNumberRays());
    }

    @Test
    public void testGetRayIndex() {
        Assume.assumeFalse(GraphicsEnvironment.isHeadless());
        Assert.assertNotNull("layoutEditor is null", layoutEditor);
        Assert.assertNotNull("layoutTurntable is null", layoutTurntable);

        for (int idx = 0; idx < 4; idx++) {
            Assert.assertEquals("layoutTurntable.getRayIndex(" + idx + ")",
                    idx, layoutTurntable.getRayIndex(idx));
        }
    }

    @Test
    public void testGetRayAngle() {
        Assume.assumeFalse(GraphicsEnvironment.isHeadless());
        Assert.assertNotNull("layoutEditor is null", layoutEditor);
        Assert.assertNotNull("layoutTurntable is null", layoutTurntable);

        for (int idx = 0; idx < 4; idx++) {
            Assert.assertEquals("layoutTurntable.getRayAngle(" + idx + ")",
                    (idx + 1) * 30, layoutTurntable.getRayAngle(idx), 0.5);
        }
    }

    @Test
    public void testGetSetRayTurnoutNameState() {
        Assume.assumeFalse(GraphicsEnvironment.isHeadless());
        Assert.assertNotNull("layoutEditor is null", layoutEditor);
        Assert.assertNotNull("layoutTurntable is null", layoutTurntable);

        //invalid index
        layoutTurntable.setRayTurnout(5, null, Turnout.THROWN);
        JUnitAppender.assertErrorMessage("TUR1.setRayTurnout(5, null, 4); Attempt to add Turnout control to a non-existant ray track");

        for (int idx = 0; idx < 4; idx++) {
            layoutTurntable.setRayTurnout(idx, null, Turnout.THROWN);
            Assert.assertNull("layoutTurntable.getRayTurnoutName(" + idx + ")",
                    layoutTurntable.getRayTurnoutName(idx));
            Assert.assertNull("layoutTurntable.getRayTurnout(" + idx + ")",
                    layoutTurntable.getRayTurnout(idx));
            Assert.assertEquals("layoutTurntable.getRayTurnoutState(" + idx + ")",
                    Turnout.THROWN, layoutTurntable.getRayTurnoutState(idx));
        }
    }

    @Test
    public void testIsSetRayDisabled() {
        Assume.assumeFalse(GraphicsEnvironment.isHeadless());
        Assert.assertNotNull("layoutEditor is null", layoutEditor);
        Assert.assertNotNull("layoutTurntable is null", layoutTurntable);

        //invalid index
        Assert.assertFalse("layoutTurntable.isRayDisabled(5)", layoutTurntable.isRayDisabled(5));

        for (int idx = 0; idx < 4; idx++) {
            layoutTurntable.setRayDisabled(idx, true);
            Assert.assertTrue("layoutTurntable.isRayDisabled(" + idx + ")", layoutTurntable.isRayDisabled(idx));
            layoutTurntable.setRayDisabled(idx, false);
            Assert.assertFalse("layoutTurntable.isRayDisabled(" + idx + ")", layoutTurntable.isRayDisabled(idx));
        }
    }

    @Test
    public void testIsSetRayDisabledWhenOccupied() {
        Assume.assumeFalse(GraphicsEnvironment.isHeadless());
        Assert.assertNotNull("layoutEditor is null", layoutEditor);
        Assert.assertNotNull("layoutTurntable is null", layoutTurntable);

        //invalid index
        Assert.assertFalse("layoutTurntable.isRayDisabledWhenOccupied(5)", layoutTurntable.isRayDisabledWhenOccupied(5));

        for (int idx = 0; idx < 4; idx++) {
            layoutTurntable.setRayDisabledWhenOccupied(idx, true);
            Assert.assertTrue("layoutTurntable.isRayDisabledWhenOccupied(" + idx + ")", layoutTurntable.isRayDisabledWhenOccupied(idx));
            layoutTurntable.setRayDisabledWhenOccupied(idx, false);
            Assert.assertFalse("layoutTurntable.isRayDisabledWhenOccupied(" + idx + ")", layoutTurntable.isRayDisabledWhenOccupied(idx));
        }
    }

    @Test
    public void testGetRayCoordsIndexed() {
        Assume.assumeFalse(GraphicsEnvironment.isHeadless());
        Assert.assertNotNull("layoutEditor is null", layoutEditor);
        Assert.assertNotNull("layoutTurntable is null", layoutTurntable);

        //invalid index
        Assert.assertEquals("layoutTurntable.getRayCoordsIndexed(5)",
                MathUtil.zeroPoint2D, layoutTurntable.getRayCoordsIndexed(5));

        //valid indexes
        Assert.assertEquals("layoutTurntable.getRayCoordsIndexed(0)",
                new Point2D.Double(218.5, 67.95706005997576),
                layoutTurntable.getRayCoordsIndexed(0));
        Assert.assertEquals("layoutTurntable.getRayCoordsIndexed(1)",
                new Point2D.Double(232.0429399400242, 81.5),
                layoutTurntable.getRayCoordsIndexed(1));
        Assert.assertEquals("layoutTurntable.getRayCoordsIndexed(2)",
                new Point2D.Double(237.0, 100.0),
                layoutTurntable.getRayCoordsIndexed(2));
        Assert.assertEquals("layoutTurntable.getRayCoordsIndexed(3)",
                new Point2D.Double(232.04293994002424, 118.5),
                layoutTurntable.getRayCoordsIndexed(3));
    }

    @Test
    public void testGetRayCoordsOrdered() {
        Assume.assumeFalse(GraphicsEnvironment.isHeadless());
        Assert.assertNotNull("layoutEditor is null", layoutEditor);
        Assert.assertNotNull("layoutTurntable is null", layoutTurntable);

        //invalid index
        Assert.assertEquals("layoutTurntable.getRayCoordsOrdered(5)",
                MathUtil.zeroPoint2D, layoutTurntable.getRayCoordsOrdered(5));

        //valid indexes
        Assert.assertEquals("layoutTurntable.getRayCoordsOrdered(0)",
                new Point2D.Double(218.5, 67.95706005997576),
                layoutTurntable.getRayCoordsOrdered(0));
        Assert.assertEquals("layoutTurntable.getRayCoordsOrdered(1)",
                new Point2D.Double(232.0429399400242, 81.5),
                layoutTurntable.getRayCoordsOrdered(1));
        Assert.assertEquals("layoutTurntable.getRayCoordsOrdered(2)",
                new Point2D.Double(237.0, 100.0),
                layoutTurntable.getRayCoordsOrdered(2));
        Assert.assertEquals("layoutTurntable.getRayCoordsOrdered(3)",
                new Point2D.Double(232.04293994002424, 118.5),
                layoutTurntable.getRayCoordsOrdered(3));
    }

    @Test
    public void testSetRayCoordsIndexed() {
        Assume.assumeFalse(GraphicsEnvironment.isHeadless());
        Assert.assertNotNull("layoutEditor is null", layoutEditor);
        Assert.assertNotNull("layoutTurntable is null", layoutTurntable);

        Point2D center = layoutTurntable.getCoordsCenter();
        //invalid index
        layoutTurntable.setRayCoordsIndexed(0, 0, 5);
        JUnitAppender.assertErrorMessage("TUR1.setRayCoordsIndexed(0.0, 0.0, 5); Attempt to move a non-existant ray track");

        for (int idx = 0; idx < 4; idx++) {
            double angleRad = Math.toRadians(idx * 33);
            Point2D p = new Point2D.Double(10 * Math.cos(angleRad), 10 * Math.sin(angleRad));
            p = MathUtil.add(p, center);
            layoutTurntable.setRayCoordsIndexed(p.getX(), p.getY(), idx);
            Assert.assertEquals("layoutTurntable.getRayAngle(" + idx + ")",
                    (idx * 33) + 90, layoutTurntable.getRayAngle(idx), 0.5);
        }
    }

    @Test
    public void testGetCoordsForConnectionType() {
        Assume.assumeFalse(GraphicsEnvironment.isHeadless());
        Assert.assertNotNull("layoutEditor is null", layoutEditor);
        Assert.assertNotNull("layoutTurntable is null", layoutTurntable);

        //invalid connection type
        Point2D testPoint = layoutTurntable.getCoordsForConnectionType(LayoutEditor.HitPointType.NONE);
        JUnitAppender.assertErrorMessage("TUR1.getCoordsForConnectionType(NONE); Invalid connection type");
        Assert.assertEquals("layoutTurntable.getCoordsForConnectionType(NONE)",
                layoutTurntablePoint, testPoint);

        //valid connection types
        Assert.assertEquals("layoutTurntable.getCoordsForConnectionType(TURNTABLE_RAY_0)",
                new Point2D.Double(218.5, 67.95706005997576),
                layoutTurntable.getCoordsForConnectionType(LayoutEditor.HitPointType.TURNTABLE_RAY_0));
        Assert.assertEquals("layoutTurntable.getCoordsForConnectionType(TURNTABLE_RAY_1)",
                new Point2D.Double(232.0429399400242, 81.5),
                layoutTurntable.getCoordsForConnectionType(LayoutEditor.HitPointType.TURNTABLE_RAY_1));
        Assert.assertEquals("layoutTurntable.getCoordsForConnectionType(TURNTABLE_RAY_2)",
                new Point2D.Double(237.0, 100.0),
                layoutTurntable.getCoordsForConnectionType(LayoutEditor.HitPointType.TURNTABLE_RAY_2));
        Assert.assertEquals("layoutTurntable.getCoordsForConnectionType(TURNTABLE_RAY_3)",
                new Point2D.Double(232.04293994002424, 118.5),
                layoutTurntable.getCoordsForConnectionType(LayoutEditor.HitPointType.TURNTABLE_RAY_3));
    }

    @Test
    public void testGetConnection() {
        Assume.assumeFalse(GraphicsEnvironment.isHeadless());
        Assert.assertNotNull("layoutEditor is null", layoutEditor);
        Assert.assertNotNull("layoutTurntable is null", layoutTurntable);

        //invalid connection type
        try {
            layoutTurntable.getConnection(LayoutEditor.HitPointType.NONE);
            Assert.fail("layoutTurntable.getConnection didn't throw exception");
        }
        catch (JmriException ex) {
            JUnitAppender.assertWarnMessage("TUR1.getCoordsForConnectionType(NONE); Invalid connection type");
        }

        setupTracks();

        try {
            //valid connection types
            Assert.assertEquals("layoutTurntable.getConnection(TURNTABLE_RAY_0)",
                    ts1, layoutTurntable.getConnection(LayoutEditor.HitPointType.TURNTABLE_RAY_0));
            Assert.assertEquals("layoutTurntable.getConnection(TURNTABLE_RAY_1)",
                    ts2, layoutTurntable.getConnection(LayoutEditor.HitPointType.TURNTABLE_RAY_1));
            Assert.assertEquals("layoutTurntable.getConnection(TURNTABLE_RAY_2)",
                    ts3, layoutTurntable.getConnection(LayoutEditor.HitPointType.TURNTABLE_RAY_2));
            Assert.assertEquals("layoutTurntable.getConnection(TURNTABLE_RAY_3)",
                    ts4, layoutTurntable.getConnection(LayoutEditor.HitPointType.TURNTABLE_RAY_3));
        }
        catch (JmriException ex) {
            Assert.fail("layoutTurntable.getConnection threw exception: " + ex);
        }
    }

    @Test
    public void testSetConnection() {
        Assume.assumeFalse(GraphicsEnvironment.isHeadless());
        Assert.assertNotNull("layoutEditor is null", layoutEditor);
        Assert.assertNotNull("layoutTurntable is null", layoutTurntable);

        setupTracks();

        try {
            //invalid type
            layoutTurntable.setConnection(LayoutEditor.HitPointType.POS_POINT, null, LayoutEditor.HitPointType.POS_POINT);
            Assert.fail("layoutTurntable.setConnection(...) didn't throw exception");
        }
        catch (JmriException ex) {
            JUnitAppender.assertWarnMessage("TUR1.setConnection(POS_POINT, null, POS_POINT); Invalid type");
        }

        try {
            //invalid connection type
            layoutTurntable.setConnection(LayoutEditor.HitPointType.POS_POINT, null, LayoutEditor.HitPointType.TRACK);
            Assert.fail("layoutTurntable.setConnection(...) didn't throw exception");
        }
        catch (JmriException ex) {
            JUnitAppender.assertWarnMessage("TUR1.setConnection(POS_POINT, null, TRACK); Invalid connection type");
        }

        try {
            //valid connection types
            Assert.assertEquals("layoutTurntable.getConnection(TURNTABLE_RAY_0)",
                    ts1, layoutTurntable.getConnection(LayoutEditor.HitPointType.TURNTABLE_RAY_0));
            Assert.assertEquals("layoutTurntable.getConnection(TURNTABLE_RAY_1)",
                    ts2, layoutTurntable.getConnection(LayoutEditor.HitPointType.TURNTABLE_RAY_1));
            Assert.assertEquals("layoutTurntable.getConnection(TURNTABLE_RAY_2)",
                    ts3, layoutTurntable.getConnection(LayoutEditor.HitPointType.TURNTABLE_RAY_2));
            Assert.assertEquals("layoutTurntable.getConnection(TURNTABLE_RAY_3)",
                    ts4, layoutTurntable.getConnection(LayoutEditor.HitPointType.TURNTABLE_RAY_3));
        }
        catch (JmriException ex) {
            Assert.fail("TUR1.getConnection threw exception: " + ex);
        }
    }

    @Test
    public void testIsMainlines() {
        Assume.assumeFalse(GraphicsEnvironment.isHeadless());
        Assert.assertNotNull("layoutEditor is null", layoutEditor);
        Assert.assertNotNull("layoutTurntable is null", layoutTurntable);

        setupTracks();

        Assert.assertFalse("layoutTurntable.isMainline()", layoutTurntable.isMainline());

        for (int idx = 0; idx < 4; idx++) {
            ts1.setMainline(idx == 0);
            ts2.setMainline(idx == 1);
            ts3.setMainline(idx == 2);
            ts4.setMainline(idx == 3);

            Assert.assertTrue("layoutTurntable.isMainlineIndexed(0)", layoutTurntable.isMainlineIndexed(0) == (idx == 0));
            Assert.assertTrue("layoutTurntable.isMainlineIndexed(1)", layoutTurntable.isMainlineIndexed(1) == (idx == 1));
            Assert.assertTrue("layoutTurntable.isMainlineIndexed(2)", layoutTurntable.isMainlineIndexed(2) == (idx == 2));
            Assert.assertTrue("layoutTurntable.isMainlineIndexed(3)", layoutTurntable.isMainlineIndexed(3) == (idx == 3));

            Assert.assertTrue("layoutTurntable.isMainlineOrdered(0)", layoutTurntable.isMainlineOrdered(0) == (idx == 0));
            Assert.assertTrue("layoutTurntable.isMainlineOrdered(1)", layoutTurntable.isMainlineOrdered(1) == (idx == 1));
            Assert.assertTrue("layoutTurntable.isMainlineOrdered(2)", layoutTurntable.isMainlineOrdered(2) == (idx == 2));
            Assert.assertTrue("layoutTurntable.isMainlineOrdered(3)", layoutTurntable.isMainlineOrdered(3) == (idx == 3));
        }
    }

    @Test
    public void testScaleCoords() {
        Assume.assumeFalse(GraphicsEnvironment.isHeadless());
        Assert.assertNotNull("layoutEditor is null", layoutEditor);
        Assert.assertNotNull("layoutTurntable is null", layoutTurntable);

        layoutTurntable.scaleCoords(3, 4);

        Assert.assertEquals("layoutTurntable.getCoordsCenter()",
                new Point2D.Double(600, 400), layoutTurntable.getCoordsCenter());

        Assert.assertEquals("layoutTurntable.getRayCoordsIndexed(0)",
                new Point2D.Double(649.75, 313.83047232344836),
                layoutTurntable.getRayCoordsIndexed(0));
        Assert.assertEquals("layoutTurntable.getRayCoordsIndexed(1)",
                new Point2D.Double(686.1695276765516, 350.25),
                layoutTurntable.getRayCoordsIndexed(1));
        Assert.assertEquals("layoutTurntable.getRayCoordsIndexed(2)",
                new Point2D.Double(699.5, 400.0),
                layoutTurntable.getRayCoordsIndexed(2));
        Assert.assertEquals("layoutTurntable.getRayCoordsIndexed(3)",
                new Point2D.Double(686.1695276765516, 449.75),
                layoutTurntable.getRayCoordsIndexed(3));
    }

    @Test
    public void testTranslateCoords() {
        Assume.assumeFalse(GraphicsEnvironment.isHeadless());
        Assert.assertNotNull("layoutEditor is null", layoutEditor);
        Assert.assertNotNull("layoutTurntable is null", layoutTurntable);

        layoutTurntable.translateCoords(50, 20);

        Assert.assertEquals("layoutTurntable.getRayCoordsIndexed(0)",
                new Point2D.Double(268.5, 87.95706005997576),
                layoutTurntable.getRayCoordsIndexed(0));
        Assert.assertEquals("layoutTurntable.getRayCoordsIndexed(1)",
                new Point2D.Double(282.0429399400242, 101.5),
                layoutTurntable.getRayCoordsIndexed(1));
        Assert.assertEquals("layoutTurntable.getRayCoordsIndexed(2)",
                new Point2D.Double(287.0, 120.0),
                layoutTurntable.getRayCoordsIndexed(2));
        Assert.assertEquals("layoutTurntable.getRayCoordsIndexed(3)",
                new Point2D.Double(282.0429399400242, 138.5),
                layoutTurntable.getRayCoordsIndexed(3));
    }

    @Test
    public void testIsGetTurnoutControlled() {
        Assume.assumeFalse(GraphicsEnvironment.isHeadless());
        Assert.assertNotNull("layoutEditor is null", layoutEditor);
        Assert.assertNotNull("layoutTurntable is null", layoutTurntable);

        Assert.assertFalse("layoutTurntable.isMainline()", layoutTurntable.isTurnoutControlled());
        layoutTurntable.setTurnoutControlled(true);
        Assert.assertTrue("layoutTurntable.isMainline()", layoutTurntable.isTurnoutControlled());
        layoutTurntable.setTurnoutControlled(false);
        Assert.assertFalse("layoutTurntable.isMainline()", layoutTurntable.isTurnoutControlled());
    }

    @Test
    public void testGetSetPosition() {
        Assume.assumeFalse(GraphicsEnvironment.isHeadless());
        Assert.assertNotNull("layoutEditor is null", layoutEditor);
        Assert.assertNotNull("layoutTurntable is null", layoutTurntable);

        //this is the default position (-1 == not set)
        Assert.assertEquals("layoutTurntable.getPosition()", -1, layoutTurntable.getPosition());

        //invalid position
        layoutTurntable.setPosition(5);
        //no error message because it's not turnout controlled

        //now try an invalid position with turnout controlled enabled
        layoutTurntable.setTurnoutControlled(true);

        //invalid position
        layoutTurntable.setPosition(5);
        JUnitAppender.assertErrorMessage("TUR1.setPosition(5); Attempt to set the position on a non-existant ray track");

        //this is still at the default position (-1 == not set)
        Assert.assertEquals("layoutTurntable.getPosition()", -1, layoutTurntable.getPosition());

        for (int idx = 0; idx < 4; idx++) {
            layoutTurntable.setPosition(idx);
            Assert.assertEquals("layoutTurntable.getPosition()", idx, layoutTurntable.getPosition());
        }
    }

    @Test
    public void testRemoveIsActive() {
        Assume.assumeFalse(GraphicsEnvironment.isHeadless());
        Assert.assertNotNull("layoutEditor is null", layoutEditor);
        Assert.assertNotNull("layoutTurntable is null", layoutTurntable);

        Assert.assertTrue("layoutTurntable.isActive()", layoutTurntable.isActive());
        layoutTurntable.remove(); //this will clear the active flag
        Assert.assertFalse("layoutTurntable.isActive()", layoutTurntable.isActive());
    }

    @Test
    public void testCheckForFreeConnections() {
        Assume.assumeFalse(GraphicsEnvironment.isHeadless());
        Assert.assertNotNull("layoutEditor is null", layoutEditor);
        Assert.assertNotNull("layoutTurntable is null", layoutTurntable);

        List l = layoutTurntable.checkForFreeConnections();
        Assert.assertEquals("Number of free connections", 4, l.size());
        Assert.assertEquals("connections[#0]", LayoutEditor.HitPointType.TURNTABLE_RAY_0, l.get(0));
        Assert.assertEquals("connections[#1]", LayoutEditor.HitPointType.TURNTABLE_RAY_1, l.get(1));
        Assert.assertEquals("connections[#2]", LayoutEditor.HitPointType.TURNTABLE_RAY_2, l.get(2));
        Assert.assertEquals("connections[#3]", LayoutEditor.HitPointType.TURNTABLE_RAY_3, l.get(3));

        setupTracks();  //this should make all the connections

        l = layoutTurntable.checkForFreeConnections();
        Assert.assertEquals("Number of free connections", 0, l.size());

        //this one will be unconnected
        layoutTurntable.addRay(150.0);

        l = layoutTurntable.checkForFreeConnections();
        Assert.assertEquals("Number of free connections", 1, l.size());
        Assert.assertEquals("connections[#4]", LayoutEditor.HitPointType.TURNTABLE_RAY_4, l.get(0));

    }

    @Test
    public void testCheckForUnAssignedBlocks() {
        Assume.assumeFalse(GraphicsEnvironment.isHeadless());
        Assert.assertNotNull("layoutEditor is null", layoutEditor);
        Assert.assertNotNull("layoutTurntable is null", layoutTurntable);

        //Always returns true… nothing to see here... move along...
        Assert.assertTrue("layoutTurntable.checkForUnAssignedBlocks()", layoutTurntable.checkForUnAssignedBlocks());
    }

    @Test
    public void testCheckForNonContiguousBlocks() {
        Assume.assumeFalse(GraphicsEnvironment.isHeadless());
        Assert.assertNotNull("layoutEditor is null", layoutEditor);
        Assert.assertNotNull("layoutTurntable is null", layoutTurntable);
        Assert.assertNotNull("layoutBlock1 is null", layoutBlock1);
        Assert.assertNotNull("layoutBlock2 is null", layoutBlock2);

        setupTracks();

        ts1.setLayoutBlock(layoutBlock1);
        ts2.setLayoutBlock(layoutBlock2);
        ts3.setLayoutBlock(layoutBlock3);
        ts4.setLayoutBlock(layoutBlock4);

        HashMap<String, List<Set<String>>> blockNamesToTrackNameSetMaps = new HashMap<>();
        layoutTurntable.checkForNonContiguousBlocks(blockNamesToTrackNameSetMaps);
        Assert.assertEquals("number of noncontiguous blocks", 4, blockNamesToTrackNameSetMaps.size());

        Assert.assertNull("map['BOGUS'] not null", blockNamesToTrackNameSetMaps.get("BOGUS"));

        //layoutBlock1
        List<Set<String>> trackNameSets = blockNamesToTrackNameSetMaps.get(layoutBlock1.getUserName());
        Assert.assertNotNull("map['Test Block 1']", trackNameSets);
        Assert.assertEquals("trackNameSets.size()", 1, trackNameSets.size());

        Set<String> trackNameSet = trackNameSets.get(0);
        Assert.assertNotNull("trackNameSet", trackNameSet);
        Assert.assertEquals("trackNameSet.size()", 3, trackNameSet.size());

        Iterator<String> it = trackNameSet.iterator();
        Assert.assertEquals("layoutTurntable name", layoutTurntable.getName(), it.next());
        Assert.assertEquals("ts1 name", ts1.getName(), it.next());
        Assert.assertEquals("a1 name", a1.getName(), it.next());

        //layoutBlock2
        trackNameSets = blockNamesToTrackNameSetMaps.get(layoutBlock2.getUserName());
        Assert.assertNotNull("trackNameSet", trackNameSet);
        Assert.assertEquals("trackNameSets.size()", 1, trackNameSets.size());

        trackNameSet = trackNameSets.get(0);
        Assert.assertNotNull("trackNameSet", trackNameSet);
        Assert.assertEquals("trackNameSet.size()", 3, trackNameSet.size());

        it = trackNameSet.iterator();
        Assert.assertEquals("layoutTurntable name", layoutTurntable.getName(), it.next());
        Assert.assertEquals("ts2 name", ts2.getName(), it.next());
        Assert.assertEquals("a2 name", a2.getName(), it.next());

        //layoutBlock3
        trackNameSets = blockNamesToTrackNameSetMaps.get(layoutBlock3.getUserName());
        Assert.assertNotNull("trackNameSet", trackNameSet);
        Assert.assertEquals("trackNameSets.size()", 1, trackNameSets.size());

        trackNameSet = trackNameSets.get(0);
        Assert.assertNotNull("trackNameSet", trackNameSet);
        Assert.assertEquals("trackNameSet.size()", 3, trackNameSet.size());

        it = trackNameSet.iterator();
        Assert.assertEquals("layoutTurntable name", layoutTurntable.getName(), it.next());
        Assert.assertEquals("ts3 name", ts3.getName(), it.next());
        Assert.assertEquals("a3 name", a3.getName(), it.next());

        //layoutBlock4
        trackNameSets = blockNamesToTrackNameSetMaps.get(layoutBlock4.getUserName());
        Assert.assertNotNull("trackNameSet", trackNameSet);
        Assert.assertEquals("trackNameSets.size()", 1, trackNameSets.size());

        trackNameSet = trackNameSets.get(0);
        Assert.assertNotNull("trackNameSet", trackNameSet);
        Assert.assertEquals("trackNameSet.size()", 3, trackNameSet.size());

        it = trackNameSet.iterator();
        Assert.assertEquals("layoutTurntable name", layoutTurntable.getName(), it.next());
        Assert.assertEquals("ts4 name", ts4.getName(), it.next());
        Assert.assertEquals("a4 name", a4.getName(), it.next());
    }

    //
    //private methods
    //
    private void setupTracks() {
        Assert.assertNotNull("layoutEditor is null", layoutEditor);
        Assert.assertNotNull("layoutTurntable is null", layoutTurntable);
        List<LayoutTrack> layoutTracks = layoutEditor.getLayoutTracks();
        Assert.assertNotNull("layoutTracks is null", layoutTracks);

        //add 1st anchor
        a1 = new PositionablePoint("A1", PositionablePoint.ANCHOR, new Point2D.Double(10, 50), layoutEditor);
        Assert.assertNotNull("a1 is null", a1);
        layoutTracks.add(a1);

        //connect the 1st LayoutTurntable ray to 1st anchor
        int tsIdx = 1;
        ts1 = addNewTrackSegment(layoutTurntable, LayoutEditor.HitPointType.TURNTABLE_RAY_0, a1, LayoutEditor.HitPointType.POS_POINT, tsIdx++);

        //add 2nd anchor
        a2 = new PositionablePoint("A2", PositionablePoint.ANCHOR, new Point2D.Double(20, 80), layoutEditor);
        Assert.assertNotNull("a2 is null", a2);
        layoutTracks.add(a2);

        //connect the 2nd LayoutTurntable ray to 2nd anchor
        ts2 = addNewTrackSegment(layoutTurntable, LayoutEditor.HitPointType.TURNTABLE_RAY_1, a2, LayoutEditor.HitPointType.POS_POINT, tsIdx++);

        //add 3rd anchor
        a3 = new PositionablePoint("A3", PositionablePoint.ANCHOR, new Point2D.Double(90, 50), layoutEditor);
        Assert.assertNotNull("a3 is null", a3);
        layoutTracks.add(a3);

        //connect the 3rd LayoutTurntable ray to 3rd anchor
        ts3 = addNewTrackSegment(layoutTurntable, LayoutEditor.HitPointType.TURNTABLE_RAY_2, a3, LayoutEditor.HitPointType.POS_POINT, tsIdx++);

        //add 4th anchor
        a4 = new PositionablePoint("A4", PositionablePoint.ANCHOR, new Point2D.Double(80, 20), layoutEditor);
        Assert.assertNotNull("a4 is null", a4);
        layoutTracks.add(a4);

        //connect the 4th LayoutTurntable ray to 4th anchor
        ts4 = addNewTrackSegment(layoutTurntable, LayoutEditor.HitPointType.TURNTABLE_RAY_3, a4, LayoutEditor.HitPointType.POS_POINT, tsIdx++);

        //wait for layout editor to finish setup and drawing
        new QueueTool().waitEmpty();
    }

    private static TrackSegment addNewTrackSegment(
            @CheckForNull LayoutTrack c1, LayoutEditor.HitPointType t1,
            @CheckForNull LayoutTrack c2, LayoutEditor.HitPointType t2,
            int idx) {
        TrackSegment result = null;
        if ((c1 != null) && (c2 != null)) {
            //create new track segment
            String name = layoutEditor.getFinder().uniqueName("T", idx);
            result = new TrackSegment(name, c1, t1, c2, t2,
                    false, true, layoutEditor);
            Assert.assertNotNull("new TrackSegment is null", result);
            layoutEditor.getLayoutTracks().add(result);
            //link to connected objects
            layoutEditor.setLink(c1, t1, result, LayoutEditor.HitPointType.TRACK);
            layoutEditor.setLink(c2, t2, result, LayoutEditor.HitPointType.TRACK);
        }
        return result;
    }

    //
    //from here down is testing infrastructure
    //
    @BeforeClass
    public static void setUpClass() throws Exception {
        JUnitUtil.setUp();
        if (!GraphicsEnvironment.isHeadless()) {
            JUnitUtil.resetProfileManager();

            stringComparator = Operator.getDefaultStringComparator();

            //set default string matching comparator to one that exactly matches and is case sensitive
            Operator.setDefaultStringComparator(new Operator.DefaultStringComparator(true, true));

            layoutEditor = new LayoutEditor("LayoutTurntable Tests Layout");
            layoutEditor.setPanelBounds(new Rectangle2D.Double(0, 0, 640, 480));
            layoutEditor.setVisible(true);

            //create a layout block
            layoutBlock1 = new LayoutBlock("ILB1", "Test Block 1");
            layoutBlock2 = new LayoutBlock("ILB2", "Test Block 2");
            layoutBlock3 = new LayoutBlock("ILB3", "Test Block 3");
            layoutBlock4 = new LayoutBlock("ILB4", "Test Block 4");

            //wait for layout editor to finish setup and drawing
            new QueueTool().waitEmpty();
        }
    }

    @AfterClass
    public static void tearDownClass() throws Exception {
        if (!GraphicsEnvironment.isHeadless()) {
            new QueueTool().waitEmpty();

            JUnitUtil.dispose(layoutEditor);
            layoutEditor = null;

            Operator.setDefaultStringComparator(stringComparator);
        }
<<<<<<< HEAD
        lt = null;
        layoutEditor = null;
        JUnitUtil.deregisterBlockManagerShutdownTask();
=======
        InstanceManager.getDefault(ShutDownManager.class).deregister(InstanceManager.getDefault(BlockManager.class).shutDownTask);
>>>>>>> 4d36222e
        JUnitUtil.tearDown();
    }

    @Before
    public void setUp() {
        JUnitUtil.resetProfileManager();

        JUnitUtil.initLayoutBlockManager();

        if (!GraphicsEnvironment.isHeadless()) {
            layoutTurntable = new LayoutTurntable(layoutTurntableName, layoutTurntablePoint, layoutEditor);
            layoutTurntable.addRay(30.0);
            layoutTurntable.addRay(60.0);
            layoutTurntable.addRay(90.0);
            layoutTurntable.addRay(120.0);

            //wait for layout editor to finish setup and drawing
            new QueueTool().waitEmpty();
        }
    }
}<|MERGE_RESOLUTION|>--- conflicted
+++ resolved
@@ -760,13 +760,9 @@
 
             Operator.setDefaultStringComparator(stringComparator);
         }
-<<<<<<< HEAD
-        lt = null;
-        layoutEditor = null;
+
         JUnitUtil.deregisterBlockManagerShutdownTask();
-=======
-        InstanceManager.getDefault(ShutDownManager.class).deregister(InstanceManager.getDefault(BlockManager.class).shutDownTask);
->>>>>>> 4d36222e
+
         JUnitUtil.tearDown();
     }
 

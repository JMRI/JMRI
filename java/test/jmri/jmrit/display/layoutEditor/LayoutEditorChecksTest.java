package jmri.jmrit.display.layoutEditor;

import java.awt.GraphicsEnvironment;
import java.awt.geom.*;
import java.util.List;
import javax.annotation.CheckForNull;
import javax.swing.*;
import jmri.BlockManager;
import jmri.InstanceManager;
import jmri.ShutDownManager;
import jmri.jmrit.display.EditorFrameOperator;
import jmri.util.*;
import jmri.util.junit.rules.RetryRule;
import org.junit.*;
import org.junit.rules.Timeout;
import org.netbeans.jemmy.QueueTool;
import org.netbeans.jemmy.operators.*;

/**
 * @author Paul Bender Copyright (C) 2017
 * @author George Warner Copyright: (C) 2019
 */
public class LayoutEditorChecksTest {

    @Rule   //10 second timeout for methods in this test class.
    public Timeout globalTimeout = Timeout.seconds(10);

    @Rule   //allow 3 retries
    public RetryRule retryRule = new RetryRule(3);

    private static Operator.StringComparator stringComparator = null;

    //LayoutEditorChecks Bundle Strings
    private String toolsMenuTitle = Bundle.getMessage("MenuTools");
    private String checkMenuTitle = Bundle.getMessage("CheckMenuTitle");
    private String checkUnConnectedTracksMenuTitle = Bundle.getMessage("CheckUnConnectedTracksMenuTitle");
    private String checkUnBlockedTracksMenuTitle = Bundle.getMessage("CheckUnBlockedTracksMenuTitle");
    private String checkNonContiguousBlocksMenuTitle = Bundle.getMessage("CheckNonContiguousBlocksMenuTitle");
    private String checkUnnecessaryAnchorsMenuTitle = Bundle.getMessage("CheckUnnecessaryAnchorsMenuTitle");

    //name strings
    private static String myBlockName = "My Block";
    private static String rightHandName = "Right Hand";
    private static String leftHandName = "Left Hand";

    //jemmy operators
    private static EditorFrameOperator layoutEditorEFO = null;

    private static LayoutEditor layoutEditor = null;
    private static LayoutEditorChecks layoutEditorChecks = null;
    private static LayoutBlock layoutBlock = null;
    private static LayoutTurnout ltRH = null, ltLH = null;
    private static PositionablePoint a1 = null;
    private static PositionablePoint a2 = null;
    private static TrackSegment ts1 = null;
    private static TrackSegment ts2 = null;
    private static TrackSegment ts3 = null;

    @Test
    public void testCTor() {
        Assume.assumeFalse(GraphicsEnvironment.isHeadless());
        Assert.assertNotNull("layoutEditorChecks null", layoutEditorChecks);
    }

    @Test
    public void testToolsCheckMenuExists() {
        Assume.assumeFalse(GraphicsEnvironment.isHeadless());
        Assert.assertNotNull("toolsMenuTitle null", toolsMenuTitle);
        JMenuOperator toolsJMO = new JMenuOperator(layoutEditorEFO, toolsMenuTitle);
        Assert.assertNotNull("CheckMenuTitle null", checkMenuTitle);
        toolsJMO.pushMenu(toolsMenuTitle + "/" + checkMenuTitle, "/");
    }

    @Test
    public void testCheckUnConnectedTracks() {
        Assume.assumeFalse(GraphicsEnvironment.isHeadless());
        Assert.assertNotNull("toolsMenuTitle null", toolsMenuTitle);
        JMenuOperator toolsJMO = new JMenuOperator(layoutEditorEFO, toolsMenuTitle);
        Assert.assertNotNull("CheckMenuTitle null", checkMenuTitle);
        Assert.assertNotNull("checkUnConnectedTracksMenuTitle null", checkUnConnectedTracksMenuTitle);

        JPopupMenu toolsPopupMenu = toolsJMO.getPopupMenu();
        JMenuItem checkMenuItem = (JMenuItem) toolsPopupMenu.getComponent(0);
        Assert.assertEquals("checkMenuItem.getText(): ",
                checkMenuTitle, checkMenuItem.getText());

        JMenuOperator checkJMO = new JMenuOperator((JMenu) checkMenuItem);
        JPopupMenu checksPopupMenu = checkJMO.getPopupMenu();
        JMenuItem unConnectedTracksMenuItem = (JMenuItem) checksPopupMenu.getComponent(0);
        Assert.assertEquals("subMenuItem.getText(): ",
                checkUnConnectedTracksMenuTitle, unConnectedTracksMenuItem.getText());

        JMenuOperator unConnectedTracksJMO = new JMenuOperator((JMenu) unConnectedTracksMenuItem);
        unConnectedTracksJMO.doClick();

        JPopupMenu unConnectedTracksPopupMenu = unConnectedTracksJMO.getPopupMenu();

        //verify results
        Assert.assertEquals("Correct number of check unconnected tracks results menu items",
                2, unConnectedTracksPopupMenu.getSubElements().length);
        JMenuItem resultsMenuItem = (JMenuItem) unConnectedTracksPopupMenu.getComponent(0);
        Assert.assertEquals("resultsMenuItem.getText(): ", rightHandName, resultsMenuItem.getText());

        resultsMenuItem = (JMenuItem) unConnectedTracksPopupMenu.getComponent(1);
        Assert.assertEquals("resultsMenuItem.getText(): ", leftHandName, resultsMenuItem.getText());
    }   //testCheckUnConnectedTracks

    @Test
    public void testCheckUnBlockedTracks() {
        Assume.assumeFalse(GraphicsEnvironment.isHeadless());
        Assert.assertNotNull("toolsMenuTitle null", toolsMenuTitle);
        JMenuOperator toolsJMO = new JMenuOperator(layoutEditorEFO, toolsMenuTitle);
        Assert.assertNotNull("CheckMenuTitle null", checkMenuTitle);
        Assert.assertNotNull("checkUnBlockedTracksMenuTitle null", checkUnBlockedTracksMenuTitle);

        JPopupMenu toolsPopupMenu = toolsJMO.getPopupMenu();
        JMenuItem checkMenuItem = (JMenuItem) toolsPopupMenu.getComponent(0);
        Assert.assertEquals("checkMenuItem.getText(): ",
                checkMenuTitle, checkMenuItem.getText());

        JMenuOperator checkJMO = new JMenuOperator((JMenu) checkMenuItem);
        JPopupMenu checksPopupMenu = checkJMO.getPopupMenu();
        JMenuItem checkUnBlockedTracksMenuItem = (JMenuItem) checksPopupMenu.getComponent(1);
        Assert.assertEquals("subMenuItem.getText(): ",
                checkUnBlockedTracksMenuTitle, checkUnBlockedTracksMenuItem.getText());

        JMenuOperator checkUnBlockedTracksJMO = new JMenuOperator((JMenu) checkUnBlockedTracksMenuItem);
        checkUnBlockedTracksJMO.doClick();

        JPopupMenu checkUnBlockedTracksPopupMenu = checkUnBlockedTracksJMO.getPopupMenu();

        //verify results
        Assert.assertEquals("Correct number of check unblocked tracks results menu items",
                3, checkUnBlockedTracksPopupMenu.getSubElements().length);
        JMenuItem resultsMenuItem = (JMenuItem) checkUnBlockedTracksPopupMenu.getComponent(0);
        Assert.assertEquals("resultsMenuItem0.getText(): ", ts1.getName(), resultsMenuItem.getText());
        resultsMenuItem = (JMenuItem) checkUnBlockedTracksPopupMenu.getComponent(1);
        Assert.assertEquals("resultsMenuItem1.getText(): ", ts2.getName(), resultsMenuItem.getText());
        resultsMenuItem = (JMenuItem) checkUnBlockedTracksPopupMenu.getComponent(2);
        Assert.assertEquals("resultsMenuItem2.getText(): ", ts3.getName(), resultsMenuItem.getText());
    }   //testCheckUnBlockedTracks

    @Test
    public void testCheckNonContiguousBlocks() {
        Assume.assumeFalse(GraphicsEnvironment.isHeadless());
        Assert.assertNotNull("toolsMenuTitle null", toolsMenuTitle);
        JMenuOperator toolsJMO = new JMenuOperator(layoutEditorEFO, toolsMenuTitle);
        Assert.assertNotNull("CheckMenuTitle null", checkMenuTitle);
        Assert.assertNotNull("checkNonContiguousBlocksMenuTitle null", checkNonContiguousBlocksMenuTitle);

        JPopupMenu toolsPopupMenu = toolsJMO.getPopupMenu();
        JMenuItem checkMenuItem = (JMenuItem) toolsPopupMenu.getComponent(0);
        Assert.assertEquals("checkMenuItem.getText(): ",
                checkMenuTitle, checkMenuItem.getText());

        JMenuOperator checkJMO = new JMenuOperator((JMenu) checkMenuItem);
        JPopupMenu checksPopupMenu = checkJMO.getPopupMenu();
        JMenuItem checkNonContiguousBlocksMenuItem = (JMenuItem) checksPopupMenu.getComponent(2);
        Assert.assertEquals("subMenuItem.getText(): ",
                checkNonContiguousBlocksMenuTitle, checkNonContiguousBlocksMenuItem.getText());

        JMenuOperator checkNonContiguousBlocksJMO = new JMenuOperator((JMenu) checkNonContiguousBlocksMenuItem);
        checkNonContiguousBlocksJMO.doClick();

        JPopupMenu checkNonContiguousBlocksPopupMenu = checkNonContiguousBlocksJMO.getPopupMenu();

        //verify results
        Assert.assertEquals("Correct number of check noncontiguous blocks results menu items",
                1, checkNonContiguousBlocksPopupMenu.getSubElements().length);
        JMenuItem resultsMenuItem = (JMenuItem) checkNonContiguousBlocksPopupMenu.getComponent(0);
        Assert.assertEquals("resultsMenuItem0.getText(): ", myBlockName, resultsMenuItem.getText());

        JMenuOperator resultsJMO = new JMenuOperator((JMenu) resultsMenuItem);
        JPopupMenu resultsPopupMenu = resultsJMO.getPopupMenu();
        Assert.assertEquals("Correct number of check noncontiguous blocks results submenu items",
                2, resultsPopupMenu.getSubElements().length);
        JMenuItem resultsSubMenuItem = (JMenuItem) resultsPopupMenu.getComponent(0);
        Assert.assertEquals("resultsSubMenuItem0.getText(): ", myBlockName + ":#1", resultsSubMenuItem.getText());
        resultsSubMenuItem = (JMenuItem) resultsPopupMenu.getComponent(1);
        Assert.assertEquals("resultsSubMenuItem1.getText(): ", myBlockName + ":#2", resultsSubMenuItem.getText());
    }   //testCheckNonContiguousBlocks

    @Test
    public void testCheckUnnecessaryAnchors() {
        Assume.assumeFalse(GraphicsEnvironment.isHeadless());
        Assert.assertNotNull("toolsMenuTitle null", toolsMenuTitle);
        JMenuOperator toolsJMO = new JMenuOperator(layoutEditorEFO, toolsMenuTitle);
        Assert.assertNotNull("CheckMenuTitle null", checkMenuTitle);
        Assert.assertNotNull("checkUnnecessaryAnchorsMenuTitle null", checkUnnecessaryAnchorsMenuTitle);

        JPopupMenu toolsPopupMenu = toolsJMO.getPopupMenu();
        JMenuItem checkMenuItem = (JMenuItem) toolsPopupMenu.getComponent(0);
        Assert.assertEquals("checkMenuItem.getText(): ",
                checkMenuTitle, checkMenuItem.getText());

        JMenuOperator checkJMO = new JMenuOperator((JMenu) checkMenuItem);
        JPopupMenu checksPopupMenu = checkJMO.getPopupMenu();
        JMenuItem checkUnnecessaryAnchorsMenuItem = (JMenuItem) checksPopupMenu.getComponent(3);
        Assert.assertEquals("subMenuItem.getText(): ",
                checkUnnecessaryAnchorsMenuTitle, checkUnnecessaryAnchorsMenuItem.getText());

        JMenuOperator checkUnnecessaryAnchorsJMO = new JMenuOperator((JMenu) checkUnnecessaryAnchorsMenuItem);
        checkUnnecessaryAnchorsJMO.doClick();

        JPopupMenu checkUnnecessaryAnchorsPopupMenu = checkUnnecessaryAnchorsJMO.getPopupMenu();

        //verify results
        Assert.assertEquals("Correct number of check unnecessary anchors results menu items",
                2, checkUnnecessaryAnchorsPopupMenu.getSubElements().length);
        JMenuItem resultsMenuItem = (JMenuItem) checkUnnecessaryAnchorsPopupMenu.getComponent(0);
        Assert.assertEquals("resultsMenuItem0.getText(): ", a1.getName(), resultsMenuItem.getText());
        resultsMenuItem = (JMenuItem) checkUnnecessaryAnchorsPopupMenu.getComponent(1);
        Assert.assertEquals("resultsMenuItem1.getText(): ", a2.getName(), resultsMenuItem.getText());
    }   //testCheckUnnecessaryAnchors

    @BeforeClass
    public static void setUpClass() {
        JUnitUtil.setUp();
        JUnitUtil.resetProfileManager();
        JUnitUtil.initConfigureManager();

        JUnitUtil.initLayoutBlockManager();

        if (!GraphicsEnvironment.isHeadless()) {
            //save the old string comparator
            stringComparator = Operator.getDefaultStringComparator();
            //set default string matching comparator to one that exactly matches and is case sensitive
            Operator.setDefaultStringComparator(new Operator.DefaultStringComparator(true, true));

            layoutEditor = new LayoutEditor("Layout Editor Checks Test Layout");
            layoutEditor.setPanelBounds(new Rectangle2D.Double(0, 0, 640, 480));
            layoutEditor.setVisible(true);
            layoutEditorChecks = layoutEditor.getLEChecks();

            layoutEditorEFO = new EditorFrameOperator(layoutEditor);

            Point2D point = new Point2D.Double(150.0, 100.0);
            Point2D delta = new Point2D.Double(100.0, 50.0);
            List<LayoutTrack> layoutTracks = layoutEditor.getLayoutTracks();
            Assert.assertNotNull("layoutTracks null", layoutTracks);

            //create a layout block
            layoutBlock = InstanceManager.getDefault(LayoutBlockManager.class).createNewLayoutBlock(null, myBlockName);

            //add 1st turnout
            ltRH = new LayoutTurnout(rightHandName, LayoutTurnout.TurnoutType.RH_TURNOUT,
                    point, 33.0, 1.1, 1.2, layoutEditor);
            layoutTracks.add(ltRH);
            //set its block
            ltRH.setLayoutBlock(layoutBlock);

            //add 1st anchor
            point = MathUtil.add(point, delta);
            a1 = new PositionablePoint("A1", PositionablePoint.ANCHOR, point, layoutEditor);
            Assert.assertNotNull("PositionablePoint", a1);
            layoutTracks.add(a1);

            //connect 1st turnout to 1st anchor
            int tsIdx = 1;
            ts1 = addNewTrackSegment(ltRH, LayoutEditor.HitPointType.TURNOUT_B, a1, LayoutEditor.HitPointType.POS_POINT, tsIdx++);

            //add 2nd anchor
            //point = MathUtil.add(point, delta);
            a2 = new PositionablePoint("A2", PositionablePoint.ANCHOR, point, layoutEditor);
            Assert.assertNotNull("PositionablePoint", a2);
            layoutTracks.add(a2);

            //connect 1st anchor to 2nd anchor
            ts2 = addNewTrackSegment(a1, LayoutEditor.HitPointType.POS_POINT, a2, LayoutEditor.HitPointType.POS_POINT, tsIdx++);
            //set its block
            //ts2.setLayoutBlock(layoutBlock);

            //add 2nd turnout
            point = MathUtil.add(point, delta);
            ltLH = new LayoutTurnout(leftHandName, LayoutTurnout.TurnoutType.LH_TURNOUT,
                    point, 66.0, 1.3, 1.4, layoutEditor);
            layoutTracks.add(ltLH);
            //set its block
            ltLH.setLayoutBlock(layoutBlock);

            //connect 2nd anchor to 2nd turnout
            ts3 = addNewTrackSegment(a2, LayoutEditor.HitPointType.POS_POINT, ltLH, LayoutEditor.HitPointType.TURNOUT_A, tsIdx++);

            //wait for layout editor to finish setup and drawing
            new QueueTool().waitEmpty();
        }
    }

<<<<<<< HEAD
    @After
    public void tearDown() {
        JUnitUtil.deregisterBlockManagerShutdownTask();
        JUnitUtil.tearDown();
=======
    private static TrackSegment addNewTrackSegment(
            @CheckForNull LayoutTrack c1, LayoutEditor.HitPointType t1,
            @CheckForNull LayoutTrack c2, LayoutEditor.HitPointType t2,
            int idx) {
        TrackSegment result = null;
        if ((c1 != null) && (c2 != null)) {
            //create new track segment
            String name = layoutEditor.getFinder().uniqueName("T", idx);
            result = new TrackSegment(name, c1, t1, c2, t2,
                    false, false, layoutEditor);
            layoutEditor.getLayoutTracks().add(result);
            //link to connected objects
            layoutEditor.setLink(c1, t1, result, LayoutEditor.HitPointType.TRACK);
            layoutEditor.setLink(c2, t2, result, LayoutEditor.HitPointType.TRACK);
        }
        return result;
>>>>>>> 4d36222e
    }

    @AfterClass
    public static void tearDownClass() {
        if (!GraphicsEnvironment.isHeadless()) {
            new QueueTool().waitEmpty();

            layoutEditorEFO.requestClose();
            layoutEditorEFO.waitClosed();

            JUnitUtil.dispose(layoutEditor);
            layoutEditor = null;
            layoutEditorChecks = null;

            InstanceManager.getDefault(ShutDownManager.class).deregister(InstanceManager.getDefault(BlockManager.class).shutDownTask);

            //restore the default string matching comparator
            Operator.setDefaultStringComparator(stringComparator);
        }
        JUnitUtil.tearDown();
    }
}<|MERGE_RESOLUTION|>--- conflicted
+++ resolved
@@ -286,12 +286,6 @@
         }
     }
 
-<<<<<<< HEAD
-    @After
-    public void tearDown() {
-        JUnitUtil.deregisterBlockManagerShutdownTask();
-        JUnitUtil.tearDown();
-=======
     private static TrackSegment addNewTrackSegment(
             @CheckForNull LayoutTrack c1, LayoutEditor.HitPointType t1,
             @CheckForNull LayoutTrack c2, LayoutEditor.HitPointType t2,
@@ -308,7 +302,6 @@
             layoutEditor.setLink(c2, t2, result, LayoutEditor.HitPointType.TRACK);
         }
         return result;
->>>>>>> 4d36222e
     }
 
     @AfterClass

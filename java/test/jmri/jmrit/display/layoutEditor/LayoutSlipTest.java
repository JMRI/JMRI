package jmri.jmrit.display.layoutEditor;

import java.awt.GraphicsEnvironment;
import java.awt.geom.*;

import jmri.JmriException;
import jmri.util.*;
import jmri.util.junit.annotations.*;
import org.junit.Assert;
import org.junit.Assume;
import org.junit.jupiter.api.*;

/**
 * Test simple functioning of LayoutSlip
 *
 * @author Paul Bender Copyright (C) 2016
 */
public class LayoutSlipTest {

    @Test
    public void testNew() {
        Assume.assumeFalse(GraphicsEnvironment.isHeadless());
        Assert.assertNotNull("LayoutEditor exists", layoutEditor);
        Assert.assertNotNull("LayoutSlip single not null", lts);
        Assert.assertNotNull("LayoutSlip double not null", ltd);
    }

    @Test
    public void testToString() {
        Assume.assumeFalse(GraphicsEnvironment.isHeadless());
        Assert.assertNotNull("LayoutEditor exists", layoutEditor);
        Assert.assertNotNull("LayoutSlip single not null", lts);
        Assert.assertNotNull("LayoutSlip double not null", ltd);

        String ltsString = lts.toString();
        Assert.assertNotNull("ltsString not null", ltsString);
        Assert.assertEquals("LayoutSlip single (Unknown)", ltsString);

        String ltdString = ltd.toString();
        Assert.assertNotNull("ltdString not null", ltdString);
        Assert.assertEquals("LayoutSlip double (Unknown)", ltdString);
    }

    @Test
    public void testGetDisplayName() {
        Assume.assumeFalse(GraphicsEnvironment.isHeadless());
        Assert.assertNotNull("LayoutEditor exists", layoutEditor);
        Assert.assertNotNull("LayoutSlip single not null", lts);
        Assert.assertNotNull("LayoutSlip double not null", ltd);

        Assert.assertEquals("Slip single", lts.getDisplayName());
        Assert.assertEquals("Slip double", ltd.getDisplayName());
    }

    @Test
    public void testGetSlipType() {
        Assume.assumeFalse(GraphicsEnvironment.isHeadless());
        Assert.assertNotNull("LayoutEditor exists", layoutEditor);
        Assert.assertNotNull("LayoutSlip single not null", lts);
        Assert.assertNotNull("LayoutSlip double not null", ltd);

        Assert.assertTrue("lts.getSlipType() is SINGLE_SLIP", lts.getSlipType() == LayoutTurnout.TurnoutType.SINGLE_SLIP);
        Assert.assertTrue("ltd.getSlipType() is DOUBLE_SLIP", ltd.getSlipType() == LayoutTurnout.TurnoutType.DOUBLE_SLIP);
    }

    @Test
    public void testGetSlipState() {
        Assume.assumeFalse(GraphicsEnvironment.isHeadless());
        Assert.assertNotNull("LayoutEditor exists", layoutEditor);
        Assert.assertNotNull("LayoutSlip single not null", lts);
        Assert.assertNotNull("LayoutSlip double not null", ltd);

        Assert.assertTrue("lts.getSlipState() is UNKNOWN", lts.getSlipState() == LayoutTurnout.UNKNOWN);
        Assert.assertTrue("ltd.getSlipState() is UNKNOWN", ltd.getSlipState() == LayoutTurnout.UNKNOWN);
    }

    @Test
    public void testTurnoutB() {
        Assume.assumeFalse(GraphicsEnvironment.isHeadless());
        Assert.assertNotNull("LayoutEditor exists", layoutEditor);
        Assert.assertNotNull("LayoutSlip single not null", lts);
        Assert.assertNotNull("LayoutSlip double not null", ltd);

        Assert.assertTrue("lts.getTurnoutBName() is ''", lts.getTurnoutBName() == "");
        Assert.assertNull("lts.getTurnoutB() is null", lts.getTurnoutB());

        Assert.assertTrue("ltd.getTurnoutBName() is ''", ltd.getTurnoutBName() == "");
        Assert.assertNull("ltd.getTurnoutB() is null", ltd.getTurnoutB());
    }

    @Test
    public void testGetConnectionTypes() throws jmri.JmriException {
        Assume.assumeFalse(GraphicsEnvironment.isHeadless());
        Assert.assertNotNull("LayoutEditor exists", layoutEditor);
        Assert.assertNotNull("LayoutSlip single not null", lts);
        Assert.assertNotNull("LayoutSlip double not null", ltd);

        Assert.assertNull("lts.getConnectionType(SLIP_A) is null", lts.getConnection(HitPointType.SLIP_A));
        Assert.assertNull("lts.getConnectionType(SLIP_B) is null", lts.getConnection(HitPointType.SLIP_B));
        Assert.assertNull("lts.getConnectionType(SLIP_C) is null", lts.getConnection(HitPointType.SLIP_C));
        Assert.assertNull("lts.getConnectionType(SLIP_D) is null", lts.getConnection(HitPointType.SLIP_D));

        Assert.assertNull("ltd.getConnectionType(SLIP_A) is null", ltd.getConnection(HitPointType.SLIP_A));
        Assert.assertNull("ltd.getConnectionType(SLIP_B) is null", ltd.getConnection(HitPointType.SLIP_B));
        Assert.assertNull("ltd.getConnectionType(SLIP_C) is null", ltd.getConnection(HitPointType.SLIP_C));
        Assert.assertNull("ltd.getConnectionType(SLIP_D) is null", ltd.getConnection(HitPointType.SLIP_D));
    }

    @Test
    public void testGetConnectionTypesFail() {
        Assume.assumeFalse(GraphicsEnvironment.isHeadless());
        Assert.assertNotNull("LayoutEditor exists", layoutEditor);
        Assert.assertNotNull("LayoutSlip single not null", lts);
        Assert.assertNotNull("LayoutSlip double not null", ltd);

        try {
            // this should throw up (NONE is not a valid connection type)
            Assert.assertNull("lts.getConnectionType(NONE) is null", lts.getConnection(HitPointType.NONE));
            Assert.fail("lts.getConnectionType(NONE): No exception thrown");
        } catch (jmri.JmriException e) {
            JUnitAppender.assertErrorMessage("will throw single.getConnection(NONE); Invalid Connection Type");
        }
        try {
            // this should throw up (NONE is not a valid connection type)
            Assert.assertNull("ltd.getConnectionType(NONE) is null", ltd.getConnection(HitPointType.NONE));
            Assert.fail("ltd.getConnectionType(NONE): No exception thrown");
        } catch (jmri.JmriException e) {
            JUnitAppender.assertErrorMessage("will throw double.getConnection(NONE); Invalid Connection Type");
        } // OK
    }

    @Test
    public void testSlipState() {
        Assume.assumeFalse(GraphicsEnvironment.isHeadless());
        Assert.assertNotNull("LayoutEditor exists", layoutEditor);
        Assert.assertNotNull("LayoutSlip single not null", lts);
        Assert.assertNotNull("LayoutSlip double not null", ltd);

        Assert.assertTrue("Single slip state unknown", lts.getSlipState() == LayoutTurnout.UNKNOWN);
        lts.toggleState(HitPointType.SLIP_LEFT);
        Assert.assertTrue("Single slip state STATE_AC", lts.getSlipState() == LayoutTurnout.STATE_AC);
        lts.toggleState(HitPointType.SLIP_LEFT);
        Assert.assertTrue("Single slip state STATE_BD", lts.getSlipState() == LayoutTurnout.STATE_BD);
        lts.toggleState(HitPointType.SLIP_LEFT);
        Assert.assertTrue("Single slip state STATE_AD", lts.getSlipState() == LayoutTurnout.STATE_AD);
        lts.toggleState(HitPointType.SLIP_RIGHT);
        Assert.assertTrue("Single slip state STATE_AC", lts.getSlipState() == LayoutTurnout.STATE_AC);
        lts.toggleState(HitPointType.SLIP_LEFT);
        Assert.assertTrue("Single slip state STATE_BD", lts.getSlipState() == LayoutTurnout.STATE_BD);
        lts.toggleState(HitPointType.SLIP_RIGHT);
        Assert.assertTrue("Single slip state STATE_AC", lts.getSlipState() == LayoutTurnout.STATE_AC);

        Assert.assertTrue("Double slip state unknown", ltd.getSlipState() == LayoutTurnout.UNKNOWN);
        ltd.toggleState(HitPointType.SLIP_LEFT);
        Assert.assertTrue("Double slip state STATE_AC", ltd.getSlipState() == LayoutTurnout.STATE_AC);
        ltd.toggleState(HitPointType.SLIP_LEFT);
        Assert.assertTrue("Double slip state STATE_BC", ltd.getSlipState() == LayoutTurnout.STATE_BC);
        ltd.toggleState(HitPointType.SLIP_LEFT);
        Assert.assertTrue("Double slip state STATE_AC", ltd.getSlipState() == LayoutTurnout.STATE_AC);
        ltd.toggleState(HitPointType.SLIP_RIGHT);
        Assert.assertTrue("Double slip state STATE_AD", ltd.getSlipState() == LayoutTurnout.STATE_AD);
        ltd.toggleState(HitPointType.SLIP_RIGHT);
        Assert.assertTrue("Double slip state STATE_AC", ltd.getSlipState() == LayoutTurnout.STATE_AC);
        ltd.toggleState(HitPointType.SLIP_RIGHT);
        Assert.assertTrue("Double slip state STATE_AD", ltd.getSlipState() == LayoutTurnout.STATE_AD);
        ltd.toggleState(HitPointType.SLIP_LEFT);
        Assert.assertTrue("Double slip state STATE_BD", ltd.getSlipState() == LayoutTurnout.STATE_BD);
        ltd.toggleState(HitPointType.SLIP_RIGHT);
        Assert.assertTrue("Double slip state STATE_BC", ltd.getSlipState() == LayoutTurnout.STATE_BC);
    }

    @Test
    @Disabled("No Test yet")
    @ToDo("finish initialization of test and write code to test activation of turnouts")
    public void testActivateTurnout() {
        Assume.assumeFalse(GraphicsEnvironment.isHeadless());
        Assert.assertNotNull("LayoutEditor exists", layoutEditor);
        Assert.assertNotNull("LayoutSlip single not null", lts);
        Assert.assertNotNull("LayoutSlip double not null", ltd);

        // nothing to do here until we've assigned physical turnouts
    }

    @Test
    @Disabled("No Test yet")
    @ToDo("finish initialization of test and write code to test deactivation of turnouts")
    public void testDeactivateTurnout() {
        Assume.assumeFalse(GraphicsEnvironment.isHeadless());
        Assert.assertNotNull("LayoutEditor exists", layoutEditor);
        Assert.assertNotNull("LayoutSlip single not null", lts);
        Assert.assertNotNull("LayoutSlip double not null", ltd);

        // nothing to do here until we've assigned physical turnouts
    }

    @Test
    public void testIsMainline() {
        Assume.assumeFalse(GraphicsEnvironment.isHeadless());
        Assert.assertNotNull("LayoutEditor exists", layoutEditor);
        Assert.assertNotNull("LayoutSlip single not null", lts);
        Assert.assertNotNull("LayoutSlip double not null", ltd);

        Assert.assertFalse("lts.isMainline() false", lts.isMainline());
        Assert.assertFalse("ltd.isMainline() false", ltd.isMainline());
    }

    @Test
    public void testGetConnectionInvalid() {
        Assume.assumeFalse(GraphicsEnvironment.isHeadless());
        Assert.assertNotNull("LayoutEditor exists", layoutEditor);
        Assert.assertNotNull("LayoutSlip single not null", lts);
        Assert.assertNotNull("LayoutSlip double not null", ltd);

        try {
            // test Invalid Connection Type
            Assert.assertNull("lts.getConnection(invalid type) is null",
                    lts.getConnection(HitPointType.NONE));
            Assert.fail("No exception thrown on lts.getConnection(invalid type)");
        } catch (JmriException ex) {
        }
        JUnitAppender.assertErrorMessage("will throw single.getConnection(NONE); Invalid Connection Type");

        try {
            // test Invalid Connection Type
            Assert.assertNull("ltd.getConnection(invalid type) is null",
                    ltd.getConnection(HitPointType.NONE));
            Assert.fail("No exception thrown on ltd.getConnection(invalid type)");
        } catch (JmriException ex) {
        }
        JUnitAppender.assertErrorMessage("will throw double.getConnection(NONE); Invalid Connection Type");
    }

    @Test
    public void testGetConnectionValid() {
        Assume.assumeFalse(GraphicsEnvironment.isHeadless());
        Assert.assertNotNull("LayoutEditor exists", layoutEditor);
        Assert.assertNotNull("LayoutSlip single not null", lts);
        Assert.assertNotNull("LayoutSlip double not null", ltd);

        try {
            // test valid connection type (null value)
            Assert.assertNull("lts.getConnection(valid type) is null",
                    lts.getConnection(HitPointType.SLIP_A));
        } catch (JmriException ex) {
            Assert.fail("Exception thrown on lts.getConnection(valid type)");
        }
        try {
            // test valid connection type (null value)
            Assert.assertNull("ltd.getConnection(valid type) is null",
                    ltd.getConnection(HitPointType.SLIP_B));
        } catch (JmriException ex) {
            Assert.fail("Exception thrown on ltd.getConnection(valid type)");
        }
        try {
            // test valid connection type (null value)
            Assert.assertNull("lts.getConnection(valid type) is null",
                    lts.getConnection(HitPointType.SLIP_C));
        } catch (JmriException ex) {
            Assert.fail("Exception thrown on lts.getConnection(valid type)");
        }
        try {
            // test valid connection type (null value)
            Assert.assertNull("ltd.getConnection(valid type) is null",
                    ltd.getConnection(HitPointType.SLIP_D));
        } catch (JmriException ex) {
            Assert.fail("Exception thrown on ltd.getConnection(valid type)");
        }
    }

    @Test
    public void testSetConnection() {
        Assume.assumeFalse(GraphicsEnvironment.isHeadless());
        Assert.assertNotNull("LayoutEditor exists", layoutEditor);
        Assert.assertNotNull("LayoutSlip single not null", lts);
        Assert.assertNotNull("LayoutSlip double not null", ltd);

        try {
            // test Invalid Connection Type
            lts.setConnection(HitPointType.NONE, null, HitPointType.NONE);
            Assert.fail("No exception thrown on lts.setConnection(Invalid Connection Type)");
        } catch (JmriException ex) {
        }
        JUnitAppender.assertErrorMessage("will throw single.setConnection(NONE, null, NONE); Invalid Connection Type");

        try {
            // test Invalid Connection Type
            ltd.setConnection(HitPointType.NONE, null, HitPointType.NONE);
            Assert.fail("No exception thrown on ltd.setConnection(Invalid Connection Type)");
        } catch (JmriException ex) {
        }
        JUnitAppender.assertErrorMessage("will throw double.setConnection(NONE, null, NONE); Invalid Connection Type");

        try {
            // test invalid object type
            lts.setConnection(HitPointType.SLIP_A, null, HitPointType.POS_POINT);
            Assert.fail("No exception thrown on lts.setConnection(invalid object type)");
        } catch (JmriException ex) {
        }
        JUnitAppender.assertErrorMessage("will throw single.setConnection(SLIP_A, null, POS_POINT); Invalid type");
        try {
            // test invalid object type
            ltd.setConnection(HitPointType.SLIP_B, null, HitPointType.POS_POINT);
            Assert.fail("No exception thrown on ltd.setConnection(invalid object type)");
        } catch (JmriException ex) {
        }
        JUnitAppender.assertErrorMessage("will throw double.setConnection(SLIP_B, null, POS_POINT); Invalid type");

        try {
            // test valid types
            lts.setConnection(HitPointType.SLIP_C, null, HitPointType.NONE);
        } catch (JmriException ex) {
            Assert.fail("Exception thrown on lts.setConnection(valid types)");
        }
        try {
            // test valid types
            ltd.setConnection(HitPointType.SLIP_D, null, HitPointType.NONE);
        } catch (JmriException ex) {
            Assert.fail("Exception thrown on ltd.setConnection(valid types)");
        }
    }


    // from here down is testing infrastructure
<<<<<<< HEAD
    private static LayoutEditor layoutEditor = null;
    private LayoutSingleSlip lts = null;
    private LayoutDoubleSlip ltd = null;
    private LayoutSingleSlipView lvs = null;
    private LayoutDoubleSlipView lvd = null;

    @BeforeClass
=======
    @BeforeAll
>>>>>>> 09589045
    public static void beforeClass() {
        JUnitUtil.setUp();
        if (!GraphicsEnvironment.isHeadless()) {
            JUnitUtil.resetProfileManager();
            layoutEditor = new LayoutEditor();
        }
    }

    @AfterAll
    public static void afterClass() {
        if (layoutEditor != null) {
            JUnitUtil.dispose(layoutEditor);
        }
        layoutEditor = null;
        JUnitUtil.deregisterBlockManagerShutdownTask();
        JUnitUtil.tearDown();
    }

    @BeforeEach
    public void setUp() {
        jmri.util.JUnitUtil.resetProfileManager();
        if (!GraphicsEnvironment.isHeadless()) {
            lts = new LayoutSingleSlip("single", layoutEditor);
            lvs = new LayoutSingleSlipView(lts, new Point2D.Double(50.0, 100.0), +45.0, layoutEditor);
            layoutEditor.addLayoutTrack(lts, lvs);
            
            ltd = new LayoutDoubleSlip("double", layoutEditor);
            lvd = new LayoutDoubleSlipView(ltd, new Point2D.Double(100.0, 50.0), -45.0, layoutEditor);
            layoutEditor.addLayoutTrack(ltd, lvd);
        }
    }

    @AfterEach
    public void tearDown() {
        if (lts != null) {
            lts.remove();
            lts = null;
        }
        if (lvs != null) {
            lvs.dispose();
            lvs = null;
        }
        if (ltd != null) {
            ltd.remove();
            ltd = null;
        }
        if (lvd != null) {
            lvd.dispose();
            lvd = null;
        }
    }
    
    // private final static org.slf4j.Logger log = org.slf4j.LoggerFactory.getLogger(LayoutSlipTest.class);
}<|MERGE_RESOLUTION|>--- conflicted
+++ resolved
@@ -321,17 +321,13 @@
 
 
     // from here down is testing infrastructure
-<<<<<<< HEAD
     private static LayoutEditor layoutEditor = null;
     private LayoutSingleSlip lts = null;
     private LayoutDoubleSlip ltd = null;
     private LayoutSingleSlipView lvs = null;
     private LayoutDoubleSlipView lvd = null;
 
-    @BeforeClass
-=======
     @BeforeAll
->>>>>>> 09589045
     public static void beforeClass() {
         JUnitUtil.setUp();
         if (!GraphicsEnvironment.isHeadless()) {

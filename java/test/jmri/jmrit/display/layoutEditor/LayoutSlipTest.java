--- conflicted
+++ resolved
@@ -719,12 +719,11 @@
             JUnitUtil.dispose(layoutEditor);
             layoutEditor = null;
         }
-<<<<<<< HEAD
-        layoutEditor = null;
+
         JUnitUtil.deregisterBlockManagerShutdownTask();
-=======
+
         InstanceManager.getDefault(ShutDownManager.class).deregister(InstanceManager.getDefault(BlockManager.class).shutDownTask);
->>>>>>> 4d36222e
+
         JUnitUtil.tearDown();
     }
 

--- conflicted
+++ resolved
@@ -481,19 +481,9 @@
 
     @After
     public void tearDown() throws Exception {
-<<<<<<< HEAD
         JUnitUtil.resetWindows(false);
-=======
-        // do this to dispose of the sensor, signal and icon frames
-        if (layoutEditor != null) {
-            layoutEditor.dispose();
-        }
-        layoutEditor = null;
-        lts = null;
-        ltd = null;
-
->>>>>>> 1418ef69
-        // reset the instance manager.
+
+      // reset the instance manager.
         JUnitUtil.resetInstanceManager();
         apps.tests.Log4JFixture.tearDown();
     }

package jmri.jmrit.display.layoutEditor.LayoutEditorDialogs;

import java.awt.GraphicsEnvironment;
import java.awt.geom.Point2D;

import javax.swing.*;

import jmri.jmrit.display.EditorFrameOperator;
import jmri.jmrit.display.layoutEditor.*;
import jmri.util.*;
import jmri.util.swing.JemmyUtil;

import org.junit.Assume;
import org.junit.jupiter.api.*;
import org.netbeans.jemmy.operators.*;

/**
 * Test simple functioning of LayoutXOverEditor.
 *
 * @author Bob Jacobsen Copyright (C) 2020
 */
public class LayoutXOverEditorTest extends LayoutTrackEditorTest {

    @Test
    public void testCtor() {
        Assume.assumeFalse(GraphicsEnvironment.isHeadless());

        new LayoutXOverEditor(null);
    }

    @Test
    public void testEditXOverDone() {
        Assume.assumeFalse(GraphicsEnvironment.isHeadless());
        Assume.assumeFalse("Ignoring intermittent test", Boolean.getBoolean("jmri.skipTestsRequiringSeparateRunning"));

        createTurnouts();

        LayoutDoubleXOverEditor editor = new LayoutDoubleXOverEditor(layoutEditor);

        // Edit the double crossover
        editor.editLayoutTrack(doubleXoverLayoutTurnoutView);
        JFrameOperator jFrameOperator = new JFrameOperator(Bundle.getMessage("EditXover"));

        // Select main turnout
        JLabelOperator mainTurnoutLabelOperator = new JLabelOperator(jFrameOperator,
                Bundle.getMessage("MakeLabel", Bundle.getMessage("BeanNameTurnout")));
        JComboBoxOperator mainTurnoutComboBoxOperator = new JComboBoxOperator(
                (JComboBox) mainTurnoutLabelOperator.getLabelFor());
        mainTurnoutComboBoxOperator.selectItem(1);  //TODO:fix hardcoded index

        // Enable second turnout and select it
        new JCheckBoxOperator(jFrameOperator, Bundle.getMessage("SupportingTurnout")).doClick();

        JLabelOperator supportingTurnoutLabelOperator = new JLabelOperator(jFrameOperator,
                Bundle.getMessage("Supporting", Bundle.getMessage("BeanNameTurnout")));
        JComboBoxOperator supportingTurnoutComboBoxOperator = new JComboBoxOperator(
                (JComboBox) supportingTurnoutLabelOperator.getLabelFor());
        supportingTurnoutComboBoxOperator.selectItem(2);  //TODO:fix hardcoded index

        // Enable Invert and Hide
        new JCheckBoxOperator(jFrameOperator, Bundle.getMessage("SecondTurnoutInvert")).doClick();
        new JCheckBoxOperator(jFrameOperator, Bundle.getMessage("HideXover")).doClick();

        // Ener new names for each block position
        JTextFieldOperator blockATextFieldOperator = new JTextFieldOperator(jFrameOperator,
                new ToolTipComponentChooser(Bundle.getMessage("EditBlockNameHint")));
        blockATextFieldOperator.setText("DX Blk A");
        JButtonOperator editBlockButtonOperator = new JButtonOperator(jFrameOperator,
                new ToolTipComponentChooser(Bundle.getMessage("EditBlockHint", "")));
        editBlockButtonOperator.doClick();

        //TODO: frame (dialog) titles hard coded here...
        // should be: new JFrameOperator(Bundle.getMessage("EditBean", "Block", "DX Blk A"));
        // but that's not working...
        JFrameOperator blkFOa = new JFrameOperator("Edit Block DX Blk A");
        new JButtonOperator(blkFOa, Bundle.getMessage("ButtonOK")).doClick();

        JTextFieldOperator blockBTextFieldOperator = new JTextFieldOperator(jFrameOperator,
                new ToolTipComponentChooser(Bundle.getMessage("EditBlockBNameHint")));
        blockBTextFieldOperator.setText("DX Blk B");

        editBlockButtonOperator = new JButtonOperator(jFrameOperator,
                new ToolTipComponentChooser(Bundle.getMessage("EditBlockHint", "2")));
        editBlockButtonOperator.doClick();

        //TODO: frame (dialog) titles hard coded here...
        //should be: new JFrameOperator(Bundle.getMessage("EditBean", "Block", "DX Blk B"));
        JFrameOperator blkFOb = new JFrameOperator("Edit Block DX Blk B");
        new JButtonOperator(blkFOb, Bundle.getMessage("ButtonOK")).doClick();

        JTextFieldOperator blockCTextFieldOperator = new JTextFieldOperator(jFrameOperator,
                new ToolTipComponentChooser(Bundle.getMessage("EditBlockCNameHint")));
        blockCTextFieldOperator.setText("DX Blk C");
        editBlockButtonOperator = new JButtonOperator(jFrameOperator,
                new ToolTipComponentChooser(Bundle.getMessage("EditBlockHint", "3")));
        editBlockButtonOperator.doClick();

        //TODO: frame (dialog) titles hard coded here...
        //should be: new JFrameOperator(Bundle.getMessage("EditBean", "Block", "DX Blk C"));
        JFrameOperator blkFOc = new JFrameOperator("Edit Block DX Blk C");
        new JButtonOperator(blkFOc, Bundle.getMessage("ButtonOK")).doClick();

        JTextFieldOperator blockDTextFieldOperator = new JTextFieldOperator(jFrameOperator,
                new ToolTipComponentChooser(Bundle.getMessage("EditBlockDNameHint")));
        blockDTextFieldOperator.setText("DX Blk D");
        editBlockButtonOperator = new JButtonOperator(jFrameOperator,
                new ToolTipComponentChooser(Bundle.getMessage("EditBlockHint", "4")));
        editBlockButtonOperator.doClick();

        //TODO: frame (dialog) titles hard coded here...
        //should be: new JFrameOperator(Bundle.getMessage("EditBean", "Block", "DX Blk D"));
        JFrameOperator blkFOd = new JFrameOperator("Edit Block DX Blk D");
        new JButtonOperator(blkFOd, Bundle.getMessage("ButtonOK")).doClick();

        /* The previous block editor sections create new layout blocks so
           the following force tests of the normal create process handled by done. */
        blockATextFieldOperator.setText("DX New A");
        blockBTextFieldOperator.setText("DX New B");
        blockCTextFieldOperator.setText("DX New C");
        blockDTextFieldOperator.setText("DX New D");

        new JButtonOperator(jFrameOperator, Bundle.getMessage("ButtonDone")).doClick();
        jFrameOperator.waitClosed();    // make sure the dialog actually closed
    }


   @Test
    public void testEditTurnoutCancel() {
        Assume.assumeFalse(GraphicsEnvironment.isHeadless());

        LayoutDoubleXOverEditor editor = new LayoutDoubleXOverEditor(layoutEditor);

        // Edit the double crossover
        editor.editLayoutTrack(doubleXoverLayoutTurnoutView);
        JFrameOperator jFrameOperator = new JFrameOperator(Bundle.getMessage("EditXover"));

        // Invoke layout block editor with no block assigned
        Thread turnoutBlockAError = JemmyUtil.createModalDialogOperatorThread(
                Bundle.getMessage("ErrorTitle"),
                Bundle.getMessage("ButtonOK"));  // NOI18N
        new JButtonOperator(jFrameOperator, Bundle.getMessage("CreateEdit"), 0).doClick();
        JUnitUtil.waitFor(() -> {
            return !(turnoutBlockAError.isAlive());
        }, "turnoutBlockAError finished");

        Thread turnoutBlockBError = JemmyUtil.createModalDialogOperatorThread(
                Bundle.getMessage("ErrorTitle"),
                Bundle.getMessage("ButtonOK"));  // NOI18N
        new JButtonOperator(jFrameOperator, Bundle.getMessage("CreateEdit"), 1).doClick();
        JUnitUtil.waitFor(() -> {
            return !(turnoutBlockBError.isAlive());
        }, "turnoutBlockBError finished");

        Thread turnoutBlockCError = JemmyUtil.createModalDialogOperatorThread(
                Bundle.getMessage("ErrorTitle"),
                Bundle.getMessage("ButtonOK"));  // NOI18N
        new JButtonOperator(jFrameOperator, Bundle.getMessage("CreateEdit"), 2).doClick();
        JUnitUtil.waitFor(() -> {
            return !(turnoutBlockCError.isAlive());
        }, "turnoutBlockCError finished");

        Thread turnoutBlockDError = JemmyUtil.createModalDialogOperatorThread(
                Bundle.getMessage("ErrorTitle"),
                Bundle.getMessage("ButtonOK"));  // NOI18N
        new JButtonOperator(jFrameOperator, Bundle.getMessage("CreateEdit"), 3).doClick();
        JUnitUtil.waitFor(() -> {
            return !(turnoutBlockDError.isAlive());
        }, "turnoutBlockDError finished");

        new JButtonOperator(jFrameOperator, Bundle.getMessage("ButtonCancel")).doClick();
        jFrameOperator.waitClosed();    // make sure the dialog actually closed
    }

    @Test
    public void testEditDoubleXoverClose() {
        Assume.assumeFalse(GraphicsEnvironment.isHeadless());

        LayoutDoubleXOverEditor editor = new LayoutDoubleXOverEditor(layoutEditor);

        // Edit the double crossover
        editor.editLayoutTrack(doubleXoverLayoutTurnoutView);
        JFrameOperator jFrameOperator = new JFrameOperator(Bundle.getMessage("EditXover"));

        new JButtonOperator(jFrameOperator, Bundle.getMessage("ButtonDone")).doClick();
        jFrameOperator.waitClosed();    // make sure the dialog actually closed
    }


<<<<<<< HEAD
    private LayoutEditor layoutEditor = null;
    private LayoutDoubleXOver doubleXoverLayoutTurnout = null;
    private LayoutDoubleXOverView doubleXoverLayoutTurnoutView = null;


    @Before
=======
    @BeforeEach
>>>>>>> 09589045
    public void setUp() {
        super.setUp();
        JUnitUtil.resetProfileManager();
        JUnitUtil.initLayoutBlockManager();
        JUnitUtil.initInternalTurnoutManager();
        JUnitUtil.initInternalSensorManager();
        if (!GraphicsEnvironment.isHeadless()) {

            layoutEditor = new LayoutEditor();
            layoutEditor.setVisible(true);

            Point2D point = new Point2D.Double(150.0, 100.0);
            Point2D delta = new Point2D.Double(50.0, 10.0);

            point = MathUtil.add(point, delta);

            // Double crossover
            doubleXoverLayoutTurnout = new LayoutDoubleXOver("Double Xover", layoutEditor); // point, 33.0, 1.1, 1.2, 
            doubleXoverLayoutTurnoutView = new LayoutDoubleXOverView(doubleXoverLayoutTurnout, 
                                                    point, 33.0, 1.1, 1.2, 
                                                    layoutEditor);
            layoutEditor.addLayoutTrack(doubleXoverLayoutTurnout, doubleXoverLayoutTurnoutView);

        }
    }

    @AfterEach
    public void tearDown() {
        if (doubleXoverLayoutTurnout != null) {
            doubleXoverLayoutTurnout.remove();
            doubleXoverLayoutTurnout.dispose();
        }

        if (layoutEditor != null) {
            EditorFrameOperator efo = new EditorFrameOperator(layoutEditor);
            efo.closeFrameWithConfirmations();
        }

        doubleXoverLayoutTurnout = null;
        layoutEditor = null;

        JUnitUtil.resetWindows(false, false);
        JUnitUtil.deregisterBlockManagerShutdownTask();
        super.tearDown();
    }

    // private final static org.slf4j.Logger log = org.slf4j.LoggerFactory.getLogger(LayoutXOverEditorTest.class);
}<|MERGE_RESOLUTION|>--- conflicted
+++ resolved
@@ -186,16 +186,11 @@
     }
 
 
-<<<<<<< HEAD
     private LayoutEditor layoutEditor = null;
     private LayoutDoubleXOver doubleXoverLayoutTurnout = null;
     private LayoutDoubleXOverView doubleXoverLayoutTurnoutView = null;
 
-
-    @Before
-=======
     @BeforeEach
->>>>>>> 09589045
     public void setUp() {
         super.setUp();
         JUnitUtil.resetProfileManager();

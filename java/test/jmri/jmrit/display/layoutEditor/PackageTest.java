--- conflicted
+++ resolved
@@ -47,8 +47,6 @@
         TrackNodeTest.class,
         TrackSegmentTest.class,
         TransitCreationToolTest.class,
-<<<<<<< HEAD
-=======
         LayoutTrackEditorsTest.class,
         LayoutEditorComponentTest.class,
         LayoutEditorToolsTest.class,
@@ -57,8 +55,6 @@
         LayoutTrackDrawingOptionsTest.class,
         LayoutTrackExpectedStateTest.class,
         LoadAndStoreTest.class
-
->>>>>>> defb473b
 })
 
 public class PackageTest {

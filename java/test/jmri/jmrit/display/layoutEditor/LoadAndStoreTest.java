--- conflicted
+++ resolved
@@ -63,7 +63,6 @@
         JUnitUtil.waitFor(() -> {
             return jmri.InstanceManager.getDefault(LayoutBlockManager.class).stabilised || done;
         });
-<<<<<<< HEAD
         if ( ! jmri.InstanceManager.getDefault(LayoutBlockManager.class).stabilised ) {
             System.err.println("not stabilized after check");
         }
@@ -90,11 +89,6 @@
         }
     }
      
-=======
-
-    }
-
->>>>>>> 09589045
     /**
      * Also writes out image files from these for later offline checking.This
      * can't be (easily) automated, as the images vary from platform to

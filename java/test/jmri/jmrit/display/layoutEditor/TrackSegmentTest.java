--- conflicted
+++ resolved
@@ -10,7 +10,6 @@
 
 /**
  * Test simple functioning of TrackSegment.
-<<<<<<< HEAD
  *
  * Note this uses <code>@BeforeClass</code> and <code>@AfterClass</code>
  * to do static setup.
@@ -18,11 +17,6 @@
  * Should not involve geometry or graphics, as the class undertest is pure layout
  * information.  But at least for now, it needs a LayoutEditor, and that requires 
  * AWT graphics at run time.
-=======
- * <p>
- * Note this uses <code>@BeforeClass</code> and <code>@AfterClass</code> to do
- * static setup.
->>>>>>> f5e1026b
  *
  * @author Paul Bender Copyright (C) 2016
  */
@@ -234,77 +228,6 @@
         }
         Assert.assertFalse("trackSegment.getConnection(NONE) threw JmriException", fail);
     }
-
-<<<<<<< HEAD
-=======
-    @Test
-    public void test_getBounds() {
-        Assume.assumeFalse(GraphicsEnvironment.isHeadless());
-        if ((layoutEditor != null) && (trackSegment != null)) {
-
-            Rectangle2D expected = new Rectangle2D.Double(10.0, 20.0, 10.0, 13.0);
-            Rectangle2D actual = MathUtil.granulize(trackSegment.getBounds(), 0.1); //round to the nearest 1/10th of a pixel
-            Assert.assertEquals("trackSegment.getBounds(LINE)", expected, actual);
-
-            trackSegment.setArc(true);
-            expected = new Rectangle2D.Double(10.0, 20.0, 10.0, 13.0);
-            actual = MathUtil.granulize(trackSegment.getBounds(), 0.1); //round to the nearest 1/10th of a pixel
-            Assert.assertEquals("trackSegment.getBounds(ARC)", expected, actual);
-
-            trackSegment.setCircle(true);
-            expected = new Rectangle2D.Double(10.0, 20.0, 10.100000000000001, 13.0);
-            actual = MathUtil.granulize(trackSegment.getBounds(), 0.1); //round to the nearest 1/10th of a pixel
-            Assert.assertEquals("trackSegment.getBounds(CIRCLE)", expected, actual);
-
-            trackSegment.setBezier(true);
-            trackSegment.setBezierControlPoint(new Point2D.Double(5.5, 15.5), 0);
-            trackSegment.setBezierControlPoint(new Point2D.Double(25.5, 38.5), 1);
-
-            expected = new Rectangle2D.Double(9.3, 19.400000000000002, 11.600000000000001, 14.4);
-            actual = MathUtil.granulize(trackSegment.getBounds(), 0.1); //round to the nearest 1/10th of a pixel
-            Assert.assertEquals("trackSegment.getBounds(BEZIER)", expected, actual);
-
-            trackSegment.setBezier(false);
-            expected = new Rectangle2D.Double(10.0, 20.0, 10.0, 13.0);
-            actual = MathUtil.granulize(trackSegment.getBounds(), 0.1); //round to the nearest 1/10th of a pixel
-            Assert.assertEquals("trackSegment.getBounds(LINE)", expected, actual);
-        }
-    }
-
-    @Test
-    public void test_getSetBezierControlPoints() {
-        Assume.assumeFalse(GraphicsEnvironment.isHeadless());
-        if ((layoutEditor != null) && (trackSegment != null)) {
-            Assert.assertEquals("trackSegment.getNumberOfBezierControlPoints == 0", 0, trackSegment.getNumberOfBezierControlPoints());
-
-            Point2D p0 = new Point2D.Double(11.1, 22.2);
-            trackSegment.setBezierControlPoint(p0, 0);
-            Assert.assertEquals("trackSegment.getNumberOfBezierControlPoints == 1", 1, trackSegment.getNumberOfBezierControlPoints());
-            Assert.assertEquals("trackSegment.getBezierControlPoint(0)", p0, trackSegment.getBezierControlPoint(0));
-
-            Point2D p1 = new Point2D.Double(22.2, 33.3);
-            trackSegment.setBezierControlPoint(p1, 1);
-            Assert.assertEquals("trackSegment.getNumberOfBezierControlPoints == 2", 2, trackSegment.getNumberOfBezierControlPoints());
-            Assert.assertEquals("trackSegment.getBezierControlPoint(0)", p0, trackSegment.getBezierControlPoint(0));
-            Assert.assertEquals("trackSegment.getBezierControlPoint(1)", p1, trackSegment.getBezierControlPoint(1));
-
-            Point2D p0P = new Point2D.Double(33.3, 44.4);
-            trackSegment.setBezierControlPoint(p0P, 0);
-            Assert.assertEquals("trackSegment.getNumberOfBezierControlPoints == 2", 2, trackSegment.getNumberOfBezierControlPoints());
-            Assert.assertEquals("trackSegment.getBezierControlPoint(0)", p0P, trackSegment.getBezierControlPoint(0));
-            Assert.assertEquals("trackSegment.getBezierControlPoint(1)", p1, trackSegment.getBezierControlPoint(1));
-
-            Point2D p1P = new Point2D.Double(44.4, 55.5);
-            trackSegment.setBezierControlPoint(p1P, -1);
-            Assert.assertEquals("trackSegment.getNumberOfBezierControlPoints == 2", 2, trackSegment.getNumberOfBezierControlPoints());
-            Assert.assertEquals("trackSegment.getBezierControlPoint(0)", p0P, trackSegment.getBezierControlPoint(0));
-            Assert.assertEquals("trackSegment.getBezierControlPoint(1)", p1P, trackSegment.getBezierControlPoint(1));
-
-            Assert.assertEquals("trackSegment.getBezierControlPoint(-1)", p1P, trackSegment.getBezierControlPoint(-1));
-            Assert.assertEquals("trackSegment.getBezierControlPoint(-2)", p0P, trackSegment.getBezierControlPoint(-2));
-        }
-    }
->>>>>>> f5e1026b
 
     @Test
     public void test_getSetLayoutBlock() {

package jmri.jmrit.display.layoutEditor;

import java.awt.GraphicsEnvironment;

import java.awt.geom.Rectangle2D;
import jmri.JmriException;
import jmri.util.*;
import org.junit.Assert;
import org.junit.Assume;
import org.junit.jupiter.api.*;
import org.netbeans.jemmy.operators.Operator;

/**
 * Test simple functioning of TrackSegment.
<<<<<<< HEAD
 *
 * Note this uses <code>@BeforeClass</code> and <code>@AfterClass</code>
 * to do static setup.
 * 
 * Should not involve geometry or graphics, as the class undertest is pure layout
 * information.  But at least for now, it needs a LayoutEditor, and that requires 
 * AWT graphics at run time.
=======
 * <p>
 * Note this uses <code>@BeforeAll</code> and <code>@AfterAll</code> to do
 * static setup.
>>>>>>> 09589045
 *
 * @author Paul Bender Copyright (C) 2016
 */
public class TrackSegmentTest extends LayoutTrackTest {

    // the amount of variation allowed floating point values in order to be considered equal
    static final double tolerance = 0.000001;

    @Test
    public void testCtor() {
        Assume.assumeFalse(GraphicsEnvironment.isHeadless());
        Assert.assertTrue((layoutEditor != null) && (trackSegment != null));
        
        // Invalid parameters in TrackSegment constructor call
        TrackSegment ts = new TrackSegment("TS01", (TrackSegment) null, HitPointType.NONE, (TrackSegment) null, HitPointType.NONE, false, layoutEditor);
        Assert.assertNotNull("TrackSegment TS01 not null", ts);
        JUnitAppender.assertErrorMessage("Invalid object in TrackSegment constructor call - TS01");
        JUnitAppender.assertErrorMessage("Invalid connect type 1 ('NONE') in TrackSegment constructor - TS01");
        JUnitAppender.assertErrorMessage("Invalid connect type 2 ('NONE') in TrackSegment constructor - TS01");
    }

    @Test
    public void testConstructionLinesRead() {
        Assume.assumeFalse(GraphicsEnvironment.isHeadless());

        trackSegment.showConstructionLine = 0;
        Assert.assertTrue("From 0", trackSegment.isShowConstructionLines());
        Assert.assertTrue("From 0", trackSegment.hideConstructionLines());

        trackSegment.showConstructionLine = TrackSegment.HIDECONALL;
        Assert.assertFalse("HIDECONALL", trackSegment.isShowConstructionLines());
        Assert.assertTrue("HIDECONALL", trackSegment.hideConstructionLines());

        trackSegment.showConstructionLine = TrackSegment.HIDECON;
        Assert.assertFalse("HIDECON", trackSegment.isShowConstructionLines());
        Assert.assertTrue("HIDECON", trackSegment.hideConstructionLines());

        trackSegment.showConstructionLine = TrackSegment.SHOWCON;
        Assert.assertTrue("SHOWCON", trackSegment.isShowConstructionLines());
        Assert.assertFalse("SHOWCON", trackSegment.hideConstructionLines());

        trackSegment.showConstructionLine = TrackSegment.SHOWCON | TrackSegment.HIDECON | TrackSegment.HIDECONALL;
        Assert.assertFalse("all", trackSegment.isShowConstructionLines());
        Assert.assertFalse("all", trackSegment.hideConstructionLines());

    }

    @Test
    public void hideConstructionLinesOfInt() {
        Assume.assumeFalse(GraphicsEnvironment.isHeadless());

        trackSegment.showConstructionLine = 0;
        trackSegment.hideConstructionLines(TrackSegment.SHOWCON);
        Assert.assertEquals(trackSegment.showConstructionLine, TrackSegment.SHOWCON);

        trackSegment.showConstructionLine = 0;
        trackSegment.hideConstructionLines(TrackSegment.HIDECON);
        Assert.assertEquals(trackSegment.showConstructionLine, TrackSegment.HIDECON);

        trackSegment.showConstructionLine = 0;
        trackSegment.hideConstructionLines(TrackSegment.HIDECONALL);
        Assert.assertEquals(trackSegment.showConstructionLine, TrackSegment.HIDECONALL);

        // ----
        trackSegment.showConstructionLine = TrackSegment.SHOWCON;
        trackSegment.hideConstructionLines(TrackSegment.SHOWCON);
        Assert.assertEquals(trackSegment.showConstructionLine, TrackSegment.SHOWCON);

        trackSegment.showConstructionLine = TrackSegment.SHOWCON;
        trackSegment.hideConstructionLines(TrackSegment.HIDECON);
        Assert.assertEquals(trackSegment.showConstructionLine, TrackSegment.HIDECON);

        trackSegment.showConstructionLine = TrackSegment.SHOWCON;
        trackSegment.hideConstructionLines(TrackSegment.HIDECONALL);
        Assert.assertEquals(trackSegment.showConstructionLine, TrackSegment.SHOWCON | TrackSegment.HIDECONALL);

        // ----
        trackSegment.showConstructionLine = TrackSegment.HIDECON;
        trackSegment.hideConstructionLines(TrackSegment.SHOWCON);
        Assert.assertEquals(trackSegment.showConstructionLine, TrackSegment.SHOWCON);

        trackSegment.showConstructionLine = TrackSegment.HIDECON;
        trackSegment.hideConstructionLines(TrackSegment.HIDECON);
        Assert.assertEquals(trackSegment.showConstructionLine, TrackSegment.HIDECON);

        trackSegment.showConstructionLine = TrackSegment.HIDECON;
        trackSegment.hideConstructionLines(TrackSegment.HIDECONALL);
        Assert.assertEquals(trackSegment.showConstructionLine, TrackSegment.HIDECON | TrackSegment.HIDECONALL);

        // ----
        trackSegment.showConstructionLine = TrackSegment.HIDECONALL;
        trackSegment.hideConstructionLines(TrackSegment.SHOWCON);
        Assert.assertEquals(trackSegment.showConstructionLine, 0);

        trackSegment.showConstructionLine = TrackSegment.HIDECONALL;
        trackSegment.hideConstructionLines(TrackSegment.HIDECON);
        Assert.assertEquals(trackSegment.showConstructionLine, TrackSegment.HIDECON);

        trackSegment.showConstructionLine = TrackSegment.HIDECONALL;
        trackSegment.hideConstructionLines(TrackSegment.HIDECONALL);
        Assert.assertEquals(trackSegment.showConstructionLine, TrackSegment.HIDECONALL);

        // ----
        trackSegment.showConstructionLine = TrackSegment.HIDECON | TrackSegment.HIDECONALL;
        trackSegment.hideConstructionLines(TrackSegment.SHOWCON);
        Assert.assertEquals(trackSegment.showConstructionLine, TrackSegment.HIDECON);

        trackSegment.showConstructionLine = TrackSegment.HIDECON | TrackSegment.HIDECONALL;
        trackSegment.hideConstructionLines(TrackSegment.HIDECON);
        Assert.assertEquals(trackSegment.showConstructionLine, TrackSegment.HIDECON);

        trackSegment.showConstructionLine = TrackSegment.HIDECON | TrackSegment.HIDECONALL;
        trackSegment.hideConstructionLines(TrackSegment.HIDECONALL);
        Assert.assertEquals(trackSegment.showConstructionLine, TrackSegment.HIDECON | TrackSegment.HIDECONALL);

        // ----
        trackSegment.showConstructionLine = TrackSegment.SHOWCON | TrackSegment.HIDECONALL;
        trackSegment.hideConstructionLines(TrackSegment.SHOWCON);
        Assert.assertEquals(trackSegment.showConstructionLine, TrackSegment.SHOWCON);

        trackSegment.showConstructionLine = TrackSegment.SHOWCON | TrackSegment.HIDECONALL;
        trackSegment.hideConstructionLines(TrackSegment.HIDECON);
        Assert.assertEquals(trackSegment.showConstructionLine, TrackSegment.HIDECON);

        trackSegment.showConstructionLine = TrackSegment.SHOWCON | TrackSegment.HIDECONALL;
        trackSegment.hideConstructionLines(TrackSegment.HIDECONALL);
        Assert.assertEquals(trackSegment.showConstructionLine, TrackSegment.SHOWCON | TrackSegment.HIDECONALL);

        // ----
        trackSegment.showConstructionLine = TrackSegment.SHOWCON | TrackSegment.HIDECON;
        trackSegment.hideConstructionLines(TrackSegment.SHOWCON);
        Assert.assertEquals(trackSegment.showConstructionLine, TrackSegment.SHOWCON);

        trackSegment.showConstructionLine = TrackSegment.SHOWCON | TrackSegment.HIDECON;
        trackSegment.hideConstructionLines(TrackSegment.HIDECON);
        Assert.assertEquals(trackSegment.showConstructionLine, TrackSegment.HIDECON);

        trackSegment.showConstructionLine = TrackSegment.SHOWCON | TrackSegment.HIDECON;
        trackSegment.hideConstructionLines(TrackSegment.HIDECONALL);
        Assert.assertEquals(trackSegment.showConstructionLine, TrackSegment.SHOWCON | TrackSegment.HIDECON | TrackSegment.HIDECONALL);

        // ----
        trackSegment.showConstructionLine = TrackSegment.SHOWCON | TrackSegment.HIDECON | TrackSegment.HIDECONALL;
        trackSegment.hideConstructionLines(TrackSegment.SHOWCON);
        Assert.assertEquals(trackSegment.showConstructionLine, TrackSegment.SHOWCON | TrackSegment.HIDECON);

        trackSegment.showConstructionLine = TrackSegment.SHOWCON | TrackSegment.HIDECON | TrackSegment.HIDECONALL;
        trackSegment.hideConstructionLines(TrackSegment.HIDECON);
        Assert.assertEquals(trackSegment.showConstructionLine, TrackSegment.HIDECON);

        trackSegment.showConstructionLine = TrackSegment.SHOWCON | TrackSegment.HIDECON | TrackSegment.HIDECONALL;
        trackSegment.hideConstructionLines(TrackSegment.HIDECONALL);
        Assert.assertEquals(trackSegment.showConstructionLine, TrackSegment.SHOWCON | TrackSegment.HIDECON | TrackSegment.HIDECONALL);
    }

    @Test
    public void testReplaceTrackConnection() {
        Assume.assumeFalse(GraphicsEnvironment.isHeadless());
        Assert.assertTrue((layoutEditor != null) && (trackSegment != null));

        Assert.assertFalse("trackSegment.replaceTrackConnection(null, null, NONE) fail", trackSegment.replaceTrackConnection(null, null, HitPointType.NONE));
        JUnitAppender.assertWarnMessage("TS1.replaceTrackConnection(null, null, NONE); Can't replace null track connection with null");

        LayoutTrack c1 = trackSegment.getConnect1();
        HitPointType t1 = trackSegment.getType1();
        Assert.assertTrue("trackSegment.replaceTrackConnection(c1, null, NONE) fail", trackSegment.replaceTrackConnection(c1, null, HitPointType.NONE));
        Assert.assertNull("trackSegment.replaceTrackConnection(c1, null, NONE) fail", trackSegment.getConnect1());

        Assert.assertTrue("trackSegment.replaceTrackConnection(null, c1, t1) fail", trackSegment.replaceTrackConnection(null, c1, t1));
        Assert.assertEquals("trackSegment.replaceTrackConnection(null, c1, t1) fail", c1, trackSegment.getConnect1());

        // PositionablePoint a3 = new PositionablePoint("A3", PositionablePoint.PointType.ANCHOR, new Point2D.Double(10.0, 10.0), layoutEditor);
        PositionablePoint a3 = new PositionablePoint("A3", PositionablePoint.PointType.ANCHOR, layoutEditor);
        Assert.assertTrue("trackSegment.replaceTrackConnection(c1, a3, POS_POINT) fail", trackSegment.replaceTrackConnection(c1, a3, HitPointType.POS_POINT));
    }

    @Test
    public void testToString() {
        Assume.assumeFalse(GraphicsEnvironment.isHeadless());
        Assert.assertTrue((layoutEditor != null) && (trackSegment != null));
        
        Assert.assertEquals("trackSegment.toString()", "TrackSegment TS1 c1:{A1 (POS_POINT)}, c2:{A2 (POS_POINT)}", trackSegment.toString());
    }

    @Test
    public void testSetNewConnect() {
        Assume.assumeFalse(GraphicsEnvironment.isHeadless());
        Assert.assertTrue((layoutEditor != null) && (trackSegment != null));
        
        trackSegment.setNewConnect1(null, HitPointType.NONE);
        Assert.assertEquals("trackSegment.setNewConnect1(null, NONE)", null, trackSegment.getConnect1());
        Assert.assertEquals("trackSegment.setNewConnect1(null, NONE)", HitPointType.NONE, trackSegment.getType1());

        trackSegment.setNewConnect2(null, HitPointType.NONE);
        Assert.assertEquals("trackSegment.setNewConnect1(null, NONE)", null, trackSegment.getConnect2());
        Assert.assertEquals("trackSegment.setNewConnect1(null, NONE)", HitPointType.NONE, trackSegment.getType2());
    }

    @Test
    public void test_getConnection() {
        Assume.assumeFalse(GraphicsEnvironment.isHeadless());
        Assert.assertTrue((layoutEditor != null) && (trackSegment != null));
        
        boolean fail = true;
        try {
            Assert.assertNull("trackSegment.getConnection()", trackSegment.getConnection(HitPointType.NONE));
        } catch (JmriException e) {
            fail = false;
        }
        Assert.assertFalse("trackSegment.getConnection(NONE) threw JmriException", fail);
    }

    @Test
    public void test_getSetLayoutBlock() {
        Assume.assumeFalse(GraphicsEnvironment.isHeadless());
        Assert.assertTrue((layoutEditor != null) && (trackSegment != null));
        
        Assert.assertNull("trackSegment.getLayoutBlock()", trackSegment.getLayoutBlock());
        trackSegment.setLayoutBlock(null);
        Assert.assertNull("trackSegment.getLayoutBlock()", trackSegment.getLayoutBlock());

        LayoutBlock layoutBlock = new LayoutBlock("ILB999", "Test Block");
        trackSegment.setLayoutBlock(layoutBlock);
        Assert.assertEquals("trackSegment.getLayoutBlock()", layoutBlock, trackSegment.getLayoutBlock());

        trackSegment.setLayoutBlock(null);
        Assert.assertNull("trackSegment.getLayoutBlock()", trackSegment.getLayoutBlock());
    }

    @Test
    public void test_setLayoutBlockByName() {
        Assume.assumeFalse(GraphicsEnvironment.isHeadless());
        
        Assert.assertTrue((layoutEditor != null) && (trackSegment != null));
        
        Assert.assertNull("trackSegment.getLayoutBlock() == null (default)", trackSegment.getLayoutBlock());
        trackSegment.setLayoutBlockByName(null);
        Assert.assertNull("trackSegment.getLayoutBlock(null) == null", trackSegment.getLayoutBlock());
        trackSegment.setLayoutBlockByName("");
        Assert.assertNull("trackSegment.getLayoutBlock('') == null", trackSegment.getLayoutBlock());

        trackSegment.setLayoutBlockByName("invalid name");    //note: invalid name
        JUnitAppender.assertErrorMessage("provideLayoutBlock: The block name 'invalid name' does not return a block.");
    }


    static private LayoutEditor layoutEditor = null;
    static private TrackSegment trackSegment = null;
    //static private TrackSegmentView trackSegmentView = null;

    @Test
    public void testSetCircleDefault() {
        Assume.assumeFalse(GraphicsEnvironment.isHeadless());
        if ((layoutEditor != null) && (trackSegment != null)) {
            trackSegment.setCircle(true);
            Assert.assertEquals("trackSegment.setCircle(Default)", 90.0D, trackSegment.getAngle(), 0.01D);
        }
    }

    @Test
    public void testSetCircleZeroAngle() {
        Assume.assumeFalse(GraphicsEnvironment.isHeadless());
        if ((layoutEditor != null) && (trackSegment != null)) {
            trackSegment.setAngle(0.0D);
            trackSegment.setCircle(true);
            Assert.assertEquals("trackSegment.setCircle(Zero Angle)", 90.0D, trackSegment.getAngle(), 0.01D);
        }
    }
    
    @Test
    public void testSetCirclePositiveAngle() {
        Assume.assumeFalse(GraphicsEnvironment.isHeadless());
        if ((layoutEditor != null) && (trackSegment != null)) {
            trackSegment.setAngle(50.0D);
            trackSegment.setCircle(true);
            Assert.assertEquals("trackSegment.setCircle(Positive Angle)", 50.0D, trackSegment.getAngle(), 0.01D);
        }
    }

    
    //
    // from here down is testing infrastructure
    //
    /**
     * This is called once before all tests
     *
     * @throws Exception
     */
    @BeforeAll
    public static void setUpClass() throws Exception {
        if (!GraphicsEnvironment.isHeadless()) {
            // save the old string comparator
            stringComparator = Operator.getDefaultStringComparator();
            // set default string matching comparator to one that exactly matches and is case sensitive
            Operator.setDefaultStringComparator(new Operator.DefaultStringComparator(true, true));
        }
    }

    /**
     * This is called once after all tests
     *
     * @throws Exception
     */
    @AfterAll
    public static void tearDownClass() throws Exception {
        if (!GraphicsEnvironment.isHeadless()) {
            //restore the default string matching comparator
            Operator.setDefaultStringComparator(stringComparator);
        }
    }
    private static Operator.StringComparator stringComparator = null;

    /**
     * This is called before each test
     *
     * @throws Exception
     */
    @BeforeEach
    public void setUpEach() throws Exception {
        super.setUp();
        jmri.util.JUnitUtil.resetProfileManager();
        jmri.util.JUnitUtil.resetInstanceManager();
        
        if (!GraphicsEnvironment.isHeadless()) {
            layoutEditor = new LayoutEditor();

            PositionablePoint p1 = new PositionablePoint("A1", PositionablePoint.PointType.ANCHOR, layoutEditor);
            // PositionablePointView p1v = new PositionablePointView(p1, new Point2D.Double(10.0, 20.0), layoutEditor);
            
            PositionablePoint p2 = new PositionablePoint("A2", PositionablePoint.PointType.ANCHOR, layoutEditor);
            // PositionablePointView p2v = new PositionablePointView(p2, new Point2D.Double(20.0, 33.0), layoutEditor);

            trackSegment = new TrackSegment("TS1", p1, HitPointType.POS_POINT, p2, HitPointType.POS_POINT, true, layoutEditor);
            // trackSegmentView = new TrackSegmentView(trackSegment, layoutEditor);
        }
    }

    /**
     * This is called after each test
     *
     * @throws Exception
     */
    @AfterEach
    public void tearDownEach() throws Exception {
        if (layoutEditor != null) {
            JUnitUtil.dispose(layoutEditor);
            // release refereces to layout editor
            layoutEditor = null;
        }
        
        // release refereces to track segment
        trackSegment = null;
        JUnitUtil.deregisterBlockManagerShutdownTask();
        super.tearDown();
    }
}<|MERGE_RESOLUTION|>--- conflicted
+++ resolved
@@ -5,14 +5,15 @@
 import java.awt.geom.Rectangle2D;
 import jmri.JmriException;
 import jmri.util.*;
+
 import org.junit.Assert;
 import org.junit.Assume;
 import org.junit.jupiter.api.*;
+
 import org.netbeans.jemmy.operators.Operator;
 
 /**
  * Test simple functioning of TrackSegment.
-<<<<<<< HEAD
  *
  * Note this uses <code>@BeforeClass</code> and <code>@AfterClass</code>
  * to do static setup.
@@ -20,11 +21,9 @@
  * Should not involve geometry or graphics, as the class undertest is pure layout
  * information.  But at least for now, it needs a LayoutEditor, and that requires 
  * AWT graphics at run time.
-=======
  * <p>
  * Note this uses <code>@BeforeAll</code> and <code>@AfterAll</code> to do
  * static setup.
->>>>>>> 09589045
  *
  * @author Paul Bender Copyright (C) 2016
  */
@@ -271,43 +270,17 @@
     }
 
 
-    static private LayoutEditor layoutEditor = null;
-    static private TrackSegment trackSegment = null;
-    //static private TrackSegmentView trackSegmentView = null;
-
-    @Test
-    public void testSetCircleDefault() {
-        Assume.assumeFalse(GraphicsEnvironment.isHeadless());
-        if ((layoutEditor != null) && (trackSegment != null)) {
-            trackSegment.setCircle(true);
-            Assert.assertEquals("trackSegment.setCircle(Default)", 90.0D, trackSegment.getAngle(), 0.01D);
-        }
-    }
-
-    @Test
-    public void testSetCircleZeroAngle() {
-        Assume.assumeFalse(GraphicsEnvironment.isHeadless());
-        if ((layoutEditor != null) && (trackSegment != null)) {
-            trackSegment.setAngle(0.0D);
-            trackSegment.setCircle(true);
-            Assert.assertEquals("trackSegment.setCircle(Zero Angle)", 90.0D, trackSegment.getAngle(), 0.01D);
-        }
-    }
-    
-    @Test
-    public void testSetCirclePositiveAngle() {
-        Assume.assumeFalse(GraphicsEnvironment.isHeadless());
-        if ((layoutEditor != null) && (trackSegment != null)) {
-            trackSegment.setAngle(50.0D);
-            trackSegment.setCircle(true);
-            Assert.assertEquals("trackSegment.setCircle(Positive Angle)", 50.0D, trackSegment.getAngle(), 0.01D);
-        }
-    }
-
     
     //
     // from here down is testing infrastructure
     //
+
+
+    static private LayoutEditor layoutEditor = null;
+    static private TrackSegment trackSegment = null;
+    //static private TrackSegmentView trackSegmentView = null;
+
+
     /**
      * This is called once before all tests
      *

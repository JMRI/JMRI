--- conflicted
+++ resolved
@@ -1,14 +1,13 @@
 package jmri.jmrit.display.layoutEditor;
 
-<<<<<<< HEAD
 import java.awt.GraphicsEnvironment;
 import java.awt.geom.Point2D;
 
 import jmri.util.JUnitUtil;
-import org.junit.*;
-=======
+
+import org.junit.Assert;
+import org.junit.Assume;
 import org.junit.jupiter.api.*;
->>>>>>> 09589045
 
 /**
  * Test simple functioning of LayoutTurntableView
@@ -28,7 +27,7 @@
 
     LayoutTurntable turntable;
     
-    @Before
+    @BeforeEach
     @javax.annotation.OverridingMethodsMustInvokeSuper
     public void setUp() {
         super.setUp();
@@ -38,7 +37,7 @@
         }
     }
 
-    @After
+    @AfterEach
     @javax.annotation.OverridingMethodsMustInvokeSuper
     public void tearDown() {
         super.tearDown();

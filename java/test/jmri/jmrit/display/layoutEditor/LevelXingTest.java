--- conflicted
+++ resolved
@@ -1,7 +1,6 @@
 package jmri.jmrit.display.layoutEditor;
 
 import java.awt.GraphicsEnvironment;
-<<<<<<< HEAD
 import java.awt.geom.*;
 import java.util.*;
 import javax.annotation.CheckForNull;
@@ -13,18 +12,6 @@
 import org.junit.rules.Timeout;
 import org.netbeans.jemmy.QueueTool;
 import org.netbeans.jemmy.operators.Operator;
-=======
-import java.awt.geom.Point2D;
-import jmri.BlockManager;
-import jmri.InstanceManager;
-import jmri.ShutDownManager;
-import jmri.util.JUnitUtil;
-import org.junit.After;
-import org.junit.Assert;
-import org.junit.Assume;
-import org.junit.Before;
-import org.junit.Test;
->>>>>>> a300551b
 
 /**
  * Test simple functioning of LevelXing
@@ -931,7 +918,6 @@
         }
     }
 
-<<<<<<< HEAD
     @AfterClass
     public static void tearDownClass() throws Exception {
         if (!GraphicsEnvironment.isHeadless()) {
@@ -942,11 +928,11 @@
             //restore the default string matching comparator
             Operator.setDefaultStringComparator(stringComparator);
         }
-=======
+    }
+
     @After
     public void tearDown() throws Exception {
         InstanceManager.getDefault(ShutDownManager.class).deregister(InstanceManager.getDefault(BlockManager.class).shutDownTask);
->>>>>>> a300551b
         JUnitUtil.tearDown();
     }
 

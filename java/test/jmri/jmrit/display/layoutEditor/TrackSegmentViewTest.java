--- conflicted
+++ resolved
@@ -1,15 +1,13 @@
 package jmri.jmrit.display.layoutEditor;
 
-<<<<<<< HEAD
 import java.awt.GraphicsEnvironment;
 import java.awt.geom.*;
 
 import jmri.util.*;
 
-import org.junit.*;
-=======
+import org.junit.Assert;
+import org.junit.Assume;
 import org.junit.jupiter.api.*;
->>>>>>> 09589045
 
 /**
  * Test simple functioning of TrackSegmentView
@@ -167,6 +165,34 @@
         }
     }
 
+    @Test
+    public void testSetCircleDefault() {
+        Assume.assumeFalse(GraphicsEnvironment.isHeadless());
+        if ((layoutEditor != null) && (segmentView != null)) {
+            segmentView.setCircle(true);
+            Assert.assertEquals("segmentView.setCircle(Default)", 90.0D, segmentView.getAngle(), 0.01D);
+        }
+    }
+
+    @Test
+    public void testSetCircleZeroAngle() {
+        Assume.assumeFalse(GraphicsEnvironment.isHeadless());
+        if ((layoutEditor != null) && (segmentView != null)) {
+            segmentView.setAngle(0.0D);
+            segmentView.setCircle(true);
+            Assert.assertEquals("segmentView.setCircle(Zero Angle)", 90.0D, segmentView.getAngle(), 0.01D);
+        }
+    }
+    
+    @Test
+    public void testSetCirclePositiveAngle() {
+        Assume.assumeFalse(GraphicsEnvironment.isHeadless());
+        if ((layoutEditor != null) && (segmentView != null)) {
+            segmentView.setAngle(50.0D);
+            segmentView.setCircle(true);
+            Assert.assertEquals("segmentView.setCircle(Positive Angle)", 50.0D, segmentView.getAngle(), 0.01D);
+        }
+    }
 
 
     /*
@@ -466,7 +492,7 @@
     TrackSegment segment;
     TrackSegmentView segmentView;
     
-    @Before
+    @BeforeEach
     @javax.annotation.OverridingMethodsMustInvokeSuper
     public void setUp() {
         super.setUp();
@@ -486,7 +512,7 @@
         }
     }
 
-    @After
+    @AfterEach
     @javax.annotation.OverridingMethodsMustInvokeSuper
     public void tearDown() {
         segment = null;

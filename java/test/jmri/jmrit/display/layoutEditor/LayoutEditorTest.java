--- conflicted
+++ resolved
@@ -789,15 +789,9 @@
         Assume.assumeFalse(GraphicsEnvironment.isHeadless());
         e.setVisible(true);
         EditorFrameOperator jfo = new EditorFrameOperator(e);
-<<<<<<< HEAD
-        JMenuOperator jmo = new JMenuOperator(jfo,Bundle.getMessage("MenuOptions"));
-        Assert.assertNotNull("Options Menu Exists",jmo);
-        Assert.assertEquals("Menu Item Count",17,jmo.getItemCount());
-=======
         JMenuOperator jmo = new JMenuOperator(jfo, Bundle.getMessage("MenuOptions"));
         Assert.assertNotNull("Options Menu Exists", jmo);
         Assert.assertEquals("Menu Item Count", 18, jmo.getItemCount());
->>>>>>> b0010e7e
     }
 
     @Test

package jmri.jmrit.display.layoutEditor;

import java.awt.GraphicsEnvironment;
import javax.swing.JFrame;
import jmri.BlockManager;
import jmri.util.JUnitAppender;
import jmri.util.JUnitUtil;
import jmri.util.JmriJFrame;
import org.apache.log4j.Level;
import org.junit.After;
import org.junit.Assert;
import org.junit.Assume;
import org.junit.Before;
import org.junit.Test;
import org.netbeans.jemmy.EventTool;

/**
 * Test simple functioning of BlockContentsIcon
 *
 * @author Paul Bender Copyright (C) 2016
 */
public class BlockContentsIconTest {

    private BlockContentsIcon to = null;

    @Test
    public void testCtor() {
        Assume.assumeFalse(GraphicsEnvironment.isHeadless());
        Assert.assertNotNull("exists", to);
    }

    @Test
    public void testShowRosterEntry() throws Exception {
        Assume.assumeFalse(GraphicsEnvironment.isHeadless());
        JFrame jf = new JmriJFrame();
        jf.setTitle("Expect Roster Entry");
        jf.getContentPane().setLayout(new java.awt.FlowLayout());

        jf.getContentPane().add(to);

        jf.getContentPane().add(new javax.swing.JLabel("| Expect roster entry: "));

        jmri.jmrit.roster.RosterEntry re = jmri.jmrit.roster.RosterEntry.fromFile(new java.io.File("java/test/jmri/jmrit/roster/ACL1012-Schema.xml"));

        jmri.InstanceManager.getDefault(BlockManager.class).getBlock("IB1").setValue(re);
<<<<<<< HEAD
        new EventTool().waitNoEvent(0);

        jf.pack();
        jf.setVisible(true);
        new EventTool().waitNoEvent(0);
=======
        new EventTool().waitNoEvent(100);

        jf.pack();
        jf.setVisible(true);
        new EventTool().waitNoEvent(100);
>>>>>>> db7f7f88
        Assert.assertFalse("No Warn Level or higher Messages",JUnitAppender.unexpectedMessageSeen(Level.WARN));

        jf.setVisible(false);
        JUnitUtil.dispose(jf);
    }

    @Test
    public void testShowIdTag() throws Exception {
        Assume.assumeFalse(GraphicsEnvironment.isHeadless());
        JFrame jf = new JmriJFrame();
        jf.setTitle("Expect Roster Entry");
        jf.getContentPane().setLayout(new java.awt.FlowLayout());

        jf.getContentPane().add(to);

        jf.getContentPane().add(new javax.swing.JLabel("| Expect roster entry: "));

        jmri.IdTag tag = new jmri.implementation.DefaultIdTag("1234");

        jmri.InstanceManager.getDefault(BlockManager.class).getBlock("IB1").setValue(tag);
<<<<<<< HEAD
        new EventTool().waitNoEvent(0);

        jf.pack();
        jf.setVisible(true);
        new EventTool().waitNoEvent(0);
=======
        new EventTool().waitNoEvent(100);

        jf.pack();
        jf.setVisible(true);
        new EventTool().waitNoEvent(100);
>>>>>>> db7f7f88
        Assert.assertFalse("No Warn Level or higher Messages",JUnitAppender.unexpectedMessageSeen(Level.WARN));
        Assert.assertNotNull("Label with correct text value",jmri.util.swing.JemmyUtil.getLabelWithText(jf.getTitle(),tag.getDisplayName()));

        jf.setVisible(false);
        JUnitUtil.dispose(jf);
    }

    // from here down is testing infrastructure
    @Before
    public void setUp() throws Exception {
        JUnitUtil.setUp();
        jmri.util.JUnitUtil.resetProfileManager();
	    if(!GraphicsEnvironment.isHeadless()){
            jmri.Block block = jmri.InstanceManager.getDefault(BlockManager.class).provideBlock("IB1");
            to = new BlockContentsIcon("test", new LayoutEditor());
            to.setBlock(new jmri.NamedBeanHandle<>("IB1", block));
	    }
    }

    @After
    public void tearDown() throws Exception {
        if(to!=null) {
            JUnitUtil.dispose(to.getEditor());
     }
     to = null;
     JUnitUtil.clearShutDownManager(); // should be converted to check of scheduled ShutDownActions
     JUnitUtil.tearDown();
    }
}<|MERGE_RESOLUTION|>--- conflicted
+++ resolved
@@ -43,19 +43,13 @@
         jmri.jmrit.roster.RosterEntry re = jmri.jmrit.roster.RosterEntry.fromFile(new java.io.File("java/test/jmri/jmrit/roster/ACL1012-Schema.xml"));
 
         jmri.InstanceManager.getDefault(BlockManager.class).getBlock("IB1").setValue(re);
-<<<<<<< HEAD
-        new EventTool().waitNoEvent(0);
 
-        jf.pack();
-        jf.setVisible(true);
-        new EventTool().waitNoEvent(0);
-=======
         new EventTool().waitNoEvent(100);
 
         jf.pack();
         jf.setVisible(true);
         new EventTool().waitNoEvent(100);
->>>>>>> db7f7f88
+
         Assert.assertFalse("No Warn Level or higher Messages",JUnitAppender.unexpectedMessageSeen(Level.WARN));
 
         jf.setVisible(false);
@@ -76,19 +70,13 @@
         jmri.IdTag tag = new jmri.implementation.DefaultIdTag("1234");
 
         jmri.InstanceManager.getDefault(BlockManager.class).getBlock("IB1").setValue(tag);
-<<<<<<< HEAD
-        new EventTool().waitNoEvent(0);
 
-        jf.pack();
-        jf.setVisible(true);
-        new EventTool().waitNoEvent(0);
-=======
         new EventTool().waitNoEvent(100);
 
         jf.pack();
         jf.setVisible(true);
         new EventTool().waitNoEvent(100);
->>>>>>> db7f7f88
+
         Assert.assertFalse("No Warn Level or higher Messages",JUnitAppender.unexpectedMessageSeen(Level.WARN));
         Assert.assertNotNull("Label with correct text value",jmri.util.swing.JemmyUtil.getLabelWithText(jf.getTitle(),tag.getDisplayName()));
 

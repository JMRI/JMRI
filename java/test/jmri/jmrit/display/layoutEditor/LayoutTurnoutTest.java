--- conflicted
+++ resolved
@@ -411,20 +411,7 @@
 
     @After
     public void tearDown() throws Exception {
-<<<<<<< HEAD
         JUnitUtil.resetWindows(false);
-=======
-        if(layoutEditor!=null) {
-           layoutEditor.dispose();
-        }
-        layoutEditor = null;
-        ltRH = null;
-        ltLH = null;
-        ltWY = null;
-        ltDX = null;
-        ltRX = null;
-        ltLX = null;
->>>>>>> 1418ef69
         // reset the instance manager.
         JUnitUtil.resetInstanceManager();
         apps.tests.Log4JFixture.tearDown();

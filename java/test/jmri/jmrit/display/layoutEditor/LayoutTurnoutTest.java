--- conflicted
+++ resolved
@@ -5,14 +5,10 @@
 
 import jmri.*;
 import jmri.util.*;
-<<<<<<< HEAD
-
-import org.junit.*;
-=======
+
 import org.junit.Assert;
 import org.junit.Assume;
 import org.junit.jupiter.api.*;
->>>>>>> 09589045
 
 /**
  * Test simple functioning of LayoutTurnout.
@@ -914,9 +910,6 @@
         Assert.assertEquals("THROWN to CLOSED when toggled", Turnout.CLOSED, ptOne.getCommandedState());
     }
 
-<<<<<<< HEAD
-    @Before
-=======
     // from here down is testing infrastructure
     @BeforeAll
     public static void beforeClass() {
@@ -942,7 +935,6 @@
     }
 
     @BeforeEach
->>>>>>> 09589045
     public void setUp() {
         super.setUp();
         
@@ -986,7 +978,6 @@
         }
     }
 
-<<<<<<< HEAD
     private static LayoutEditor layoutEditor = null;
 
     private LayoutRHTurnout ltRH = null;
@@ -1008,10 +999,7 @@
     private LayoutLHXOverView ltLXv = null;
 
 
-    @After
-=======
     @AfterEach
->>>>>>> 09589045
     public void tearDown() {
         if (ltRH != null) {
             ltRH.remove();

--- conflicted
+++ resolved
@@ -107,12 +107,6 @@
 
     @After
     public void tearDown() throws Exception {
-<<<<<<< HEAD
         JUnitUtil.tearDown();
-=======
-        JUnitUtil.resetWindows(false);
-        JUnitUtil.resetInstanceManager();
-        apps.tests.Log4JFixture.tearDown();
->>>>>>> 0329a79b
     }
 }
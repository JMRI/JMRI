--- conflicted
+++ resolved
@@ -17,26 +17,24 @@
 
     ControlPanelEditor frame;
     EditCircuitFrame t;
+    CircuitBuilder cb;
+    OBlock ob;
     
     @Test
     public void testCTor() {
         Assume.assumeFalse(GraphicsEnvironment.isHeadless());
-<<<<<<< HEAD
-        
-     jmri.util.ThreadingUtil.runOnGUI(() -> {
+        jmri.util.ThreadingUtil.runOnGUI(() -> {
             frame = new ControlPanelEditor();
-            CircuitBuilder cb = new CircuitBuilder(frame);
-            OBlock ob = new OBlock("OB01");
+            cb = new CircuitBuilder(frame);
+        });
+
+        new org.netbeans.jemmy.QueueTool().waitEmpty(100);
+        jmri.util.ThreadingUtil.runOnGUI(() -> {
+            ob = new OBlock("OB01");
             t = new EditCircuitFrame("Edit Circuit Frame", cb, ob);
         });
         
-=======
-        ControlPanelEditor frame = new ControlPanelEditor();
-        CircuitBuilder cb = new CircuitBuilder(frame);
-        OBlock ob = new OBlock("OB01");
         new org.netbeans.jemmy.QueueTool().waitEmpty(100);
-        EditCircuitFrame t = new EditCircuitFrame("Edit Circuit Frame", cb, ob);
->>>>>>> 4c9e6aa4
         Assert.assertNotNull("exists", t);
         JUnitUtil.dispose(frame);
         JUnitUtil.dispose(t);

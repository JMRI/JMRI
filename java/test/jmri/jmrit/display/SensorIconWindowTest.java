package jmri.jmrit.display;

import java.awt.GraphicsEnvironment;
import java.util.List;
import javax.swing.JButton;
import javax.swing.JComponent;
import javax.swing.JDialog;
import jmri.Sensor;
import jmri.jmrit.catalog.NamedIcon;
import jmri.util.JUnitUtil;
import junit.extensions.jfcunit.TestHelper;
import junit.extensions.jfcunit.eventdata.EventDataConstants;
import junit.extensions.jfcunit.eventdata.MouseEventData;
import junit.extensions.jfcunit.finder.AbstractButtonFinder;
import junit.extensions.jfcunit.finder.DialogFinder;
import junit.framework.Test;
import junit.framework.TestSuite;
import org.junit.Assert;

/**
 * Swing jfcUnit tests for the SensorIcon
 *
 * @author	Bob Jacobsen Copyright 2009, 2010
 */
public class SensorIconWindowTest extends jmri.util.SwingTestCase {

    @SuppressWarnings("unchecked") // DialogFinder not parameterized
    public void testPanelEditor() throws Exception {
        if (GraphicsEnvironment.isHeadless()) {
            return; // can't Assume in TestCase
        }
        jmri.jmrit.display.panelEditor.PanelEditor panel
                = new jmri.jmrit.display.panelEditor.PanelEditor("SensorIconWindowTest.testPanelEditor");

        JComponent jf = panel.getTargetPanel();

        SensorIcon icon = new SensorIcon(panel);
        panel.putItem(icon);

        Sensor sn = jmri.InstanceManager.sensorManagerInstance().provideSensor("IS1");
        icon.setSensor("IS1");
        icon.setIcon("BeanStateUnknown", new NamedIcon("resources/icons/smallschematics/tracksegments/circuit-error.gif",
                "resources/icons/smallschematics/tracksegments/circuit-error.gif"));
        icon.setDisplayLevel(Editor.SENSORS);	//daboudreau added this for Win7

        panel.setVisible(true);
        //jf.setVisible(true);

        Assert.assertEquals("initial state", Sensor.UNKNOWN, sn.getState());

        // Click icon change state to Active
        java.awt.Point location = new java.awt.Point(
                icon.getLocation().x + icon.getSize().width / 2,
                icon.getLocation().y + icon.getSize().height / 2);

        getHelper().enterClickAndLeave(new MouseEventData(
                this,
                jf, // component
                1, // number clicks
                EventDataConstants.DEFAULT_MOUSE_MODIFIERS, // modifiers
                false, // isPopUpTrigger
                10, // sleeptime
                EventDataConstants.CUSTOM, // position
                location)
        );

        // this will wait for WAITFOR_MAX_DELAY (15 seconds) max 
        // checking the condition every WAITFOR_DELAY_STEP (5 mSecs)
        // if it's still false after max wait it throws an assert.
        JUnitUtil.waitFor(() -> {
            return sn.getState() == Sensor.INACTIVE;
        }, "state after one click");

        // Click icon change state to inactive
        getHelper().enterClickAndLeave(new MouseEventData(this, icon));

        JUnitUtil.waitFor(() -> {
            return sn.getState() == Sensor.ACTIVE;
        }, "state after two click");

        // if OK to here, close window
        TestHelper.disposeWindow(panel.getTargetFrame(), this);

        // that pops dialog, find and press Delete
        List<JDialog> dialogList = new DialogFinder(null).findAll(panel.getTargetFrame());
        JDialog d = dialogList.get(0);

        // Find the button that deletes the panel
        AbstractButtonFinder bf = new AbstractButtonFinder("Delete Panel");
        JButton button = (JButton) bf.find(d, 0);
        Assert.assertNotNull(button);

        // Click button to delete panel and close window
        getHelper().enterClickAndLeave(new MouseEventData(this, button));

        // that pops dialog, find and press Yes - Delete
        dialogList = new DialogFinder(null).findAll(panel.getTargetFrame());
        d = dialogList.get(0);

        // Find the button that deletes the panel
        bf = new AbstractButtonFinder("Yes - Dele");
        button = (JButton) bf.find(d, 0);
        Assert.assertNotNull(button);

        // Click button to delete panel and close window
        getHelper().enterClickAndLeave(new MouseEventData(this, button));
<<<<<<< HEAD
        panel.dispose(true);
=======
>>>>>>> 0329a79b
    }

    @SuppressWarnings("unchecked") // DialogFinder not parameterized
    public void testLayoutEditor() throws Exception {
        if (GraphicsEnvironment.isHeadless()) {
            return; // can't Assume in TestCase
        }
        jmri.jmrit.display.layoutEditor.LayoutEditor panel
                = new jmri.jmrit.display.layoutEditor.LayoutEditor("SensorIconWindowTest.testLayoutEditor");

        JComponent jf = panel.getTargetPanel();

        SensorIcon icon = new SensorIcon(panel);
        panel.putItem(icon);

        Sensor sn = jmri.InstanceManager.sensorManagerInstance().provideSensor("IS1");
        icon.setSensor("IS1");

        icon.setIcon("BeanStateUnknown", new NamedIcon("resources/icons/smallschematics/tracksegments/circuit-error.gif",
                "resources/icons/smallschematics/tracksegments/circuit-error.gif"));

        icon.setDisplayLevel(Editor.SENSORS); //daboudreau added this for Win7

        panel.setVisible(true);
        //jf.setVisible(true);

        Assert.assertEquals("initial state", Sensor.UNKNOWN, sn.getState());

        // Click icon change state to Active
        java.awt.Point location = new java.awt.Point(
                icon.getLocation().x + icon.getSize().width / 2,
                icon.getLocation().y + icon.getSize().height / 2);

        getHelper().enterClickAndLeave(new MouseEventData(
                this,
                jf, // component
                1, // number clicks
                EventDataConstants.DEFAULT_MOUSE_MODIFIERS, // modifiers
                false, // isPopUpTrigger
                10, // sleeptime
                EventDataConstants.CUSTOM, // position
                location)
        );

        JUnitUtil.waitFor(() -> {
            return sn.getState() == Sensor.INACTIVE;
        }, "state after one click");

        // Click icon change state to inactive
        getHelper().enterClickAndLeave(new MouseEventData(this, icon));

        JUnitUtil.waitFor(() -> {
            return sn.getState() == Sensor.ACTIVE;
        }, "state after two click");

        // if OK to here, close window
        TestHelper.disposeWindow(panel.getTargetFrame(), this);

        // that pops dialog, find and press Delete
        List<JDialog> dialogList = new DialogFinder(null).findAll(panel.getTargetFrame());
        JDialog d = dialogList.get(0);

        // Find the button that deletes the panel
        AbstractButtonFinder bf = new AbstractButtonFinder("Delete Panel");
        JButton button = (JButton) bf.find(d, 0);
        Assert.assertNotNull(button);

        // Click button to delete panel and close window
        getHelper().enterClickAndLeave(new MouseEventData(this, button));

        // that pops dialog, find and press Yes - Delete
        dialogList = new DialogFinder(null).findAll(panel.getTargetFrame());
        d = dialogList.get(0);

        // Find the button that deletes the panel
        bf = new AbstractButtonFinder("Yes - Dele");
        button = (JButton) bf.find(d, 0);
        Assert.assertNotNull(button);

        // Click button to delete panel and close window
        getHelper().enterClickAndLeave(new MouseEventData(this, button));
<<<<<<< HEAD
        panel.dispose(true);
=======
>>>>>>> 0329a79b
    }

    // from here down is testing infrastructure
    public SensorIconWindowTest(String s) {
        super(s);
    }

    // Main entry point
    static public void main(String[] args) {
        String[] testCaseName = {"-noloading", SensorIconWindowTest.class.getName()};
        junit.textui.TestRunner.main(testCaseName);
    }

    // test suite from all defined tests
    public static Test suite() {
        TestSuite suite = new TestSuite(SensorIconWindowTest.class);
        return suite;
    }

    // The minimal setup for log4J
    @Override
    protected void setUp() throws Exception {
        super.setUp();
        JUnitUtil.setUp();
        JUnitUtil.initInternalTurnoutManager();
        JUnitUtil.initInternalSensorManager();
        JUnitUtil.initShutDownManager();
    }

    @Override
    protected void tearDown() throws Exception {
<<<<<<< HEAD
        JUnitUtil.tearDown();
=======
        JUnitUtil.resetWindows(false);
        apps.tests.Log4JFixture.tearDown();
>>>>>>> 0329a79b
        super.tearDown();
    }
}<|MERGE_RESOLUTION|>--- conflicted
+++ resolved
@@ -64,7 +64,7 @@
                 location)
         );
 
-        // this will wait for WAITFOR_MAX_DELAY (15 seconds) max 
+        // this will wait for WAITFOR_MAX_DELAY (15 seconds) max
         // checking the condition every WAITFOR_DELAY_STEP (5 mSecs)
         // if it's still false after max wait it throws an assert.
         JUnitUtil.waitFor(() -> {
@@ -104,10 +104,7 @@
 
         // Click button to delete panel and close window
         getHelper().enterClickAndLeave(new MouseEventData(this, button));
-<<<<<<< HEAD
         panel.dispose(true);
-=======
->>>>>>> 0329a79b
     }
 
     @SuppressWarnings("unchecked") // DialogFinder not parameterized
@@ -189,10 +186,7 @@
 
         // Click button to delete panel and close window
         getHelper().enterClickAndLeave(new MouseEventData(this, button));
-<<<<<<< HEAD
         panel.dispose(true);
-=======
->>>>>>> 0329a79b
     }
 
     // from here down is testing infrastructure
@@ -224,12 +218,7 @@
 
     @Override
     protected void tearDown() throws Exception {
-<<<<<<< HEAD
         JUnitUtil.tearDown();
-=======
-        JUnitUtil.resetWindows(false);
-        apps.tests.Log4JFixture.tearDown();
->>>>>>> 0329a79b
         super.tearDown();
     }
 }
--- conflicted
+++ resolved
@@ -253,18 +253,6 @@
 
     @After
     public void tearDown() {
-<<<<<<< HEAD
-        // use reflection to reset the static file location.
-        try {
-            Class<?> c = ConsistFile.class;
-            java.lang.reflect.Field f = c.getDeclaredField("fileLocation");
-            f.setAccessible(true);
-            f.set(new String(), null);
-        } catch (NoSuchFieldException | IllegalArgumentException | IllegalAccessException x) {
-            Assert.fail("Failed to reset ConsistFile static fileLocation " + x);
-        }
-=======
->>>>>>> 5775c7bc
         JUnitUtil.tearDown();
     }
 

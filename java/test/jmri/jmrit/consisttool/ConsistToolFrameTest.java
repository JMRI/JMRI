package jmri.jmrit.consisttool;

import java.awt.GraphicsEnvironment;
import jmri.Consist;
import jmri.ConsistManager;
import jmri.DccLocoAddress;
import jmri.InstanceManager;
import jmri.util.JUnitUtil;
import org.junit.After;
import org.junit.Assert;
import org.junit.Assume;
import org.junit.Before;
<<<<<<< HEAD
import org.junit.Ignore;
import org.junit.Test;
import org.netbeans.jemmy.operators.JFrameOperator;
=======
import org.junit.Rule;
import org.junit.Test;
import org.junit.rules.TemporaryFolder;
>>>>>>> 83c62b25

/**
 * Test simple functioning of ConsistToolFrame
 *
 * @author	Paul Bender Copyright (C) 2015,2016
 */
public class ConsistToolFrameTest {

    @Rule
    public TemporaryFolder folder = new TemporaryFolder();

    @Test
    public void testCtor() {
        Assume.assumeFalse(GraphicsEnvironment.isHeadless());
        ConsistToolFrame frame = new ConsistToolFrame();
        Assert.assertNotNull("exists", frame );
        JUnitUtil.dispose(frame);
    }

    @Test
    public void testCtorWithCSpossible() {
        Assume.assumeFalse(GraphicsEnvironment.isHeadless());
        // overwrite the default consist manager set in setUp for this test
        // so that we can check initilization with CSConsists possible.
        InstanceManager.setDefault(ConsistManager.class, new TestConsistManager(){
             @Override
             public boolean isCommandStationConsistPossible(){
                 return true;
             }
        });

        ConsistToolFrame frame = new ConsistToolFrame();
        Assert.assertNotNull("exists", frame );
        JUnitUtil.dispose(frame);
    }

    @Test
    public void testAdd() {
        Assume.assumeFalse(GraphicsEnvironment.isHeadless());
        ConsistToolFrame frame = new ConsistToolFrame();
	frame.setVisible(true);
        Assert.assertTrue("Consists List empty",InstanceManager.getDefault(ConsistManager.class).getConsistList().isEmpty());
	// get a ConsistToolScaffold
	ConsistToolScaffold cs = new ConsistToolScaffold();
        // set up a consist.
	cs.setConsistAddressValue("1");
	cs.setLocoAddressValue("12");
	cs.pushAddButton();
	// check to see if a conist was added
        Assert.assertFalse("Consists List has one entry",InstanceManager.getDefault(ConsistManager.class).getConsistList().isEmpty());
	//cs.pushDeleteButton();  // is this pressing the right delete button?
        //Assert.assertTrue("Consists List empty after delete",InstanceManager.getDefault(ConsistManager.class).getConsistList().isEmpty());
	cs.requestClose();
    }

    @Test
    @Ignore("need to check if the delete button found is the one at the bottom or the one in the data table")
    public void testAddAndDelete() {
        Assume.assumeFalse(GraphicsEnvironment.isHeadless());
        ConsistToolFrame frame = new ConsistToolFrame();
	frame.setVisible(true);
        Assert.assertTrue("Consists List empty",InstanceManager.getDefault(ConsistManager.class).getConsistList().isEmpty());
	// get a ConsistToolScaffold
	ConsistToolScaffold cs = new ConsistToolScaffold();
        // set up a consist.
	cs.setConsistAddressValue("1");
	cs.setLocoAddressValue("12");
	cs.pushAddButton();
	// check to see if a conist was added
        Assert.assertFalse("Consists List has one entry",InstanceManager.getDefault(ConsistManager.class).getConsistList().isEmpty());
	// delee the consist
	cs.pushDeleteButton();  
        Assert.assertTrue("Consists List empty after delete",InstanceManager.getDefault(ConsistManager.class).getConsistList().isEmpty());
	cs.requestClose();
    }

    @Test
    public void testReverseButton() {
        Assume.assumeFalse(GraphicsEnvironment.isHeadless());
        ConsistToolFrame frame = new ConsistToolFrame();
	frame.setVisible(true);
	// get a ConsistToolScaffold
	ConsistToolScaffold cs = new ConsistToolScaffold();
        // set up a consist with two addresses.
	cs.setConsistAddressValue("1");
	cs.setLocoAddressValue("12");
	cs.pushAddButton();
	cs.setLocoAddressValue("13");
	cs.pushAddButton();
	DccLocoAddress conAddr = new DccLocoAddress(1,false);
        Consist c = InstanceManager.getDefault(ConsistManager.class).getConsist(conAddr);
	DccLocoAddress addr12 = new DccLocoAddress(12,false);
	DccLocoAddress addr13 = new DccLocoAddress(13,false);
	Assert.assertEquals("12 position before reverse",jmri.Consist.POSITION_LEAD,c.getPosition(addr12));
	Assert.assertNotEquals("13 position before reverse",jmri.Consist.POSITION_LEAD,c.getPosition(addr13));
        cs.pushReverseButton();
	Assert.assertNotEquals("12 position after reverse",jmri.Consist.POSITION_LEAD,c.getPosition(addr12));
	Assert.assertEquals("13 position after reverse",jmri.Consist.POSITION_LEAD,c.getPosition(addr13));
	cs.requestClose();
    }

    @Test
    public void testThrottle() {
        Assume.assumeFalse(GraphicsEnvironment.isHeadless());
        ConsistToolFrame frame = new ConsistToolFrame();
	frame.setVisible(true);
	// get a ConsistToolScaffold
	ConsistToolScaffold cs = new ConsistToolScaffold();
        // set up a consist with one addresses.
	cs.setConsistAddressValue("1");
	cs.setLocoAddressValue("12");
	cs.pushAddButton();
        cs.pushThrottleButton();
        JFrameOperator jfo = new JFrameOperator("12(S)");
	// need to verify throttle is setup with two addresses.
	jfo.requestClose();
	cs.requestClose();
    }

    @Before
    public void setUp() throws java.io.IOException {
        JUnitUtil.setUp();
<<<<<<< HEAD
        jmri.util.JUnitUtil.resetProfileManager();
	JUnitUtil.initDebugThrottleManager();
=======
        JUnitUtil.resetProfileManager( new jmri.profile.NullProfile(folder.newFolder(jmri.profile.Profile.PROFILE)));

>>>>>>> 83c62b25
        InstanceManager.setDefault(ConsistManager.class, new TestConsistManager());
    }

    @After
    public void tearDown() {
        JUnitUtil.tearDown();
    }


}<|MERGE_RESOLUTION|>--- conflicted
+++ resolved
@@ -10,15 +10,10 @@
 import org.junit.Assert;
 import org.junit.Assume;
 import org.junit.Before;
-<<<<<<< HEAD
 import org.junit.Ignore;
-import org.junit.Test;
-import org.netbeans.jemmy.operators.JFrameOperator;
-=======
 import org.junit.Rule;
 import org.junit.Test;
 import org.junit.rules.TemporaryFolder;
->>>>>>> 83c62b25
 
 /**
  * Test simple functioning of ConsistToolFrame
@@ -141,13 +136,8 @@
     @Before
     public void setUp() throws java.io.IOException {
         JUnitUtil.setUp();
-<<<<<<< HEAD
-        jmri.util.JUnitUtil.resetProfileManager();
-	JUnitUtil.initDebugThrottleManager();
-=======
         JUnitUtil.resetProfileManager( new jmri.profile.NullProfile(folder.newFolder(jmri.profile.Profile.PROFILE)));
 
->>>>>>> 83c62b25
         InstanceManager.setDefault(ConsistManager.class, new TestConsistManager());
     }
 

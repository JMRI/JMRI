package jmri.jmrit.audio;

import jmri.util.JUnitUtil;
import org.junit.After;
import org.junit.Assert;
import org.junit.Assume;
import org.junit.Before;
import org.junit.Test;

/**
 * Test simple functioning of JoalAudioBuffer
 *
 * @author	Paul Bender Copyright (C) 2017
 */
public class JoalAudioBufferTest {

    private JoalAudioFactory factory;

    @Test
    public void testCtor() {
        Assume.assumeTrue("Unable to initialize JoalAudioFactory", factory.init());
        JoalAudioBuffer l = new JoalAudioBuffer("test", factory.getAL());
        Assert.assertNotNull("exists", l);
    }

    @Test
    public void testC2Stringtor() {
        Assume.assumeTrue("Unable to initialize JoalAudioFactory", factory.init());
        JoalAudioBuffer l = new JoalAudioBuffer("testsysname", "testusername", factory.getAL());
        Assert.assertNotNull("exists", l);
    }

    @Before
    public void setUp() {
<<<<<<< HEAD
        Log4JFixture.setUp();
        JUnitUtil.resetInstanceManager();
        factory = new JoalAudioFactory();
    }

    @After
    public void tearDown() {
        factory.cleanup();
        JUnitUtil.resetInstanceManager();
        Log4JFixture.tearDown();
    }
=======
        JUnitUtil.setUp();
    }

    @After
    public void tearDown() {        JUnitUtil.tearDown();    }
>>>>>>> 6dd7567e
}<|MERGE_RESOLUTION|>--- conflicted
+++ resolved
@@ -32,23 +32,13 @@
 
     @Before
     public void setUp() {
-<<<<<<< HEAD
-        Log4JFixture.setUp();
-        JUnitUtil.resetInstanceManager();
+        JUnitUtil.setUp();
         factory = new JoalAudioFactory();
     }
 
     @After
     public void tearDown() {
         factory.cleanup();
-        JUnitUtil.resetInstanceManager();
-        Log4JFixture.tearDown();
+        JUnitUtil.tearDown();
     }
-=======
-        JUnitUtil.setUp();
-    }
-
-    @After
-    public void tearDown() {        JUnitUtil.tearDown();    }
->>>>>>> 6dd7567e
 }
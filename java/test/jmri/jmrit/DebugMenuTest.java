--- conflicted
+++ resolved
@@ -2,12 +2,8 @@
 
 import jmri.util.JUnitUtil;
 
-<<<<<<< HEAD
-import org.junit.After;
-=======
+import org.junit.Assert;
 import org.junit.jupiter.api.*;
->>>>>>> e6fbf61c
-import org.junit.Assert;
 
 /**
  *

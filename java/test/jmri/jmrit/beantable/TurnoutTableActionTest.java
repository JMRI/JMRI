--- conflicted
+++ resolved
@@ -152,10 +152,6 @@
 
     @Test
     @Override
-<<<<<<< HEAD
-    @Ignore("hangs")
-=======
->>>>>>> bf30f01a
     public void testEditButton() {
         Assume.assumeFalse(GraphicsEnvironment.isHeadless());
         Assume.assumeTrue(a.includeAddButton());
@@ -164,38 +160,15 @@
 
         // find the "Add... " button and press it.
         JFrameOperator jfo = new JFrameOperator(f);
-<<<<<<< HEAD
-	jmri.util.swing.JemmyUtil.pressButton(jfo,Bundle.getMessage("ButtonAdd"));
-        JFrame f1 = JFrameOperator.waitJFrame(getEditFrameName(), true, true);
-        JFrameOperator jf = new JFrameOperator(f1);
-	//Enter 1 in the text field labeled "Hardware address:"
-=======
         jmri.util.swing.JemmyUtil.pressButton(jfo,Bundle.getMessage("ButtonAdd"));
         JFrame f1 = JFrameOperator.waitJFrame(getAddFrameName(), true, true);
         //Enter 1 in the text field labeled "Hardware address:"
->>>>>>> bf30f01a
         JTextField hwAddressField = JTextFieldOperator.findJTextField(f1, new NameComponentChooser("hwAddressTextField"));
         Assert.assertNotNull("hwAddressTextField", hwAddressField);
 
         // set to "1"
         new JTextFieldOperator(hwAddressField).typeText("1");
 
-<<<<<<< HEAD
-	//and press close 
-	jmri.util.swing.JemmyUtil.pressButton(new JFrameOperator(f1),Bundle.getMessage("ButtonClose")); // not sure why this is close in this frame.
-
-        JTableOperator tbl = new JTableOperator(jfo, 0);
-	// find the "Edit" button and press it.  This is in the table body.
-	tbl.clickOnCell(0,tbl.findColumn(Bundle.getMessage("ButtonEdit")));
-        JFrame f2 = JFrameOperator.waitJFrame(getAddFrameName(), true, true);
-	jmri.util.swing.JemmyUtil.pressButton(new JFrameOperator(f2),Bundle.getMessage("ButtonCancel"));
-        JUnitUtil.dispose(f2);
-
-	JUnitUtil.dispose(f1);
-        JUnitUtil.dispose(f);
-    }
-
-=======
         //and press create 
 	    jmri.util.swing.JemmyUtil.pressButton(new JFrameOperator(f1),Bundle.getMessage("ButtonCreate"));
 
@@ -214,7 +187,6 @@
         return "Edit Turnout IT1";
     }
 
->>>>>>> bf30f01a
     // The minimal setup for log4J
     @Before
     @Override

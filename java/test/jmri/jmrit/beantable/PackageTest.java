package jmri.jmrit.beantable;

import junit.framework.JUnit4TestAdapter;
import junit.framework.Test;
import junit.framework.TestCase;
import junit.framework.TestSuite;

/**
 * Tests for classes in the jmri.jmrit.beantable package
 *
 * @author	Bob Jacobsen Copyright 2004
  */
public class PackageTest extends TestCase {

    // from here down is testing infrastructure
    public PackageTest(String s) {
        super(s);
    }

    // Main entry point
    static public void main(String[] args) {
        String[] testCaseName = {"-noloading", PackageTest.class.getName()};
        junit.textui.TestRunner.main(testCaseName);
    }

    // test suite from all defined tests
    public static Test suite() {
        TestSuite suite = new TestSuite(PackageTest.class.getName());
        suite.addTest(new JUnit4TestAdapter(BlockTableActionTest.class));
<<<<<<< HEAD
        suite.addTest(new JUnit4TestAdapter(LogixTableActionTest.class));
=======
        suite.addTest(LightTableWindowTest.suite());
        suite.addTest(LogixTableActionTest.suite());
>>>>>>> 42a2d009
        suite.addTest(LRouteTableActionTest.suite());
        suite.addTest(OBlockTableActionTest.suite());
        suite.addTest(new JUnit4TestAdapter(RouteTableActionTest.class));
        suite.addTest(SensorTableWindowTest.suite());
        suite.addTest(new JUnit4TestAdapter(SignalGroupTableActionTest.class));
        suite.addTest(new JUnit4TestAdapter(SignalHeadTableActionTest.class));
        suite.addTest(TurnoutTableWindowTest.suite());
        suite.addTest(new JUnit4TestAdapter(BundleTest.class));
        suite.addTest(new JUnit4TestAdapter(jmri.jmrit.beantable.signalmast.PackageTest.class));
        suite.addTest(jmri.jmrit.beantable.sensor.PackageTest.suite());
        suite.addTest(jmri.jmrit.beantable.oblock.PackageTest.suite());
        suite.addTest(jmri.jmrit.beantable.beanedit.PackageTest.suite());
        suite.addTest(new JUnit4TestAdapter(jmri.jmrit.beantable.usermessagepreferences.PackageTest.class));
        suite.addTest(new JUnit4TestAdapter(MemoryTableActionTest.class));
        suite.addTest(new JUnit4TestAdapter(AudioTableActionTest.class));
        suite.addTest(new JUnit4TestAdapter(BeanTableFrameTest.class));
        suite.addTest(new JUnit4TestAdapter(BeanTablePaneTest.class));
        suite.addTest(new JUnit4TestAdapter(EnablingCheckboxRendererTest.class));
        suite.addTest(new JUnit4TestAdapter(IdTagTableActionTest.class));
        suite.addTest(new JUnit4TestAdapter(LightTableActionTest.class));
        suite.addTest(new JUnit4TestAdapter(LightTableTabActionTest.class));
        suite.addTest(new JUnit4TestAdapter(ListedTableActionTest.class));
        suite.addTest(new JUnit4TestAdapter(ListedTableFrameTest.class));
        suite.addTest(new JUnit4TestAdapter(MaintenanceTest.class));
        suite.addTest(new JUnit4TestAdapter(RailComTableActionTest.class));
        suite.addTest(new JUnit4TestAdapter(ReporterTableActionTest.class));
        suite.addTest(new JUnit4TestAdapter(SectionTableActionTest.class));
        suite.addTest(new JUnit4TestAdapter(SensorTableActionTest.class));
        suite.addTest(new JUnit4TestAdapter(SensorTableTabActionTest.class));
        suite.addTest(new JUnit4TestAdapter(SignalGroupSubTableActionTest.class));
        suite.addTest(new JUnit4TestAdapter(SignalMastLogicTableActionTest.class));
        suite.addTest(new JUnit4TestAdapter(SignalMastTableActionTest.class));
        suite.addTest(new JUnit4TestAdapter(TransitTableActionTest.class));
        suite.addTest(new JUnit4TestAdapter(TurnoutTableActionTest.class));
        suite.addTest(new JUnit4TestAdapter(TurnoutTableTabActionTest.class));
        suite.addTest(new JUnit4TestAdapter(SetPhysicalLocationActionTest.class));
        suite.addTest(new JUnit4TestAdapter(AudioTablePanelTest.class));
        suite.addTest(new JUnit4TestAdapter(AudioTableFrameTest.class));
        return suite;
    }

    // The minimal setup for log4J
    @Override
    protected void setUp() {
        apps.tests.Log4JFixture.setUp();
        jmri.util.JUnitUtil.resetInstanceManager();
        jmri.util.JUnitUtil.initDefaultUserMessagePreferences();
    }

    @Override
    protected void tearDown() {
        jmri.util.JUnitUtil.resetInstanceManager();
        apps.tests.Log4JFixture.tearDown();
    }

}<|MERGE_RESOLUTION|>--- conflicted
+++ resolved
@@ -27,12 +27,8 @@
     public static Test suite() {
         TestSuite suite = new TestSuite(PackageTest.class.getName());
         suite.addTest(new JUnit4TestAdapter(BlockTableActionTest.class));
-<<<<<<< HEAD
+        suite.addTest(LightTableWindowTest.suite());
         suite.addTest(new JUnit4TestAdapter(LogixTableActionTest.class));
-=======
-        suite.addTest(LightTableWindowTest.suite());
-        suite.addTest(LogixTableActionTest.suite());
->>>>>>> 42a2d009
         suite.addTest(LRouteTableActionTest.suite());
         suite.addTest(OBlockTableActionTest.suite());
         suite.addTest(new JUnit4TestAdapter(RouteTableActionTest.class));

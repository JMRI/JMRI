--- conflicted
+++ resolved
@@ -132,11 +132,7 @@
         JemmyUtil.pressButton(new JFrameOperator(f), Bundle.getMessage("ButtonAdd"));
         JFrame f1 = JFrameOperator.waitJFrame(getAddFrameName(), true, true);
         JFrameOperator jf = new JFrameOperator(f1);
-<<<<<<< HEAD
-        //Enter 1 in the text field labeled "Hardware address:"
-=======
         // Enter 1 in the text field labeled "Hardware address:"
->>>>>>> b65105f8
         JTextField hwAddressField = JTextFieldOperator.findJTextField(f1, new NameComponentChooser("hwAddressTextField"));
         Assert.assertNotNull("hwAddressTextField", hwAddressField);
 

--- conflicted
+++ resolved
@@ -1,12 +1,9 @@
 package jmri.jmrit.vsdecoder;
 
-<<<<<<< HEAD
 import jmri.AudioManager;
 import jmri.InstanceManager;
 import jmri.jmrit.audio.JoalAudioFactory;
-=======
 import jmri.util.JUnitUtil;
->>>>>>> 6dd7567e
 import org.junit.After;
 import org.junit.Assert;
 import org.junit.Assume;
@@ -29,24 +26,14 @@
     // The minimal setup for log4J
     @Before
     public void setUp() {
-<<<<<<< HEAD
-        apps.tests.Log4JFixture.setUp();
-        jmri.util.JUnitUtil.resetInstanceManager();
+        JUnitUtil.setUp();
         InstanceManager.getDefault(AudioManager.class).init();
-=======
-        JUnitUtil.setUp();
->>>>>>> 6dd7567e
     }
 
     @After
     public void tearDown() {
-<<<<<<< HEAD
         InstanceManager.getDefault(AudioManager.class).cleanUp();
-        jmri.util.JUnitUtil.resetInstanceManager();
-        apps.tests.Log4JFixture.tearDown();
-=======
         JUnitUtil.tearDown();
->>>>>>> 6dd7567e
     }
 
     // private final static Logger log = LoggerFactory.getLogger(VSDecoderManagerTest.class.getName());

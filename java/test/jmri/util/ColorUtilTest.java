--- conflicted
+++ resolved
@@ -14,113 +14,6 @@
 public class ColorUtilTest extends TestCase {
 
     public void testBlackFromString() {
-<<<<<<< HEAD
-        Assert.assertEquals("Black from string", Color.black, ColorUtil.stringToColor(Bundle.getMessage("ColorBlack")));
-    }
-
-    public void testStringFromBlack() {
-        Assert.assertEquals("Black to string", Bundle.getMessage("ColorBlack"), ColorUtil.colorToString(Color.black));
-    }
-
-    public void testDarkGrayFromString() {
-        Assert.assertEquals("DarkGray from string", Color.darkGray, ColorUtil.stringToColor(Bundle.getMessage("ColorDarkGray")));
-    }
-
-    public void testGrayFromString() {
-        Assert.assertEquals("Gray from string", Color.gray, ColorUtil.stringToColor(Bundle.getMessage("ColorGray")));
-    }
-
-    public void testStringFromGray() {
-        Assert.assertEquals("Gray to string",Bundle.getMessage("ColorGray"), ColorUtil.colorToString(Color.gray));
-    }
-
-    public void testLightGrayFromString() {
-        Assert.assertEquals("LightGray from string", Color.lightGray, ColorUtil.stringToColor(Bundle.getMessage("ColorLightGray")));
-    }
-
-    public void testStringFromLightGray() {
-        Assert.assertEquals("LightGray to string",Bundle.getMessage("ColorLightGray"), ColorUtil.colorToString(Color.lightGray));
-    }
-
-    public void testStringFromDarkGray() {
-        Assert.assertEquals("DarkGray to string",Bundle.getMessage("ColorDarkGray"), ColorUtil.colorToString(Color.darkGray));
-    }
-
-    public void testWhiteFromString() {
-        Assert.assertEquals("White from string", Color.white, ColorUtil.stringToColor(Bundle.getMessage("ColorWhite")));
-    }
-
-    public void testStringFromWhite() {
-        Assert.assertEquals("White to string",Bundle.getMessage("ColorWhite"), ColorUtil.colorToString(Color.white));
-    }
-
-    public void testStringFromRed() {
-        Assert.assertEquals("Red to String",Bundle.getMessage("ColorRed"), ColorUtil.colorToString(Color.red));
-    }
-
-    public void testRedFromString() {
-        Assert.assertEquals("Red from string",Color.red, ColorUtil.stringToColor(Bundle.getMessage("ColorRed")));
-    }
-
-    public void testStringFromPink() {
-        Assert.assertEquals("Pink to string",Bundle.getMessage("ColorPink"), ColorUtil.colorToString(Color.pink));
-    }
-
-    public void testPinkFromString() {
-        Assert.assertEquals("Pink from string", Color.pink, ColorUtil.stringToColor(Bundle.getMessage("ColorPink")));
-    }
-
-    public void testStringFromOrange() {
-        Assert.assertEquals("Orange to string",Bundle.getMessage("ColorOrange"), ColorUtil.colorToString(Color.orange));
-    }
-
-    public void testOrangeFromString() {
-        Assert.assertEquals("Orange from string", Color.orange, ColorUtil.stringToColor(Bundle.getMessage("ColorOrange")));
-    }
-
-    public void testYellowFromString() {
-        Assert.assertEquals("Yellow from string", Color.yellow, ColorUtil.stringToColor(Bundle.getMessage("ColorYellow")));
-    }
-
-    public void testStringFromYellow() {
-        Assert.assertEquals("Yellow to string",Bundle.getMessage("ColorYellow"), ColorUtil.colorToString(Color.yellow));
-    }
-
-    public void testStringFromGreen() {
-        Assert.assertEquals("Green to String",Bundle.getMessage("ColorGreen"), ColorUtil.colorToString(Color.green));
-    }
-
-    public void testGreenFromString() {
-        Assert.assertEquals("Green from string", Color.green, ColorUtil.stringToColor(Bundle.getMessage("ColorGreen")));
-    }
-
-    public void testStringFromBlue() {
-        Assert.assertEquals("Blue to string",Bundle.getMessage("ColorBlue"), ColorUtil.colorToString(Color.blue));
-    }
-
-    public void testBlueFromString() {
-        Assert.assertEquals("Blue from string", Color.blue, ColorUtil.stringToColor(Bundle.getMessage("ColorBlue")));
-    }
-
-    public void testStringFromMagenta() {
-        Assert.assertEquals("Magenta to string",Bundle.getMessage("ColorMagenta"), ColorUtil.colorToString(Color.magenta));
-    }
-
-    public void testMagentaFromString() {
-        Assert.assertEquals("Magenta to string", Color.magenta, ColorUtil.stringToColor(Bundle.getMessage("ColorMagenta")));
-    }
-
-    public void testStringFromCyan() {
-        Assert.assertEquals("Cyan to string",Bundle.getMessage("ColorCyan"), ColorUtil.colorToString(Color.cyan));
-    }
-
-    public void testCyanFromString() {
-        Assert.assertEquals("Cyan to string", Color.cyan, ColorUtil.stringToColor(Bundle.getMessage("ColorCyan")));
-    }
-
-    public void testDefaultStringFromColor() {
-        Assert.assertEquals("other to string",Bundle.getMessage("ColorBlack"), ColorUtil.colorToString(new Color(42,42,42)));
-=======
         Assert.assertEquals("Black from string", Color.black, ColorUtil.stringToColor(ColorUtil.ColorBlack));
     }
 
@@ -226,7 +119,6 @@
 
     public void testDefaultStringFromColor() {
         Assert.assertEquals("other to string",ColorUtil.ColorBlack, ColorUtil.colorToString(new Color(42,42,42)));
->>>>>>> 006e1bd8
         jmri.util.JUnitAppender.assertErrorMessage("unknown color sent to colorToString");
     }
 
@@ -236,19 +128,11 @@
     }
 
     public void testStringFromNull() {
-<<<<<<< HEAD
-        Assert.assertEquals("null to string",Bundle.getMessage("ColorTrack"), ColorUtil.colorToString(null));
-    }
-
-    public void testColorFromTrack() {
-        Assert.assertNull("track from null", ColorUtil.stringToColor(Bundle.getMessage("ColorTrack")));
-=======
         Assert.assertEquals("null to string",ColorUtil.ColorTrack, ColorUtil.colorToString(null));
     }
 
     public void testColorFromTrack() {
         Assert.assertNull("track from null", ColorUtil.stringToColor(ColorUtil.ColorTrack));
->>>>>>> 006e1bd8
     }
 
     public void testHexStringFromMagenta() {
@@ -260,11 +144,7 @@
     }
 
     public void testColorNameForMagenta() {
-<<<<<<< HEAD
-        Assert.assertEquals("color name for magenta", ColorUtil.colorToColorName(Color.MAGENTA),Bundle.getMessage("ColorMagenta"));
-=======
         Assert.assertEquals("color name for magenta", ColorUtil.colorToColorName(Color.MAGENTA),ColorUtil.ColorMagenta);
->>>>>>> 006e1bd8
     }
 
     public void testColorNameForFFCCFF() {
@@ -272,11 +152,7 @@
     }
 
     public void testColorNameForFF00FF() {
-<<<<<<< HEAD
-        Assert.assertEquals("color name for #FF00FF", ColorUtil.colorToColorName(new Color(255, 0, 255)), Bundle.getMessage("ColorMagenta"));
-=======
         Assert.assertEquals("color name for #FF00FF", ColorUtil.colorToColorName(new Color(255, 0, 255)), ColorUtil.ColorMagenta);
->>>>>>> 006e1bd8
     }
 
     public void testColorNameFromNull() {

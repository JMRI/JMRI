package jmri.util;

import java.awt.geom.Point2D;
import junit.framework.TestCase;
import junit.framework.TestSuite;
import org.junit.After;
import org.junit.Assert;
import org.junit.Before;
import org.junit.Test;
import org.python.modules.math;
//import org.slf4j.Logger;
//import org.slf4j.LoggerFactory;

/**
 * Test simple functioning of MathUtil
 *
 * @author	George Warner Copyright (C) 2017
 */
public class MathUtilTest extends TestCase {

    static final double tolerance = 0.000001;

    @Test
    public void testDouble_lerp() {
        boolean passed = true;    // assume success (optimist!)
        double theMin = -666.66, theMax = +999.99;
        for (double f = 0.0; f < 2.f; f += 0.15) {
            double c = MathUtil.lerp(theMin, theMax, f);
            double t = (c - theMin) / (theMax - theMin);
            Assert.assertEquals(t, f, tolerance);
            passed = (math.fabs(t - f) <= tolerance);
            if (!passed) {
                break;
            }
        }
        Assert.assertEquals("Double lerp", true, passed);
    }

    @Test
    public void testPoint2D_lerp() {
        boolean passed = true;    // assume success (optimist!)
        Point2D pA = new Point2D.Double(666.0, 999.0);
        Point2D pB = new Point2D.Double(999.0, 666.0);
        double distanceAB = pA.distance(pB);
        for (double f = 0.0; f < 2.f; f += 0.15) {
            Point2D pC = MathUtil.lerp(pA, pB, f);
            double distanceAC = pA.distance(pC);
            double t = distanceAC / distanceAB;
            Assert.assertEquals(f, t, tolerance);
            passed = (math.fabs(t - f) <= tolerance);
            if (!passed) {
                break;
            }
        }
        Assert.assertEquals("Point2D lerp is good", true, passed);
    }

    @Test
    public void testPoint2D_third() {
        boolean passed = true;    // assume success (optimist!)
        Point2D pA = new Point2D.Double(666.0, 999.0);
        Point2D pB = new Point2D.Double(999.0, 666.0);
        double distanceAB = pA.distance(pB);

        Point2D pC = MathUtil.oneThirdPoint(pA, pB);
        double distanceAC = pA.distance(pC);
        double t = distanceAC / distanceAB;
        Assert.assertEquals(1.0 / 3.0, t, tolerance);
        passed = (math.fabs(t - (1.0/3.0)) <= tolerance);

        Assert.assertEquals("Point2D third is good", true, passed);
    }

    @Test
    public void testPoint2D_fourth() {
        boolean passed = true;    // assume success (optimist!)
        Point2D pA = new Point2D.Double(666.0, 999.0);
        Point2D pB = new Point2D.Double(999.0, 666.0);
        double distanceAB = pA.distance(pB);

        Point2D pC = MathUtil.oneFourthPoint(pA, pB);
        double distanceAC = pA.distance(pC);
        double t = distanceAC / distanceAB;
        Assert.assertEquals(1.0 / 4.0, t, tolerance);

        passed = (math.fabs(t - (1.0/4.0)) <= tolerance);
        Assert.assertEquals("Point2D fourth is good", true, passed);
    }

    @Test
    public void testDouble_wrap() {
        boolean passed = true;    // assume success (optimist!)
        double theLimits = 180.0;
        double theMin = -theLimits, theMax = +theLimits;
        double theRange = theMax - theMin;
        for (double a = -3.0 * theLimits; a < +3.0 * theLimits; a += theLimits / 10.0) {
            double t = a;
            while (t >= theMax) {t -= theRange;}
            while (t < theMin) {t += theRange;}
            double c = MathUtil.wrap(a, theMin, theMax);
            Assert.assertEquals(t, c, tolerance);
            passed = (math.fabs(t - c) <= tolerance);
            if (!passed) {
                break;
            }
        }
        Assert.assertEquals("Double wrap is good", true, passed);
    }

    @Test
    public void testDouble_wrapPM180() {
        boolean passed = true;    // assume success (optimist!)
        double theLimits = 180.0;
        double theMin = -theLimits, theMax = +theLimits;
        double theRange = theMax - theMin;
        for (double a = -3.0 * theLimits; a < +3.0 * theLimits; a += theLimits / 10.0) {
            double t = a;
            while (t >= theMax) {t -= theRange;}
            while (t < theMin) {t += theRange;}
            double c = MathUtil.wrapPM180(a);
            Assert.assertEquals(t, c, tolerance);
            passed = (math.fabs(t - c) <= tolerance);
            if (!passed) {
                break;
            }
        }
        Assert.assertEquals("Double wrapPM180 is good", true, passed);
    }

    @Test
    public void testDouble_wrapPM360() {
        boolean passed = true;    // assume success (optimist!)
        double theLimits = 360.0;
        double theMin = -theLimits, theMax = +theLimits;
        double theRange = theMax - theMin;
        for (double a = -3.0 * theLimits; a < +3.0 * theLimits; a += theLimits / 10.0) {
            double t = a;
            while (t >= theMax) {t -= theRange;}
            while (t < theMin) {t += theRange;}
            double c = MathUtil.wrapPM360(a);
            Assert.assertEquals(t, c, tolerance);
            passed = (math.fabs(t - c) <= tolerance);
            if (!passed) {
                break;
            }
        }
        Assert.assertEquals("Double wrapPM360 is good", true, passed);
    }

    @Test
    public void testDouble_wrap360() {
        boolean passed = true;    // assume success (optimist!)
        double limits = 360.0;
        for (double a = -3.3 * limits; a < +3.3 * limits; a += limits / 15.0) {
            double t = a;
            while (t < 0.0) {t += limits;}
            while (t >= +limits) {t -= limits;}
            double c = MathUtil.wrap360(a);
            Assert.assertEquals(t, c, tolerance);
            passed = (math.fabs(t - c) <= tolerance);
            if (!passed) {
                break;
            }
        }
        Assert.assertEquals("Double wrap360 is good", true, passed);
    }

    @Test
    public void testDouble_normalizeAngle() {
        boolean passed = true;    // assume success (optimist!)
        double limits = 360.0;
        for (double a = -3.0 * limits; a < +3.0 * limits; a += limits / 10.0) {
            double t = a;
            while (t >= +limits) {t -= limits;}
<<<<<<< HEAD
            while (t < 0.0) {t += limits;};
=======
            while (t < 0.0) {t += limits;}
>>>>>>> 6f629e24
            double c = MathUtil.normalizeAngleDEG(a);
            Assert.assertEquals(t, c, tolerance);
            passed = (math.fabs(t - c) <= tolerance);
            if (!passed) {
                break;
            }
        }
        Assert.assertEquals("Double normalizeAngle is good", true, passed);
    }

    @Test
    public void testDouble_diffAngle() {
        boolean passed = true;    // assume success (optimist!)

        double theLimits = 180.0;
        double theMin = -theLimits, theMax = +theLimits;
        double theRange = theMax - theMin;
        for (double a = -3.3 * theLimits; a < +3.3 * theLimits; a += theLimits / 15.0) {
            for (double b = -3.3 * theLimits; b < +3.3 * theLimits; b += theLimits / 15.0) {
                double t = a - b;
                while (t >= theMax) {t -= theRange;}
                while (t < theMin) {t += theRange;}
                double c = MathUtil.diffAngleDEG(a, b);
                Assert.assertEquals(t, c, tolerance);
                passed = (math.fabs(t - c) <= tolerance);
                if (!passed) {
                    break;
                }
            }
            if (!passed) {
                break;
            }
        }
        Assert.assertEquals("Double diffAngle is good", true, passed);
    }

    @Test
    public void testDouble_absDiffAngle() {
        boolean passed = true;    // assume success (optimist!)

        double theLimits = 180.0;
        double theMin = -theLimits, theMax = +theLimits;
        double theRange = theMax - theMin;
        for (double a = -3.3 * theLimits; a < +3.3 * theLimits; a += theLimits / 15.0) {
            for (double b = -3.3 * theLimits; b < +3.3 * theLimits; b += theLimits / 15.0) {
                double t = a - b;
                while (t >= theMax) {t -= theRange;}
                while (t < theMin) {t += theRange;}
<<<<<<< HEAD
                if (t < 0.0) { t = -t;};
=======
                if (t < 0.0) { t = -t;}
>>>>>>> 6f629e24
                double c = MathUtil.absDiffAngleDEG(a, b);
                Assert.assertEquals(t, c, tolerance);
                passed = (math.fabs(t - c) <= tolerance);
                if (!passed) {
                    break;
                }
            }
            if (!passed) {
                break;
            }
        }
        Assert.assertEquals("Double absDiffAngle is good", true, passed);
    }

    @Test
    public void testDouble_pin() {
        boolean passed = true;    // assume success (optimist!)
        double limits = 180.0;
        for (double a = -3.3 * limits; a < +3.3 * limits; a += limits / 15.0) {
            for (double b = -3.3 * limits; b < +3.3 * limits; b += limits / 15.0) {
                for (double c = -3.3 * limits; c < +3.3 * limits; c += limits / 15.0) {
                    double t = a;
                    if (t < b) {t = b;}
                    if (t > c) {t = c;}
                    double d = MathUtil.pin(a, b, c);
                    Assert.assertEquals(t, d, tolerance);
                    passed = (math.fabs(t - d) <= tolerance);
                    if (!passed) {
                        break;
                    }
                }
                if (!passed) {
                    break;
                }
            }
            if (!passed) {
                break;
            }
        }
        Assert.assertEquals("Double pin is good", true, passed);
    }

    // from here down is testing infrastructure
    @Before
    protected void setUp() throws Exception {
        super.setUp();
        apps.tests.Log4JFixture.setUp();
    }

    @After
    protected void tearDown() throws Exception {
        apps.tests.Log4JFixture.tearDown();
        super.tearDown();
    }

    // Main entry point
    static public void main(String[] args) {
        String[] testCaseName = {"-noloading", MathUtilTest.class.getName()};
        junit.textui.TestRunner.main(testCaseName);
    }

    // test suite from all defined tests
    public static junit.framework.Test suite() {
        TestSuite suite = new TestSuite(MathUtilTest.class);
        return suite;
    }

    //private final static Logger log = LoggerFactory.getLogger(MathUtilTest.class.getName());
}<|MERGE_RESOLUTION|>--- conflicted
+++ resolved
@@ -172,11 +172,7 @@
         for (double a = -3.0 * limits; a < +3.0 * limits; a += limits / 10.0) {
             double t = a;
             while (t >= +limits) {t -= limits;}
-<<<<<<< HEAD
-            while (t < 0.0) {t += limits;};
-=======
             while (t < 0.0) {t += limits;}
->>>>>>> 6f629e24
             double c = MathUtil.normalizeAngleDEG(a);
             Assert.assertEquals(t, c, tolerance);
             passed = (math.fabs(t - c) <= tolerance);
@@ -225,11 +221,7 @@
                 double t = a - b;
                 while (t >= theMax) {t -= theRange;}
                 while (t < theMin) {t += theRange;}
-<<<<<<< HEAD
-                if (t < 0.0) { t = -t;};
-=======
                 if (t < 0.0) { t = -t;}
->>>>>>> 6f629e24
                 double c = MathUtil.absDiffAngleDEG(a, b);
                 Assert.assertEquals(t, c, tolerance);
                 passed = (math.fabs(t - c) <= tolerance);

package jmri.util.web;

import java.util.Collections;
import java.util.Map;
import java.util.HashMap;

<<<<<<< HEAD
=======
import org.assertj.core.api.SoftAssertions;
import org.openqa.selenium.firefox.FirefoxDriverLogLevel;
import org.openqa.selenium.logging.LogEntries;
import org.openqa.selenium.logging.LogEntry;
>>>>>>> 57858fb5
import org.openqa.selenium.logging.LogType;
import org.openqa.selenium.logging.LoggingPreferences;
import org.openqa.selenium.remote.CapabilityType;
import org.openqa.selenium.support.events.EventFiringWebDriver;
import org.openqa.selenium.firefox.FirefoxDriver;
import org.openqa.selenium.firefox.FirefoxBinary;
import org.openqa.selenium.firefox.FirefoxOptions;
import org.openqa.selenium.chrome.ChromeDriver;
import org.openqa.selenium.chrome.ChromeOptions;
import io.github.bonigarcia.wdm.WebDriverManager;

import java.awt.GraphicsEnvironment;
import java.util.concurrent.TimeUnit;
import java.util.logging.Level;
import java.util.logging.LoggingPermission;

/**
 * Provide browsers for use in web tests. Adapted from: http://toolsqa.com/selenium-webdriver/factory-design-principle-in-frameworks/
 *
 * @author Paul Bender Copyright 2018
 */
public class BrowserFactory {

    private static Map<String, EventFiringWebDriver> drivers = new HashMap<String, EventFiringWebDriver>();

    /**
     * Factory method for getting browsers
     *
     * @param browserName name of the web browser to open.
     * @return the web driver for that browser.
     */
    public static EventFiringWebDriver getBrowser(String browserName) {
        EventFiringWebDriver driver = null;

        switch (browserName) {
            case "Firefox":
                driver = drivers.get("Firefox");
                if (driver == null) {
                    WebDriverManager.getInstance(FirefoxDriver.class).setup();
                    FirefoxBinary firefoxBinary = new FirefoxBinary();
                    firefoxBinary.addCommandLineOptions("--headless");
<<<<<<< HEAD
                    firefoxOptions.setBinary(firefoxBinary);
                    firefoxOptions.setLogLevel(org.openqa.selenium.firefox.FirefoxDriverLogLevel.ERROR);

                    LoggingPreferences logPrefs = new LoggingPreferences();
                    logPrefs.enable(LogType.BROWSER, Level.SEVERE);
                    firefoxOptions.setCapability(CapabilityType.LOGGING_PREFS,logPrefs);
=======
                    FirefoxOptions firefoxOptions = new FirefoxOptions()
                            .setBinary(firefoxBinary)
                            .setLogLevel(FirefoxDriverLogLevel.FATAL);
                    // the following causes javascript console messages to be output to standard out.
                    //firefoxOptions.addPreference("devtools.console.stdout.content", true);
>>>>>>> 57858fb5

                    driver = new EventFiringWebDriver(new FirefoxDriver(firefoxOptions));
                    driver.manage().timeouts().implicitlyWait(10, TimeUnit.SECONDS);
                    drivers.put("Firefox", driver);
                }
                break;
            case "Chrome":
                driver = drivers.get("Chrome");
                if (driver == null) {
                    WebDriverManager.getInstance(ChromeDriver.class).setup();
                    ChromeOptions chromeOptions = new ChromeOptions();
                   // if (GraphicsEnvironment.isHeadless()) {
                        chromeOptions.addArguments("--headless");
                    //} else {
                        chromeOptions.addArguments("--log-level=3");
<<<<<<< HEAD
                    }
                    LoggingPreferences logPrefs = new LoggingPreferences();
                    logPrefs.enable(LogType.BROWSER, Level.SEVERE);
                    chromeOptions.setCapability(CapabilityType.LOGGING_PREFS,logPrefs);
=======
                    //}
                    chromeOptions.addArguments("--disable-extensions");
                    LoggingPreferences logPrefs = new LoggingPreferences();
                    logPrefs.enable(LogType.BROWSER, Level.SEVERE);
                    chromeOptions.setCapability(CapabilityType.LOGGING_PREFS, logPrefs);
>>>>>>> 57858fb5

                    driver = new EventFiringWebDriver(new ChromeDriver(chromeOptions));
                    driver.manage().timeouts().implicitlyWait(10, TimeUnit.SECONDS);
                    drivers.put("Chrome", driver);
                }
                break;
            default:
                jmri.util.Log4JUtil.warnOnce(log, "Unexpected browserName = {}", browserName);
                break;
        }
        return driver;
    }

    /**
     * close all currently open web browsers.
     */
    public static void CloseAllDriver() {
        drivers.keySet().forEach(o -> drivers.get(o).close());
    }

    // initialize logging
    private final static org.slf4j.Logger log = org.slf4j.LoggerFactory.getLogger(BrowserFactory.class);

}<|MERGE_RESOLUTION|>--- conflicted
+++ resolved
@@ -4,13 +4,10 @@
 import java.util.Map;
 import java.util.HashMap;
 
-<<<<<<< HEAD
-=======
 import org.assertj.core.api.SoftAssertions;
 import org.openqa.selenium.firefox.FirefoxDriverLogLevel;
 import org.openqa.selenium.logging.LogEntries;
 import org.openqa.selenium.logging.LogEntry;
->>>>>>> 57858fb5
 import org.openqa.selenium.logging.LogType;
 import org.openqa.selenium.logging.LoggingPreferences;
 import org.openqa.selenium.remote.CapabilityType;
@@ -52,20 +49,11 @@
                     WebDriverManager.getInstance(FirefoxDriver.class).setup();
                     FirefoxBinary firefoxBinary = new FirefoxBinary();
                     firefoxBinary.addCommandLineOptions("--headless");
-<<<<<<< HEAD
-                    firefoxOptions.setBinary(firefoxBinary);
-                    firefoxOptions.setLogLevel(org.openqa.selenium.firefox.FirefoxDriverLogLevel.ERROR);
-
-                    LoggingPreferences logPrefs = new LoggingPreferences();
-                    logPrefs.enable(LogType.BROWSER, Level.SEVERE);
-                    firefoxOptions.setCapability(CapabilityType.LOGGING_PREFS,logPrefs);
-=======
                     FirefoxOptions firefoxOptions = new FirefoxOptions()
                             .setBinary(firefoxBinary)
                             .setLogLevel(FirefoxDriverLogLevel.FATAL);
                     // the following causes javascript console messages to be output to standard out.
                     //firefoxOptions.addPreference("devtools.console.stdout.content", true);
->>>>>>> 57858fb5
 
                     driver = new EventFiringWebDriver(new FirefoxDriver(firefoxOptions));
                     driver.manage().timeouts().implicitlyWait(10, TimeUnit.SECONDS);
@@ -81,18 +69,11 @@
                         chromeOptions.addArguments("--headless");
                     //} else {
                         chromeOptions.addArguments("--log-level=3");
-<<<<<<< HEAD
-                    }
-                    LoggingPreferences logPrefs = new LoggingPreferences();
-                    logPrefs.enable(LogType.BROWSER, Level.SEVERE);
-                    chromeOptions.setCapability(CapabilityType.LOGGING_PREFS,logPrefs);
-=======
                     //}
                     chromeOptions.addArguments("--disable-extensions");
                     LoggingPreferences logPrefs = new LoggingPreferences();
                     logPrefs.enable(LogType.BROWSER, Level.SEVERE);
                     chromeOptions.setCapability(CapabilityType.LOGGING_PREFS, logPrefs);
->>>>>>> 57858fb5
 
                     driver = new EventFiringWebDriver(new ChromeDriver(chromeOptions));
                     driver.manage().timeouts().implicitlyWait(10, TimeUnit.SECONDS);

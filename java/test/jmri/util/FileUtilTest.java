package jmri.util;

import java.io.File;
import java.io.FileNotFoundException;
import java.io.IOException;
import java.net.URI;
import java.nio.charset.Charset;
import java.nio.file.Files;
import java.nio.file.Paths;
import java.util.ArrayList;
import java.util.Arrays;
import java.util.List;
import java.util.Scanner;
import java.util.UUID;
import org.junit.After;
import org.junit.AfterClass;
import org.junit.Assert;
import org.junit.Before;
import org.junit.Test;

/**
 * Tests for the jmri.util.FileUtil class.
 *
 * Most tests use a deliberately non-existent filename since FileUtil appends a
 * / to the end of a portable directory name, and tests could fail if they
 * expect a file or non-existent filename and a directory exists at that path.
 *
 * These tests should return the same results as
 * {@link jmri.util.FileUtilSupportTest}.
 *
 * @author Bob Jacobsen Copyright 2003, 2009
 * @author Randall Wood Copyright 2016, 2017
 */
public class FileUtilTest {

    private File programTestFile;
    private File preferencesTestFile;

    // tests of internal to external mapping
    // relative file with no prefix: Leave relative in system-specific form
    @Test
    public void testGEFRel() {
        String name = FileUtil.getExternalFilename("resources/non-existant-file-foo");
        Assert.assertEquals("resources" + File.separator + "non-existant-file-foo", name);
    }

    // relative file with no prefix: Leave relative in system-specific form
    @Test
    public void testGEFAbs() {
        File f = new File("resources/non-existant-file-foo");
        String name = FileUtil.getExternalFilename(f.getAbsolutePath());
        Assert.assertEquals(f.getAbsolutePath(), name);
    }

    // program: prefix with relative path, convert to relative in system-specific form
    @Test
    public void testGEFProgramRel() {
        String name = FileUtil.getExternalFilename("program:jython");
        Assert.assertEquals(new File("jython").getAbsolutePath(), name);
    }

    // program: prefix with absolute path, convert to absolute in system-specific form
    @Test
    public void testGEFProgramAbs() {
        File f = new File("resources/non-existant-file-foo");
        String name = FileUtil.getExternalFilename("program:" + f.getAbsolutePath());
        Assert.assertEquals(f.getAbsolutePath(), name);
    }

    // preference: prefix with relative path, convert to absolute in system-specific form
    @Test
    public void testGEFPrefRel() {
        String name = FileUtil.getExternalFilename("preference:non-existant-file-foo");
        Assert.assertEquals(FileUtil.getUserFilesPath() + "non-existant-file-foo", name);
    }

    // preference: prefix with absolute path, convert to absolute in system-specific form
    @Test
    public void testGEFPrefAbs() {
        File f = new File("resources/non-existant-file-foo");
        String name = FileUtil.getExternalFilename("preference:" + f.getAbsolutePath());
        Assert.assertEquals(f.getAbsolutePath(), name);
    }

    // home: prefix with relative path, convert to absolute in system-specific form
    @Test
    public void testGEFHomeRel() {
        String name = FileUtil.getExternalFilename("home:non-existant-file-foo");
        Assert.assertEquals(System.getProperty("user.home") + File.separator + "non-existant-file-foo", name);
    }

    // home: prefix with absolute path, convert to absolute in system-specific form
    @Test
    public void testGEFHomeAbs() {
        File f = new File("resources/non-existant-file-foo");
        String name = FileUtil.getExternalFilename("home:" + f.getAbsolutePath());
        Assert.assertEquals(f.getAbsolutePath(), name);
    }

    // tests of external to internal mapping
    @SuppressWarnings("unused")
    @Test
    public void testGetpfPreferenceF() throws IOException {
        File f = new File(FileUtil.getUserFilesPath() + "non-existant-file-foo");
        String name = FileUtil.getPortableFilename(f);
        Assert.assertEquals("preference:non-existant-file-foo", name);
    }

    @Test
    public void testGetpfPreferenceS() {
        String name = FileUtil.getPortableFilename("preference:non-existant-file-foo");
        Assert.assertEquals("preference:non-existant-file-foo", name);
    }

    @SuppressWarnings("unused")
    @Test
    public void testGetpfResourceF() throws IOException {
        File f = new File(FileUtil.getUserFilesPath() + "resources" + File.separator + "non-existant-file-foo");
        String name = FileUtil.getPortableFilename(f);
        Assert.assertEquals("preference:resources/non-existant-file-foo", name);
    }

    @Test
    public void testGetpfPrefF() throws IOException {
        File f = new File(FileUtil.getUserFilesPath() + "resources" + File.separator + "non-existant-file-foo");
        String name = FileUtil.getPortableFilename(f);
        Assert.assertEquals("preference:resources/non-existant-file-foo", name);
    }

    @Test
    public void testGetpfProgramF() throws IOException {
        File f = new File("resources" + File.separator + "non-existant-file-foo");
        String name = FileUtil.getPortableFilename(f);
        Assert.assertEquals("program:resources/non-existant-file-foo", name);
    }

    @Test
    public void testGetpfProgramS() {
        String name = FileUtil.getPortableFilename("program:resources/non-existant-file-foo");
        Assert.assertEquals("program:resources/non-existant-file-foo", name);
    }

    /*
     * Test a real directory. It should end with a separator.
     */
    @Test
    public void testGetpfProgramDirS() {
        String name = FileUtil.getPortableFilename("program:resources/icons");
        Assert.assertEquals("program:resources/icons/", name);
    }

    @Test
    public void testGetpfHomeS() {
        String name = FileUtil.getPortableFilename("home:non-existant-file-foo");
        Assert.assertEquals("home:non-existant-file-foo", name);
    }

    @SuppressWarnings("unused")
    @Test
    public void testGetpfHomeF() throws IOException {
        File f = new File(System.getProperty("user.home") + File.separator + "resources" + File.separator + "non-existant-file-foo");
        String name = FileUtil.getPortableFilename(f);
        Assert.assertEquals("home:resources/non-existant-file-foo", name);
    }

    /*
     * test getAbsoluteFilename()
     */
    // relative file with no prefix: Should become null
    @Test
    public void testGAFRel() {
        String name = FileUtil.getAbsoluteFilename("resources/non-existant-file-foo");
        Assert.assertEquals(null, name);
    }

    // program: prefix with relative path, convert to relative in system-specific form
    @Test
    public void testGAFProgRel() throws IOException {
        String name = FileUtil.getAbsoluteFilename(FileUtil.PROGRAM + "jython");
        Assert.assertEquals(new File("jython").getCanonicalPath(), name);
    }

    // program: prefix with absolute path, convert to absolute in system-specific form
    @Test
    public void testGAFProgAbs() throws IOException {
        File f = new File("resources/non-existant-file-foo");
        String name = FileUtil.getAbsoluteFilename(FileUtil.PROGRAM + f.getAbsolutePath());
        Assert.assertEquals(f.getCanonicalPath(), name);
    }

    // preference: prefix with relative path, convert to absolute in system-specific form
    @Test
    public void testGAFPrefRel() throws IOException {
        String name = FileUtil.getAbsoluteFilename(FileUtil.PREFERENCES + "non-existant-file-foo");
        Assert.assertEquals(new File(FileUtil.getUserFilesPath() + "non-existant-file-foo").getCanonicalPath(), name);
    }

    // preference: prefix with absolute path, convert to absolute in system-specific form
    @Test
    public void testGAFPrefAbs() throws IOException {
        File f = new File("resources/non-existant-file-foo");
        String name = FileUtil.getAbsoluteFilename(FileUtil.PREFERENCES + f.getAbsolutePath());
        Assert.assertEquals(f.getCanonicalPath(), name);
    }

    // home: prefix with relative path, convert to absolute in system-specific form
    @Test
    public void testGAFHomeRel() throws IOException {
        String name = FileUtil.getAbsoluteFilename(FileUtil.HOME + "non-existant-file-foo");
        Assert.assertEquals(new File(System.getProperty("user.home") + File.separator + "non-existant-file-foo").getCanonicalPath(), name);
    }

    // home: prefix with absolute path, convert to absolute in system-specific form
    @Test
    public void testGAFHomeAbs() throws IOException {
        File f = new File("resources/non-existant-file-foo");
        String name = FileUtil.getAbsoluteFilename(FileUtil.HOME + f.getAbsolutePath());
        Assert.assertEquals(f.getCanonicalPath(), name);
    }

    @Test
    public void testCopyFile() throws FileNotFoundException {
        File src = FileUtil.getFile(FileUtil.getAbsoluteFilename("program:default.lcf"));
        File dest = new File(FileUtil.getAbsoluteFilename("program:fileUtilTest.lcf"));
        ArrayList<String> sl = new ArrayList<>();
        ArrayList<String> dl = new ArrayList<>();
        try {
            FileUtil.copy(src, dest);
            Scanner s = new Scanner(src);
            while (s.hasNext()) {
                sl.add(s.next());
            }
            s.close();
            s = new Scanner(dest);
            while (s.hasNext()) {
                dl.add(s.next());
            }
            s.close();
        } catch (IOException ex) {
            FileUtil.delete(dest);
            Assert.fail("Unable to copy");
        }
        FileUtil.delete(dest);
        Assert.assertTrue(sl.equals(dl));
    }

    @Test
    public void testCopyDirectoryToExistingDirectory() throws FileNotFoundException, IOException {
        File src = FileUtil.getFile(FileUtil.getAbsoluteFilename("program:web/fonts"));
        File dest = Files.createTempDirectory("FileUtilTest").toFile();
        FileUtil.copy(src, dest);
        String[] destFiles = dest.list();
        String[] srcFiles = src.list();
        Arrays.sort(destFiles);
        Arrays.sort(srcFiles);
        FileUtil.delete(dest);
        Assert.assertTrue(Arrays.equals(srcFiles, destFiles));
    }

    @Test
    public void testDeleteFile() throws IOException {
        File file = File.createTempFile("FileUtilTest", null);
        FileUtil.copy(FileUtil.getFile(FileUtil.getAbsoluteFilename("program:default.lcf")), file);
        FileUtil.delete(file);
        Assert.assertFalse(file.exists());
    }

    @Test
    public void testAppendTextToFile() throws IOException {
        File file = File.createTempFile("FileUtilTest", null);
        String text = "jmri.util.FileUtil#appendTextToFile";
        FileUtil.appendTextToFile(file, text);
        List<String> lines = Files.readAllLines(Paths.get(file.toURI()), Charset.forName("UTF-8"));
        Assert.assertEquals(text, lines.get(0));
    }

    @Test
    public void testFindURIPath() {
        URI uri = this.programTestFile.toURI();
        Assert.assertNotNull(uri);
        Assert.assertEquals(uri, FileUtil.findURI(this.programTestFile.getName()));
        Assert.assertEquals(uri, FileUtil.findURI(FileUtil.PROGRAM + this.programTestFile.getName()));
        Assert.assertNull(FileUtil.findURI(FileUtil.PREFERENCES + this.programTestFile.getName()));
        uri = this.preferencesTestFile.toURI();
        Assert.assertNotNull(uri);
        Assert.assertEquals(uri, FileUtil.findURI(this.preferencesTestFile.getName()));
        Assert.assertEquals(uri, FileUtil.findURI(FileUtil.PREFERENCES + this.preferencesTestFile.getName()));
        Assert.assertNull(FileUtil.findURI(FileUtil.PROGRAM + this.preferencesTestFile.getName()));
    }

    @Test
    public void testFindURIPathLocation() {
        URI uri = this.programTestFile.toURI();
        Assert.assertNotNull(uri);
        Assert.assertEquals(uri, FileUtil.findURI(this.programTestFile.getName(), FileUtil.Location.INSTALLED));
        Assert.assertEquals(uri, FileUtil.findURI(this.programTestFile.getName(), FileUtil.Location.ALL));
        Assert.assertNull(FileUtil.findURI(this.programTestFile.getName(), FileUtil.Location.USER));
        uri = this.preferencesTestFile.toURI();
        Assert.assertNotNull(uri);
        Assert.assertEquals(uri, FileUtil.findURI(this.preferencesTestFile.getName(), FileUtil.Location.USER));
        Assert.assertEquals(uri, FileUtil.findURI(this.preferencesTestFile.getName(), FileUtil.Location.ALL));
        Assert.assertNull(FileUtil.findURI(this.preferencesTestFile.getName(), FileUtil.Location.INSTALLED));
    }

    @Test
    public void testFindURIPathSearchPaths() {
        URI uri = this.programTestFile.toURI();
        Assert.assertNotNull(uri);
        Assert.assertEquals(uri, FileUtil.findURI(this.programTestFile.getName(), new String[]{FileUtil.getProgramPath()}));
        Assert.assertEquals(uri, FileUtil.findURI(this.programTestFile.getName(), new String[]{FileUtil.getPreferencesPath(), FileUtil.getProgramPath()}));
        Assert.assertEquals(uri, FileUtil.findURI(this.programTestFile.getName(), new String[]{FileUtil.getPreferencesPath()}));
        uri = this.preferencesTestFile.toURI();
        Assert.assertNotNull(uri);
        Assert.assertEquals(uri, FileUtil.findURI(this.preferencesTestFile.getName(), new String[]{FileUtil.getPreferencesPath()}));
        Assert.assertEquals(uri, FileUtil.findURI(this.preferencesTestFile.getName(), new String[]{FileUtil.getPreferencesPath(), FileUtil.getProgramPath()}));
        Assert.assertEquals(uri, FileUtil.findURI(this.preferencesTestFile.getName(), new String[]{FileUtil.getProgramPath()}));
    }

    @Test
    public void testFindExternalFilename() {
        URI uri = this.programTestFile.toURI();
        Assert.assertNotNull(uri);
        Assert.assertEquals(uri, FileUtil.findExternalFilename(this.programTestFile.getName()));
        Assert.assertEquals(uri, FileUtil.findExternalFilename(FileUtil.PROGRAM + this.programTestFile.getName()));
        Assert.assertNull(FileUtil.findExternalFilename(FileUtil.PREFERENCES + this.programTestFile.getName()));
        uri = this.preferencesTestFile.toURI();
        Assert.assertNotNull(uri);
        Assert.assertEquals(uri, FileUtil.findExternalFilename(this.preferencesTestFile.getName()));
        Assert.assertEquals(uri, FileUtil.findExternalFilename(FileUtil.PREFERENCES + this.preferencesTestFile.getName()));
        Assert.assertNull(FileUtil.findExternalFilename(FileUtil.PROGRAM + this.preferencesTestFile.getName()));
    }

<<<<<<< HEAD
    @BeforeClass
    public static void setUpClass() {
        new File(FileUtil.getProfilePath()).mkdir();
    }

    @AfterClass
    public static void tearDownClass() throws Exception {
    }

=======
>>>>>>> bacee9c5
    @Before
    public void setUp() throws Exception {
        apps.tests.Log4JFixture.setUp();
        this.programTestFile = new File(UUID.randomUUID().toString());
        this.programTestFile.createNewFile();
        File profile = new File(FileUtil.getProfilePath());
        profile.mkdir();
        this.preferencesTestFile = new File(profile, UUID.randomUUID().toString());
        this.preferencesTestFile.createNewFile();
    }

    @After
    public void tearDown() {
        this.programTestFile.delete();
        this.preferencesTestFile.delete();
        apps.tests.Log4JFixture.tearDown();
    }
}<|MERGE_RESOLUTION|>--- conflicted
+++ resolved
@@ -330,18 +330,6 @@
         Assert.assertNull(FileUtil.findExternalFilename(FileUtil.PROGRAM + this.preferencesTestFile.getName()));
     }
 
-<<<<<<< HEAD
-    @BeforeClass
-    public static void setUpClass() {
-        new File(FileUtil.getProfilePath()).mkdir();
-    }
-
-    @AfterClass
-    public static void tearDownClass() throws Exception {
-    }
-
-=======
->>>>>>> bacee9c5
     @Before
     public void setUp() throws Exception {
         apps.tests.Log4JFixture.setUp();

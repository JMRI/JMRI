--- conflicted
+++ resolved
@@ -289,10 +289,7 @@
         Assert.assertEquals("F ABC123", 123, StringUtil.getFirstIntFromString("ABC123"));
         Assert.assertEquals("F 123", 123, StringUtil.getFirstIntFromString("123"));
         Assert.assertEquals("F 123ABC", 123, StringUtil.getFirstIntFromString("123ABC"));
-<<<<<<< HEAD
-=======
         Assert.assertEquals("F AB12 34ABC", 12, StringUtil.getFirstIntFromString("AB12 34ABC"));
->>>>>>> 418dcbdc
         Assert.assertEquals("F 123 ABC ", 123, StringUtil.getFirstIntFromString("123 ABC"));
         Assert.assertEquals("F 123ABC456", 123, StringUtil.getFirstIntFromString("123ABC456"));
         Assert.assertEquals("F 123A654BC456", 123, StringUtil.getFirstIntFromString("123A654BC456"));
@@ -311,10 +308,7 @@
         Assert.assertEquals("ABC123", 123, StringUtil.getLastIntFromString("ABC123"));
         Assert.assertEquals("123", 123, StringUtil.getLastIntFromString("123"));
         Assert.assertEquals("123ABC", 123, StringUtil.getLastIntFromString("123ABC"));
-<<<<<<< HEAD
-=======
         Assert.assertEquals("AB12 34ABC", 34, StringUtil.getLastIntFromString("AB12 34ABC"));
->>>>>>> 418dcbdc
         Assert.assertEquals("123 ABC ", 123, StringUtil.getLastIntFromString("123 ABC "));
         Assert.assertEquals("123ABC456", 456, StringUtil.getLastIntFromString("123ABC456"));
         Assert.assertEquals("123A654BC456", 456, StringUtil.getLastIntFromString("123A654BC456"));

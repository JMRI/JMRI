--- conflicted
+++ resolved
@@ -534,11 +534,7 @@
      *
      * @param msg the message to assert exists
      */
-<<<<<<< HEAD
-    public static void assertWarnMessageStartsWith(String msg) {
-=======
     public static void assertWarnMessageStartingWith(String msg) {
->>>>>>> 7f4b88d8
         if (list.isEmpty()) {
             Assert.fail("No message present: " + msg);
             return;

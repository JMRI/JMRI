--- conflicted
+++ resolved
@@ -183,14 +183,11 @@
             Log4JUtil.initLogging(filename);
         }
 
-<<<<<<< HEAD
         if (!isFailOnThreadViolationRepaintManagerInstalled) {
             FailOnThreadViolationRepaintManager.install();
             isFailOnThreadViolationRepaintManagerInstalled = true;
         }
         
-=======
->>>>>>> 60132615
         // need to do this each time
         try {
             JUnitAppender.start();

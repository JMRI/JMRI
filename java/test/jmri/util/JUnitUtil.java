--- conflicted
+++ resolved
@@ -885,26 +885,16 @@
      * stopped all services it is managing.
      */
     public static void resetZeroConfServiceManager() {
-<<<<<<< HEAD
-        ZeroConfServiceManager manager = InstanceManager.containsDefault(ZeroConfServiceManager.class)
-                ? InstanceManager.getDefault(ZeroConfServiceManager.class)
-                : null;
-        if (manager != null) {
-            manager.stopAll();
-            JUnitUtil.waitFor(() -> {
-                return (manager.allServices().isEmpty());
-            }, "Stopping all ZeroConf Services");
-            manager.dispose();
-        }
-=======
         if (! InstanceManager.containsDefault(ZeroConfServiceManager.class)) return; // not present, don't create on by asking for it.
 
         ZeroConfServiceManager manager = InstanceManager.getDefault(ZeroConfServiceManager.class);
         manager.stopAll();
+        
         JUnitUtil.waitFor(() -> {
             return (manager.allServices().isEmpty());
         }, "Stopping all ZeroConf Services");
->>>>>>> 3cc90d53
+        
+        manager.dispose();
     }
 
     /**

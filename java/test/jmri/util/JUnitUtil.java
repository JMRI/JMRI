package jmri.util;

import java.awt.*;
import java.io.FileNotFoundException;
import java.io.IOException;
import java.lang.reflect.Field;
import java.lang.reflect.InvocationTargetException;
import java.util.*;
import java.util.List;
import java.util.concurrent.Callable;

import javax.annotation.CheckReturnValue;
import javax.annotation.Nonnull;
import javax.swing.AbstractButton;

import jmri.*;
import jmri.implementation.JmriConfigurationManager;
import jmri.jmrit.blockboss.BlockBossLogicProvider;
import jmri.jmrit.display.EditorFrameOperator;
import jmri.jmrit.display.EditorManager;
import jmri.jmrit.display.layoutEditor.LayoutBlockManager;
import jmri.jmrit.logix.OBlockManager;
import jmri.jmrit.logix.WarrantManager;
import jmri.jmrit.logixng.*;
import jmri.jmrit.logixng.implementation.DefaultLogixNGManager;
import jmri.jmrit.logixng.implementation.DefaultConditionalNGManager;
import jmri.jmrit.logixng.implementation.DefaultAnalogActionManager;
import jmri.jmrit.logixng.implementation.DefaultAnalogExpressionManager;
import jmri.jmrit.logixng.implementation.DefaultDigitalActionManager;
import jmri.jmrit.logixng.implementation.DefaultDigitalBooleanActionManager;
import jmri.jmrit.logixng.implementation.DefaultDigitalExpressionManager;
import jmri.jmrit.logixng.implementation.DefaultStringActionManager;
import jmri.jmrit.logixng.implementation.DefaultStringExpressionManager;
import jmri.jmrit.roster.RosterConfigManager;
import jmri.jmrix.ConnectionConfigManager;
import jmri.jmrix.debugthrottle.DebugThrottleManager;
import jmri.jmrix.internal.*;
import jmri.managers.*;
import jmri.profile.*;
import jmri.progdebugger.DebugProgrammerManager;
import jmri.util.gui.GuiLafPreferencesManager;
import jmri.util.managers.*;
import jmri.util.prefs.*;
import jmri.util.zeroconf.MockZeroConfServiceManager;
import jmri.util.zeroconf.ZeroConfServiceManager;

import org.apache.log4j.Level;
import org.junit.Assert;
import org.junit.jupiter.api.Assertions;
import org.netbeans.jemmy.*;
import org.netbeans.jemmy.operators.*;

/**
 * Common utility methods for working with JUnit.
 * <p>
 * To release the current thread and allow other listeners to execute:  <code><pre>
 * JUnitUtil.waitFor(int time);
 * </pre></code> Note that this is not appropriate for Swing objects; you need
 * to use Jemmy for that.
 * <p>
 * If you're using the InstanceManager, setUp() implementation should start
 * with:
 * <pre><code>
 * JUnitUtil.setUp();
 * JUnitUtil.initInternalTurnoutManager();
 * JUnitUtil.initInternalLightManager();
 * JUnitUtil.initInternalSensorManager();
 * JUnitUtil.initDebugThrottleManager();
 * </code></pre>
 * <p>
 * Your tearDown() should end with:
 * <pre><code>
 * JUnitUtil.tearDown();
 * </code></pre>
 * <p>
 * Note that memory managers and some others are completely internal, and will
 * be reset when you reset the instance manager.
 *
 * @author Bob Jacobsen Copyright 2009, 2015
 * @since 2.5.3
 */
public class JUnitUtil {

    /**
     * Standard time (in mSec) to wait when releasing
     * a thread during a test.
     * <p>
     * The method releaseThread() is removed but this constant is still used
     * by some tests when calling waitFor(int time).
     * <p>
     * Public in case modification is needed from a test or script.
     */
    static final public int WAITFOR_DEFAULT_DELAY = 50;

    /**
     * Default standard time step (in mSec) when looping in a waitFor operation.
     */
    static final private int DEFAULT_WAITFOR_DELAY_STEP = 5;

    /**
     * Standard time step (in mSec) when looping in a waitFor operation.
     * <p>
     * Public in case modification is needed from a test or script.
     * This value is always reset to {@value #DEFAULT_WAITFOR_DELAY_STEP}
     * during setUp().
     */
    @edu.umd.cs.findbugs.annotations.SuppressFBWarnings( value = "MS_CANNOT_BE_FINAL",
        justification = "value reset dueing setUp() ")
    static public int WAITFOR_DELAY_STEP = DEFAULT_WAITFOR_DELAY_STEP;

    /**
     * Default maximum time to wait before failing a waitFor operation.
     * <p>
     * The default value is really long, but that only matters when the test
     * is failing anyway, and some of the LayoutEditor/SignalMastLogic tests
     * are slow. But too long will cause CI jobs to time out before this logs
     * the error....
     */
    static final private int DEFAULT_WAITFOR_MAX_DELAY = 10000;

    /**
     * Maximum time to wait before failing a waitFor operation.
     * <p>
     * Public in case modification is needed from a test or script.
     * This value is always reset to {@value #DEFAULT_WAITFOR_MAX_DELAY} during setUp().
     */
    @edu.umd.cs.findbugs.annotations.SuppressFBWarnings( value = "MS_CANNOT_BE_FINAL",
        justification = "value reset dueing setUp() ")
    static public int WAITFOR_MAX_DELAY = DEFAULT_WAITFOR_MAX_DELAY;

    /**
     * When true, prints each setUp method to help identify which tests include a failure.
     * When checkSetUpTearDownSequence is also true, this also prints on execution of tearDown.
     * <p>
     * Set from the jmri.util.JUnitUtil.printSetUpTearDownNames environment variable.
     */
    static boolean printSetUpTearDownNames = Boolean.getBoolean("jmri.util.JUnitUtil.printSetUpTearDownNames"); // false unless set true

    /**
     * When true, checks that calls to setUp and tearDown properly alterante, printing an
     * error message with context information on System.err if inconsistent calls are observed.
     * <p>
     * Set from the jmri.util.JUnitUtil.checkSetUpTearDownSequence environment variable.
     */
    static boolean checkSetUpTearDownSequence = Boolean.getBoolean("jmri.util.JUnitUtil.checkSetUpTearDownSequence"); // false unless set true

    /**
     * Adds extensive error information to the output of checkSetUpTearDownSequence.
     * Note: The context checking and storage required for this takes a lot of time.
     * <p>
     * Set from the jmri.util.JUnitUtil.checkSequenceDumpsStack environment variable.
     */
    static boolean checkSequenceDumpsStack =    Boolean.getBoolean("jmri.util.JUnitUtil.checkSequenceDumpsStack"); // false unless set true

    /**
     * Announce any threads left behind after a test calls {@link #tearDown}
     * <p>
     * Set from the jmri.util.JUnitUtil.checkRemnantThreads environment variable.
     */
    static boolean checkRemnantThreads =    Boolean.getBoolean("jmri.util.JUnitUtil.checkRemnantThreads"); // false unless set true

    /**
     * Fail Test if any threads left behind after a test calls {@link #tearDown}
     * <p>
     * Set from the jmri.util.JUnitUtil.failRemnantThreads environment variable.
     */
    static boolean failRemnantThreads =  Boolean.getBoolean("jmri.util.JUnitUtil.failRemnantThreads"); // false unless set true

    /**
     * Kill any threads left behind after a test calls {@link #tearDown}
     * <p>
     * Set from the jmri.util.JUnitUtil.killRemnantThreads environment variable
     */
    static boolean killRemnantThreads =    Boolean.getBoolean("jmri.util.JUnitUtil.killRemnantThreads"); // false unless set true

    /**
     * Check for tests that take an excessive time
     * <p>
     * Set from the jmri.util.JUnitUtil.checkTestDuration environment variable.
     */
    static boolean checkTestDuration =      Boolean.getBoolean("jmri.util.JUnitUtil.checkTestDuration"); // false unless set true
    static long    checkTestDurationMax =   Long.getLong("jmri.util.JUnitUtil.checkTestDurationMax", 5000); // milliseconds

    static long    checkTestDurationStartTime = 0;  // working value

    static private boolean didSetUp = false;    // If true, last saw setUp, waiting tearDown normally
    static private boolean didTearDown = true;  // If true, last saw tearDown, waiting setUp normally

    static private String lastSetUpClassName = "<unknown>";
    static private String lastSetUpThreadName = "<unknown>";
    static private StackTraceElement[] lastSetUpStackTrace = new StackTraceElement[0];
    static private String lastTearDownClassName = "<unknown>";
    static private String lastTearDownThreadName = "<unknown>";
    static private StackTraceElement[] lastTearDownStackTrace = new StackTraceElement[0];

    static private boolean isLoggingInitialized = false;
    static private String initPrefsDir = null;

    /**
     * JMRI standard setUp for tests that mock the InstanceManager. This should be the first line in the {@code @Before}
     * annotated method if the tests mock the InstanceManager.
     * One or the other of {@link #setUp()} or {@link #setUpLoggingAndCommonProperties()} must
     * be present in the {@code @Before} routine.
     */
    public static void setUpLoggingAndCommonProperties() {
        if (!isLoggingInitialized) {
            // init logging if needed
            isLoggingInitialized = true;
            String filename = System.getProperty("jmri.log4jconfigfilename", "tests.lcf");
            TestingLoggerConfiguration.initLogging(filename);
        }

        // need to do this each time
        try {
            JUnitAppender.start();

            // reset warn _only_ once logic to make tests repeatable
            JUnitLoggingUtil.restartWarnOnce();
            // ensure logging of deprecated method calls;
            // individual tests can turn off as needed
            JUnitLoggingUtil.setDeprecatedLogging(true);

        } catch (Throwable e) {
            System.err.println("Could not start JUnitAppender, but test continues:\n" + e);
        }

        // clear the backlog and reset the UnexpectedMessageFlags so that
        // errors from a previous test do not interfere with the current test.
        JUnitAppender.clearBacklog();
        JUnitAppender.resetUnexpectedMessageFlags(Level.INFO);


        // do not set the UncaughtExceptionHandler while unit testing
        // individual tests can explicitly set it after calling this method
        Thread.setDefaultUncaughtExceptionHandler(null);

        // make sure the jmri.prefsdir property match the property passed
        // to the tests.
        if (initPrefsDir == null) {
            initPrefsDir = System.getProperty("jmri.prefsdir", "./temp");
        }
        System.setProperty("jmri.prefsdir", initPrefsDir);

        // silence the Jemmy GUI unit testing framework
        JUnitUtil.silenceGUITestOutput();

        // ideally this would be resetWindows(false, true) to force an error if an earlier
        // test left a window open, but different platforms seem to have just
        // enough differences that this is, for now, turned off
        resetWindows(false, false);

        // Log and/or check the use of setUp and tearDown
        if (checkSetUpTearDownSequence || printSetUpTearDownNames) {
            lastSetUpClassName = getTestClassName();

            if (printSetUpTearDownNames) System.err.println(">> Starting test in "+lastSetUpClassName);

            if ( checkSetUpTearDownSequence)  {
                if (checkSequenceDumpsStack)  lastSetUpThreadName = Thread.currentThread().getName();

                if (didSetUp || ! didTearDown) {
                    System.err.println("   "+getTestClassName()+".setUp on thread "+lastSetUpThreadName+" unexpectedly found setUp="+didSetUp+" tearDown="+didTearDown+"; last setUp was in "+lastSetUpClassName+" thread "+lastSetUpThreadName);
                    if (checkSequenceDumpsStack) {
                        System.err.println("---- This stack ------");
                        Thread.dumpStack();
                        System.err.println("---- Last setUp stack ------");
                        for (StackTraceElement e : lastSetUpStackTrace) System.err.println("    at " + e);
                        System.err.println("---- Last tearDown stack ------");
                        for (StackTraceElement e : lastTearDownStackTrace) System.err.println("    at " + e);
                        System.err.println("----------------------");
                    }
                }

                didTearDown = false;
                didSetUp = true;

                if (checkSequenceDumpsStack) lastSetUpStackTrace = Thread.currentThread().getStackTrace();
            }
        }

        // checking time?
        if (checkTestDuration) {
            checkTestDurationStartTime = System.currentTimeMillis();
        }
    }

    /**
     * JMRI standard setUp for tests. This should be the first line in the {@code @Before}
     * annotated method if the tests do not mock the InstanceManager.
     * One or the other of {@link #setUp()} or {@link #setUpLoggingAndCommonProperties()} must
     * be present in the {@code @Before} routine.
     */
    public static void setUp() {
        WAITFOR_DELAY_STEP = DEFAULT_WAITFOR_DELAY_STEP;
        WAITFOR_MAX_DELAY = DEFAULT_WAITFOR_MAX_DELAY;

        // all the setup for a MockInstanceManager applies
        setUpLoggingAndCommonProperties();

        // Do a minimal amount of de-novo setup
        resetInstanceManager();
        InstanceManager.getDefault(jmri.configurexml.ShutdownPreferences.class).setEnableStoreCheck(false);

    }

    /**
     * Silently remove any AbstractTurnout threads that are still running.
     * A bit expensive, so only used when needed.
     */
    public static void clearTurnoutThreads(){
        removeMatchingThreads("setCommandedStateAtInterval"); // must stay consistent with AbstractTurnout
    }

    /**
     * Silently remove any DefaultRoute threads that are still running.
     * A bit expensive, so only used when needed.
     */
    public static void clearRouteThreads(){
        removeMatchingThreads("setRoute"); // must stay consistent with DefaultRoute
    }

    /**
     * Silently remove any blockboss/Simple Signal Logic threads that are still running.
     * A bit expensive, so only used when needed.
     */
    public static void clearBlockBossLogicThreads(){
        removeMatchingThreads("BlockBossLogic");
    }

    /**
     * Utility to remove any threads with a matchiing name
     */
    public static void removeMatchingThreads(String nameContains) {
        ThreadGroup main = Thread.currentThread().getThreadGroup();
        while (main.getParent() != null ) {main = main.getParent(); }
        Thread[] list = new Thread[main.activeCount()+2];  // space on end
        int max = main.enumerate(list);

        for (int i = 0; i<max; i++) {
            Thread t = list[i];
            if (t.getState() == Thread.State.TERMINATED) { // going away, just not cleaned up yet
                continue;
            }
            String name = t.getName();
            if (name.contains(nameContains)) {
                killThread(t);
            }
        }
    }

    @SuppressWarnings("deprecation")        // Thread.stop()
    static void killThread(Thread t) {
        t.interrupt();
        try {
            t.join(100); // give it a bit of time to end
            if (t.getState() != Thread.State.TERMINATED) {
                t.stop(); // yes, we know it's deprecated, but it's the only option for Jemmy threads
                log.warn("   Thread {} did not terminate", t.getName());
            }
        } catch (IllegalMonitorStateException | IllegalStateException | InterruptedException e) {
            log.error("While interrupting thread {}:", t.getName(), e);
        }
    }

    /**
     * Teardown from tests. This should be the last line in the {@code @After}
     * annotated method.
     */
    public static void tearDown() {

        // check that no LogixNG threads is still running
        jmri.jmrit.logixng.util.LogixNG_Thread.assertLogixNGThreadNotRunning();

        // checking time?
        if (checkTestDuration) {
            long duration = System.currentTimeMillis() - checkTestDurationStartTime;
            if (duration > checkTestDurationMax) {
                // test too long, log that
                System.err.println("Test in "+getTestClassName()+" duration "+duration+" ms exceeded limit "+checkTestDurationMax);
            }
        }
        // Log and/or check the use of setUp and tearDown
        if (checkSetUpTearDownSequence || printSetUpTearDownNames) {
            lastTearDownClassName = getTestClassName();

            if (checkSetUpTearDownSequence) {
                if (checkSequenceDumpsStack) lastTearDownThreadName = Thread.currentThread().getName();

                if (! didSetUp || didTearDown) {
                    System.err.println("   "+getTestClassName()+".tearDown on thread "+lastTearDownThreadName+" unexpectedly found setUp="+didSetUp+" tearDown="+didTearDown+"; last tearDown was in "+lastTearDownClassName+" thread "+lastTearDownThreadName);
                    if (checkSequenceDumpsStack) {
                        System.err.println("---- This stack ------");
                        Thread.dumpStack();
                        System.err.println("---- Last setUp stack ------");
                        for (StackTraceElement e : lastSetUpStackTrace) System.err.println("    at " + e);
                        System.err.println("---- Last tearDown stack ------");
                        for (StackTraceElement e : lastTearDownStackTrace) System.err.println("    at " + e);
                        System.err.println("----------------------");
                    }
                }

                didSetUp = false;
                didTearDown = true;

                if (checkSequenceDumpsStack) lastTearDownStackTrace = Thread.currentThread().getStackTrace();
            }

            // To save time & space, only print end when doing full check
            if (printSetUpTearDownNames && checkSetUpTearDownSequence)  System.err.println("<<   Ending test in "+lastTearDownClassName);

        }

        // ideally this would be resetWindows(false, true) to force an error if an earlier
        // test left a window open, but different platforms seem to have just
        // enough differences that this is, for now, turned off
        resetWindows(false, false);

        // Check final status of logging in the test just completed
        JUnitAppender.end();
        Level severity = Level.ERROR; // level at or above which we'll complain
        boolean unexpectedMessageSeen = JUnitAppender.unexpectedMessageSeen(severity);
        String unexpectedMessageContent = JUnitAppender.unexpectedMessageContent(severity);
        JUnitAppender.verifyNoBacklog();
        JUnitAppender.resetUnexpectedMessageFlags(severity);
        Assert.assertFalse("Unexpected "+severity+" or higher messages emitted: "+unexpectedMessageContent, unexpectedMessageSeen);

        // check for hanging shutdown tasks - after test for ERROR so it can complain
        checkShutDownManager();

        // Optionally, handle any threads left running
        if (checkRemnantThreads || killRemnantThreads || failRemnantThreads) {
            handleThreads();
        }

        // Optionally, print whatever is on the Swing queue to see what's keeping things alive
        //Object entry = java.awt.Toolkit.getDefaultToolkit().getSystemEventQueue().peekEvent();
        //if (entry != null) System.err.println("entry: "+entry);

        // Optionally, check that the Swing queue is idle
        //new org.netbeans.jemmy.QueueTool().waitEmpty(250);

    }

    /**
     * Wait for a specific condition to be true, without having to wait longer
     * <p>
     * To be used in tests, will do an assert if the total delay is longer than
     * WAITFOR_MAX_DELAY
     * <p>
     * Typical use:
     * <code>JUnitUtil.waitFor(()->{return replyVariable != null;},"reply not received")</code>
     *
     * @param condition condition being waited for
     * @param name      name of condition being waited for; will appear in
     *                  Assert.fail if condition not true fast enough
     */
    static public void waitFor(ReleaseUntil condition, String name) {
        if (javax.swing.SwingUtilities.isEventDispatchThread()) {
            log.error("Cannot use waitFor on Swing thread", new Exception());
            return;
        }
        int delay = 0;
        try {
            while (delay < WAITFOR_MAX_DELAY) {
                if (condition.ready()) {
                    return;
                }
                int priority = Thread.currentThread().getPriority();
                try {
                    Thread.currentThread().setPriority(Thread.MIN_PRIORITY);
                    Thread.sleep(WAITFOR_DELAY_STEP);
                    delay += WAITFOR_DELAY_STEP;
                } catch (InterruptedException e) {
                    Assert.fail("failed due to InterruptedException");
                } finally {
                    Thread.currentThread().setPriority(priority);
                }
            }
            Assert.fail("\"" + name + "\" did not occur in time");
        } catch (Exception ex) {
            Assert.fail("Exception while waiting for \"" + name + "\" " + ex);
        }
    }

    /**
     * Wait for a specific condition to be true, without having to wait longer
     * <p>
     * To be used in tests, will do an assert if the total delay is longer than
     * WAITFOR_MAX_DELAY
     * <p>
     * Typical use:
     * <code>JUnitUtil.waitForTrue(()->{return replyVariable != null;});</code>
     *
     * @param condition condition to wait for
     */
<<<<<<< HEAD
    static public void waitFor(ReleaseUntil condition) {
        waitFor(condition, "JUnitUtil.waitFor() timed out");
=======
    @CheckReturnValue
    static public boolean waitFor(ReleaseUntil condition) {
        if (javax.swing.SwingUtilities.isEventDispatchThread()) {
            log.error("Cannot use waitFor on Swing thread", new Exception());
            return false;
        }
        int delay = 0;
        try {
            while (delay < WAITFOR_MAX_DELAY) {
                if (condition.ready()) {
                    return true;
                }
                int priority = Thread.currentThread().getPriority();
                try {
                    Thread.currentThread().setPriority(Thread.MIN_PRIORITY);
                    Thread.sleep(WAITFOR_DELAY_STEP);
                    delay += WAITFOR_DELAY_STEP;
                } catch (InterruptedException e) {
                    return false;
                } finally {
                    Thread.currentThread().setPriority(priority);
                }
            }
            return false;
        } catch (Exception ex) {
            log.error("Exception in waitFor condition.", ex);
            return false;
        }
>>>>>>> e04e8b1e
    }

    /**
     * Wait for a specific amount of time
     * <p>
     * It's better to wait for a condition, but if you can't find a condition,
     * this will have to do.
     * <p>
     *
     * @param msec Delay in milliseconds
     */
    static public void waitFor(int msec) {
        if (javax.swing.SwingUtilities.isEventDispatchThread()) {
            log.error("Cannot use waitFor on Swing thread", new Exception());
            return;
        }
        int delay = 0;
        try {
            while (delay < msec) {
                int priority = Thread.currentThread().getPriority();
                try {
                    Thread.currentThread().setPriority(Thread.MIN_PRIORITY);
                    Thread.sleep(WAITFOR_DELAY_STEP);
                    delay += WAITFOR_DELAY_STEP;
                } catch (InterruptedException e) {
                    return;
                } finally {
                    Thread.currentThread().setPriority(priority);
                }
            }
        } catch (Exception ex) {
            log.error("Exception in waitFor condition.", ex);
        }
    }

    /**
     * Wait for a specific condition to be true, without having to wait longer
     * <p>
     * To be used in tests, will do an assert if the total delay is longer than
     * 1 second
     * <p>
     * Typical use:
     * <code>JUnitUtil.fasterWaitFor(()->{return replyVariable != null;},"reply not received")</code>
     *
     * @param condition condition being waited for
     * @param name      name of condition being waited for; will appear in
     *                  Assert.fail if condition not true fast enough
     */
    static public void fasterWaitFor(ReleaseUntil condition, String name) {
        if (javax.swing.SwingUtilities.isEventDispatchThread()) {
            log.error("Cannot use waitFor on Swing thread", new Exception());
            return;
        }
        int delay = 0;
        try {
            while (delay < 1000) {
                if (condition.ready()) {
                    return;
                }
                int priority = Thread.currentThread().getPriority();
                try {
                    Thread.currentThread().setPriority(Thread.MIN_PRIORITY);
                    Thread.sleep(5);
                    delay += 5;
                } catch (InterruptedException e) {
                    Assert.fail("failed due to InterruptedException");
                } finally {
                    Thread.currentThread().setPriority(priority);
                }
            }
            Assert.fail("\"" + name + "\" did not occur in time");
        } catch (Exception ex) {
            Assert.fail("Exception while waiting for \"" + name + "\" " + ex);
        }
    }

    /**
     * Wait at most 1 second for a specific condition to be true, without having to wait longer
     * <p>
     * To be used in assumptions, will return false if the total delay is longer
     * than 1000 milliseconds.
     * <p>
     * Typical use:
     * <code>Assume.assumeTrue("reply not received", JUnitUtil.fasterWaitForTrue(()->{return replyVariable != null;}));</code>
     *
     * @param condition condition to wait for
     * @return true if condition is met before 1 second, false
     *         otherwise
     */
    @CheckReturnValue
    static public boolean fasterWaitFor(ReleaseUntil condition) {
        if (javax.swing.SwingUtilities.isEventDispatchThread()) {
            log.error("Cannot use waitFor on Swing thread", new Exception());
            return false;
        }
        int delay = 0;
        try {
            while (delay < 1000) {
                if (condition.ready()) {
                    return true;
                }
                int priority = Thread.currentThread().getPriority();
                try {
                    Thread.currentThread().setPriority(Thread.MIN_PRIORITY);
                    Thread.sleep(5);
                    delay += 5;
                } catch (InterruptedException e) {
                    return false;
                } finally {
                    Thread.currentThread().setPriority(priority);
                }
            }
            return false;
        } catch (Exception ex) {
            log.error("Exception in waitFor condition.", ex);
            return false;
        }
    }

    /**
     * Reset the user files path in the default
     * {@link jmri.util.FileUtilSupport} object (used by
     * {@link jmri.util.FileUtil}) to the default settings/user files path for
     * tests of {@code git-working-copy/temp}.
     */
    public static void resetFileUtilSupport() {
        try {
            Field field = FileUtilSupport.class.getDeclaredField("defaultInstance");
            field.setAccessible(true);
            field.set(null, null);
            FileUtilSupport.getDefault().setUserFilesPath(ProfileManager.getDefault().getActiveProfile(), FileUtil.getPreferencesPath());
        } catch (NoSuchFieldException | SecurityException | IllegalArgumentException | IllegalAccessException ex) {
            log.error("Exception resetting FileUtilSupport", ex);
        }
    }

    static public interface ReleaseUntil {

        public boolean ready() throws Exception;
    }

    /**
     * Set a NamedBean (Turnout, Sensor, SignalHead, ...) to a specific value in
     * a thread-safe way.
     * <p>
     * You can't assume that all the consequences of that setting will have
     * propagated through when this returns; those might take a long time. But
     * the set operation itself will be complete.
     *
     * @param bean  the bean
     * @param state the desired state
     */
    static public void setBeanState(NamedBean bean, int state) {
        try {
            javax.swing.SwingUtilities.invokeAndWait(
                    () -> {
                        try {
                            bean.setState(state);
                        } catch (JmriException e) {
                            log.error("Threw exception while setting state: ", e);
                        }
                    }
            );
        } catch (InterruptedException e) {
            log.warn("Interrupted while setting state: ", e);
        } catch (InvocationTargetException e) {
            log.warn("Failed during invocation while setting state: ", e);
        }
    }

    /**
     * Set a NamedBean (Turnout, Sensor, SignalHead, ...) to a specific value in
     * a thread-safe way, including waiting for the state to appear.
     * <p>
     * You can't assume that all the consequences of that setting will have
     * propagated through when this returns; those might take a long time. But
     * the set operation itself will be complete.
     *
     * @param bean  the bean
     * @param state the desired state
     */
    static public void setBeanStateAndWait(NamedBean bean, int state) {
        setBeanState(bean, state);
        JUnitUtil.waitFor(() -> {
            return state == bean.getState();
        }, "setAndWait " + bean.getSystemName() + ": " + state);
    }

    public static void resetInstanceManager() {
        // clear all instances from the static InstanceManager
        InstanceManager.getDefault().clearAll();
        // ensure the auto-default UserPreferencesManager is not created by installing a test one
        InstanceManager.setDefault(UserPreferencesManager.class, new TestUserPreferencesManager());
        InstanceManager.getDefault(jmri.configurexml.ShutdownPreferences.class).setEnableStoreCheck(false);
    }

    public static void resetTurnoutOperationManager() {
        InstanceManager.reset(TurnoutOperationManager.class);
        InstanceManager.getDefault(TurnoutOperationManager.class); // force creation
    }

    public static void initConfigureManager() {
        InstanceManager.setDefault(ConfigureManager.class, new JmriConfigurationManager());
    }

    public static void initDefaultUserMessagePreferences() {
        // remove the existing user preferences manager (if present)
        InstanceManager.reset(UserPreferencesManager.class);
        // create a test user preferences manager
        InstanceManager.setDefault(UserPreferencesManager.class, new TestUserPreferencesManager());
    }

    public static void initInternalTurnoutManager() {
        // now done automatically by InstanceManager's autoinit
        InstanceManager.turnoutManagerInstance();
    }

    public static void initInternalLightManager() {
        // now done automatically by InstanceManager's autoinit
        InstanceManager.lightManagerInstance();
    }

    public static void initInternalSensorManager() {
        // now done automatically by InstanceManager's autoinit
        InstanceManager.sensorManagerInstance();
        InternalSensorManager.setDefaultStateForNewSensors(jmri.Sensor.UNKNOWN);
    }

    public static void initRouteManager() {
        // routes provide sensors, so ensure the sensor manager is initialized
        // routes need turnouts, so ensure the turnout manager is initialized
        JUnitUtil.initInternalSensorManager();
        JUnitUtil.initInternalTurnoutManager();
        // now done automatically by InstanceManager's autoinit
        InstanceManager.getDefault(RouteManager.class);
    }

    public static void initMemoryManager() {
        MemoryManager m = new DefaultMemoryManager(InstanceManager.getDefault(InternalSystemConnectionMemo.class));
        if (InstanceManager.getNullableDefault(ConfigureManager.class) != null) {
            InstanceManager.getDefault(ConfigureManager.class).registerConfig(m, jmri.Manager.MEMORIES);
        }
    }

    public static void initReporterManager() {
        ReporterManager m = new InternalReporterManager(InstanceManager.getDefault(InternalSystemConnectionMemo.class));
        if (InstanceManager.getNullableDefault(ConfigureManager.class) != null) {
            InstanceManager.getDefault(ConfigureManager.class).registerConfig(m, jmri.Manager.REPORTERS);
        }
    }

    public static void initOBlockManager() {
        OBlockManager b = new OBlockManager();
        if (InstanceManager.getNullableDefault(ConfigureManager.class) != null) {
            InstanceManager.getDefault(ConfigureManager.class).registerConfig(b, jmri.Manager.OBLOCKS);
        }
    }

    public static void deregisterBlockManagerShutdownTask() {
        if (! InstanceManager.isInitialized(ShutDownManager.class)) return;
        if (! InstanceManager.isInitialized(BlockManager.class)) return;

        InstanceManager
                .getDefault(ShutDownManager.class)
                .deregister(InstanceManager.getDefault(BlockManager.class).shutDownTask);
    }

    public static void initWarrantManager() {
        WarrantManager w = new WarrantManager();
        if (InstanceManager.getNullableDefault(ConfigureManager.class) != null) {
            InstanceManager.getDefault(ConfigureManager.class).registerConfig(w, jmri.Manager.WARRANTS);
        }
    }

    public static void initSignalMastLogicManager() {
        SignalMastLogicManager w = new DefaultSignalMastLogicManager(InstanceManager.getDefault(InternalSystemConnectionMemo.class));
        if (InstanceManager.getNullableDefault(ConfigureManager.class) != null) {
            InstanceManager.getDefault(ConfigureManager.class).registerConfig(w, jmri.Manager.SIGNALMASTLOGICS);
        }
    }

    public static void initLayoutBlockManager() {
        LayoutBlockManager w = new LayoutBlockManager();
        if (InstanceManager.getNullableDefault(ConfigureManager.class) != null) {
            InstanceManager.getDefault(ConfigureManager.class).registerConfig(w, jmri.Manager.LAYOUTBLOCKS);
        }
    }

    public static void initSectionManager() {
        jmri.SectionManager w = new jmri.managers.DefaultSectionManager();
        if (InstanceManager.getNullableDefault(ConfigureManager.class) != null) {
            InstanceManager.getDefault(ConfigureManager.class).registerConfig(w, jmri.Manager.SECTIONS);
        }
    }

    public static void initInternalSignalHeadManager() {
        SignalHeadManager m = new AbstractSignalHeadManager(InstanceManager.getDefault(InternalSystemConnectionMemo.class));
        InstanceManager.setDefault(SignalHeadManager.class, m);
        if (InstanceManager.getNullableDefault(ConfigureManager.class) != null) {
            InstanceManager.getDefault(ConfigureManager.class).registerConfig(m, jmri.Manager.SIGNALHEADS);
        }
    }

    public static void initDefaultSignalMastManager() {
        InstanceManager.setDefault(SignalMastManager.class, new DefaultSignalMastManager(InstanceManager.getDefault(InternalSystemConnectionMemo.class)));
    }

    public static void initDebugCommandStation() {
        jmri.CommandStation cs = new jmri.CommandStation() {
            @Override
            public boolean sendPacket(@Nonnull byte[] packet, int repeats) {
            return true;
            }

            @Override
            public String getUserName() {
                return "testCS";
            }

            @Override
            public String getSystemPrefix() {
                return "I";
            }

        };

        InstanceManager.store(cs, jmri.CommandStation.class);
    }

    public static void initDebugThrottleManager() {
        jmri.ThrottleManager m = new DebugThrottleManager();
        InstanceManager.store(m, ThrottleManager.class);
    }

    public static void initDebugProgrammerManager() {
        DebugProgrammerManager m = new DebugProgrammerManager();
        InstanceManager.store(m, AddressedProgrammerManager.class);
        InstanceManager.store(m, GlobalProgrammerManager.class);
    }

    public static void initDebugPowerManager() {
        InstanceManager.setDefault(PowerManager.class, new PowerManagerScaffold());
    }

    /**
     * Initialize an {@link IdTagManager} that does not use persistent storage.
     * If needing an IdTagManager that does use persistent storage use
     * {@code InstanceManager.setDefault(IdTagManager.class, new DefaultIdTagManager(InstanceManager.getDefault(InternalSystemConnectionMemo.class)));}
     * to initialize an IdTagManager in the {@code @Before} annotated method of
     * the test class or allow the {@link DefaultIdTagManager} to be
     * automatically initialized when needed.
     */
    public static void initIdTagManager() {
        InstanceManager.reset(IdTagManager.class);
        InstanceManager.setDefault(IdTagManager.class,
                new DefaultIdTagManager(InstanceManager.getDefault(InternalSystemConnectionMemo.class)) {
                    @Override
                    public void writeIdTagDetails() {
                        // do not actually write tags
                        this.dirty = false;
                    }

                    @Override
                    public void readIdTagDetails() {
                        // do not actually read tags
                        this.dirty = false;
                    }

                    @Override
                    protected void initShutdownTask(){
                        //don't even register the shutdownTask
                    }

                });
    }

    public static void initRailComManager() {
        InstanceManager.reset(jmri.RailComManager.class);
        InstanceManager.store(new DefaultRailComManager(), jmri.RailComManager.class);
    }

    public static void initLogixManager() {
        LogixManager m = new DefaultLogixManager(InstanceManager.getDefault(InternalSystemConnectionMemo.class));
        if (InstanceManager.getNullableDefault(ConfigureManager.class) != null) {
            InstanceManager.getDefault(ConfigureManager.class).registerConfig(m, jmri.Manager.LOGIXS);
        }
    }

    public static void initConditionalManager() {
        ConditionalManager m = new DefaultConditionalManager(InstanceManager.getDefault(InternalSystemConnectionMemo.class));
        if (InstanceManager.getNullableDefault(ConfigureManager.class) != null) {
            InstanceManager.getDefault(ConfigureManager.class).registerConfig(m, jmri.Manager.CONDITIONALS);
        }
    }

    public static void initInternalTurnoutManagerThrowException() {
        InstanceManager.setDefault(TurnoutManager.class, new TurnoutManagerThrowExceptionScaffold());
    }

    public static void initLogixNGManager() {
        initLogixNGManager(true);
    }

    public static void initLogixNGManager(boolean activate) {
        LogixNG_Manager m1 = new DefaultLogixNGManager();
        if (InstanceManager.getNullableDefault(ConfigureManager.class) != null) {
            InstanceManager.getDefault(ConfigureManager.class).registerConfig(m1, jmri.Manager.LOGIXNGS);
        }
        InstanceManager.setDefault(LogixNG_Manager.class, m1);

        ConditionalNG_Manager m2 = new DefaultConditionalNGManager();
        if (InstanceManager.getNullableDefault(ConfigureManager.class) != null) {
            InstanceManager.getDefault(ConfigureManager.class).registerConfig(m2, jmri.Manager.LOGIXNG_CONDITIONALNGS);
        }
        InstanceManager.setDefault(ConditionalNG_Manager.class, m2);

        AnalogActionManager m3 = new DefaultAnalogActionManager();
        if (InstanceManager.getNullableDefault(ConfigureManager.class) != null) {
            InstanceManager.getDefault(ConfigureManager.class).registerConfig(m3, jmri.Manager.LOGIXNG_ANALOG_ACTIONS);
        }
        InstanceManager.setDefault(AnalogActionManager.class, m3);

        AnalogExpressionManager m4 = new DefaultAnalogExpressionManager();
        if (InstanceManager.getNullableDefault(ConfigureManager.class) != null) {
            InstanceManager.getDefault(ConfigureManager.class).registerConfig(m4, jmri.Manager.LOGIXNG_ANALOG_EXPRESSIONS);
        }
        InstanceManager.setDefault(AnalogExpressionManager.class, m4);

        DigitalActionManager m5 = new DefaultDigitalActionManager();
        if (InstanceManager.getNullableDefault(ConfigureManager.class) != null) {
            InstanceManager.getDefault(ConfigureManager.class).registerConfig(m5, jmri.Manager.LOGIXNG_DIGITAL_ACTIONS);
        }
        InstanceManager.setDefault(DigitalActionManager.class, m5);

        DigitalBooleanActionManager m6 = new DefaultDigitalBooleanActionManager();
        if (InstanceManager.getNullableDefault(ConfigureManager.class) != null) {
            InstanceManager.getDefault(ConfigureManager.class).registerConfig(m6, jmri.Manager.LOGIXNG_DIGITAL_BOOLEAN_ACTIONS);
        }
        InstanceManager.setDefault(DigitalBooleanActionManager.class, m6);

        DigitalExpressionManager m7 = new DefaultDigitalExpressionManager();
        if (InstanceManager.getNullableDefault(ConfigureManager.class) != null) {
            InstanceManager.getDefault(ConfigureManager.class).registerConfig(m7, jmri.Manager.LOGIXNG_DIGITAL_EXPRESSIONS);
        }
        InstanceManager.setDefault(DigitalExpressionManager.class, m7);

        StringActionManager m8 = new DefaultStringActionManager();
        if (InstanceManager.getNullableDefault(ConfigureManager.class) != null) {
            InstanceManager.getDefault(ConfigureManager.class).registerConfig(m8, jmri.Manager.LOGIXNG_STRING_ACTIONS);
        }
        InstanceManager.setDefault(StringActionManager.class, m8);

        StringExpressionManager m9 = new DefaultStringExpressionManager();
        if (InstanceManager.getNullableDefault(ConfigureManager.class) != null) {
            InstanceManager.getDefault(ConfigureManager.class).registerConfig(m9, jmri.Manager.LOGIXNG_STRING_EXPRESSIONS);
        }
        InstanceManager.setDefault(StringExpressionManager.class, m9);

        if (activate) m1.activateAllLogixNGs(false, false);
    }

    public static void initInternalSensorManagerThrowException() {
        InstanceManager.setDefault(SensorManager.class, new SensorManagerThrowExceptionScaffold());
    }

    public static void initLightManagerThrowException() {
        InstanceManager.setDefault(LightManager.class, new InternalLightManagerThrowExceptionScaffold());
    }

    public static void initMemoryManagerThrowException() {
        InstanceManager.setDefault(MemoryManager.class, new MemoryManagerThrowExceptionScaffold());
    }

    public static void initSignalHeadManagerThrowException() {
        InstanceManager.setDefault(SignalHeadManager.class, new SignalHeadManagerThrowExceptionScaffold());
    }

    public static void initSignalMastManagerThrowException() {
        InstanceManager.setDefault(SignalMastManager.class, new SignalMastManagerThrowExceptionScaffold());
    }

    public static void initWarrantManagerThrowException() {
        InstanceManager.setDefault(WarrantManager.class, new WarrantManagerThrowExceptionScaffold());
    }

    public static void initOBlockManagerThrowException() {
        InstanceManager.setDefault(OBlockManager.class, new OBlockManagerThrowExceptionScaffold());
    }

    public static void initRouteManagerThrowException() {
        InstanceManager.setDefault(RouteManager.class, new RouteManagerThrowExceptionScaffold());
    }

    /**
     * Initialize a {@link jmri.util.zeroconf.MockZeroConfServiceManager} after
     * ensuring that any existing
     * {@link jmri.util.zeroconf.ZeroConfServiceManager} (real or mocked) has
     * stopped all services it is managing.
     */
    public static void initZeroConfServiceManager() {
        resetZeroConfServiceManager();
        InstanceManager.setDefault(ZeroConfServiceManager.class, new MockZeroConfServiceManager());
    }

    /**
     * Ensure that any existing
     * {@link jmri.util.zeroconf.ZeroConfServiceManager} (real or mocked) has
     * stopped all services it is managing.
     */
    public static void resetZeroConfServiceManager() {
        if (! InstanceManager.containsDefault(ZeroConfServiceManager.class)) return; // not present, don't create on by asking for it.

        ZeroConfServiceManager manager = InstanceManager.getDefault(ZeroConfServiceManager.class);
        manager.stopAll();

        JUnitUtil.waitFor(() -> {
            return (manager.allServices().isEmpty());
        }, "Stopping all ZeroConf Services");

        manager.dispose();
    }

    /**
     * End any running BlockBossLogic (Simple Signal Logic) objects
     */
    public static void clearBlockBossLogic() {
        if(InstanceManager.containsDefault(BlockBossLogicProvider.class)) {
            InstanceManager.getDefault(BlockBossLogicProvider.class).dispose();
        }
    }

    /**
     * Leaves ShutDownManager, if any, in place,
     * but removes its contents.
     * <p>
     * Instead of using this,
     * it's better to have your test code remove _and_ _check_
     * for specific items; this just suppresses output from the
     * {@link #checkShutDownManager()} check down as part of the
     * default end-of-test code.
     *
     * @see #checkShutDownManager()
     */
    public static void clearShutDownManager() {
        if (!  InstanceManager.containsDefault(ShutDownManager.class)) return; // not present, stop (don't create)

        ShutDownManager sm = InstanceManager.getDefault(jmri.ShutDownManager.class);

        List<Callable<Boolean>> callables = sm.getCallables();
        while (!callables.isEmpty()) {
            Callable<Boolean> callable = callables.get(0);
            sm.deregister(callable);
            callables = sm.getCallables(); // avoid ConcurrentModificationException
        }

        List<Runnable> runnables = sm.getRunnables();
        while (!runnables.isEmpty()) {
            Runnable runnable = runnables.get(0);
            sm.deregister(runnable);
            runnables = sm.getRunnables(); // avoid ConcurrentModificationException
        }
    }

    /**
     * Errors if the {@link jmri.ShutDownManager} was not left empty. Normally
     * run as part of the default end-of-test code. Considered an error so that
     * CI will flag these and tests will be improved.
     *
     * @see #clearShutDownManager()
     */
    public static void checkShutDownManager() {
        if (!  InstanceManager.containsDefault(ShutDownManager.class)) return; // not present, stop (don't create)

        ShutDownManager sm = InstanceManager.getDefault(jmri.ShutDownManager.class);

        List<Callable<Boolean>> callables = sm.getCallables();
        while (!callables.isEmpty()) {
            Callable<Boolean> callable = callables.get(0);
            log.error("Test {} left registered shutdown callable of type {}", getTestClassName(), callable.getClass(),
                        LoggingUtil.shortenStacktrace(new Exception("traceback")));
            sm.deregister(callable);
            callables = sm.getCallables(); // avoid ConcurrentModificationException
        }
        List<Runnable> runnables = sm.getRunnables();
        while (!runnables.isEmpty()) {
            Runnable runnable = runnables.get(0);
            log.error("Test {} left registered shutdown runnable of type {}", getTestClassName(), runnable.getClass(),
                        LoggingUtil.shortenStacktrace(new Exception("traceback")));
            sm.deregister(runnable);
            runnables = sm.getRunnables(); // avoid ConcurrentModificationException
        }

        // use reflection to reset static fields in the class.
        try {
            Class<?> c = jmri.managers.DefaultShutDownManager.class;
            Field f = c.getDeclaredField("shuttingDown");
            f.setAccessible(true);
            f.set(sm, false);
        } catch (NoSuchFieldException | IllegalArgumentException | IllegalAccessException x) {
            log.error("Failed to reset DefaultShutDownManager shuttingDown field", x);
        }

    }

    public static void initStartupActionsManager() {
        InstanceManager.store(
                new jmri.util.startup.StartupActionsManager(),
                jmri.util.startup.StartupActionsManager.class);
    }

    public static void initConnectionConfigManager() {
        InstanceManager.setDefault(ConnectionConfigManager.class, new ConnectionConfigManager());
    }

    public static void initRosterConfigManager() {
        RosterConfigManager manager = new RosterConfigManager();
        try {
            manager.initialize(ProfileManager.getDefault().getActiveProfile());
        } catch (InitializationException ex) {
            log.error("Failed to initialize RosterConfigManager", ex);
        }
        InstanceManager.setDefault(RosterConfigManager.class, manager);
    }

    /*
     * Use reflection to reset the jmri.Application instance
     */
    public static void resetApplication() {
        try {
            Class<?> c = jmri.Application.class;
            Field f = c.getDeclaredField("name");
            f.setAccessible(true);
            f.set(new jmri.Application(), null);
        } catch (NoSuchFieldException | IllegalArgumentException | IllegalAccessException x) {
            log.error("Failed to reset jmri.Application static field", x);
        }
    }

    /*
     * Use reflection to reset the jmri.util.node.NodeIdentity instance
     */
    public static void resetNodeIdentity() {
        try {
            Class<?> c = jmri.util.node.NodeIdentity.class;
            Field f = c.getDeclaredField("instance");
            f.setAccessible(true);
            f.set(c, null);
        } catch (NoSuchFieldException | IllegalArgumentException | IllegalAccessException x) {
            log.error("Failed to reset jmri.util.node.NodeIdentity instance", x);
        }
    }


    public static void initGuiLafPreferencesManager() {
        GuiLafPreferencesManager m = new GuiLafPreferencesManager();
        InstanceManager.setDefault(GuiLafPreferencesManager.class, m);
    }

    /**
     * Use only if profile contents are not to be verified or modified in test.
     * If a profile will be written to and its contents verified as part of a
     * test use {@link #resetProfileManager(jmri.profile.Profile)} with a
     * provided profile.
     * <p>
     * The new profile will have the name {@literal TestProfile}, the id
     * {@literal 00000000}, and will be in the directory {@literal temp}
     * within the sources working copy.
     */
    public static void resetProfileManager() {
        try {
            Profile profile = new NullProfile("TestProfile", "00000000", FileUtil.getFile(FileUtil.SETTINGS));
            resetProfileManager(profile);
        } catch (FileNotFoundException ex) {
            log.error("Settings directory \"{}\" does not exist", FileUtil.SETTINGS);
        } catch (IOException | IllegalArgumentException ex) {
            log.error("Unable to create profile", ex);
        }
    }

    /**
     * Use if the profile needs to be written to or cleared as part of the test.
     * A temporary folder is suggested for the profile, see
     * https://www.jmri.org/help/en/html/doc/Technical/JUnit.shtml#tempFileCreation
     * <code>
     * jmri.profile.Profile profile = new jmri.profile.NullProfile(temporaryFolder);
     * JUnitUtil.resetProfileManager(profile);
     * </code>
     *
     * @param profile the provided profile
     */
    public static void resetProfileManager(Profile profile) {
        ProfileManager.getDefault().setActiveProfile(profile);
        InstanceManager.getDefault(jmri.configurexml.ShutdownPreferences.class).setEnableStoreCheck(false);
    }

    /**
     * PreferencesProviders retain per-profile objects; reset them to force that
     * information to be dumped.
     */
    public static void resetPreferencesProviders() {
        try {
            // reset UI provider
            Field providers = JmriUserInterfaceConfigurationProvider.class.getDeclaredField("PROVIDERS");
            providers.setAccessible(true);
            ((Map<?, ?>) providers.get(null)).clear();
            // reset XML storage provider
            providers = JmriConfigurationProvider.class.getDeclaredField("PROVIDERS");
            providers.setAccessible(true);
            ((Map<?, ?>) providers.get(null)).clear();
            // reset java.util.prefs.Preferences storage provider
            Field shared = JmriPreferencesProvider.class.getDeclaredField("SHARED_PROVIDERS");
            Field privat = JmriPreferencesProvider.class.getDeclaredField("PRIVATE_PROVIDERS");
            shared.setAccessible(true);
            ((Map<?, ?>) shared.get(null)).clear();
            privat.setAccessible(true);
            ((Map<?, ?>) privat.get(null)).clear();
        } catch (NoSuchFieldException | SecurityException | IllegalArgumentException | IllegalAccessException ex) {
            log.error("Unable to reset preferences providers", ex);
        }
    }

    /**
     * Silences the outputs from the Jemmy GUI Test framework.
     */
    public static void silenceGUITestOutput() {
        JUnitUtil.setGUITestOutput(TestOut.getNullOutput());
    }

    /**
     * Sets the outputs for the Jemmy GUI Test framework to the defaults. Call
     * this after setting up logging to enable outputs for a specific test.
     */
    public static void verboseGUITestOutput() {
        JUnitUtil.setGUITestOutput(new TestOut());
    }

    /**
     * Set the outputs for the Jemmy GUI Test framework.
     *
     * @param output a container for the input, output, and error streams
     */
    public static void setGUITestOutput(TestOut output) {
        org.netbeans.jemmy.JemmyProperties.setCurrentOutput(output);
    }

    /**
     * Service method to find the test class name in the traceback. Heuristic:
     * First jmri or apps class that isn't this one.
     * @return String class name
     */
    static String getTestClassName() {
        StackTraceElement[] trace = Thread.currentThread().getStackTrace();

        for (StackTraceElement e : trace) {
            String name = e.getClassName();
            if (name.startsWith("jmri") || name.startsWith("apps")) {
                if (!name.endsWith("JUnitUtil")) {
                    return name;
                }
            }
        }

        return "<unknown class>";
    }

    /**
     * Dispose of any disposable windows. This should only be used if there is
     * no ability to actually close windows opened by a test using
     * {@link #dispose(java.awt.Window)} or
     * {@link #disposeFrame(java.lang.String, boolean, boolean)}, since this may
     * mask other side effects that should be dealt with explicitly.
     *
     * @param warn  log a warning for each window if true
     * @param error log an error (failing the test) for each window if true
     */
    public static void resetWindows(boolean warn, boolean error) {
        // close any open remaining windows from earlier tests
        for (Frame frame : Frame.getFrames()) {
            if (frame.isDisplayable()) {
                if (frame.getClass().getName().equals("javax.swing.SwingUtilities$SharedOwnerFrame")) {
                    String message = "Cleaning up nameless invisible frame created by creating a dialog with a null parent in {}.";
                    if (error) {
                        log.error(message, getTestClassName());
                    } else if (warn) {
                        log.warn(message, getTestClassName());
                    }
                } else {
                    String message = "Cleaning up frame \"{}\" (a {}) in {}.";
                    if (error) {
                        log.error(message, frame.getTitle(), frame.getClass(), getTestClassName());
                    } else if (warn) {
                        log.warn(message, frame.getTitle(), frame.getClass(), getTestClassName());
                    }
                }
                JUnitUtil.dispose(frame);
            }
        }
        for (Window window : Window.getWindows()) {
            if (window.isDisplayable()) {
                if (window.getClass().getName().equals("javax.swing.SwingUtilities$SharedOwnerFrame")) {
                    String message = "Cleaning up nameless invisible window created by creating a dialog with a null parent in {}.";
                    if (error) {
                        log.error(message, getTestClassName());
                    } else if (warn) {
                        log.warn(message, getTestClassName());
                    }
                } else {
                    String message = "Cleaning up window \"{}\" (a {}) in {}.";
                    if (error) {
                        log.error(message, window.getName(), window.getClass(), getTestClassName());
                    } else if (warn) {
                        log.warn(message, window.getName(), window.getClass(), getTestClassName());
                    }
                }
                JUnitUtil.dispose(window);
            }
        }
    }

    /**
     * Dispose of a visible frame searched for by title. Disposes of the first
     * visible frame found with the given title. Asserts that the calling test
     * failed if the frame cannot be found.
     *
     * @param title the title of the frame to dispose of
     * @param ce    true to match title param as a substring of the frame's
     *              title; false to require an exact match
     * @param cc    true if search is case sensitive; false otherwise
     */
    public static void disposeFrame(String title, boolean ce, boolean cc) {
        Frame frame = FrameWaiter.getFrame(title, ce, cc);
        if (frame != null) {
            JUnitUtil.dispose(frame);
        } else {
            Assert.fail("Unable to find frame \"" + title + "\" to dispose.");
        }
    }

    /**
     * Dispose of a window. Disposes of the window on the GUI thread, returning
     * only after the window is disposed of.
     *
     * @param window the window to dispose of
     */
    public static void dispose(@Nonnull Window window) {
        java.util.Objects.requireNonNull(window, "Window cannot be null");

        ThreadingUtil.runOnGUI(() -> {
            window.dispose();
        });
    }

    public static Thread getThreadByName(String threadName) {
        for (Thread t : Thread.getAllStackTraces().keySet()) {
            if (t.getName().equals(threadName)) return t;
        }
        return null;
    }

    public static Thread getThreadStartsWithName(String threadName) {
        for (Thread t : Thread.getAllStackTraces().keySet()) {
            if (t.getName().startsWith(threadName)) return t;
        }
        return null;
    }

    static SortedSet<String> threadNames = new TreeSet<>(Arrays.asList(new String[]{
        // names we know about from normal running
        "main",
        "Java2D Disposer",
        "AWT-Shutdown",
        "AWT-EventQueue",
        "AWT-XAWT",                         // seen on Jenkins Ubuntu
        "GC Daemon",
        "Finalizer",
        "Reference Handler",
        "Signal Dispatcher",                // POSIX signals in JRE, not trains signals
        "Java2D Queue Flusher",
        "Time-limited test",
        "WindowMonitor-DispatchThread",
        "RMI Reaper",
        "RMI TCP Accept",
        "RMI GC Daemon",
        "TimerQueue",
        "Java Sound Event Dispatcher",
        "Aqua L&F",                         // macOS
        "AppKit Thread",
        "JMRI Common Timer",
        "BluecoveAsynchronousShutdownThread", // from LocoNet BlueTooth implementation
        "Keep-Alive-Timer",                 // from "system" group
        "process reaper",                   // observed in macOS JRE
        "SIGINT handler",                   // observed in JmDNS; clean shutdown takes time
        "Multihomed mDNS.Timer",            // observed in JmDNS; clean shutdown takes time
        "Direct Clip",                      // observed in macOS JRE, associated with javax.sound.sampled.AudioSystem
        "Basic L&F File Loading Thread",
        "dns.close in ZeroConfServiceManager#stopAll",
        "Common-Cleaner",
        "Batik CleanerThread"  // XML
    }));
    static List<Thread> threadsSeen = new ArrayList<>();

    /**
     * Do a diagnostic check of threads,
     * providing a traceback if any new ones are still around.
     * <p>
     * First implementation is rather simplistic.
     */
    static void handleThreads() {
        // now check for extra threads
        ThreadGroup main = Thread.currentThread().getThreadGroup();
        while (main.getParent() != null ) {main = main.getParent(); }
        Thread[] list = new Thread[main.activeCount()+2];  // space on end
        int max = main.enumerate(list);

        for (int i = 0; i<max; i++) {
            Thread t = list[i];
            if (t.getState() == Thread.State.TERMINATED) { // going away, just not cleaned up yet
                threadsSeen.remove(t);  // don't want to prevent gc
                continue;
            }
            if (threadsSeen.contains(t)) continue;
            String name = t.getName();
            ThreadGroup g = t.getThreadGroup();
            String group = (g != null) ?  g.getName() : "<null group>";

            if (! (
                    threadNames.contains(name)
                 || group.equals("system")
                 || name.startsWith("Timer-")  // we separately scan for JMRI-resident timers
                 || name.startsWith("RMI TCP Accept")
                 || name.startsWith("AWT-EventQueue")
                 || name.startsWith("Aqua L&F")
                 || name.startsWith("junit-jupiter-")  // JUnit
                 || name.startsWith("Image Fetcher ")
                 || name.startsWith("Image Animator ")
                 || name.startsWith("JmDNS(")
                 || name.startsWith("JmmDNS pool")
                 || name.startsWith("ForkJoinPool.commonPool-worker")
                 || name.startsWith("SocketListener(")
                 || name.startsWith("Libgraal")
                 || name.startsWith("LibGraal")
                 || name.startsWith("TruffleCompilerThread-")
                 || ( name.startsWith("pool-") && name.endsWith("thread-1") )
                 || group.contains("FailOnTimeoutGroup") // JUnit timeouts
                 || ( name.startsWith("SwingWorker-pool-1-thread-") &&
                         ( group.contains("FailOnTimeoutGroup") || group.contains("main") )
                    )
                )) {

                        if (t.getState() == Thread.State.TERMINATED) {
                            // might have transitioned during above (logging slow)
                            continue;
                        }

                        // This thread we have to deal with.
                        boolean kill = true;
                        String action = "Interrupt";
                        if (!killRemnantThreads) {
                            action = "Found";
                            kill = false;
                        }

                        // for anonymous threads, show the traceback in hopes of finding what it is
                        if (name.startsWith("Thread-")) {
                            StackTraceElement[] traces = Thread.getAllStackTraces().get(t);
                            if (traces == null) continue;  // thread went away, maybe terminated in parallel
                            if (traces.length >7 && traces[7].getClassName().contains("org.netbeans.jemmy") ) {
                                // empirically. jemmy leaves anonymous threads
                                String details = traces[7].getClassName() + "." + traces[7].getMethodName()
                                    +" [" + traces[7].getFileName() + "." + traces[7].getLineNumber() + "]";
                                        
                                log.warn("Jemmy remnant thread running {}", details );
                                if ( failRemnantThreads ) {
                                    Assertions.fail("Jemmy remnant thread running " + details);
                                }
                            } else {
                                // anonymous thread that should be displayed
                                Exception ex = new Exception("traceback of numbered thread");
                                ex.setStackTrace(traces);
                                log.warn("{} remnant thread \"{}\" in group \"{}\" after {}", action, name, group, getTestClassName(), ex);
                                if ( failRemnantThreads ) {
                                    Assertions.fail("Thread \"" + name + "\" after " + getTestClassName());
                                }
                            }
                        } else {
                            log.warn("{} remnant thread \"{}\" in group \"{}\" after {}", action, name, group, getTestClassName());
                            if ( failRemnantThreads ) {
                                Assertions.fail("Thread \"" + name + "\" in group \"" + group + "\" after " + getTestClassName());
                            }
                        }
                        if (kill) {
                            killThread(t);
                        } else {
                            threadsSeen.add(t);
                        }
            }
        }
    }

    /* Global Panel operations */
    /**
     * Close all panels associated with the {@link EditorManager} default
     * instance.
     */
    public static void closeAllPanels() {
        InstanceManager.getOptionalDefault(EditorManager.class)
                .ifPresent(m -> m.getAll()
                        .forEach(e -> {
                            if(e.isVisible()){
                               e.requestFocus();
                               try {
                                   EditorFrameOperator editorFrameOperator = new EditorFrameOperator(e.getTargetFrame());
                                   editorFrameOperator.closeFrameWithConfirmations();
                               } catch (TimeoutExpiredException timeoutException ) {
                                   log.error("Failed to close panel {} with exception {}",e.getTitle(),
                                           timeoutException.getMessage(),
                                           LoggingUtil.shortenStacktrace(timeoutException));
                               }
                            }
                            e.dispose();
                        }));
        EditorFrameOperator.clearEditorFrameOperatorThreads();
    }

    /* GraphicsEnvironment utility methods */

    /**
     * Get the content pane of a dialog.
     *
     * @param title the dialog title
     * @return the content pane
     */
    public static Container findContainer(String title) {
        return new JDialogOperator(title).getContentPane();
    }

    /**
     * Press a button after finding it in a container by title.
     *
     * @param frame container containing button to press
     * @param text button title
     * @return the pressed button
     */
    public static AbstractButton pressButton(Container frame, String text) {
        AbstractButton button = JButtonOperator.findAbstractButton(frame, text, true, true);
        Assert.assertNotNull(text + " Button not found", button);
        AbstractButtonOperator abo = new AbstractButtonOperator(button);
        abo.doClick();
        return button;
    }

    final private static Random random = new Random();

    public static Random getRandom(){
        return random;
    }

    private final static org.slf4j.Logger log = org.slf4j.LoggerFactory.getLogger(JUnitUtil.class);

}<|MERGE_RESOLUTION|>--- conflicted
+++ resolved
@@ -493,39 +493,8 @@
      *
      * @param condition condition to wait for
      */
-<<<<<<< HEAD
     static public void waitFor(ReleaseUntil condition) {
         waitFor(condition, "JUnitUtil.waitFor() timed out");
-=======
-    @CheckReturnValue
-    static public boolean waitFor(ReleaseUntil condition) {
-        if (javax.swing.SwingUtilities.isEventDispatchThread()) {
-            log.error("Cannot use waitFor on Swing thread", new Exception());
-            return false;
-        }
-        int delay = 0;
-        try {
-            while (delay < WAITFOR_MAX_DELAY) {
-                if (condition.ready()) {
-                    return true;
-                }
-                int priority = Thread.currentThread().getPriority();
-                try {
-                    Thread.currentThread().setPriority(Thread.MIN_PRIORITY);
-                    Thread.sleep(WAITFOR_DELAY_STEP);
-                    delay += WAITFOR_DELAY_STEP;
-                } catch (InterruptedException e) {
-                    return false;
-                } finally {
-                    Thread.currentThread().setPriority(priority);
-                }
-            }
-            return false;
-        } catch (Exception ex) {
-            log.error("Exception in waitFor condition.", ex);
-            return false;
-        }
->>>>>>> e04e8b1e
     }
 
     /**
@@ -1496,7 +1465,7 @@
                                 // empirically. jemmy leaves anonymous threads
                                 String details = traces[7].getClassName() + "." + traces[7].getMethodName()
                                     +" [" + traces[7].getFileName() + "." + traces[7].getLineNumber() + "]";
-                                        
+
                                 log.warn("Jemmy remnant thread running {}", details );
                                 if ( failRemnantThreads ) {
                                     Assertions.fail("Jemmy remnant thread running " + details);

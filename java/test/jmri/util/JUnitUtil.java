--- conflicted
+++ resolved
@@ -137,11 +137,7 @@
     static boolean checkSequenceDumpsStack =    Boolean.getBoolean("jmri.util.JUnitUtil.checkSequenceDumpsStack"); // false unless set true
 
     /**
-<<<<<<< HEAD
-     * Check for any threads left behind after a test calls {@link #tearDown}.
-=======
-     * Check for any threads left behind after a test calls {@link #tearDown()}.
->>>>>>> 93c0e973
+     * Check for any threads left behind after a test calls {@link #tearDown}
      * <p>
      * Set from the jmri.util.JUnitUtil.checkRemnantThreads environment variable.
      */

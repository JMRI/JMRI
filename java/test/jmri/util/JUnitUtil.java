package jmri.util;

import apps.SystemConsole;
import java.awt.Container;
import java.awt.Frame;
import java.awt.Window;
import java.io.FileNotFoundException;
import java.io.IOException;
import java.lang.reflect.Field;
import java.lang.reflect.InvocationTargetException;
import java.util.*;

import javax.annotation.Nonnull;
import javax.swing.AbstractButton;

import org.apache.log4j.Level;
import org.assertj.swing.edt.FailOnThreadViolationRepaintManager;
import org.junit.Assert;
import org.netbeans.jemmy.FrameWaiter;
import org.netbeans.jemmy.JemmyProperties;
import org.netbeans.jemmy.TestOut;
import org.netbeans.jemmy.operators.AbstractButtonOperator;
import org.netbeans.jemmy.operators.JButtonOperator;
import org.netbeans.jemmy.operators.JDialogOperator;
import org.slf4j.Logger;
import org.slf4j.LoggerFactory;

import apps.SystemConsole;
import apps.gui.GuiLafPreferencesManager;
import java.awt.GraphicsEnvironment;
import jmri.*;
import jmri.implementation.JmriConfigurationManager;
import jmri.jmrit.display.Editor;
import jmri.jmrit.display.EditorFrameOperator;
import jmri.jmrit.display.EditorManager;
import jmri.jmrit.display.layoutEditor.LayoutBlockManager;
import jmri.jmrit.logix.OBlockManager;
import jmri.jmrit.logix.WarrantManager;
import jmri.jmrit.roster.RosterConfigManager;
import jmri.jmrix.ConnectionConfigManager;
import jmri.jmrix.debugthrottle.DebugThrottleManager;
import jmri.jmrix.internal.InternalReporterManager;
import jmri.jmrix.internal.InternalSensorManager;
import jmri.jmrix.internal.InternalSystemConnectionMemo;
import jmri.managers.*;
import jmri.profile.NullProfile;
import jmri.profile.Profile;
import jmri.profile.ProfileManager;
import jmri.progdebugger.DebugProgrammerManager;
import jmri.util.managers.InternalLightManagerThrowExceptionScaffold;
import jmri.util.managers.MemoryManagerThrowExceptionScaffold;
import jmri.util.managers.OBlockManagerThrowExceptionScaffold;
import jmri.util.managers.RouteManagerThrowExceptionScaffold;
import jmri.util.managers.SensorManagerThrowExceptionScaffold;
import jmri.util.managers.SignalHeadManagerThrowExceptionScaffold;
import jmri.util.managers.SignalMastManagerThrowExceptionScaffold;
import jmri.util.managers.TurnoutManagerThrowExceptionScaffold;
import jmri.util.managers.WarrantManagerThrowExceptionScaffold;
import jmri.util.prefs.InitializationException;
import jmri.util.prefs.JmriConfigurationProvider;
import jmri.util.prefs.JmriPreferencesProvider;
import jmri.util.prefs.JmriUserInterfaceConfigurationProvider;
import jmri.util.zeroconf.MockZeroConfServiceManager;
import jmri.util.zeroconf.ZeroConfServiceManager;

/**
 * Common utility methods for working with JUnit.
 * <p>
 * To release the current thread and allow other listeners to execute:  <code><pre>
 * JUnitUtil.releaseThread(this);
 * </pre></code> Note that this is not appropriate for Swing objects; you need
 * to use Jemmy for that.
 * <p>
 * If you're using the InstanceManager, setUp() implementation should start
 * with:
 * <pre><code>
 * JUnitUtil.setUp();
 * JUnitUtil.initInternalTurnoutManager();
 * JUnitUtil.initInternalLightManager();
 * JUnitUtil.initInternalSensorManager();
 * JUnitUtil.initDebugThrottleManager();
 * </code></pre>
 * <p>
 * Your tearDown() should end with:
 * <pre><code>
 * JUnitUtil.tearDown();
 * </code></pre>
 * <p>
 * Note that memory managers and some others are completely internal, and will
 * be reset when you reset the instance manager.
 *
 * @author Bob Jacobsen Copyright 2009, 2015
 * @since 2.5.3
 */
public class JUnitUtil {

    /**
     * Standard time (in mSec) to wait when releasing
     * a thread during a test.
     * <p>
     * Public in case modification is needed from a test or script.
     */
    static final public int DEFAULT_RELEASETHREAD_DELAY = 50;
    
    /**
     * Standard time step (in mSec) when looping in a waitFor operation.
     * <p>
     * Public in case modification is needed from a test or script.
     */    
    static final public int WAITFOR_DELAY_STEP = 5;
    /**
     * Maximum time to wait before failing a waitFor operation.
     * The default value is really long, but that only matters when the test is failing anyway, 
     * and some of the LayoutEditor/SignalMastLogic tests are slow. But too long will cause CI jobs
     * to time out before this logs the error....
     * <p>
     * Public in case modification is needed from a test or script.
     */    
    static final public int WAITFOR_MAX_DELAY = 10000;

    /**
     * When true, prints each setUp method to help identify which tests include a failure.
     * When checkSetUpTearDownSequence is also true, this also sprints on execution of tearDown.
     * <p>
     * Set from the jmri.util.JUnitUtil.printSetUpTearDownNames environment variable.
     */
    static boolean printSetUpTearDownNames = Boolean.getBoolean("jmri.util.JUnitUtil.printSetUpTearDownNames"); // false unless set true

    /**
     * When true, checks that calls to setUp and tearDown properly alterante, printing an 
     * error message with context information on System.err if inconsistent calls are observed.
     * <p>
     * Set from the jmri.util.JUnitUtil.checkSetUpTearDownSequence environment variable.
     */
    static boolean checkSetUpTearDownSequence = Boolean.getBoolean("jmri.util.JUnitUtil.checkSetUpTearDownSequence"); // false unless set true

    /**
     * Adds extensive error information to the output of checkSetUpTearDownSequence.
     * Note: The context checking and storage required for this takes a lot of time.
     * <p>
     * Set from the jmri.util.JUnitUtil.checkSequenceDumpsStack environment variable.
     */
    static boolean checkSequenceDumpsStack =    Boolean.getBoolean("jmri.util.JUnitUtil.checkSequenceDumpsStack"); // false unless set true

    /**
     * Announce any threads left behind after a test calls {@link #tearDown}
     * <p>
     * Set from the jmri.util.JUnitUtil.checkRemnantThreads environment variable.
     */
    static boolean checkRemnantThreads =    Boolean.getBoolean("jmri.util.JUnitUtil.checkRemnantThreads"); // false unless set true

    /**
     * Kill any threads left behind after a test calls {@link #tearDown}
     * <p>
     * Set from the jmri.util.JUnitUtil.killRemnantThreads environment variable
     */
    static boolean killRemnantThreads =    Boolean.getBoolean("jmri.util.JUnitUtil.killRemnantThreads"); // false unless set true

    /**
     * Check for tests that take an excessive time
     * <p>
     * Set from the jmri.util.JUnitUtil.checkTestDuration environment variable.
     */
    static boolean checkTestDuration =      Boolean.getBoolean("jmri.util.JUnitUtil.checkTestDuration"); // false unless set true
    static long    checkTestDurationMax =   Long.getLong("jmri.util.JUnitUtil.checkTestDurationMax", 5000); // milliseconds

    static long    checkTestDurationStartTime = 0;  // working value
    
    static private boolean didSetUp = false;    // If true, last saw setUp, waiting tearDown normally
    static private boolean didTearDown = true;  // If true, last saw tearDown, waiting setUp normally

    static private String lastSetUpClassName = "<unknown>";
    static private String lastSetUpThreadName = "<unknown>";
    static private StackTraceElement[] lastSetUpStackTrace = new StackTraceElement[0];
    static private String lastTearDownClassName = "<unknown>";
    static private String lastTearDownThreadName = "<unknown>";
    static private StackTraceElement[] lastTearDownStackTrace = new StackTraceElement[0];
    
    static private boolean isLoggingInitialized = false;
    static private String initPrefsDir = null;

    static private boolean isFailOnThreadViolationRepaintManagerInstalled = false;
    /**
     * JMRI standard setUp for tests that mock the InstanceManager. This should be the first line in the {@code @Before}
     * annotated method if the tests mock the InstanceManager.
     * One or the other of {@link #setUp()} or {@link #setUpLoggingAndCommonProperties()} must
     * be present in the {@code @Before} routine.
     */
    public static void setUpLoggingAndCommonProperties() {
        if (!isLoggingInitialized) {
            // init logging if needed
            isLoggingInitialized = true;
            String filename = System.getProperty("jmri.log4jconfigfilename", "tests.lcf");
            Log4JUtil.initLogging(filename);
        }

<<<<<<< HEAD
        if (!isFailOnThreadViolationRepaintManagerInstalled) {
            FailOnThreadViolationRepaintManager.install();
            isFailOnThreadViolationRepaintManagerInstalled = true;
        }

=======
>>>>>>> 1464987d
        if (SystemConsole.isCreated()) {
            SystemConsole.getInstance().open();
        }

        // need to do this each time
        try {
            JUnitAppender.start();

            // reset warn _only_ once logic to make tests repeatable
            Log4JUtil.restartWarnOnce();
            // ensure logging of deprecated method calls;
            // individual tests can turn off as needed
            Log4JUtil.setDeprecatedLogging(true);

        } catch (Throwable e) {
            System.err.println("Could not start JUnitAppender, but test continues:\n" + e);
        }

        // clear the backlog and reset the UnexpectedMessageFlags so that
        // errors from a previous test do not interfere with the current test.
        JUnitAppender.clearBacklog();
        JUnitAppender.resetUnexpectedMessageFlags(Level.INFO);


        // do not set the UncaughtExceptionHandler while unit testing
        // individual tests can explicitly set it after calling this method
        Thread.setDefaultUncaughtExceptionHandler(null);

        // make sure the jmri.prefsdir property match the property passed
        // to the tests.
        if (initPrefsDir == null) {
            initPrefsDir = System.getProperty("jmri.prefsdir", "./temp");
        }
        System.setProperty("jmri.prefsdir", initPrefsDir);

        // silence the Jemmy GUI unit testing framework
        JUnitUtil.silenceGUITestOutput();

        // ideally this would be resetWindows(false, true) to force an error if an earlier
        // test left a window open, but different platforms seem to have just
        // enough differences that this is, for now, turned off
        resetWindows(false, false);

        // Log and/or check the use of setUp and tearDown
        if (checkSetUpTearDownSequence || printSetUpTearDownNames) {
            lastSetUpClassName = getTestClassName();
        
            if (printSetUpTearDownNames) System.err.println(">> Starting test in "+lastSetUpClassName);
        
            if ( checkSetUpTearDownSequence)  {
                if (checkSequenceDumpsStack)  lastSetUpThreadName = Thread.currentThread().getName();
                
                if (didSetUp || ! didTearDown) {
                    System.err.println("   "+getTestClassName()+".setUp on thread "+lastSetUpThreadName+" unexpectedly found setUp="+didSetUp+" tearDown="+didTearDown+"; last setUp was in "+lastSetUpClassName+" thread "+lastSetUpThreadName);
                    if (checkSequenceDumpsStack) {
                        System.err.println("---- This stack ------");
                        Thread.dumpStack();
                        System.err.println("---- Last setUp stack ------");
                        for (StackTraceElement e : lastSetUpStackTrace) System.err.println("	at "+e);
                        System.err.println("---- Last tearDown stack ------");
                        for (StackTraceElement e : lastTearDownStackTrace) System.err.println("	at "+e);
                        System.err.println("----------------------");
                    }
                }
                
                didTearDown = false;
                didSetUp = true;

                if (checkSequenceDumpsStack) lastSetUpStackTrace = Thread.currentThread().getStackTrace();
            }
        }
        
        // checking time?
        if (checkTestDuration) {
            checkTestDurationStartTime = System.currentTimeMillis();
        }
    }

    /**
     * JMRI standard setUp for tests. This should be the first line in the {@code @Before}
     * annotated method if the tests do not mock the InstanceManager.
     * One or the other of {@link #setUp()} or {@link #setUpLoggingAndCommonProperties()} must
     * be present in the {@code @Before} routine.
     */
    public static void setUp() {
        // all the setup for a MockInstanceManager applies
        setUpLoggingAndCommonProperties();

        // Do a minimal amount of de-novo setup
        resetInstanceManager();

    }
    
    /**
     * Teardown from tests. This should be the last line in the {@code @After}
     * annotated method.
     */
    public static void tearDown() {

        // check for hanging shutdown tasks
        checkShutDownManager();
        
        // checking time?
        if (checkTestDuration) {
            long duration = System.currentTimeMillis() - checkTestDurationStartTime;
            if (duration > checkTestDurationMax) {
                // test too long, log that
                System.err.println("Test in "+getTestClassName()+" duration "+duration+" msec exceeded limit "+checkTestDurationMax);
            }
        }
        // Log and/or check the use of setUp and tearDown
        if (checkSetUpTearDownSequence || printSetUpTearDownNames) {
            lastTearDownClassName = getTestClassName();

            if (checkSetUpTearDownSequence) {
                if (checkSequenceDumpsStack) lastTearDownThreadName = Thread.currentThread().getName();
                
                if (! didSetUp || didTearDown) {
                    System.err.println("   "+getTestClassName()+".tearDown on thread "+lastTearDownThreadName+" unexpectedly found setUp="+didSetUp+" tearDown="+didTearDown+"; last tearDown was in "+lastTearDownClassName+" thread "+lastTearDownThreadName);
                    if (checkSequenceDumpsStack) {
                        System.err.println("---- This stack ------");
                        Thread.dumpStack();
                        System.err.println("---- Last setUp stack ------");
                        for (StackTraceElement e : lastSetUpStackTrace) System.err.println("	at "+e);
                        System.err.println("---- Last tearDown stack ------");
                        for (StackTraceElement e : lastTearDownStackTrace) System.err.println("	at "+e);
                        System.err.println("----------------------");
                    }
                }
                
                didSetUp = false;
                didTearDown = true;
            
                if (checkSequenceDumpsStack) lastTearDownStackTrace = Thread.currentThread().getStackTrace();
            }
        
            // To save time & space, only print end when doing full check
            if (printSetUpTearDownNames && checkSetUpTearDownSequence)  System.err.println("<<   Ending test in "+lastTearDownClassName);

        }
        
        // ideally this would be resetWindows(false, true) to force an error if an earlier
        // test left a window open, but different platforms seem to have just
        // enough differences that this is, for now, turned off
        resetWindows(false, false);

        // Check final status of logging in the test just completed
        JUnitAppender.end();
        Level severity = Level.ERROR; // level at or above which we'll complain
        boolean unexpectedMessageSeen = JUnitAppender.unexpectedMessageSeen(severity);
        String unexpectedMessageContent = JUnitAppender.unexpectedMessageContent(severity);
        JUnitAppender.verifyNoBacklog();
        JUnitAppender.resetUnexpectedMessageFlags(severity);
        Assert.assertFalse("Unexpected "+severity+" or higher messages emitted: "+unexpectedMessageContent, unexpectedMessageSeen);
        
        // Optionally, handle any threads left running
        if (checkRemnantThreads || killRemnantThreads) {
            handleThreads();
        }
        
        // Optionally, print whatever is on the Swing queue to see what's keeping things alive
        //Object entry = java.awt.Toolkit.getDefaultToolkit().getSystemEventQueue().peekEvent();
        //if (entry != null) System.err.println("entry: "+entry);
        
        // Optionally, check that the Swing queue is idle
        //new org.netbeans.jemmy.QueueTool().waitEmpty(250);

        // remove SystemConsole log appenders so test framework output is not included
<<<<<<< HEAD
        if (!GraphicsEnvironment.isHeadless()) {
=======
        if (SystemConsole.isCreated()) {
>>>>>>> 1464987d
            SystemConsole.getInstance().close();
        }
    }

    /**
     * Release the current thread, allowing other threads to process. Waits for
     * {@value #DEFAULT_RELEASETHREAD_DELAY} milliseconds.
     * <p>
     * This cannot be used on the Swing or AWT event threads. For those, please
     * use Jemmy's wait routine.
     *
     * @param self currently ignored
     * @deprecated 4.9.1 Use the various waitFor routines instead
     */
    @Deprecated // 4.9.1 Use the various waitFor routines instead
    public static void releaseThread(Object self) {
        releaseThread(self, DEFAULT_RELEASETHREAD_DELAY);
    }

    /**
     * Release the current thread, allowing other threads to process.
     * <p>
     * This cannot be used on the Swing or AWT event threads. For those, please
     * use Jemmy's wait routine.
     *
     * @param self  currently ignored
     * @param delay milliseconds to wait
     * @deprecated 4.9.1 Use the various waitFor routines instead
     */
    @Deprecated // 4.9.1 Use the various waitFor routines instead
    public static void releaseThread(Object self, int delay) {
        if (javax.swing.SwingUtilities.isEventDispatchThread()) {
            log.error("Cannot use releaseThread on Swing thread", new Exception());
            return;
        }
        try {
            int priority = Thread.currentThread().getPriority();
            Thread.currentThread().setPriority(Thread.MIN_PRIORITY);
            Thread.sleep(delay);
            Thread.currentThread().setPriority(priority);
        } catch (InterruptedException e) {
            Assert.fail("failed due to InterruptedException");
        }
    }

    /**
     * Wait for a specific condition to be true, without having to wait longer
     * <p>
     * To be used in tests, will do an assert if the total delay is longer than
     * WAITFOR_MAX_DELAY
     * <p>
     * Typical use:
     * <code>JUnitUtil.waitFor(()->{return replyVariable != null;},"reply not received")</code>
     *
     * @param condition condition being waited for
     * @param name      name of condition being waited for; will appear in
     *                  Assert.fail if condition not true fast enough
     */
    static public void waitFor(ReleaseUntil condition, String name) {
        if (javax.swing.SwingUtilities.isEventDispatchThread()) {
            log.error("Cannot use waitFor on Swing thread", new Exception());
            return;
        }
        int delay = 0;
        try {
            while (delay < WAITFOR_MAX_DELAY) {
                if (condition.ready()) {
                    return;
                }
                int priority = Thread.currentThread().getPriority();
                try {
                    Thread.currentThread().setPriority(Thread.MIN_PRIORITY);
                    Thread.sleep(WAITFOR_DELAY_STEP);
                    delay += WAITFOR_DELAY_STEP;
                } catch (InterruptedException e) {
                    Assert.fail("failed due to InterruptedException");
                } finally {
                    Thread.currentThread().setPriority(priority);
                }
            }
            Assert.fail("\"" + name + "\" did not occur in time");
        } catch (Exception ex) {
            Assert.fail("Exception while waiting for \"" + name + "\" " + ex);
        }
    }

    /**
     * Wait for a specific condition to be true, without having to wait longer
     * <p>
     * To be used in assumptions, will return false if the total delay is longer
     * than WAITFOR_MAX_DELAY
     * <p>
     * Typical use:
     * <code>Assume.assumeTrue("reply not received", JUnitUtil.waitForTrue(()->{return replyVariable != null;}));</code>
     *
     * @param condition condition to wait for
     * @return true if condition is met before WAITFOR_MAX_DELAY, false
     *         otherwise
     */
    static public boolean waitFor(ReleaseUntil condition) {
        if (javax.swing.SwingUtilities.isEventDispatchThread()) {
            log.error("Cannot use waitFor on Swing thread", new Exception());
            return false;
        }
        int delay = 0;
        try {
            while (delay < WAITFOR_MAX_DELAY) {
                if (condition.ready()) {
                    return true;
                }
                int priority = Thread.currentThread().getPriority();
                try {
                    Thread.currentThread().setPriority(Thread.MIN_PRIORITY);
                    Thread.sleep(WAITFOR_DELAY_STEP);
                    delay += WAITFOR_DELAY_STEP;
                } catch (InterruptedException e) {
                    return false;
                } finally {
                    Thread.currentThread().setPriority(priority);
                }
            }
            return false;
        } catch (Exception ex) {
            log.error("Exception in waitFor condition.", ex);
            return false;
        }
    }

    /**
     * Wait for a specific amount of time
     * <p>
     * It's better to wait for a condition, but if you can't find a condition,
     * this will have to do.
     * <p>
     *
     * @param time Delay in msec
     */
    static public void waitFor(int time) {
        if (javax.swing.SwingUtilities.isEventDispatchThread()) {
            log.error("Cannot use waitFor on Swing thread", new Exception());
            return;
        }
        int delay = 0;
        try {
            while (delay < time) {
                int priority = Thread.currentThread().getPriority();
                try {
                    Thread.currentThread().setPriority(Thread.MIN_PRIORITY);
                    Thread.sleep(WAITFOR_DELAY_STEP);
                    delay += WAITFOR_DELAY_STEP;
                } catch (InterruptedException e) {
                    return;
                } finally {
                    Thread.currentThread().setPriority(priority);
                }
            }
            return;
        } catch (Exception ex) {
            log.error("Exception in waitFor condition.", ex);
            return;
        }
    }

    /**
     * Wait for a specific condition to be true, without having to wait longer
     * <p>
     * To be used in tests, will do an assert if the total delay is longer than
     * 1 second
     * <p>
     * Typical use:
     * <code>JUnitUtil.fasterWaitFor(()->{return replyVariable != null;},"reply not received")</code>
     *
     * @param condition condition being waited for
     * @param name      name of condition being waited for; will appear in
     *                  Assert.fail if condition not true fast enough
     */
    static public void fasterWaitFor(ReleaseUntil condition, String name) {
        if (javax.swing.SwingUtilities.isEventDispatchThread()) {
            log.error("Cannot use waitFor on Swing thread", new Exception());
            return;
        }
        int delay = 0;
        try {
            while (delay < 1000) {
                if (condition.ready()) {
                    return;
                }
                int priority = Thread.currentThread().getPriority();
                try {
                    Thread.currentThread().setPriority(Thread.MIN_PRIORITY);
                    Thread.sleep(5);
                    delay += 5;
                } catch (InterruptedException e) {
                    Assert.fail("failed due to InterruptedException");
                } finally {
                    Thread.currentThread().setPriority(priority);
                }
            }
            Assert.fail("\"" + name + "\" did not occur in time");
        } catch (Exception ex) {
            Assert.fail("Exception while waiting for \"" + name + "\" " + ex);
        }
    }

    /**
     * Wait at most 1 second for a specific condition to be true, without having to wait longer
     * <p>
     * To be used in assumptions, will return false if the total delay is longer
     * than 1000 milliseconds.
     * <p>
     * Typical use:
     * <code>Assume.assumeTrue("reply not received", JUnitUtil.fasterWaitForTrue(()->{return replyVariable != null;}));</code>
     *
     * @param condition condition to wait for
     * @return true if condition is met before 1 second, false
     *         otherwise
     */
    static public boolean fasterWaitFor(ReleaseUntil condition) {
        if (javax.swing.SwingUtilities.isEventDispatchThread()) {
            log.error("Cannot use waitFor on Swing thread", new Exception());
            return false;
        }
        int delay = 0;
        try {
            while (delay < 1000) {
                if (condition.ready()) {
                    return true;
                }
                int priority = Thread.currentThread().getPriority();
                try {
                    Thread.currentThread().setPriority(Thread.MIN_PRIORITY);
                    Thread.sleep(5);
                    delay += 5;
                } catch (InterruptedException e) {
                    return false;
                } finally {
                    Thread.currentThread().setPriority(priority);
                }
            }
            return false;
        } catch (Exception ex) {
            log.error("Exception in waitFor condition.", ex);
            return false;
        }
    }

    /**
     * Reset the user files path in the default
     * {@link jmri.util.FileUtilSupport} object (used by
     * {@link jmri.util.FileUtil}) to the default settings/user files path for
     * tests of {@code git-working-copy/temp}.
     */
    public static void resetFileUtilSupport() {
        try {
            Field field = FileUtilSupport.class.getDeclaredField("defaultInstance");
            field.setAccessible(true);
            field.set(null, null);
            FileUtilSupport.getDefault().setUserFilesPath(ProfileManager.getDefault().getActiveProfile(), FileUtil.getPreferencesPath());
        } catch (NoSuchFieldException | SecurityException | IllegalArgumentException | IllegalAccessException ex) {
            log.error("Exception resetting FileUtilSupport", ex);
        }
    }

    static public interface ReleaseUntil {

        public boolean ready() throws Exception;
    }

    /**
     * Set a NamedBean (Turnout, Sensor, SignalHead, ...) to a specific value in
     * a thread-safe way.
     * <p>
     * You can't assume that all the consequences of that setting will have
     * propagated through when this returns; those might take a long time. But
     * the set operation itself will be complete.
     *
     * @param bean  the bean
     * @param state the desired state
     */
    static public void setBeanState(NamedBean bean, int state) {
        try {
            javax.swing.SwingUtilities.invokeAndWait(
                    () -> {
                        try {
                            bean.setState(state);
                        } catch (JmriException e) {
                            log.error("Threw exception while setting state: ", e);
                        }
                    }
            );
        } catch (InterruptedException e) {
            log.warn("Interrupted while setting state: ", e);
        } catch (InvocationTargetException e) {
            log.warn("Failed during invocation while setting state: ", e);
        }
    }

    /**
     * Set a NamedBean (Turnout, Sensor, SignalHead, ...) to a specific value in
     * a thread-safe way, including waiting for the state to appear.
     * <p>
     * You can't assume that all the consequences of that setting will have
     * propagated through when this returns; those might take a long time. But
     * the set operation itself will be complete.
     *
     * @param bean  the bean
     * @param state the desired state
     */
    static public void setBeanStateAndWait(NamedBean bean, int state) {
        setBeanState(bean, state);
        JUnitUtil.waitFor(() -> {
            return state == bean.getState();
        }, "setAndWait " + bean.getSystemName() + ": " + state);
    }

    public static void resetInstanceManager() {
        // clear all instances from the static InstanceManager
        InstanceManager.getDefault().clearAll();
        // ensure the auto-default UserPreferencesManager is not created by installing a test one
        InstanceManager.setDefault(UserPreferencesManager.class, new TestUserPreferencesManager());
    }

    public static void resetTurnoutOperationManager() {
        InstanceManager.reset(TurnoutOperationManager.class);
        InstanceManager.getDefault(TurnoutOperationManager.class); // force creation
    }

    public static void initConfigureManager() {
        InstanceManager.setDefault(ConfigureManager.class, new JmriConfigurationManager());
    }

    public static void initDefaultUserMessagePreferences() {
        // remove the existing user preferences manager (if present)
        InstanceManager.reset(UserPreferencesManager.class);
        // create a test user preferences manager
        InstanceManager.setDefault(UserPreferencesManager.class, new TestUserPreferencesManager());
    }

    public static void initInternalTurnoutManager() {
        // now done automatically by InstanceManager's autoinit
        InstanceManager.turnoutManagerInstance();
    }

    public static void initInternalLightManager() {
        // now done automatically by InstanceManager's autoinit
        InstanceManager.lightManagerInstance();
    }

    public static void initInternalSensorManager() {
        // now done automatically by InstanceManager's autoinit
        InstanceManager.sensorManagerInstance();
        InternalSensorManager.setDefaultStateForNewSensors(jmri.Sensor.UNKNOWN);
    }

    public static void initRouteManager() {
        // routes provide sensors, so ensure the sensor manager is initialized
        // routes need turnouts, so ensure the turnout manager is initialized
        JUnitUtil.initInternalSensorManager();
        JUnitUtil.initInternalTurnoutManager();
        // now done automatically by InstanceManager's autoinit
        InstanceManager.getDefault(RouteManager.class);
    }

    public static void initMemoryManager() {
        MemoryManager m = new DefaultMemoryManager(InstanceManager.getDefault(InternalSystemConnectionMemo.class));
        if (InstanceManager.getNullableDefault(ConfigureManager.class) != null) {
            InstanceManager.getDefault(ConfigureManager.class).registerConfig(m, jmri.Manager.MEMORIES);
        }
    }

    public static void initReporterManager() {
        ReporterManager m = new InternalReporterManager(InstanceManager.getDefault(InternalSystemConnectionMemo.class));
        if (InstanceManager.getNullableDefault(ConfigureManager.class) != null) {
            InstanceManager.getDefault(ConfigureManager.class).registerConfig(m, jmri.Manager.REPORTERS);
        }
    }

    public static void initOBlockManager() {
        OBlockManager b = new OBlockManager();
        if (InstanceManager.getNullableDefault(ConfigureManager.class) != null) {
            InstanceManager.getDefault(ConfigureManager.class).registerConfig(b, jmri.Manager.OBLOCKS);
        }
    }

    public static void deregisterBlockManagerShutdownTask() {
        InstanceManager
                .getDefault(ShutDownManager.class)
                .deregister(InstanceManager.getDefault(BlockManager.class).shutDownTask);
    }

    public static void initWarrantManager() {
        WarrantManager w = new WarrantManager();
        if (InstanceManager.getNullableDefault(ConfigureManager.class) != null) {
            InstanceManager.getDefault(ConfigureManager.class).registerConfig(w, jmri.Manager.WARRANTS);
        }
    }

    public static void initSignalMastLogicManager() {
        SignalMastLogicManager w = new DefaultSignalMastLogicManager(InstanceManager.getDefault(InternalSystemConnectionMemo.class));
        if (InstanceManager.getNullableDefault(ConfigureManager.class) != null) {
            InstanceManager.getDefault(ConfigureManager.class).registerConfig(w, jmri.Manager.SIGNALMASTLOGICS);
        }
    }

    public static void initLayoutBlockManager() {
        LayoutBlockManager w = new LayoutBlockManager();
        if (InstanceManager.getNullableDefault(ConfigureManager.class) != null) {
            InstanceManager.getDefault(ConfigureManager.class).registerConfig(w, jmri.Manager.LAYOUTBLOCKS);
        }
    }

    public static void initSectionManager() {
        jmri.SectionManager w = new jmri.SectionManager();
        if (InstanceManager.getNullableDefault(ConfigureManager.class) != null) {
            InstanceManager.getDefault(ConfigureManager.class).registerConfig(w, jmri.Manager.SECTIONS);
        }
    }

    public static void initInternalSignalHeadManager() {
        SignalHeadManager m = new AbstractSignalHeadManager(InstanceManager.getDefault(InternalSystemConnectionMemo.class));
        InstanceManager.setDefault(SignalHeadManager.class, m);
        if (InstanceManager.getNullableDefault(ConfigureManager.class) != null) {
            InstanceManager.getDefault(ConfigureManager.class).registerConfig(m, jmri.Manager.SIGNALHEADS);
        }
    }

    public static void initDefaultSignalMastManager() {
        InstanceManager.setDefault(SignalMastManager.class, new DefaultSignalMastManager(InstanceManager.getDefault(InternalSystemConnectionMemo.class)));
    }

    public static void initDebugCommandStation() {
        jmri.CommandStation cs = new jmri.CommandStation() {
            @Override
            public boolean sendPacket(@Nonnull byte[] packet, int repeats) {
            return true;
            }

            @Override
            public String getUserName() {
                return "testCS";
            }

            @Override
            public String getSystemPrefix() {
                return "I";
            }

        };

        InstanceManager.store(cs, jmri.CommandStation.class);
    }

    public static void initDebugThrottleManager() {
        jmri.ThrottleManager m = new DebugThrottleManager();
        InstanceManager.store(m, ThrottleManager.class);
    }

    public static void initDebugProgrammerManager() {
        DebugProgrammerManager m = new DebugProgrammerManager();
        InstanceManager.store(m, AddressedProgrammerManager.class);
        InstanceManager.store(m, GlobalProgrammerManager.class);
    }

    public static void initDebugPowerManager() {
        InstanceManager.setDefault(PowerManager.class, new PowerManagerScaffold());
    }

    /**
     * Initialize an {@link IdTagManager} that does not use persistent storage.
     * If needing an IdTagManager that does use persistent storage use
     * {@code InstanceManager.setDefault(IdTagManager.class, new DefaultIdTagManager(InstanceManager.getDefault(InternalSystemConnectionMemo.class)));}
     * to initialize an IdTagManager in the {@code @Before} annotated method of
     * the test class or allow the {@link DefaultIdTagManager} to be
     * automatically initialized when needed.
     */
    public static void initIdTagManager() {
        InstanceManager.reset(IdTagManager.class);
        InstanceManager.setDefault(IdTagManager.class,
                new DefaultIdTagManager(InstanceManager.getDefault(InternalSystemConnectionMemo.class)) {
                    @Override
                    public void writeIdTagDetails() {
                        // do not actually write tags
                        this.dirty = false;
                    }

                    @Override
                    public void readIdTagDetails() {
                        // do not actually read tags
                        this.dirty = false;
                    }

                    @Override
                    protected void initShutdownTask(){
                        //don't even register the shutdownTask
                    }

                });
    }

    public static void initRailComManager() {
        InstanceManager.reset(jmri.RailComManager.class);
        InstanceManager.store(new DefaultRailComManager(), jmri.RailComManager.class);
    }

    public static void initLogixManager() {
        LogixManager m = new DefaultLogixManager(InstanceManager.getDefault(InternalSystemConnectionMemo.class));
        if (InstanceManager.getNullableDefault(ConfigureManager.class) != null) {
            InstanceManager.getDefault(ConfigureManager.class).registerConfig(m, jmri.Manager.LOGIXS);
        }
    }

    public static void initConditionalManager() {
        ConditionalManager m = new DefaultConditionalManager(InstanceManager.getDefault(InternalSystemConnectionMemo.class));
        if (InstanceManager.getNullableDefault(ConfigureManager.class) != null) {
            InstanceManager.getDefault(ConfigureManager.class).registerConfig(m, jmri.Manager.CONDITIONALS);
        }
    }

    public static void initInternalTurnoutManagerThrowException() {
        InstanceManager.setDefault(TurnoutManager.class, new TurnoutManagerThrowExceptionScaffold());
    }

    public static void initInternalSensorManagerThrowException() {
        InstanceManager.setDefault(SensorManager.class, new SensorManagerThrowExceptionScaffold());
    }

    public static void initLightManagerThrowException() {
        InstanceManager.setDefault(LightManager.class, new InternalLightManagerThrowExceptionScaffold());
    }

    public static void initMemoryManagerThrowException() {
        InstanceManager.setDefault(MemoryManager.class, new MemoryManagerThrowExceptionScaffold());
    }

    public static void initSignalHeadManagerThrowException() {
        InstanceManager.setDefault(SignalHeadManager.class, new SignalHeadManagerThrowExceptionScaffold());
    }

    public static void initSignalMastManagerThrowException() {
        InstanceManager.setDefault(SignalMastManager.class, new SignalMastManagerThrowExceptionScaffold());
    }

    public static void initWarrantManagerThrowException() {
        InstanceManager.setDefault(WarrantManager.class, new WarrantManagerThrowExceptionScaffold());
    }

    public static void initOBlockManagerThrowException() {
        InstanceManager.setDefault(OBlockManager.class, new OBlockManagerThrowExceptionScaffold());
    }

    public static void initRouteManagerThrowException() {
        InstanceManager.setDefault(RouteManager.class, new RouteManagerThrowExceptionScaffold());
    }

    /**
     * Initialize a {@link jmri.util.zeroconf.MockZeroConfServiceManager} after
     * ensuring that any existing
     * {@link jmri.util.zeroconf.ZeroConfServiceManager} (real or mocked) has
     * stopped all services it is managing.
     */
    public static void initZeroConfServiceManager() {
        resetZeroConfServiceManager();
        InstanceManager.setDefault(ZeroConfServiceManager.class, new MockZeroConfServiceManager());
    }

    /**
     * Ensure that any existing
     * {@link jmri.util.zeroconf.ZeroConfServiceManager} (real or mocked) has
     * stopped all services it is managing.
     */
    public static void resetZeroConfServiceManager() {
        if (! InstanceManager.containsDefault(ZeroConfServiceManager.class)) return; // not present, don't create on by asking for it.

        ZeroConfServiceManager manager = InstanceManager.getDefault(ZeroConfServiceManager.class);
        manager.stopAll();
        
        JUnitUtil.waitFor(() -> {
            return (manager.allServices().isEmpty());
        }, "Stopping all ZeroConf Services");
        
        manager.dispose();
    }

    /**
     * End any running BlockBossLogic (Simple Signal Logic) objects
     */
    public static void clearBlockBossLogic() {
        jmri.jmrit.blockboss.BlockBossLogic.stopAllAndClear();
    }
    
    /**
     * Leaves ShutDownManager, if any, in place,
     * but removes its contents.  Instead of using this,
     * it's better to have your test code remove _and_ _check_
     * for specific items; this just suppresses output from the 
     * {@link #checkShutDownManager()} check down as part of the 
     * default end-of-test code.
     *
     * @see #checkShutDownManager()
     * @see #initShutDownManager()
     * @deprecated 4.17.4 because tests should directly test and remove queued items;
     *             we do not intend to remove this method soon but you should not use
     *             it in new code.
     */
    @Deprecated // 4.17.4 because tests should directly test and remove queued items;
                // we do not intend to remove this method soon but you should not use
                // it in new code.
    public static void clearShutDownManager() {
        if (!  InstanceManager.containsDefault(ShutDownManager.class)) return; // not present, stop (don't create)

        ShutDownManager sm = InstanceManager.getDefault(jmri.ShutDownManager.class);
        List<ShutDownTask> list = sm.tasks();
        while (!list.isEmpty()) {
            ShutDownTask task = list.get(0);
            sm.deregister(task);
            list = sm.tasks();  // avoid ConcurrentModificationException
        }
    }

    /**
     * Errors if the {@link jmri.ShutDownManager} was not left empty. Normally
     * run as part of the default end-of-test code. Considered an error so that
     * CI will flag these and tests will be improved.
     *
     * @see #clearShutDownManager()
     * @see #initShutDownManager()
     */
    static void checkShutDownManager() {
        if (!  InstanceManager.containsDefault(ShutDownManager.class)) return; // not present, stop (don't create)
        
        ShutDownManager sm = InstanceManager.getDefault(jmri.ShutDownManager.class);
        List<ShutDownTask> list = sm.tasks();
        while (!list.isEmpty()) {
            ShutDownTask task = list.get(0);
            log.error("Test {} left ShutDownTask registered: {} (of type {})}", getTestClassName(), task.getName(), task.getClass(), 
                        Log4JUtil.shortenStacktrace(new Exception("traceback")));
            sm.deregister(task);
            list = sm.tasks();  // avoid ConcurrentModificationException
        }

        // use reflection to reset static fields in the class.
        try {
            Class<?> c = jmri.managers.DefaultShutDownManager.class;
            Field f = c.getDeclaredField("shuttingDown");
            f.setAccessible(true);
            f.set(sm, false);
        } catch (NoSuchFieldException | IllegalArgumentException | IllegalAccessException x) {
            log.error("Failed to reset DefaultShutDownManager shuttingDown field", x);
        }
        
    }

    /**
     * Creates a new ShutDownManager.
     * Does not remove the contents (i.e. kill the future actions) of any existing ShutDownManager.
     * Normally, this is not needed for tests, as 
     * a {@link MockShutDownManager} is created and provided when a {@link ShutDownManager}
     * is requested from the {@link InstanceManager} via a {@link InstanceManager#getDefault()} call.
     * @see #clearShutDownManager()
     * @deprecated 4.17.5 should not be needed in new test code
     */
    @Deprecated // 4.17.5 should not be needed in new test code
    public static void initShutDownManager() {
        ShutDownManager manager = InstanceManager.getDefault(ShutDownManager.class);
        List<ShutDownTask> tasks = manager.tasks();
        while (!tasks.isEmpty()) {
            manager.deregister(tasks.get(0));
            tasks = manager.tasks(); // avoid ConcurrentModificationException
        }
        if (manager instanceof MockShutDownManager) {
            ((MockShutDownManager) manager).resetShuttingDown();
        }
    }

    public static void initStartupActionsManager() {
        InstanceManager.store(
                new apps.StartupActionsManager(),
                apps.StartupActionsManager.class);
    }

    public static void initConnectionConfigManager() {
        InstanceManager.setDefault(ConnectionConfigManager.class, new ConnectionConfigManager());
    }

    public static void initRosterConfigManager() {
        RosterConfigManager manager = new RosterConfigManager();
        try {
            manager.initialize(ProfileManager.getDefault().getActiveProfile());
        } catch (InitializationException ex) {
            log.error("Failed to initialize RosterConfigManager", ex);
        }
        InstanceManager.setDefault(RosterConfigManager.class, manager);
    }

    /*
     * Use reflection to reset the jmri.Application instance
     */
    public static void resetApplication() {
        try {
            Class<?> c = jmri.Application.class;
            Field f = c.getDeclaredField("name");
            f.setAccessible(true);
            f.set(new jmri.Application(), null);
        } catch (NoSuchFieldException | IllegalArgumentException | IllegalAccessException x) {
            log.error("Failed to reset jmri.Application static field", x);
        }
    }

    /*
     * Use reflection to reset the apps.AppsBase instance
     */
    public static void resetAppsBase() {
        try {
            Class<?> c = apps.AppsBase.class;
            Field f = c.getDeclaredField("preInit");
            f.setAccessible(true);
            f.set(null, false);
        } catch (NoSuchFieldException | IllegalArgumentException | IllegalAccessException x) {
            log.error("Failed to reset apps.AppsBase static preInit field", x);
        }
    }

    /*
     * Use reflection to reset the jmri.util.node.NodeIdentity instance
     */
    public static void resetNodeIdentity() {
        try {
            Class<?> c = jmri.util.node.NodeIdentity.class;
            Field f = c.getDeclaredField("instance");
            f.setAccessible(true);
            f.set(c, null);
        } catch (NoSuchFieldException | IllegalArgumentException | IllegalAccessException x) {
            log.error("Failed to reset jmri.util.node.NodeIdentity instance", x);
        }
    }


    public static void initGuiLafPreferencesManager() {
        GuiLafPreferencesManager m = new GuiLafPreferencesManager();
        InstanceManager.setDefault(GuiLafPreferencesManager.class, m);
    }

    /**
     * Use only if profile contents are not to be verified or modified in test.
     * If a profile will be written to and its contents verified as part of a
     * test use {@link #resetProfileManager(jmri.profile.Profile)} with a
     * provided profile.
     * <p>
     * The new profile will have the name {@literal TestProfile}, the id
     * {@literal 00000000}, and will be in the directory {@literal temp}
     * within the sources working copy.
     */
    public static void resetProfileManager() {
        try {
            Profile profile = new NullProfile("TestProfile", "00000000", FileUtil.getFile(FileUtil.SETTINGS));
            resetProfileManager(profile);
        } catch (FileNotFoundException ex) {
            log.error("Settings directory \"{}\" does not exist", FileUtil.SETTINGS);
        } catch (IOException | IllegalArgumentException ex) {
            log.error("Unable to create profile", ex);
        }
    }

    /**
     * Use if the profile needs to be written to or cleared as part of the test.
     * Suggested use in the {@link org.junit.Before} annotated method is:      <code>
     *
     * @Rule
     * public org.junit.rules.TemporaryFolder folder = new org.junit.rules.TemporaryFolder();
     *
     * @Before
     * public void setUp() {
     *     resetProfileManager(new jmri.profile.NullProfile(folder.newFolder(jmri.profile.Profile.PROFILE)));
     * }
     * </code>
     *
     * @param profile the provided profile
     */
    public static void resetProfileManager(Profile profile) {
        ProfileManager.getDefault().setActiveProfile(profile);
    }

    /**
     * PreferencesProviders retain per-profile objects; reset them to force that
     * information to be dumped.
     */
    public static void resetPreferencesProviders() {
        try {
            // reset UI provider
            Field providers = JmriUserInterfaceConfigurationProvider.class.getDeclaredField("PROVIDERS");
            providers.setAccessible(true);
            ((HashMap<?, ?>) providers.get(null)).clear();
            // reset XML storage provider
            providers = JmriConfigurationProvider.class.getDeclaredField("PROVIDERS");
            providers.setAccessible(true);
            ((HashMap<?, ?>) providers.get(null)).clear();
            // reset java.util.prefs.Preferences storage provider
            Field shared = JmriPreferencesProvider.class.getDeclaredField("SHARED_PROVIDERS");
            Field privat = JmriPreferencesProvider.class.getDeclaredField("PRIVATE_PROVIDERS");
            shared.setAccessible(true);
            ((HashMap<?, ?>) shared.get(null)).clear();
            privat.setAccessible(true);
            ((HashMap<?, ?>) privat.get(null)).clear();
        } catch (NoSuchFieldException | SecurityException | IllegalArgumentException | IllegalAccessException ex) {
            log.error("Unable to reset preferences providers", ex);
        }
    }

    /**
     * Silences the outputs from the Jemmy GUI Test framework.
     */
    public static void silenceGUITestOutput() {
        JUnitUtil.setGUITestOutput(TestOut.getNullOutput());
    }

    /**
     * Sets the outputs for the Jemmy GUI Test framework to the defaults. Call
     * this after setting up logging to enable outputs for a specific test.
     */
    public static void verboseGUITestOutput() {
        JUnitUtil.setGUITestOutput(new TestOut());
    }

    /**
     * Set the outputs for the Jemmy GUI Test framework.
     *
     * @param output a container for the input, output, and error streams
     */
    public static void setGUITestOutput(TestOut output) {
        ThreadingUtil.runOnGUI(() -> JemmyProperties.setCurrentOutput(output));
    }

    /**
     * Service method to find the test class name in the traceback. Heuristic:
     * First jmri or apps class that isn't this one.
     * @return String class name
     */
    static String getTestClassName() {
        StackTraceElement[] trace = Thread.currentThread().getStackTrace();

        for (StackTraceElement e : trace) {
            String name = e.getClassName();
            if (name.startsWith("jmri") || name.startsWith("apps")) {
                if (!name.endsWith("JUnitUtil")) {
                    return name;
                }
            }
        }

        return "<unknown class>";
    }
        
    /**
     * Dispose of any disposable windows. This should only be used if there is
     * no ability to actually close windows opened by a test using
     * {@link #dispose(java.awt.Window)} or
     * {@link #disposeFrame(java.lang.String, boolean, boolean)}, since this may
     * mask other side effects that should be dealt with explicitly.
     *
     * @param warn  log a warning for each window if true
     * @param error log an error (failing the test) for each window if true
     */
    public static void resetWindows(boolean warn, boolean error) {
        // close any open remaining windows from earlier tests
        for (Frame frame : Frame.getFrames()) {
            if (frame.isDisplayable()) {
                if (frame.getClass().getName().equals("javax.swing.SwingUtilities$SharedOwnerFrame")) {
                    String message = "Cleaning up nameless invisible frame created by creating a dialog with a null parent in {}.";
                    if (error) {
                        log.error(message, getTestClassName());
                    } else if (warn) {
                        log.warn(message, getTestClassName());
                    }
                } else {
                    String message = "Cleaning up frame \"{}\" (a {}) in {}.";
                    if (error) {
                        log.error(message, frame.getTitle(), frame.getClass(), getTestClassName());
                    } else if (warn) {
                        log.warn(message, frame.getTitle(), frame.getClass(), getTestClassName());
                    }
                }
                JUnitUtil.dispose(frame);
            }
        }
        for (Window window : Window.getWindows()) {
            if (window.isDisplayable()) {
                if (window.getClass().getName().equals("javax.swing.SwingUtilities$SharedOwnerFrame")) {
                    String message = "Cleaning up nameless invisible window created by creating a dialog with a null parent in {}.";
                    if (error) {
                        log.error(message, getTestClassName());
                    } else if (warn) {
                        log.warn(message, getTestClassName());
                    }
                } else {
                    String message = "Cleaning up window \"{}\" (a {}) in {}.";
                    if (error) {
                        log.error(message, window.getName(), window.getClass(), getTestClassName());
                    } else if (warn) {
                        log.warn(message, window.getName(), window.getClass(), getTestClassName());
                    }
                }
                JUnitUtil.dispose(window);
            }
        }
    }

    /**
     * Dispose of a visible frame searched for by title. Disposes of the first
     * visible frame found with the given title. Asserts that the calling test
     * failed if the frame cannot be found.
     *
     * @param title the title of the frame to dispose of
     * @param ce    true to match title param as a substring of the frame's
     *              title; false to require an exact match
     * @param cc    true if search is case sensitive; false otherwise
     */
    public static void disposeFrame(String title, boolean ce, boolean cc) {
        Frame frame = FrameWaiter.getFrame(title, ce, cc);
        if (frame != null) {
            JUnitUtil.dispose(frame);
        } else {
            Assert.fail("Unable to find frame \"" + title + "\" to dispose.");
        }
    }

    /**
     * Dispose of a window. Disposes of the window on the GUI thread, returning
     * only after the window is disposed of.
     *
     * @param window the window to dispose of
     */
    public static void dispose(@Nonnull Window window) {
        java.util.Objects.requireNonNull(window, "Window cannot be null");
        
        ThreadingUtil.runOnGUI(() -> {
            window.dispose();
        });
    }
        
    public static Thread getThreadByName(String threadName) {
        for (Thread t : Thread.getAllStackTraces().keySet()) {
            if (t.getName().equals(threadName)) return t;
        }
        return null;
    }
    
    public static Thread getThreadStartsWithName(String threadName) {
        for (Thread t : Thread.getAllStackTraces().keySet()) {
            if (t.getName().startsWith(threadName)) return t;
        }
        return null;
    }

    static SortedSet<String> threadNames = new TreeSet<>(Arrays.asList(new String[]{
        // names we know about from normal running
        "main",
        "Java2D Disposer",
        "AWT-Shutdown",
        "AWT-EventQueue",
        "AWT-XAWT",                         // seen on Jenkins Ubuntu
        "GC Daemon",
        "Finalizer",
        "Reference Handler",
        "Signal Dispatcher",                // POSIX signals in JRE, not trains signals
        "Java2D Queue Flusher",
        "Time-limited test",
        "WindowMonitor-DispatchThread",
        "RMI Reaper",
        "RMI TCP Accept",
        "TimerQueue",
        "Java Sound Event Dispatcher",
        "Aqua L&F",                         // macOS
        "AppKit Thread",
        "JMRI Common Timer",
        "BluecoveAsynchronousShutdownThread", // from LocoNet BlueTooth implementation
        "Keep-Alive-Timer",                 // from "system" group
        "process reaper",                   // observed in macOS JRE
        "SIGINT handler",                   // observed in JmDNS; clean shutdown takes time
        "Multihomed mDNS.Timer",            // observed in JmDNS; clean shutdown takes time
        "Direct Clip",                      // observed in macOS JRE, associated with javax.sound.sampled.AudioSystem
        "Basic L&F File Loading Thread",
        "dns.close in ZeroConfServiceManager#stopAll"
    }));
    static List<Thread> threadsSeen = new ArrayList<>();

    /**
     * Do a diagnostic check of threads, 
     * providing a traceback if any new ones are still around.
     * <p>
     * First implementation is rather simplistic.
     */
    static void handleThreads() {
        // now check for extra threads
        ThreadGroup main = Thread.currentThread().getThreadGroup();
        while (main.getParent() != null ) {main = main.getParent(); }        
        Thread[] list = new Thread[main.activeCount()+2];  // space on end
        int max = main.enumerate(list);
        
        for (int i = 0; i<max; i++) { 
            Thread t = list[i];
            Thread.State topState = t.getState();
            if (t.getState() == Thread.State.TERMINATED) { // going away, just not cleaned up yet
                threadsSeen.remove(t);  // don't want to prevent gc
                continue; 
            }
            if (threadsSeen.contains(t)) continue;
            String name = t.getName();
            ThreadGroup g = t.getThreadGroup();
            String group = (g != null) ?  g.getName() : "<null group>";

            if (! (threadNames.contains(name)
                 || group.equals("system")
                 || name.startsWith("Timer-")  // we separately scan for JMRI-resident timers
                 || name.startsWith("RMI TCP Accept")
                 || name.startsWith("AWT-EventQueue")
                 || name.startsWith("Aqua L&F")
                 || name.startsWith("Image Fetcher ")
                 || name.startsWith("Image Animator ")
                 || name.startsWith("JmDNS(")
                 || name.startsWith("JmmDNS pool")
                 || name.startsWith("ForkJoinPool.commonPool-worker")
                 || name.startsWith("SocketListener(")
                 || group.contains("FailOnTimeoutGroup")) // JUnit timeouts
                 || name.startsWith("SocketListener(")
                 || (name.startsWith("SwingWorker-pool-1-thread-") && ( group.contains("FailOnTimeoutGroup") || group.contains("main") )
                )) {  
                
                        if (t.getState() == Thread.State.TERMINATED) {  
                            // might have transitioned during above (logging slow)
                            continue;
                        }
                        boolean kill = true;
                        String action = "Interrupt";
                        if (!killRemnantThreads) {
                            action = "Found";
                            kill = false;
                        }
                        if (name.toUpperCase().startsWith("OLCB") || name.toUpperCase().startsWith("OPENLCB")) { // ugly special case
                            action = "Skipping";
                            kill = false;
                        }
           
                        // for anonymous threads, show the traceback in hopes of finding what it is
                        if (name.startsWith("Thread-")) {
                            Exception ex = new Exception("traceback of numbered thread");
                            ex.setStackTrace(Thread.getAllStackTraces().get(t));
                            log.warn(action+" remnant thread \"{}\" in group \"{}\" after {}", name, group, getTestClassName(), ex);
                        } else {
                            log.warn(action+" remnant thread \"{}\" in group \"{}\" after {}", name, group, getTestClassName());
                        }
                        if (kill) {
                            System.err.println(topState+" "+t.getState());
                            try {
                                if (t.getState() != Thread.State.TERMINATED) {  // might have transitioned during above (logging slow)
                                    t.interrupt();
                                    t.join(2000);
                                }
                                if (t.getState() != Thread.State.TERMINATED) log.warn("   Thread {} did not terminate", name);
                            } catch (IllegalMonitorStateException | IllegalStateException | InterruptedException e) {
                                log.error("While interrupting thread {}", name, e);
                            }
                        } else {
                            threadsSeen.add(t);
                        }
            }
        }
    }

    /* Global Panel operations */
    /**
     * Close all panels associated with the {@link EditorManager} default
     * instance.
     */
    public static void closeAllPanels() {
        EditorManager manager = InstanceManager.getNullableDefault(EditorManager.class);
        if (manager != null) {
            for (Editor e : manager.getEditorsList()) {
                new EditorFrameOperator(e).closeFrameWithConfirmations();
            }
        }
    }

    /* GraphicsEnvironment utility methods */

    /**
     * Get the content pane of a dialog.
     * 
     * @param title the dialog title
     * @return the content pane
     */
    public static Container findContainer(String title) {
        return new JDialogOperator(title).getContentPane();
    }

    /**
     * Press a button after finding it in a container by title.
     * 
     * @param frame container containing button to press
     * @param text button title
     * @return the pressed button
     */
    public static AbstractButton pressButton(Container frame, String text) {
        AbstractButton button = JButtonOperator.findAbstractButton(frame, text, true, true);
        Assert.assertNotNull(text + " Button not found", button);
        AbstractButtonOperator abo = new AbstractButtonOperator(button);
        abo.doClick();
        return button;
    }

    private final static Logger log = LoggerFactory.getLogger(JUnitUtil.class);

}<|MERGE_RESOLUTION|>--- conflicted
+++ resolved
@@ -194,14 +194,11 @@
             Log4JUtil.initLogging(filename);
         }
 
-<<<<<<< HEAD
         if (!isFailOnThreadViolationRepaintManagerInstalled) {
             FailOnThreadViolationRepaintManager.install();
             isFailOnThreadViolationRepaintManagerInstalled = true;
         }
 
-=======
->>>>>>> 1464987d
         if (SystemConsole.isCreated()) {
             SystemConsole.getInstance().open();
         }
@@ -370,11 +367,7 @@
         //new org.netbeans.jemmy.QueueTool().waitEmpty(250);
 
         // remove SystemConsole log appenders so test framework output is not included
-<<<<<<< HEAD
-        if (!GraphicsEnvironment.isHeadless()) {
-=======
         if (SystemConsole.isCreated()) {
->>>>>>> 1464987d
             SystemConsole.getInstance().close();
         }
     }

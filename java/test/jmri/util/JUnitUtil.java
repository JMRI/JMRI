package jmri.util;

import apps.gui.GuiLafPreferencesManager;
import java.awt.Frame;
import java.awt.Window;
import java.io.FileNotFoundException;
import java.io.IOException;
import java.lang.reflect.Field;
import java.lang.reflect.InvocationTargetException;
import java.util.HashMap;
import javax.annotation.Nonnull;
import jmri.ConditionalManager;
import jmri.ConfigureManager;
import jmri.InstanceManager;
import jmri.JmriException;
import jmri.LogixManager;
import jmri.MemoryManager;
import jmri.NamedBean;
import jmri.PowerManager;
import jmri.PowerManagerScaffold;
import jmri.ReporterManager;
import jmri.RouteManager;
import jmri.ShutDownManager;
import jmri.SignalHeadManager;
import jmri.SignalMastLogicManager;
import jmri.SignalMastManager;
import jmri.TurnoutOperationManager;
import jmri.UserPreferencesManager;
import jmri.implementation.JmriConfigurationManager;
import jmri.jmrit.display.layoutEditor.LayoutBlockManager;
import jmri.jmrit.logix.OBlockManager;
import jmri.jmrit.logix.WarrantManager;
import jmri.jmrix.ConnectionConfigManager;
import jmri.jmrix.debugthrottle.DebugThrottleManager;
import jmri.managers.AbstractSignalHeadManager;
import jmri.managers.DefaultConditionalManager;
import jmri.managers.DefaultIdTagManager;
import jmri.managers.DefaultLogixManager;
import jmri.managers.DefaultMemoryManager;
import jmri.managers.DefaultRailComManager;
import jmri.managers.DefaultSignalMastLogicManager;
import jmri.managers.DefaultSignalMastManager;
import jmri.managers.InternalReporterManager;
import jmri.managers.InternalSensorManager;
import jmri.managers.TestUserPreferencesManager;
import jmri.profile.NullProfile;
import jmri.profile.Profile;
import jmri.profile.ProfileManager;
import jmri.progdebugger.DebugProgrammerManager;
import jmri.util.prefs.JmriConfigurationProvider;
import jmri.util.prefs.JmriPreferencesProvider;
import jmri.util.prefs.JmriUserInterfaceConfigurationProvider;
import org.junit.Assert;
import org.netbeans.jemmy.TestOut;
import org.slf4j.Logger;
import org.slf4j.LoggerFactory;

/**
 * Common utility methods for working with JUnit.
 * <p>
 * To release the current thread and allow other listeners to execute:  <code><pre>
 * JUnitUtil.releaseThread(this);
 * </pre></code> Note that this is not appropriate for Swing objects; you need
 * to use JFCUnit for that.
 * <p>
 * If you're using the InstanceManager, setUp() implementation should start
 * with:
 * <pre><code>
 * super.setUp();
 * JUnitUtil.resetInstanceManager();
 * JUnitUtil.initInternalTurnoutManager();
 * JUnitUtil.initInternalLightManager();
 * JUnitUtil.initInternalSensorManager();
 * JUnitUtil.initDebugThrottleManager();
 * </code></pre>
 * <p>
 * Your tearDown() should end with:
 * <pre><code>
 * JUnitUtil.resetInstanceManager();
 * super.tearDown();
 * </code></pre>
 * <p>
 * Note that memory managers and some others are completely internal, and will
 * be reset when you reset the instance manager.
 *
 * @author Bob Jacobsen Copyright 2009, 2015
 * @since 2.5.3
 */
public class JUnitUtil {

    static final int DEFAULT_RELEASETHREAD_DELAY = 50;

    static int count = 0;

    /**
     * Release the current thread, allowing other threads to process. Waits for
     * {@value #DEFAULT_RELEASETHREAD_DELAY} milliseconds.
     * <p>
     * This cannot be used on the Swing or AWT event threads. For those, please
     * use JFCUnit's flushAWT() and waitAtLeast(..)
     *
     * @param self currently ignored
     * @deprecated 4.9.1 Use the various waitFor routines instead
     */
    @Deprecated
    public static void releaseThread(Object self) {
        releaseThread(self, DEFAULT_RELEASETHREAD_DELAY);
    }

    /**
     * Release the current thread, allowing other threads to process.
     * <p>
     * This cannot be used on the Swing or AWT event threads. For those, please
     * use JFCUnit's flushAWT() and waitAtLeast(..)
     *
     * @param self  currently ignored
     * @param delay milliseconds to wait
     * @deprecated 4.9.1 Use the various waitFor routines instead
     */
    @Deprecated
    public static void releaseThread(Object self, int delay) {
        if (javax.swing.SwingUtilities.isEventDispatchThread()) {
            log.error("Cannot use releaseThread on Swing thread", new Exception());
            return;
        }
        try {
            int priority = Thread.currentThread().getPriority();
            Thread.currentThread().setPriority(Thread.MIN_PRIORITY);
            Thread.sleep(delay);
            Thread.currentThread().setPriority(priority);
        } catch (InterruptedException e) {
            Assert.fail("failed due to InterruptedException");
        }
    }

    static final int WAITFOR_DELAY_STEP = 5;
    static final int WAITFOR_MAX_DELAY = 15000; // really long, but only matters when failing

    /**
     * Wait for a specific condition to be true, without having to wait longer
     * <p>
     * To be used in tests, will do an assert if the total delay is longer than
     * WAITFOR_MAX_DELAY
     * <p>
     * Typical use:
     * <code>JUnitUtil.waitFor(()->{return replyVariable != null;},"reply not received")</code>
     *
     * @param condition condition being waited for
     * @param name      name of condition being waited for; will appear in
     *                  Assert.fail if condition not true fast enough
     */
    static public void waitFor(ReleaseUntil condition, String name) {
        if (javax.swing.SwingUtilities.isEventDispatchThread()) {
            log.error("Cannot use waitFor on Swing thread", new Exception());
            return;
        }
        int delay = 0;
        try {
            while (delay < WAITFOR_MAX_DELAY) {
                if (condition.ready()) {
                    return;
                }
                int priority = Thread.currentThread().getPriority();
                try {
                    Thread.currentThread().setPriority(Thread.MIN_PRIORITY);
                    Thread.sleep(WAITFOR_DELAY_STEP);
                    delay += WAITFOR_DELAY_STEP;
                } catch (InterruptedException e) {
                    Assert.fail("failed due to InterruptedException");
                } finally {
                    Thread.currentThread().setPriority(priority);
                }
            }
            Assert.fail("\"" + name + "\" did not occur in time");
        } catch (Exception ex) {
            Assert.fail("Exception while waiting for \"" + name + "\" " + ex);
        }
    }

    /**
     * Wait for a specific condition to be true, without having to wait longer
     * <p>
     * To be used in assumptions, will return false if the total delay is longer
     * than WAITFOR_MAX_DELAY
     * <p>
     * Typical use:
     * <code>Assume.assumeTrue("reply not received", JUnitUtil.waitForTrue(()->{return replyVariable != null;}));</code>
     *
     * @param condition condition to wait for
     * @return true if condition is met before WAITFOR_MAX_DELAY, false
     *         otherwise
     */
    static public boolean waitFor(ReleaseUntil condition) {
        if (javax.swing.SwingUtilities.isEventDispatchThread()) {
            log.error("Cannot use waitFor on Swing thread", new Exception());
            return false;
        }
        int delay = 0;
        try {
            while (delay < WAITFOR_MAX_DELAY) {
                if (condition.ready()) {
                    return true;
                }
                int priority = Thread.currentThread().getPriority();
                try {
                    Thread.currentThread().setPriority(Thread.MIN_PRIORITY);
                    Thread.sleep(WAITFOR_DELAY_STEP);
                    delay += WAITFOR_DELAY_STEP;
                } catch (InterruptedException e) {
                    return false;
                } finally {
                    Thread.currentThread().setPriority(priority);
                }
            }
            return false;
        } catch (Exception ex) {
            log.error("Exception in waitFor condition.", ex);
            return false;
        }
    }

    /**
     * Reset the user files path in the default
     * {@link jmri.util.FileUtilSupport} object (used by
     * {@link jmri.util.FileUtil}) to the default settings/user files path for
     * tests of {@code git-working-copy/temp}.
     */
    public static void resetFileUtilSupport() {
        FileUtilSupport.getDefault().setUserFilesPath(FileUtil.getPreferencesPath());
    }

    static public interface ReleaseUntil {

        public boolean ready() throws Exception;
    }

    /**
     * Set a NamedBean (Turnout, Sensor, SignalHead, ...) to a specific value in
     * a thread-safe way.
     * <p>
     * You can't assume that all the consequences of that setting will have
     * propagated through when this returns; those might take a long time. But
     * the set operation itself will be complete.
     *
     * @param bean  the bean
     * @param state the desired state
     */
    static public void setBeanState(NamedBean bean, int state) {
        try {
            javax.swing.SwingUtilities.invokeAndWait(
                    () -> {
                        try {
                            bean.setState(state);
                        } catch (JmriException e) {
                            log.error("Threw exception while setting state: ", e);
                        }
                    }
            );
        } catch (InterruptedException e) {
            log.warn("Interrupted while setting state: ", e);
        } catch (InvocationTargetException e) {
            log.warn("Failed during invocation while setting state: ", e);
        }
    }

    public static void resetInstanceManager() {
        // close any open windows
        resetWindows(true);
        // clear all instances from the static InstanceManager
        InstanceManager.getDefault().clearAll();
        // ensure the auto-defeault UserPreferencesManager is not created
        InstanceManager.setDefault(UserPreferencesManager.class, new TestUserPreferencesManager());
    }

    public static void resetTurnoutOperationManager() {
        InstanceManager.reset(TurnoutOperationManager.class);
        TurnoutOperationManager.getDefault();
    }

    public static void initConfigureManager() {
        InstanceManager.setDefault(ConfigureManager.class, new JmriConfigurationManager());
    }

    public static void initDefaultUserMessagePreferences() {
        // remove the existing user preferences manager (if present)
        InstanceManager.reset(UserPreferencesManager.class);
        // create a test user preferences manager
        InstanceManager.setDefault(UserPreferencesManager.class, new TestUserPreferencesManager());
    }

    public static void initInternalTurnoutManager() {
        // now done automatically by InstanceManager's autoinit
        InstanceManager.turnoutManagerInstance();
    }

    public static void initInternalLightManager() {
        // now done automatically by InstanceManager's autoinit
        InstanceManager.lightManagerInstance();
    }

    public static void initInternalSensorManager() {
        // now done automatically by InstanceManager's autoinit
        InstanceManager.sensorManagerInstance();
        InternalSensorManager.setDefaultStateForNewSensors(jmri.Sensor.UNKNOWN);
    }

    public static void initRouteManager() {
        // routes provide sensors, so ensure the sensor manager is initialized
        // routes need turnouts, so ensure the turnout manager is initialized
        JUnitUtil.initInternalSensorManager();
        JUnitUtil.initInternalTurnoutManager();
        // now done automatically by InstanceManager's autoinit
        InstanceManager.getDefault(RouteManager.class);
    }

    public static void initMemoryManager() {
        MemoryManager m = new DefaultMemoryManager();
        if (InstanceManager.getNullableDefault(ConfigureManager.class) != null) {
            InstanceManager.getDefault(ConfigureManager.class).registerConfig(m, jmri.Manager.MEMORIES);
        }
    }

    public static void initReporterManager() {
        ReporterManager m = new InternalReporterManager();
        if (InstanceManager.getNullableDefault(ConfigureManager.class) != null) {
            InstanceManager.getDefault(ConfigureManager.class).registerConfig(m, jmri.Manager.REPORTERS);
        }
    }

    public static void initOBlockManager() {
        OBlockManager b = new OBlockManager();
        if (InstanceManager.getNullableDefault(ConfigureManager.class) != null) {
            InstanceManager.getDefault(ConfigureManager.class).registerConfig(b, jmri.Manager.OBLOCKS);
        }
    }

    public static void initWarrantManager() {
        WarrantManager w = new WarrantManager();
        if (InstanceManager.getNullableDefault(ConfigureManager.class) != null) {
            InstanceManager.getDefault(ConfigureManager.class).registerConfig(w, jmri.Manager.WARRANTS);
        }
    }

    public static void initSignalMastLogicManager() {
        SignalMastLogicManager w = new DefaultSignalMastLogicManager();
        if (InstanceManager.getNullableDefault(ConfigureManager.class) != null) {
            InstanceManager.getDefault(ConfigureManager.class).registerConfig(w, jmri.Manager.SIGNALMASTLOGICS);
        }
    }

    public static void initLayoutBlockManager() {
        LayoutBlockManager w = new LayoutBlockManager();
        if (InstanceManager.getNullableDefault(ConfigureManager.class) != null) {
            InstanceManager.getDefault(ConfigureManager.class).registerConfig(w, jmri.Manager.LAYOUTBLOCKS);
        }
    }

    public static void initSectionManager() {
        jmri.SectionManager w = new jmri.SectionManager();
        if (InstanceManager.getNullableDefault(ConfigureManager.class) != null) {
            InstanceManager.getDefault(ConfigureManager.class).registerConfig(w, jmri.Manager.SECTIONS);
        }
    }

    public static void initInternalSignalHeadManager() {
        SignalHeadManager m = new AbstractSignalHeadManager();
        InstanceManager.setSignalHeadManager(m);
        if (InstanceManager.getNullableDefault(ConfigureManager.class) != null) {
            InstanceManager.getDefault(ConfigureManager.class).registerConfig(m, jmri.Manager.SIGNALHEADS);
        }
    }

    public static void initDefaultSignalMastManager() {
        InstanceManager.setDefault(SignalMastManager.class, new DefaultSignalMastManager());
    }

    public static void initDebugCommandStation() {
        jmri.CommandStation cs = new jmri.CommandStation() {
            public void sendPacket(@Nonnull byte[] packet, int repeats) {
            }

            public String getUserName() {
                return "testCS";
            }

            public String getSystemPrefix() {
                return "I";
            }

        };
<<<<<<< HEAD
        // we should use setDefault here, but setCommandStation will
        // install a consist manager if one is not already installed.
        //InstanceManager.setDefault(jmri.CommandStation.class,cs);
        InstanceManager.setCommandStation(cs);
=======
        InstanceManager.setDefault(jmri.CommandStation.class, cs);
>>>>>>> 7c30b878
    }

    public static void initDebugThrottleManager() {
        jmri.ThrottleManager m = new DebugThrottleManager();
        InstanceManager.setThrottleManager(m);
    }

    public static void initDebugProgrammerManager() {
        DebugProgrammerManager m = new DebugProgrammerManager();
        InstanceManager.setProgrammerManager(m);
    }

    public static void initDebugPowerManager() {
        InstanceManager.setDefault(PowerManager.class, new PowerManagerScaffold());
    }

    public static void initIdTagManager() {
        InstanceManager.reset(jmri.IdTagManager.class);
        InstanceManager.store(new DefaultIdTagManager(), jmri.IdTagManager.class);
    }

    public static void initRailComManager() {
        InstanceManager.reset(jmri.RailComManager.class);
        InstanceManager.store(new DefaultRailComManager(), jmri.RailComManager.class);
    }

    public static void initLogixManager() {
        LogixManager m = new DefaultLogixManager();
        if (InstanceManager.getNullableDefault(ConfigureManager.class) != null) {
            InstanceManager.getDefault(ConfigureManager.class).registerConfig(m, jmri.Manager.LOGIXS);
        }
    }

    public static void initConditionalManager() {
        ConditionalManager m = new DefaultConditionalManager();
        if (InstanceManager.getNullableDefault(ConfigureManager.class) != null) {
            InstanceManager.getDefault(ConfigureManager.class).registerConfig(m, jmri.Manager.CONDITIONALS);
        }
    }

    public static void initShutDownManager() {
        if (InstanceManager.getNullableDefault(ShutDownManager.class) == null) {
            InstanceManager.setDefault(ShutDownManager.class, new MockShutDownManager());
        }
    }

    public static void initStartupActionsManager() {
        InstanceManager.store(
                new apps.StartupActionsManager(),
                apps.StartupActionsManager.class);
    }

    public static void initConnectionConfigManager() {
        InstanceManager.setDefault(ConnectionConfigManager.class, new ConnectionConfigManager());
    }

    /*
     * Use reflection to reset the jmri.Application instance
     */
    public static void resetApplication() {
        try {
            Class<?> c = jmri.Application.class;
            java.lang.reflect.Field f = c.getDeclaredField("name");
            f.setAccessible(true);
            f.set(new jmri.Application(), null);
        } catch (NoSuchFieldException | IllegalArgumentException | IllegalAccessException x) {
            log.error("Failed to reset jmri.Application static field", x);
        }
    }

    public static void initGuiLafPreferencesManager() {
        GuiLafPreferencesManager m = new GuiLafPreferencesManager();
        InstanceManager.setDefault(GuiLafPreferencesManager.class, m);
    }

    /**
     * Use only if profile contents are not to be verified or modified in test.
     * If a profile will be written to and its contents verified as part of a
     * test use {@link #resetProfileManager(jmri.profile.Profile)} with a
     * provided profile.
     * <p>
     * The new profile will have the name {@literal TestProfile }, the id
     * {@literal 00000000 }, and will be in the directory {@literal temp }
     * within the sources working copy.
     */
    public static void resetProfileManager() {
        try {
            Profile profile = new NullProfile("TestProfile", "00000000", FileUtil.getFile(FileUtil.SETTINGS));
            resetProfileManager(profile);
        } catch (FileNotFoundException ex) {
            log.error("Settings directory \"{}\" does not exist", FileUtil.SETTINGS);
        } catch (IOException | IllegalArgumentException ex) {
            log.error("Unable to create profile", ex);
        }
    }

    /**
     * Use if the profile needs to be written to or cleared as part of the test.
     * Suggested use in the {@link org.junit.Before} annotated method is:      <code>
     *
     * @Rule
     * public org.junit.rules.TemporaryFolder folder = new org.junit.rules.TemporaryFolder();
     *
     * @Before
     * public void setUp() {
     *     resetProfileManager(new jmri.profile.NullProfile(folder.newFolder(jmri.profile.Profile.PROFILE)));
     * }
     * </code>
     *
     * @param profile the provided profile
     */
    public static void resetProfileManager(Profile profile) {
        ProfileManager.getDefault().setActiveProfile(profile);
    }

    /**
     * PreferencesProviders retain per-profile objects; reset them to force that
     * information to be dumped.
     */
    public static void resetPreferencesProviders() {
        try {
            // reset UI provider
            Field providers = JmriUserInterfaceConfigurationProvider.class.getDeclaredField("providers");
            providers.setAccessible(true);
            ((HashMap<?, ?>) providers.get(null)).clear();
            // reset XML storage provider
            providers = JmriConfigurationProvider.class.getDeclaredField("providers");
            providers.setAccessible(true);
            ((HashMap<?, ?>) providers.get(null)).clear();
            // reset java.util.prefs.Preferences storage provider
            Field shared = JmriPreferencesProvider.class.getDeclaredField("sharedProviders");
            Field privat = JmriPreferencesProvider.class.getDeclaredField("privateProviders");
            shared.setAccessible(true);
            ((HashMap<?, ?>) shared.get(null)).clear();
            privat.setAccessible(true);
            ((HashMap<?, ?>) privat.get(null)).clear();
        } catch (NoSuchFieldException | SecurityException | IllegalArgumentException | IllegalAccessException ex) {
            log.error("Unable to reset preferences providers", ex);
        }
    }

    /**
     * Silences the outputs from the Jemmy GUI Test framework.
     */
    public static void silenceGUITestOutput() {
        JUnitUtil.setGUITestOutput(TestOut.getNullOutput());
    }

    /**
     * Sets the outputs for the Jemmy GUI Test framework to the defaults. Call
     * this after setting up logging to enable outputs for a specific test.
     */
    public static void verboseGUITestOutput() {
        JUnitUtil.setGUITestOutput(new TestOut());
    }

    /**
     * Set the outputs for the Jemmy GUI Test framework.
     *
     * @param output a container for the input, output, and error streams
     */
    public static void setGUITestOutput(TestOut output) {
        org.netbeans.jemmy.JemmyProperties.setCurrentOutput(output);
    }

    public static void resetWindows(boolean logWindow) {
        // close any open remaining windows from earlier tests
        for (Frame frame : Frame.getFrames()) {
            if (frame.isDisplayable()) {
                if (logWindow) {
                    log.warn("Cleaning up frame \"{}\" (a {}) from earlier test.", frame.getTitle(), frame.getClass());
                }
                ThreadingUtil.runOnGUI(() -> {
                    frame.dispose();
                });
            }
        }
        for (Window window : Window.getWindows()) {
            if (window.isDisplayable()) {
                if (logWindow) {
                    log.warn("Cleaning up window \"{}\" (a {}) from earlier test.", window.getName(), window.getClass());
                }
                ThreadingUtil.runOnGUI(() -> {
                    window.dispose();
                });
            }
        }
    }

    private final static Logger log = LoggerFactory.getLogger(JUnitUtil.class.getName());
}<|MERGE_RESOLUTION|>--- conflicted
+++ resolved
@@ -388,14 +388,10 @@
             }
 
         };
-<<<<<<< HEAD
         // we should use setDefault here, but setCommandStation will
         // install a consist manager if one is not already installed.
         //InstanceManager.setDefault(jmri.CommandStation.class,cs);
         InstanceManager.setCommandStation(cs);
-=======
-        InstanceManager.setDefault(jmri.CommandStation.class, cs);
->>>>>>> 7c30b878
     }
 
     public static void initDebugThrottleManager() {

--- conflicted
+++ resolved
@@ -1290,12 +1290,9 @@
         "BluecoveAsynchronousShutdownThread", // from LocoNet BlueTooth implementation
         "Keep-Alive-Timer",                 // from "system" group
         "process reaper",                   // observed in macOS JRE
-<<<<<<< HEAD
         "SIGINT handler",                   // observed in JmDNS; clean shutdown takes time
         "Multihomed mDNS.Timer",            // observed in JmDNS; clean shutdown takes time
-=======
         "Direct Clip",                      // observed in macOS JRE, associated with javax.sound.sampled.AudioSystem
->>>>>>> 396392ab
     }));
     static List<Thread> threadsSeen = new ArrayList<>();
 

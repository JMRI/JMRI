--- conflicted
+++ resolved
@@ -22,13 +22,9 @@
         MathUtilTest.class,
         TypeConversionUtilTest.class,
         JUnitSwingUtilTest.class,
-<<<<<<< HEAD
         SwingTestCaseTest.class,
         ReflectionUtilScaffoldTest.class,
-        
-=======
 
->>>>>>> fcda0ccd
         jmri.util.docbook.PackageTest.class,
         jmri.util.exceptionhandler.PackageTest.class,
         jmri.util.jdom.PackageTest.class,

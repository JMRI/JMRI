--- conflicted
+++ resolved
@@ -53,12 +53,8 @@
     
     /** {@inheritDoc} */
     @Override
-<<<<<<< HEAD
     @Nonnull
-    public Sensor newSensor(@Nonnull String systemName, @Nullable String userName) {
-=======
     public Sensor newSensor(@Nonnull String systemName, @CheckForNull String userName) {
->>>>>>> 536fa252
         throw new IllegalArgumentException("Illegal argument");
     }
     

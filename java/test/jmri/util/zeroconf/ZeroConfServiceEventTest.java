package jmri.util.zeroconf;

import org.junit.After;
import org.junit.AfterClass;
import org.junit.Assert;
import org.junit.Before;
import org.junit.BeforeClass;
import org.junit.Ignore;
import org.junit.Test;
import jmri.util.JUnitUtil;
import javax.jmdns.JmDNS;
import javax.jmdns.impl.JmDNSImpl;
import javax.jmdns.impl.DNSOutgoing;
import javax.jmdns.impl.DNSIncoming;
import javax.jmdns.ServiceInfo;
import java.net.InetAddress;
import org.junit.runner.RunWith;
import org.powermock.modules.junit4.PowerMockRunner;
import static org.mockito.Matchers.any;
import static org.mockito.Matchers.anyString;
import static org.powermock.api.mockito.PowerMockito.mockStatic;
import org.mockito.Mockito;
import static org.mockito.Mockito.verify;
import org.powermock.api.mockito.mockpolicies.Slf4jMockPolicy;
import org.powermock.core.classloader.annotations.MockPolicy;
import org.powermock.api.mockito.PowerMockito;
import org.powermock.core.classloader.annotations.PrepareForTest;

@MockPolicy(Slf4jMockPolicy.class)
@PrepareForTest({ JmDNS.class})
 
/**
 *
 * @author Paul Bender Copyright (C) 2017	
 */
@RunWith(PowerMockRunner.class)
public class ZeroConfServiceEventTest {

    private static final String HTTP = "_http._tcp.local.";

    private static JmDNS jmdns;

    @Test
    public void testCTor() {
        ZeroConfService instance = ZeroConfService.create(HTTP, 9999);
        JmDNS jmdns[] = ZeroConfService.netServices().values().toArray(new JmDNS[0]);
        ZeroConfServiceEvent t = new ZeroConfServiceEvent(instance,jmdns[0]);
        Assert.assertNotNull("exists",t);
    }

    @Test
    public void testGetService() {
        ZeroConfService instance = ZeroConfService.create(HTTP, 9999);
        JmDNS jmdns[] = ZeroConfService.netServices().values().toArray(new JmDNS[0]);
        ZeroConfServiceEvent t = new ZeroConfServiceEvent(instance,jmdns[0]);
        Assert.assertNotNull("Service",t.getService());
    }

    @Test
    public void testGetDNS() {
        ZeroConfService instance = ZeroConfService.create(HTTP, 9999);
        JmDNS jmdns[] = ZeroConfService.netServices().values().toArray(new JmDNS[0]);
        ZeroConfServiceEvent t = new ZeroConfServiceEvent(instance,jmdns[0]);
        Assert.assertEquals("DNS",jmdns[0],t.getDNS());
    }

    @Test
    @Ignore("Causing NPE on appveyor, possibly due to mocking")
    public void testGetAddress() {
        ZeroConfService instance = ZeroConfService.create(HTTP, 9999);
        JmDNS jmdns[] = ZeroConfService.netServices().values().toArray(new JmDNS[0]);
        ZeroConfServiceEvent t = new ZeroConfServiceEvent(instance,jmdns[0]);
        Assert.assertNotNull("address",t.getAddress());
    }

    @Before
    public void setUp() throws Exception {
        ZeroConfService.reset();
        JUnitUtil.resetProfileManager();
        java.net.InetAddress addr = java.net.Inet4Address.getLoopbackAddress();
        JmDNSImpl jmdnsi = PowerMockito.spy(new JmDNSImpl(addr,"test"));

        PowerMockito.doNothing().when(jmdnsi).send(any(DNSOutgoing.class));
        PowerMockito.doNothing().when(jmdnsi).respondToQuery(any(DNSIncoming.class));
<<<<<<< HEAD
        //PowerMockito.doNothing().when(jmdnsi).registerService(any(ServiceInfo.class));
        //PowerMockito.doNothing().when(jmdnsi).unregisterService(any(ServiceInfo.class));
=======
        PowerMockito.doNothing().when(jmdnsi).registerService(any(ServiceInfo.class));
        PowerMockito.doNothing().when(jmdnsi).unregisterService(any(ServiceInfo.class));
>>>>>>> 9ef645fb
        jmdns = jmdnsi;
    }

    @After
    public void tearDown() throws Exception {
        ZeroConfService.reset();
<<<<<<< HEAD
=======
        jmdns.close();
>>>>>>> 9ef645fb
        jmdns = null;
    }

    @BeforeClass
    public static void setUpClass() throws Exception {
       mockStatic(JmDNS.class);

       Mockito.when(JmDNS.create()).thenReturn(jmdns);
       Mockito.when(JmDNS.create(any(InetAddress.class))).thenReturn(jmdns);
       Mockito.when(JmDNS.create(any(InetAddress.class), anyString())).thenReturn(jmdns);
    }

    @AfterClass
    public static void tearDownClass() throws Exception {
    }

}<|MERGE_RESOLUTION|>--- conflicted
+++ resolved
@@ -82,23 +82,15 @@
 
         PowerMockito.doNothing().when(jmdnsi).send(any(DNSOutgoing.class));
         PowerMockito.doNothing().when(jmdnsi).respondToQuery(any(DNSIncoming.class));
-<<<<<<< HEAD
-        //PowerMockito.doNothing().when(jmdnsi).registerService(any(ServiceInfo.class));
-        //PowerMockito.doNothing().when(jmdnsi).unregisterService(any(ServiceInfo.class));
-=======
         PowerMockito.doNothing().when(jmdnsi).registerService(any(ServiceInfo.class));
         PowerMockito.doNothing().when(jmdnsi).unregisterService(any(ServiceInfo.class));
->>>>>>> 9ef645fb
         jmdns = jmdnsi;
     }
 
     @After
     public void tearDown() throws Exception {
         ZeroConfService.reset();
-<<<<<<< HEAD
-=======
         jmdns.close();
->>>>>>> 9ef645fb
         jmdns = null;
     }
 

package jmri.jmris.srcp.parser;

import java.io.StringReader;
import jmri.util.JUnitUtil;
import org.junit.After;
import org.junit.Assert;
import org.junit.Before;
import org.junit.Test;

/**
 * Tests for the {@link jmri.jmris.srcp.parser.SRCPParser} class.
 *
 * @author Paul Bender Copyright (C) 2012,2017
 */
public class SRCPParserTest {

    @Test
    public void testParseFailure() {
        boolean exceptionOccured = false;
        String code = "POWER SET\n\r";
        SRCPParser p = new SRCPParser(new StringReader(code));
        try {
            p.command();
        } catch (ParseException pe) {
            exceptionOccured = true;
        }
        Assert.assertTrue(exceptionOccured);
    }

    // test valid power commands.
    @Test
    public void testSetPowerOn() throws ParseException {
        String code = "SET 1 POWER ON\n\r";
        SRCPParser p = new SRCPParser(new StringReader(code));
        Assert.assertNotNull("SET Power On",p.command());
    }

    @Test
    public void testSetPowerOff() throws ParseException {
        String code = "SET 1 POWER OFF\n\r";
        SRCPParser p = new SRCPParser(new StringReader(code));
        Assert.assertNotNull("SET Power Off",p.command());
<<<<<<< HEAD
    }

    @Test
    public void testCheckPowerOff() throws ParseException {
        String code = "CHECK 1 POWER OFF\n\r";
        SRCPParser p = new SRCPParser(new StringReader(code));
        Assert.assertNotNull("Check Power Off",p.command());
    }

    @Test
=======
    }

    @Test
    public void testCheckPowerOff() throws ParseException {
        String code = "CHECK 1 POWER OFF\n\r";
        SRCPParser p = new SRCPParser(new StringReader(code));
        Assert.assertNotNull("Check Power Off",p.command());
    }

    @Test
>>>>>>> e2dca920
    public void testGetPower() {
        boolean exceptionOccured = false;
        String code = "GET 1 POWER\n\r";
        SRCPParser p = new SRCPParser(new StringReader(code));
        try {
            p.command();
        } catch (ParseException pe) {
            exceptionOccured = true;
        }
        Assert.assertFalse(exceptionOccured);
    }

    @Test
    public void testInitPower() {
        boolean exceptionOccured = false;
        String code = "Init 1 POWER\n\r";
        SRCPParser p = new SRCPParser(new StringReader(code));
        try {
            p.command();
        } catch (ParseException pe) {
            exceptionOccured = true;
        }
        Assert.assertFalse(exceptionOccured);
    }

    @Test
    public void testTermPower() {
        boolean exceptionOccured = false;
        String code = "TERM 1 POWER\n\r";
        SRCPParser p = new SRCPParser(new StringReader(code));
        try {
            p.command();
        } catch (ParseException pe) {
            exceptionOccured = true;
        }
        Assert.assertFalse(exceptionOccured);
    }

    // test valid Feedback (FB) commands.
    @Test
    public void testGetFB() {
        boolean exceptionOccured = false;
        String code = "GET 1 FB 42\n\r";
        SRCPParser p = new SRCPParser(new StringReader(code));
        try {
            p.command();
        } catch (ParseException pe) {
            exceptionOccured = true;
        }
        Assert.assertFalse(exceptionOccured);
    }

    @Test
    public void testSetFB() {
        boolean exceptionOccured = false;
        String code = "SET 1 FB 42 1\n\r";
        SRCPParser p = new SRCPParser(new StringReader(code));
        try {
            p.command();
        } catch (ParseException pe) {
            exceptionOccured = true;
        }
        Assert.assertFalse(exceptionOccured);
    }

    @Test
    public void testInitFB() {
        boolean exceptionOccured = false;
        String code = "INIT 1 FB\n\r";
        SRCPParser p = new SRCPParser(new StringReader(code));
        try {
            p.command();
        } catch (ParseException pe) {
            exceptionOccured = true;
        }
        Assert.assertFalse(exceptionOccured);
    }

    @Test
    public void testTermFB() {
        boolean exceptionOccured = false;
        String code = "TERM 1 FB\n\r";
        SRCPParser p = new SRCPParser(new StringReader(code));
        try {
            p.command();
        } catch (ParseException pe) {
            exceptionOccured = true;
        }
        Assert.assertFalse(exceptionOccured);
    }

    @Test
    public void testWaitFB() {
        boolean exceptionOccured = false;
        String code = "WAIT 1 FB 42 1 10\n\r";
        SRCPParser p = new SRCPParser(new StringReader(code));
        try {
            p.command();
        } catch (ParseException pe) {
            exceptionOccured = true;
            pe.printStackTrace();
        }
        Assert.assertFalse(exceptionOccured);
    }

    // test valid General Accessory (GA) commands.
    @Test
    public void testSetGAClosed() {
        boolean exceptionOccured = false;
        String code = "SET 1 GA 42 0 0 -1\n\r";
        SRCPParser p = new SRCPParser(new StringReader(code));
        try {
            p.command();
        } catch (ParseException pe) {
            exceptionOccured = true;
        }
        Assert.assertFalse(exceptionOccured);
    }

    @Test
    public void testSetGAThrown() {
        boolean exceptionOccured = false;
        String code = "SET 1 GA 42 0 1 -1\n\r";
        SRCPParser p = new SRCPParser(new StringReader(code));
        try {
            p.command();
        } catch (ParseException pe) {
            exceptionOccured = true;
        }
        Assert.assertFalse(exceptionOccured);
    }

    @Test
    public void testInitGA() {
        boolean exceptionOccured = false;
        String code = "INIT 1 GA 42 N\n\r";
        SRCPParser p = new SRCPParser(new StringReader(code));
        try {
            p.command();
        } catch (ParseException pe) {
            exceptionOccured = true;
        }
        Assert.assertFalse(exceptionOccured);
    }

    //test SERVER commands
    @Test
    public void testGetServer() {
        boolean exceptionOccured = false;
        String code = "GET 0 SERVER\n\r";
        SRCPParser p = new SRCPParser(new StringReader(code));
        try {
            p.command();
        } catch (ParseException pe) {
            exceptionOccured = true;
        }
        Assert.assertFalse(exceptionOccured);
    }

    @Test
    public void testResetServer() {
        boolean exceptionOccured = false;
        String code = "RESET 0 SERVER\n\r";
        SRCPParser p = new SRCPParser(new StringReader(code));
        try {
            p.command();
        } catch (ParseException pe) {
            exceptionOccured = true;
        }
        Assert.assertFalse(exceptionOccured);
    }

    @Test
    public void testTERMServer() {
        boolean exceptionOccured = false;
        String code = "TERM 0 SERVER\n\r";
        SRCPParser p = new SRCPParser(new StringReader(code));
        try {
            p.command();
        } catch (ParseException pe) {
            exceptionOccured = true;
        }
        Assert.assertFalse(exceptionOccured);
    }

    // test TIME commands
    @Test
    public void testGETTime() {
        boolean exceptionOccured = false;
        String code = "GET 0 TIME\n\r";
        SRCPParser p = new SRCPParser(new StringReader(code));
        try {
            p.command();
        } catch (ParseException pe) {
            exceptionOccured = true;
        }
        Assert.assertFalse(exceptionOccured);
    }

    @Test
    public void testINITTime() {
        boolean exceptionOccured = false;
        String code = "INIT 0 TIME 1 2\n\r";
        SRCPParser p = new SRCPParser(new StringReader(code));
        try {
            p.command();
        } catch (ParseException pe) {
            exceptionOccured = true;
        }
        Assert.assertFalse(exceptionOccured);
    }

    @Test
    public void testSETTime() {
        boolean exceptionOccured = false;
        String code = "SET 0 TIME 2014014 12 32 42\n\r";
        SRCPParser p = new SRCPParser(new StringReader(code));
        try {
            p.command();
        } catch (ParseException pe) {
            exceptionOccured = true;
        }
        Assert.assertFalse(exceptionOccured);
    }

    @Test
    public void testTERMTime() {
        boolean exceptionOccured = false;
        String code = "TERM 0 TIME\n\r";
        SRCPParser p = new SRCPParser(new StringReader(code));
        try {
            p.command();
        } catch (ParseException pe) {
            exceptionOccured = true;
        }
        Assert.assertFalse(exceptionOccured);
    }

    @Test
    public void testWaitTime() {
        boolean exceptionOccured = false;
        String code = "WAIT 0 TIME 2014020 1 30 41\n\r";
        SRCPParser p = new SRCPParser(new StringReader(code));
        try {
            p.command();
        } catch (ParseException pe) {
            exceptionOccured = true;
        }
        Assert.assertFalse(exceptionOccured);
    }

    // valid Generic Loco (GL) commands
    @Test
    public void testGetGL() {
        boolean exceptionOccured = false;
        String code = "GET 1 GL 42\n\r";
        SRCPParser p = new SRCPParser(new StringReader(code));
        try {
            p.command();
        } catch (ParseException pe) {
            exceptionOccured = true;
        }
        Assert.assertFalse(exceptionOccured);
    }

    @Test
    public void testInitGLShortAddress() {
        boolean exceptionOccured = false;
        String code = "INIT 1 GL 42 N 1 28 2\n\r";
        SRCPParser p = new SRCPParser(new StringReader(code));
        try {
            p.command();
        } catch (ParseException pe) {
            exceptionOccured = true;
        }
        Assert.assertFalse(exceptionOccured);
    }

    @Test
    public void testInitGLLongAddress() {
        boolean exceptionOccured = false;
        String code = "INIT 1 GL 1042 N 2 28 2\n\r";
        SRCPParser p = new SRCPParser(new StringReader(code));
        try {
            p.command();
        } catch (ParseException pe) {
            exceptionOccured = true;
        }
        Assert.assertFalse(exceptionOccured);
    }

    @Test
    public void testSetGL() {
        boolean exceptionOccured = false;
        String code = "SET 1 GL 42 0 2 28 0 1 = 0 0 0 0 0\n\r";
        SRCPParser p = new SRCPParser(new StringReader(code));
        try {
            p.command();
        } catch (ParseException pe) {
            exceptionOccured = true;
        }
        Assert.assertFalse(exceptionOccured);
    }

    @Test
    public void testTERMGL() {
        boolean exceptionOccured = false;
        String code = "TERM 1 GL 42\n\r";
        SRCPParser p = new SRCPParser(new StringReader(code));
        try {
            p.command();
        } catch (ParseException pe) {
            exceptionOccured = true;
        }
        Assert.assertFalse(exceptionOccured);
    }

    // valid SESSION commands
    @Test
    public void testGetSESSION() {
        boolean exceptionOccured = false;
        String code = "GET 0 SESSION 12345\n\r";
        SRCPParser p = new SRCPParser(new StringReader(code));
        try {
            p.command();
        } catch (ParseException pe) {
            exceptionOccured = true;
        }
        Assert.assertFalse(exceptionOccured);
    }

    // valid DESCRITPION commands
    @Test
    public void testGetBusDescription() {
        boolean exceptionOccured = false;
        String code = "GET 0 DESCRIPTION\n\r";
        SRCPParser p = new SRCPParser(new StringReader(code));
        try {
            p.command();
        } catch (ParseException pe) {
            exceptionOccured = true;
        }
        Assert.assertFalse(exceptionOccured);
    }

    @Test
    public void testGetDeviceGroupDescription() {
        boolean exceptionOccured = false;
        String code = "GET 0 DESCRIPTION GA\n\r";
        SRCPParser p = new SRCPParser(new StringReader(code));
        try {
            p.command();
        } catch (ParseException pe) {
            exceptionOccured = true;
        }
        Assert.assertFalse(exceptionOccured);
    }

    @Test
    public void testGetDeviceDescription() {
        boolean exceptionOccured = false;
        String code = "GET 0 DESCRIPTION GA 42\n\r";
        SRCPParser p = new SRCPParser(new StringReader(code));
        try {
            p.command();
        } catch (ParseException pe) {
            exceptionOccured = true;
        }
        Assert.assertFalse(exceptionOccured);
    }

    // valid Service Mode (SM) commands
    @Test
    public void testSetCVValue() {
        boolean exceptionOccured = false;
        String code = "SET 1 SM 0 CV 1 1\n\r";
        SRCPParser p = new SRCPParser(new StringReader(code));
        try {
            p.command();
        } catch (ParseException pe) {
            exceptionOccured = true;
        }
        Assert.assertFalse(exceptionOccured);
    }

    @Test
    public void testGetCVValue() {
        boolean exceptionOccured = false;
        String code = "GET 1 SM 0 CV 1\n\r";
        SRCPParser p = new SRCPParser(new StringReader(code));
        try {
            p.command();
        } catch (ParseException pe) {
            exceptionOccured = true;
        }
        Assert.assertFalse(exceptionOccured);
<<<<<<< HEAD
    }

    @Test
=======
    }

    @Test
    public void testSetCVBITValue() throws ParseException {
        String code = "SET 1 SM 0 CVBIT 1 1 0\n\r";
        SRCPParser p = new SRCPParser(new StringReader(code));
        p.command();
    }

    @Test
    public void testGetCVBITValue() throws ParseException {
        String code = "GET 1 SM 0 CVBIT 1 0\n\r";
        SRCPParser p = new SRCPParser(new StringReader(code));
        p.command();
    }

    @Test
    public void testSetRegValue() throws ParseException {
        String code = "SET 1 SM 0 REG 1 1\n\r";
        SRCPParser p = new SRCPParser(new StringReader(code));
        p.command();
    }

    @Test
    public void testGetRegValue() throws ParseException {
        String code = "GET 1 SM 0 REG 1\n\r";
        SRCPParser p = new SRCPParser(new StringReader(code));
        p.command();
    }


    @Test
>>>>>>> e2dca920
    public void testINITSM() {
        boolean exceptionOccured = false;
        String code = "INIT 1 SM NMRA\n\r";
        SRCPParser p = new SRCPParser(new StringReader(code));
        try {
            p.command();
        } catch (ParseException pe) {
            exceptionOccured = true;
        }
        Assert.assertFalse(exceptionOccured);
    }

    @Test
    public void testTERMSM() {
        boolean exceptionOccured = false;
        String code = "TERM 1 SM\n\r";
        SRCPParser p = new SRCPParser(new StringReader(code));
        try {
            p.command();
        } catch (ParseException pe) {
            exceptionOccured = true;
        }
        Assert.assertFalse(exceptionOccured);
    }

    @Test
    public void testVerifyCVValue() {
        boolean exceptionOccured = false;
        String code = "VERIFY 1 SM 0 CV 1 2\n\r";
        SRCPParser p = new SRCPParser(new StringReader(code));
        try {
            p.command();
        } catch (ParseException pe) {
            exceptionOccured = true;
        }
        Assert.assertFalse(exceptionOccured);
    }

    // valid LOCK commands
    @Test
    public void testGetLOCK() {
        boolean exceptionOccured = false;
        String code = "GET 1 LOCK GA 42\n\r";
        SRCPParser p = new SRCPParser(new StringReader(code));
        try {
            p.command();
        } catch (ParseException pe) {
            exceptionOccured = true;
        }
        Assert.assertFalse(exceptionOccured);
    }

    @Test
    public void testSetLOCK() {
        boolean exceptionOccured = false;
        String code = "SET 1 LOCK GA 42 60\n\r";
        SRCPParser p = new SRCPParser(new StringReader(code));
        try {
            p.command();
        } catch (ParseException pe) {
            exceptionOccured = true;
        }
        Assert.assertFalse(exceptionOccured);
    }

    @Test
    public void testTermLOCK() {
        boolean exceptionOccured = false;
        String code = "TERM 1 LOCK GA 42\n\r";
        SRCPParser p = new SRCPParser(new StringReader(code));
        try {
            p.command();
        } catch (ParseException pe) {
            exceptionOccured = true;
        }
        Assert.assertFalse(exceptionOccured);
    }

    // handshake mode commands

    // test the "GO" command
    @Test
    public void testGO() throws ParseException {
        String code = "GO\n\r";
        SRCPParser p = new SRCPParser(new StringReader(code));
        SimpleNode n = p.handshakecommand();
        Assert.assertNotNull("Go node",n);
    }

    // test the "SET" command
    @Test
    public void testProtocolVersion() throws ParseException {
        String code = "SET PROTOCOL SRCP 1.2.3\n\r";
        SRCPParser p = new SRCPParser(new StringReader(code));
        SimpleNode n = p.handshakecommand();
        Assert.assertNotNull("Set node",n);
    }

    @Test
    public void testConnectionModeCommand() throws ParseException {
        String code = "SET CONNECTIONMODE SRCP COMMAND\n\r";
        SRCPParser p = new SRCPParser(new StringReader(code));
        SimpleNode n = p.handshakecommand();
        Assert.assertNotNull("Set node",n);
    }

    @Test
    public void testConnectionModeInfo() throws ParseException {
        String code = "SET CONNECTIONMODE SRCP INFO\n\r";
        SRCPParser p = new SRCPParser(new StringReader(code));
        SimpleNode n = p.handshakecommand();
        Assert.assertNotNull("Set node",n);
    }

    // The minimal setup for log4J
    @Before
    public void setUp() {
        JUnitUtil.setUp();
    }

    @After
    public void tearDown() {
        JUnitUtil.tearDown();
    }

}<|MERGE_RESOLUTION|>--- conflicted
+++ resolved
@@ -40,7 +40,6 @@
         String code = "SET 1 POWER OFF\n\r";
         SRCPParser p = new SRCPParser(new StringReader(code));
         Assert.assertNotNull("SET Power Off",p.command());
-<<<<<<< HEAD
     }
 
     @Test
@@ -51,18 +50,6 @@
     }
 
     @Test
-=======
-    }
-
-    @Test
-    public void testCheckPowerOff() throws ParseException {
-        String code = "CHECK 1 POWER OFF\n\r";
-        SRCPParser p = new SRCPParser(new StringReader(code));
-        Assert.assertNotNull("Check Power Off",p.command());
-    }
-
-    @Test
->>>>>>> e2dca920
     public void testGetPower() {
         boolean exceptionOccured = false;
         String code = "GET 1 POWER\n\r";
@@ -459,11 +446,6 @@
             exceptionOccured = true;
         }
         Assert.assertFalse(exceptionOccured);
-<<<<<<< HEAD
-    }
-
-    @Test
-=======
     }
 
     @Test
@@ -496,7 +478,6 @@
 
 
     @Test
->>>>>>> e2dca920
     public void testINITSM() {
         boolean exceptionOccured = false;
         String code = "INIT 1 SM NMRA\n\r";

package jmri.server.json.block;

import com.fasterxml.jackson.databind.JsonNode;
import com.fasterxml.jackson.databind.node.NullNode;
import com.fasterxml.jackson.databind.node.ObjectNode;

import static org.junit.Assert.assertEquals;
import static org.junit.Assert.assertNotNull;
import static org.junit.Assert.assertNull;
import static org.junit.Assert.assertTrue;
import static org.junit.Assert.fail;
import static org.junit.Assume.assumeNotNull;

import java.beans.PropertyChangeEvent;
import java.beans.PropertyChangeListener;
import java.io.IOException;
import jmri.Block;
import jmri.BlockManager;
import jmri.InstanceManager;
import jmri.JmriException;
import jmri.Reporter;
import jmri.ReporterManager;
import jmri.Sensor;
import jmri.SensorManager;
import jmri.server.json.JSON;
import jmri.server.json.JsonException;
import jmri.server.json.JsonNamedBeanHttpServiceTestBase;
import jmri.server.json.JsonRequest;
import jmri.server.json.reporter.JsonReporter;
import jmri.server.json.sensor.JsonSensor;
import jmri.util.JUnitUtil;
import org.junit.After;
import org.junit.Before;
import org.junit.Test;

/**
 *
 * @author Randall Wood Copyright 2018
 */
public class JsonBlockHttpServiceTest extends JsonNamedBeanHttpServiceTestBase<Block, JsonBlockHttpService> {

    @Before
    @Override
    public void setUp() throws Exception {
        super.setUp();
        service = new JsonBlockHttpService(mapper);
        JUnitUtil.initInternalSensorManager();
        JUnitUtil.initDebugPowerManager();
        JUnitUtil.initReporterManager();
    }

    @After
    @Override
    public void tearDown() throws Exception {
        super.tearDown();
    }

    @Test
    @Override
    public void testDoGet() throws JmriException, IOException, JsonException {
        BlockManager manager = InstanceManager.getDefault(BlockManager.class);
        Block block1 = manager.provideBlock("IB1");
        Sensor sensor1 = InstanceManager.getDefault(SensorManager.class).provide("IS1");
        Reporter reporter1 = InstanceManager.getDefault(ReporterManager.class).provide("IR1");
        JsonNode result;
        // test block with defaults
        result = service.doGet(JsonBlock.BLOCK, "IB1", NullNode.getInstance(), new JsonRequest(locale, JSON.V5, 0));
        validate(result);
        assertEquals(JsonBlock.BLOCK, result.path(JSON.TYPE).asText());
        assertEquals("IB1", result.path(JSON.DATA).path(JSON.NAME).asText());
        assertEquals(JSON.UNKNOWN, result.path(JSON.DATA).path(JSON.STATE).asInt());
        assertTrue(result.path(JSON.DATA).path(JSON.VALUE).isNull());
        assertTrue(result.path(JSON.DATA).path(JsonSensor.SENSOR).isNull());
        assertTrue(result.path(JSON.DATA).path(JsonReporter.REPORTER).isNull());
        assertTrue(result.path(JSON.ID).isMissingNode());
        // set block state and value
        block1.setState(Block.OCCUPIED);
        block1.setValue("value is not empty");
        JUnitUtil.waitFor(() -> {
            return block1.getState() == Block.OCCUPIED;
        }, "Block to become occupied");
        result = service.doGet(JsonBlock.BLOCK, "IB1", NullNode.getInstance(), new JsonRequest(locale, JSON.V5, 0));
        validate(result);
        assertEquals(JSON.ACTIVE, result.path(JSON.DATA).path(JSON.STATE).asInt());
        assertEquals("value is not empty", result.path(JSON.DATA).path(JSON.VALUE).asText());
        // change block state
        block1.setState(Block.UNOCCUPIED);
        result = service.doGet(JsonBlock.BLOCK, "IB1", NullNode.getInstance(), new JsonRequest(locale, JSON.V5, 0));
        validate(result);
        assertEquals(JSON.INACTIVE, result.path(JSON.DATA).path(JSON.STATE).asInt());
        // add a sensor and reporter to the block
        block1.setSensor(sensor1.getSystemName());
        block1.setReporter(reporter1);
        result = service.doGet(JsonBlock.BLOCK, "IB1", NullNode.getInstance(), new JsonRequest(locale, JSON.V5, 0));
        assertEquals(sensor1.getSystemName(), result.path(JSON.DATA).path(JsonSensor.SENSOR).asText());
        assertEquals(reporter1.getSystemName(), result.path(JSON.DATA).path(JsonReporter.REPORTER).asText());
        try {
            // add an invalid block by using a turnout name instead of a block name
            assertNull(manager.getBlock("IT1"));
            service.doGet(JsonBlock.BLOCK, "IT1", NullNode.getInstance(), new JsonRequest(locale, JSON.V5, 0));
            fail("Expected exception not thrown.");
        } catch (JsonException ex) {
            assertEquals(404, ex.getCode());
        }
    }

    @Test
    public void testDoPost() throws JmriException, IOException, JsonException {
        BlockManager manager = InstanceManager.getDefault(BlockManager.class);
        Block block1 = manager.provideBlock("IB1");
        // set off
        JsonNode message = mapper.createObjectNode().put(JSON.NAME, "IB1").put(JSON.STATE, JSON.INACTIVE);
        JsonNode result = service.doPost(JsonBlock.BLOCK, "IB1", message, new JsonRequest(locale, JSON.V5, 0));
        assertEquals(Block.UNOCCUPIED, block1.getState());
        validate(result);
        assertEquals(JSON.INACTIVE, result.path(JSON.DATA).path(JSON.STATE).asInt());
        // set on
        message = mapper.createObjectNode().put(JSON.NAME, "IB1").put(JSON.STATE, JSON.ACTIVE);
        result = service.doPost(JsonBlock.BLOCK, "IB1", message, new JsonRequest(locale, JSON.V5, 0));
        assertEquals(Block.OCCUPIED, block1.getState());
        validate(result);
        assertEquals(JSON.ACTIVE, result.path(JSON.DATA).path(JSON.STATE).asInt());
        // set unknown - remains on
        message = mapper.createObjectNode().put(JSON.NAME, "IB1").put(JSON.STATE, JSON.UNKNOWN);
        result = service.doPost(JsonBlock.BLOCK, "IB1", message, new JsonRequest(locale, JSON.V5, 0));
        assertEquals(Block.OCCUPIED, block1.getState());
        validate(result);
        assertEquals(JSON.ACTIVE, result.path(JSON.DATA).path(JSON.STATE).asInt());
        // set invalid state
        message = mapper.createObjectNode().put(JSON.NAME, "IB1").put(JSON.STATE, 42); // Invalid value
        try {
            service.doPost(JsonBlock.BLOCK, "IB1", message, new JsonRequest(locale, JSON.V5, 0));
            fail("Expected exception not thrown.");
        } catch (JsonException ex) {
            assertEquals(400, ex.getCode());
        }
        assertEquals(Block.OCCUPIED, block1.getState());
        // set value
        message = mapper.createObjectNode().put(JSON.NAME, "IB1").put(JSON.VALUE, "some value");
        assertNull("Null block value", block1.getValue());
        service.doPost(JsonBlock.BLOCK, "IB1", message, new JsonRequest(locale, JSON.V5, 0));
        assertEquals("Non-null block value", "some value", block1.getValue());
        // set null value
        message = mapper.createObjectNode().put(JSON.NAME, "IB1").putNull(JSON.VALUE);
        assertNotNull("Non-null block value", block1.getValue());
        service.doPost(JsonBlock.BLOCK, "IB1", message, new JsonRequest(locale, JSON.V5, 0));
        assertNull("Null block value", block1.getValue());
        // set non-existing sensor
        message = mapper.createObjectNode().put(JSON.NAME, "IB1").put(JsonSensor.SENSOR, "IS1");
        assertNull("No sensor", block1.getSensor());
        try {
            service.doPost(JsonBlock.BLOCK, "IB1", message, new JsonRequest(locale, JSON.V5, 0));
            fail("Expected exception not thrown");
        } catch (JsonException ex) {
            assertEquals("404 Not Found", 404, ex.getCode());
        }
        // set existing sensor
        Sensor sensor1 = InstanceManager.getDefault(SensorManager.class).provide("IS1");
        service.doPost(JsonBlock.BLOCK, "IB1", message, new JsonRequest(locale, JSON.V5, 0));
        assertEquals("Block has sensor", sensor1, block1.getSensor());
        // set null sensor
        message = mapper.createObjectNode().put(JSON.NAME, "IB1").putNull(JsonSensor.SENSOR);
        service.doPost(JsonBlock.BLOCK, "IB1", message, new JsonRequest(locale, JSON.V5, 0));
        assertNull("Block has no sensor", block1.getSensor());
        // set non-existing reporter
        message = mapper.createObjectNode().put(JSON.NAME, "IB1").put(JsonReporter.REPORTER, "IR1");
        assertNull("No reporter", block1.getReporter());
        try {
            service.doPost(JsonBlock.BLOCK, "IB1", message, new JsonRequest(locale, JSON.V5, 0));
            fail("Expected exception not thrown");
        } catch (JsonException ex) {
            assertEquals("404 Not Found", 404, ex.getCode());
        }
        // set existing reporter
        Reporter reporter1 = InstanceManager.getDefault(ReporterManager.class).provide("IR1");
        service.doPost(JsonBlock.BLOCK, "IB1", message, new JsonRequest(locale, JSON.V5, 0));
        assertEquals("Block has reporter", reporter1, block1.getReporter());
        // set null reporter
        message = mapper.createObjectNode().put(JSON.NAME, "IB1").putNull(JsonReporter.REPORTER);
        service.doPost(JsonBlock.BLOCK, "IB1", message, new JsonRequest(locale, JSON.V5, 0));
        assertNull("No reporter", block1.getReporter());
        try {
            // add an invalid block by using a turnout name instead of a block name
            assertNull(manager.getBlock("IT1"));
            message = mapper.createObjectNode().put(JSON.NAME, "II1").put(JSON.STATE, Block.UNOCCUPIED);
            service.doPost(JsonBlock.BLOCK, "IT1", message, new JsonRequest(locale, JSON.V5, 0));
            fail("Expected exception not thrown.");
        } catch (JsonException ex) {
            assertEquals(404, ex.getCode());
        }
    }

    @Test
    public void testDoPut() throws IOException, JsonException {
        BlockManager manager = InstanceManager.getDefault(BlockManager.class);
        // add a block
        assertNull(manager.getBlock("IB1"));
        JsonNode message = mapper.createObjectNode().put(JSON.NAME, "IB1").put(JSON.STATE, Block.UNOCCUPIED);
        JsonNode result = service.doPut(JsonBlock.BLOCK, "IB1", message, new JsonRequest(locale, JSON.V5, 0));
        validate(result);
        assertNotNull(manager.getBlock("IB1"));
        try {
            // add an invalid block by using a turnout name instead of a block name
            assertNull(manager.getBlock("IT1"));
            message = mapper.createObjectNode().put(JSON.NAME, "II1").put(JSON.STATE, Block.UNOCCUPIED);
            service.doPut(JsonBlock.BLOCK, "", message, new JsonRequest(locale, JSON.V5, 0)); // use an empty name to trigger exception
            fail("Expected exception not thrown.");
        } catch (JsonException ex) {
            assertEquals(400, ex.getCode());
        }
    }

    @Test
    @Override
    public void testDoDelete() throws JsonException {
        BlockManager manager = InstanceManager.getDefault(BlockManager.class);
        ObjectNode message = mapper.createObjectNode();
        // delete non-existent bean
        try {
            assumeNotNull(service); // protect against JUnit tests in Eclipse that test this class directly
            service.doDelete(service.getType(), "non-existant", message, new JsonRequest(locale, JSON.V5, 42));
            fail("Expected exception not thrown.");
        } catch (JsonException ex) {
            assertEquals("Code is HTTP NOT FOUND", 404, ex.getCode());
            assertEquals("Message", "Object type block named \"non-existant\" not found.", ex.getMessage());
            assertEquals("ID is 42", 42, ex.getId());
        }
        manager.createNewBlock("IB1", null);
        // delete existing bean (no named listener)
<<<<<<< HEAD
        assertNotNull(manager.getBeanBySystemName("IB1"));
        service.doDelete(service.getType(), "IB1", message, new JsonRequest(locale, JSON.V5, 42));
        assertNull(manager.getBeanBySystemName("IB1"));
=======
        assertNotNull(manager.getBySystemName("IB1"));
        service.doDelete(service.getType(), "IB1", message, locale, 42);
        assertNull(manager.getBySystemName("IB1"));
>>>>>>> 03b794d1
        Block block = manager.createNewBlock("IB1", null);
        assertNotNull(block);
        block.addPropertyChangeListener(new PropertyChangeListener() {

            @Override
            public void propertyChange(PropertyChangeEvent evt) {
                // do nothing
            }
        }, "IB1", "Test Listener");
        // delete existing bean (with named listener)
        try {
            service.doDelete(service.getType(), "IB1", message, new JsonRequest(locale, JSON.V5, 42));
            fail("Expected exception not thrown.");
        } catch (JsonException ex) {
            assertEquals(409, ex.getCode());
            assertEquals(1, ex.getAdditionalData().path(JSON.CONFLICT).size());
            assertEquals("Test Listener", ex.getAdditionalData().path(JSON.CONFLICT).path(0).asText());
            message = message.put(JSON.FORCE_DELETE, ex.getAdditionalData().path(JSON.FORCE_DELETE).asText());
        }
        assertNotNull(manager.getBySystemName("IB1"));
        // will throw if prior catch failed
<<<<<<< HEAD
        service.doDelete(service.getType(), "IB1", message, new JsonRequest(locale, JSON.V5, 0));
        assertNull(manager.getBeanBySystemName("IB1"));
=======
        service.doDelete(service.getType(), "IB1", message, locale, 0);
        assertNull(manager.getBySystemName("IB1"));
>>>>>>> 03b794d1
        try {
            // deleting again should throw an exception
            service.doDelete(service.getType(), "IB1", NullNode.getInstance(), new JsonRequest(locale, JSON.V5, 0));
            fail("Expected exception not thrown.");
        } catch (JsonException ex) {
            assertEquals(404, ex.getCode());
        }
    }

    /**
     * Test of doGetList method, of class JsonBlockHttpService.
     * @throws java.lang.Exception rethrows any exceptions from instance.doGetList()
     */
    @Test
    public void testDoGetList() throws Exception {
        InstanceManager.getDefault(BlockManager.class).createNewBlock("test");
        JsonBlockHttpService instance = new JsonBlockHttpService(mapper);
        JsonNode result = instance.doGetList(JsonBlock.BLOCK, mapper.createObjectNode(), new JsonRequest(locale, JSON.V5, 0));
        assertEquals(1, result.size());
        validate(result);
    }

    /**
     * Test of doSchema method, of class JsonBlockHttpService.
     *
     * @throws jmri.server.json.JsonException if something goes wrong
     */
    @Test
    public void testDoSchema() throws JsonException {
        testDoSchema(JsonBlock.BLOCK, JsonBlock.BLOCKS);
    }

}<|MERGE_RESOLUTION|>--- conflicted
+++ resolved
@@ -227,15 +227,9 @@
         }
         manager.createNewBlock("IB1", null);
         // delete existing bean (no named listener)
-<<<<<<< HEAD
-        assertNotNull(manager.getBeanBySystemName("IB1"));
+        assertNotNull(manager.getBySystemName("IB1"));
         service.doDelete(service.getType(), "IB1", message, new JsonRequest(locale, JSON.V5, 42));
-        assertNull(manager.getBeanBySystemName("IB1"));
-=======
-        assertNotNull(manager.getBySystemName("IB1"));
-        service.doDelete(service.getType(), "IB1", message, locale, 42);
         assertNull(manager.getBySystemName("IB1"));
->>>>>>> 03b794d1
         Block block = manager.createNewBlock("IB1", null);
         assertNotNull(block);
         block.addPropertyChangeListener(new PropertyChangeListener() {
@@ -257,13 +251,8 @@
         }
         assertNotNull(manager.getBySystemName("IB1"));
         // will throw if prior catch failed
-<<<<<<< HEAD
         service.doDelete(service.getType(), "IB1", message, new JsonRequest(locale, JSON.V5, 0));
-        assertNull(manager.getBeanBySystemName("IB1"));
-=======
-        service.doDelete(service.getType(), "IB1", message, locale, 0);
         assertNull(manager.getBySystemName("IB1"));
->>>>>>> 03b794d1
         try {
             // deleting again should throw an exception
             service.doDelete(service.getType(), "IB1", NullNode.getInstance(), new JsonRequest(locale, JSON.V5, 0));

package jmri.server.json.util;

import com.fasterxml.jackson.databind.JsonNode;
import com.fasterxml.jackson.databind.ObjectMapper;
import com.fasterxml.jackson.databind.node.ArrayNode;
import com.fasterxml.jackson.databind.node.ObjectNode;
import java.awt.GraphicsEnvironment;
import java.util.Locale;
import javax.servlet.http.HttpServletResponse;
import jmri.DccLocoAddress;
import jmri.InstanceManager;
import jmri.Metadata;
import jmri.Version;
import jmri.jmris.json.JsonServerPreferences;
import jmri.jmrit.display.Editor;
import jmri.jmrit.display.switchboardEditor.SwitchboardEditor;
import jmri.profile.NullProfile;
import jmri.profile.Profile;
import jmri.profile.ProfileManager;
import jmri.server.json.JSON;
import jmri.server.json.JsonException;
import jmri.server.json.JsonHttpServiceTestBase;
import jmri.util.FileUtil;
import jmri.util.JUnitUtil;
import jmri.util.node.NodeIdentity;
import jmri.util.zeroconf.ZeroConfService;
import jmri.web.server.WebServerPreferences;
<<<<<<< HEAD
import org.junit.After;
import org.junit.Assert;
import org.junit.Assume;
import org.junit.Before;
import org.junit.Test;
=======

import org.junit.*;

import org.slf4j.Logger;
import org.slf4j.LoggerFactory;
>>>>>>> eb4c6eb4

/**
 *
 * @author Randall Wood Copyright 2018
 */
public class JsonUtilHttpServiceTest extends JsonHttpServiceTestBase {

    public JsonUtilHttpServiceTest() {
    }

    @Before
<<<<<<< HEAD
    @Override
    public void setUp() throws Exception {
        super.setUp();
=======
    public void setUp() throws IOException {
        JUnitUtil.setUp();
        JUnitUtil.resetInstanceManager();
>>>>>>> eb4c6eb4
        JUnitUtil.resetProfileManager(new NullProfile("JsonUtilHttpServiceTest", "12345678", FileUtil.getFile("program:test")));
        JUnitUtil.initConnectionConfigManager();
    }

    @After
    @Override
    public void tearDown() throws Exception {
        ZeroConfService.stopAll();
        super.tearDown();
    }

    /**
     * Test of doGet method, of class JsonUtilHttpService.
     *
     * @throws jmri.server.json.JsonException if test fails in an unexpected
     *                                        manner
     */
    @Test
    public void testDoGet() throws JsonException {
        Locale locale = Locale.ENGLISH;
        ObjectMapper mapper = new ObjectMapper();
        JsonUtilHttpService instance = new JsonUtilHttpService(mapper);
        InstanceManager.getDefault(JsonServerPreferences.class).setHeartbeatInterval(10);
        Assert.assertEquals(instance.getHello(locale, 10), instance.doGet(JSON.HELLO, null, locale));
        Assert.assertEquals(instance.getMetadata(locale, Metadata.JMRIVERCANON), instance.doGet(JSON.METADATA, Metadata.JMRIVERCANON, locale));
        Assert.assertEquals(instance.getMetadata(locale), instance.doGet(JSON.METADATA, null, locale));
        Assert.assertEquals(instance.getNode(locale), instance.doGet(JSON.NODE, null, locale));
        Assert.assertEquals(instance.getNetworkServices(locale), instance.doGet(JSON.NETWORK_SERVICE, null, locale));
        Assert.assertEquals(instance.getNetworkServices(locale), instance.doGet(JSON.NETWORK_SERVICES, null, locale));
        JsonException exception = null;
        try {
            instance.doGet(JSON.NETWORK_SERVICE, JSON.ZEROCONF_SERVICE_TYPE, locale);
        } catch (JsonException ex) {
            exception = ex;
        }
        Assert.assertNotNull(exception);
        Assert.assertEquals(HttpServletResponse.SC_NOT_FOUND, exception.getCode());
        exception = null;
        try {
            instance.doGet("INVALID TYPE TOKEN", null, locale);
        } catch (JsonException ex) {
            exception = ex;
        }
        Assert.assertNotNull(exception);
        Assert.assertEquals(HttpServletResponse.SC_INTERNAL_SERVER_ERROR, exception.getCode());
        ZeroConfService service = ZeroConfService.create(JSON.ZEROCONF_SERVICE_TYPE, 9999);
        JUnitUtil.waitFor(() -> {
            return service.isPublished() == false;
        });
        service.publish();
        Assume.assumeTrue("Published ZeroConf Service", JUnitUtil.waitFor(() -> {
            return service.isPublished() == true;
        }));
        Assert.assertEquals(instance.getNetworkService(locale, JSON.ZEROCONF_SERVICE_TYPE), instance.doGet(JSON.NETWORK_SERVICE, JSON.ZEROCONF_SERVICE_TYPE, locale));
        service.stop();
        JUnitUtil.waitFor(() -> {
            return service.isPublished() == false;
        });
    }

    /**
     * Test of doGetList method, of class JsonUtilHttpService. Verifies that
     * JSON types that are lists are reported the same if requested using GET or
     * LIST methods.
     *
     * @throws jmri.server.json.JsonException if test fails in an unexpected
     *                                        manner
     */
    @Test
    public void testDoGetList() throws JsonException {
        Locale locale = Locale.ENGLISH;
        ObjectMapper mapper = new ObjectMapper();
        JsonUtilHttpService instance = new JsonUtilHttpService(mapper);
        InstanceManager.getDefault(JsonServerPreferences.class).setHeartbeatInterval(10);
        Assert.assertEquals(instance.getMetadata(locale), instance.doGetList(JSON.METADATA, locale));
        Assert.assertEquals(instance.getNetworkServices(locale), instance.doGetList(JSON.NETWORK_SERVICES, locale));
        Assert.assertEquals(instance.getSystemConnections(locale), instance.doGetList(JSON.SYSTEM_CONNECTIONS, locale));
        Assert.assertEquals(instance.getConfigProfiles(locale), instance.doGetList(JSON.CONFIG_PROFILES, locale));
    }

    /**
     * Test of doPost method, of class JsonUtilHttpService. Verifies that POST
     * and GET requests for HELLO message are the same.
     *
     * @throws jmri.server.json.JsonException if fails unexpectedly
     */
    @Test
    public void testDoPost() throws JsonException {
        Locale locale = Locale.ENGLISH;
        ObjectMapper mapper = new ObjectMapper();
        JsonUtilHttpService instance = new JsonUtilHttpService(mapper);
        String type = JSON.HELLO;
        String name = JSON.HELLO;
        Assert.assertEquals(instance.doGet(type, name, locale), instance.doPost(type, name, null, locale));
    }

    /**
     * Test of getHello method, of class JsonUtilHttpService.
     *
     * @throws jmri.server.json.JsonException if messages are not schema valid
     */
    @Test
    public void testGetHello() throws JsonException {
        Locale locale = Locale.ENGLISH;
        int heartbeat = 1000; // one second
        ObjectMapper mapper = new ObjectMapper();
        JsonUtilHttpService instance = new JsonUtilHttpService(mapper);
        JsonNode result = instance.getHello(locale, heartbeat);
        this.validate(result);
        Assert.assertEquals("Hello type", JSON.HELLO, result.path(JSON.TYPE).asText());
        JsonNode data = result.path(JSON.DATA);
        Assert.assertEquals("JMRI Version", Version.name(), data.path(JSON.JMRI).asText());
        Assert.assertEquals("JSON Version", JSON.JSON_PROTOCOL_VERSION, data.path(JSON.JSON).asText());
        Assert.assertEquals("Heartbeat", Math.round(heartbeat * 0.9f), data.path(JSON.HEARTBEAT).asInt());
        Assert.assertEquals("RR Name", InstanceManager.getDefault(WebServerPreferences.class).getRailroadName(), data.path(JSON.RAILROAD).asText());
        Assert.assertEquals("Node Identity", NodeIdentity.identity(), data.path(JSON.NODE).asText());
        Profile profile = ProfileManager.getDefault().getActiveProfile();
        Assert.assertNotNull(profile);
        Assert.assertEquals("Profile", profile.getName(), data.path(JSON.ACTIVE_PROFILE).asText());
        Assert.assertEquals("Message has 2 elements", 2, result.size());
        Assert.assertEquals("Message data has 6 elements", 6, data.size());
    }

    /**
     * Test of getMetadata method, of class JsonUtilHttpService.
     *
     * @throws jmri.server.json.JsonException if messages are not schema valid
     */
    @Test
    public void testGetMetadata_Locale_String() throws JsonException {
        Locale locale = Locale.ENGLISH;
        ObjectMapper mapper = new ObjectMapper();
        JsonUtilHttpService instance = new JsonUtilHttpService(mapper);
        JsonNode result;
        for (String metadata : Metadata.getSystemNameList()) {
            result = instance.getMetadata(locale, metadata);
            this.validate(result);
            Assert.assertEquals(JSON.METADATA, result.path(JSON.TYPE).asText());
            Assert.assertEquals(metadata, result.path(JSON.DATA).path(JSON.NAME).asText());
            Assert.assertEquals(Metadata.getBySystemName(metadata), result.path(JSON.DATA).path(JSON.VALUE).asText());
        }
        JsonException exception = null;
        try {
            instance.getMetadata(locale, "invalid_metadata_entry");
        } catch (JsonException ex) {
            exception = ex;
        }
        Assert.assertNotNull(exception);
    }

    /**
     * Test of getMetadata method, of class JsonUtilHttpService.
     *
     * @throws jmri.server.json.JsonException if messages are not schema valid
     */
    @Test
    public void testGetMetadata_Locale() throws JsonException {
        Locale locale = Locale.ENGLISH;
        ObjectMapper mapper = new ObjectMapper();
        JsonUtilHttpService instance = new JsonUtilHttpService(mapper);
        JsonNode result = instance.getMetadata(locale);
        this.validate(result);
        Assert.assertNotNull(result);
        Assert.assertEquals(Metadata.getSystemNameList().size(), result.size());
    }

    /**
     * Test of getNetworkServices method, of class JsonUtilHttpService.
     *
     * @throws jmri.server.json.JsonException if messages are not schema valid
     */
    @Test
    public void testGetNetworkServices() throws JsonException {
        Locale locale = Locale.ENGLISH;
        ObjectMapper mapper = new ObjectMapper();
        JsonUtilHttpService instance = new JsonUtilHttpService(mapper);
        // no services published
        JsonNode result = instance.getNetworkServices(locale);
        this.validate(result);
        Assert.assertEquals(0, result.size());
        // publish a service
        ZeroConfService service = ZeroConfService.create(JSON.ZEROCONF_SERVICE_TYPE, 9999);
        JUnitUtil.waitFor(() -> {
            return service.isPublished() == false;
        });
        service.publish();
        Assume.assumeTrue("Published ZeroConf Service", JUnitUtil.waitFor(() -> {
            return service.isPublished() == true;
        }));
        result = instance.getNetworkServices(locale);
        this.validate(result);
        Assert.assertEquals(1, result.size());
        Assert.assertEquals(JSON.NETWORK_SERVICE, result.get(0).path(JSON.TYPE).asText());
        JsonNode data = result.get(0).path(JSON.DATA);
        Assert.assertFalse(data.isMissingNode());
        Assert.assertEquals(InstanceManager.getDefault(WebServerPreferences.class).getRailroadName(), data.path(JSON.NAME).asText());
        Assert.assertEquals(9999, data.path(JSON.PORT).asInt());
        Assert.assertEquals(JSON.ZEROCONF_SERVICE_TYPE, data.path(JSON.TYPE).asText());
        Assert.assertEquals(NodeIdentity.identity(), data.path(JSON.NODE).asText());
        Assert.assertEquals(Metadata.getBySystemName(Metadata.JMRIVERCANON), data.path("jmri").asText());
        Assert.assertEquals(Metadata.getBySystemName(Metadata.JMRIVERSION), data.path("version").asText());
        service.stop();
        JUnitUtil.waitFor(() -> {
            return service.isPublished() == false;
        });
    }

    /**
     * Test of getNode method, of class JsonUtilHttpService.
     *
     * @throws jmri.server.json.JsonException if messages are not schema valid
     */
    @Test
    public void testGetNode() throws JsonException {
        Locale locale = Locale.ENGLISH;
        ObjectMapper mapper = new ObjectMapper();
        JsonUtilHttpService instance = new JsonUtilHttpService(mapper);
        JsonNode result = instance.getNode(locale);
        this.validate(result);
        // We should have a single node with no history of nodes
        Assert.assertEquals(JSON.NODE, result.path(JSON.TYPE).asText());
        Assert.assertEquals(NodeIdentity.identity(), result.path(JSON.DATA).path(JSON.NODE).asText());
        Assert.assertEquals(0, result.path(JSON.DATA).path(JSON.FORMER_NODES).size());
    }

    /**
     * Test of getSystemConnections method, of class JsonUtilHttpService.
     *
     * @throws jmri.server.json.JsonException if messages are not schema valid
     */
    @Test
    public void testGetSystemConnections() throws JsonException {
        Locale locale = Locale.ENGLISH;
        ObjectMapper mapper = new ObjectMapper();
        JsonUtilHttpService instance = new JsonUtilHttpService(mapper);
        JsonNode result = instance.getSystemConnections(locale);
        this.validate(result);
        // We should only have one internal connection
        Assert.assertEquals(1, result.size());
        JsonNode connection = result.get(0);
        Assert.assertEquals(JSON.SYSTEM_CONNECTION, connection.path(JSON.TYPE).asText());
        Assert.assertEquals("I", connection.path(JSON.DATA).path(JSON.PREFIX).asText());
        Assert.assertTrue(connection.path(JSON.DATA).path(JSON.NAME).isNull());
        Assert.assertTrue(connection.path(JSON.DATA).path(JSON.MFG).isNull());
    }

    /**
     * Test of getNetworkService method, of class JsonUtilHttpService.
     *
     * @throws jmri.server.json.JsonException if test fails in an unexpected
     *                                        manner
     */
    @Test
    public void testGetNetworkService() throws JsonException {
        Locale locale = Locale.ENGLISH;
        ObjectMapper mapper = new ObjectMapper();
        JsonUtilHttpService instance = new JsonUtilHttpService(mapper);
        JsonNode result = null;
        // non-existant service
        JsonException exception = null;
        try {
            result = instance.getNetworkService(locale, "non-existant-service"); // NOI18N
        } catch (JsonException ex) {
            exception = ex;
        }
        Assert.assertNull(result);
        Assert.assertNotNull(exception);
        Assert.assertEquals(HttpServletResponse.SC_NOT_FOUND, exception.getCode());
        // published service
        ZeroConfService service = ZeroConfService.create(JSON.ZEROCONF_SERVICE_TYPE, 9999);
        JUnitUtil.waitFor(() -> {
            return service.isPublished() == false;
        });
        service.publish();
        Assume.assumeTrue("Published ZeroConf Service", JUnitUtil.waitFor(() -> {
            return service.isPublished() == true;
        }));
        result = instance.getNetworkService(locale, JSON.ZEROCONF_SERVICE_TYPE);
        this.validate(result);
        Assert.assertEquals(JSON.NETWORK_SERVICE, result.path(JSON.TYPE).asText());
        JsonNode data = result.path(JSON.DATA);
        Assert.assertFalse(data.isMissingNode());
        Assert.assertEquals(InstanceManager.getDefault(WebServerPreferences.class).getRailroadName(), data.path(JSON.NAME).asText());
        Assert.assertEquals(9999, data.path(JSON.PORT).asInt());
        Assert.assertEquals(JSON.ZEROCONF_SERVICE_TYPE, data.path(JSON.TYPE).asText());
        Assert.assertEquals(NodeIdentity.identity(), data.path(JSON.NODE).asText());
        Assert.assertEquals(Metadata.getBySystemName(Metadata.JMRIVERCANON), data.path("jmri").asText());
        Assert.assertEquals(Metadata.getBySystemName(Metadata.JMRIVERSION), data.path("version").asText());
        service.stop();
        JUnitUtil.waitFor(() -> {
            return service.isPublished() == false;
        });
    }

    /**
     * Test of getRailroad method, of class JsonUtilHttpService.
     *
     * @throws jmri.server.json.JsonException if messages are not schema valid
     */
    @Test
    public void testGetRailroad() throws JsonException {
        Locale locale = Locale.ENGLISH;
        ObjectMapper mapper = new ObjectMapper();
        JsonUtilHttpService instance = new JsonUtilHttpService(mapper);
        JsonNode result = instance.getRailroad(locale);
        this.validate(result);
        Assert.assertEquals(JSON.RAILROAD, result.path(JSON.TYPE).asText());
        JsonNode data = result.path(JSON.DATA);
        Assert.assertEquals(InstanceManager.getDefault(WebServerPreferences.class).getRailroadName(), data.path(JSON.NAME).asText());
    }

    /**
     * Test of getPanel method, of class JsonUtilHttpService.
     *
     * @throws jmri.server.json.JsonException if the result cannot be validated
     */
    @Test
    public void testGetPanel() throws JsonException {
        Assume.assumeFalse("Needs GUI", GraphicsEnvironment.isHeadless());
        Locale locale = Locale.ENGLISH;
        Editor editor = new SwitchboardEditor("test");
        JsonUtilHttpService instance = new JsonUtilHttpService(new ObjectMapper());
        ObjectNode result = instance.getPanel(locale, editor, JSON.XML);
        this.validate(result);
        editor.getTargetFrame().dispose();
        editor.dispose();
    }

    /**
     * Test of getPanels method, of class JsonUtilHttpService.
     *
     * @throws jmri.server.json.JsonException if the result cannot be validated
     */
    @Test
    public void testGetPanels_Locale_String() throws JsonException {
        Assume.assumeFalse("Needs GUI", GraphicsEnvironment.isHeadless());
        Locale locale = Locale.ENGLISH;
        Editor editor = new SwitchboardEditor("test");
        JsonUtilHttpService instance = new JsonUtilHttpService(new ObjectMapper());
        JsonNode result = instance.getPanels(locale, JSON.XML);
        this.validate(result);
        editor.getTargetFrame().dispose();
        editor.dispose();
    }

    /**
     * Test of getPanels method, of class JsonUtilHttpService.
     *
     * @throws jmri.server.json.JsonException if the result cannot be validated
     */
    @Test
    public void testGetPanels_Locale() throws JsonException {
        Assume.assumeFalse("Needs GUI", GraphicsEnvironment.isHeadless());
        Locale locale = Locale.ENGLISH;
        Editor editor = new SwitchboardEditor("test");
        JsonUtilHttpService instance = new JsonUtilHttpService(new ObjectMapper());
        JsonNode result = instance.getPanels(locale);
        this.validate(result);
        editor.getTargetFrame().dispose();
        editor.dispose();
    }

    /**
     * Test of getConfigProfiles method, of class JsonUtilHttpService. Only
     * tests that result is schema valid and contains all profiles.
     *
     * @throws jmri.server.json.JsonException if unable to read profiles
     */
    @Ignore // See Issue #5642
    @Test
    public void testGetConfigProfiles() throws JsonException {
        Locale locale = Locale.ENGLISH;
        ObjectMapper mapper = new ObjectMapper();
        JsonUtilHttpService instance = new JsonUtilHttpService(mapper);
        ArrayNode result = instance.getConfigProfiles(locale);
        this.validate(result);
        Assert.assertEquals("Result has every profile", ProfileManager.getDefault().getProfiles().length, result.size());
    }

    /**
     * Test of addressForString method, of class JsonUtilHttpService.
     */
    @Test
    public void testAddressForString() {
        DccLocoAddress result = JsonUtilHttpService.addressForString("123(l)");
        Assert.assertTrue("Address is long", result.isLongAddress());
        Assert.assertEquals("Address is 123", 123, result.getNumber());
        result = JsonUtilHttpService.addressForString("123(L)");
        Assert.assertTrue("Address is long", result.isLongAddress());
        Assert.assertEquals("Address is 123", 123, result.getNumber());
        result = JsonUtilHttpService.addressForString("123(s)");
        Assert.assertFalse("Address is short", result.isLongAddress());
        Assert.assertEquals("Address is 123", 123, result.getNumber());
        result = JsonUtilHttpService.addressForString("123");
        Assert.assertFalse("Address is short", result.isLongAddress());
        Assert.assertEquals("Address is 123", 123, result.getNumber());
        result = JsonUtilHttpService.addressForString("3");
        Assert.assertFalse("Address is short", result.isLongAddress());
        Assert.assertEquals("Address is 3", 3, result.getNumber());
        result = JsonUtilHttpService.addressForString("3(l)");
        Assert.assertTrue("Address is long", result.isLongAddress());
        Assert.assertEquals("Address is 3", 3, result.getNumber());
    }

    // private final static Logger log = LoggerFactory.getLogger(JsonUtilHttpServiceTest.class);

}<|MERGE_RESOLUTION|>--- conflicted
+++ resolved
@@ -25,19 +25,11 @@
 import jmri.util.node.NodeIdentity;
 import jmri.util.zeroconf.ZeroConfService;
 import jmri.web.server.WebServerPreferences;
-<<<<<<< HEAD
 import org.junit.After;
 import org.junit.Assert;
 import org.junit.Assume;
 import org.junit.Before;
 import org.junit.Test;
-=======
-
-import org.junit.*;
-
-import org.slf4j.Logger;
-import org.slf4j.LoggerFactory;
->>>>>>> eb4c6eb4
 
 /**
  *
@@ -49,15 +41,9 @@
     }
 
     @Before
-<<<<<<< HEAD
     @Override
     public void setUp() throws Exception {
         super.setUp();
-=======
-    public void setUp() throws IOException {
-        JUnitUtil.setUp();
-        JUnitUtil.resetInstanceManager();
->>>>>>> eb4c6eb4
         JUnitUtil.resetProfileManager(new NullProfile("JsonUtilHttpServiceTest", "12345678", FileUtil.getFile("program:test")));
         JUnitUtil.initConnectionConfigManager();
     }

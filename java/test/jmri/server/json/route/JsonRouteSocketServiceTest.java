--- conflicted
+++ resolved
@@ -47,13 +47,8 @@
             Assert.assertEquals("IO1 has one listener", 1, route1.getNumPropertyChangeListeners());
             Assert.assertEquals("IS1 has one listener", 1, sensor1.getNumPropertyChangeListeners());
             JsonRouteSocketService service = new JsonRouteSocketService(connection);
-<<<<<<< HEAD
             service.onMessage(JsonRouteServiceFactory.ROUTE, message, JSON.POST, new JsonRequest(locale, JSON.V5, 42));
-            Assert.assertEquals("IR1 has two listeners", 2, route1.getNumPropertyChangeListeners());
-=======
-            service.onMessage(JsonRouteServiceFactory.ROUTE, message, JSON.POST, locale, 42);
             Assert.assertEquals("IO1 has two listeners", 2, route1.getNumPropertyChangeListeners());
->>>>>>> c06262c7
             // TODO: test that service is listener in RouteManager
             message = connection.getMessage();
             Assert.assertNotNull(message);
@@ -98,58 +93,34 @@
             route1.activateRoute();
             Assert.assertNotNull(route1.getTurnoutsAlgdSensor());
             // Route ACTIVE - becomes ACTIVE
-<<<<<<< HEAD
-            message = connection.getObjectMapper().createObjectNode().put(JSON.NAME, "IR1").put(JSON.STATE, JSON.ACTIVE);
+            message = connection.getObjectMapper().createObjectNode().put(JSON.NAME, "IO1").put(JSON.STATE, JSON.ACTIVE);
             service.onMessage(JsonRouteServiceFactory.ROUTE, message, JSON.POST, new JsonRequest(locale, JSON.V5, 42));
-=======
-            message = connection.getObjectMapper().createObjectNode().put(JSON.NAME, "IO1").put(JSON.STATE, JSON.ACTIVE);
-            service.onMessage(JsonRouteServiceFactory.ROUTE, message, JSON.POST, locale, 42);
->>>>>>> c06262c7
             JUnitUtil.waitFor(() -> {
                 return route1.getState() == Sensor.ACTIVE;
             }, "Route to activate");
             Assert.assertEquals(Sensor.ACTIVE, route1.getState());
             // Route INACTIVE - remains ACTIVE
-<<<<<<< HEAD
-            message = connection.getObjectMapper().createObjectNode().put(JSON.NAME, "IR1").put(JSON.STATE, JSON.INACTIVE);
+            message = connection.getObjectMapper().createObjectNode().put(JSON.NAME, "IO1").put(JSON.STATE, JSON.INACTIVE);
             service.onMessage(JsonRouteServiceFactory.ROUTE, message, JSON.POST, new JsonRequest(locale, JSON.V5, 42));
             Assert.assertEquals(Sensor.ACTIVE, route1.getState());
             // Route UNKNOWN - remains ACTIVE
-            message = connection.getObjectMapper().createObjectNode().put(JSON.NAME, "IR1").put(JSON.STATE, JSON.UNKNOWN);
+            message = connection.getObjectMapper().createObjectNode().put(JSON.NAME, "IO1").put(JSON.STATE, JSON.UNKNOWN);
             service.onMessage(JsonRouteServiceFactory.ROUTE, message, JSON.POST, new JsonRequest(locale, JSON.V5, 42));
-=======
-            message = connection.getObjectMapper().createObjectNode().put(JSON.NAME, "IO1").put(JSON.STATE, JSON.INACTIVE);
-            service.onMessage(JsonRouteServiceFactory.ROUTE, message, JSON.POST, locale, 42);
-            Assert.assertEquals(Sensor.ACTIVE, route1.getState());
-            // Route UNKNOWN - remains ACTIVE
-            message = connection.getObjectMapper().createObjectNode().put(JSON.NAME, "IO1").put(JSON.STATE, JSON.UNKNOWN);
-            service.onMessage(JsonRouteServiceFactory.ROUTE, message, JSON.POST, locale, 42);
->>>>>>> c06262c7
             JUnitUtil.waitFor(() -> {
                 return route1.getState() == Sensor.ACTIVE;
             }, "Route to activate");
             Assert.assertEquals(Sensor.ACTIVE, route1.getState());
             // Route TOGGLE - remains ACTIVE
-<<<<<<< HEAD
-            message = connection.getObjectMapper().createObjectNode().put(JSON.NAME, "IR1").put(JSON.STATE, JSON.TOGGLE);
+            message = connection.getObjectMapper().createObjectNode().put(JSON.NAME, "IO1").put(JSON.STATE, JSON.TOGGLE);
             service.onMessage(JsonRouteServiceFactory.ROUTE, message, JSON.POST, new JsonRequest(locale, JSON.V5, 42));
-=======
-            message = connection.getObjectMapper().createObjectNode().put(JSON.NAME, "IO1").put(JSON.STATE, JSON.TOGGLE);
-            service.onMessage(JsonRouteServiceFactory.ROUTE, message, JSON.POST, locale, 42);
->>>>>>> c06262c7
             JUnitUtil.waitFor(() -> {
                 return route1.getState() == Sensor.ACTIVE;
             }, "Route to activate");
             Assert.assertEquals(Sensor.ACTIVE, route1.getState());
             // Route TOGGLE - becomes ACTIVE
             sensor1.setKnownState(Sensor.INACTIVE);
-<<<<<<< HEAD
-            message = connection.getObjectMapper().createObjectNode().put(JSON.NAME, "IR1").put(JSON.STATE, JSON.TOGGLE);
+            message = connection.getObjectMapper().createObjectNode().put(JSON.NAME, "IO1").put(JSON.STATE, JSON.TOGGLE);
             service.onMessage(JsonRouteServiceFactory.ROUTE, message, JSON.POST, new JsonRequest(locale, JSON.V5, 42));
-=======
-            message = connection.getObjectMapper().createObjectNode().put(JSON.NAME, "IO1").put(JSON.STATE, JSON.TOGGLE);
-            service.onMessage(JsonRouteServiceFactory.ROUTE, message, JSON.POST, locale, 42);
->>>>>>> c06262c7
             JUnitUtil.waitFor(() -> {
                 return route1.getState() == Sensor.ACTIVE;
             }, "Route to activate");

package jmri.server.json.route;

import com.fasterxml.jackson.databind.JsonNode;
import com.fasterxml.jackson.databind.node.NullNode;

import static org.junit.Assert.assertEquals;
import static org.junit.Assert.assertNotNull;
import static org.junit.Assert.assertNull;
import static org.junit.Assert.assertTrue;
import static org.junit.Assert.fail;

import jmri.InstanceManager;
import jmri.JmriException;
import jmri.Route;
import jmri.RouteManager;
import jmri.Sensor;
import jmri.SensorManager;
import jmri.Turnout;
import jmri.TurnoutManager;
import jmri.server.json.JSON;
import jmri.server.json.JsonException;
import jmri.server.json.JsonNamedBeanHttpServiceTestBase;
import jmri.server.json.JsonRequest;
import jmri.util.JUnitUtil;
import org.junit.After;
import org.junit.Before;
import org.junit.Test;
import org.slf4j.Logger;
import org.slf4j.LoggerFactory;

/**
 *
 * @author Paul Bender
 * @author Randall Wood
 */
public class JsonRouteHttpServiceTest extends JsonNamedBeanHttpServiceTestBase<Route, JsonRouteHttpService>{

    private final static Logger log = LoggerFactory.getLogger(JsonRouteHttpServiceTest.class);

    @Test
    public void testDoGetWithRouteSensor() throws JmriException, JsonException {
        RouteManager manager = InstanceManager.getDefault(RouteManager.class);
        Route route1 = manager.provideRoute("IO1", "Route1");
        Sensor sensor1 = InstanceManager.getDefault(SensorManager.class).provideSensor("IS1");
        route1.setTurnoutsAlignedSensor(sensor1.getSystemName());
        JsonNode result;
<<<<<<< HEAD
        result = service.doGet(JsonRouteServiceFactory.ROUTE, "IR1", NullNode.getInstance(), new JsonRequest(locale, JSON.V5, 42));
=======
        result = service.doGet(JsonRouteServiceFactory.ROUTE, "IO1", NullNode.getInstance(), locale, 42);
>>>>>>> c06262c7
        validate(result);
        assertEquals(JsonRouteServiceFactory.ROUTE, result.path(JSON.TYPE).asText());
        assertEquals("IO1", result.path(JSON.DATA).path(JSON.NAME).asText());
        assertEquals(JSON.UNKNOWN, result.path(JSON.DATA).path(JSON.STATE).asInt());
        sensor1.setKnownState(Sensor.ACTIVE);
<<<<<<< HEAD
        result = service.doGet(JsonRouteServiceFactory.ROUTE, "IR1", NullNode.getInstance(), new JsonRequest(locale, JSON.V5, 42));
        validate(result);
        assertEquals(JSON.ACTIVE, result.path(JSON.DATA).path(JSON.STATE).asInt());
        sensor1.setKnownState(Sensor.INACTIVE);
        result = service.doGet(JsonRouteServiceFactory.ROUTE, "IR1", NullNode.getInstance(), new JsonRequest(locale, JSON.V5, 42));
=======
        result = service.doGet(JsonRouteServiceFactory.ROUTE, "IO1", NullNode.getInstance(), locale, 42);
        validate(result);
        assertEquals(JSON.ACTIVE, result.path(JSON.DATA).path(JSON.STATE).asInt());
        sensor1.setKnownState(Sensor.INACTIVE);
        result = service.doGet(JsonRouteServiceFactory.ROUTE, "IO1", NullNode.getInstance(), locale, 42);
>>>>>>> c06262c7
        validate(result);
        assertEquals(JSON.INACTIVE, result.path(JSON.DATA).path(JSON.STATE).asInt());
    }

    @Test
    public void testDoGetWithoutRouteSensor() throws JmriException, JsonException {
        RouteManager manager = InstanceManager.getDefault(RouteManager.class);
        Route route1 = manager.provideRoute("IO1", "Route1");
        JsonNode result;
<<<<<<< HEAD
        result = service.doGet(JsonRouteServiceFactory.ROUTE, "IR1", NullNode.getInstance(), new JsonRequest(locale, JSON.V5, 42));
=======
        result = service.doGet(JsonRouteServiceFactory.ROUTE, "IO1", NullNode.getInstance(), locale, 42);
>>>>>>> c06262c7
        validate(result);
        assertEquals("IO1", result.path(JSON.DATA).path(JSON.NAME).asText());
        assertEquals(JSON.UNKNOWN, result.path(JSON.DATA).path(JSON.STATE).asInt());
        route1.setState(Sensor.ACTIVE);
<<<<<<< HEAD
        result = service.doGet(JsonRouteServiceFactory.ROUTE, "IR1", NullNode.getInstance(), new JsonRequest(locale, JSON.V5, 42));
        validate(result);
        assertEquals(JSON.UNKNOWN, result.path(JSON.DATA).path(JSON.STATE).asInt());
        route1.setState(Sensor.INACTIVE);
        result = service.doGet(JsonRouteServiceFactory.ROUTE, "IR1", NullNode.getInstance(), new JsonRequest(locale, JSON.V5, 42));
=======
        result = service.doGet(JsonRouteServiceFactory.ROUTE, "IO1", NullNode.getInstance(), locale, 42);
        validate(result);
        assertEquals(JSON.UNKNOWN, result.path(JSON.DATA).path(JSON.STATE).asInt());
        route1.setState(Sensor.INACTIVE);
        result = service.doGet(JsonRouteServiceFactory.ROUTE, "IO1", NullNode.getInstance(), locale, 42);
>>>>>>> c06262c7
        validate(result);
        assertEquals(JSON.UNKNOWN, result.path(JSON.DATA).path(JSON.STATE).asInt());
    }

    @Test
    public void testDoPostWithRouteSensor() throws JmriException, JsonException {
        log.debug("testDoPostWithRouteSensor");
        RouteManager manager = InstanceManager.getDefault(RouteManager.class);
        Route route1 = manager.provideRoute("IO1", "Route1");
        Sensor sensor1 = InstanceManager.getDefault(SensorManager.class).provideSensor("IS1");
        Turnout turnout1 = InstanceManager.getDefault(TurnoutManager.class).provideTurnout("IT1");
        turnout1.setCommandedState(Turnout.CLOSED);
        route1.setTurnoutsAlignedSensor(sensor1.getSystemName());
        assertTrue(route1.addOutputTurnout(turnout1.getSystemName(), Turnout.THROWN));
        route1.activateRoute();
        assertNotNull(route1.getTurnoutsAlgdSensor());
        JsonNode result;
        JsonNode message;
        // set ACTIVE
        message = mapper.createObjectNode().put(JSON.NAME, "IO1").put(JSON.STATE, JSON.ACTIVE);
        assertEquals(Sensor.INACTIVE, route1.getState());
<<<<<<< HEAD
        result = service.doPost(JsonRouteServiceFactory.ROUTE, "IR1", message, new JsonRequest(locale, JSON.V5, 42));
=======
        result = service.doPost(JsonRouteServiceFactory.ROUTE, "IO1", message, locale, 42);
>>>>>>> c06262c7
        JUnitUtil.waitFor(() -> {
            return route1.getState() == Sensor.ACTIVE;
        }, "Route to activate");
        assertEquals(Sensor.ACTIVE, route1.getState());
        validate(result);
        // set INACTIVE - remains ACTIVE
<<<<<<< HEAD
        message = mapper.createObjectNode().put(JSON.NAME, "IR1").put(JSON.STATE, JSON.INACTIVE);
        result = service.doPost(JsonRouteServiceFactory.ROUTE, "IR1", message, new JsonRequest(locale, JSON.V5, 42));
=======
        message = mapper.createObjectNode().put(JSON.NAME, "IO1").put(JSON.STATE, JSON.INACTIVE);
        result = service.doPost(JsonRouteServiceFactory.ROUTE, "IO1", message, locale, 42);
>>>>>>> c06262c7
        JUnitUtil.waitFor(() -> {
            return route1.getState() == Sensor.ACTIVE;
        }, "Route to activate");
        assertEquals(Sensor.ACTIVE, route1.getState());
        // not testing results content because result *may* be set before route state changes
        // so its not predictable (this is not unanticipated in the design)
        validate(result);
        // set UNKNOWN - remains ACTIVE
<<<<<<< HEAD
        message = mapper.createObjectNode().put(JSON.NAME, "IR1").put(JSON.STATE, JSON.UNKNOWN);
        result = service.doPost(JsonRouteServiceFactory.ROUTE, "IR1", message, new JsonRequest(locale, JSON.V5, 42));
=======
        message = mapper.createObjectNode().put(JSON.NAME, "IO1").put(JSON.STATE, JSON.UNKNOWN);
        result = service.doPost(JsonRouteServiceFactory.ROUTE, "IO1", message, locale, 42);
>>>>>>> c06262c7
        JUnitUtil.waitFor(() -> {
            return route1.getState() == Sensor.ACTIVE;
        }, "Route to activate");
        assertEquals(Sensor.ACTIVE, route1.getState());
        validate(result);
        // reset to INACTIVE
        turnout1.setCommandedState(Turnout.CLOSED);
        JUnitUtil.waitFor(() -> {
            return route1.getState() == Sensor.INACTIVE;
        }, "Route to activate");
        assertEquals(Sensor.INACTIVE, route1.getState());
        // set TOGGLE - becomes ACTIVE
        log.debug("Toggling route in testDoPostWithRouteSensor");
<<<<<<< HEAD
        message = mapper.createObjectNode().put(JSON.NAME, "IR1").put(JSON.STATE, JSON.TOGGLE);
        result = service.doPost(JsonRouteServiceFactory.ROUTE, "IR1", message, new JsonRequest(locale, JSON.V5, 42));
=======
        message = mapper.createObjectNode().put(JSON.NAME, "IO1").put(JSON.STATE, JSON.TOGGLE);
        result = service.doPost(JsonRouteServiceFactory.ROUTE, "IO1", message, locale, 42);
>>>>>>> c06262c7
        JUnitUtil.waitFor(() -> {
            return route1.getState() == Sensor.ACTIVE;
        }, "Route to activate");
        assertEquals(Sensor.ACTIVE, route1.getState());
        validate(result);
        // set TOGGLE - remains ACTIVE
<<<<<<< HEAD
        message = mapper.createObjectNode().put(JSON.NAME, "IR1").put(JSON.STATE, JSON.TOGGLE);
        result = service.doPost(JsonRouteServiceFactory.ROUTE, "IR1", message, new JsonRequest(locale, JSON.V5, 42));
=======
        message = mapper.createObjectNode().put(JSON.NAME, "IO1").put(JSON.STATE, JSON.TOGGLE);
        result = service.doPost(JsonRouteServiceFactory.ROUTE, "IO1", message, locale, 42);
>>>>>>> c06262c7
        JUnitUtil.waitFor(() -> {
            return route1.getState() == Sensor.ACTIVE;
        }, "Route to activate");
        assertEquals(Sensor.ACTIVE, route1.getState());
        validate(result);
        // set invalid state
        message = mapper.createObjectNode().put(JSON.NAME, "IO1").put(JSON.STATE, 42); // Invalid value
        try {
<<<<<<< HEAD
            service.doPost(JsonRouteServiceFactory.ROUTE, "IR1", message, new JsonRequest(locale, JSON.V5, 42));
=======
            service.doPost(JsonRouteServiceFactory.ROUTE, "IO1", message, locale, 42);
>>>>>>> c06262c7
            fail("Expected exception not thrown.");
        } catch (JsonException ex) {
            assertEquals(400, ex.getCode());
        }
        assertEquals(Sensor.ACTIVE, route1.getState());
    }

    @Test
    public void testDoPostWithoutRouteSensor() throws JmriException, JsonException {
        RouteManager manager = InstanceManager.getDefault(RouteManager.class);
        Route route1 = manager.provideRoute("IO1", "Route1");
        assertNull(route1.getTurnoutsAlgdSensor());
        JsonNode result;
        JsonNode message;
        // set off
<<<<<<< HEAD
        message = mapper.createObjectNode().put(JSON.NAME, "IR1").put(JSON.STATE, JSON.INACTIVE);
        result = service.doPost(JsonRouteServiceFactory.ROUTE, "IR1", message, new JsonRequest(locale, JSON.V5, 42));
        validate(result);
        assertEquals(JSON.UNKNOWN, result.path(JSON.DATA).path(JSON.STATE).asInt());
        // set on
        message = mapper.createObjectNode().put(JSON.NAME, "IR1").put(JSON.STATE, JSON.ACTIVE);
        result = service.doPost(JsonRouteServiceFactory.ROUTE, "IR1", message, new JsonRequest(locale, JSON.V5, 42));
        validate(result);
        assertEquals(JSON.UNKNOWN, result.path(JSON.DATA).path(JSON.STATE).asInt());
        // set unknown
        message = mapper.createObjectNode().put(JSON.NAME, "IR1").put(JSON.STATE, JSON.UNKNOWN);
        result = service.doPost(JsonRouteServiceFactory.ROUTE, "IR1", message, new JsonRequest(locale, JSON.V5, 42));
        assertEquals(JSON.UNKNOWN, result.path(JSON.DATA).path(JSON.STATE).asInt());
        // set toggle
        message = mapper.createObjectNode().put(JSON.NAME, "IR1").put(JSON.STATE, JSON.TOGGLE);
        result = service.doPost(JsonRouteServiceFactory.ROUTE, "IR1", message, new JsonRequest(locale, JSON.V5, 42));
=======
        message = mapper.createObjectNode().put(JSON.NAME, "IO1").put(JSON.STATE, JSON.INACTIVE);
        result = service.doPost(JsonRouteServiceFactory.ROUTE, "IO1", message, locale, 42);
        validate(result);
        assertEquals(JSON.UNKNOWN, result.path(JSON.DATA).path(JSON.STATE).asInt());
        // set on
        message = mapper.createObjectNode().put(JSON.NAME, "IO1").put(JSON.STATE, JSON.ACTIVE);
        result = service.doPost(JsonRouteServiceFactory.ROUTE, "IO1", message, locale, 42);
        validate(result);
        assertEquals(JSON.UNKNOWN, result.path(JSON.DATA).path(JSON.STATE).asInt());
        // set unknown
        message = mapper.createObjectNode().put(JSON.NAME, "IO1").put(JSON.STATE, JSON.UNKNOWN);
        result = service.doPost(JsonRouteServiceFactory.ROUTE, "IO1", message, locale, 42);
        assertEquals(JSON.UNKNOWN, result.path(JSON.DATA).path(JSON.STATE).asInt());
        // set toggle
        message = mapper.createObjectNode().put(JSON.NAME, "IO1").put(JSON.STATE, JSON.TOGGLE);
        result = service.doPost(JsonRouteServiceFactory.ROUTE, "IO1", message, locale, 42);
>>>>>>> c06262c7
        assertEquals(JSON.UNKNOWN, result.path(JSON.DATA).path(JSON.STATE).asInt());
        // set invalid state
        message = mapper.createObjectNode().put(JSON.NAME, "IO1").put(JSON.STATE, 42); // Invalid value
        try {
<<<<<<< HEAD
            service.doPost(JsonRouteServiceFactory.ROUTE, "IR1", message, new JsonRequest(locale, JSON.V5, 42));
=======
            service.doPost(JsonRouteServiceFactory.ROUTE, "IO1", message, locale, 42);
>>>>>>> c06262c7
            fail("Expected exception not thrown.");
        } catch (JsonException ex) {
            assertEquals(400, ex.getCode());
        }
    }

    @Test
    public void testDoPut() {
        RouteManager manager = InstanceManager.getDefault(RouteManager.class);
        JsonNode message;
        assertNull(manager.getRoute("IO1"));
        try {
            // add a route
<<<<<<< HEAD
            message = mapper.createObjectNode().put(JSON.NAME, "IR1").put(JSON.STATE, Sensor.INACTIVE);
            service.doPut(JsonRouteServiceFactory.ROUTE, "IR1", message, new JsonRequest(locale, JSON.V5, 42));
=======
            message = mapper.createObjectNode().put(JSON.NAME, "IO1").put(JSON.STATE, Sensor.INACTIVE);
            service.doPut(JsonRouteServiceFactory.ROUTE, "IO1", message, locale, 42);
>>>>>>> c06262c7
            fail("Expected exception not thrown.");
        } catch (JsonException ex) {
            assertEquals(405, ex.getCode());
        }
        assertNull(manager.getRoute("IO1"));
    }

    @Test
    public void testDoGetList() throws JsonException {
        RouteManager manager = InstanceManager.getDefault(RouteManager.class);
        JsonNode result;
        result = service.doGetList(JsonRouteServiceFactory.ROUTE, mapper.createObjectNode(), new JsonRequest(locale, JSON.V5, 0));
        validate(result);
        assertEquals(0, result.size());
<<<<<<< HEAD
        manager.provideRoute("IR1", "Route1");
        manager.provideRoute("IR2", "Route2");
        result = service.doGetList(JsonRouteServiceFactory.ROUTE, mapper.createObjectNode(), new JsonRequest(locale, JSON.V5, 0));
=======
        manager.provideRoute("IO1", "Route1");
        manager.provideRoute("IO2", "Route2");
        result = service.doGetList(JsonRouteServiceFactory.ROUTE, mapper.createObjectNode(), locale, 0);
>>>>>>> c06262c7
        validate(result);
        assertEquals(2, result.size());
    }

    @Before
    @Override
    public void setUp() throws Exception {
        super.setUp();
        service = new JsonRouteHttpService(mapper);
        JUnitUtil.resetInstanceManager();
        JUnitUtil.initRouteManager();
        JUnitUtil.initDebugThrottleManager();
    }

    @After
    @Override
    public void tearDown() throws Exception {
        super.tearDown();
    }

}<|MERGE_RESOLUTION|>--- conflicted
+++ resolved
@@ -44,29 +44,17 @@
         Sensor sensor1 = InstanceManager.getDefault(SensorManager.class).provideSensor("IS1");
         route1.setTurnoutsAlignedSensor(sensor1.getSystemName());
         JsonNode result;
-<<<<<<< HEAD
-        result = service.doGet(JsonRouteServiceFactory.ROUTE, "IR1", NullNode.getInstance(), new JsonRequest(locale, JSON.V5, 42));
-=======
-        result = service.doGet(JsonRouteServiceFactory.ROUTE, "IO1", NullNode.getInstance(), locale, 42);
->>>>>>> c06262c7
+        result = service.doGet(JsonRouteServiceFactory.ROUTE, "IO1", NullNode.getInstance(), new JsonRequest(locale, JSON.V5, 42));
         validate(result);
         assertEquals(JsonRouteServiceFactory.ROUTE, result.path(JSON.TYPE).asText());
         assertEquals("IO1", result.path(JSON.DATA).path(JSON.NAME).asText());
         assertEquals(JSON.UNKNOWN, result.path(JSON.DATA).path(JSON.STATE).asInt());
         sensor1.setKnownState(Sensor.ACTIVE);
-<<<<<<< HEAD
-        result = service.doGet(JsonRouteServiceFactory.ROUTE, "IR1", NullNode.getInstance(), new JsonRequest(locale, JSON.V5, 42));
+        result = service.doGet(JsonRouteServiceFactory.ROUTE, "IO1", NullNode.getInstance(), new JsonRequest(locale, JSON.V5, 42));
         validate(result);
         assertEquals(JSON.ACTIVE, result.path(JSON.DATA).path(JSON.STATE).asInt());
         sensor1.setKnownState(Sensor.INACTIVE);
-        result = service.doGet(JsonRouteServiceFactory.ROUTE, "IR1", NullNode.getInstance(), new JsonRequest(locale, JSON.V5, 42));
-=======
-        result = service.doGet(JsonRouteServiceFactory.ROUTE, "IO1", NullNode.getInstance(), locale, 42);
-        validate(result);
-        assertEquals(JSON.ACTIVE, result.path(JSON.DATA).path(JSON.STATE).asInt());
-        sensor1.setKnownState(Sensor.INACTIVE);
-        result = service.doGet(JsonRouteServiceFactory.ROUTE, "IO1", NullNode.getInstance(), locale, 42);
->>>>>>> c06262c7
+        result = service.doGet(JsonRouteServiceFactory.ROUTE, "IO1", NullNode.getInstance(), new JsonRequest(locale, JSON.V5, 42));
         validate(result);
         assertEquals(JSON.INACTIVE, result.path(JSON.DATA).path(JSON.STATE).asInt());
     }
@@ -76,28 +64,16 @@
         RouteManager manager = InstanceManager.getDefault(RouteManager.class);
         Route route1 = manager.provideRoute("IO1", "Route1");
         JsonNode result;
-<<<<<<< HEAD
-        result = service.doGet(JsonRouteServiceFactory.ROUTE, "IR1", NullNode.getInstance(), new JsonRequest(locale, JSON.V5, 42));
-=======
-        result = service.doGet(JsonRouteServiceFactory.ROUTE, "IO1", NullNode.getInstance(), locale, 42);
->>>>>>> c06262c7
+        result = service.doGet(JsonRouteServiceFactory.ROUTE, "IO1", NullNode.getInstance(), new JsonRequest(locale, JSON.V5, 42));
         validate(result);
         assertEquals("IO1", result.path(JSON.DATA).path(JSON.NAME).asText());
         assertEquals(JSON.UNKNOWN, result.path(JSON.DATA).path(JSON.STATE).asInt());
         route1.setState(Sensor.ACTIVE);
-<<<<<<< HEAD
-        result = service.doGet(JsonRouteServiceFactory.ROUTE, "IR1", NullNode.getInstance(), new JsonRequest(locale, JSON.V5, 42));
+        result = service.doGet(JsonRouteServiceFactory.ROUTE, "IO1", NullNode.getInstance(), new JsonRequest(locale, JSON.V5, 42));
         validate(result);
         assertEquals(JSON.UNKNOWN, result.path(JSON.DATA).path(JSON.STATE).asInt());
         route1.setState(Sensor.INACTIVE);
-        result = service.doGet(JsonRouteServiceFactory.ROUTE, "IR1", NullNode.getInstance(), new JsonRequest(locale, JSON.V5, 42));
-=======
-        result = service.doGet(JsonRouteServiceFactory.ROUTE, "IO1", NullNode.getInstance(), locale, 42);
-        validate(result);
-        assertEquals(JSON.UNKNOWN, result.path(JSON.DATA).path(JSON.STATE).asInt());
-        route1.setState(Sensor.INACTIVE);
-        result = service.doGet(JsonRouteServiceFactory.ROUTE, "IO1", NullNode.getInstance(), locale, 42);
->>>>>>> c06262c7
+        result = service.doGet(JsonRouteServiceFactory.ROUTE, "IO1", NullNode.getInstance(), new JsonRequest(locale, JSON.V5, 42));
         validate(result);
         assertEquals(JSON.UNKNOWN, result.path(JSON.DATA).path(JSON.STATE).asInt());
     }
@@ -119,24 +95,15 @@
         // set ACTIVE
         message = mapper.createObjectNode().put(JSON.NAME, "IO1").put(JSON.STATE, JSON.ACTIVE);
         assertEquals(Sensor.INACTIVE, route1.getState());
-<<<<<<< HEAD
-        result = service.doPost(JsonRouteServiceFactory.ROUTE, "IR1", message, new JsonRequest(locale, JSON.V5, 42));
-=======
-        result = service.doPost(JsonRouteServiceFactory.ROUTE, "IO1", message, locale, 42);
->>>>>>> c06262c7
+        result = service.doPost(JsonRouteServiceFactory.ROUTE, "IO1", message, new JsonRequest(locale, JSON.V5, 42));
         JUnitUtil.waitFor(() -> {
             return route1.getState() == Sensor.ACTIVE;
         }, "Route to activate");
         assertEquals(Sensor.ACTIVE, route1.getState());
         validate(result);
         // set INACTIVE - remains ACTIVE
-<<<<<<< HEAD
-        message = mapper.createObjectNode().put(JSON.NAME, "IR1").put(JSON.STATE, JSON.INACTIVE);
-        result = service.doPost(JsonRouteServiceFactory.ROUTE, "IR1", message, new JsonRequest(locale, JSON.V5, 42));
-=======
         message = mapper.createObjectNode().put(JSON.NAME, "IO1").put(JSON.STATE, JSON.INACTIVE);
-        result = service.doPost(JsonRouteServiceFactory.ROUTE, "IO1", message, locale, 42);
->>>>>>> c06262c7
+        result = service.doPost(JsonRouteServiceFactory.ROUTE, "IO1", message, new JsonRequest(locale, JSON.V5, 42));
         JUnitUtil.waitFor(() -> {
             return route1.getState() == Sensor.ACTIVE;
         }, "Route to activate");
@@ -145,13 +112,8 @@
         // so its not predictable (this is not unanticipated in the design)
         validate(result);
         // set UNKNOWN - remains ACTIVE
-<<<<<<< HEAD
-        message = mapper.createObjectNode().put(JSON.NAME, "IR1").put(JSON.STATE, JSON.UNKNOWN);
-        result = service.doPost(JsonRouteServiceFactory.ROUTE, "IR1", message, new JsonRequest(locale, JSON.V5, 42));
-=======
         message = mapper.createObjectNode().put(JSON.NAME, "IO1").put(JSON.STATE, JSON.UNKNOWN);
-        result = service.doPost(JsonRouteServiceFactory.ROUTE, "IO1", message, locale, 42);
->>>>>>> c06262c7
+        result = service.doPost(JsonRouteServiceFactory.ROUTE, "IO1", message, new JsonRequest(locale, JSON.V5, 42));
         JUnitUtil.waitFor(() -> {
             return route1.getState() == Sensor.ACTIVE;
         }, "Route to activate");
@@ -165,26 +127,16 @@
         assertEquals(Sensor.INACTIVE, route1.getState());
         // set TOGGLE - becomes ACTIVE
         log.debug("Toggling route in testDoPostWithRouteSensor");
-<<<<<<< HEAD
-        message = mapper.createObjectNode().put(JSON.NAME, "IR1").put(JSON.STATE, JSON.TOGGLE);
-        result = service.doPost(JsonRouteServiceFactory.ROUTE, "IR1", message, new JsonRequest(locale, JSON.V5, 42));
-=======
         message = mapper.createObjectNode().put(JSON.NAME, "IO1").put(JSON.STATE, JSON.TOGGLE);
-        result = service.doPost(JsonRouteServiceFactory.ROUTE, "IO1", message, locale, 42);
->>>>>>> c06262c7
+        result = service.doPost(JsonRouteServiceFactory.ROUTE, "IO1", message, new JsonRequest(locale, JSON.V5, 42));
         JUnitUtil.waitFor(() -> {
             return route1.getState() == Sensor.ACTIVE;
         }, "Route to activate");
         assertEquals(Sensor.ACTIVE, route1.getState());
         validate(result);
         // set TOGGLE - remains ACTIVE
-<<<<<<< HEAD
-        message = mapper.createObjectNode().put(JSON.NAME, "IR1").put(JSON.STATE, JSON.TOGGLE);
-        result = service.doPost(JsonRouteServiceFactory.ROUTE, "IR1", message, new JsonRequest(locale, JSON.V5, 42));
-=======
         message = mapper.createObjectNode().put(JSON.NAME, "IO1").put(JSON.STATE, JSON.TOGGLE);
-        result = service.doPost(JsonRouteServiceFactory.ROUTE, "IO1", message, locale, 42);
->>>>>>> c06262c7
+        result = service.doPost(JsonRouteServiceFactory.ROUTE, "IO1", message, new JsonRequest(locale, JSON.V5, 42));
         JUnitUtil.waitFor(() -> {
             return route1.getState() == Sensor.ACTIVE;
         }, "Route to activate");
@@ -193,11 +145,7 @@
         // set invalid state
         message = mapper.createObjectNode().put(JSON.NAME, "IO1").put(JSON.STATE, 42); // Invalid value
         try {
-<<<<<<< HEAD
-            service.doPost(JsonRouteServiceFactory.ROUTE, "IR1", message, new JsonRequest(locale, JSON.V5, 42));
-=======
-            service.doPost(JsonRouteServiceFactory.ROUTE, "IO1", message, locale, 42);
->>>>>>> c06262c7
+            service.doPost(JsonRouteServiceFactory.ROUTE, "IO1", message, new JsonRequest(locale, JSON.V5, 42));
             fail("Expected exception not thrown.");
         } catch (JsonException ex) {
             assertEquals(400, ex.getCode());
@@ -213,50 +161,27 @@
         JsonNode result;
         JsonNode message;
         // set off
-<<<<<<< HEAD
-        message = mapper.createObjectNode().put(JSON.NAME, "IR1").put(JSON.STATE, JSON.INACTIVE);
-        result = service.doPost(JsonRouteServiceFactory.ROUTE, "IR1", message, new JsonRequest(locale, JSON.V5, 42));
-        validate(result);
-        assertEquals(JSON.UNKNOWN, result.path(JSON.DATA).path(JSON.STATE).asInt());
-        // set on
-        message = mapper.createObjectNode().put(JSON.NAME, "IR1").put(JSON.STATE, JSON.ACTIVE);
-        result = service.doPost(JsonRouteServiceFactory.ROUTE, "IR1", message, new JsonRequest(locale, JSON.V5, 42));
-        validate(result);
-        assertEquals(JSON.UNKNOWN, result.path(JSON.DATA).path(JSON.STATE).asInt());
-        // set unknown
-        message = mapper.createObjectNode().put(JSON.NAME, "IR1").put(JSON.STATE, JSON.UNKNOWN);
-        result = service.doPost(JsonRouteServiceFactory.ROUTE, "IR1", message, new JsonRequest(locale, JSON.V5, 42));
-        assertEquals(JSON.UNKNOWN, result.path(JSON.DATA).path(JSON.STATE).asInt());
-        // set toggle
-        message = mapper.createObjectNode().put(JSON.NAME, "IR1").put(JSON.STATE, JSON.TOGGLE);
-        result = service.doPost(JsonRouteServiceFactory.ROUTE, "IR1", message, new JsonRequest(locale, JSON.V5, 42));
-=======
         message = mapper.createObjectNode().put(JSON.NAME, "IO1").put(JSON.STATE, JSON.INACTIVE);
-        result = service.doPost(JsonRouteServiceFactory.ROUTE, "IO1", message, locale, 42);
+        result = service.doPost(JsonRouteServiceFactory.ROUTE, "IO1", message, new JsonRequest(locale, JSON.V5, 42));
         validate(result);
         assertEquals(JSON.UNKNOWN, result.path(JSON.DATA).path(JSON.STATE).asInt());
         // set on
         message = mapper.createObjectNode().put(JSON.NAME, "IO1").put(JSON.STATE, JSON.ACTIVE);
-        result = service.doPost(JsonRouteServiceFactory.ROUTE, "IO1", message, locale, 42);
+        result = service.doPost(JsonRouteServiceFactory.ROUTE, "IO1", message, new JsonRequest(locale, JSON.V5, 42));
         validate(result);
         assertEquals(JSON.UNKNOWN, result.path(JSON.DATA).path(JSON.STATE).asInt());
         // set unknown
         message = mapper.createObjectNode().put(JSON.NAME, "IO1").put(JSON.STATE, JSON.UNKNOWN);
-        result = service.doPost(JsonRouteServiceFactory.ROUTE, "IO1", message, locale, 42);
+        result = service.doPost(JsonRouteServiceFactory.ROUTE, "IO1", message, new JsonRequest(locale, JSON.V5, 42));
         assertEquals(JSON.UNKNOWN, result.path(JSON.DATA).path(JSON.STATE).asInt());
         // set toggle
         message = mapper.createObjectNode().put(JSON.NAME, "IO1").put(JSON.STATE, JSON.TOGGLE);
-        result = service.doPost(JsonRouteServiceFactory.ROUTE, "IO1", message, locale, 42);
->>>>>>> c06262c7
+        result = service.doPost(JsonRouteServiceFactory.ROUTE, "IO1", message, new JsonRequest(locale, JSON.V5, 42));
         assertEquals(JSON.UNKNOWN, result.path(JSON.DATA).path(JSON.STATE).asInt());
         // set invalid state
         message = mapper.createObjectNode().put(JSON.NAME, "IO1").put(JSON.STATE, 42); // Invalid value
         try {
-<<<<<<< HEAD
-            service.doPost(JsonRouteServiceFactory.ROUTE, "IR1", message, new JsonRequest(locale, JSON.V5, 42));
-=======
-            service.doPost(JsonRouteServiceFactory.ROUTE, "IO1", message, locale, 42);
->>>>>>> c06262c7
+            service.doPost(JsonRouteServiceFactory.ROUTE, "IO1", message, new JsonRequest(locale, JSON.V5, 42));
             fail("Expected exception not thrown.");
         } catch (JsonException ex) {
             assertEquals(400, ex.getCode());
@@ -270,13 +195,8 @@
         assertNull(manager.getRoute("IO1"));
         try {
             // add a route
-<<<<<<< HEAD
-            message = mapper.createObjectNode().put(JSON.NAME, "IR1").put(JSON.STATE, Sensor.INACTIVE);
-            service.doPut(JsonRouteServiceFactory.ROUTE, "IR1", message, new JsonRequest(locale, JSON.V5, 42));
-=======
             message = mapper.createObjectNode().put(JSON.NAME, "IO1").put(JSON.STATE, Sensor.INACTIVE);
-            service.doPut(JsonRouteServiceFactory.ROUTE, "IO1", message, locale, 42);
->>>>>>> c06262c7
+            service.doPut(JsonRouteServiceFactory.ROUTE, "IO1", message, new JsonRequest(locale, JSON.V5, 42));
             fail("Expected exception not thrown.");
         } catch (JsonException ex) {
             assertEquals(405, ex.getCode());
@@ -291,15 +211,9 @@
         result = service.doGetList(JsonRouteServiceFactory.ROUTE, mapper.createObjectNode(), new JsonRequest(locale, JSON.V5, 0));
         validate(result);
         assertEquals(0, result.size());
-<<<<<<< HEAD
-        manager.provideRoute("IR1", "Route1");
-        manager.provideRoute("IR2", "Route2");
-        result = service.doGetList(JsonRouteServiceFactory.ROUTE, mapper.createObjectNode(), new JsonRequest(locale, JSON.V5, 0));
-=======
         manager.provideRoute("IO1", "Route1");
         manager.provideRoute("IO2", "Route2");
-        result = service.doGetList(JsonRouteServiceFactory.ROUTE, mapper.createObjectNode(), locale, 0);
->>>>>>> c06262c7
+        result = service.doGetList(JsonRouteServiceFactory.ROUTE, mapper.createObjectNode(), new JsonRequest(locale, JSON.V5, 0));
         validate(result);
         assertEquals(2, result.size());
     }

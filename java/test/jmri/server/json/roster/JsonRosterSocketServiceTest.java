package jmri.server.json.roster;

import com.fasterxml.jackson.databind.JsonNode;
import com.fasterxml.jackson.databind.node.ArrayNode;
import java.io.DataOutputStream;
import java.io.IOException;
import java.util.List;
import java.util.Locale;
import javax.servlet.http.HttpServletResponse;
import jmri.InstanceManager;
import jmri.JmriException;
import jmri.jmrit.roster.Roster;
import jmri.jmrit.roster.RosterEntry;
import jmri.server.json.JSON;
import jmri.server.json.JsonException;
import jmri.server.json.JsonMockConnection;
import jmri.util.JUnitUtil;
import org.junit.After;
import org.junit.Assert;
import org.junit.Before;
import org.junit.Test;

/**
 *
 * @author Randall Wood Copyright 2016, 2018
 */
public class JsonRosterSocketServiceTest {

<<<<<<< HEAD
    private JsonMockConnection connection = null;
=======
    private JsonMockConnection connection;
>>>>>>> eb4c6eb4

    @Before
    public void setUp() throws Exception {
        JUnitUtil.setUp();
        JUnitUtil.resetProfileManager();
        JUnitUtil.initConfigureManager();
        
        connection = new JsonMockConnection((DataOutputStream) null);
        
        InstanceManager.setDefault(Roster.class, new Roster("java/test/jmri/server/json/roster/data/roster.xml"));
        connection = new JsonMockConnection((DataOutputStream) null);
    }

    @After
    public void tearDown() throws Exception {
        connection = null;
        JUnitUtil.tearDown();
    }

    /**
     * Test of listen method, and of listeners.
     *
     * @throws java.io.IOException            in event of unexpected exception
     * @throws jmri.JmriException             in event of unexpected exception
     * @throws jmri.server.json.JsonException in event of unexpected exception
     */
    @Test
    public void testListen() throws IOException, JmriException, JsonException {
        JsonRosterSocketService instance = new JsonRosterSocketService(this.connection);
        Assert.assertEquals(0, Roster.getDefault().getPropertyChangeListeners().length);
        Roster.getDefault().getEntriesInGroup(Roster.ALLENTRIES).stream().forEach((entry) -> {
            Assert.assertEquals(1, entry.getPropertyChangeListeners().length);
        });
        // add the first time
        instance.listen();
        Assert.assertEquals(2, Roster.getDefault().getPropertyChangeListeners().length);
        Roster.getDefault().getEntriesInGroup(Roster.ALLENTRIES).stream().forEach((entry) -> {
            Assert.assertEquals(3, entry.getPropertyChangeListeners().length);
        });
        // don't add the second time
        instance.listen();
        Assert.assertEquals(2, Roster.getDefault().getPropertyChangeListeners().length);
        Roster.getDefault().getEntriesInGroup(Roster.ALLENTRIES).stream().forEach((entry) -> {
            Assert.assertEquals(3, entry.getPropertyChangeListeners().length);
        });
        // list the groups in a JSON message for assertions
        this.connection.sendMessage((JsonNode) null);
        instance.onMessage(JsonRoster.ROSTER_GROUPS, this.connection.getObjectMapper().createObjectNode(), JSON.GET, Locale.ENGLISH);
        JsonNode message = this.connection.getMessage();
        Assert.assertEquals("Single message sent", 1, this.connection.getMessages().size());
        Assert.assertNotNull("Message was sent", message);
        Assert.assertTrue("Message is array", message.isArray());
        Assert.assertEquals("Two groups exist", 2, message.size());
        Assert.assertTrue("Contains group TestGroup1", message.findValuesAsText(JSON.NAME).contains("testGroup1"));
        Assert.assertTrue("Contains group AllEntries", message.findValuesAsText(JSON.NAME).contains(Roster.allEntries(Locale.ENGLISH)));
        // add a roster group and verify message sent by listener
        this.connection.sendMessage((JsonNode) null);
        Roster.getDefault().addRosterGroup("NewRosterGroup");
        Assert.assertEquals("Single message sent", 1, this.connection.getMessages().size());
        message = this.connection.getMessage();
        Assert.assertNotNull("Message was sent", message);
        Assert.assertEquals("Three groups exist", 3, message.size());
        Assert.assertTrue("Contains group TestGroup1", message.findValuesAsText(JSON.NAME).contains("testGroup1"));
        Assert.assertTrue("Contains group AllEntries", message.findValuesAsText(JSON.NAME).contains(Roster.allEntries(Locale.ENGLISH)));
        Assert.assertTrue("Contains group NewRosterGroup", message.findValuesAsText(JSON.NAME).contains("NewRosterGroup"));
        // rename a roster group and verify message sent by listener
        this.connection.sendMessage((JsonNode) null);
        Roster.getDefault().getRosterGroups().get("NewRosterGroup").setName("AgedRosterGroup");
        Assert.assertEquals("Single message sent", 1, this.connection.getMessages().size());
        message = this.connection.getMessage();
        Assert.assertNotNull("Message was sent", message);
        Assert.assertEquals("Three groups exist", 3, message.size());
        Assert.assertTrue("Contains group TestGroup1", message.findValuesAsText(JSON.NAME).contains("testGroup1"));
        Assert.assertTrue("Contains group AllEntries", message.findValuesAsText(JSON.NAME).contains(Roster.allEntries(Locale.ENGLISH)));
        Assert.assertTrue("Contains group AgedRosterGroup", message.findValuesAsText(JSON.NAME).contains("AgedRosterGroup"));
        Assert.assertFalse("Contains group NewRosterGroup", message.findValuesAsText(JSON.NAME).contains("NewRosterGroup"));
        // remove a roster group and verify message sent by listener
        this.connection.sendMessage((JsonNode) null);
        Roster.getDefault().removeRosterGroup(Roster.getDefault().getRosterGroups().get("AgedRosterGroup"));
        Assert.assertEquals("Single message sent", 1, this.connection.getMessages().size());
        message = this.connection.getMessage();
        Assert.assertNotNull("Message was sent", message);
        Assert.assertEquals("Two groups exist", 2, message.size());
        Assert.assertTrue("Contains group TestGroup1", message.findValuesAsText(JSON.NAME).contains("testGroup1"));
        Assert.assertTrue("Contains group AllEntries", message.findValuesAsText(JSON.NAME).contains(Roster.allEntries(Locale.ENGLISH)));
        Assert.assertFalse("Contains group NewRosterGroup", message.findValuesAsText(JSON.NAME).contains("AgedRosterGroup"));
        Assert.assertFalse("Contains group NewRosterGroup", message.findValuesAsText(JSON.NAME).contains("NewRosterGroup"));
        // Set unknown roster group directly as attribute of RosterEntry
        this.connection.sendMessage((JsonNode) null);
        RosterEntry re = Roster.getDefault().getEntryForId("testEntry1");
        Assert.assertEquals("instance is listening to RosterEntry", 3, re.getPropertyChangeListeners().length);
        re.putAttribute(Roster.ROSTER_GROUP_PREFIX + "attribute", "yes");
                JUnitUtil.waitFor(() -> {
            return this.connection.getMessages().size() == 1;
        }, "Expected message not sent");
        Assert.assertEquals("One message sent", 1, this.connection.getMessages().size());
        Assert.assertEquals("Message contains rosterEntry", JsonRoster.ROSTER_ENTRY, this.connection.getMessage().path(JSON.TYPE).asText());
        // Set known roster group directly as attribute of RosterEntry
        Roster.getDefault().addRosterGroup("NewRosterGroup");
        JUnitUtil.waitFor(() -> {
            return Roster.getDefault().getRosterGroupList().contains("NewRosterGroup");
        }, "Roster Group was not added");
        this.connection.sendMessage((JsonNode) null); // clear out messages
        re.putAttribute(Roster.ROSTER_GROUP_PREFIX + "NewRosterGroup", "yes"); // add new group to roster entry
        // wait for all expected messages to be sent before testing messages are as expected
        JUnitUtil.waitFor(() -> {
            return this.connection.getMessages().size() == 3;
        }, "Three expected messages not sent");
        // Sent updated rosterEntry, rosterGroup, array of rosterGroup
        ArrayNode messages = this.connection.getMessages();
        Assert.assertEquals("3 messages sent", 3, messages.size());
        // Check that 5 top-level types are in the 3 messages
        List<String> values = messages.findValuesAsText("type");
        values.sort(null); // sort because message order is non-deterministic
        Assert.assertArrayEquals("Objects are 1 rosterEntry and 4 rosterGroup",
                new String[]{JsonRoster.ROSTER_ENTRY, JsonRoster.ROSTER_GROUP, JsonRoster.ROSTER_GROUP, JsonRoster.ROSTER_GROUP, JsonRoster.ROSTER_GROUP},
                values.toArray(new String[5]));
        // Remove known roster group directly as attribute of RosterEntry
        this.connection.sendMessage((JsonNode) null); // clear out messages
        re.deleteAttribute(Roster.ROSTER_GROUP_PREFIX + "NewRosterGroup"); // remove group from roster entry
        // wait for all expected messages to be sent before testing messages are as expected
        JUnitUtil.waitFor(() -> {
            return this.connection.getMessages().size() == 3;
        }, "Three expected messages not sent");
        // Sent updated rosterEntry, rosterGroup, array of rosterGroup
        messages = this.connection.getMessages();
        Assert.assertEquals("3 messages sent", 3, messages.size());
        // Check that 5 top-level types are in the 3 messages
        values = messages.findValuesAsText("type");
        values.sort(null); // sort because message order is non-deterministic
        Assert.assertArrayEquals("Objects are 1 rosterEntry and 4 rosterGroup",
                new String[]{JsonRoster.ROSTER_ENTRY, JsonRoster.ROSTER_GROUP, JsonRoster.ROSTER_GROUP, JsonRoster.ROSTER_GROUP, JsonRoster.ROSTER_GROUP},
                values.toArray(new String[5]));
    }

    /**
     * Test of onMessage method DELETE on a ROSTER
     *
     * @throws java.io.IOException this is an error, not a failure, in the test
     * @throws jmri.JmriException  this is an error, not a failure, in the test
     */
    @Test
    public void testOnMessageDeleteRoster() throws IOException, JmriException {
        JsonNode data = this.connection.getObjectMapper().createObjectNode();
        Locale locale = Locale.ENGLISH;
        JsonRosterSocketService instance = new JsonRosterSocketService(this.connection);
        try {
            instance.onMessage(JsonRoster.ROSTER, data, JSON.DELETE, locale);
            Assert.fail("Expected exception not thrown");
        } catch (JsonException ex) {
            Assert.assertEquals(HttpServletResponse.SC_METHOD_NOT_ALLOWED, ex.getCode());
        }
    }

    /**
     * Test of onMessage method POST on a ROSTER
     *
     * @throws java.io.IOException this is an error, not a failure, in the test
     * @throws jmri.JmriException  this is an error, not a failure, in the test
     */
    @Test
    public void testOnMessagePostRoster() throws IOException, JmriException {
        JsonNode data = this.connection.getObjectMapper().createObjectNode().put(JSON.METHOD, JSON.POST);
        Locale locale = Locale.ENGLISH;
        JsonRosterSocketService instance = new JsonRosterSocketService(this.connection);
        try {
            instance.onMessage(JsonRoster.ROSTER, data, JSON.POST, locale);
            Assert.fail("Expected exception not thrown");
        } catch (JsonException ex) {
            Assert.assertEquals(HttpServletResponse.SC_NOT_IMPLEMENTED, ex.getCode());
        }
    }

    /**
     * Test of onMessage method PUT on a ROSTER
     *
     * @throws java.io.IOException this is an error, not a failure, in the test
     * @throws jmri.JmriException  this is an error, not a failure, in the test
     */
    @Test
    public void testOnMessagePutRoster() throws IOException, JmriException {
        JsonNode data = this.connection.getObjectMapper().createObjectNode().put(JSON.METHOD, JSON.PUT);
        Locale locale = Locale.ENGLISH;
        JsonRosterSocketService instance = new JsonRosterSocketService(this.connection);
        try {
            instance.onMessage(JsonRoster.ROSTER, data, JSON.POST, locale);
            Assert.fail("Expected exception not thrown");
        } catch (JsonException ex) {
            Assert.assertEquals(HttpServletResponse.SC_NOT_IMPLEMENTED, ex.getCode());
        }
    }

    /**
     * Test of onMessage method GET on a ROSTER
     *
     * @throws java.io.IOException            this is an error, not a failure,
     *                                        in the test
     * @throws jmri.JmriException             this is an error, not a failure,
     *                                        in the test
     * @throws jmri.server.json.JsonException this is an error, not a failure,
     *                                        in the test
     */
    @Test
    public void testOnMessageGetRoster() throws IOException, JmriException, JsonException {
        JsonNode data = this.connection.getObjectMapper().createObjectNode();
        Locale locale = Locale.ENGLISH;
        JsonRosterSocketService instance = new JsonRosterSocketService(this.connection);
        // assert we have not been listening
        Assert.assertEquals(0, Roster.getDefault().getPropertyChangeListeners().length);
        Roster.getDefault().getEntriesInGroup(Roster.ALLENTRIES).stream().forEach((entry) -> {
            Assert.assertEquals(1, entry.getPropertyChangeListeners().length);
        });
        // onMessage should cause listening to start if it hasn't already
        instance.onMessage(JsonRoster.ROSTER, data, JSON.GET, locale);
        JsonNode message = this.connection.getMessage();
        Assert.assertNotNull("Message was sent", message);
        Assert.assertEquals(Roster.getDefault().numEntries(), message.size());
        // assert we are listening
        Assert.assertEquals(2, Roster.getDefault().getPropertyChangeListeners().length);
        Roster.getDefault().getEntriesInGroup(Roster.ALLENTRIES).stream().forEach((entry) -> {
            Assert.assertEquals(3, entry.getPropertyChangeListeners().length);
        });
    }

    /**
     * Test of onMessage method INVALID on a ROSTER
     *
     * @throws java.io.IOException            this is an error, not a failure,
     *                                        in the test
     * @throws jmri.JmriException             this is an error, not a failure,
     *                                        in the test
     * @throws jmri.server.json.JsonException this is an error, not a failure,
     *                                        in the test
     */
    @Test
    public void testOnMessageInvalidRoster() throws IOException, JmriException, JsonException {
        JsonNode data = this.connection.getObjectMapper().createObjectNode();
        Locale locale = Locale.ENGLISH;
        JsonRosterSocketService instance = new JsonRosterSocketService(this.connection);
        try {
            instance.onMessage(JsonRoster.ROSTER, data, "Invalid", locale);
            Assert.fail("Expected exception not thrown");
        } catch (JsonException ex) {
            Assert.assertEquals("Exception is coded for HTTP invalid method", 405, ex.getCode());
            Assert.assertEquals("Exception message for HTTP invalid method", "Method Invalid is not known and not allowed.", ex.getLocalizedMessage());
        }
    }

    /**
     * Test of onList method, of class JsonRosterSocketService.
     *
     * @throws java.io.IOException            this is an error, not a failure,
     *                                        in the test
     * @throws jmri.JmriException             this is an error, not a failure,
     *                                        in the test
     * @throws jmri.server.json.JsonException this is an error, not a failure,
     *                                        in the test
     */
    @Test
    public void testOnList() throws IOException, JmriException, JsonException {
        JsonNode data = this.connection.getObjectMapper().createObjectNode();
        Locale locale = Locale.ENGLISH;
        JsonRosterSocketService instance = new JsonRosterSocketService(this.connection);
        // assert we have not been listening
        Assert.assertEquals(0, Roster.getDefault().getPropertyChangeListeners().length);
        Roster.getDefault().getEntriesInGroup(Roster.ALLENTRIES).stream().forEach((entry) -> {
            Assert.assertEquals(1, entry.getPropertyChangeListeners().length);
        });
        // onList should cause listening to start if it hasn't already
        instance.onList(JsonRoster.ROSTER, data, locale);
        JsonNode message = this.connection.getMessage();
        Assert.assertNotNull(message);
        Assert.assertEquals(Roster.getDefault().numEntries(), message.size());
        // assert we are listening
        Assert.assertEquals(2, Roster.getDefault().getPropertyChangeListeners().length);
        Roster.getDefault().getEntriesInGroup(Roster.ALLENTRIES).stream().forEach((entry) -> {
            Assert.assertEquals(3, entry.getPropertyChangeListeners().length);
        });
    }

    /**
     * Test of onClose method, of class JsonRosterSocketService.
     */
    @Test
    public void testOnClose() {
        JsonRosterSocketService instance = new JsonRosterSocketService(new JsonMockConnection((DataOutputStream) null));
        // listen to the roster, since onClose stops listening to the roster
        instance.listen();
        // assert we are listening
        Assert.assertEquals(2, Roster.getDefault().getPropertyChangeListeners().length);
        Roster.getDefault().getEntriesInGroup(Roster.ALLENTRIES).stream().forEach((entry) -> {
            Assert.assertEquals(3, entry.getPropertyChangeListeners().length);
        });
        // the connection is closing, stop listening
        instance.onClose();
        // assert we are not listening
        Assert.assertEquals(0, Roster.getDefault().getPropertyChangeListeners().length);
        Roster.getDefault().getEntriesInGroup(Roster.ALLENTRIES).stream().forEach((entry) -> {
            Assert.assertEquals(1, entry.getPropertyChangeListeners().length);
        });
    }

}<|MERGE_RESOLUTION|>--- conflicted
+++ resolved
@@ -26,20 +26,16 @@
  */
 public class JsonRosterSocketServiceTest {
 
-<<<<<<< HEAD
     private JsonMockConnection connection = null;
-=======
-    private JsonMockConnection connection;
->>>>>>> eb4c6eb4
 
     @Before
     public void setUp() throws Exception {
         JUnitUtil.setUp();
         JUnitUtil.resetProfileManager();
         JUnitUtil.initConfigureManager();
-        
+
         connection = new JsonMockConnection((DataOutputStream) null);
-        
+
         InstanceManager.setDefault(Roster.class, new Roster("java/test/jmri/server/json/roster/data/roster.xml"));
         connection = new JsonMockConnection((DataOutputStream) null);
     }

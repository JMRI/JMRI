package jmri.server.json.throttle;

import java.io.DataOutputStream;

import org.junit.After;
import org.junit.Assert;
import org.junit.Before;
import org.junit.Test;

import jmri.DccLocoAddress;
import jmri.InstanceManager;
import jmri.server.json.JsonMockConnection;
import jmri.util.JUnitAppender;

/**
 *
 * @author Paul Bender Copyright (C) 2017
 * @author Randall Wood Copyright (C) 2019
 */
public class JsonThrottleManagerTest {

<<<<<<< HEAD
    /**
     * Test that a deprecated method functions correctly.
     */
    @SuppressWarnings("deprecation")
    @Test
    public void testGetDefault() {
        Assert.assertEquals("Default instance", InstanceManager.getDefault(JsonThrottleManager.class),
                JsonThrottleManager.getDefault());
        JUnitAppender.assertWarnMessage("getDefault is deprecated, please remove references to it");
    }

=======
>>>>>>> 03b794d1
    /**
     * Testing
     * {@link jmri.server.json.throttle.JsonThrottleManager#put(JsonThrottle, JsonThrottleSocketService)}
     * because testing via JsonThrottleSocketService does not trigger the
     * complete method.
     */
    @Test
    public void testPutThrottleService() {
        JsonThrottleManager manager = new JsonThrottleManager();
        JsonMockConnection connection = new JsonMockConnection((DataOutputStream) null);
        JsonThrottleSocketService service = new JsonThrottleSocketService(connection);
        JsonThrottle throttle = new JsonThrottle(new DccLocoAddress(3, true), service);
        manager.put(throttle, service);
        Assert.assertEquals(service, manager.getServers(throttle).get(0));
    }

    @Before
    public void setUp() {
        jmri.util.JUnitUtil.setUp();
    }

    @After
    public void tearDown() {
        jmri.util.JUnitUtil.tearDown();
    }

}<|MERGE_RESOLUTION|>--- conflicted
+++ resolved
@@ -19,20 +19,6 @@
  */
 public class JsonThrottleManagerTest {
 
-<<<<<<< HEAD
-    /**
-     * Test that a deprecated method functions correctly.
-     */
-    @SuppressWarnings("deprecation")
-    @Test
-    public void testGetDefault() {
-        Assert.assertEquals("Default instance", InstanceManager.getDefault(JsonThrottleManager.class),
-                JsonThrottleManager.getDefault());
-        JUnitAppender.assertWarnMessage("getDefault is deprecated, please remove references to it");
-    }
-
-=======
->>>>>>> 03b794d1
     /**
      * Testing
      * {@link jmri.server.json.throttle.JsonThrottleManager#put(JsonThrottle, JsonThrottleSocketService)}

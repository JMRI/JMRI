package jmri.server.json.layoutblock;

import com.fasterxml.jackson.databind.JsonNode;
import com.fasterxml.jackson.databind.node.NullNode;

import java.io.DataOutputStream;
import java.io.IOException;
import java.util.Locale;
import jmri.InstanceManager;
import jmri.JmriException;
import jmri.jmrit.display.layoutEditor.LayoutBlock;
import jmri.jmrit.display.layoutEditor.LayoutBlockManager;
import jmri.server.json.JSON;
import jmri.server.json.JsonException;
import jmri.server.json.JsonMockConnection;
import jmri.util.JUnitUtil;
import org.junit.After;
import org.junit.Assert;
import org.junit.Before;
import org.junit.Test;

/**
 *
 * @author Randall Wood Copyright 2018
 */
public class JsonLayoutBlockSocketServiceTest {

    private Locale locale = Locale.ENGLISH;

    @Before
    public void setUp() {
        JUnitUtil.setUp();
        JUnitUtil.resetProfileManager();
        JUnitUtil.initLayoutBlockManager();
    }

    @After
    public void tearDown() {
        JUnitUtil.tearDown();
    }

    /**
     * Test property change listener on LayoutBlocks.
     *
     * @throws java.io.IOException if unexpectedly unable to write to connection
     * @throws jmri.JmriException on unexpected error handling LayoutBlock
     * @throws jmri.server.json.JsonException on unexpected error handling JSON
     */
    @Test
    public void testBlockChange() throws IOException, JmriException, JsonException {
        JsonMockConnection connection = new JsonMockConnection((DataOutputStream) null);
        JsonLayoutBlockSocketService instance = new JsonLayoutBlockSocketService(connection);
        LayoutBlock lb = InstanceManager.getDefault(LayoutBlockManager.class).createNewLayoutBlock(null, "LayoutBlock1");
        Assert.assertNotNull("Required LayoutBlock not created", lb);
        JsonNode message = connection.getObjectMapper().createObjectNode().put(JSON.NAME, lb.getSystemName());
        Assert.assertEquals("Block has only one listener", 1, lb.getNumPropertyChangeListeners());
        instance.onMessage(JsonLayoutBlock.LAYOUTBLOCK, message, JSON.POST, locale, 42);
        Assert.assertEquals("Block is being listened to by service", 2, lb.getNumPropertyChangeListeners());
        connection.sendMessage((JsonNode) null, 0);
        lb.redrawLayoutBlockPanels();
        JsonNode result = connection.getMessage();
        Assert.assertNotNull(result);
        Assert.assertEquals("Message is LayoutBlock1", lb.getSystemName(), result.path(JSON.DATA).path(JSON.NAME).asText());
        // test IOException handling when listening by triggering exception and
        // observing that block1 is no longer being listened to
        connection.setThrowIOException(true);
        lb.redrawLayoutBlockPanels();
        Assert.assertEquals("Block is no longer listened to by service", 1, lb.getNumPropertyChangeListeners());
        instance.onMessage(JsonLayoutBlock.LAYOUTBLOCK, message, JSON.POST, locale, 42);
        Assert.assertEquals("Block is being listened to by service", 2, lb.getNumPropertyChangeListeners());
        instance.onClose();
        Assert.assertEquals("Block is no longer listened to by service", 1, lb.getNumPropertyChangeListeners());
    }

    /**
     * Test of onMessage method, of class JsonLayoutBlockSocketService.
     *
     * @throws java.lang.Exception for unexpected errors
     */
    @Test
    public void testOnMessage() throws Exception {
        JsonMockConnection connection = new JsonMockConnection((DataOutputStream) null);
        LayoutBlock lb = InstanceManager.getDefault(LayoutBlockManager.class).createNewLayoutBlock(null, "LayoutBlock1");
        Assert.assertNotNull("LayoutBlock is created", lb);
        Assert.assertEquals("LayoutBlock has 1 listener", 1, lb.getPropertyChangeListeners().length);
        // test GETs
        JsonLayoutBlockSocketService instance = new JsonLayoutBlockSocketService(connection);
        instance.onMessage(JsonLayoutBlock.LAYOUTBLOCK,
                instance.getConnection().getObjectMapper().readTree("{\"name\":\"" + lb.getSystemName() + "\"}"),
                JSON.GET, locale, 42);
        // onMessage causes a listener to be added to requested LayoutBlocks if not already listening
        Assert.assertEquals("LayoutBlock has 2 listeners", 2, lb.getPropertyChangeListeners().length);
        // test POSTs
        instance.onMessage(JsonLayoutBlock.LAYOUTBLOCK,
                instance.getConnection().getObjectMapper().readTree("{\"name\":\"" + lb.getSystemName() + "\", \"userName\":\"LayoutBlock2\"}"),
<<<<<<< HEAD
                JSON.GET, locale, 42);
=======
                JSON.POST, Locale.ENGLISH);
>>>>>>> 62c61262
        // onMessage causes a listener to be added to requested LayoutBlocks if not already listening
        Assert.assertEquals("LayoutBlock has 2 listeners", 2, lb.getPropertyChangeListeners().length);
        Assert.assertEquals("LayoutBlock user name is changed", "LayoutBlock2", lb.getUserName());
        instance.onMessage(JsonLayoutBlock.LAYOUTBLOCK,
                instance.getConnection().getObjectMapper().readTree("{\"name\":\"" + lb.getSystemName() + "\", \"comment\":\"this is a comment\"}"),
<<<<<<< HEAD
                JSON.GET, locale, 42);
        Assert.assertEquals("LayoutBlock has comment", "this is a comment", lb.getComment());
        instance.onMessage(JsonLayoutBlock.LAYOUTBLOCK,
                instance.getConnection().getObjectMapper().readTree("{\"name\":\"" + lb.getSystemName() + "\", \"comment\":null}"),
                JSON.GET, locale, 42);
=======
                JSON.POST, Locale.ENGLISH);
        Assert.assertEquals("LayoutBlock has comment", "this is a comment", lb.getComment());
        instance.onMessage(JsonLayoutBlock.LAYOUTBLOCK,
                instance.getConnection().getObjectMapper().readTree("{\"name\":\"" + lb.getSystemName() + "\", \"comment\":null}"),
                JSON.POST, Locale.ENGLISH);
>>>>>>> 62c61262
        Assert.assertNull("LayoutBlock has no comment", lb.getComment());
        // test PUTs
        try {
            instance.onMessage(JsonLayoutBlock.LAYOUTBLOCK,
                    instance.getConnection().getObjectMapper().readTree("{\"name\":\"" + lb.getSystemName() + "\", \"userName\":\"LayoutBlock2\"}"),
                    JSON.PUT,
                    locale, 42);
            Assert.fail("Expected exception not thrown");
        } catch (JsonException ex) {
            Assert.assertEquals("Error code is HTTP \"method not allowed\"", 405, ex.getCode());
            Assert.assertEquals("Error message is \"not allowed\"", "Putting layoutBlock is not allowed.", ex.getMessage());
        }
    }

    /**
     * Test of onList method, of class JsonLayoutBlockSocketService.
     *
     * @throws java.lang.Exception on unexpected errors
     */
    @Test
    public void testOnList() throws Exception {
        LayoutBlockManager manager = InstanceManager.getDefault(LayoutBlockManager.class);
        JsonMockConnection connection = new JsonMockConnection((DataOutputStream) null);
        LayoutBlock lb1 = manager.createNewLayoutBlock(null, "LayoutBlock1");
        LayoutBlock lb2 = manager.createNewLayoutBlock(null, "LayoutBlock2");
        Assert.assertNotNull("LayoutBlock1 is created", lb1);
        Assert.assertNotNull("LayoutBlock2 is created", lb2);
        Assert.assertEquals("LayoutBlock1 has 1 listener", 1, lb1.getPropertyChangeListeners().length);
        JsonLayoutBlockSocketService instance = new JsonLayoutBlockSocketService(connection);
<<<<<<< HEAD
        instance.onList(JsonLayoutBlock.LAYOUTBLOCK, null, locale, 0);
=======
        instance.onList(JsonLayoutBlock.LAYOUTBLOCK, NullNode.getInstance(), Locale.ENGLISH);
>>>>>>> 62c61262
        // onList should not add a listener to all LayoutBlocks
        Assert.assertEquals("LayoutBlock1 has 1 listener", 1, lb1.getPropertyChangeListeners().length);
        JsonNode message = connection.getMessage();
        Assert.assertNotNull(message);
        Assert.assertTrue("Message is an array", message.isArray());
        Assert.assertEquals("All LayoutBlocks are listed", manager.getNamedBeanSet().size(), message.size());
    }

    /**
     * Test of onClose method, of class JsonLayoutBlockSocketService.
     *
     * @throws java.lang.Exception for unexpected errors
     */
    @Test
    public void testOnClose() throws Exception {
        LayoutBlock lb = InstanceManager.getDefault(LayoutBlockManager.class).createNewLayoutBlock(null, "LayoutBlock1");
        Assert.assertNotNull("LayoutBlock is created", lb);
        Assert.assertEquals("LayoutBlock has 1 listener", 1, lb.getPropertyChangeListeners().length);
        JsonLayoutBlockSocketService instance = new JsonLayoutBlockSocketService(new JsonMockConnection((DataOutputStream) null));
        instance.onMessage(JsonLayoutBlock.LAYOUTBLOCK,
                instance.getConnection().getObjectMapper().readTree("{\"name\":\"" + lb.getSystemName() + "\"}"),
                JSON.GET, locale, 42);
        // onMessage causes a listener to be added to requested LayoutBlocks
        Assert.assertEquals("LayoutBlock has 2 listeners", 2, lb.getPropertyChangeListeners().length);
        instance.onClose();
        // onClose removes listeners
        Assert.assertEquals("LayoutBlock has 1 listener", 1, lb.getPropertyChangeListeners().length);
    }

}<|MERGE_RESOLUTION|>--- conflicted
+++ resolved
@@ -93,29 +93,17 @@
         // test POSTs
         instance.onMessage(JsonLayoutBlock.LAYOUTBLOCK,
                 instance.getConnection().getObjectMapper().readTree("{\"name\":\"" + lb.getSystemName() + "\", \"userName\":\"LayoutBlock2\"}"),
-<<<<<<< HEAD
-                JSON.GET, locale, 42);
-=======
-                JSON.POST, Locale.ENGLISH);
->>>>>>> 62c61262
+                JSON.POST, locale, 42);
         // onMessage causes a listener to be added to requested LayoutBlocks if not already listening
         Assert.assertEquals("LayoutBlock has 2 listeners", 2, lb.getPropertyChangeListeners().length);
         Assert.assertEquals("LayoutBlock user name is changed", "LayoutBlock2", lb.getUserName());
         instance.onMessage(JsonLayoutBlock.LAYOUTBLOCK,
                 instance.getConnection().getObjectMapper().readTree("{\"name\":\"" + lb.getSystemName() + "\", \"comment\":\"this is a comment\"}"),
-<<<<<<< HEAD
-                JSON.GET, locale, 42);
+                JSON.POST, locale, 42);
         Assert.assertEquals("LayoutBlock has comment", "this is a comment", lb.getComment());
         instance.onMessage(JsonLayoutBlock.LAYOUTBLOCK,
                 instance.getConnection().getObjectMapper().readTree("{\"name\":\"" + lb.getSystemName() + "\", \"comment\":null}"),
-                JSON.GET, locale, 42);
-=======
-                JSON.POST, Locale.ENGLISH);
-        Assert.assertEquals("LayoutBlock has comment", "this is a comment", lb.getComment());
-        instance.onMessage(JsonLayoutBlock.LAYOUTBLOCK,
-                instance.getConnection().getObjectMapper().readTree("{\"name\":\"" + lb.getSystemName() + "\", \"comment\":null}"),
-                JSON.POST, Locale.ENGLISH);
->>>>>>> 62c61262
+                JSON.POST, locale, 42);
         Assert.assertNull("LayoutBlock has no comment", lb.getComment());
         // test PUTs
         try {
@@ -145,11 +133,7 @@
         Assert.assertNotNull("LayoutBlock2 is created", lb2);
         Assert.assertEquals("LayoutBlock1 has 1 listener", 1, lb1.getPropertyChangeListeners().length);
         JsonLayoutBlockSocketService instance = new JsonLayoutBlockSocketService(connection);
-<<<<<<< HEAD
-        instance.onList(JsonLayoutBlock.LAYOUTBLOCK, null, locale, 0);
-=======
-        instance.onList(JsonLayoutBlock.LAYOUTBLOCK, NullNode.getInstance(), Locale.ENGLISH);
->>>>>>> 62c61262
+        instance.onList(JsonLayoutBlock.LAYOUTBLOCK, NullNode.getInstance(), locale, 0);
         // onList should not add a listener to all LayoutBlocks
         Assert.assertEquals("LayoutBlock1 has 1 listener", 1, lb1.getPropertyChangeListeners().length);
         JsonNode message = connection.getMessage();

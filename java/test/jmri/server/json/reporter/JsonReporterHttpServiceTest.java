package jmri.server.json.reporter;

import static jmri.server.json.reporter.JsonReporter.REPORTER;
import static org.junit.Assert.assertEquals;
import static org.junit.Assert.assertNotNull;
import static org.junit.Assert.assertNull;
import static org.junit.Assert.fail;

import java.beans.PropertyChangeEvent;
import java.beans.PropertyChangeListener;

import com.fasterxml.jackson.databind.JsonNode;
import com.fasterxml.jackson.databind.node.NullNode;
import com.fasterxml.jackson.databind.node.ObjectNode;

import jmri.InstanceManager;
import jmri.JmriException;
import jmri.Reporter;
import jmri.ReporterManager;
import jmri.jmrit.operations.locations.Location;
import jmri.jmrit.operations.locations.LocationManager;
import jmri.jmrix.internal.InternalReporterManager;
import jmri.jmrix.internal.InternalSystemConnectionMemo;
import jmri.server.json.JSON;
import jmri.server.json.JsonException;
import jmri.server.json.JsonNamedBeanHttpServiceTestBase;
import jmri.server.json.JsonRequest;
import jmri.util.JUnitAppender;
import jmri.util.JUnitUtil;
import org.junit.After;
import org.junit.Before;
import org.junit.Test;

/**
 *
 * @author Paul Bender
 * @author Randall Wood
 */
public class JsonReporterHttpServiceTest extends JsonNamedBeanHttpServiceTestBase<Reporter, JsonReporterHttpService> {

    @Test
    @Override
    public void testDoGet() throws JmriException, JsonException {
        ReporterManager manager = InstanceManager.getDefault(ReporterManager.class);
        Reporter reporter1 = manager.provideReporter("IR1"); // no value
        JsonNode result;
        result = service.doGet(REPORTER, "IR1", NullNode.getInstance(), new JsonRequest(locale, JSON.V5, 42));
        validate(result);
        assertEquals(REPORTER, result.path(JSON.TYPE).asText());
        assertEquals("IR1", result.path(JSON.DATA).path(JSON.NAME).asText());
        // JSON node has the text "null" if reporter is null
        assertEquals("null", result.path(JSON.DATA).path(JsonReporter.REPORT).asText());
        reporter1.setReport("throw");
        result = service.doGet(REPORTER, "IR1", service.getObjectMapper().createObjectNode(), new JsonRequest(locale, JSON.V5, 42));
        validate(result);
        assertEquals("throw", result.path(JSON.DATA).path(JsonReporter.REPORT).asText());
        reporter1.setReport("close");
        result = service.doGet(REPORTER, "IR1", service.getObjectMapper().createObjectNode(), new JsonRequest(locale, JSON.V5, 42));
        validate(result);
        assertEquals("close", result.path(JSON.DATA).path(JsonReporter.REPORT).asText());
        // Request a non-existent reporter
        try {
            service.doGet(REPORTER, "IR2", service.getObjectMapper().createObjectNode(), new JsonRequest(locale, JSON.V5, 42));
            fail("Expected exception not thrown.");
        } catch (JsonException ex) {
            assertEquals(404, ex.getCode());
        }
    }

    @Test
    public void testDoPost() throws JmriException, JsonException {
        ReporterManager manager = InstanceManager.getDefault(ReporterManager.class);
        Reporter reporter1 = manager.provideReporter("IR1");
        reporter1.setUserName("test reporter");
        JsonNode result;
        JsonNode message;
        // set non-null report
        message = mapper.createObjectNode().put(JSON.NAME, "IR1").put(JsonReporter.REPORT, "close");
        result = service.doPost(REPORTER, "IR1", message, new JsonRequest(locale, JSON.V5, 42));
        assertEquals("close", reporter1.getCurrentReport());
        validate(result);
        assertEquals("close", result.path(JSON.DATA).path(JsonReporter.REPORT).asText());
        // set different non-null report 
        message = mapper.createObjectNode().put(JSON.NAME, "IR1").put(JsonReporter.REPORT, "throw");
        result = service.doPost(REPORTER, "IR1", message, new JsonRequest(locale, JSON.V5, 42));
        assertEquals("throw", reporter1.getCurrentReport());
        validate(result);
        assertEquals("throw", result.path(JSON.DATA).path(JsonReporter.REPORT).asText());
        // set null report
        message = mapper.createObjectNode().put(JSON.NAME, "IR1").putNull(JsonReporter.REPORT);
        result = service.doPost(REPORTER, "IR1", message, new JsonRequest(locale, JSON.V5, 42));
        assertNull(reporter1.getCurrentReport());
        assertEquals("null", result.path(JSON.DATA).path(JsonReporter.REPORT).asText());
        // set new user name
        message = mapper.createObjectNode().put(JSON.NAME, "IR1").put(JSON.USERNAME, "TEST REPORTER");
        assertEquals("expected name", "test reporter", reporter1.getUserName());
        result = service.doPost(REPORTER, "IR1", message, new JsonRequest(locale, JSON.V5, 42));
        assertEquals("new name", "TEST REPORTER", reporter1.getUserName());
        validate(result);
        assertEquals("new name in JSON", "TEST REPORTER", result.path(JSON.DATA).path(JSON.USERNAME).asText());
        // set comment
        message = mapper.createObjectNode().put(JSON.NAME, "IR1").put(JSON.COMMENT, "a comment");
        assertNull("null comment", reporter1.getComment());
        result = service.doPost(REPORTER, "IR1", message, new JsonRequest(locale, JSON.V5, 42));
        assertEquals("new comment", "a comment", reporter1.getComment());
        validate(result);
        assertEquals("new comment in JSON", "a comment", result.path(JSON.DATA).path(JSON.COMMENT).asText());
        // post non-existent reporter
        try {
            // set off
            message = mapper.createObjectNode().put(JSON.NAME, "JR1").put(JsonReporter.REPORT, "close");
            result = service.doPost(REPORTER, "JR1", message, new JsonRequest(locale, JSON.V5, 42));
            fail("Expected exception not thrown");
        } catch (JsonException ex) {
            assertEquals("Not found thrown", 404, ex.getCode());
        }
    }

    @Test
    public void testDoPut() throws JsonException {
        ReporterManager manager = InstanceManager.getDefault(ReporterManager.class);
        JsonNode message;
        // add a reporter
        assertNull(manager.getReporter("IR1"));
        message = mapper.createObjectNode().put(JSON.NAME, "IR1").put(JsonReporter.REPORT, "close");
        service.doPut(REPORTER, "IR1", message, new JsonRequest(locale, JSON.V5, 42));
        assertNotNull(manager.getReporter("IR1"));
        // add a reporter with invalid name
        assertNull(manager.getReporter("JR1"));
        // create a default reporter manager that overrides provide() to require valid system name
        // this allows testing that invalid names are reported to clients correctly
        InstanceManager.setDefault(ReporterManager.class, new InternalReporterManager(InstanceManager.getDefault(InternalSystemConnectionMemo.class)) {
            @Override
            public Reporter provide(String name) {
                return this.newReporter(name, null);
            }
        });
        message = mapper.createObjectNode().put(JSON.NAME, "JR1").put(JsonReporter.REPORT, "close");
        try {
            service.doPut(REPORTER, "JR1", message, new JsonRequest(locale, JSON.V5, 42));
            fail("JR1 should not have been created");
        } catch (JsonException ex) {
            JUnitAppender.assertErrorMessageStartsWith("Invalid system name for reporter");
            assertEquals("400 name was invalid", 400, ex.getCode());
        }
    }

    @Test
    @Override
    public void testDoDelete() throws JsonException {
        ReporterManager manager = InstanceManager.getDefault(ReporterManager.class);
        Reporter reporter1 = manager.provide("IR1");
        Location location1 = new Location("1", "Location 1");
        location1.setReporter(reporter1);
        InstanceManager.getDefault(LocationManager.class).register(location1);
        ObjectNode message = mapper.createObjectNode();
        // add a reporter
        assertNotNull(manager.getReporter("IR1"));
        service.doDelete(REPORTER, "IR1", NullNode.getInstance(), new JsonRequest(locale, JSON.V5, 0));
        assertNull(manager.getReporter("IR1"));
        manager.provide("IR1").addPropertyChangeListener(new PropertyChangeListener() {

            @Override
            public void propertyChange(PropertyChangeEvent evt) {
                // do nothing
            }
        }, "IR1", "Test Listener");
        // delete an idTag with a named listener ref
        assertNotNull(manager.getReporter("IR1"));
        message = mapper.createObjectNode().put(JSON.NAME, "IR1");
        try {
            service.doDelete(REPORTER, "IR1", NullNode.getInstance(), new JsonRequest(locale, JSON.V5, 0));
            fail("Expected exception not thrown");
        } catch (JsonException ex) {
            assertEquals(409, ex.getCode());
            assertEquals(1, ex.getAdditionalData().path(JSON.CONFLICT).size());
            assertEquals("Test Listener", ex.getAdditionalData().path(JSON.CONFLICT).path(0).asText());
            message = message.put(JSON.FORCE_DELETE, ex.getAdditionalData().path(JSON.FORCE_DELETE).asText());
        }
        assertNotNull(manager.getReporter("IR1"));
        // will throw if prior catch failed
<<<<<<< HEAD
        service.doDelete(REPORTER, "IR1", message, new JsonRequest(locale, JSON.V5, 0));
        assertNull(manager.getBeanBySystemName("IR1"));
=======
        service.doDelete(REPORTER, "IR1", message, locale, 0);
        assertNull(manager.getBySystemName("IR1"));
>>>>>>> 03b794d1
        try {
            // deleting again should throw an exception
            service.doDelete(REPORTER, "IR1", NullNode.getInstance(), new JsonRequest(locale, JSON.V5, 0));
            fail("Expected exception not thrown.");
        } catch (JsonException ex) {
            assertEquals(404, ex.getCode());
        }
    }

    @Test
    public void testDoGetList() throws JsonException {
        ReporterManager manager = InstanceManager.getDefault(ReporterManager.class);
        JsonNode result;
        result = service.doGetList(REPORTER, mapper.createObjectNode(), new JsonRequest(locale, JSON.V5, 0));
        validate(result);
        assertEquals(0, result.size());
        manager.provideReporter("IR1");
        manager.provideReporter("IR2");
        result = service.doGetList(REPORTER, mapper.createObjectNode(), new JsonRequest(locale, JSON.V5, 0));
        validate(result);
        assertEquals(2, result.size());
    }

    // The minimal setup for log4J
    @Before
    @Override
    public void setUp() throws Exception {
        super.setUp();
        service = new JsonReporterHttpService(mapper);
        JUnitUtil.initReporterManager();
        JUnitUtil.initInternalSensorManager();
        JUnitUtil.initDebugThrottleManager();
    }

    @After
    @Override
    public void tearDown() throws Exception {
        super.tearDown();
    }

}<|MERGE_RESOLUTION|>--- conflicted
+++ resolved
@@ -179,13 +179,8 @@
         }
         assertNotNull(manager.getReporter("IR1"));
         // will throw if prior catch failed
-<<<<<<< HEAD
         service.doDelete(REPORTER, "IR1", message, new JsonRequest(locale, JSON.V5, 0));
-        assertNull(manager.getBeanBySystemName("IR1"));
-=======
-        service.doDelete(REPORTER, "IR1", message, locale, 0);
         assertNull(manager.getBySystemName("IR1"));
->>>>>>> 03b794d1
         try {
             // deleting again should throw an exception
             service.doDelete(REPORTER, "IR1", NullNode.getInstance(), new JsonRequest(locale, JSON.V5, 0));

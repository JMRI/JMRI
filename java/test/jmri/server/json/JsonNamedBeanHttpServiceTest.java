--- conflicted
+++ resolved
@@ -101,11 +101,7 @@
         bean.setComment("Turnout Comment");
         bean.setProperty("foo", "bar");
         bean.setProperty("bar", null);
-<<<<<<< HEAD
-        JsonNode root = service.getNamedBean(bean, name, JsonTurnout.TURNOUT, locale, 42);
-=======
-        JsonNode root = service.getNamedBean(bean, name, JsonTurnoutServiceFactory.TURNOUT, new JsonRequest(locale, JSON.V5, 42));
->>>>>>> 4d5d408d
+        JsonNode root = service.getNamedBean(bean, name, JsonTurnout.TURNOUT, new JsonRequest(locale, JSON.V5, 42));
         JsonNode data = root.path(JSON.DATA);
         Assert.assertEquals("Correct system name", bean.getSystemName(), data.path(JSON.NAME).asText());
         Assert.assertEquals("Correct user name", bean.getUserName(), data.path(JSON.USERNAME).asText());

package jmri.server.json.turnout;

import com.fasterxml.jackson.databind.JsonNode;
import com.fasterxml.jackson.databind.node.NullNode;
import com.fasterxml.jackson.databind.node.ObjectNode;

import static org.junit.Assert.assertEquals;
import static org.junit.Assert.assertFalse;
import static org.junit.Assert.assertNotNull;
import static org.junit.Assert.assertNull;
import static org.junit.Assert.assertTrue;
import static org.junit.Assert.fail;
import static org.junit.Assume.assumeNotNull;

import javax.servlet.http.HttpServletResponse;
import jmri.InstanceManager;
import jmri.JmriException;
import jmri.Turnout;
import jmri.TurnoutManager;
import jmri.server.json.JSON;
import jmri.server.json.JsonException;
import jmri.server.json.JsonNamedBeanHttpServiceTestBase;
import jmri.server.json.JsonRequest;
import jmri.util.JUnitUtil;
import org.junit.After;
import org.junit.Before;
import org.junit.Test;

/**
 *
 * @author Paul Bender
 * @author Randall Wood
 */
public class JsonTurnoutHttpServiceTest extends JsonNamedBeanHttpServiceTestBase<Turnout, JsonTurnoutHttpService> {

    @Test
    @Override
    public void testDoGet() throws JmriException, JsonException {
        TurnoutManager manager = InstanceManager.getDefault(TurnoutManager.class);
        Turnout turnout1 = manager.provideTurnout("IT1");
        JsonNode result;
        turnout1.setState(Turnout.UNKNOWN);
<<<<<<< HEAD
        result = service.doGet(JsonTurnout.TURNOUT, "IT1",
                NullNode.getInstance(), locale, 42);
=======
        result = service.doGet(JsonTurnoutServiceFactory.TURNOUT, "IT1",
                NullNode.getInstance(), new JsonRequest(locale, JSON.V5, 42));
>>>>>>> 4d5d408d
        validate(result);
        assertEquals(JsonTurnout.TURNOUT, result.path(JSON.TYPE).asText());
        assertEquals("IT1", result.path(JSON.DATA).path(JSON.NAME).asText());
        assertEquals(JSON.UNKNOWN, result.path(JSON.DATA).path(JSON.STATE).asInt());
        turnout1.setState(Turnout.CLOSED);
<<<<<<< HEAD
        result = service.doGet(JsonTurnout.TURNOUT, "IT1",
                NullNode.getInstance(), locale, 42);
        validate(result);
        assertEquals(JSON.CLOSED, result.path(JSON.DATA).path(JSON.STATE).asInt());
        turnout1.setState(Turnout.THROWN);
        result = service.doGet(JsonTurnout.TURNOUT, "IT1",
                NullNode.getInstance(), locale, 42);
        validate(result);
        assertEquals(JSON.THROWN, result.path(JSON.DATA).path(JSON.STATE).asInt());
        turnout1.setState(Turnout.INCONSISTENT);
        result = service.doGet(JsonTurnout.TURNOUT, "IT1",
                NullNode.getInstance(), locale, 42);
=======
        result = service.doGet(JsonTurnoutServiceFactory.TURNOUT, "IT1",
                NullNode.getInstance(), new JsonRequest(locale, JSON.V5, 42));
        validate(result);
        assertEquals(JSON.CLOSED, result.path(JSON.DATA).path(JSON.STATE).asInt());
        turnout1.setState(Turnout.THROWN);
        result = service.doGet(JsonTurnoutServiceFactory.TURNOUT, "IT1",
                NullNode.getInstance(), new JsonRequest(locale, JSON.V5, 42));
        validate(result);
        assertEquals(JSON.THROWN, result.path(JSON.DATA).path(JSON.STATE).asInt());
        turnout1.setState(Turnout.INCONSISTENT);
        result = service.doGet(JsonTurnoutServiceFactory.TURNOUT, "IT1",
                NullNode.getInstance(), new JsonRequest(locale, JSON.V5, 42));
>>>>>>> 4d5d408d
        validate(result);
        assertEquals(JSON.INCONSISTENT, result.path(JSON.DATA).path(JSON.STATE).asInt());
    }

    @Test
    public void testDoPost() throws JmriException, JsonException {
        TurnoutManager manager = InstanceManager.getDefault(TurnoutManager.class);
        Turnout turnout1 = manager.provideTurnout("IT1");
        JsonNode result;
        JsonNode message;
        turnout1.setState(Turnout.UNKNOWN);
        // set closed
        message = mapper.createObjectNode().put(JSON.NAME, "IT1").put(JSON.STATE, JSON.CLOSED);
<<<<<<< HEAD
        result = service.doPost(JsonTurnout.TURNOUT, "IT1", message, locale, 42);
=======
        result = service.doPost(JsonTurnoutServiceFactory.TURNOUT, "IT1", message, new JsonRequest(locale, JSON.V5, 42));
>>>>>>> 4d5d408d
        assertEquals(Turnout.CLOSED, turnout1.getState());
        validate(result);
        assertEquals(JSON.CLOSED, result.path(JSON.DATA).path(JSON.STATE).asInt());
        // set thrown
        message = mapper.createObjectNode().put(JSON.NAME, "IT1").put(JSON.STATE, JSON.THROWN);
<<<<<<< HEAD
        result = service.doPost(JsonTurnout.TURNOUT, "IT1", message, locale, 42);
=======
        result = service.doPost(JsonTurnoutServiceFactory.TURNOUT, "IT1", message, new JsonRequest(locale, JSON.V5, 42));
>>>>>>> 4d5d408d
        assertEquals(Turnout.THROWN, turnout1.getState());
        validate(result);
        assertEquals(JSON.THROWN, result.path(JSON.DATA).path(JSON.STATE).asInt());
        // set unknown - remains thrown
        message = mapper.createObjectNode().put(JSON.NAME, "IT1").put(JSON.STATE, JSON.UNKNOWN);
<<<<<<< HEAD
        result = service.doPost(JsonTurnout.TURNOUT, "IT1", message, locale, 42);
=======
        result = service.doPost(JsonTurnoutServiceFactory.TURNOUT, "IT1", message, new JsonRequest(locale, JSON.V5, 42));
>>>>>>> 4d5d408d
        assertEquals(Turnout.THROWN, turnout1.getState());
        assertEquals(JSON.THROWN, result.path(JSON.DATA).path(JSON.STATE).asInt());
        // set inverted - becomes closed
        assertFalse(turnout1.getInverted());
        message = mapper.createObjectNode().put(JSON.NAME, "IT1").put(JSON.INVERTED, true);
<<<<<<< HEAD
        result = service.doPost(JsonTurnout.TURNOUT, "IT1", message, locale, 42);
=======
        result = service.doPost(JsonTurnoutServiceFactory.TURNOUT, "IT1", message, new JsonRequest(locale, JSON.V5, 42));
>>>>>>> 4d5d408d
        assertTrue("Turnout is inverted", turnout1.getInverted());
        assertEquals(JSON.CLOSED, result.path(JSON.DATA).path(JSON.STATE).asInt());
        assertEquals(true, result.path(JSON.DATA).path(JSON.INVERTED).asBoolean());
        // reset inverted - becomes thrown
        message = mapper.createObjectNode().put(JSON.NAME, "IT1").put(JSON.INVERTED, false);
<<<<<<< HEAD
        result = service.doPost(JsonTurnout.TURNOUT, "IT1", message, locale, 42);
=======
        result = service.doPost(JsonTurnoutServiceFactory.TURNOUT, "IT1", message, new JsonRequest(locale, JSON.V5, 42));
>>>>>>> 4d5d408d
        assertFalse("Turnout is not inverted", turnout1.getInverted());
        assertEquals(JSON.THROWN, result.path(JSON.DATA).path(JSON.STATE).asInt());
        // set invalid state
        message = mapper.createObjectNode().put(JSON.NAME, "IT1").put(JSON.STATE, 42); // Invalid value
        try {
<<<<<<< HEAD
            service.doPost(JsonTurnout.TURNOUT, "IT1", message, locale, 42);
=======
            service.doPost(JsonTurnoutServiceFactory.TURNOUT, "IT1", message, new JsonRequest(locale, JSON.V5, 42));
>>>>>>> 4d5d408d
            fail("Expected exception not thrown");
        } catch (JsonException ex) {
            assertEquals(HttpServletResponse.SC_BAD_REQUEST, ex.getCode());
        }
        assertEquals(Turnout.THROWN, turnout1.getState());
    }

    @Test
    public void testDoPut() throws JsonException {
        TurnoutManager manager = InstanceManager.getDefault(TurnoutManager.class);
        JsonNode message;
        // add a turnout
        assertNull(manager.getTurnout("IT1"));
        message = mapper.createObjectNode().put(JSON.NAME, "IT1").put(JSON.STATE, Turnout.CLOSED);
<<<<<<< HEAD
        service.doPut(JsonTurnout.TURNOUT, "IT1", message, locale, 42);
=======
        service.doPut(JsonTurnoutServiceFactory.TURNOUT, "IT1", message, new JsonRequest(locale, JSON.V5, 42));
>>>>>>> 4d5d408d
        assertNotNull(manager.getTurnout("IT1"));
    }

    @Test
    public void testDoGetList() throws JsonException {
        TurnoutManager manager = InstanceManager.getDefault(TurnoutManager.class);
        JsonNode result;
<<<<<<< HEAD
        result = service.doGetList(JsonTurnout.TURNOUT, mapper.createObjectNode(), locale, 0);
        validate(result);
        assertEquals(0, result.size());
        manager.provideTurnout("IT1");
        result = service.doGetList(JsonTurnout.TURNOUT, mapper.createObjectNode(), locale, 0);
        validate(result);
        assertEquals(1, result.size());
        manager.provideTurnout("IT2");
        result = service.doGetList(JsonTurnout.TURNOUT, mapper.createObjectNode(), locale, 0);
=======
        result = service.doGetList(JsonTurnoutServiceFactory.TURNOUT, mapper.createObjectNode(), new JsonRequest(locale, JSON.V5, 0));
        validate(result);
        assertEquals(0, result.size());
        manager.provideTurnout("IT1");
        result = service.doGetList(JsonTurnoutServiceFactory.TURNOUT, mapper.createObjectNode(), new JsonRequest(locale, JSON.V5, 0));
        validate(result);
        assertEquals(1, result.size());
        manager.provideTurnout("IT2");
        result = service.doGetList(JsonTurnoutServiceFactory.TURNOUT, mapper.createObjectNode(), new JsonRequest(locale, JSON.V5, 0));
>>>>>>> 4d5d408d
        validate(result);
        assertEquals(2, result.size());
    }

    @Test
    @Override
    public void testDoDelete() throws JsonException {
        TurnoutManager manager = InstanceManager.getDefault(TurnoutManager.class);
        ObjectNode message = mapper.createObjectNode();
        assumeNotNull(service); // protect against JUnit tests in Eclipse that test this class directly
        // delete non-existant bean
        try {
            service.doDelete(service.getType(), "non-existant", message, locale, 42);
            fail("Expected exception not thrown.");
        } catch (JsonException ex) {
            assertEquals("Code is HTTP NOT FOUND", 404, ex.getCode());
            assertEquals("Message", "Object type turnout named \"non-existant\" not found.", ex.getMessage());
            assertEquals("ID is 42", 42, ex.getId());
        }
        manager.newTurnout("IT1", null);
        // delete existing bean (no named listener)
        assertNotNull(manager.getBeanBySystemName("IT1"));
        service.doDelete(service.getType(), "IT1", message, locale, 42);
        assertNull(manager.getBeanBySystemName("IT1"));
        Turnout turnout = manager.newTurnout("IT1", null);
        assertNotNull(turnout);
        turnout.addPropertyChangeListener(evt -> {
            // do nothing
        }, "IT1", "Test Listener");
        // delete existing bean (with named listener)
        try {
            service.doDelete(service.getType(), "IT1", message, locale, 42);
            fail("Expected exception not thrown.");
        } catch (JsonException ex) {
            assertEquals(409, ex.getCode());
            assertEquals(1, ex.getAdditionalData().path(JSON.CONFLICT).size());
            assertEquals("Test Listener", ex.getAdditionalData().path(JSON.CONFLICT).path(0).asText());
            message = message.put(JSON.FORCE_DELETE, ex.getAdditionalData().path(JSON.FORCE_DELETE).asText());
        }
        assertNotNull(manager.getBeanBySystemName("IT1"));
        // will throw if prior catch failed
        service.doDelete(service.getType(), "IT1", message, locale, 0);
        assertNull(manager.getBeanBySystemName("IT1"));
        try {
            // deleting again should throw an exception
            service.doDelete(service.getType(), "IT1", NullNode.getInstance(), locale, 0);
            fail("Expected exception not thrown.");
        } catch (JsonException ex) {
            assertEquals(404, ex.getCode());
        }
    }

    @Before
    @Override
    public void setUp() throws Exception {
        super.setUp();
        service = new JsonTurnoutHttpService(mapper);
        JUnitUtil.initInternalTurnoutManager();
        JUnitUtil.initInternalLightManager();
        JUnitUtil.initInternalSensorManager();
        JUnitUtil.initDebugThrottleManager();
    }

    @After
    @Override
    public void tearDown() throws Exception {
        JUnitUtil.tearDown();
    }

}<|MERGE_RESOLUTION|>--- conflicted
+++ resolved
@@ -40,45 +40,25 @@
         Turnout turnout1 = manager.provideTurnout("IT1");
         JsonNode result;
         turnout1.setState(Turnout.UNKNOWN);
-<<<<<<< HEAD
-        result = service.doGet(JsonTurnout.TURNOUT, "IT1",
-                NullNode.getInstance(), locale, 42);
-=======
-        result = service.doGet(JsonTurnoutServiceFactory.TURNOUT, "IT1",
-                NullNode.getInstance(), new JsonRequest(locale, JSON.V5, 42));
->>>>>>> 4d5d408d
+        result = service.doGet(JsonTurnoutServiceFactory.TURNOUT, "IT1",
+                NullNode.getInstance(), new JsonRequest(locale, JSON.V5, 42));
         validate(result);
         assertEquals(JsonTurnout.TURNOUT, result.path(JSON.TYPE).asText());
         assertEquals("IT1", result.path(JSON.DATA).path(JSON.NAME).asText());
         assertEquals(JSON.UNKNOWN, result.path(JSON.DATA).path(JSON.STATE).asInt());
         turnout1.setState(Turnout.CLOSED);
-<<<<<<< HEAD
-        result = service.doGet(JsonTurnout.TURNOUT, "IT1",
-                NullNode.getInstance(), locale, 42);
+        result = service.doGet(JsonTurnoutServiceFactory.TURNOUT, "IT1",
+                NullNode.getInstance(), new JsonRequest(locale, JSON.V5, 42));
         validate(result);
         assertEquals(JSON.CLOSED, result.path(JSON.DATA).path(JSON.STATE).asInt());
         turnout1.setState(Turnout.THROWN);
-        result = service.doGet(JsonTurnout.TURNOUT, "IT1",
-                NullNode.getInstance(), locale, 42);
+        result = service.doGet(JsonTurnoutServiceFactory.TURNOUT, "IT1",
+                NullNode.getInstance(), new JsonRequest(locale, JSON.V5, 42));
         validate(result);
         assertEquals(JSON.THROWN, result.path(JSON.DATA).path(JSON.STATE).asInt());
         turnout1.setState(Turnout.INCONSISTENT);
-        result = service.doGet(JsonTurnout.TURNOUT, "IT1",
-                NullNode.getInstance(), locale, 42);
-=======
-        result = service.doGet(JsonTurnoutServiceFactory.TURNOUT, "IT1",
-                NullNode.getInstance(), new JsonRequest(locale, JSON.V5, 42));
-        validate(result);
-        assertEquals(JSON.CLOSED, result.path(JSON.DATA).path(JSON.STATE).asInt());
-        turnout1.setState(Turnout.THROWN);
-        result = service.doGet(JsonTurnoutServiceFactory.TURNOUT, "IT1",
-                NullNode.getInstance(), new JsonRequest(locale, JSON.V5, 42));
-        validate(result);
-        assertEquals(JSON.THROWN, result.path(JSON.DATA).path(JSON.STATE).asInt());
-        turnout1.setState(Turnout.INCONSISTENT);
-        result = service.doGet(JsonTurnoutServiceFactory.TURNOUT, "IT1",
-                NullNode.getInstance(), new JsonRequest(locale, JSON.V5, 42));
->>>>>>> 4d5d408d
+        result = service.doGet(JsonTurnoutServiceFactory.TURNOUT, "IT1",
+                NullNode.getInstance(), new JsonRequest(locale, JSON.V5, 42));
         validate(result);
         assertEquals(JSON.INCONSISTENT, result.path(JSON.DATA).path(JSON.STATE).asInt());
     }
@@ -92,61 +72,37 @@
         turnout1.setState(Turnout.UNKNOWN);
         // set closed
         message = mapper.createObjectNode().put(JSON.NAME, "IT1").put(JSON.STATE, JSON.CLOSED);
-<<<<<<< HEAD
-        result = service.doPost(JsonTurnout.TURNOUT, "IT1", message, locale, 42);
-=======
-        result = service.doPost(JsonTurnoutServiceFactory.TURNOUT, "IT1", message, new JsonRequest(locale, JSON.V5, 42));
->>>>>>> 4d5d408d
+        result = service.doPost(JsonTurnout.TURNOUT, "IT1", message, new JsonRequest(locale, JSON.V5, 42));
         assertEquals(Turnout.CLOSED, turnout1.getState());
         validate(result);
         assertEquals(JSON.CLOSED, result.path(JSON.DATA).path(JSON.STATE).asInt());
         // set thrown
         message = mapper.createObjectNode().put(JSON.NAME, "IT1").put(JSON.STATE, JSON.THROWN);
-<<<<<<< HEAD
-        result = service.doPost(JsonTurnout.TURNOUT, "IT1", message, locale, 42);
-=======
-        result = service.doPost(JsonTurnoutServiceFactory.TURNOUT, "IT1", message, new JsonRequest(locale, JSON.V5, 42));
->>>>>>> 4d5d408d
+        result = service.doPost(JsonTurnout.TURNOUT, "IT1", message, new JsonRequest(locale, JSON.V5, 42));
         assertEquals(Turnout.THROWN, turnout1.getState());
         validate(result);
         assertEquals(JSON.THROWN, result.path(JSON.DATA).path(JSON.STATE).asInt());
         // set unknown - remains thrown
         message = mapper.createObjectNode().put(JSON.NAME, "IT1").put(JSON.STATE, JSON.UNKNOWN);
-<<<<<<< HEAD
-        result = service.doPost(JsonTurnout.TURNOUT, "IT1", message, locale, 42);
-=======
-        result = service.doPost(JsonTurnoutServiceFactory.TURNOUT, "IT1", message, new JsonRequest(locale, JSON.V5, 42));
->>>>>>> 4d5d408d
+        result = service.doPost(JsonTurnout.TURNOUT, "IT1", message, new JsonRequest(locale, JSON.V5, 42));
         assertEquals(Turnout.THROWN, turnout1.getState());
         assertEquals(JSON.THROWN, result.path(JSON.DATA).path(JSON.STATE).asInt());
         // set inverted - becomes closed
         assertFalse(turnout1.getInverted());
         message = mapper.createObjectNode().put(JSON.NAME, "IT1").put(JSON.INVERTED, true);
-<<<<<<< HEAD
-        result = service.doPost(JsonTurnout.TURNOUT, "IT1", message, locale, 42);
-=======
-        result = service.doPost(JsonTurnoutServiceFactory.TURNOUT, "IT1", message, new JsonRequest(locale, JSON.V5, 42));
->>>>>>> 4d5d408d
+        result = service.doPost(JsonTurnout.TURNOUT, "IT1", message, new JsonRequest(locale, JSON.V5, 42));
         assertTrue("Turnout is inverted", turnout1.getInverted());
         assertEquals(JSON.CLOSED, result.path(JSON.DATA).path(JSON.STATE).asInt());
         assertEquals(true, result.path(JSON.DATA).path(JSON.INVERTED).asBoolean());
         // reset inverted - becomes thrown
         message = mapper.createObjectNode().put(JSON.NAME, "IT1").put(JSON.INVERTED, false);
-<<<<<<< HEAD
-        result = service.doPost(JsonTurnout.TURNOUT, "IT1", message, locale, 42);
-=======
-        result = service.doPost(JsonTurnoutServiceFactory.TURNOUT, "IT1", message, new JsonRequest(locale, JSON.V5, 42));
->>>>>>> 4d5d408d
+        result = service.doPost(JsonTurnout.TURNOUT, "IT1", message, new JsonRequest(locale, JSON.V5, 42));
         assertFalse("Turnout is not inverted", turnout1.getInverted());
         assertEquals(JSON.THROWN, result.path(JSON.DATA).path(JSON.STATE).asInt());
         // set invalid state
         message = mapper.createObjectNode().put(JSON.NAME, "IT1").put(JSON.STATE, 42); // Invalid value
         try {
-<<<<<<< HEAD
-            service.doPost(JsonTurnout.TURNOUT, "IT1", message, locale, 42);
-=======
-            service.doPost(JsonTurnoutServiceFactory.TURNOUT, "IT1", message, new JsonRequest(locale, JSON.V5, 42));
->>>>>>> 4d5d408d
+            service.doPost(JsonTurnout.TURNOUT, "IT1", message, new JsonRequest(locale, JSON.V5, 42));
             fail("Expected exception not thrown");
         } catch (JsonException ex) {
             assertEquals(HttpServletResponse.SC_BAD_REQUEST, ex.getCode());
@@ -161,11 +117,7 @@
         // add a turnout
         assertNull(manager.getTurnout("IT1"));
         message = mapper.createObjectNode().put(JSON.NAME, "IT1").put(JSON.STATE, Turnout.CLOSED);
-<<<<<<< HEAD
-        service.doPut(JsonTurnout.TURNOUT, "IT1", message, locale, 42);
-=======
-        service.doPut(JsonTurnoutServiceFactory.TURNOUT, "IT1", message, new JsonRequest(locale, JSON.V5, 42));
->>>>>>> 4d5d408d
+        service.doPut(JsonTurnout.TURNOUT, "IT1", message, new JsonRequest(locale, JSON.V5, 42));
         assertNotNull(manager.getTurnout("IT1"));
     }
 
@@ -173,17 +125,6 @@
     public void testDoGetList() throws JsonException {
         TurnoutManager manager = InstanceManager.getDefault(TurnoutManager.class);
         JsonNode result;
-<<<<<<< HEAD
-        result = service.doGetList(JsonTurnout.TURNOUT, mapper.createObjectNode(), locale, 0);
-        validate(result);
-        assertEquals(0, result.size());
-        manager.provideTurnout("IT1");
-        result = service.doGetList(JsonTurnout.TURNOUT, mapper.createObjectNode(), locale, 0);
-        validate(result);
-        assertEquals(1, result.size());
-        manager.provideTurnout("IT2");
-        result = service.doGetList(JsonTurnout.TURNOUT, mapper.createObjectNode(), locale, 0);
-=======
         result = service.doGetList(JsonTurnoutServiceFactory.TURNOUT, mapper.createObjectNode(), new JsonRequest(locale, JSON.V5, 0));
         validate(result);
         assertEquals(0, result.size());
@@ -193,7 +134,6 @@
         assertEquals(1, result.size());
         manager.provideTurnout("IT2");
         result = service.doGetList(JsonTurnoutServiceFactory.TURNOUT, mapper.createObjectNode(), new JsonRequest(locale, JSON.V5, 0));
->>>>>>> 4d5d408d
         validate(result);
         assertEquals(2, result.size());
     }

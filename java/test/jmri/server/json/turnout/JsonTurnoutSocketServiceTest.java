package jmri.server.json.turnout;

import com.fasterxml.jackson.databind.JsonNode;
import com.fasterxml.jackson.databind.node.ObjectNode;

import static org.junit.Assert.assertEquals;
import static org.junit.Assert.assertNotNull;
import static org.junit.Assert.assertTrue;
import static org.junit.Assert.fail;

import java.beans.PropertyVetoException;
import java.io.DataOutputStream;
import java.io.IOException;
import java.util.Locale;
import javax.servlet.http.HttpServletResponse;
import jmri.InstanceManager;
import jmri.JmriException;
import jmri.Turnout;
import jmri.TurnoutManager;
import jmri.server.json.JSON;
import jmri.server.json.JsonException;
import jmri.server.json.JsonMockConnection;
import jmri.server.json.JsonRequest;
import jmri.util.JUnitAppender;
import jmri.util.JUnitUtil;
import org.junit.After;
import org.junit.Before;
import org.junit.Test;

/**
 *
 * @author Paul Bender
 * @author Randall Wood
 */
public class JsonTurnoutSocketServiceTest {

    private Locale locale = Locale.ENGLISH;

    @Test
    public void testTurnoutChange() throws IOException, JmriException, JsonException {
        JsonMockConnection connection = new JsonMockConnection((DataOutputStream) null);
        JsonNode message = connection.getObjectMapper().createObjectNode().put(JSON.NAME, "IT1");
        JsonTurnoutSocketService service = new JsonTurnoutSocketService(connection);
        TurnoutManager manager = InstanceManager.getDefault(TurnoutManager.class);
        Turnout turnout1 = manager.provideTurnout("IT1");
        turnout1.setCommandedState(Turnout.UNKNOWN);
<<<<<<< HEAD
        service.onMessage(JsonTurnout.TURNOUT, message, JSON.GET, locale, 42);
=======
        service.onMessage(JsonTurnoutServiceFactory.TURNOUT, message, JSON.GET, new JsonRequest(locale, JSON.V5, 42));
>>>>>>> 4d5d408d
        // TODO: test that service is listener in TurnoutManager
        message = connection.getMessage();
        assertNotNull("message is not null", message);
        assertEquals(JSON.UNKNOWN, message.path(JSON.DATA).path(JSON.STATE).asInt());
        turnout1.setCommandedState(Turnout.CLOSED);
        JUnitUtil.waitFor(() -> {
            return turnout1.getKnownState() == Turnout.CLOSED;
        }, "Turnout to close");
        message = connection.getMessage();
        assertNotNull("message is not null", message);
        assertEquals(Turnout.CLOSED, turnout1.getKnownState());
        assertEquals(JSON.CLOSED, message.path(JSON.DATA).path(JSON.STATE).asInt());
        turnout1.setCommandedState(Turnout.THROWN);
        JUnitUtil.waitFor(() -> {
            return turnout1.getKnownState() == Turnout.THROWN;
        }, "Turnout to throw");
        message = connection.getMessage();
        assertNotNull("message is not null", message);
        assertEquals(JSON.THROWN, message.path(JSON.DATA).path(JSON.STATE).asInt());
        service.onClose();
        // TODO: test that service is no longer a listener in TurnoutManager
    }

    @Test
    public void testOnMessageChange() throws IOException, JmriException, JsonException {
        JsonMockConnection connection = new JsonMockConnection((DataOutputStream) null);
        JsonNode message;
        JsonTurnoutSocketService service = new JsonTurnoutSocketService(connection);
        TurnoutManager manager = InstanceManager.getDefault(TurnoutManager.class);
        Turnout turnout1 = manager.provideTurnout("IT1");
        turnout1.setCommandedState(Turnout.UNKNOWN);
        // Turnout CLOSED
        message =
                connection.getObjectMapper().createObjectNode().put(JSON.NAME, "IT1").put(JSON.STATE, JSON.CLOSED);
<<<<<<< HEAD
        service.onMessage(JsonTurnout.TURNOUT, message, JSON.POST, locale, 42);
=======
        service.onMessage(JsonTurnoutServiceFactory.TURNOUT, message, JSON.POST, new JsonRequest(locale, JSON.V5, 42));
>>>>>>> 4d5d408d
        assertEquals(Turnout.CLOSED, turnout1.getState());
        // Turnout THROWN
        message =
                connection.getObjectMapper().createObjectNode().put(JSON.NAME, "IT1").put(JSON.STATE, JSON.THROWN);
<<<<<<< HEAD
        service.onMessage(JsonTurnout.TURNOUT, message, JSON.POST, locale, 42);
=======
        service.onMessage(JsonTurnoutServiceFactory.TURNOUT, message, JSON.POST, new JsonRequest(locale, JSON.V5, 42));
>>>>>>> 4d5d408d
        assertEquals(Turnout.THROWN, turnout1.getState());
        // Turnout UNKNOWN - remains THROWN
        message =
                connection.getObjectMapper().createObjectNode().put(JSON.NAME, "IT1").put(JSON.STATE, JSON.UNKNOWN);
<<<<<<< HEAD
        service.onMessage(JsonTurnout.TURNOUT, message, JSON.POST, locale, 42);
=======
        service.onMessage(JsonTurnoutServiceFactory.TURNOUT, message, JSON.POST, new JsonRequest(locale, JSON.V5, 42));
>>>>>>> 4d5d408d
        assertEquals(Turnout.THROWN, turnout1.getState());
        // Turnout Invalid State
        message = connection.getObjectMapper().createObjectNode().put(JSON.NAME, "IT1").put(JSON.STATE, 42); // invalid state
        try {
<<<<<<< HEAD
            service.onMessage(JsonTurnout.TURNOUT, message, JSON.POST, locale, 42);
=======
            service.onMessage(JsonTurnoutServiceFactory.TURNOUT, message, JSON.POST, new JsonRequest(locale, JSON.V5, 42));
>>>>>>> 4d5d408d
            fail("Expected exception not thrown");
        } catch (JsonException ex) {
            assertEquals(Turnout.THROWN, turnout1.getState());
            assertEquals(HttpServletResponse.SC_BAD_REQUEST, ex.getCode());
        }
    }

    @Test
    public void testOnList() throws IOException, JmriException, JsonException, PropertyVetoException {
        JsonMockConnection connection = new JsonMockConnection((DataOutputStream) null);
        JsonNode message;
        JsonTurnoutSocketService service = new JsonTurnoutSocketService(connection);
        TurnoutManager manager = InstanceManager.getDefault(TurnoutManager.class);
        // provide and deregister in tests to avoid messages from the Turnouts themselves
        Turnout turnout1 = manager.provide("IT1");
        Turnout turnout2 = manager.provide("IT2");
        manager.deregister(turnout1);
        manager.deregister(turnout2);
<<<<<<< HEAD
        service.onList(JsonTurnout.TURNOUT, connection.getObjectMapper().createObjectNode(),
                locale, 0);
=======
        service.onList(JsonTurnoutServiceFactory.TURNOUT, connection.getObjectMapper().createObjectNode(),
                new JsonRequest(locale, JSON.V5, 0));
>>>>>>> 4d5d408d
        message = connection.getMessage();
        assertNotNull("Message is not null", message);
        assertEquals("Manager and message have same size", manager.getNamedBeanSet().size(), message.size());
        manager.register(turnout1);
        JUnitUtil.waitFor(() -> {
            return manager.getBySystemName("IT1") != null;
        });
        message = connection.getMessage();
        assertNotNull("Message is not null", message);
        assertEquals("Manager and message have same size", manager.getNamedBeanSet().size(), message.size());
        manager.register(turnout2);
        JUnitUtil.waitFor(() -> {
            return manager.getBySystemName("IT2") != null;
        });
        message = connection.getMessage();
        assertNotNull("Message is not null", message);
        assertEquals("Manager and message have same size", manager.getNamedBeanSet().size(), message.size());
        assertNotNull("Turnout 2 exists", turnout2);
        manager.deleteBean(turnout2, "");
        JUnitUtil.waitFor(() -> {
            return manager.getBySystemName("IT2") == null;
        });
        message = connection.getMessage();
        assertNotNull("Message is not null", message);
        assertEquals("Manager and message have same size", manager.getNamedBeanSet().size(), message.size());
    }

    @Test
    public void testWarningOnUserName() throws IOException, JmriException, JsonException {
        String userName = "Internal Turnout 1";
        JsonMockConnection connection = new JsonMockConnection((DataOutputStream) null);
        ObjectNode message = connection.getObjectMapper().createObjectNode().put(JSON.NAME, userName);
        JsonTurnoutSocketService service = new JsonTurnoutSocketService(connection);
        TurnoutManager manager = InstanceManager.getDefault(TurnoutManager.class);
        Turnout t1 = manager.provide("IT1");
        t1.setUserName(userName);
        // request with user name should log a warning
<<<<<<< HEAD
        service.onMessage(JsonTurnout.TURNOUT, message, JSON.GET, locale, 42);
        JUnitAppender.assertWarnMessage("get request for turnout made with user name \"" + userName + "\"; should use system name");
        // request with system name should not log a warning
        message.put(JSON.NAME, "IT1");
        service.onMessage(JsonTurnout.TURNOUT, message, JSON.GET, locale, 42);
=======
        service.onMessage(JsonTurnoutServiceFactory.TURNOUT, message, JSON.GET, new JsonRequest(locale, JSON.V5, 42));
        JUnitAppender.assertWarnMessage("get request for turnout made with user name \"" + userName + "\"; should use system name");
        // request with system name should not log a warning
        message.put(JSON.NAME, "IT1");
        service.onMessage(JsonTurnoutServiceFactory.TURNOUT, message, JSON.GET, new JsonRequest(locale, JSON.V5, 42));
>>>>>>> 4d5d408d
        assertTrue(JUnitAppender.verifyNoBacklog());
        // request with name of non-existant bean should not log a warning (but should throw exception)
        try {
            message.put(JSON.NAME, "IT2");
<<<<<<< HEAD
            service.onMessage(JsonTurnout.TURNOUT, message, JSON.GET, locale, 42);
=======
            service.onMessage(JsonTurnoutServiceFactory.TURNOUT, message, JSON.GET, new JsonRequest(locale, JSON.V5, 42));
>>>>>>> 4d5d408d
            fail("Expected exception not thrown");
        } catch (JsonException ex) {
            assertEquals(HttpServletResponse.SC_NOT_FOUND, ex.getCode());
        }
        assertTrue(JUnitAppender.verifyNoBacklog());
    }

    @Before
    public void setUp() throws Exception {
        JUnitUtil.setUp();
        JUnitUtil.resetProfileManager();
        JUnitUtil.initInternalTurnoutManager();
    }

    @After
    public void tearDown() throws Exception {
        JUnitUtil.tearDown();
    }

}<|MERGE_RESOLUTION|>--- conflicted
+++ resolved
@@ -44,11 +44,7 @@
         TurnoutManager manager = InstanceManager.getDefault(TurnoutManager.class);
         Turnout turnout1 = manager.provideTurnout("IT1");
         turnout1.setCommandedState(Turnout.UNKNOWN);
-<<<<<<< HEAD
-        service.onMessage(JsonTurnout.TURNOUT, message, JSON.GET, locale, 42);
-=======
-        service.onMessage(JsonTurnoutServiceFactory.TURNOUT, message, JSON.GET, new JsonRequest(locale, JSON.V5, 42));
->>>>>>> 4d5d408d
+        service.onMessage(JsonTurnout.TURNOUT, message, JSON.GET, new JsonRequest(locale, JSON.V5, 42));
         // TODO: test that service is listener in TurnoutManager
         message = connection.getMessage();
         assertNotNull("message is not null", message);
@@ -83,38 +79,22 @@
         // Turnout CLOSED
         message =
                 connection.getObjectMapper().createObjectNode().put(JSON.NAME, "IT1").put(JSON.STATE, JSON.CLOSED);
-<<<<<<< HEAD
-        service.onMessage(JsonTurnout.TURNOUT, message, JSON.POST, locale, 42);
-=======
-        service.onMessage(JsonTurnoutServiceFactory.TURNOUT, message, JSON.POST, new JsonRequest(locale, JSON.V5, 42));
->>>>>>> 4d5d408d
+        service.onMessage(JsonTurnout.TURNOUT, message, JSON.POST, new JsonRequest(locale, JSON.V5, 42));
         assertEquals(Turnout.CLOSED, turnout1.getState());
         // Turnout THROWN
         message =
                 connection.getObjectMapper().createObjectNode().put(JSON.NAME, "IT1").put(JSON.STATE, JSON.THROWN);
-<<<<<<< HEAD
-        service.onMessage(JsonTurnout.TURNOUT, message, JSON.POST, locale, 42);
-=======
-        service.onMessage(JsonTurnoutServiceFactory.TURNOUT, message, JSON.POST, new JsonRequest(locale, JSON.V5, 42));
->>>>>>> 4d5d408d
+        service.onMessage(JsonTurnout.TURNOUT, message, JSON.POST, new JsonRequest(locale, JSON.V5, 42));
         assertEquals(Turnout.THROWN, turnout1.getState());
         // Turnout UNKNOWN - remains THROWN
         message =
                 connection.getObjectMapper().createObjectNode().put(JSON.NAME, "IT1").put(JSON.STATE, JSON.UNKNOWN);
-<<<<<<< HEAD
-        service.onMessage(JsonTurnout.TURNOUT, message, JSON.POST, locale, 42);
-=======
-        service.onMessage(JsonTurnoutServiceFactory.TURNOUT, message, JSON.POST, new JsonRequest(locale, JSON.V5, 42));
->>>>>>> 4d5d408d
+        service.onMessage(JsonTurnout.TURNOUT, message, JSON.POST, new JsonRequest(locale, JSON.V5, 42));
         assertEquals(Turnout.THROWN, turnout1.getState());
         // Turnout Invalid State
         message = connection.getObjectMapper().createObjectNode().put(JSON.NAME, "IT1").put(JSON.STATE, 42); // invalid state
         try {
-<<<<<<< HEAD
-            service.onMessage(JsonTurnout.TURNOUT, message, JSON.POST, locale, 42);
-=======
-            service.onMessage(JsonTurnoutServiceFactory.TURNOUT, message, JSON.POST, new JsonRequest(locale, JSON.V5, 42));
->>>>>>> 4d5d408d
+            service.onMessage(JsonTurnout.TURNOUT, message, JSON.POST, new JsonRequest(locale, JSON.V5, 42));
             fail("Expected exception not thrown");
         } catch (JsonException ex) {
             assertEquals(Turnout.THROWN, turnout1.getState());
@@ -133,13 +113,8 @@
         Turnout turnout2 = manager.provide("IT2");
         manager.deregister(turnout1);
         manager.deregister(turnout2);
-<<<<<<< HEAD
         service.onList(JsonTurnout.TURNOUT, connection.getObjectMapper().createObjectNode(),
-                locale, 0);
-=======
-        service.onList(JsonTurnoutServiceFactory.TURNOUT, connection.getObjectMapper().createObjectNode(),
                 new JsonRequest(locale, JSON.V5, 0));
->>>>>>> 4d5d408d
         message = connection.getMessage();
         assertNotNull("Message is not null", message);
         assertEquals("Manager and message have same size", manager.getNamedBeanSet().size(), message.size());
@@ -177,28 +152,16 @@
         Turnout t1 = manager.provide("IT1");
         t1.setUserName(userName);
         // request with user name should log a warning
-<<<<<<< HEAD
-        service.onMessage(JsonTurnout.TURNOUT, message, JSON.GET, locale, 42);
-        JUnitAppender.assertWarnMessage("get request for turnout made with user name \"" + userName + "\"; should use system name");
-        // request with system name should not log a warning
-        message.put(JSON.NAME, "IT1");
-        service.onMessage(JsonTurnout.TURNOUT, message, JSON.GET, locale, 42);
-=======
         service.onMessage(JsonTurnoutServiceFactory.TURNOUT, message, JSON.GET, new JsonRequest(locale, JSON.V5, 42));
         JUnitAppender.assertWarnMessage("get request for turnout made with user name \"" + userName + "\"; should use system name");
         // request with system name should not log a warning
         message.put(JSON.NAME, "IT1");
         service.onMessage(JsonTurnoutServiceFactory.TURNOUT, message, JSON.GET, new JsonRequest(locale, JSON.V5, 42));
->>>>>>> 4d5d408d
         assertTrue(JUnitAppender.verifyNoBacklog());
         // request with name of non-existant bean should not log a warning (but should throw exception)
         try {
             message.put(JSON.NAME, "IT2");
-<<<<<<< HEAD
-            service.onMessage(JsonTurnout.TURNOUT, message, JSON.GET, locale, 42);
-=======
-            service.onMessage(JsonTurnoutServiceFactory.TURNOUT, message, JSON.GET, new JsonRequest(locale, JSON.V5, 42));
->>>>>>> 4d5d408d
+            service.onMessage(JsonTurnout.TURNOUT, message, JSON.GET, new JsonRequest(locale, JSON.V5, 42));
             fail("Expected exception not thrown");
         } catch (JsonException ex) {
             assertEquals(HttpServletResponse.SC_NOT_FOUND, ex.getCode());

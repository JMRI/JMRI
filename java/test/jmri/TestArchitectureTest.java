package jmri;

import org.junit.jupiter.api.*;

import com.tngtech.archunit.core.domain.JavaModifier;
import com.tngtech.archunit.lang.*;
import com.tngtech.archunit.junit.*;

import static com.tngtech.archunit.lang.syntax.ArchRuleDefinition.*;

/**
 * Check the architecture of the JMRI library Tests 
* <p>
 * This is run as part of CI, so it's expected to kept passing at all times.
 * <p>
 * Note that this only checks the classes in target/test-classes, which come from java/test, not
 * the ones in target/classes, which come from java/src.  It's relying on the common
 * build procedure to make this distinction.
 * Based on {@link ArchitectureTest}
 * 
 * See examples in the <a href='https://github.com/TNG/ArchUnit-Examples/tree/master/example-plain/src/test/java/com/tngtech/archunit/exampletest">ArchUnit sample code</a>.
 *
 * @author Bob Jacobsen 2019
 * @author Steve Young Copyright (c) 2022
 */

// Pick up all classes from the target/test-classes directory, which is the test code
@AnalyzeClasses(packages = {"target/test-classes"}) // "jmri","apps"

public class TestArchitectureTest {

    // want these statics first in class, to initialize
    // logging before various static items are constructed
    @BeforeAll  // tests are static
    static public void setUp() {
        jmri.util.JUnitUtil.setUp();
    }

    @AfterAll
    static public void tearDown() {
        jmri.util.JUnitUtil.tearDown();
    }

    /**
     * Prevent @RepeatedTest annotations from being accidentally merged.
     */
    @ArchTest
    public static final ArchRule repeatedTestRule = noMethods().should()
        .beAnnotatedWith(org.junit.jupiter.api.RepeatedTest.class);

    /**
     * Please use org.junit.jupiter.api.Test
     */
    @ArchTest
    public static final ArchRule junit4TestRule = noClasses().that()
        .doNotHaveFullyQualifiedName("jmri.util.junit.rules.RetryRuleTest").and()
        .doNotHaveFullyQualifiedName("jmri.jmrit.display.logixng.ActionPositionableTest").and()
        .resideOutsideOfPackage("jmri.jmrit.logixng..")
        .should().dependOnClassesThat().haveFullyQualifiedName("org.junit.Test");

    /**
     * Please use org.junit.jupiter.api.BeforeEach
     */
    @ArchTest
    public static final ArchRule junit4BeforeRule = noClasses().that()
        .doNotHaveFullyQualifiedName("jmri.util.junit.rules.RetryRuleTest").and()
        .doNotHaveFullyQualifiedName("jmri.jmrit.display.logixng.ActionPositionableTest").and()
        .resideOutsideOfPackage("jmri.jmrit.logixng..")
        .should().dependOnClassesThat().haveFullyQualifiedName("org.junit.Before");
    
    /**
     * Please use org.junit.jupiter.api.AfterEach
     */
    @ArchTest
    public static final ArchRule junit4AfterRule = noClasses().that()
        .doNotHaveFullyQualifiedName("jmri.util.junit.rules.RetryRuleTest").and()
        .doNotHaveFullyQualifiedName("jmri.jmrit.display.logixng.ActionPositionableTest").and()
        .resideOutsideOfPackage("jmri.jmrit.logixng..")
        .should().dependOnClassesThat().haveFullyQualifiedName("org.junit.After");

    /**
     * jmri should not reference org.apache.log4j to allow jmri
     * to be used as library in applications that choose not to use Log4J.
     */
    @ArchTest
    public static final ArchRule noLog4JinJmriTestsRule = noClasses()
        .that().doNotHaveFullyQualifiedName("jmri.util.JUnitAppender")
        .and().doNotHaveFullyQualifiedName("jmri.util.TestingLoggerConfiguration")
        .and().doNotHaveFullyQualifiedName("apps.jmrit.log.Log4JTreePaneTest")
        .should().dependOnClassesThat().resideInAPackage("org.apache.logging.log4j");

    /**
<<<<<<< HEAD
     * setUp methods should normally use the org.junit.jupiter.api.BeforeEach annotation.
     */
    @ArchTest
    public static final ArchRule setUpMethodsHaveBeforeEachAnnotation =
        methods()
        .that().haveName("setUp")
        .and().doNotHaveModifier(JavaModifier.ABSTRACT)
        .and().areNotDeclaredIn(jmri.util.JUnitUtil.class)
        // JUnit4
        .and().areDeclaredInClassesThat().resideOutsideOfPackage("jmri.jmrit.logixng..")
        .and().areNotDeclaredIn(jmri.jmrit.display.logixng.ActionPositionableTest.class)
        .and().areNotDeclaredIn(jmri.util.junit.rules.RetryRuleTest.class)
        .should()
        .beAnnotatedWith(BeforeEach.class)
        .orShould().beAnnotatedWith(BeforeAll.class);

    /**
     * tearDown methods should normally use the org.junit.jupiter.api.AfterEach annotation.
     */
    @ArchTest
    public static final ArchRule tearDownMethodsHaveAfterEachAnnotation =
        methods()
        .that().haveName("tearDown")
        .and().doNotHaveModifier(JavaModifier.ABSTRACT)
        .and().areNotDeclaredIn(jmri.util.JUnitUtil.class)
        // JUnit4
        .and().areDeclaredInClassesThat().resideOutsideOfPackage("jmri.jmrit.logixng..")
        .and().areNotDeclaredIn(jmri.jmrit.display.logixng.ActionPositionableTest.class)
        .and().areNotDeclaredIn(jmri.util.junit.rules.RetryRuleTest.class)
        .should()
        .beAnnotatedWith(AfterEach.class)
        .orShould().beAnnotatedWith(AfterAll.class);
=======
     * JMRI does not require PackageTest.class .
     */
    @ArchTest
    public static final ArchRule noJUnit4PackageTestsRule = noClasses()
        .should().haveSimpleName("PackageTest");
>>>>>>> 9c43adf3

    /**
     * JUnit5 should not have abstract methods with Test annotation.
     * Instead, the overriding method should have the Test annotation.
     */
    @ArchTest
    public static final ArchRule noAbstractTestMethods = noMethods()
        .that().areAnnotatedWith(Test.class)
        .or().areAnnotatedWith(org.junit.jupiter.params.ParameterizedTest.class)
        .should()
        .haveModifier(com.tngtech.archunit.core.domain.JavaModifier.ABSTRACT);

    /**
     * JUnit5 should not have abstract methods with LifeCycle annotation.
     * Instead, the overriding method should have the annotation.
     */
    @ArchTest
    public static final ArchRule noAbstractLifeCycleMethods = noMethods()
        .that().areAnnotatedWith(BeforeEach.class)
        .or().areAnnotatedWith(AfterEach.class)
        .or().areAnnotatedWith(BeforeAll.class)
        .or().areAnnotatedWith(AfterAll.class)
        .should()
        .haveModifier(com.tngtech.archunit.core.domain.JavaModifier.ABSTRACT);

}<|MERGE_RESOLUTION|>--- conflicted
+++ resolved
@@ -90,7 +90,6 @@
         .should().dependOnClassesThat().resideInAPackage("org.apache.logging.log4j");
 
     /**
-<<<<<<< HEAD
      * setUp methods should normally use the org.junit.jupiter.api.BeforeEach annotation.
      */
     @ArchTest
@@ -123,13 +122,13 @@
         .should()
         .beAnnotatedWith(AfterEach.class)
         .orShould().beAnnotatedWith(AfterAll.class);
-=======
+
+    /**
      * JMRI does not require PackageTest.class .
      */
     @ArchTest
     public static final ArchRule noJUnit4PackageTestsRule = noClasses()
         .should().haveSimpleName("PackageTest");
->>>>>>> 9c43adf3
 
     /**
      * JUnit5 should not have abstract methods with Test annotation.
@@ -140,7 +139,7 @@
         .that().areAnnotatedWith(Test.class)
         .or().areAnnotatedWith(org.junit.jupiter.params.ParameterizedTest.class)
         .should()
-        .haveModifier(com.tngtech.archunit.core.domain.JavaModifier.ABSTRACT);
+        .haveModifier(JavaModifier.ABSTRACT);
 
     /**
      * JUnit5 should not have abstract methods with LifeCycle annotation.
@@ -153,6 +152,6 @@
         .or().areAnnotatedWith(BeforeAll.class)
         .or().areAnnotatedWith(AfterAll.class)
         .should()
-        .haveModifier(com.tngtech.archunit.core.domain.JavaModifier.ABSTRACT);
+        .haveModifier(JavaModifier.ABSTRACT);
 
 }
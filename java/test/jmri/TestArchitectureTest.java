--- conflicted
+++ resolved
@@ -89,13 +89,13 @@
         .should().dependOnClassesThat().resideInAPackage("org.apache.logging.log4j");
 
     /**
-<<<<<<< HEAD
      * JMRI does not require PackageTest.class .
      */
     @ArchTest
     public static final ArchRule noJUnit4PackageTestsRule = noClasses()
         .should().haveSimpleName("PackageTest");
-=======
+
+    /**
      * JUnit5 should not have abstract methods with Test annotation.
      * Instead, the overriding method should have the Test annotation.
      */
@@ -118,6 +118,5 @@
         .or().areAnnotatedWith(AfterAll.class)
         .should()
         .haveModifier(com.tngtech.archunit.core.domain.JavaModifier.ABSTRACT);
->>>>>>> d5f774ad
 
 }
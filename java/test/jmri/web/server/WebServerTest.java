--- conflicted
+++ resolved
@@ -42,13 +42,6 @@
     }
 
     @Test
-<<<<<<< HEAD
-    public void testURIForOther() {
-        Assert.assertNull("URI for Other directory", WebServer.URIforPortablePath("roster:"));
-    }
-
-    @Test
-=======
     public void testURIForProfile() {
         Assert.assertEquals("URI for Program directory", "/project/", WebServer.URIforPortablePath("profile:"));
     }
@@ -64,7 +57,6 @@
     }
 
     @Test
->>>>>>> 090b2ffc
     public void testStartAndStop() throws Exception {
         WebServer a = new WebServer();
         a.start();
@@ -81,22 +73,12 @@
     public void setUp() {
         JUnitUtil.setUp();
         JUnitUtil.resetProfileManager();
-<<<<<<< HEAD
         JUnitUtil.initZeroConfServiceManager();
-=======
->>>>>>> 090b2ffc
     }
 
     @After
     public void tearDown() {
-<<<<<<< HEAD
         JUnitUtil.resetZeroConfServiceManager();
-=======
-        jmri.util.zeroconf.ZeroConfService.stopAll();
-        JUnitUtil.waitFor(() -> {
-            return (jmri.util.zeroconf.ZeroConfService.allServices().isEmpty());
-        }, "Stopping all ZeroConf Services");
->>>>>>> 090b2ffc
         JUnitUtil.tearDown();
     }
 }
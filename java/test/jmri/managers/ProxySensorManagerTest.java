--- conflicted
+++ resolved
@@ -347,12 +347,6 @@
         List<String> sortedList = l.getSystemNameList();
         List<Sensor> beanList = l.getNamedBeanList();
         SortedSet<Sensor> beanSet = l.getNamedBeanSet();
-<<<<<<< HEAD
-        List<String> orderedList = l.getSystemNameAddedOrderList();
-=======
-        String[] sortedArray = l.getSystemNameArray();
-        jmri.util.JUnitAppender.suppressWarnMessage("Manager#getSystemNameArray() is deprecated");
->>>>>>> e3c46923
         
         Assert.assertEquals("sorted list length", 2, sortedList.size());
         Assert.assertEquals("sorted list 1st", "IS2", sortedList.get(0));
@@ -367,17 +361,6 @@
         Assert.assertEquals("bean set 1st", s2, iter.next());
         Assert.assertEquals("bean set 2nd", s4, iter.next());
 
-<<<<<<< HEAD
-        Assert.assertEquals("ordered list length", 2, orderedList.size());
-        Assert.assertEquals("ordered list 1st", "IS4", orderedList.get(0));
-        Assert.assertEquals("ordered list 2nd", "IS2", orderedList.get(1));
-
-=======
-        Assert.assertEquals("sorted array length", 2, sortedArray.length);
-        Assert.assertEquals("sorted array 1st", "IS2", sortedArray[0]);
-        Assert.assertEquals("sorted array 2nd", "IS4", sortedArray[1]);
-        
->>>>>>> e3c46923
         // add and test (non) liveness
         Sensor s3 = l.provideSensor("IS3");
         Sensor s1 = l.provideSensor("IS1");

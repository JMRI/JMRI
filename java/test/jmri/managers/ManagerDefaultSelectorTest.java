package jmri.managers;

import jmri.InstanceManager;
import jmri.PowerManager;
import jmri.jmrix.internal.InternalSystemConnectionMemo;
import jmri.jmrix.loconet.LnCommandStationType;
import jmri.jmrix.loconet.LnTrafficController;
import jmri.jmrix.loconet.LocoNetInterfaceScaffold;
import jmri.jmrix.loconet.LocoNetSystemConnectionMemo;
import jmri.profile.Profile;
import jmri.profile.ProfileManager;
import jmri.util.JUnitUtil;
import jmri.util.prefs.InitializationException;
import org.junit.After;
import org.junit.Assert;
import org.junit.Before;
import org.junit.Test;

/**
 * Test simple functioning of ManagerDefaultSelector
 *
 * @author	Paul Bender Copyright (C) 2016
 */
public class ManagerDefaultSelectorTest {

    @Before
    public void setUp() {
        JUnitUtil.setUp();
        JUnitUtil.resetProfileManager();
        JUnitUtil.resetPreferencesProviders();
        JUnitUtil.initInternalSensorManager();  // start proxies, which start internal
        JUnitUtil.initInternalLightManager();  // start proxies, which start internal
    }

    @After
    public void tearDown() {
        JUnitUtil.tearDown();
    }

    @Test
    public void testInitialPreferencesValid() throws InitializationException {
        ManagerDefaultSelector mds = new ManagerDefaultSelector();
        // assert default state
        Assert.assertFalse(mds.isAllInternalDefaultsValid());
        Profile profile = ProfileManager.getDefault().getActiveProfile();
        // nothing has been configured, preferences are valid
        Assert.assertTrue(mds.isPreferencesValid(profile));
        try {
            mds.initialize(profile);
        } catch (InitializationException ex) {
            Assert.fail(ex.getMessage());
        }

        // empty profile has defaults for no managers
        Assert.assertTrue(mds.isPreferencesValid(profile));
        Assert.assertEquals("getDefault(ThrottleManager) ", null, mds.getDefault(jmri.ThrottleManager.class));
        Assert.assertEquals("getDefault(LightManager) ", null, mds.getDefault(jmri.LightManager.class)); // not managed

        Assert.assertTrue(mds.isPreferencesValid(profile));

        // configured with only default Internal connection, preferences are valid
        InitializationException ex = mds.configure(profile);
        if (ex != null) {
            throw ex; // bomb out with an error
        }
        Assert.assertTrue(mds.isPreferencesValid(profile));
    }

    private LocoNetSystemConnectionMemo getLocoNetTestConnection() {
        // create a test loconet connection
<<<<<<< HEAD
        LnTrafficController lnis = new LocoNetInterfaceScaffold();
        LocoNetSystemConnectionMemo loconet = new LocoNetSystemConnectionMemo(lnis, null);
        loconet.configureCommandStation(LnCommandStationType.COMMAND_STATION_DCS100, false, false, false, false);
        return loconet;
=======
        LocoNetSystemConnectionMemo memo = new LocoNetSystemConnectionMemo();
        LnTrafficController lnis = new LocoNetInterfaceScaffold(memo);
        memo.setLnTrafficController(lnis);
        memo.configureCommandStation(LnCommandStationType.COMMAND_STATION_DCS100, false, false, false);
        return memo;
>>>>>>> fcab34c8
    }

    @Test
    public void testSingleSystemPreferencesValid() throws InitializationException {
        ManagerDefaultSelector mds = new ManagerDefaultSelector();
        // assert default state
        Assert.assertFalse(mds.isAllInternalDefaultsValid());
        Profile profile = ProfileManager.getDefault().getActiveProfile();
        // nothing has been configured, preferences are valid
        Assert.assertTrue(mds.isPreferencesValid(profile));
        try {
            mds.initialize(profile);
        } catch (InitializationException ex) {
            Assert.fail(ex.getMessage());
        }

        // add a LocoNet connection
        LocoNetSystemConnectionMemo loconet = getLocoNetTestConnection();

        // wait for notifications
        JUnitUtil.waitFor(() -> {
            return 1 == loconet.getPropertyChangeListeners().length;
        }, "Registration Complete");
        new org.netbeans.jemmy.QueueTool().waitEmpty(20);

        InitializationException ex = mds.configure(profile);
        if (ex != null) {
            throw ex; // bomb out with an error
        }

        // check defaults are 1st hardware system
        Assert.assertEquals("getDefault(ThrottleManager) ", "LocoNet", mds.getDefault(jmri.ThrottleManager.class));
        Assert.assertEquals("getDefault(ConsistManager) ", "LocoNet", mds.getDefault(jmri.ConsistManager.class));
        Assert.assertEquals("getDefault(PowerManager) ", "LocoNet", mds.getDefault(jmri.PowerManager.class));
        Assert.assertEquals("getDefault(GlobalProgrammerManager) ", "LocoNet", mds.getDefault(jmri.GlobalProgrammerManager.class));
        Assert.assertEquals("getDefault(LightManager) ", null, mds.getDefault(jmri.LightManager.class)); // not managed

        // LocoNet provides known managers, so preferences are valid
        Assert.assertTrue(mds.isPreferencesValid(profile));

        mds.setDefault(PowerManager.class, loconet.getUserName());
        Assert.assertEquals("getDefault(PowerManager) ", "LocoNet", mds.getDefault(jmri.PowerManager.class));

        mds.removeConnectionAsDefault(loconet.getUserName());
        Assert.assertEquals("getDefault(PowerManager) ", null, mds.getDefault(jmri.PowerManager.class));

        // loconet gone, auto internal is by itself, so OK
        Assert.assertTrue(mds.isPreferencesValid(profile));

        loconet.dispose();

    }

    @Test
    public void testAuxInternalPreferencesValid() throws InitializationException {
        ManagerDefaultSelector mds = new ManagerDefaultSelector();
        Profile profile = ProfileManager.getDefault().getActiveProfile();

        // nothing has been configured, preferences are valid
        Assert.assertTrue(mds.isPreferencesValid(profile));
        try {
            mds.initialize(profile);
        } catch (InitializationException ex) {
            Assert.fail(ex.getMessage());
        }

        // add a LocoNet connection
        LocoNetSystemConnectionMemo loconet = getLocoNetTestConnection();

        // wait for notifications
        JUnitUtil.waitFor(() -> {
            return 1 == loconet.getPropertyChangeListeners().length;
        }, "Registration Complete");
        new org.netbeans.jemmy.QueueTool().waitEmpty(20);

        // get existing Internal connection
        InternalSystemConnectionMemo internal = InstanceManager.getDefault(InternalSystemConnectionMemo.class); // self registering

        // wait for notifications
        JUnitUtil.waitFor(() -> {
            return 0 < internal.getPropertyChangeListeners().length;
        }, "Registration Complete");
        new org.netbeans.jemmy.QueueTool().waitEmpty(20);

        InitializationException ex = mds.configure(profile);
        if (ex != null) {
            throw ex; // bomb out with an error
        }

        // check defaults are 1st hardware system
        Assert.assertEquals("getDefault(ThrottleManager) ", "LocoNet", mds.getDefault(jmri.ThrottleManager.class));
        Assert.assertEquals("getDefault(ConsistManager) ", "LocoNet", mds.getDefault(jmri.ConsistManager.class));
        Assert.assertEquals("getDefault(PowerManager) ", "LocoNet", mds.getDefault(jmri.PowerManager.class));
        Assert.assertEquals("getDefault(GlobalProgrammerManager) ", "LocoNet", mds.getDefault(jmri.GlobalProgrammerManager.class));
        Assert.assertEquals("getDefault(LightManager) ", null, mds.getDefault(jmri.LightManager.class)); // not managed

        // LocoNet provides known managers, so preferences are valid
        Assert.assertTrue(mds.isPreferencesValid(profile));

        mds.removeConnectionAsDefault(loconet.getUserName());
        Assert.assertEquals("getDefault(PowerManager) ", null, mds.getDefault(jmri.PowerManager.class));

        mds.setDefault(PowerManager.class, loconet.getUserName());
        Assert.assertEquals("getDefault(PowerManager) ", "LocoNet", mds.getDefault(jmri.PowerManager.class));

        mds.setDefault(PowerManager.class, internal.getUserName());
        Assert.assertEquals("getDefault(PowerManager) ", "Internal", mds.getDefault(jmri.PowerManager.class));

        mds.removeConnectionAsDefault(internal.getUserName());
        Assert.assertEquals("getDefault(PowerManager) ", null, mds.getDefault(jmri.PowerManager.class));

        // loconet gone, auto internal is by itself, so OK
        Assert.assertTrue(mds.isPreferencesValid(profile));

        loconet.dispose();
    }

    @Test
    public void testTwoLoconetPreferencesValid() throws InitializationException {
        ManagerDefaultSelector mds = new ManagerDefaultSelector();
        Profile profile = ProfileManager.getDefault().getActiveProfile();

        // nothing has been configured, preferences are valid
        Assert.assertTrue(mds.isPreferencesValid(profile));
        try {
            mds.initialize(profile);
        } catch (InitializationException ex) {
            Assert.fail(ex.getMessage());
        }

        // add a LocoNet connection
        LocoNetSystemConnectionMemo loconet = getLocoNetTestConnection();

        // wait for notifications
        JUnitUtil.waitFor(() -> {
            return 1 == loconet.getPropertyChangeListeners().length;
        }, "Registration Complete");
        new org.netbeans.jemmy.QueueTool().waitEmpty(20);

        // add another LocoNet connection
        LocoNetSystemConnectionMemo loconet2 = getLocoNetTestConnection();

        // wait for notifications
        JUnitUtil.waitFor(() -> {
            return 1 == loconet2.getPropertyChangeListeners().length;
        }, "Registration Complete");
        new org.netbeans.jemmy.QueueTool().waitEmpty(20);

        InitializationException ex = mds.configure(profile);
        if (ex != null) {
            throw ex; // bomb out with an error
        }

        // check defaults are 1st hardware system
        Assert.assertEquals("getDefault(ThrottleManager) ", "LocoNet", mds.getDefault(jmri.ThrottleManager.class));
        Assert.assertEquals("getDefault(ConsistManager) ", "LocoNet", mds.getDefault(jmri.ConsistManager.class));
        Assert.assertEquals("getDefault(PowerManager) ", "LocoNet", mds.getDefault(jmri.PowerManager.class));
        Assert.assertEquals("getDefault(GlobalProgrammerManager) ", "LocoNet", mds.getDefault(jmri.GlobalProgrammerManager.class));
        Assert.assertEquals("getDefault(LightManager) ", null, mds.getDefault(jmri.LightManager.class)); // not managed

        // LocoNet provides known managers, so preferences are valid
        Assert.assertTrue(mds.isPreferencesValid(profile));

        mds.removeConnectionAsDefault(loconet.getUserName());
        Assert.assertEquals("getDefault(PowerManager) ", null, mds.getDefault(jmri.PowerManager.class));

        mds.setDefault(PowerManager.class, loconet2.getUserName());
        Assert.assertEquals("getDefault(PowerManager) ", "LocoNet2", mds.getDefault(jmri.PowerManager.class));

        mds.removeConnectionAsDefault(loconet2.getUserName());
        Assert.assertEquals("getDefault(PowerManager) ", null, mds.getDefault(jmri.PowerManager.class));

        // loconet and loconet2 gone, auto internal is by itself, so OK
        Assert.assertTrue(mds.isPreferencesValid(profile));

        loconet.dispose();
        loconet2.dispose();
    }

    @Test
    public void testSetAllInternalDefaultsValid() {
        ManagerDefaultSelector mds = new ManagerDefaultSelector();
        // assert default state
        Assert.assertFalse(mds.isAllInternalDefaultsValid());
        mds.setAllInternalDefaultsValid(true);
        // assert set
        Assert.assertTrue(mds.isAllInternalDefaultsValid());
        mds.setAllInternalDefaultsValid(false);
        // assert set again
        Assert.assertFalse(mds.isAllInternalDefaultsValid());
    }

    @Test
    public void testWriteReadAllInternalOK() throws InitializationException {
        ManagerDefaultSelector mds = new ManagerDefaultSelector();
        Profile profile = ProfileManager.getDefault().getActiveProfile();

        mds.setAllInternalDefaultsValid(true);
        mds.savePreferences(profile);

        mds = new ManagerDefaultSelector();
        Assert.assertFalse(mds.isAllInternalDefaultsValid());

        mds.initialize(profile);
        Assert.assertTrue(mds.isAllInternalDefaultsValid());
    }

}<|MERGE_RESOLUTION|>--- conflicted
+++ resolved
@@ -68,18 +68,11 @@
 
     private LocoNetSystemConnectionMemo getLocoNetTestConnection() {
         // create a test loconet connection
-<<<<<<< HEAD
-        LnTrafficController lnis = new LocoNetInterfaceScaffold();
-        LocoNetSystemConnectionMemo loconet = new LocoNetSystemConnectionMemo(lnis, null);
-        loconet.configureCommandStation(LnCommandStationType.COMMAND_STATION_DCS100, false, false, false, false);
-        return loconet;
-=======
         LocoNetSystemConnectionMemo memo = new LocoNetSystemConnectionMemo();
         LnTrafficController lnis = new LocoNetInterfaceScaffold(memo);
         memo.setLnTrafficController(lnis);
-        memo.configureCommandStation(LnCommandStationType.COMMAND_STATION_DCS100, false, false, false);
+        memo.configureCommandStation(LnCommandStationType.COMMAND_STATION_DCS100, false, false, false, false);
         return memo;
->>>>>>> fcab34c8
     }
 
     @Test

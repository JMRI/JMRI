package jmri.managers;

import java.beans.PropertyChangeListener;
import jmri.Reporter;
import jmri.ReporterManager;
import org.junit.*;

/**
 * Abstract Base Class for ReporterManager tests in specific jmrix packages. This
 * is not itself a test class, e.g. should not be added to a suite. Instead,
 * this forms the base for test classes, including providing some common tests.
 *
<<<<<<< HEAD
 * @author	Bob Jacobsen 2003, 2006, 2008
 * @author      Paul Bender Copyright (C) 2016
=======
 * @author Bob Jacobsen 2003, 2006, 2008
 * @author Paul Bender Copyright (C) 2016
>>>>>>> 0b028e92
 */
public abstract class AbstractReporterMgrTestBase extends AbstractProvidingManagerTestBase<ReporterManager, Reporter> {

    /**
     * Max number of Reporters supported.  Override to return 1 if
     * only 1 can be created, for example
     */
    protected int maxN() { return 100; }

    // implementing classes must provide these abstract members:
    abstract public void setUp();    	// load l with actual object; create scaffolds as needed, tag @Before

    abstract public String getSystemName(String i);

    static protected boolean listenerResult = false;

    protected class Listen implements PropertyChangeListener {

        @Override
        public void propertyChange(java.beans.PropertyChangeEvent e) {
            listenerResult = true;
        }
    }

    // start of common tests
    // test creation - real work is in the setup() routine
    @Test
    public void testCreate() {
        Assert.assertNotNull(l);
    }

    @Test
    public void testDispose() {
        l.dispose();  // all we're really doing here is making sure the method exists
    }

    @Test
    public void testProvideName() {
        // Create
        Reporter t = l.provide("" + getNameToTest1());
        Assert.assertTrue("real object returned ", t != null);
        Assert.assertTrue("system name correct ", t == l.getBySystemName(getSystemName(getNameToTest1())));
    }

    @Test
    public void testReporterProvideReporter() {
        // Create
        Reporter t = l.provideReporter("" + getNameToTest1());
        t.setUserName("Fred");
        // check
        Assert.assertTrue("real object returned ", t != null);
        Assert.assertTrue("user name correct ", t == l.getByUserName("Fred"));
        Assert.assertTrue("system name correct ", t == l.getBySystemName(getSystemName(getNameToTest1())));

        // Check that "providing" an already-created reporter returns the same object.
        Reporter t2 = l.provideReporter(t.getSystemName());
        Assert.assertTrue("provided same object ", t == t2);
    }

    @Test(expected=IllegalArgumentException.class)
    public void testProvideFailure() {
        try {
            l.provideReporter("");
        } catch (IllegalArgumentException ex) {
          jmri.util.JUnitAppender.assertErrorMessage("Invalid system name for Reporter: System name must start with \"" + l.getSystemNamePrefix() + "\".");
          throw ex;
        }
    }

    @Test
    public void testReporterGetBySystemName() {
        // Create
        Reporter t = l.provideReporter("" + getNameToTest1());
        t.setUserName("Fred");

        // Try a successful one
        t = l.getBySystemName(getSystemName(getNameToTest1()));
        Assert.assertTrue("get retrieved existing object ", t != null);

        // Try a nonexistant one. Should return null
        if (maxN()<2) return;
        t = l.getBySystemName(getSystemName(getNameToTest2()));
        Assert.assertTrue("get nonexistant object ", t == null);
    }

    @Test
    public void testReporterGetByUserName() {
        // Create
        Reporter t = l.provideReporter("" + getNameToTest1());
        t.setUserName("Fred");

        // Try a successful one
        t = l.getByUserName("Fred");
        Assert.assertTrue("get retrieved existing object ", t != null);

        // Try a nonexistant one. Should return null
        t = l.getBySystemName("Barney");
        Assert.assertTrue("get nonexistant object ", t == null);
    }

    @Test
    public void testReporterGetByDisplayName() {
        // Create
        Reporter t = l.provideReporter("" + getNameToTest1());
        t.setUserName("Fred");

        // Try a successful one
        t = l.getByDisplayName(getSystemName(getNameToTest1()));
        Assert.assertTrue("get retrieved existing object ", t != null);

        Reporter t2 = l.getByDisplayName("Fred");
        Assert.assertTrue("get retrieved existing object ", t2 == t);
    }

    @Test
    public void testReporterProvideByNumber() {
        // Create
        Reporter t = l.provideReporter("1");
        Assert.assertNotNull("provide by number", t);
    }

    @Test
    public void testDefaultSystemName() {
        // create
        Reporter t = l.provideReporter("" + getNameToTest1());
        // check
        Assert.assertTrue("real object returned ", t != null);
        Assert.assertTrue("system name correct ", t == l.getBySystemName(getSystemName(getNameToTest1())));
    }

    @Test
    public void testSingleObject() {
        // test that you always get the same representation
        Reporter t1 = l.newReporter(getSystemName(getNameToTest1()), "mine");
        Assert.assertTrue("t1 real object returned ", t1 != null);
        Assert.assertTrue("same by user ", t1 == l.getByUserName("mine"));
        Assert.assertTrue("same by system ", t1 == l.getBySystemName(getSystemName(getNameToTest1())));

        Reporter t2 = l.newReporter(getSystemName(getNameToTest1()), "mine");
        Assert.assertTrue("t2 real object returned ", t2 != null);
        // check
        Assert.assertTrue("same new ", t1 == t2);
    }

    @Test
    public void testMisses() {
        // try to get nonexistant Reporters
        Assert.assertTrue(null == l.getByUserName("foo"));
        Assert.assertTrue(null == l.getBySystemName("bar"));
    }

    @Test
    public void testUpperLower() {
        Reporter t = l.provideReporter("" + getNameToTest1());
        String name = t.getSystemName();
        Assert.assertNull(l.getReporter(name.toLowerCase()));
    }

    @Test
    public void testRename() {
        // get reporter
        Reporter t1 = l.newReporter(getSystemName(getNameToTest1()), "before");
        Assert.assertNotNull("t1 real object ", t1);
        t1.setUserName("after");
        Reporter t2 = l.getByUserName("after");
        Assert.assertEquals("same object", t1, t2);
        Assert.assertEquals("no old object", null, l.getByUserName("before"));
    }

    @Ignore("Reporter managers doesn't support auto system names")
    @Test
    @Override
    public void testAutoSystemNames() {
    }

    /**
     * Number of Reporter to test. Made a separate method so it can be overridden
     * in subclasses that do or don't support various numbers
     */
    protected String getNameToTest1() {
        return "1";
    }

    protected String getNameToTest2() {
        return "2";
    }

}<|MERGE_RESOLUTION|>--- conflicted
+++ resolved
@@ -10,13 +10,8 @@
  * is not itself a test class, e.g. should not be added to a suite. Instead,
  * this forms the base for test classes, including providing some common tests.
  *
-<<<<<<< HEAD
- * @author	Bob Jacobsen 2003, 2006, 2008
- * @author      Paul Bender Copyright (C) 2016
-=======
  * @author Bob Jacobsen 2003, 2006, 2008
  * @author Paul Bender Copyright (C) 2016
->>>>>>> 0b028e92
  */
 public abstract class AbstractReporterMgrTestBase extends AbstractProvidingManagerTestBase<ReporterManager, Reporter> {
 

--- conflicted
+++ resolved
@@ -9,10 +9,6 @@
 import jmri.jmrit.logix.Warrant;
 import jmri.jmrit.logix.WarrantManager;
 import org.junit.*;
-<<<<<<< HEAD
-import org.junit.Test;
-=======
->>>>>>> eb4c6eb4
 
 /**
  * Tests for the Path class
@@ -23,12 +19,12 @@
 
     @Test
     public void testCtor() {
-        
+
         NamedBean bean;
         NamedBean otherBean;
         String deviceName = "3";
         String otherDeviceName = "4";
-        
+
         // Start with testing the exception handling in the constructor
         jmri.util.JUnitUtil.resetInstanceManager();
         jmri.util.JUnitUtil.initInternalTurnoutManagerThrowException();
@@ -39,46 +35,46 @@
         jmri.util.JUnitUtil.initSignalMastManagerThrowException();
         jmri.util.JUnitUtil.initWarrantManagerThrowException();
         jmri.util.JUnitUtil.initOBlockManagerThrowException();
-        
+
         ConditionalVariable cv = new ConditionalVariable(false, Conditional.Operator.AND, Conditional.Type.SENSOR_ACTIVE, deviceName, false);
         Assert.assertTrue("getNamedBean() returns null", cv.getNamedBean() == null);
         jmri.util.JUnitAppender.assertErrorMessage("invalid sensor name= \"3\" in state variable");
-        
+
         cv = new ConditionalVariable(false, Conditional.Operator.AND, Conditional.Type.TURNOUT_THROWN, deviceName, false);
         Assert.assertTrue("getNamedBean() returns null", cv.getNamedBean() == null);
         jmri.util.JUnitAppender.assertErrorMessage("invalid turnout name= \"3\" in state variable");
-        
+
         cv = new ConditionalVariable(false, Conditional.Operator.AND, Conditional.Type.MEMORY_EQUALS, deviceName, false);
         Assert.assertTrue("getNamedBean() returns null", cv.getNamedBean() == null);
         jmri.util.JUnitAppender.assertErrorMessage("invalid memory name= \"3\" in state variable");
-        
+
         cv = new ConditionalVariable(false, Conditional.Operator.AND, Conditional.Type.LIGHT_ON, deviceName, false);
         Assert.assertTrue("getNamedBean() returns null", cv.getNamedBean() == null);
         jmri.util.JUnitAppender.assertErrorMessage("invalid light name= \"3\" in state variable");
-        
+
         // Note that the signal head IH1 created here are also used to test the signal mast.
         cv = new ConditionalVariable(false, Conditional.Operator.AND, Conditional.Type.SIGNAL_HEAD_RED, "IH1", false);
         Assert.assertTrue("getNamedBean() returns null", cv.getNamedBean() == null);
         jmri.util.JUnitAppender.assertWarnMessage("could not provide \"IH1\" in constructor");
-        
+
         // The signal head IH1 created above is also used here in signal mast IF$shsm:AAR-1946:CPL(IH1)
         cv = new ConditionalVariable(false, Conditional.Operator.AND, Conditional.Type.SIGNAL_MAST_ASPECT_EQUALS, "IF$shsm:AAR-1946:CPL(IH1)", false);
         Assert.assertTrue("getNamedBean() returns null", cv.getNamedBean() == null);
         jmri.util.JUnitAppender.assertErrorMessage("invalid signalmast name= \"IF$shsm:AAR-1946:CPL(IH1)\" in state variable");
-        
+
         cv = new ConditionalVariable(false, Conditional.Operator.AND, Conditional.Type.CONDITIONAL_TRUE, "IX:AUTO:0001C1", false);
         Assert.assertTrue("getNamedBean() returns null", cv.getNamedBean() == null);
         jmri.util.JUnitAppender.assertErrorMessage("invalid conditional; name= \"IX:AUTO:0001C1\" in state variable");
-        
+
         cv = new ConditionalVariable(false, Conditional.Operator.AND, Conditional.Type.ROUTE_OCCUPIED, "IW3", false);
         Assert.assertTrue("getNamedBean() returns null", cv.getNamedBean() == null);
         jmri.util.JUnitAppender.assertWarnMessage("could not provide \"IW3\" in constructor");
-        
+
         cv = new ConditionalVariable(false, Conditional.Operator.AND, Conditional.Type.BLOCK_STATUS_EQUALS, "OB3", false);
         Assert.assertTrue("getNamedBean() returns null", cv.getNamedBean() == null);
         jmri.util.JUnitAppender.assertWarnMessage("could not provide \"OB3\" in constructor");
-        
-        
+
+
         jmri.util.JUnitUtil.resetInstanceManager();
         jmri.util.JUnitUtil.initInternalTurnoutManager();
         jmri.util.JUnitUtil.initInternalLightManager();
@@ -86,7 +82,7 @@
         jmri.util.JUnitUtil.initDebugThrottleManager();
         jmri.util.JUnitUtil.initLogixManager();
         jmri.util.JUnitUtil.initIdTagManager();
-        
+
         bean = InstanceManager.getDefault(SensorManager.class).provideSensor(deviceName);
         otherBean = InstanceManager.getDefault(SensorManager.class).provideSensor(otherDeviceName);
         cv = new ConditionalVariable(false, Conditional.Operator.AND, Conditional.Type.SENSOR_ACTIVE, deviceName, false);
@@ -95,7 +91,7 @@
         Assert.assertTrue("setName() sets correct bean", otherBean.equals(((NamedBeanHandle)cv.getNamedBean()).getBean()));
         Assert.assertTrue("toString() returns correct value",
                 "Sensor \"4\" state is \"Sensor Active\"".equals(cv.toString()));
-        
+
         bean = InstanceManager.getDefault(TurnoutManager.class).provideTurnout(deviceName);
         otherBean = InstanceManager.getDefault(TurnoutManager.class).provideTurnout(otherDeviceName);
         cv = new ConditionalVariable(false, Conditional.Operator.AND, Conditional.Type.TURNOUT_THROWN, deviceName, false);
@@ -104,7 +100,7 @@
         Assert.assertTrue("setName() sets correct bean", otherBean.equals(((NamedBeanHandle)cv.getNamedBean()).getBean()));
         Assert.assertTrue("toString() returns correct value",
                 "Turnout \"4\" state is \"Turnout Thrown\"".equals(cv.toString()));
-        
+
         bean = InstanceManager.getDefault(MemoryManager.class).provideMemory(deviceName);
         otherBean = InstanceManager.getDefault(MemoryManager.class).provideMemory(otherDeviceName);
         cv = new ConditionalVariable(false, Conditional.Operator.AND, Conditional.Type.MEMORY_EQUALS, deviceName, false);
@@ -118,7 +114,7 @@
         cv.setDataString("MemoryVariable");
         Assert.assertTrue("toString() returns correct value",
                 "Memory \"4\" = Memory \"MemoryVariable\"".equals(cv.toString()));
-        
+
         bean = InstanceManager.getDefault(LightManager.class).provideLight(deviceName);
         otherBean = InstanceManager.getDefault(LightManager.class).provideLight(otherDeviceName);
         cv = new ConditionalVariable(false, Conditional.Operator.AND, Conditional.Type.LIGHT_ON, deviceName, false);
@@ -127,7 +123,7 @@
         Assert.assertTrue("setName() sets correct bean", otherBean.equals(((NamedBeanHandle)cv.getNamedBean()).getBean()));
         Assert.assertTrue("toString() returns correct value",
                 "Light \"IL4\" state is \"Light On\"".equals(cv.toString()));
-        
+
         // Note that the signal head IH1 created here are also used to test the signal mast.
         SignalHead signalHeadIH1 = new VirtualSignalHead("IH1");
         SignalHead signalHeadIH2 = new VirtualSignalHead("IH2");
@@ -144,7 +140,7 @@
         cv.setType(Conditional.Type.SIGNAL_HEAD_LIT);
         Assert.assertTrue("toString() returns correct value",
                 "Signal Head \"IH2\" state is \"Lit\"".equals(cv.toString()));
-        
+
         // The signal head IH1 created above is also used here in signal mast IF$shsm:AAR-1946:CPL(IH1)
         bean = InstanceManager.getDefault(SignalMastManager.class).provideSignalMast("IF$shsm:AAR-1946:CPL(IH1)");
         otherBean = InstanceManager.getDefault(SignalMastManager.class).provideSignalMast("IF$shsm:AAR-1946:CPL(IH2)");
@@ -158,7 +154,7 @@
         cv.setType(Conditional.Type.SIGNAL_MAST_LIT);
         Assert.assertTrue("toString() returns correct value",
                 "Signal Mast \"IF$shsm:AAR-1946:CPL(IH2)\" state is \"Lit\"".equals(cv.toString()));
-        
+
         InstanceManager.getDefault(LogixManager.class).createNewLogix("IX:AUTO:0002");
         bean = InstanceManager.getDefault(ConditionalManager.class).createNewConditional("IX:AUTO:0001C1", "Conditional");
         otherBean = InstanceManager.getDefault(ConditionalManager.class).createNewConditional("IX:AUTO:0001C2", "Conditional");
@@ -169,7 +165,7 @@
         cv.setGuiName("A Gui name");
         Assert.assertTrue("toString() returns correct value",
                 "Conditional \"A Gui name\" state is \"Conditional True\"".equals(cv.toString()));
-        
+
         bean = InstanceManager.getDefault(WarrantManager.class).provideWarrant("IW3");
         otherBean = InstanceManager.getDefault(WarrantManager.class).provideWarrant("IW4");
         cv = new ConditionalVariable(false, Conditional.Operator.AND, Conditional.Type.ROUTE_OCCUPIED, "IW3", false);
@@ -178,7 +174,7 @@
         Assert.assertTrue("setName() sets correct bean", otherBean.equals(((NamedBeanHandle)cv.getNamedBean()).getBean()));
         Assert.assertTrue("toString() returns correct value",
                 "WarrantRoute \"IW4\" state is \"Occupied\"".equals(cv.toString()));
-        
+
         bean = InstanceManager.getDefault(OBlockManager.class).provideOBlock("OB3");
         otherBean = InstanceManager.getDefault(OBlockManager.class).provideOBlock("OB4");
         cv = new ConditionalVariable(false, Conditional.Operator.AND, Conditional.Type.BLOCK_STATUS_EQUALS, "OB3", false);
@@ -188,13 +184,13 @@
         cv.setDataString("block error");
         Assert.assertTrue("toString() returns correct value",
                 "OBlock Status \"OB4\" state is \"block error\"".equals(cv.toString()));
-        
+
         // Test a bad device name
         cv.setName("A bad device name");
         // setName should not change the bean if called with wrong name. For example, it should not set the bean to null.
         Assert.assertTrue("getName() still has correct bean", otherBean.equals(((NamedBeanHandle)cv.getNamedBean()).getBean()));
     }
-    
+
     @Test
     public void testEnumOperator() {
         // OPERATOR_NONE = 4;
@@ -203,7 +199,7 @@
         Assert.assertTrue("Operator.getIntValue() returns correct value", Operator.AND.getIntValue() == 1);
         // OPERATOR_OR = 5;
         Assert.assertTrue("Operator.getIntValue() returns correct value", Operator.OR.getIntValue() == 5);
-        
+
         // OPERATOR_AND = 1;
         Assert.assertTrue("Operator.getOperatorFromIntValue() returns correct value", Operator.getOperatorFromIntValue(1) == Operator.AND);
         // OPERATOR_NOT = 2;
@@ -216,7 +212,7 @@
         Assert.assertTrue("Operator.getOperatorFromIntValue() returns correct value", Operator.getOperatorFromIntValue(5) == Operator.OR);
         // OPERATOR_OR_NOT = 6;
         Assert.assertTrue("Operator.getOperatorFromIntValue() returns correct value", Operator.getOperatorFromIntValue(6) == Operator.OR);
-        
+
         // Test illegal operator
         boolean exceptionThrown = false;
         try {
@@ -226,13 +222,13 @@
         }
         Assert.assertTrue("Operator.getOperatorFromIntValue(-1) throws IllegalArgumentException", exceptionThrown);
     }
-    
+
     @Test
     public void testConstants() {
         // It might be a good idea to change constants into enums.
         // These tests ensures that the values of the constants stay the same
         // if that change is done.
-        
+
         Assert.assertEquals(ConditionalVariable.NUM_COMPARE_OPERATIONS, 5);
         Assert.assertEquals(ConditionalVariable.LESS_THAN, 1);
         Assert.assertEquals(ConditionalVariable.LESS_THAN_OR_EQUAL, 2);
@@ -240,7 +236,7 @@
         Assert.assertEquals(ConditionalVariable.GREATER_THAN_OR_EQUAL, 4);
         Assert.assertEquals(ConditionalVariable.GREATER_THAN, 5);
     }
-    
+
     @Test
     public void testEquals() {
         ConditionalVariable c1 = new ConditionalVariable(false, Operator.AND, Conditional.Type.SENSOR_INACTIVE, "name", false);
@@ -249,14 +245,14 @@
         Assert.assertTrue("identity", c1.equals(c1));
         Assert.assertFalse("object equals, not content equals", c1.equals(c2));
     }
-    
+
     @Test
     public void testDataString() {
         NamedBean bean;
         NamedBean otherBean;
         String deviceName = "3";
         String otherDeviceName = "4";
-        
+
         bean = InstanceManager.getDefault(MemoryManager.class).provideMemory(deviceName);
         bean.setUserName("BeanUserName");
         otherBean = InstanceManager.getDefault(MemoryManager.class).provideMemory(otherDeviceName);
@@ -269,7 +265,7 @@
         Assert.assertTrue("getDataString() returns correct string", otherBean.getUserName().equals(cv.getDataString()));
         Assert.assertTrue("getNamedBeanData() returns correct bean", otherBean.equals(cv.getNamedBeanData()));
     }
-    
+
     @Test
     public void testState() {
         String deviceName = "3";
@@ -285,7 +281,7 @@
         cv.setState(false);
         Assert.assertTrue("state is FALSE", cv.getState() == Conditional.State.FALSE.getIntValue());
     }
-    
+
     @Test
     public void testGetOpernString() {
         String deviceName = "3";
@@ -293,44 +289,44 @@
         ConditionalVariable cv = new ConditionalVariable(false, Conditional.Operator.AND, Conditional.Type.MEMORY_EQUALS, deviceName, false);
         Assert.assertTrue("getTestTypeString() returns correct value",
                 "Memory Compare to Value (Case Sensitive)".equals(cv.getTestTypeString()));
-        
+
         cv.setNegation(false);
         cv.setOpern(Operator.AND);
         Assert.assertTrue("getOpernString() returns correct value",
                 "AND".equals(cv.getOpernString()));
         Assert.assertFalse("isNegated() returns false", cv.isNegated());
-        
+
         cv.setNegation(true);
         cv.setOpern(Operator.NONE);
         Assert.assertTrue("getOpernString() returns correct value",
                 "".equals(cv.getOpernString()));
         Assert.assertTrue("isNegated() returns true", cv.isNegated());
-        
+
         cv.setNegation(true);
         cv.setOpern(Operator.AND);
         Assert.assertTrue("getOpernString() returns correct value",
                 "AND".equals(cv.getOpernString()));
         Assert.assertTrue("isNegated() returns true", cv.isNegated());
-        
+
         cv.setNegation(false);
         cv.setOpern(Operator.NONE);
         Assert.assertTrue("getOpernString() returns correct value",
                 "".equals(cv.getOpernString()));
         Assert.assertFalse("isNegated() returns false", cv.isNegated());
-        
+
         cv.setNegation(false);
         cv.setOpern(Operator.OR);
         Assert.assertTrue("getOpernString() returns correct value",
                 "OR".equals(cv.getOpernString()));
         Assert.assertFalse("isNegated() returns false", cv.isNegated());
-        
+
         cv.setNegation(true);
         cv.setOpern(Operator.OR);
         Assert.assertTrue("getOpernString() returns correct value",
                 "OR".equals(cv.getOpernString()));
         Assert.assertTrue("isNegated() returns true", cv.isNegated());
     }
-    
+
     @Test
     public void testGetTestTypeString() {
         String deviceName = "3";
@@ -338,7 +334,7 @@
         ConditionalVariable cv = new ConditionalVariable(false, Conditional.Operator.AND, Conditional.Type.MEMORY_EQUALS, deviceName, false);
         Assert.assertTrue("getTestTypeString() returns correct value",
                 "Memory Compare to Value (Case Sensitive)".equals(cv.getTestTypeString()));
-        
+
         Assert.assertTrue("Sensor Active",
                 "Sensor Active".equals(Conditional.Type.SENSOR_ACTIVE.getTestTypeString()));
         Assert.assertTrue("getTestTypeString() returns correct value",
@@ -409,12 +405,12 @@
                 "Active".equals(Conditional.Type.ENTRYEXIT_ACTIVE.getTestTypeString()));
         Assert.assertTrue("getTestTypeString() returns correct value",
                 "Inactive".equals(Conditional.Type.ENTRYEXIT_INACTIVE.getTestTypeString()));
-        
+
         // Test invalid value
 //        Assert.assertTrue("getTestTypeString() returns correct value",
 //                "(None)".equals(ConditionalVariable.getTestTypeString(-1)));
     }
-    
+
     @Test
     public void testGetCompareOperationString() {
         Assert.assertTrue("getCompareOperationString() returns correct value",
@@ -430,12 +426,12 @@
         Assert.assertTrue("getCompareOperationString() returns correct value",
                 "Greater Than".equals(ConditionalVariable.getCompareOperationString(ConditionalVariable.GREATER_THAN)));
     }
-    
+
     @Test
     public void testEvaluate() throws JmriException {
         String deviceName = "3";
         String otherDeviceName = "5";
-        
+
         Sensor sensor = InstanceManager.getDefault(SensorManager.class).provideSensor(deviceName);
         ConditionalVariable cv = new ConditionalVariable(false, Conditional.Operator.AND, Conditional.Type.SENSOR_ACTIVE, deviceName, false);
         sensor.setState(Sensor.ACTIVE);
@@ -445,26 +441,26 @@
         cv = new ConditionalVariable_BeanAlwaysNull(false, Conditional.Operator.AND, Conditional.Type.SENSOR_ACTIVE, deviceName, false);
         Assert.assertFalse("evaluate() returns false", cv.evaluate());
         jmri.util.JUnitAppender.assertErrorMessage("invalid sensor name= \"3\" in state variable");
-        
-        
+
+
         Turnout turnout = InstanceManager.getDefault(TurnoutManager.class).provideTurnout(deviceName);
         cv = new ConditionalVariable(false, Conditional.Operator.AND, Conditional.Type.TURNOUT_THROWN, deviceName, false);
         turnout.setState(Turnout.THROWN);
         Assert.assertTrue("evaluate() returns true", cv.evaluate());
         turnout.setState(Turnout.CLOSED);
         Assert.assertFalse("evaluate() returns false", cv.evaluate());
-        
+
         cv = new ConditionalVariable(false, Conditional.Operator.AND, Conditional.Type.TURNOUT_CLOSED, deviceName, false);
         turnout.setState(Turnout.THROWN);
         Assert.assertFalse("evaluate() returns false", cv.evaluate());
         turnout.setState(Turnout.CLOSED);
         Assert.assertTrue("evaluate() returns true", cv.evaluate());
-        
+
         cv = new ConditionalVariable_BeanAlwaysNull(false, Conditional.Operator.AND, Conditional.Type.TURNOUT_CLOSED, deviceName, false);
         Assert.assertFalse("evaluate() returns false", cv.evaluate());
         jmri.util.JUnitAppender.assertErrorMessage("invalid turnout name= \"3\" in state variable");
-        
-        
+
+
         Memory memory = InstanceManager.getDefault(MemoryManager.class).provideMemory(deviceName);
         cv = new ConditionalVariable(false, Conditional.Operator.AND, Conditional.Type.MEMORY_EQUALS, deviceName, false);
         cv.setDataString("2");
@@ -472,7 +468,7 @@
         Assert.assertTrue("evaluate() returns true", cv.evaluate());
         memory.setState(Sensor.INACTIVE);
         Assert.assertFalse("evaluate() returns false", cv.evaluate());
-        
+
         Memory otherMemory = InstanceManager.getDefault(MemoryManager.class).provideMemory(otherDeviceName);
         otherMemory.setState(Sensor.ACTIVE);    // Remove this???
         cv = new ConditionalVariable(false, Conditional.Operator.AND, Conditional.Type.MEMORY_COMPARE, deviceName, false);
@@ -481,110 +477,110 @@
         Assert.assertTrue("evaluate() returns true", cv.evaluate());
         memory.setState(Sensor.INACTIVE);
         Assert.assertFalse("evaluate() returns false", cv.evaluate());
-        
+
         cv = new ConditionalVariable_BeanAlwaysNull(false, Conditional.Operator.AND, Conditional.Type.MEMORY_EQUALS, deviceName, false);
         Assert.assertFalse("evaluate() returns false", cv.evaluate());
         jmri.util.JUnitAppender.assertErrorMessage("invalid memory name= \"3\" in state variable");
-        
-        
+
+
         Light light = InstanceManager.getDefault(LightManager.class).provideLight(deviceName);
         cv = new ConditionalVariable(false, Conditional.Operator.AND, Conditional.Type.LIGHT_ON, deviceName, false);
         light.setState(Light.ON);
         Assert.assertTrue("evaluate() returns true", cv.evaluate());
         light.setState(Light.OFF);
         Assert.assertFalse("evaluate() returns false", cv.evaluate());
-        
+
         cv = new ConditionalVariable(false, Conditional.Operator.AND, Conditional.Type.LIGHT_OFF, deviceName, false);
         light.setState(Light.ON);
         Assert.assertFalse("evaluate() returns false", cv.evaluate());
         light.setState(Light.OFF);
         Assert.assertTrue("evaluate() returns true", cv.evaluate());
-        
+
         cv = new ConditionalVariable_BeanAlwaysNull(false, Conditional.Operator.AND, Conditional.Type.LIGHT_OFF, deviceName, false);
         Assert.assertFalse("evaluate() returns false", cv.evaluate());
         jmri.util.JUnitAppender.assertErrorMessage("invalid light name= \"3\" in state variable");
-        
-        
+
+
         // Note that the signal head IH1 created here are also used to test the signal mast.
         SignalHead signalHeadIH1 = new VirtualSignalHead("IH1");
         InstanceManager.getDefault(SignalHeadManager.class).register(signalHeadIH1);
         cv = new ConditionalVariable(false, Conditional.Operator.AND, Conditional.Type.SIGNAL_HEAD_YELLOW, "IH1", false);
-        
+
         cv.setType(Conditional.Type.SIGNAL_HEAD_RED);
         signalHeadIH1.setAppearance(SignalHead.RED);
         Assert.assertTrue("evaluate() returns true", cv.evaluate());
         signalHeadIH1.setAppearance(SignalHead.DARK);
         Assert.assertFalse("evaluate() returns false", cv.evaluate());
-        
+
         cv.setType(Conditional.Type.SIGNAL_HEAD_YELLOW);
         signalHeadIH1.setAppearance(SignalHead.YELLOW);
         Assert.assertTrue("evaluate() returns true", cv.evaluate());
         signalHeadIH1.setAppearance(SignalHead.DARK);
         Assert.assertFalse("evaluate() returns false", cv.evaluate());
-        
+
         cv.setType(Conditional.Type.SIGNAL_HEAD_GREEN);
         signalHeadIH1.setAppearance(SignalHead.GREEN);
         Assert.assertTrue("evaluate() returns true", cv.evaluate());
         signalHeadIH1.setAppearance(SignalHead.DARK);
         Assert.assertFalse("evaluate() returns false", cv.evaluate());
-        
+
         cv.setType(Conditional.Type.SIGNAL_HEAD_DARK);
         signalHeadIH1.setAppearance(SignalHead.DARK);
         Assert.assertTrue("evaluate() returns true", cv.evaluate());
         signalHeadIH1.setAppearance(SignalHead.GREEN);
         Assert.assertFalse("evaluate() returns false", cv.evaluate());
-        
+
         cv.setType(Conditional.Type.SIGNAL_HEAD_FLASHRED);
         signalHeadIH1.setAppearance(SignalHead.FLASHRED);
         Assert.assertTrue("evaluate() returns true", cv.evaluate());
         signalHeadIH1.setAppearance(SignalHead.DARK);
         Assert.assertFalse("evaluate() returns false", cv.evaluate());
-        
+
         cv.setType(Conditional.Type.SIGNAL_HEAD_FLASHYELLOW);
         signalHeadIH1.setAppearance(SignalHead.FLASHYELLOW);
         Assert.assertTrue("evaluate() returns true", cv.evaluate());
         signalHeadIH1.setAppearance(SignalHead.DARK);
         Assert.assertFalse("evaluate() returns false", cv.evaluate());
-        
+
         cv.setType(Conditional.Type.SIGNAL_HEAD_FLASHGREEN);
         signalHeadIH1.setAppearance(SignalHead.FLASHGREEN);
         Assert.assertTrue("evaluate() returns true", cv.evaluate());
         signalHeadIH1.setAppearance(SignalHead.DARK);
         Assert.assertFalse("evaluate() returns false", cv.evaluate());
-        
+
         cv.setType(Conditional.Type.SIGNAL_HEAD_LUNAR);
         signalHeadIH1.setAppearance(SignalHead.LUNAR);
         Assert.assertTrue("evaluate() returns true", cv.evaluate());
         signalHeadIH1.setAppearance(SignalHead.DARK);
         Assert.assertFalse("evaluate() returns false", cv.evaluate());
-        
+
         cv.setType(Conditional.Type.SIGNAL_HEAD_FLASHLUNAR);
         signalHeadIH1.setAppearance(SignalHead.FLASHLUNAR);
         Assert.assertTrue("evaluate() returns true", cv.evaluate());
         signalHeadIH1.setAppearance(SignalHead.DARK);
         Assert.assertFalse("evaluate() returns false", cv.evaluate());
-        
+
         cv.setType(Conditional.Type.SIGNAL_HEAD_LIT);
         signalHeadIH1.setLit(true);
         Assert.assertTrue("evaluate() returns true", cv.evaluate());
         signalHeadIH1.setLit(false);
         Assert.assertFalse("evaluate() returns false", cv.evaluate());
-        
+
         cv.setType(Conditional.Type.SIGNAL_HEAD_HELD);
         signalHeadIH1.setHeld(true);
         Assert.assertTrue("evaluate() returns true", cv.evaluate());
         signalHeadIH1.setHeld(false);
         Assert.assertFalse("evaluate() returns false", cv.evaluate());
-        
+
         cv = new ConditionalVariable_BeanAlwaysNull(false, Conditional.Operator.AND, Conditional.Type.SIGNAL_HEAD_RED, "IH1", false);
         Assert.assertFalse("evaluate() returns false", cv.evaluate());
         jmri.util.JUnitAppender.assertErrorMessage("invalid signalhead name= \"IH1\" in state variable");
-        
-        
+
+
         // The signal head IH1 created above is also used here in signal mast IF$shsm:AAR-1946:CPL(IH1)
         SignalMast signalMast = InstanceManager.getDefault(SignalMastManager.class).provideSignalMast("IF$shsm:AAR-1946:CPL(IH1)");
         cv = new ConditionalVariable(false, Conditional.Operator.AND, Conditional.Type.SIGNAL_MAST_LIT, "IF$shsm:AAR-1946:CPL(IH1)", false);
-        
+
         cv.setDataString("Clear");
         cv.setType(Conditional.Type.SIGNAL_MAST_ASPECT_EQUALS);
         // The null check is only to ensure that the evaluate() tests aspect == null
@@ -594,20 +590,20 @@
         Assert.assertTrue("evaluate() returns true", cv.evaluate());
         signalMast.setAspect("Approach");
         Assert.assertFalse("evaluate() returns false", cv.evaluate());
-        
+
         cv.setType(Conditional.Type.SIGNAL_MAST_LIT);
         signalMast.setLit(true);
         Assert.assertTrue("evaluate() returns true", cv.evaluate());
         signalMast.setLit(false);
         Assert.assertFalse("evaluate() returns false", cv.evaluate());
-        
+
         cv.setType(Conditional.Type.SIGNAL_MAST_HELD);
         signalMast.setHeld(true);
         Assert.assertTrue("evaluate() returns true", cv.evaluate());
         signalMast.setHeld(false);
         Assert.assertFalse("evaluate() returns false", cv.evaluate());
-        
-        
+
+
         InstanceManager.getDefault(LogixManager.class).createNewLogix("IX:AUTO:0002");
         Conditional conditional = InstanceManager.getDefault(ConditionalManager.class).createNewConditional("IX:AUTO:0001C1", "Conditional");
         cv = new ConditionalVariable(false, Conditional.Operator.AND, Conditional.Type.CONDITIONAL_TRUE, "IX:AUTO:0001C1", false);
@@ -615,8 +611,8 @@
         Assert.assertTrue("evaluate() returns true", cv.evaluate());
         conditional.setState(Conditional.FALSE);
         Assert.assertFalse("evaluate() returns false", cv.evaluate());
-        
-        
+
+
         // This is not yet implemented. The code below is only a non working sketch.
 //        Warrant warrant = InstanceManager.getDefault(WarrantManager.class).provideWarrant("IW3");
 //        cv = new ConditionalVariable(false, Conditional.Operator.AND, Conditional.Type.ROUTE_OCCUPIED, "IW3", false);
@@ -625,8 +621,8 @@
 //        Assert.assertTrue("evaluate() returns true", cv.evaluate());
 //        warrant.setState(Sensor.INACTIVE);
 //        Assert.assertFalse("evaluate() returns false", cv.evaluate());
-        
-        
+
+
         // This is not yet implemented. The code below is only a non working sketch.
 //        OBlock oblock = InstanceManager.getDefault(OBlockManager.class).provideOBlock("OB3");
 //        cv = new ConditionalVariable(false, Conditional.Operator.AND, Conditional.Type.BLOCK_STATUS_EQUALS, "OB3", false);
@@ -636,81 +632,81 @@
 //        oblock.setState(Sensor.INACTIVE);
 //        Assert.assertFalse("evaluate() returns false", cv.evaluate());
     }
-    
+
     @Test
     public void testCompare() {
         String deviceName = "3";
         InstanceManager.getDefault(SensorManager.class).provideSensor(deviceName);
         ConditionalVariable cv = new ConditionalVariable(false, Conditional.Operator.AND, Conditional.Type.SENSOR_ACTIVE, deviceName, false);
-        
+
         Assert.assertTrue("evaluate() returns true", cv.compare(null, null, false));
         Assert.assertFalse("evaluate() returns false", cv.compare("10", null, false));
         Assert.assertFalse("evaluate() returns false", cv.compare(null, "20", false));
-        
+
         cv.setNum1(LESS_THAN);
         Assert.assertTrue("evaluate() returns true", cv.compare("10", "20", false));
         Assert.assertFalse("evaluate() returns false", cv.compare("15", "15", false));
         Assert.assertFalse("evaluate() returns false", cv.compare("20", "10", false));
-        
+
         cv.setNum1(LESS_THAN_OR_EQUAL);
         Assert.assertTrue("evaluate() returns true", cv.compare("10", "20", false));
         Assert.assertTrue("evaluate() returns true", cv.compare("15", "15", false));
         Assert.assertFalse("evaluate() returns false", cv.compare("20", "10", false));
-        
+
         cv.setNum1(EQUAL);
         Assert.assertFalse("evaluate() returns false", cv.compare("10", "20", false));
         Assert.assertTrue("evaluate() returns true", cv.compare("15", "15", false));
         Assert.assertFalse("evaluate() returns false", cv.compare("20", "10", false));
-        
+
         cv.setNum1(GREATER_THAN_OR_EQUAL);
         Assert.assertFalse("evaluate() returns false", cv.compare("10", "20", false));
         Assert.assertTrue("evaluate() returns true", cv.compare("15", "15", false));
         Assert.assertTrue("evaluate() returns true", cv.compare("20", "10", false));
-        
+
         cv.setNum1(GREATER_THAN);
         Assert.assertFalse("evaluate() returns false", cv.compare("10", "20", false));
         Assert.assertFalse("evaluate() returns false", cv.compare("15", "15", false));
         Assert.assertTrue("evaluate() returns true", cv.compare("20", "10", false));
-        
-        
+
+
         cv.setNum1(LESS_THAN);
         Assert.assertTrue("evaluate() returns true", cv.compare("aaa", "ccc", false));
         Assert.assertFalse("evaluate() returns false", cv.compare("bbb", "bbb", false));
         Assert.assertFalse("evaluate() returns false", cv.compare("ccc", "aaa", false));
-        
+
         cv.setNum1(LESS_THAN_OR_EQUAL);
         Assert.assertTrue("evaluate() returns true", cv.compare("aaa", "ccc", false));
         Assert.assertTrue("evaluate() returns true", cv.compare("bbb", "bbb", false));
         Assert.assertFalse("evaluate() returns false", cv.compare("ccc", "aaa", false));
-        
+
         cv.setNum1(EQUAL);
         Assert.assertFalse("evaluate() returns false", cv.compare("aaa", "ccc", false));
         Assert.assertTrue("evaluate() returns true", cv.compare("bbb", "bbb", false));
         Assert.assertFalse("evaluate() returns false", cv.compare("ccc", "aaa", false));
-        
+
         cv.setNum1(GREATER_THAN_OR_EQUAL);
         Assert.assertFalse("evaluate() returns false", cv.compare("aaa", "ccc", false));
         Assert.assertTrue("evaluate() returns true", cv.compare("bbb", "bbb", false));
         Assert.assertTrue("evaluate() returns true", cv.compare("ccc", "aaa", false));
-        
+
         cv.setNum1(GREATER_THAN);
         Assert.assertFalse("evaluate() returns false", cv.compare("aaa", "ccc", false));
         Assert.assertFalse("evaluate() returns false", cv.compare("bbb", "bbb", false));
         Assert.assertTrue("evaluate() returns true", cv.compare("ccc", "aaa", false));
-        
+
         // Test case
         cv.setNum1(GREATER_THAN);
         Assert.assertTrue("evaluate() returns true", cv.compare("aaa", "Ccc", false));
         Assert.assertTrue("evaluate() returns true", cv.compare("bbb", "Bbb", false));
         Assert.assertFalse("evaluate() returns false", cv.compare("Ccc", "aaa", false));
-        
+
         // Test case
         cv.setNum1(GREATER_THAN);
         Assert.assertFalse("evaluate() returns false", cv.compare("aaa", "Ccc", true));
         Assert.assertFalse("evaluate() returns false", cv.compare("bbb", "Bbb", true));
         Assert.assertTrue("evaluate() returns true", cv.compare("Ccc", "aaa", true));
     }
-    
+
     @Test
     public void testGetItemTypeString() {
         Assert.assertTrue("getItemTypeString() returns correct value",
@@ -735,12 +731,12 @@
                 "Occupancy Block".equals(ConditionalVariable.getItemTypeString(ItemType.OBLOCK)));
         Assert.assertTrue("getItemTypeString() returns correct value",
                 "Entry Exit".equals(ConditionalVariable.getItemTypeString(ItemType.ENTRYEXIT)));
-        
+
         // Test wrong value
 //        Assert.assertTrue("getItemTypeString() returns correct value",
 //                "".equals(ConditionalVariable.getItemTypeString(-1)));
     }
-    
+
     @Test
     public void testConditionalType_toString() {
         Assert.assertTrue("getItemTypeString() returns correct value",
@@ -815,13 +811,13 @@
                 "Active".equals(Conditional.Type.ENTRYEXIT_ACTIVE.toString()));
         Assert.assertTrue("getItemTypeString() returns correct value",
                 "Inactive".equals(Conditional.Type.ENTRYEXIT_INACTIVE.toString()));
-        
+
         // Test invalid value
 //        Assert.assertTrue("getItemTypeString() returns correct value",
 //                "<none>".equals(-1)));
 //        jmri.util.JUnitAppender.assertWarnMessage("Unhandled condition type: -1");
     }
-/*    
+/*
     @Test
     public void testDescribeState() {
         Assert.assertTrue("getItemTypeString() returns correct value",
@@ -896,13 +892,13 @@
                 "Active".equals(ConditionalVariable.describeState(Conditional.Type.ENTRYEXIT_ACTIVE)));
         Assert.assertTrue("getItemTypeString() returns correct value",
                 "Inactive".equals(ConditionalVariable.describeState(Conditional.Type.ENTRYEXIT_INACTIVE)));
-        
+
         // Test invalid value
         Assert.assertTrue("getItemTypeString() returns correct value",
                 "<none>".equals(ConditionalVariable.describeState(-1)));
         jmri.util.JUnitAppender.assertWarnMessage("Unhandled condition type: -1");
     }
-*/    
+*/
     @Test
     public void testGetCompareSymbols() {
         Assert.assertTrue("getItemTypeString() returns correct value",
@@ -916,7 +912,7 @@
         Assert.assertTrue("getItemTypeString() returns correct value",
                 ">".equals(ConditionalVariable.getCompareSymbols(GREATER_THAN)));
     }
-    
+
     @Test
     public void testStringToVariableTest() {
         Assert.assertTrue("getItemTypeString() returns correct value",
@@ -937,18 +933,18 @@
                 ConditionalVariable.stringToVariableTest("Lunar") == Conditional.Type.SIGNAL_HEAD_LUNAR);
         Assert.assertTrue("getItemTypeString() returns correct value",
                 ConditionalVariable.stringToVariableTest("Flashing Lunar") == Conditional.Type.SIGNAL_HEAD_FLASHLUNAR);
-        
+
         // Check bad string. This gives a warning message.
         Assert.assertTrue("getItemTypeString() returns -1 for wrong string",
                 ConditionalVariable.stringToVariableTest("Bad signal head") == Conditional.Type.ERROR);
         jmri.util.JUnitAppender.assertWarnMessage("Unexpected parameter to stringToVariableTest(Bad signal head)");
-        
+
         // Check empty string. This doesn't give any warning.
         Assert.assertTrue("getItemTypeString() returns -1 for wrong string",
                 ConditionalVariable.stringToVariableTest("") == Conditional.Type.ERROR);
     }
-    
-    
+
+
     // from here down is testing infrastructure
 
     // The minimal setup for log4J
@@ -969,19 +965,19 @@
     public void tearDown() {
         jmri.util.JUnitUtil.tearDown();
     }
-    
-    
-    
+
+
+
     /**
      * A conditional variable there the method getBean() always return null.
      * Used to test ConditionalVariable.evaluate().
      */
     private class ConditionalVariable_BeanAlwaysNull extends ConditionalVariable {
-        
+
         ConditionalVariable_BeanAlwaysNull(boolean not, Operator opern, Conditional.Type type, String name, boolean trigger) {
             super(not, opern, type, name, trigger);
         }
-        
+
         /**
          * This method always return null in order to test the caller methods.
          * @return null always
@@ -990,7 +986,7 @@
         public NamedBean getBean() {
             return null;
         }
-        
-    }
-    
+
+    }
+
 }
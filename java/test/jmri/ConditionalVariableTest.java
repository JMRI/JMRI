package jmri;

import static jmri.Conditional.*;
import static jmri.ConditionalVariable.*;

import jmri.implementation.VirtualSignalHead;
import jmri.jmrit.logix.OBlock;
import jmri.jmrit.logix.OBlockManager;
import jmri.jmrit.logix.Warrant;
import jmri.jmrit.logix.WarrantManager;
import org.junit.After;
import org.junit.Assert;
import org.junit.Before;
import org.junit.Ignore;
import org.junit.Test;

/**
 * Tests for the Path class
 *
 * @author	Bob Jacobsen Copyright (C) 2016
 */
public class ConditionalVariableTest {

    @Test
    public void testCtor() {
        
        NamedBean bean;
        NamedBean otherBean;
        String deviceName = "3";
        String otherDeviceName = "4";
        
        // Start with testing the exception handling in the constructor
        jmri.util.JUnitUtil.resetInstanceManager();
        jmri.util.JUnitUtil.initInternalTurnoutManagerThrowException();
        jmri.util.JUnitUtil.initLightManagerThrowException();
        jmri.util.JUnitUtil.initMemoryManagerThrowException();
        jmri.util.JUnitUtil.initInternalSensorManagerThrowException();
        jmri.util.JUnitUtil.initSignalHeadManagerThrowException();
        jmri.util.JUnitUtil.initSignalMastManagerThrowException();
        jmri.util.JUnitUtil.initWarrantManagerThrowException();
        jmri.util.JUnitUtil.initOBlockManagerThrowException();
        
        ConditionalVariable cv = new ConditionalVariable(false, Conditional.OPERATOR_AND, ITEM_TYPE_SENSOR, deviceName, false);
        Assert.assertTrue("getNamedBean() returns null", cv.getNamedBean() == null);
        jmri.util.JUnitAppender.assertErrorMessage("invalid sensor name= \"3\" in state variable");
        
        cv = new ConditionalVariable(false, Conditional.OPERATOR_AND, TYPE_TURNOUT_THROWN, deviceName, false);
        Assert.assertTrue("getNamedBean() returns null", cv.getNamedBean() == null);
        jmri.util.JUnitAppender.assertErrorMessage("invalid turnout name= \"3\" in state variable");
        
        cv = new ConditionalVariable(false, Conditional.OPERATOR_AND, TYPE_MEMORY_EQUALS, deviceName, false);
        Assert.assertTrue("getNamedBean() returns null", cv.getNamedBean() == null);
        jmri.util.JUnitAppender.assertErrorMessage("invalid memory name= \"3\" in state variable");
        
        cv = new ConditionalVariable(false, Conditional.OPERATOR_AND, TYPE_LIGHT_ON, deviceName, false);
        Assert.assertTrue("getNamedBean() returns null", cv.getNamedBean() == null);
        jmri.util.JUnitAppender.assertErrorMessage("invalid light name= \"3\" in state variable");
        
        // Note that the signal head IH1 created here are also used to test the signal mast.
        cv = new ConditionalVariable(false, Conditional.OPERATOR_AND, TYPE_SIGNAL_HEAD_RED, "IH1", false);
        Assert.assertTrue("getNamedBean() returns null", cv.getNamedBean() == null);
        jmri.util.JUnitAppender.assertWarnMessage("could not provide \"IH1\" in constructor");
        
        // The signal head IH1 created above is also used here in signal mast IF$shsm:AAR-1946:CPL(IH1)
        cv = new ConditionalVariable(false, Conditional.OPERATOR_AND, TYPE_SIGNAL_MAST_ASPECT_EQUALS, "IF$shsm:AAR-1946:CPL(IH1)", false);
        Assert.assertTrue("getNamedBean() returns null", cv.getNamedBean() == null);
        jmri.util.JUnitAppender.assertErrorMessage("invalid signalmast name= \"IF$shsm:AAR-1946:CPL(IH1)\" in state variable");
        
        cv = new ConditionalVariable(false, Conditional.OPERATOR_AND, TYPE_CONDITIONAL_TRUE, "IX:AUTO:0001C1", false);
        Assert.assertTrue("getNamedBean() returns null", cv.getNamedBean() == null);
        jmri.util.JUnitAppender.assertErrorMessage("invalid conditional; name= \"IX:AUTO:0001C1\" in state variable");
        
        cv = new ConditionalVariable(false, Conditional.OPERATOR_AND, TYPE_ROUTE_OCCUPIED, "IW3", false);
        Assert.assertTrue("getNamedBean() returns null", cv.getNamedBean() == null);
        jmri.util.JUnitAppender.assertWarnMessage("could not provide \"IW3\" in constructor");
        
        cv = new ConditionalVariable(false, Conditional.OPERATOR_AND, TYPE_BLOCK_STATUS_EQUALS, "OB3", false);
        Assert.assertTrue("getNamedBean() returns null", cv.getNamedBean() == null);
        jmri.util.JUnitAppender.assertWarnMessage("could not provide \"OB3\" in constructor");
        
        
        jmri.util.JUnitUtil.resetInstanceManager();
        jmri.util.JUnitUtil.initInternalTurnoutManager();
        jmri.util.JUnitUtil.initInternalLightManager();
        jmri.util.JUnitUtil.initInternalSensorManager();
        jmri.util.JUnitUtil.initDebugThrottleManager();
        jmri.util.JUnitUtil.initLogixManager();
        jmri.util.JUnitUtil.initIdTagManager();
        
        bean = InstanceManager.getDefault(SensorManager.class).provideSensor(deviceName);
        otherBean = InstanceManager.getDefault(SensorManager.class).provideSensor(otherDeviceName);
<<<<<<< HEAD
        cv = new ConditionalVariable(false, Conditional.OPERATOR_AND, ITEM_TYPE_SENSOR, deviceName, false);
=======
        ConditionalVariable cv = new ConditionalVariable(false, Conditional.Operator.AND, ITEM_TYPE_SENSOR, deviceName, false);
>>>>>>> 53919279
        Assert.assertTrue("getNamedBean() returns correct bean", bean.equals(((NamedBeanHandle)cv.getNamedBean()).getBean()));
        cv.setName(otherDeviceName);
        Assert.assertTrue("setName() sets correct bean", otherBean.equals(((NamedBeanHandle)cv.getNamedBean()).getBean()));
        
        bean = InstanceManager.getDefault(TurnoutManager.class).provideTurnout(deviceName);
        otherBean = InstanceManager.getDefault(TurnoutManager.class).provideTurnout(otherDeviceName);
        cv = new ConditionalVariable(false, Conditional.Operator.AND, TYPE_TURNOUT_THROWN, deviceName, false);
        Assert.assertTrue("getNamedBean() returns correct bean", bean.equals(((NamedBeanHandle)cv.getNamedBean()).getBean()));
        cv.setName(otherDeviceName);
        Assert.assertTrue("setName() sets correct bean", otherBean.equals(((NamedBeanHandle)cv.getNamedBean()).getBean()));
        
        bean = InstanceManager.getDefault(MemoryManager.class).provideMemory(deviceName);
        otherBean = InstanceManager.getDefault(MemoryManager.class).provideMemory(otherDeviceName);
        cv = new ConditionalVariable(false, Conditional.Operator.AND, TYPE_MEMORY_EQUALS, deviceName, false);
        Assert.assertTrue("getNamedBean() returns correct bean", bean.equals(((NamedBeanHandle)cv.getNamedBean()).getBean()));
        cv.setName(otherDeviceName);
        Assert.assertTrue("setName() sets correct bean", otherBean.equals(((NamedBeanHandle)cv.getNamedBean()).getBean()));
        
        bean = InstanceManager.getDefault(LightManager.class).provideLight(deviceName);
        otherBean = InstanceManager.getDefault(LightManager.class).provideLight(otherDeviceName);
        cv = new ConditionalVariable(false, Conditional.Operator.AND, TYPE_LIGHT_ON, deviceName, false);
        Assert.assertTrue("getNamedBean() returns correct bean", bean.equals(((NamedBeanHandle)cv.getNamedBean()).getBean()));
        cv.setName(otherBean.getSystemName());
        Assert.assertTrue("setName() sets correct bean", otherBean.equals(((NamedBeanHandle)cv.getNamedBean()).getBean()));
        
        // Note that the signal head IH1 created here are also used to test the signal mast.
        SignalHead signalHeadIH1 = new VirtualSignalHead("IH1");
        SignalHead signalHeadIH2 = new VirtualSignalHead("IH2");
        InstanceManager.getDefault(SignalHeadManager.class).register(signalHeadIH1);
        InstanceManager.getDefault(SignalHeadManager.class).register(signalHeadIH2);
        bean = InstanceManager.getDefault(SignalHeadManager.class).getSignalHead("IH1");
        otherBean = InstanceManager.getDefault(SignalHeadManager.class).getSignalHead("IH2");
        cv = new ConditionalVariable(false, Conditional.Operator.AND, TYPE_SIGNAL_HEAD_RED, "IH1", false);
        Assert.assertTrue("getNamedBean() returns correct bean", bean.equals(((NamedBeanHandle)cv.getNamedBean()).getBean()));
        cv.setName("IH2");
        Assert.assertTrue("setName() sets correct bean", otherBean.equals(((NamedBeanHandle)cv.getNamedBean()).getBean()));
        
        // The signal head IH1 created above is also used here in signal mast IF$shsm:AAR-1946:CPL(IH1)
        bean = InstanceManager.getDefault(SignalMastManager.class).provideSignalMast("IF$shsm:AAR-1946:CPL(IH1)");
        otherBean = InstanceManager.getDefault(SignalMastManager.class).provideSignalMast("IF$shsm:AAR-1946:CPL(IH2)");
        cv = new ConditionalVariable(false, Conditional.Operator.AND, TYPE_SIGNAL_MAST_ASPECT_EQUALS, "IF$shsm:AAR-1946:CPL(IH1)", false);
        Assert.assertTrue("getNamedBean() returns correct bean", bean.equals(((NamedBeanHandle)cv.getNamedBean()).getBean()));
        cv.setName("IF$shsm:AAR-1946:CPL(IH2)");
        Assert.assertTrue("setName() sets correct bean", otherBean.equals(((NamedBeanHandle)cv.getNamedBean()).getBean()));
        
        InstanceManager.getDefault(LogixManager.class).createNewLogix("IX:AUTO:0002");
        bean = InstanceManager.getDefault(ConditionalManager.class).createNewConditional("IX:AUTO:0001C1", "Conditional");
        otherBean = InstanceManager.getDefault(ConditionalManager.class).createNewConditional("IX:AUTO:0001C2", "Conditional");
        cv = new ConditionalVariable(false, Conditional.Operator.AND, TYPE_CONDITIONAL_TRUE, "IX:AUTO:0001C1", false);
        Assert.assertTrue("getNamedBean() returns correct bean", bean.equals(((NamedBeanHandle)cv.getNamedBean()).getBean()));
        cv.setName("IX:AUTO:0001C2");
        Assert.assertTrue("setName() sets correct bean", otherBean.equals(((NamedBeanHandle)cv.getNamedBean()).getBean()));
        
        bean = InstanceManager.getDefault(WarrantManager.class).provideWarrant("IW3");
        otherBean = InstanceManager.getDefault(WarrantManager.class).provideWarrant("IW4");
        cv = new ConditionalVariable(false, Conditional.Operator.AND, TYPE_ROUTE_OCCUPIED, "IW3", false);
        Assert.assertTrue("getNamedBean() returns correct bean", bean.equals(((NamedBeanHandle)cv.getNamedBean()).getBean()));
        cv.setName("IW4");
        Assert.assertTrue("setName() sets correct bean", otherBean.equals(((NamedBeanHandle)cv.getNamedBean()).getBean()));
        
        bean = InstanceManager.getDefault(OBlockManager.class).provideOBlock("OB3");
        otherBean = InstanceManager.getDefault(OBlockManager.class).provideOBlock("OB4");
        cv = new ConditionalVariable(false, Conditional.Operator.AND, TYPE_BLOCK_STATUS_EQUALS, "OB3", false);
        Assert.assertTrue("getNamedBean() returns correct bean", bean.equals(((NamedBeanHandle)cv.getNamedBean()).getBean()));
        cv.setName("OB4");
        Assert.assertTrue("setName() sets correct bean", otherBean.equals(((NamedBeanHandle)cv.getNamedBean()).getBean()));
        // Test a bad device name
        cv.setName("A bad device name");
        // setName should not change the bean if called with wrong name. For example, it should not set the bean to null.
        Assert.assertTrue("getName() still has correct bean", otherBean.equals(((NamedBeanHandle)cv.getNamedBean()).getBean()));
    }
    
    @Test
    public void testConstants() {
        // It might be a good idea to change constants into enums.
        // These tests ensures that the values of the constants stay the same
        // if that change is done.
        
        Assert.assertEquals(ConditionalVariable.NUM_COMPARE_OPERATIONS, 5);
        Assert.assertEquals(ConditionalVariable.LESS_THAN, 1);
        Assert.assertEquals(ConditionalVariable.LESS_THAN_OR_EQUAL, 2);
        Assert.assertEquals(ConditionalVariable.EQUAL, 3);
        Assert.assertEquals(ConditionalVariable.GREATER_THAN_OR_EQUAL, 4);
        Assert.assertEquals(ConditionalVariable.GREATER_THAN, 5);
    }
    
    @Test
    public void testEquals() {
        ConditionalVariable c1 = new ConditionalVariable(false, Operator.AND, 2, "name", false);
        ConditionalVariable c2 = new ConditionalVariable(false, Operator.AND, 2, "name", false);

        Assert.assertTrue("identity", c1.equals(c1));
        Assert.assertFalse("object equals, not content equals", c1.equals(c2));
    }
    
    @Test
    public void testDataString() {
        NamedBean bean;
        NamedBean otherBean;
        String deviceName = "3";
        String otherDeviceName = "4";
        
        bean = InstanceManager.getDefault(MemoryManager.class).provideMemory(deviceName);
        bean.setUserName("BeanUserName");
        otherBean = InstanceManager.getDefault(MemoryManager.class).provideMemory(otherDeviceName);
        otherBean.setUserName("OtherBeanUserName");
        ConditionalVariable cv = new ConditionalVariable(false, Conditional.Operator.AND, TYPE_MEMORY_EQUALS, deviceName, false);
        Assert.assertTrue("getDataString() returns empty string", "".equals(cv.getDataString()));
        Assert.assertTrue("getNamedBeanData() returns null", cv.getNamedBeanData() == null);
        cv.setDataString(otherBean.getUserName());
        cv.setName(otherDeviceName);
        Assert.assertTrue("getDataString() returns correct string", otherBean.getUserName().equals(cv.getDataString()));
        Assert.assertTrue("getNamedBeanData() returns correct bean", otherBean.equals(cv.getNamedBeanData()));
    }
    
    @Test
    public void testState() {
        String deviceName = "3";
        InstanceManager.getDefault(MemoryManager.class).provideMemory(deviceName);
        ConditionalVariable cv = new ConditionalVariable(false, Conditional.Operator.AND, TYPE_MEMORY_EQUALS, deviceName, false);
        Assert.assertTrue("state is unknown", cv.getState() == NamedBean.UNKNOWN);
        cv.setState(Conditional.TRUE);
        Assert.assertTrue("state is TRUE", cv.getState() == Conditional.TRUE);
        cv.setState(Conditional.FALSE);
        Assert.assertTrue("state is FALSE", cv.getState() == Conditional.FALSE);
        cv.setState(true);
        Assert.assertTrue("state is TRUE", cv.getState() == Conditional.TRUE);
        cv.setState(false);
        Assert.assertTrue("state is FALSE", cv.getState() == Conditional.FALSE);
    }
    
    @Test
    public void testGetOpernString() {
        String deviceName = "3";
        InstanceManager.getDefault(MemoryManager.class).provideMemory(deviceName);
        ConditionalVariable cv = new ConditionalVariable(false, Conditional.Operator.AND, TYPE_MEMORY_EQUALS, deviceName, false);
        Assert.assertTrue("getTestTypeString() returns correct value",
                "Memory Compare to Value (Case Sensitive)".equals(cv.getTestTypeString()));
        
        cv.setNegation(false);
        cv.setOpern(Operator.AND);
        Assert.assertTrue("getOpernString() returns correct value",
                "AND".equals(cv.getOpernString()));
        Assert.assertFalse("isNegated() returns false", cv.isNegated());
        
        cv.setNegation(true);
        cv.setOpern(Operator.NONE);
        Assert.assertTrue("getOpernString() returns correct value",
                "".equals(cv.getOpernString()));
        Assert.assertTrue("isNegated() returns true", cv.isNegated());
        
        cv.setNegation(true);
        cv.setOpern(Operator.AND);
        Assert.assertTrue("getOpernString() returns correct value",
                "AND".equals(cv.getOpernString()));
        Assert.assertTrue("isNegated() returns true", cv.isNegated());
        
        cv.setNegation(false);
        cv.setOpern(Operator.NONE);
        Assert.assertTrue("getOpernString() returns correct value",
                "".equals(cv.getOpernString()));
        Assert.assertFalse("isNegated() returns false", cv.isNegated());
        
        cv.setNegation(false);
        cv.setOpern(Operator.OR);
        Assert.assertTrue("getOpernString() returns correct value",
                "OR".equals(cv.getOpernString()));
        Assert.assertFalse("isNegated() returns false", cv.isNegated());
        
        cv.setNegation(true);
        cv.setOpern(Operator.OR);
        Assert.assertTrue("getOpernString() returns correct value",
                "OR".equals(cv.getOpernString()));
        Assert.assertTrue("isNegated() returns true", cv.isNegated());
    }
    
    @Test
    public void testGetTestTypeString() {
        String deviceName = "3";
        InstanceManager.getDefault(MemoryManager.class).provideMemory(deviceName);
        ConditionalVariable cv = new ConditionalVariable(false, Conditional.Operator.AND, TYPE_MEMORY_EQUALS, deviceName, false);
        Assert.assertTrue("getTestTypeString() returns correct value",
                "Memory Compare to Value (Case Sensitive)".equals(cv.getTestTypeString()));
        
        Assert.assertTrue("Sensor Active",
                "Sensor Active".equals(ConditionalVariable.getTestTypeString(TYPE_SENSOR_ACTIVE)));
        Assert.assertTrue("getTestTypeString() returns correct value",
                "Sensor Inactive".equals(ConditionalVariable.getTestTypeString(TYPE_SENSOR_INACTIVE)));
        Assert.assertTrue("getTestTypeString() returns correct value",
                "Turnout Thrown".equals(ConditionalVariable.getTestTypeString(TYPE_TURNOUT_THROWN)));
        Assert.assertTrue("getTestTypeString() returns correct value",
                "Turnout Closed".equals(ConditionalVariable.getTestTypeString(TYPE_TURNOUT_CLOSED)));
        Assert.assertTrue("getTestTypeString() returns correct value",
                "Conditional True".equals(ConditionalVariable.getTestTypeString(TYPE_CONDITIONAL_TRUE)));
        Assert.assertTrue("getTestTypeString() returns correct value",
                "Conditional False".equals(ConditionalVariable.getTestTypeString(TYPE_CONDITIONAL_FALSE)));
        Assert.assertTrue("getTestTypeString() returns correct value",
                "Light On".equals(ConditionalVariable.getTestTypeString(TYPE_LIGHT_ON)));
        Assert.assertTrue("getTestTypeString() returns correct value",
                "Light Off".equals(ConditionalVariable.getTestTypeString(TYPE_LIGHT_OFF)));
        Assert.assertTrue("getTestTypeString() returns correct value",
                "Memory Compare to Value (Case Sensitive)".equals(ConditionalVariable.getTestTypeString(TYPE_MEMORY_EQUALS)));
        Assert.assertTrue("getTestTypeString() returns correct value",
                "Memory Compare to Memory (Case Sensitive)".equals(ConditionalVariable.getTestTypeString(TYPE_MEMORY_COMPARE)));
        Assert.assertTrue("getTestTypeString() returns correct value",
                "Fast Clock Range".equals(ConditionalVariable.getTestTypeString(TYPE_FAST_CLOCK_RANGE)));
        Assert.assertTrue("getTestTypeString() returns correct value",
                "Red".equals(ConditionalVariable.getTestTypeString(TYPE_SIGNAL_HEAD_RED)));
        Assert.assertTrue("getTestTypeString() returns correct value",
                "Yellow".equals(ConditionalVariable.getTestTypeString(TYPE_SIGNAL_HEAD_YELLOW)));
        Assert.assertTrue("getTestTypeString() returns correct value",
                "Green".equals(ConditionalVariable.getTestTypeString(TYPE_SIGNAL_HEAD_GREEN)));
        Assert.assertTrue("getTestTypeString() returns correct value",
                "Dark".equals(ConditionalVariable.getTestTypeString(TYPE_SIGNAL_HEAD_DARK)));
        Assert.assertTrue("getTestTypeString() returns correct value",
                "Flashing Red".equals(ConditionalVariable.getTestTypeString(TYPE_SIGNAL_HEAD_FLASHRED)));
        Assert.assertTrue("getTestTypeString() returns correct value",
                "Flashing Yellow".equals(ConditionalVariable.getTestTypeString(TYPE_SIGNAL_HEAD_FLASHYELLOW)));
        Assert.assertTrue("getTestTypeString() returns correct value",
                "Flashing Green".equals(ConditionalVariable.getTestTypeString(TYPE_SIGNAL_HEAD_FLASHGREEN)));
        Assert.assertTrue("getTestTypeString() returns correct value",
                "Lit".equals(ConditionalVariable.getTestTypeString(TYPE_SIGNAL_HEAD_LIT)));
        Assert.assertTrue("getTestTypeString() returns correct value",
                "Held".equals(ConditionalVariable.getTestTypeString(TYPE_SIGNAL_HEAD_HELD)));
        Assert.assertTrue("getTestTypeString() returns correct value",
                "Lunar".equals(ConditionalVariable.getTestTypeString(TYPE_SIGNAL_HEAD_LUNAR)));
        Assert.assertTrue("getTestTypeString() returns correct value",
                "Flashing Lunar".equals(ConditionalVariable.getTestTypeString(TYPE_SIGNAL_HEAD_FLASHLUNAR)));
        Assert.assertTrue("getTestTypeString() returns correct value",
                "Memory Compare to Value (Case Insensitive)".equals(ConditionalVariable.getTestTypeString(TYPE_MEMORY_EQUALS_INSENSITIVE)));
        Assert.assertTrue("getTestTypeString() returns correct value",
                "Memory Compare to Memory (Case Insensitive)".equals(ConditionalVariable.getTestTypeString(TYPE_MEMORY_COMPARE_INSENSITIVE)));
        Assert.assertTrue("getTestTypeString() returns correct value",
                "Free".equals(ConditionalVariable.getTestTypeString(TYPE_ROUTE_FREE)));
        Assert.assertTrue("getTestTypeString() returns correct value",
                "Occupied".equals(ConditionalVariable.getTestTypeString(TYPE_ROUTE_OCCUPIED)));
        Assert.assertTrue("getTestTypeString() returns correct value",
                "Allocated".equals(ConditionalVariable.getTestTypeString(TYPE_ROUTE_ALLOCATED)));
        Assert.assertTrue("getTestTypeString() returns correct value",
                "Set".equals(ConditionalVariable.getTestTypeString(TYPE_ROUTE_SET)));
        Assert.assertTrue("getTestTypeString() returns correct value",
                "Running".equals(ConditionalVariable.getTestTypeString(TYPE_TRAIN_RUNNING)));
        Assert.assertTrue("getTestTypeString() returns correct value",
                "Signal Mast Aspect equals".equals(ConditionalVariable.getTestTypeString(TYPE_SIGNAL_MAST_ASPECT_EQUALS)));
        Assert.assertTrue("getTestTypeString() returns correct value",
                "Signal Head Appearance equals".equals(ConditionalVariable.getTestTypeString(TYPE_SIGNAL_HEAD_APPEARANCE_EQUALS)));
        Assert.assertTrue("getTestTypeString() returns correct value",
                "Lit".equals(ConditionalVariable.getTestTypeString(TYPE_SIGNAL_MAST_LIT)));
        Assert.assertTrue("getTestTypeString() returns correct value",
                "Held".equals(ConditionalVariable.getTestTypeString(TYPE_SIGNAL_MAST_HELD)));
        Assert.assertTrue("getTestTypeString() returns correct value",
                "Active".equals(ConditionalVariable.getTestTypeString(TYPE_ENTRYEXIT_ACTIVE)));
        Assert.assertTrue("getTestTypeString() returns correct value",
                "Inactive".equals(ConditionalVariable.getTestTypeString(TYPE_ENTRYEXIT_INACTIVE)));
        
        // Test invalid value
        Assert.assertTrue("getTestTypeString() returns correct value",
                "(None)".equals(ConditionalVariable.getTestTypeString(-1)));
    }
    
    @Test
    public void testGetCompareOperationString() {
        Assert.assertTrue("getCompareOperationString() returns correct value",
                "Less Than".equals(ConditionalVariable.getCompareOperationString(ConditionalVariable.LESS_THAN)));
        Assert.assertTrue("getCompareOperationString() returns correct value",
                "Less Than Or Equal".equals(ConditionalVariable.getCompareOperationString(ConditionalVariable.LESS_THAN_OR_EQUAL)));
        Assert.assertTrue("getCompareOperationString() returns correct value",
                "Equal".equals(ConditionalVariable.getCompareOperationString(0)));
        Assert.assertTrue("getCompareOperationString() returns correct value",
                "Equal".equals(ConditionalVariable.getCompareOperationString(ConditionalVariable.EQUAL)));
        Assert.assertTrue("getCompareOperationString() returns correct value",
                "Greater Than Or Equal".equals(ConditionalVariable.getCompareOperationString(ConditionalVariable.GREATER_THAN_OR_EQUAL)));
        Assert.assertTrue("getCompareOperationString() returns correct value",
                "Greater Than".equals(ConditionalVariable.getCompareOperationString(ConditionalVariable.GREATER_THAN)));
    }
    
    @Test
    public void testEvaluate() throws JmriException {
        String deviceName = "3";
        
        Sensor sensor = InstanceManager.getDefault(SensorManager.class).provideSensor(deviceName);
        ConditionalVariable cv = new ConditionalVariable(false, Conditional.Operator.AND, ITEM_TYPE_SENSOR, deviceName, false);
        sensor.setState(Sensor.ACTIVE);
        Assert.assertTrue("evaluate() returns true", cv.evaluate());
        sensor.setState(Sensor.INACTIVE);
        Assert.assertFalse("evaluate() returns false", cv.evaluate());
        
        
        Turnout turnout = InstanceManager.getDefault(TurnoutManager.class).provideTurnout(deviceName);
        cv = new ConditionalVariable(false, Conditional.Operator.AND, TYPE_TURNOUT_THROWN, deviceName, false);
        turnout.setState(Turnout.THROWN);
        Assert.assertTrue("evaluate() returns true", cv.evaluate());
        turnout.setState(Turnout.CLOSED);
        Assert.assertFalse("evaluate() returns false", cv.evaluate());
        
        cv = new ConditionalVariable(false, Conditional.Operator.AND, TYPE_TURNOUT_CLOSED, deviceName, false);
        turnout.setState(Turnout.THROWN);
        Assert.assertFalse("evaluate() returns false", cv.evaluate());
        turnout.setState(Turnout.CLOSED);
        Assert.assertTrue("evaluate() returns true", cv.evaluate());
        
        
        // This is not yet implemented. The code below is only a non working sketch.
//        Memory memory = InstanceManager.getDefault(MemoryManager.class).provideMemory(deviceName);
//        cv = new ConditionalVariable(false, Conditional.Operator.AND, TYPE_MEMORY_EQUALS, deviceName, false);
//        memory.setState(Sensor.ACTIVE);
//        Assert.assertTrue("evaluate() returns true", cv.evaluate());
//        memory.setState(Sensor.INACTIVE);
//        Assert.assertFalse("evaluate() returns false", cv.evaluate());
        
        
        Light light = InstanceManager.getDefault(LightManager.class).provideLight(deviceName);
        cv = new ConditionalVariable(false, Conditional.Operator.AND, TYPE_LIGHT_ON, deviceName, false);
        light.setState(Light.ON);
        Assert.assertTrue("evaluate() returns true", cv.evaluate());
        light.setState(Light.OFF);
        Assert.assertFalse("evaluate() returns false", cv.evaluate());
        
        cv = new ConditionalVariable(false, Conditional.Operator.AND, TYPE_LIGHT_OFF, deviceName, false);
        light.setState(Light.ON);
        Assert.assertFalse("evaluate() returns false", cv.evaluate());
        light.setState(Light.OFF);
        Assert.assertTrue("evaluate() returns true", cv.evaluate());
        
        
        // Note that the signal head IH1 created here are also used to test the signal mast.
        SignalHead signalHeadIH1 = new VirtualSignalHead("IH1");
        InstanceManager.getDefault(SignalHeadManager.class).register(signalHeadIH1);
        cv = new ConditionalVariable(false, Conditional.Operator.AND, TYPE_SIGNAL_HEAD_RED, "IH1", false);
        
        cv.setType(TYPE_SIGNAL_HEAD_RED);
        signalHeadIH1.setAppearance(SignalHead.RED);
        Assert.assertTrue("evaluate() returns true", cv.evaluate());
        signalHeadIH1.setAppearance(SignalHead.DARK);
        Assert.assertFalse("evaluate() returns false", cv.evaluate());
        
        cv.setType(TYPE_SIGNAL_HEAD_YELLOW);
        signalHeadIH1.setAppearance(SignalHead.YELLOW);
        Assert.assertTrue("evaluate() returns true", cv.evaluate());
        signalHeadIH1.setAppearance(SignalHead.DARK);
        Assert.assertFalse("evaluate() returns false", cv.evaluate());
        
        cv.setType(TYPE_SIGNAL_HEAD_GREEN);
        signalHeadIH1.setAppearance(SignalHead.GREEN);
        Assert.assertTrue("evaluate() returns true", cv.evaluate());
        signalHeadIH1.setAppearance(SignalHead.DARK);
        Assert.assertFalse("evaluate() returns false", cv.evaluate());
        
        cv.setType(TYPE_SIGNAL_HEAD_DARK);
        signalHeadIH1.setAppearance(SignalHead.DARK);
        Assert.assertTrue("evaluate() returns true", cv.evaluate());
        signalHeadIH1.setAppearance(SignalHead.GREEN);
        Assert.assertFalse("evaluate() returns false", cv.evaluate());
        
        cv.setType(TYPE_SIGNAL_HEAD_FLASHRED);
        signalHeadIH1.setAppearance(SignalHead.FLASHRED);
        Assert.assertTrue("evaluate() returns true", cv.evaluate());
        signalHeadIH1.setAppearance(SignalHead.DARK);
        Assert.assertFalse("evaluate() returns false", cv.evaluate());
        
        cv.setType(TYPE_SIGNAL_HEAD_FLASHYELLOW);
        signalHeadIH1.setAppearance(SignalHead.FLASHYELLOW);
        Assert.assertTrue("evaluate() returns true", cv.evaluate());
        signalHeadIH1.setAppearance(SignalHead.DARK);
        Assert.assertFalse("evaluate() returns false", cv.evaluate());
        
        cv.setType(TYPE_SIGNAL_HEAD_FLASHGREEN);
        signalHeadIH1.setAppearance(SignalHead.FLASHGREEN);
        Assert.assertTrue("evaluate() returns true", cv.evaluate());
        signalHeadIH1.setAppearance(SignalHead.DARK);
        Assert.assertFalse("evaluate() returns false", cv.evaluate());
        
        cv.setType(TYPE_SIGNAL_HEAD_LUNAR);
        signalHeadIH1.setAppearance(SignalHead.LUNAR);
        Assert.assertTrue("evaluate() returns true", cv.evaluate());
        signalHeadIH1.setAppearance(SignalHead.DARK);
        Assert.assertFalse("evaluate() returns false", cv.evaluate());
        
        cv.setType(TYPE_SIGNAL_HEAD_FLASHLUNAR);
        signalHeadIH1.setAppearance(SignalHead.FLASHLUNAR);
        Assert.assertTrue("evaluate() returns true", cv.evaluate());
        signalHeadIH1.setAppearance(SignalHead.DARK);
        Assert.assertFalse("evaluate() returns false", cv.evaluate());
        
        cv.setType(TYPE_SIGNAL_HEAD_LIT);
        signalHeadIH1.setLit(true);
        Assert.assertTrue("evaluate() returns true", cv.evaluate());
        signalHeadIH1.setLit(false);
        Assert.assertFalse("evaluate() returns false", cv.evaluate());
        
        cv.setType(TYPE_SIGNAL_HEAD_HELD);
        signalHeadIH1.setHeld(true);
        Assert.assertTrue("evaluate() returns true", cv.evaluate());
        signalHeadIH1.setHeld(false);
        Assert.assertFalse("evaluate() returns false", cv.evaluate());
        
        
        // The signal head IH1 created above is also used here in signal mast IF$shsm:AAR-1946:CPL(IH1)
        SignalMast signalMast = InstanceManager.getDefault(SignalMastManager.class).provideSignalMast("IF$shsm:AAR-1946:CPL(IH1)");
        cv = new ConditionalVariable(false, Conditional.Operator.AND, TYPE_SIGNAL_MAST_ASPECT_EQUALS, "IF$shsm:AAR-1946:CPL(IH1)", false);
        
        cv.setDataString("Clear");
        cv.setType(TYPE_SIGNAL_MAST_ASPECT_EQUALS);
        // The null check is only to ensure that the evaluate() tests aspect == null
        Assert.assertTrue("aspect is null", signalMast.getAspect() == null);
        Assert.assertFalse("evaluate() returns false", cv.evaluate());
        signalMast.setAspect("Clear");
        Assert.assertTrue("evaluate() returns true", cv.evaluate());
        signalMast.setAspect("Approach");
        Assert.assertFalse("evaluate() returns false", cv.evaluate());
        
        cv.setType(TYPE_SIGNAL_MAST_LIT);
        signalMast.setLit(true);
        Assert.assertTrue("evaluate() returns true", cv.evaluate());
        signalMast.setLit(false);
        Assert.assertFalse("evaluate() returns false", cv.evaluate());
        
        cv.setType(TYPE_SIGNAL_MAST_HELD);
        signalMast.setHeld(true);
        Assert.assertTrue("evaluate() returns true", cv.evaluate());
        signalMast.setHeld(false);
        Assert.assertFalse("evaluate() returns false", cv.evaluate());
        
        
        InstanceManager.getDefault(LogixManager.class).createNewLogix("IX:AUTO:0002");
        Conditional conditional = InstanceManager.getDefault(ConditionalManager.class).createNewConditional("IX:AUTO:0001C1", "Conditional");
        cv = new ConditionalVariable(false, Conditional.Operator.AND, TYPE_CONDITIONAL_TRUE, "IX:AUTO:0001C1", false);
        conditional.setState(Conditional.TRUE);
        Assert.assertTrue("evaluate() returns true", cv.evaluate());
        conditional.setState(Conditional.FALSE);
        Assert.assertFalse("evaluate() returns false", cv.evaluate());
        
        
        // This is not yet implemented. The code below is only a non working sketch.
//        Warrant warrant = InstanceManager.getDefault(WarrantManager.class).provideWarrant("IW3");
//        cv = new ConditionalVariable(false, Conditional.Operator.AND, TYPE_ROUTE_OCCUPIED, "IW3", false);
//        cv.setType(TYPE_ROUTE_FREE);
//        warrant.setState(Sensor.ACTIVE);
//        Assert.assertTrue("evaluate() returns true", cv.evaluate());
//        warrant.setState(Sensor.INACTIVE);
//        Assert.assertFalse("evaluate() returns false", cv.evaluate());
        
        
        // This is not yet implemented. The code below is only a non working sketch.
//        OBlock oblock = InstanceManager.getDefault(OBlockManager.class).provideOBlock("OB3");
//        cv = new ConditionalVariable(false, Conditional.Operator.AND, TYPE_BLOCK_STATUS_EQUALS, "OB3", false);
//        cv.setDataString("TRUE");
//        oblock.setState(Sensor.ACTIVE);
//        Assert.assertTrue("evaluate() returns true", cv.evaluate());
//        oblock.setState(Sensor.INACTIVE);
//        Assert.assertFalse("evaluate() returns false", cv.evaluate());
    }
    
    @Test
    public void testCompare() {
        String deviceName = "3";
        InstanceManager.getDefault(SensorManager.class).provideSensor(deviceName);
        ConditionalVariable cv = new ConditionalVariable(false, Conditional.Operator.AND, ITEM_TYPE_SENSOR, deviceName, false);
        
        Assert.assertTrue("evaluate() returns true", cv.compare(null, null, false));
        Assert.assertFalse("evaluate() returns false", cv.compare("10", null, false));
        Assert.assertFalse("evaluate() returns false", cv.compare(null, "20", false));
        
        cv.setNum1(LESS_THAN);
        Assert.assertTrue("evaluate() returns true", cv.compare("10", "20", false));
        Assert.assertFalse("evaluate() returns false", cv.compare("15", "15", false));
        Assert.assertFalse("evaluate() returns false", cv.compare("20", "10", false));
        
        cv.setNum1(LESS_THAN_OR_EQUAL);
        Assert.assertTrue("evaluate() returns true", cv.compare("10", "20", false));
        Assert.assertTrue("evaluate() returns true", cv.compare("15", "15", false));
        Assert.assertFalse("evaluate() returns false", cv.compare("20", "10", false));
        
        cv.setNum1(EQUAL);
        Assert.assertFalse("evaluate() returns false", cv.compare("10", "20", false));
        Assert.assertTrue("evaluate() returns true", cv.compare("15", "15", false));
        Assert.assertFalse("evaluate() returns false", cv.compare("20", "10", false));
        
        cv.setNum1(GREATER_THAN_OR_EQUAL);
        Assert.assertFalse("evaluate() returns false", cv.compare("10", "20", false));
        Assert.assertTrue("evaluate() returns true", cv.compare("15", "15", false));
        Assert.assertTrue("evaluate() returns true", cv.compare("20", "10", false));
        
        cv.setNum1(GREATER_THAN);
        Assert.assertFalse("evaluate() returns false", cv.compare("10", "20", false));
        Assert.assertFalse("evaluate() returns false", cv.compare("15", "15", false));
        Assert.assertTrue("evaluate() returns true", cv.compare("20", "10", false));
        
        
        cv.setNum1(LESS_THAN);
        Assert.assertTrue("evaluate() returns true", cv.compare("aaa", "ccc", false));
        Assert.assertFalse("evaluate() returns false", cv.compare("bbb", "bbb", false));
        Assert.assertFalse("evaluate() returns false", cv.compare("ccc", "aaa", false));
        
        cv.setNum1(LESS_THAN_OR_EQUAL);
        Assert.assertTrue("evaluate() returns true", cv.compare("aaa", "ccc", false));
        Assert.assertTrue("evaluate() returns true", cv.compare("bbb", "bbb", false));
        Assert.assertFalse("evaluate() returns false", cv.compare("ccc", "aaa", false));
        
        cv.setNum1(EQUAL);
        Assert.assertFalse("evaluate() returns false", cv.compare("aaa", "ccc", false));
        Assert.assertTrue("evaluate() returns true", cv.compare("bbb", "bbb", false));
        Assert.assertFalse("evaluate() returns false", cv.compare("ccc", "aaa", false));
        
        cv.setNum1(GREATER_THAN_OR_EQUAL);
        Assert.assertFalse("evaluate() returns false", cv.compare("aaa", "ccc", false));
        Assert.assertTrue("evaluate() returns true", cv.compare("bbb", "bbb", false));
        Assert.assertTrue("evaluate() returns true", cv.compare("ccc", "aaa", false));
        
        cv.setNum1(GREATER_THAN);
        Assert.assertFalse("evaluate() returns false", cv.compare("aaa", "ccc", false));
        Assert.assertFalse("evaluate() returns false", cv.compare("bbb", "bbb", false));
        Assert.assertTrue("evaluate() returns true", cv.compare("ccc", "aaa", false));
        
        // Test case
        cv.setNum1(GREATER_THAN);
        Assert.assertTrue("evaluate() returns true", cv.compare("aaa", "Ccc", false));
        Assert.assertTrue("evaluate() returns true", cv.compare("bbb", "Bbb", false));
        Assert.assertFalse("evaluate() returns false", cv.compare("Ccc", "aaa", false));
        
        // Test case
        cv.setNum1(GREATER_THAN);
        Assert.assertFalse("evaluate() returns false", cv.compare("aaa", "Ccc", true));
        Assert.assertFalse("evaluate() returns false", cv.compare("bbb", "Bbb", true));
        Assert.assertTrue("evaluate() returns true", cv.compare("Ccc", "aaa", true));
    }
    
    @Test
    public void testGetItemTypeString() {
        Assert.assertTrue("getItemTypeString() returns correct value",
                "Sensor".equals(ConditionalVariable.getItemTypeString(ITEM_TYPE_SENSOR)));
        Assert.assertTrue("getItemTypeString() returns correct value",
                "Turnout".equals(ConditionalVariable.getItemTypeString(ITEM_TYPE_TURNOUT)));
        Assert.assertTrue("getItemTypeString() returns correct value",
                "Light".equals(ConditionalVariable.getItemTypeString(ITEM_TYPE_LIGHT)));
        Assert.assertTrue("getItemTypeString() returns correct value",
                "Signal Head".equals(ConditionalVariable.getItemTypeString(ITEM_TYPE_SIGNALHEAD)));
        Assert.assertTrue("getItemTypeString() returns correct value",
                "Signal Mast".equals(ConditionalVariable.getItemTypeString(ITEM_TYPE_SIGNALMAST)));
        Assert.assertTrue("getItemTypeString() returns correct value",
                "Memory".equals(ConditionalVariable.getItemTypeString(ITEM_TYPE_MEMORY)));
        Assert.assertTrue("getItemTypeString() returns correct value",
                "Conditional".equals(ConditionalVariable.getItemTypeString(ITEM_TYPE_CONDITIONAL)));
        Assert.assertTrue("getItemTypeString() returns correct value",
                "Warrant".equals(ConditionalVariable.getItemTypeString(ITEM_TYPE_WARRANT)));
        Assert.assertTrue("getItemTypeString() returns correct value",
                "Fast Clock".equals(ConditionalVariable.getItemTypeString(ITEM_TYPE_CLOCK)));
        Assert.assertTrue("getItemTypeString() returns correct value",
                "Occupancy Block".equals(ConditionalVariable.getItemTypeString(ITEM_TYPE_OBLOCK)));
        Assert.assertTrue("getItemTypeString() returns correct value",
                "Entry Exit".equals(ConditionalVariable.getItemTypeString(ITEM_TYPE_ENTRYEXIT)));
        
        // Test wrong value
        Assert.assertTrue("getItemTypeString() returns correct value",
                "".equals(ConditionalVariable.getItemTypeString(-1)));
    }
    
    @Test
    public void testDescribeState() {
        Assert.assertTrue("getItemTypeString() returns correct value",
                "".equals(ConditionalVariable.describeState(TYPE_NONE)));
        Assert.assertTrue("getItemTypeString() returns correct value",
                "Active".equals(ConditionalVariable.describeState(TYPE_SENSOR_ACTIVE)));
        Assert.assertTrue("getItemTypeString() returns correct value",
                "Inactive".equals(ConditionalVariable.describeState(TYPE_SENSOR_INACTIVE)));
        Assert.assertTrue("getItemTypeString() returns correct value",
                "Thrown".equals(ConditionalVariable.describeState(TYPE_TURNOUT_THROWN)));
        Assert.assertTrue("getItemTypeString() returns correct value",
                "Closed".equals(ConditionalVariable.describeState(TYPE_TURNOUT_CLOSED)));
        Assert.assertTrue("getItemTypeString() returns correct value",
                "True".equals(ConditionalVariable.describeState(TYPE_CONDITIONAL_TRUE)));
        Assert.assertTrue("getItemTypeString() returns correct value",
                "False".equals(ConditionalVariable.describeState(TYPE_CONDITIONAL_FALSE)));
        Assert.assertTrue("getItemTypeString() returns correct value",
                "On".equals(ConditionalVariable.describeState(TYPE_LIGHT_ON)));
        Assert.assertTrue("getItemTypeString() returns correct value",
                "Off".equals(ConditionalVariable.describeState(TYPE_LIGHT_OFF)));
        Assert.assertTrue("getItemTypeString() returns correct value",
                "(case sensitive) Value".equals(ConditionalVariable.describeState(TYPE_MEMORY_EQUALS)));
        Assert.assertTrue("getItemTypeString() returns correct value",
                "(case sensitive) Memory".equals(ConditionalVariable.describeState(TYPE_MEMORY_COMPARE)));
        Assert.assertTrue("getItemTypeString() returns correct value",
                "".equals(ConditionalVariable.describeState(TYPE_FAST_CLOCK_RANGE)));
        Assert.assertTrue("getItemTypeString() returns correct value",
                "Red".equals(ConditionalVariable.describeState(TYPE_SIGNAL_HEAD_RED)));
        Assert.assertTrue("getItemTypeString() returns correct value",
                "Yellow".equals(ConditionalVariable.describeState(TYPE_SIGNAL_HEAD_YELLOW)));
        Assert.assertTrue("getItemTypeString() returns correct value",
                "Green".equals(ConditionalVariable.describeState(TYPE_SIGNAL_HEAD_GREEN)));
        Assert.assertTrue("getItemTypeString() returns correct value",
                "Dark".equals(ConditionalVariable.describeState(TYPE_SIGNAL_HEAD_DARK)));
        Assert.assertTrue("getItemTypeString() returns correct value",
                "Flashing Red".equals(ConditionalVariable.describeState(TYPE_SIGNAL_HEAD_FLASHRED)));
        Assert.assertTrue("getItemTypeString() returns correct value",
                "Flashing Yellow".equals(ConditionalVariable.describeState(TYPE_SIGNAL_HEAD_FLASHYELLOW)));
        Assert.assertTrue("getItemTypeString() returns correct value",
                "Flashing Green".equals(ConditionalVariable.describeState(TYPE_SIGNAL_HEAD_FLASHGREEN)));
        Assert.assertTrue("getItemTypeString() returns correct value",
                "Held".equals(ConditionalVariable.describeState(TYPE_SIGNAL_HEAD_HELD)));
        Assert.assertTrue("getItemTypeString() returns correct value",
                "Lunar".equals(ConditionalVariable.describeState(TYPE_SIGNAL_HEAD_LUNAR)));
        Assert.assertTrue("getItemTypeString() returns correct value",
                "Flashing Lunar".equals(ConditionalVariable.describeState(TYPE_SIGNAL_HEAD_FLASHLUNAR)));
        Assert.assertTrue("getItemTypeString() returns correct value",
                "Lit".equals(ConditionalVariable.describeState(TYPE_SIGNAL_HEAD_LIT)));
        Assert.assertTrue("getItemTypeString() returns correct value",
                "(case insensitive) Value".equals(ConditionalVariable.describeState(TYPE_MEMORY_EQUALS_INSENSITIVE)));
        Assert.assertTrue("getItemTypeString() returns correct value",
                "(case insensitive) Memory".equals(ConditionalVariable.describeState(TYPE_MEMORY_COMPARE_INSENSITIVE)));
        Assert.assertTrue("getItemTypeString() returns correct value",
                "Route Free".equals(ConditionalVariable.describeState(TYPE_ROUTE_FREE)));
        Assert.assertTrue("getItemTypeString() returns correct value",
                "Route Occupied".equals(ConditionalVariable.describeState(TYPE_ROUTE_OCCUPIED)));
        Assert.assertTrue("getItemTypeString() returns correct value",
                "Route Allocated".equals(ConditionalVariable.describeState(TYPE_ROUTE_ALLOCATED)));
        Assert.assertTrue("getItemTypeString() returns correct value",
                "Route Set".equals(ConditionalVariable.describeState(TYPE_ROUTE_SET)));
        Assert.assertTrue("getItemTypeString() returns correct value",
                "Train Running".equals(ConditionalVariable.describeState(TYPE_TRAIN_RUNNING)));
        Assert.assertTrue("getItemTypeString() returns correct value",
                "Signal Mast Aspect equals".equals(ConditionalVariable.describeState(TYPE_SIGNAL_MAST_ASPECT_EQUALS)));
        Assert.assertTrue("getItemTypeString() returns correct value",
                "Signal Head Appearance equals".equals(ConditionalVariable.describeState(TYPE_SIGNAL_HEAD_APPEARANCE_EQUALS)));
        Assert.assertTrue("getItemTypeString() returns correct value",
                "Lit".equals(ConditionalVariable.describeState(TYPE_SIGNAL_MAST_LIT)));
        Assert.assertTrue("getItemTypeString() returns correct value",
                "Held".equals(ConditionalVariable.describeState(TYPE_SIGNAL_MAST_HELD)));
        Assert.assertTrue("getItemTypeString() returns correct value",
                "Active".equals(ConditionalVariable.describeState(TYPE_ENTRYEXIT_ACTIVE)));
        Assert.assertTrue("getItemTypeString() returns correct value",
                "Inactive".equals(ConditionalVariable.describeState(TYPE_ENTRYEXIT_INACTIVE)));
        
        // Test invalid value
        Assert.assertTrue("getItemTypeString() returns correct value",
                "<none>".equals(ConditionalVariable.describeState(-1)));
        jmri.util.JUnitAppender.assertWarnMessage("Unhandled condition type: -1");
    }
    
    @Test
    public void testGetCompareSymbols() {
        Assert.assertTrue("getItemTypeString() returns correct value",
                "<".equals(ConditionalVariable.getCompareSymbols(LESS_THAN)));
        Assert.assertTrue("getItemTypeString() returns correct value",
                "<=".equals(ConditionalVariable.getCompareSymbols(LESS_THAN_OR_EQUAL)));
        Assert.assertTrue("getItemTypeString() returns correct value",
                "=".equals(ConditionalVariable.getCompareSymbols(EQUAL)));
        Assert.assertTrue("getItemTypeString() returns correct value",
                ">=".equals(ConditionalVariable.getCompareSymbols(GREATER_THAN_OR_EQUAL)));
        Assert.assertTrue("getItemTypeString() returns correct value",
                ">".equals(ConditionalVariable.getCompareSymbols(GREATER_THAN)));
    }
    
    @Test
    public void testStringToVariableTest() {
        Assert.assertTrue("getItemTypeString() returns correct value",
                ConditionalVariable.stringToVariableTest("Red") == TYPE_SIGNAL_HEAD_RED);
        Assert.assertTrue("getItemTypeString() returns correct value",
                ConditionalVariable.stringToVariableTest("Yellow") == TYPE_SIGNAL_HEAD_YELLOW);
        Assert.assertTrue("getItemTypeString() returns correct value",
                ConditionalVariable.stringToVariableTest("Green") == TYPE_SIGNAL_HEAD_GREEN);
        Assert.assertTrue("getItemTypeString() returns correct value",
                ConditionalVariable.stringToVariableTest("Dark") == TYPE_SIGNAL_HEAD_DARK);
        Assert.assertTrue("getItemTypeString() returns correct value",
                ConditionalVariable.stringToVariableTest("Flashing Red") == TYPE_SIGNAL_HEAD_FLASHRED);
        Assert.assertTrue("getItemTypeString() returns correct value",
                ConditionalVariable.stringToVariableTest("Flashing Yellow") == TYPE_SIGNAL_HEAD_FLASHYELLOW);
        Assert.assertTrue("getItemTypeString() returns correct value",
                ConditionalVariable.stringToVariableTest("Flashing Green") == TYPE_SIGNAL_HEAD_FLASHGREEN);
        Assert.assertTrue("getItemTypeString() returns correct value",
                ConditionalVariable.stringToVariableTest("Lunar") == TYPE_SIGNAL_HEAD_LUNAR);
        Assert.assertTrue("getItemTypeString() returns correct value",
                ConditionalVariable.stringToVariableTest("Flashing Lunar") == TYPE_SIGNAL_HEAD_FLASHLUNAR);
        
        // Check bad string. This gives a warning message.
        Assert.assertTrue("getItemTypeString() returns -1 for wrong string",
                ConditionalVariable.stringToVariableTest("Bad signal head") == -1);
        jmri.util.JUnitAppender.assertWarnMessage("Unexpected parameter to stringToVariableTest(Bad signal head)");
        
        // Check empty string. This doesn't give any warning.
        Assert.assertTrue("getItemTypeString() returns -1 for wrong string",
                ConditionalVariable.stringToVariableTest("") == -1);
    }
    
    
    // from here down is testing infrastructure

    // The minimal setup for log4J
    @Before
    public void setUp() {
        jmri.util.JUnitUtil.setUp();
        jmri.util.JUnitUtil.resetInstanceManager();
        jmri.util.JUnitUtil.initInternalTurnoutManager();
        jmri.util.JUnitUtil.initInternalLightManager();
        jmri.util.JUnitUtil.initInternalSensorManager();
        jmri.util.JUnitUtil.initDebugThrottleManager();
        jmri.util.JUnitUtil.initLogixManager();
        jmri.util.JUnitUtil.initIdTagManager();
        jmri.InstanceManager.store(new jmri.NamedBeanHandleManager(), jmri.NamedBeanHandleManager.class);
    }

    @After
    public void tearDown() {
        jmri.util.JUnitUtil.tearDown();
    }
}<|MERGE_RESOLUTION|>--- conflicted
+++ resolved
@@ -89,11 +89,7 @@
         
         bean = InstanceManager.getDefault(SensorManager.class).provideSensor(deviceName);
         otherBean = InstanceManager.getDefault(SensorManager.class).provideSensor(otherDeviceName);
-<<<<<<< HEAD
-        cv = new ConditionalVariable(false, Conditional.OPERATOR_AND, ITEM_TYPE_SENSOR, deviceName, false);
-=======
-        ConditionalVariable cv = new ConditionalVariable(false, Conditional.Operator.AND, ITEM_TYPE_SENSOR, deviceName, false);
->>>>>>> 53919279
+        cv = new ConditionalVariable(false, Conditional.Operator.AND, ITEM_TYPE_SENSOR, deviceName, false);
         Assert.assertTrue("getNamedBean() returns correct bean", bean.equals(((NamedBeanHandle)cv.getNamedBean()).getBean()));
         cv.setName(otherDeviceName);
         Assert.assertTrue("setName() sets correct bean", otherBean.equals(((NamedBeanHandle)cv.getNamedBean()).getBean()));

package jmri;

import java.io.File;

import org.junit.jupiter.api.*;

import com.tngtech.archunit.lang.*;
import com.tngtech.archunit.junit.*;
import static com.tngtech.archunit.lang.syntax.ArchRuleDefinition.classes;
import static com.tngtech.archunit.lang.syntax.ArchRuleDefinition.noClasses;

import jmri.util.FileUtil;

/**
 * Check the architecture of the JMRI library
 * <p>
 * This is run as part of CI, so it's expected to kept passing at all times.
 * It includes some exceptions that have been grandfathered in
 * via the archunit_ignore_patterns.txt file.
 * <p>
 * Checks that are not yet passing are added in the
 * {link ArchitectureCheck} class, which can be run independently.
 * <p>
 * Note that this only checks the classes in target/classes, which come from java/src, not
 * the ones in target/test-classes, which come from java/test.  It's relying on the common
 * build procedure to make this distinction.
 * See {@link TestArchitectureTest}
 *
 * See examples in the <a href='https://github.com/TNG/ArchUnit-Examples/tree/master/example-plain/src/test/java/com/tngtech/archunit/exampletest">ArchUnit sample code</a>.
 *
 * @author Bob Jacobsen 2019
 */

// Pick up all classes from the target/classes directory, which is just the main (not test) code
@AnalyzeClasses(packages = {"target/classes"}) // "jmri","apps"

public class ArchitectureTest {

    // want these statics first in class, to initialize
    // logging before various static items are constructed
    @BeforeAll  // tests are static
    static public void setUp() {
        jmri.util.JUnitUtil.setUp();
    }
    @AfterAll
    static public void tearDown() {
        jmri.util.JUnitUtil.tearDown();
    }

    /**
     * No access to java.awt.event.MouseEvent except as specified
     */
    @ArchTest // Initially 50 flags in JMRI 4.17.4 - see archunit_ignore_patterns.txt
    public static final ArchRule checkMouseEvent = noClasses().that()
                                // classes with permitted access (temporary violations go in archunit_ignore_patterns.txt)
                                .doNotHaveFullyQualifiedName("jmri.util.swing.JmriMouseEvent").and()
                                .doNotHaveFullyQualifiedName("jmri.util.swing.JmriMouseListener").and()
                                .doNotHaveFullyQualifiedName("jmri.util.swing.JmriMouseMotionListener").and()

                                .doNotHaveFullyQualifiedName("apps.SystemConsole$PopupListener").and()
                                .doNotHaveFullyQualifiedName("apps.startup.StartupActionsPreferencesPanel$1").and()
                                .doNotHaveFullyQualifiedName("jmri.jmrit.beantable.BeanTableDataModel$1").and()
                                .doNotHaveFullyQualifiedName("jmri.jmrit.beantable.ListedTableFrame$ActionJList").and()
                                .doNotHaveFullyQualifiedName("jmri.jmrit.beantable.RowComboBoxPanel").and()
                                .doNotHaveFullyQualifiedName("jmri.jmrit.beantable.RowComboBoxPanel$1").and()
                                .doNotHaveFullyQualifiedName("jmri.jmrit.beantable.block.BlockTableDataModel$ImageIconRenderer$1").and()
                                .doNotHaveFullyQualifiedName("jmri.jmrit.beantable.light.LightTableDataModel$ImageIconRenderer$1").and()
                                .doNotHaveFullyQualifiedName("jmri.jmrit.beantable.oblock.TableFrames$2").and()
                                .doNotHaveFullyQualifiedName("jmri.jmrit.beantable.oblock.TableFrames").and()
                                .doNotHaveFullyQualifiedName("jmri.jmrit.beantable.sensor.SensorTableDataModel$ImageIconRenderer$1").and()
                                .doNotHaveFullyQualifiedName("jmri.jmrit.beantable.turnout.TurnoutTableDataModel$ImageIconRenderer$1").and()
                                .doNotHaveFullyQualifiedName("jmri.jmrit.beantable.turnout.TurnoutTableJTable").and()
                                .doNotHaveFullyQualifiedName("jmri.jmrit.catalog.ImageIndexEditor").and()
                                .doNotHaveFullyQualifiedName("jmri.jmrit.catalog.ImageIndexEditor$2").and()
                                .doNotHaveFullyQualifiedName("mri.jmrit.display.layoutEditor.LayoutEditorToolBarPanel$1").and()
                                .doNotHaveFullyQualifiedName("jmri.jmrit.display.switchboardEditor.BeanSwitch").and()
                                .doNotHaveFullyQualifiedName("jmri.jmrit.display.switchboardEditor.BeanSwitch$2").and()
                                .doNotHaveFullyQualifiedName("jmri.jmrit.display.switchboardEditor.BeanSwitch$3").and()
                                .doNotHaveFullyQualifiedName("jmri.jmrit.display.layoutEditor.LayoutEditorToolBarPanel$1").and()
                                .doNotHaveFullyQualifiedName("jmri.jmrit.entryexit.EntryExitPairs$1").and()
                                .doNotHaveFullyQualifiedName("jmri.jmrit.jython.JynstrumentPopupMenu$1").and()
                                .doNotHaveFullyQualifiedName("jmri.jmrit.logix.WarrantRoute$RouteLocation").and()
                                .doNotHaveFullyQualifiedName("jmri.jmrit.logixng.tools.swing.ConditionalNGDebugger$PopupMenu$1").and()
                                .doNotHaveFullyQualifiedName("jmri.jmrit.logixng.tools.swing.TreeEditor$5").and()
                                .doNotHaveFullyQualifiedName("jmri.jmrit.operations.locations.LocationEditFrame$1").and()
                                .doNotHaveFullyQualifiedName("jmri.jmrit.operations.locations.LocationEditFrame$2").and()
                                .doNotHaveFullyQualifiedName("jmri.jmrit.operations.locations.LocationEditFrame$3").and()
                                .doNotHaveFullyQualifiedName("jmri.jmrit.roster.swing.RosterGroupsPanel$MouseAdapter").and()
                                .doNotHaveFullyQualifiedName("jmri.jmrit.roster.swing.RosterTable$RosterCellEditor").and()
                                .doNotHaveFullyQualifiedName("jmri.jmrit.symbolicprog.CombinedLocoSelTreePane$1").and()
                                .doNotHaveFullyQualifiedName("jmri.jmrit.throttle.FunctionButton$PopupListener").and()
                                .doNotHaveFullyQualifiedName("jmri.jmrix.can.cbus.swing.nodeconfig.CbusNodeNVEditTablePane$NvSpinnerEditor").and()
                                .doNotHaveFullyQualifiedName("jmri.jmrit.symbolicprog.CombinedLocoSelTreePane$2").and()
                                .doNotHaveFullyQualifiedName("jmri.jmrix.cmri.serial.cmrinetmanager.CMRInetMetricsFrame$DataButtonMouseListener").and()
                                .doNotHaveFullyQualifiedName("jmri.jmrix.cmri.serial.cmrinetmanager.CMRInetMetricsFrame$ErrMetricButtonMouseListener").and()
                                .doNotHaveFullyQualifiedName("jmri.jmrix.dccpp.swing.ConfigBaseStationFrame$1").and()
                                .doNotHaveFullyQualifiedName("jmri.jmrix.dccpp.swing.ConfigBaseStationFrame$2").and()
                                .doNotHaveFullyQualifiedName("jmri.jmrix.dccpp.swing.ConfigBaseStationFrame$3").and()
                                .doNotHaveFullyQualifiedName("jmri.jmrix.dccpp.swing.ConfigBaseStationFrame$4").and()
                                .doNotHaveFullyQualifiedName("jmri.jmrix.dccpp.swing.ConfigBaseStationFrame$5").and()
                                .doNotHaveFullyQualifiedName("jmri.jmrix.dccpp.swing.ConfigBaseStationFrame").and()
                                .doNotHaveFullyQualifiedName("jmri.jmrix.ecos.utilities.EcosLocoToRoster$4").and()
                                .doNotHaveFullyQualifiedName("jmri.jmrix.ecos.utilities.EcosLocoToRoster$6").and()
                                .doNotHaveFullyQualifiedName("jmri.jmrix.rps.trackingpanel.RpsTrackingPanel").and()
                                .doNotHaveFullyQualifiedName("jmri.profile.ProfileManagerDialog").and()
                                .doNotHaveFullyQualifiedName("jmri.profile.ProfileManagerDialog$1").and()
                                .doNotHaveFullyQualifiedName("jmri.profile.ProfilePreferencesPanel$1").and()
                                .doNotHaveFullyQualifiedName("jmri.profile.ProfilePreferencesPanel$2").and()
                                .doNotHaveFullyQualifiedName("jmri.swing.EditableList$MouseListener").and()
                                .doNotHaveFullyQualifiedName("jmri.util.BusyGlassPane$CBListener").and()
                                .doNotHaveFullyQualifiedName("jmri.util.JTreeWithPopup$1").and()
                                .doNotHaveFullyQualifiedName("jmri.util.swing.JmriMouseListener$1").and()
                                .doNotHaveFullyQualifiedName("jmri.util.swing.JmriMouseMotionListener$1").and()
                                .doNotHaveFullyQualifiedName("jmri.util.swing.TriStateJCheckBox$1").and()
                                .doNotHaveFullyQualifiedName("jmri.util.table.JTableWithColumnToolTips$1").and()
                                .doNotHaveFullyQualifiedName("jmri.util.table.ButtonEditor").and()
                                .doNotHaveFullyQualifiedName("jmri.util.table.ToggleButtonEditor").and()
                                .doNotHaveFullyQualifiedName("jmri.web.servlet.frameimage.JmriJFrameServlet")

                            .should()
                                .dependOnClassesThat().haveFullyQualifiedName("java.awt.event.MouseEvent");

    /**
     * No access to System.err and System.out except as specified
     */
    @ArchTest // Initially 50 flags in JMRI 4.17.4 - see archunit_ignore_patterns.txt
    public static final ArchRule checkStandardStreams = noClasses().that()
                                // classes with permitted access (temporary violations go in archunit_ignore_patterns.txt)
                                .doNotHaveFullyQualifiedName("apps.JavaVersionCheckWindow").and()
                                .doNotHaveFullyQualifiedName("apps.gui3.paned.QuitAction").and()
                                .doNotHaveFullyQualifiedName("apps.jmrit.decoderdefn.DecoderIndexBuilder").and()
                                .doNotHaveFullyQualifiedName("jmri.util.FileUtilSupport").and() // used in log4j init
                                .doNotHaveFullyQualifiedName("jmri.util.GetArgumentList").and()
                                .doNotHaveFullyQualifiedName("jmri.util.GetClassPath").and()
                                .doNotHaveFullyQualifiedName("jmri.util.GetJavaProperty").and()
                                .doNotHaveFullyQualifiedName("jmri.Version").and()
                                .doNotHaveFullyQualifiedName("jmri.util.JTextPaneAppender").and()
                                .doNotHaveFullyQualifiedName("jmri.util.EarlyInitializationPreferences").and()
                                .doNotHaveFullyQualifiedName("jmri.script.jsr223graalpython.GraalJSEngineFactory").and()
                                // generated code that we don't have enough control over
                                .resideOutsideOfPackage("jmri.jmris.simpleserver..").and()
                                .resideOutsideOfPackage("jmri.jmris.srcp..").and()
                                .resideOutsideOfPackage("jmri.jmrix.srcp..")
                            .should(
                                com.tngtech.archunit.library.GeneralCodingRules.
                                ACCESS_STANDARD_STREAMS
                            );

    /**
     * No access to java.util.Timer except jmri.util.TimerUtil
     */
    @ArchTest
    public static final ArchRule checkTimerClassRestricted = noClasses().that()
                                // classes with permitted access
                                .haveNameNotMatching("jmri\\.util\\.TimerUtil")
                            .should()
                                .dependOnClassesThat().haveFullyQualifiedName("java.util.Timer");

    /**
     * No access to javax.annotation.Nullable except the FindBugsCheck test routine
     */
    @ArchTest
    public static final ArchRule checkNullableAnnotationRestricted = noClasses().that()
                                // classes with permitted access
                                .haveNameNotMatching("apps\\.FindBugsCheck")
                            .should()
                                .dependOnClassesThat().haveFullyQualifiedName("javax.annotation.Nullable");

   /**
     * No jmri.jmrix in basic interfaces.
     * <p>
     * Intentionally redundant with the check for references to
     * jmri.jmrix outside itself; fix these first!
     */
    @ArchTest // Initially 1 flags in JMRI 4.17.3 - see archunit_ignore_patterns.txt
    public static final ArchRule checkJmriPackageJmrix = noClasses()
        .that().resideInAPackage("jmri")
        .should().dependOnClassesThat().resideInAPackage("jmri.jmrix..");

    /**
     * Jmri.jmris should not reference jmri.jmrix
     * <p>
     * Intentionally redundant with the check for references to
     * jmri.jmrix outside itself; fix these first!
     * <p>
     *
     */
    @ArchTest
    public static final ArchRule checkJmrisPackageJmrix = noClasses()
        .that().resideInAPackage("jmri.jmris")
        .should().dependOnClassesThat().resideInAPackage("jmri.jmrix..");

    /**
     * Jmri.server should not reference jmri.jmrix
     * <p>
     * Intentionally redundant with the check for references to
     * jmri.jmrix outside itself; fix these first!
     * <p>
     *
     */
    @ArchTest
    public static final ArchRule checkServerPackageJmrix = noClasses()
        .that().resideInAPackage("jmri.server")
        .should().dependOnClassesThat().resideInAPackage("jmri.jmrix..");

    /**
     * Jmri.server should not reference jmri.jmrit
     * <p>
     * Intentionally redundant with the check for references to
     * jmri.jmrit outside itself; fix these first!
     * <p>
     *
     */
    @ArchTest
    public static final ArchRule checkServerPackageJmrit = noClasses()
            .that().resideInAPackage("jmri.server")
            .should().dependOnClassesThat().resideInAPackage("jmri.jmrit..");

    /**
     * Jmri.web should not reference jmri.jmrit
     * <p>
     * Intentionally redundant with the check for references to
     * jmri.jmrit outside itself; fix these first!
     * <p>
     *
     */
    @ArchTest
    public static final ArchRule checkWebPackageJmrit = noClasses()
        .that().resideInAPackage("jmri.web")
        .should().dependOnClassesThat().resideInAPackage("jmri.jmrit..");

    /**
     * Jmri.web should not reference jmri.jmrix
     * <p>
     * Intentionally redundant with the check for references to
     * jmri.jmrix outside itself; fix these first!
     * <p>
     *
     */
    @ArchTest
    public static final ArchRule checkWebPackageJmrix = noClasses()
        .that().resideInAPackage("jmri.web")
        .should().dependOnClassesThat().resideInAPackage("jmri.jmrix..");

    /**
     * No AWT in basic interfaces.
     */
    @ArchTest // Initially 8 flags in JMRI 4.17.3 - see archunit_ignore_patterns.txt
    public static final ArchRule checkJmriPackageAwt = noClasses()
        .that().resideInAPackage("jmri")
        .should().dependOnClassesThat().resideInAPackage("java.awt..");

    /**
     * No Swing in basic interfaces.
     */
    @ArchTest // Initially 5 flags in JMRI 4.17.3 - see archunit_ignore_patterns.txt
    public static final ArchRule checkJmriPackageSwing = noClasses()
        .that().resideInAPackage("jmri")
        .should().dependOnClassesThat().resideInAPackage("javax.swing..");

    /**
     * No JDOM in basic interfaces.
     */
    @ArchTest // Initially 3 flags in JMRI 4.17.3 - see archunit_ignore_patterns.txt
    public static final ArchRule checkJmriPackageJdom = noClasses()
        .that().resideInAPackage("jmri")
        .should().dependOnClassesThat().resideInAPackage("org.jdom2..");

    /**
     * jmri (but not apps) should not reference org.apache.log4j to allow jmri
     * to be used as library in applications that choose not to use Log4J.
     */
    @ArchTest
    public static final ArchRule noLog4JinJmri = noClasses()
            .that().resideInAPackage("jmri..")
            .and().areNotAnnotatedWith(Deprecated.class)
            .should().dependOnClassesThat().resideInAPackage("org.apache.log4j");

    /**
     * Confine JDOM to configurexml packages.
     */
    @ArchTest
    @ArchIgnore // 5792 flags September 2022
    public static final ArchRule checkJdomOutsideConfigurexml = noClasses()
        .that().resideOutsideOfPackage("..configurexml..")
        .should().accessClassesThat().resideInAPackage("org.jdom2..");

    /**
     * Confine purejavacomm to jmri.jmrix packages.
     */
    @ArchTest
    public static final ArchRule checkPurejavacoomOutsideConfigurexml = noClasses()
        .that().resideOutsideOfPackage("jmri.jmrix..").and()
        .doNotHaveFullyQualifiedName("apps.util.issuereporter.SystemInfo").and()
        .doNotHaveFullyQualifiedName("jmri.jmrit.mailreport.ReportContext")
        .should().accessClassesThat().resideInAPackage("purejavacomm..");

    /**
     * Check that *Bundle classes inherit from their parent.
     * (not done yet, not sure how to do it)
     */
    @ArchTest
    @ArchIgnore // Not complete
    public static final ArchRule checkBundleInheritance = classes()
            .that().areAssignableTo(jmri.Bundle.class)
            .should().haveSimpleNameEndingWith("Bundle");

    /**
     * Check that *Bundle classes are named Bundle
     */
    @ArchTest
    public static final ArchRule checkBundleNames = classes()
            .that().areAssignableTo(jmri.Bundle.class)
            .should().haveSimpleName("Bundle");

    /**
     * Check that classes named *Bundle are Bundles
     */
    @ArchTest
    public static final ArchRule checkBundleNamesOnlyOnBundleClass = classes()
            .that().haveSimpleNameEndingWith("Bundle")
            .should().beAssignableTo(jmri.Bundle.class);

    /**
     * No classes in jmri.jmrit.logixng.actions should access jmri.NamedBeanHandle.
     * They should use jmri.jmrit.logixng.util.LogixNG_SelectNamedBean instead.
     */
    @ArchTest
    public static final ArchRule checkLogixNGActionsNotUsingNamedBeanHandle = noClasses()
            .that()
            .resideInAPackage("jmri.jmrit.logixng.actions")
            .and().doNotHaveFullyQualifiedName("jmri.jmrit.logixng.actions.ActionListenOnBeans")                            // This class doesn't seem to be able to use LogixNG_SelectNamedBean
            .and().doNotHaveFullyQualifiedName("jmri.jmrit.logixng.actions.ActionListenOnBeans$NamedBeanReference")         // This class doesn't seem to be able to use LogixNG_SelectNamedBean
            .and().doNotHaveFullyQualifiedName("jmri.jmrit.logixng.actions.ActionListenOnBeansTable")                       // This class doesn't seem to be able to use LogixNG_SelectNamedBean
            .and().doNotHaveFullyQualifiedName("jmri.jmrit.logixng.actions.ActionListenOnBeansTable$NamedBeanReference")    // This class doesn't seem to be able to use LogixNG_SelectNamedBean
            .should()
            .dependOnClassesThat().haveFullyQualifiedName("jmri.NamedBeanHandle");

    /**
     * No classes in jmri.jmrit.logixng.actions should access jmri.NamedBeanHandle.
     * They should use jmri.jmrit.logixng.util.LogixNG_SelectNamedBean instead.
     */
    @ArchTest
    public static final ArchRule checkLogixNGActionsXmlNotUsingNamedBeanHandle = noClasses()
            .that()
            .resideInAPackage("jmri.jmrit.logixng.actions.configurexml")
            .and().doNotHaveFullyQualifiedName("jmri.jmrit.logixng.actions.configurexml.ActionEntryExitXml")    // This class needs to use NamedBeanHandle
            .should()
            .dependOnClassesThat().haveFullyQualifiedName("jmri.NamedBeanHandle");

    /**
     * No classes in jmri.jmrit.logixng.expressions should access jmri.NamedBeanHandle.
     * They should use jmri.jmrit.logixng.util.LogixNG_SelectNamedBean instead.
     */
    @ArchTest
    public static final ArchRule checkLogixNGExpressionsNotUsingNamedBeanHandle = noClasses()
            .that()
            .resideInAPackage("jmri.jmrit.logixng.expressions")
            .should()
            .dependOnClassesThat().haveFullyQualifiedName("jmri.NamedBeanHandle");

    /**
     * No classes in jmri.jmrit.logixng.expressions should access jmri.NamedBeanHandle.
     * They should use jmri.jmrit.logixng.util.LogixNG_SelectNamedBean instead.
     */
    @ArchTest
    public static final ArchRule checkLogixNGExpressionsXmlNotUsingNamedBeanHandle = noClasses()
            .that()
            .resideInAPackage("jmri.jmrit.logixng.expressions.configurexml")
            .and().doNotHaveFullyQualifiedName("jmri.jmrit.logixng.expressions.configurexml.ExpressionEntryExitXml")    // This class needs to use NamedBeanHandle
            .should()
            .dependOnClassesThat().haveFullyQualifiedName("jmri.NamedBeanHandle");

    /*.*
     * No classes in jmri.jmrit.logixng.actions should access jmri.NamedBeanHandle.
     * They should use jmri.jmrit.logixng.util.LogixNG_SelectNamedBean instead.
     *./
    @ArchTest
    public static final ArchRule checkLogixNGActionsNotUsingBeanSelectPanel = noClasses()
            .that()
            .resideInAPackage("jmri.jmrit.logixng.actions..")
            .should()
            .dependOnClassesThat().haveFullyQualifiedName("jmri.util.swing.BeanSelectPanel");

    /*.*
     * No classes in jmri.jmrit.logixng.expressions should access jmri.NamedBeanHandle.
     * They should use jmri.jmrit.logixng.util.LogixNG_SelectNamedBean instead.
     *./
    @ArchTest
    public static final ArchRule checkLogixNGExpressionsNotUsingBeanSelectPanel = noClasses()
            .that()
            .resideInAPackage("jmri.jmrit.logixng.expressions..")
            .should()
            .dependOnClassesThat().haveFullyQualifiedName("jmri.util.swing.BeanSelectPanel");
*/

<<<<<<< HEAD
    /**
     * No classes in jmri.jmrit.logixng.actions should access jmri.jmrit.logixng.NamedBeanAddressing.
     * They should use jmri.jmrit.logixng.util.LogixNG_Select* instead.
     *./
    @ArchTest
    public static final ArchRule checkLogixNGActionsNotUsingNamedBeanAddressing = noClasses()
            .that()
            .resideInAPackage("jmri.jmrit.logixng.actions")
            .should()
            .dependOnClassesThat().haveFullyQualifiedName("jmri.jmrit.logixng.NamedBeanAddressing");

    /**
     * No classes in jmri.jmrit.logixng.actions should access jmri.jmrit.logixng.NamedBeanAddressing.
     * They should use jmri.jmrit.logixng.util.LogixNG_Select* instead.
     *./
    @ArchTest
    public static final ArchRule checkLogixNGExpressionsNotUsingNamedBeanAddressing = noClasses()
            .that()
            .resideInAPackage("jmri.jmrit.logixng.expressions")
            .should()
            .dependOnClassesThat().haveFullyQualifiedName("jmri.jmrit.logixng.NamedBeanAddressing");
*/
=======
    @Test
    public void testHelpFileNamesUseShtml(){
        String path = FileUtil.getExternalFilename(FileUtil.PROGRAM + "help");

        // allow
        // local/index.html
        // local/stub_template.html
        // /local/stub/

        String[] allowList = {"local"+File.separator+ "index.html",
            "local"+File.separator+ "stub_template.html",
            File.separator + "local" + File.separator + "stub" + File.separator };
        recursivelyCheckFiles(new File(path), allowList, ".html");
    }

    private void recursivelyCheckFiles(File directory, String[] allowList, String deniedsuffix) {
        File[] files = directory.listFiles();
        if (files == null) {
            Assertions.fail("Failed to list files in the directory: " + directory.getAbsolutePath());
            return;
        }
        for (File file : files) {
            if (file.isDirectory()) {
                recursivelyCheckFiles(file, allowList, deniedsuffix);
            } else {
                String fname = file.getAbsolutePath();
                if (fname.endsWith(deniedsuffix) && notOnAllowList(fname,allowList)) {
                    // System.out.println("Incorrect fileType: "+fname);
                    Assertions.fail("filename " +fname+ " should not end with "+deniedsuffix);
                }
            }
        }
    }

    private boolean notOnAllowList(@javax.annotation.Nonnull String filePath, String[] allowList) {
        for (String allowed : allowList) {
            if ( filePath.contains(allowed) ) {
                return false;
            }
        }
        return true;
    }

>>>>>>> 0fab6459
}<|MERGE_RESOLUTION|>--- conflicted
+++ resolved
@@ -1,15 +1,15 @@
 package jmri;
-
-import java.io.File;
-
-import org.junit.jupiter.api.*;
 
 import com.tngtech.archunit.lang.*;
 import com.tngtech.archunit.junit.*;
 import static com.tngtech.archunit.lang.syntax.ArchRuleDefinition.classes;
 import static com.tngtech.archunit.lang.syntax.ArchRuleDefinition.noClasses;
 
+import java.io.File;
+
 import jmri.util.FileUtil;
+
+import org.junit.jupiter.api.*;
 
 /**
  * Check the architecture of the JMRI library
@@ -394,7 +394,6 @@
             .dependOnClassesThat().haveFullyQualifiedName("jmri.util.swing.BeanSelectPanel");
 */
 
-<<<<<<< HEAD
     /**
      * No classes in jmri.jmrit.logixng.actions should access jmri.jmrit.logixng.NamedBeanAddressing.
      * They should use jmri.jmrit.logixng.util.LogixNG_Select* instead.
@@ -417,7 +416,7 @@
             .should()
             .dependOnClassesThat().haveFullyQualifiedName("jmri.jmrit.logixng.NamedBeanAddressing");
 */
-=======
+
     @Test
     public void testHelpFileNamesUseShtml(){
         String path = FileUtil.getExternalFilename(FileUtil.PROGRAM + "help");
@@ -461,5 +460,4 @@
         return true;
     }
 
->>>>>>> 0fab6459
 }
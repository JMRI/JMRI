package jmri.implementation;

import jmri.InstanceManager;
import jmri.SignalHead;
import jmri.SignalMast;
import jmri.SignalSystem;
<<<<<<< HEAD
import jmri.util.JUnitUtil;
import org.junit.After;
import org.junit.Assert;
import org.junit.Before;
import org.junit.Ignore;
import org.junit.Test;
=======
import org.junit.Assert;
import junit.framework.Test;
import junit.framework.TestCase;
import junit.framework.TestSuite;
>>>>>>> 6458ae08
import org.slf4j.Logger;
import org.slf4j.LoggerFactory;

/**
 * Tests for the SignalHeadSignalMast implementation
 *
 * @author	Bob Jacobsen Copyright (C) 2009
 * updated to JUnit4 2016
 */
public class SignalHeadSignalMastTest {

    @Test
    public void testSetup() {
        Assert.assertNotNull(InstanceManager.getDefault(jmri.SignalHeadManager.class));
        Assert.assertNotNull(InstanceManager.getDefault(jmri.SignalHeadManager.class).getSignalHead("IH1"));
    }

    @Test
    public void testTwoNameOneHeadCtorOK() {
        new SignalHeadSignalMast("IF$shsm:basic:one-searchlight(IH1)", "user");
    }

    @Test
    public void testHeld() {
        SignalMast m = new SignalHeadSignalMast("IF$shsm:basic:one-searchlight(IH1)", "user");

        Assert.assertTrue(!m.getHeld());

        m.setHeld(true);
        Assert.assertTrue(m.getHeld());
        Assert.assertTrue(InstanceManager.getDefault(jmri.SignalHeadManager.class).getSignalHead("IH1").getHeld());

        m.setHeld(false);
        Assert.assertTrue(!m.getHeld());
        Assert.assertTrue(!InstanceManager.getDefault(jmri.SignalHeadManager.class).getSignalHead("IH1").getHeld());

    }

    @Test
    public void testLit() {
        SignalMast m = new SignalHeadSignalMast("IF$shsm:basic:one-searchlight(IH1)", "user");

        Assert.assertTrue(m.getLit());

        m.setLit(false);
        Assert.assertTrue(!m.getLit());
        Assert.assertTrue(!InstanceManager.getDefault(jmri.SignalHeadManager.class).getSignalHead("IH1").getLit());

        m.setLit(true);
        Assert.assertTrue(m.getLit());
        Assert.assertTrue(InstanceManager.getDefault(jmri.SignalHeadManager.class).getSignalHead("IH1").getLit());

    }

    @Test
    public void testTwoNameSe8cHeadCtorOK() {
        new SignalHeadSignalMast("IF$shsm:AAR-1946:PL-2-high(IH:SE8C:\"255\";\"256\")(IH:SE8C:\"257\";\"258\")", "user");
    }

    @Test
    public void testOneNameOneHeadCtorOK() {
        new SignalHeadSignalMast("IF$shsm:basic:one-searchlight(IH1)");
    }

    @Test
    public void testOldTwoNameCtorOK() {
        new SignalHeadSignalMast("IF$shsm:basic:one-searchlight:IH1", "user");
    }

    @Test
    public void testOldOneNameCtorOK() {
        new SignalHeadSignalMast("IF$shsm:basic:one-searchlight:IH1");
    }

    @Test
    public void testOldOneNameCtorFailNoSystem() {
        try {
            new SignalHeadSignalMast("IF$shsm:notanaspect:one-searchlight:IH1");
            Assert.fail("should have thrown exception");
        } catch (IllegalArgumentException e1) {
            jmri.util.JUnitAppender.assertErrorMessage("Did not find signal definition: notanaspect");
        } catch (Exception e2) {
            Assert.fail("wrong exception: " + e2);
        }
    }

    @Test
    public void testAspects() {
        SignalMast s = new SignalHeadSignalMast("IF$shsm:basic:one-searchlight:IH1", "user");

        s.setAspect("Clear");
        Assert.assertEquals("check clear", "Clear", s.getAspect());
        s.setAspect("Stop");
        Assert.assertEquals("check stop", "Stop", s.getAspect());
    }

    public void testAspectAttributes() {
        SignalMast s = new SignalHeadSignalMast("IF$shsm:basic:one-searchlight:IH1", "user");

        s.setAspect("Clear");
        Assert.assertEquals("../../../resources/icons/smallschematics/aspects/AAR-1946/SL-1-high-abs/rule-281.gif",
                s.getAppearanceMap().getProperty("Clear", "imagelink"));
    }

    @Test
    public void testAspectNotSet() {
        SignalMast s = new SignalHeadSignalMast("IF$shsm:basic:one-searchlight:IH1", "user");

        Assert.assertNull("check null", s.getAspect());
    }

    @Test
    public void testAspectFail() {
        SignalMast s = new SignalHeadSignalMast("IF$shsm:basic:one-searchlight:IH1", "user");

        s.setAspect("Clear");

        try {
            s.setAspect("Not An Aspect, I Hope");
            Assert.fail("should have thrown exception");
        } catch (IllegalArgumentException e1) {
            jmri.util.JUnitAppender.assertWarnMessage("attempting to set invalid aspect: Not An Aspect, I Hope on mast: user");
        } catch (Exception e2) {
            Assert.fail("wrong exception: " + e2);
        }

        Assert.assertEquals("check clear", "Clear", s.getAspect()); // unchanged after failed request
    }

    @Test
    public void testConfigureOneSearchLight() {
        SignalMast s = new SignalHeadSignalMast("IF$shsm:basic:one-searchlight:IH1", "user");

        s.setAspect("Clear");
        Assert.assertEquals("check green", SignalHead.GREEN,
                InstanceManager.getDefault(jmri.SignalHeadManager.class).getSignalHead("IH1").getAppearance());

        s.setAspect("Approach");
        Assert.assertEquals("check yellow", SignalHead.YELLOW,
                InstanceManager.getDefault(jmri.SignalHeadManager.class).getSignalHead("IH1").getAppearance());
    }

    @Test
    public void testConfigureTwoSearchLight() {
        SignalMast s = new SignalHeadSignalMast("IF$shsm:basic:two-searchlight:IH1:IH2", "user");

        s.setAspect("Clear");
        Assert.assertEquals("Clear head 1 green", SignalHead.GREEN,
                InstanceManager.getDefault(jmri.SignalHeadManager.class).getSignalHead("IH1").getAppearance());
        Assert.assertEquals("Clear head 2 red", SignalHead.RED,
                InstanceManager.getDefault(jmri.SignalHeadManager.class).getSignalHead("IH2").getAppearance());

        s.setAspect("Diverging Approach");
        Assert.assertEquals("Diverging Approach head 1 red", SignalHead.RED,
                InstanceManager.getDefault(jmri.SignalHeadManager.class).getSignalHead("IH1").getAppearance());
        Assert.assertEquals("Diverging Approach head 2 yellow", SignalHead.YELLOW,
                InstanceManager.getDefault(jmri.SignalHeadManager.class).getSignalHead("IH2").getAppearance());
    }

    @Test
    public void testOneSearchLightViaManager() {
        SignalMast s = InstanceManager.getDefault(jmri.SignalMastManager.class).provideSignalMast("IF$shsm:basic:one-searchlight:IH2");

        s.setAspect("Clear");
        Assert.assertEquals("check green", SignalHead.GREEN,
                InstanceManager.getDefault(jmri.SignalHeadManager.class).getSignalHead("IH2").getAppearance());

        s.setAspect("Approach");
        Assert.assertEquals("check yellow", SignalHead.YELLOW,
                InstanceManager.getDefault(jmri.SignalHeadManager.class).getSignalHead("IH2").getAppearance());
    }

    @Test
    public void testSignalSystemLink() {
        SignalMast s = InstanceManager.getDefault(jmri.SignalMastManager.class).provideSignalMast("IF$shsm:basic:one-searchlight:IH2");

        SignalSystem sy = s.getSignalSystem();
        Assert.assertNotNull(sy);

        Assert.assertEquals("Proceed", s.getSignalSystem().getProperty("Clear", "indication"));
    }

    // from here down is testing infrastructure

    // The minimal setup for log4J
    @Before
    public void setUp() {
        apps.tests.Log4JFixture.setUp();
        JUnitUtil.resetInstanceManager();
        InstanceManager.getDefault(jmri.SignalHeadManager.class).register(
                new DefaultSignalHead("IH1") {
                    protected void updateOutput() {
                    }
                }
        );
        InstanceManager.getDefault(jmri.SignalHeadManager.class).register(
                new DefaultSignalHead("IH2") {
                    protected void updateOutput() {
                    }
                }
        );
        InstanceManager.getDefault(jmri.SignalHeadManager.class).register(
                new DefaultSignalHead("IH3") {
                    protected void updateOutput() {
                    }
                }
        );
    }

    @After
    public void tearDown() {
        apps.tests.Log4JFixture.tearDown();
        JUnitUtil.resetInstanceManager();
    }

    static protected Logger log = LoggerFactory.getLogger(SignalHeadSignalMastTest.class.getName());
}<|MERGE_RESOLUTION|>--- conflicted
+++ resolved
@@ -4,19 +4,10 @@
 import jmri.SignalHead;
 import jmri.SignalMast;
 import jmri.SignalSystem;
-<<<<<<< HEAD
-import jmri.util.JUnitUtil;
-import org.junit.After;
-import org.junit.Assert;
-import org.junit.Before;
-import org.junit.Ignore;
-import org.junit.Test;
-=======
 import org.junit.Assert;
 import junit.framework.Test;
 import junit.framework.TestCase;
 import junit.framework.TestSuite;
->>>>>>> 6458ae08
 import org.slf4j.Logger;
 import org.slf4j.LoggerFactory;
 
@@ -24,22 +15,18 @@
  * Tests for the SignalHeadSignalMast implementation
  *
  * @author	Bob Jacobsen Copyright (C) 2009
- * updated to JUnit4 2016
  */
-public class SignalHeadSignalMastTest {
-
-    @Test
+public class SignalHeadSignalMastTest extends TestCase {
+
     public void testSetup() {
         Assert.assertNotNull(InstanceManager.getDefault(jmri.SignalHeadManager.class));
         Assert.assertNotNull(InstanceManager.getDefault(jmri.SignalHeadManager.class).getSignalHead("IH1"));
     }
 
-    @Test
     public void testTwoNameOneHeadCtorOK() {
         new SignalHeadSignalMast("IF$shsm:basic:one-searchlight(IH1)", "user");
     }
 
-    @Test
     public void testHeld() {
         SignalMast m = new SignalHeadSignalMast("IF$shsm:basic:one-searchlight(IH1)", "user");
 
@@ -55,7 +42,6 @@
 
     }
 
-    @Test
     public void testLit() {
         SignalMast m = new SignalHeadSignalMast("IF$shsm:basic:one-searchlight(IH1)", "user");
 
@@ -71,27 +57,22 @@
 
     }
 
-    @Test
     public void testTwoNameSe8cHeadCtorOK() {
         new SignalHeadSignalMast("IF$shsm:AAR-1946:PL-2-high(IH:SE8C:\"255\";\"256\")(IH:SE8C:\"257\";\"258\")", "user");
     }
 
-    @Test
     public void testOneNameOneHeadCtorOK() {
         new SignalHeadSignalMast("IF$shsm:basic:one-searchlight(IH1)");
     }
 
-    @Test
     public void testOldTwoNameCtorOK() {
         new SignalHeadSignalMast("IF$shsm:basic:one-searchlight:IH1", "user");
     }
 
-    @Test
     public void testOldOneNameCtorOK() {
         new SignalHeadSignalMast("IF$shsm:basic:one-searchlight:IH1");
     }
 
-    @Test
     public void testOldOneNameCtorFailNoSystem() {
         try {
             new SignalHeadSignalMast("IF$shsm:notanaspect:one-searchlight:IH1");
@@ -103,7 +84,6 @@
         }
     }
 
-    @Test
     public void testAspects() {
         SignalMast s = new SignalHeadSignalMast("IF$shsm:basic:one-searchlight:IH1", "user");
 
@@ -121,14 +101,12 @@
                 s.getAppearanceMap().getProperty("Clear", "imagelink"));
     }
 
-    @Test
     public void testAspectNotSet() {
         SignalMast s = new SignalHeadSignalMast("IF$shsm:basic:one-searchlight:IH1", "user");
 
         Assert.assertNull("check null", s.getAspect());
     }
 
-    @Test
     public void testAspectFail() {
         SignalMast s = new SignalHeadSignalMast("IF$shsm:basic:one-searchlight:IH1", "user");
 
@@ -146,7 +124,6 @@
         Assert.assertEquals("check clear", "Clear", s.getAspect()); // unchanged after failed request
     }
 
-    @Test
     public void testConfigureOneSearchLight() {
         SignalMast s = new SignalHeadSignalMast("IF$shsm:basic:one-searchlight:IH1", "user");
 
@@ -159,7 +136,6 @@
                 InstanceManager.getDefault(jmri.SignalHeadManager.class).getSignalHead("IH1").getAppearance());
     }
 
-    @Test
     public void testConfigureTwoSearchLight() {
         SignalMast s = new SignalHeadSignalMast("IF$shsm:basic:two-searchlight:IH1:IH2", "user");
 
@@ -176,7 +152,6 @@
                 InstanceManager.getDefault(jmri.SignalHeadManager.class).getSignalHead("IH2").getAppearance());
     }
 
-    @Test
     public void testOneSearchLightViaManager() {
         SignalMast s = InstanceManager.getDefault(jmri.SignalMastManager.class).provideSignalMast("IF$shsm:basic:one-searchlight:IH2");
 
@@ -189,7 +164,6 @@
                 InstanceManager.getDefault(jmri.SignalHeadManager.class).getSignalHead("IH2").getAppearance());
     }
 
-    @Test
     public void testSignalSystemLink() {
         SignalMast s = InstanceManager.getDefault(jmri.SignalMastManager.class).provideSignalMast("IF$shsm:basic:one-searchlight:IH2");
 
@@ -200,12 +174,26 @@
     }
 
     // from here down is testing infrastructure
+    public SignalHeadSignalMastTest(String s) {
+        super(s);
+    }
+
+    // Main entry point
+    static public void main(String[] args) {
+        String[] testCaseName = {SignalHeadSignalMastTest.class.getName()};
+        junit.textui.TestRunner.main(testCaseName);
+    }
+
+    // test suite from all defined tests
+    public static Test suite() {
+        TestSuite suite = new TestSuite(SignalHeadSignalMastTest.class);
+        return suite;
+    }
 
     // The minimal setup for log4J
-    @Before
-    public void setUp() {
+    protected void setUp() {
         apps.tests.Log4JFixture.setUp();
-        JUnitUtil.resetInstanceManager();
+        jmri.util.JUnitUtil.resetInstanceManager();
         InstanceManager.getDefault(jmri.SignalHeadManager.class).register(
                 new DefaultSignalHead("IH1") {
                     protected void updateOutput() {
@@ -226,11 +214,8 @@
         );
     }
 
-    @After
-    public void tearDown() {
+    protected void tearDown() {
         apps.tests.Log4JFixture.tearDown();
-        JUnitUtil.resetInstanceManager();
-    }
-
+    }
     static protected Logger log = LoggerFactory.getLogger(SignalHeadSignalMastTest.class.getName());
 }
--- conflicted
+++ resolved
@@ -179,14 +179,9 @@
         
         
         // Test empty antecedent string
-<<<<<<< HEAD
+        testCalculate(NamedBean.UNKNOWN, "", conditionalVariablesList_Empty, "");
         testCalculate(Conditional.FALSE, "", conditionalVariablesList_Empty,
                 "IXIC 1 parseCalculation error antecedent= , ex= java.lang.StringIndexOutOfBoundsException");
-=======
-        testCalculate(NamedBean.UNKNOWN, "", conditionalVariablesList_Empty, "");
-        testCalculate(Conditional.FALSE, "", conditionalVariablesList_True,
-                "IXIC 1 parseCalculation error antecedent= , ex= java.lang.StringIndexOutOfBoundsException: String index out of range: 0");
->>>>>>> a7f022ac
         
         // Test single condition
         testCalculate(Conditional.TRUE, "R1", conditionalVariablesList_True, "");

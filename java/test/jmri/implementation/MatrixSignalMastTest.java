package jmri.implementation;

import jmri.InstanceManager;
import jmri.Turnout;
import jmri.util.JUnitUtil;
import org.junit.After;
import org.junit.Assert;
import org.junit.Before;
import org.junit.Test;
import org.slf4j.Logger;
import org.slf4j.LoggerFactory;

/**
 * Tests for the MatrixSignalMast implementation.
 *
 * @author	Egbert Broerse Copyright (C) 2016, 2019
 */
public class MatrixSignalMastTest {

    @Test
    public void testSetup() {
        // provide 3 turnouts:
        Turnout it11 = InstanceManager.turnoutManagerInstance().provideTurnout("11");
        Turnout it12 = InstanceManager.turnoutManagerInstance().provideTurnout("12");
        Turnout it13 = InstanceManager.turnoutManagerInstance().provideTurnout("13");

        Assert.assertEquals("it11 before", Turnout.UNKNOWN, it11.getCommandedState());
        Assert.assertEquals("it12 before", Turnout.UNKNOWN, it12.getCommandedState());
        Assert.assertEquals("it13 before", Turnout.UNKNOWN, it13.getCommandedState());
    }

    @Test
    @SuppressWarnings("unused") // it11 etc. are indirectly used as NamedBeans IT11 etc.
    public void testCtor1() {
        // provide 3 turnouts:
        Turnout it11 = InstanceManager.turnoutManagerInstance().provideTurnout("11");
        Turnout it12 = InstanceManager.turnoutManagerInstance().provideTurnout("12");
        Turnout it13 = InstanceManager.turnoutManagerInstance().provideTurnout("13");

        MatrixSignalMast m = new MatrixSignalMast("IF$xsm:basic:one-low($0001)-3t", "user");
        m.setBitNum(3);
        m.setOutput("output1", "IT11");
        m.setOutput("output2", "IT12");
        m.setOutput("output3", "IT13");

        Assert.assertEquals("system name", "IF$xsm:basic:one-low($0001)-3t", m.getSystemName());
        Assert.assertEquals("user name", "user", m.getUserName());
        //System.out.println(it11.getFullyFormattedDisplayName()); //debug
        Assert.assertEquals("output2", "IT12", m.outputsToBeans.get("output2").getName());
    }

    @Test
    public void testHeld() {
        MatrixSignalMast m = new MatrixSignalMast("IF$xsm:basic:one-low($0001)-3t", "user");

        Assert.assertTrue(!m.getHeld());

        m.setHeld(true);
        Assert.assertTrue(m.getHeld());

        m.setHeld(false);
        Assert.assertTrue(!m.getHeld());
    }

    @Test
    @SuppressWarnings("unused") // it11 etc. are indirectly used as NamedBeans IT11 etc.
    public void testLit() {
        // provide 3 turnouts:
        Turnout it11 = InstanceManager.turnoutManagerInstance().provideTurnout("11");
        Turnout it12 = InstanceManager.turnoutManagerInstance().provideTurnout("12");
        Turnout it13 = InstanceManager.turnoutManagerInstance().provideTurnout("13");

        MatrixSignalMast m = new MatrixSignalMast("IF$xsm:basic:one-low($0001)-3t", "user");
        m.setBitNum(3);
        m.setOutput("output1", "IT11"); // Note: "IT" added to name by system
        m.setOutput("output2", "IT12");
        m.setOutput("output3", "IT13");

        m.setBitstring("Clear", "111");
        m.setBitstring("Approach", "100");
        m.setBitstring("Stop", "001");
        m.setBitstring("Unlit", "000");

        m.setAllowUnLit(true);
        m.setUnLitBits("000");

        m.aspect = "Clear"; // define some initial aspect before setting any aspect
        // wait for outputs and outputbits to be set

        Assert.assertTrue(m.getLit());

        m.setLit(false);
        Assert.assertTrue(!m.getLit());

        m.setLit(true);
        Assert.assertTrue(m.getLit());
    }

    @Test
    @SuppressWarnings("unused") // it11 etc. are indirectly used as NamedBeans IT11 etc.
    public void testAspects() {
        // provide 3 turnouts:
        Turnout it11 = InstanceManager.turnoutManagerInstance().provideTurnout("11");
        Turnout it12 = InstanceManager.turnoutManagerInstance().provideTurnout("12");
        Turnout it13 = InstanceManager.turnoutManagerInstance().provideTurnout("13");

        MatrixSignalMast m = new MatrixSignalMast("IF$xsm:basic:one-low($0001)-3t", "user");
        m.setBitNum(3);
        m.setOutput("output1", "IT11");
        m.setOutput("output2", "IT12");
        m.setOutput("output3", "IT13");

        m.setBitstring("Clear", "111"); // used for test below
        m.setBitstring("Approach", "100");
        m.setBitstring("Stop", "001"); // used for test below
        m.setBitstring("Unlit", "000");

        m.setAllowUnLit(true);
        m.setUnLitBits("000");
        m.setAspectEnabled("Clear");
        m.setAspectEnabled("Approach");
        m.setAspectEnabled("Stop");
        m.setAspectEnabled("Unlit");

        m.aspect = "Stop"; // define some initial aspect before setting any aspect
        m.setMatrixMastCommandDelay(0);
        // wait for outputs and outputbits to be set

        //log.debug(java.util.Arrays.toString(m.getBitsForAspect("Stop")));
        Assert.assertEquals("check bitarray for Stop", "[0, 0, 1]", java.util.Arrays.toString(m.getBitsForAspect("Stop")));

        InstanceManager.turnoutManagerInstance().setOutputInterval(0); // default outputInterval = 250, set to 0 to speed up test
        m.setAspect("Clear");
<<<<<<< HEAD
        Assert.assertEquals("check clear", "Clear", m.getAspect());
        JUnitUtil.waitFor(250); // next test fails on Travis and Appveyor servers without the waitFor(250) statement
        Assert.assertEquals("it11 for Clear", Turnout.CLOSED, it11.getCommandedState());
        // mast delay + interval = 0 but it12 state is fragile (expected state on it12 happens to be identical to it11)
//        m.setAspect("Stop"); // removed test since it will take too long as part of alltest
//        Assert.assertEquals("check stop", "Stop", m.getAspect());
//        JUnitUtil.waitFor(600); // next test fails on Travis and Appveyor servers without waitFor
//        Assert.assertEquals("it11 for Stop", Turnout.THROWN, it11.getCommandedState()); // mast delay + interval = 0
=======
        Assert.assertEquals("check Clear", "Clear", m.getAspect());
        JUnitUtil.waitFor( ()->{ return it11.getCommandedState() == Turnout.CLOSED; }, "it11 for Clear" );
        m.setAspect("Stop");
        Assert.assertEquals("check Stop", "Stop", m.getAspect());
        JUnitUtil.waitFor( ()->{ return it12.getCommandedState() == Turnout.THROWN; }, "it12 for Stop" );
        // it12 state is more fragile
>>>>>>> d7673634
    }

    public void testAspectAttributes() {
        MatrixSignalMast m = new MatrixSignalMast("IF$xsm:basic:one-low($0001)-3t", "user");

        m.setAspect("Clear");
        Assert.assertEquals("../../../resources/icons/smallschematics/aspects/AAR-1946/SL-1-low/rule-287.gif",
                m.getAppearanceMap().getProperty("Clear", "imagelink"));
    }

    @Test
    public void testAspectNotSet() {
        MatrixSignalMast m = new MatrixSignalMast("IF$xsm:basic:one-low($0001)-3t", "user");

        Assert.assertNull("check null", m.getAspect());
    }

    @Test
    public void testSetDelay() {
        MatrixSignalMast m = new MatrixSignalMast("IF$xsm:basic:one-low($0001)-3t", "user");

        Assert.assertEquals("initial mast delay 0", 0, m.getMatrixMastCommandDelay());
        m.setMatrixMastCommandDelay(150);
        Assert.assertEquals("get new mast delay", 150, m.getMatrixMastCommandDelay());
<<<<<<< HEAD
=======
        m.setMatrixMastCommandDelay(0);
>>>>>>> d7673634
    }

    // from here down is testing infrastructure

    // The minimal setup for log4J
    @Before
    public void setUp() {
        JUnitUtil.setUp();
        JUnitUtil.resetInstanceManager();
    }

    @After
    public void tearDown() {
        JUnitUtil.tearDown();
    }

<<<<<<< HEAD
    private final static Logger log = LoggerFactory.getLogger(MatrixSignalMastTest.class);
=======
    //private final static Logger log = LoggerFactory.getLogger(MatrixSignalMastTest.class);
>>>>>>> d7673634

}<|MERGE_RESOLUTION|>--- conflicted
+++ resolved
@@ -45,7 +45,7 @@
 
         Assert.assertEquals("system name", "IF$xsm:basic:one-low($0001)-3t", m.getSystemName());
         Assert.assertEquals("user name", "user", m.getUserName());
-        //System.out.println(it11.getFullyFormattedDisplayName()); //debug
+        // log.debug(it11.getFullyFormattedDisplayName());
         Assert.assertEquals("output2", "IT12", m.outputsToBeans.get("output2").getName());
     }
 
@@ -126,28 +126,17 @@
         m.setMatrixMastCommandDelay(0);
         // wait for outputs and outputbits to be set
 
-        //log.debug(java.util.Arrays.toString(m.getBitsForAspect("Stop")));
+        // log.debug(java.util.Arrays.toString(m.getBitsForAspect("Stop")));
         Assert.assertEquals("check bitarray for Stop", "[0, 0, 1]", java.util.Arrays.toString(m.getBitsForAspect("Stop")));
 
         InstanceManager.turnoutManagerInstance().setOutputInterval(0); // default outputInterval = 250, set to 0 to speed up test
         m.setAspect("Clear");
-<<<<<<< HEAD
-        Assert.assertEquals("check clear", "Clear", m.getAspect());
-        JUnitUtil.waitFor(250); // next test fails on Travis and Appveyor servers without the waitFor(250) statement
-        Assert.assertEquals("it11 for Clear", Turnout.CLOSED, it11.getCommandedState());
-        // mast delay + interval = 0 but it12 state is fragile (expected state on it12 happens to be identical to it11)
-//        m.setAspect("Stop"); // removed test since it will take too long as part of alltest
-//        Assert.assertEquals("check stop", "Stop", m.getAspect());
-//        JUnitUtil.waitFor(600); // next test fails on Travis and Appveyor servers without waitFor
-//        Assert.assertEquals("it11 for Stop", Turnout.THROWN, it11.getCommandedState()); // mast delay + interval = 0
-=======
         Assert.assertEquals("check Clear", "Clear", m.getAspect());
         JUnitUtil.waitFor( ()->{ return it11.getCommandedState() == Turnout.CLOSED; }, "it11 for Clear" );
         m.setAspect("Stop");
         Assert.assertEquals("check Stop", "Stop", m.getAspect());
         JUnitUtil.waitFor( ()->{ return it12.getCommandedState() == Turnout.THROWN; }, "it12 for Stop" );
         // it12 state is more fragile
->>>>>>> d7673634
     }
 
     public void testAspectAttributes() {
@@ -172,10 +161,7 @@
         Assert.assertEquals("initial mast delay 0", 0, m.getMatrixMastCommandDelay());
         m.setMatrixMastCommandDelay(150);
         Assert.assertEquals("get new mast delay", 150, m.getMatrixMastCommandDelay());
-<<<<<<< HEAD
-=======
         m.setMatrixMastCommandDelay(0);
->>>>>>> d7673634
     }
 
     // from here down is testing infrastructure
@@ -192,10 +178,6 @@
         JUnitUtil.tearDown();
     }
 
-<<<<<<< HEAD
-    private final static Logger log = LoggerFactory.getLogger(MatrixSignalMastTest.class);
-=======
     //private final static Logger log = LoggerFactory.getLogger(MatrixSignalMastTest.class);
->>>>>>> d7673634
 
 }
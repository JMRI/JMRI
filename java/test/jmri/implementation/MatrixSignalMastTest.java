--- conflicted
+++ resolved
@@ -45,11 +45,7 @@
 
         Assert.assertEquals("system name", "IF$xsm:basic:one-low($0001)-3t", m.getSystemName());
         Assert.assertEquals("user name", "user", m.getUserName());
-<<<<<<< HEAD
-        // log.debug(it11.getFullyFormattedDisplayName());
-=======
-        //System.out.println(it11.getDisplayName(DisplayOptions.USERNAME_SYSTEMNAME)); //debug
->>>>>>> 5e5ac478
+        // log.debug(it11.getDisplayName(DisplayOptions.USERNAME_SYSTEMNAME)); //debug
         Assert.assertEquals("output2", "IT12", m.outputsToBeans.get("output2").getName());
     }
 

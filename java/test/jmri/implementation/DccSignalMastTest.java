--- conflicted
+++ resolved
@@ -3,28 +3,18 @@
 import jmri.CommandStation;
 import jmri.InstanceManager;
 import jmri.util.JUnitUtil;
-<<<<<<< HEAD
-import org.junit.After;
-import org.junit.Assert;
-import org.junit.Before;
-import org.junit.Ignore;
-import org.junit.Test;
-=======
 import org.junit.Assert;
 import junit.framework.Test;
 import junit.framework.TestCase;
 import junit.framework.TestSuite;
->>>>>>> 6458ae08
 
 /**
  * Tests for the DccSignalMast implementation
  *
  * @author	Bob Jacobsen Copyright (C) 2013
- * updated to JUnit4 2016
  */
-public class DccSignalMastTest {
+public class DccSignalMastTest extends TestCase {
 
-    @Test
     public void testCtor1() {
         DccSignalMast s = new DccSignalMast("IF$dsm:AAR-1946:PL-1-high-abs(1)");
 
@@ -32,7 +22,6 @@
         Assert.assertEquals("Send count", 0, sentPacketCount);
     }
 
-    @Test
     public void testStopAspect() {
         DccSignalMast s = new DccSignalMast("IF$dsm:AAR-1946:PL-1-high-abs(1)");
         s.setOutputForAppearance("Stop", 31);
@@ -49,10 +38,25 @@
     }
 
     // from here down is testing infrastructure
+    public DccSignalMastTest(String s) {
+        super(s);
+    }
+
+    // Main entry point
+    static public void main(String[] args) {
+        String[] testCaseName = {DccSignalMastTest.class.getName()};
+        junit.textui.TestRunner.main(testCaseName);
+    }
+
+    // test suite from all defined tests
+    public static Test suite() {
+        TestSuite suite = new TestSuite(DccSignalMastTest.class);
+        return suite;
+    }
 
     // The minimal setup for log4J
-    @Before
-    public void setUp() throws Exception {
+    protected void setUp() throws Exception {
+        super.setUp();
         apps.tests.Log4JFixture.setUp();
         JUnitUtil.resetInstanceManager();
         JUnitUtil.initInternalTurnoutManager();
@@ -78,9 +82,9 @@
     byte[] lastSentPacket;
     int sentPacketCount;
 
-    @After
-    public void tearDown() throws Exception {
+    protected void tearDown() throws Exception {
         JUnitUtil.resetInstanceManager();
+        super.tearDown();
         apps.tests.Log4JFixture.tearDown();
     }
 }
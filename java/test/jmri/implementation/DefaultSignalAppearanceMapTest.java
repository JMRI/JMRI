--- conflicted
+++ resolved
@@ -125,14 +125,8 @@
         Assert.assertEquals(NamedBean.INCONSISTENT, map.getState());
     }
 
-<<<<<<< HEAD
-    // The minimal setup for log4J
-    @Override
-    protected void setUp() throws Exception {
-=======
     @Before
     public void setUp() {
->>>>>>> 28bf6c10
         apps.tests.Log4JFixture.setUp();
         jmri.util.JUnitUtil.resetInstanceManager();
         h1 = new DefaultSignalHead("h1", "head1") {
@@ -154,13 +148,8 @@
         InstanceManager.getDefault(jmri.SignalHeadManager.class).register(h2);
     }
 
-<<<<<<< HEAD
-    @Override
-    protected void tearDown() {
-=======
     @After
     public void tearDown() {
->>>>>>> 28bf6c10
         InstanceManager.getDefault(jmri.SignalHeadManager.class).deregister(h1);
         h1.dispose();
         InstanceManager.getDefault(jmri.SignalHeadManager.class).deregister(h2);

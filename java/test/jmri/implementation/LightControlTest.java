--- conflicted
+++ resolved
@@ -540,7 +540,7 @@
     @Test
     public void testTimedSensorFollowing() throws jmri.JmriException {
         Assume.assumeFalse("Ignoring intermittent test", Boolean.getBoolean("jmri.skipTestsRequiringSeparateRunning"));
-        
+
         Sensor s = InstanceManager.getDefault(jmri.SensorManager.class).provideSensor("S2");
 
         int startListeners = s.getPropertyChangeListeners().length;
@@ -832,22 +832,17 @@
         jmri.util.JUnitUtil.initInternalLightManager();
         jmri.util.JUnitUtil.initInternalSensorManager();
         _listenerkicks = 0;
-<<<<<<< HEAD
-
-        InstanceManager.getDefault(jmri.TurnoutManager.class).setOutputInterval(0); // default outputInterval = 250, set to 0 to speed up test
-=======
         l = InstanceManager.getDefault(jmri.LightManager.class).provideLight("L1");
         lc = new LightControl(l);
->>>>>>> 60faa0c0
     }
 
     @After
     public void tearDown() {
         JUnitUtil.tearDown();
-        
+
         l.deactivateLight();
         l.dispose();
-        
+
         l = null;
         lc = null;
     }

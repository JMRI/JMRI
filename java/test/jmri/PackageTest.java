--- conflicted
+++ resolved
@@ -86,11 +86,8 @@
         suite.addTest(new JUnit4TestAdapter(SensorTurnoutOperationTest.class));
         suite.addTest(new JUnit4TestAdapter(TransitManagerTest.class));
         suite.addTest(new JUnit4TestAdapter(TurnoutOperationManagerTest.class));
-<<<<<<< HEAD
+        suite.addTest(new JUnit4TestAdapter(EntryPointTest.class));
         suite.addTest(new JUnit4TestAdapter(RunCucumberTest.class));
-=======
-        suite.addTest(new JUnit4TestAdapter(EntryPointTest.class));
->>>>>>> 7c30b878
         return suite;
     }
 

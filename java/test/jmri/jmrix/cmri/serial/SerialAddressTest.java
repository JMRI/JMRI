package jmri.jmrix.cmri.serial;

import jmri.Manager.NameValidity;

import jmri.util.JUnitAppender;
import jmri.util.JUnitUtil;
import junit.framework.Test;
import junit.framework.TestCase;
import junit.framework.TestSuite;
import org.junit.Assert;

/**
 * JUnit tests for the serial address functions in memo.
 * <p>
 * These used to be in a separate SerialAddress class, with its own test class.
 * This structure is a vestige of that.
 *
 * @author	Dave Duchamp Copyright 2004
 * @author Bob Jacobsen Copyright 2017
 */
public class SerialAddressTest extends TestCase {

    private jmri.jmrix.cmri.CMRISystemConnectionMemo memo = null;
    private SerialTrafficControlScaffold stcs = null;

    SerialNode n10;
    SerialNode n18;

    @Override
    public void setUp() throws Exception {
        super.setUp();
        JUnitUtil.setUp();

        // replace the SerialTrafficController
        stcs = new SerialTrafficControlScaffold();
        memo = new jmri.jmrix.cmri.CMRISystemConnectionMemo();
        memo.setTrafficController(stcs);

        n10 = new SerialNode(10, SerialNode.SMINI, stcs);
        n18 = new SerialNode(18, SerialNode.SMINI, stcs);

        // create and register the manager objects
        jmri.TurnoutManager l = new SerialTurnoutManager(memo) {
            @Override
            public void notifyTurnoutCreationError(String conflict, int bitNum) {
            }
        };
        jmri.InstanceManager.setTurnoutManager(l);

        jmri.LightManager lgt = new SerialLightManager(memo) {
            @Override
            public void notifyLightCreationError(String conflict, int bitNum) {
            }
        };
        jmri.InstanceManager.setLightManager(lgt);

        jmri.SensorManager s = new SerialSensorManager(memo);
        jmri.InstanceManager.setSensorManager(s);

    }

    // The minimal setup for log4J
    @Override
    protected void tearDown() throws Exception {
        super.tearDown();
        JUnitUtil.tearDown();
        stcs = null;
        memo = null;
    }

    public void testValidateSystemNameFormat() {
        Assert.assertTrue("valid format - CL2", NameValidity.VALID == memo.validSystemNameFormat("CL2", 'L'));
        Assert.assertTrue("valid format - CL0B2", NameValidity.VALID == memo.validSystemNameFormat("CL0B2", 'L'));

        Assert.assertTrue("invalid format - CL", NameValidity.VALID != memo.validSystemNameFormat("CL", 'L'));
<<<<<<< HEAD
        JUnitAppender.assertWarnMessage("invalid character in number field of CMRI system name: CL");
=======
        JUnitAppender.assertErrorMessage("illegal character in number field of CMRI system name: CL");
>>>>>>> 6b3408de

        Assert.assertTrue("invalid format - CLB2", NameValidity.VALID != memo.validSystemNameFormat("CLB2", 'L'));
        JUnitAppender.assertWarnMessage("no node address before 'B' in CMRI system name: CLB2");

        Assert.assertTrue("valid format - CL2005", NameValidity.VALID == memo.validSystemNameFormat("CL2005", 'L'));
        Assert.assertTrue("valid format - CL2B5", NameValidity.VALID == memo.validSystemNameFormat("CL2B5", 'L'));
        Assert.assertTrue("valid format - CT2005", NameValidity.VALID == memo.validSystemNameFormat("CT2005", 'T'));
        Assert.assertTrue("valid format - CT2B5", NameValidity.VALID == memo.validSystemNameFormat("CT2B5", 'T'));
        Assert.assertTrue("valid format - CS2005", NameValidity.VALID == memo.validSystemNameFormat("CS2005", 'S'));
        Assert.assertTrue("valid format - CS2B5", NameValidity.VALID == memo.validSystemNameFormat("CS2B5", 'S'));

        Assert.assertTrue("invalid format - CY2005", NameValidity.VALID != memo.validSystemNameFormat("CY2005", 'L'));
<<<<<<< HEAD
        JUnitAppender.assertErrorMessage("invalid type character in CMRI system name: CY2005");

        Assert.assertTrue("invalid format - CY2B5", NameValidity.VALID != memo.validSystemNameFormat("CY2B5", 'L'));
        JUnitAppender.assertErrorMessage("invalid type character in CMRI system name: CY2B5");
=======
        JUnitAppender.assertErrorMessage("illegal type character in CMRI system name: CY2005");

        Assert.assertTrue("invalid format - CY2B5", NameValidity.VALID != memo.validSystemNameFormat("CY2B5", 'L'));
        JUnitAppender.assertErrorMessage("illegal type character in CMRI system name: CY2B5");
>>>>>>> 6b3408de

        Assert.assertTrue("valid format - CL22001", NameValidity.VALID == memo.validSystemNameFormat("CL22001", 'L'));
        Assert.assertTrue("valid format - CL22B1", NameValidity.VALID == memo.validSystemNameFormat("CL22B1", 'L'));

        Assert.assertTrue("invalid format - CL22000", NameValidity.VALID != memo.validSystemNameFormat("CL22000", 'L'));
        JUnitAppender.assertWarnMessage("bit number not in range 1 - 999 in CMRI system name: CL22000");

        Assert.assertTrue("invalid format - CL22B0", NameValidity.VALID != memo.validSystemNameFormat("CL22B0", 'L'));
        JUnitAppender.assertWarnMessage("bit number field out of range in CMRI system name: CL22B0");

        Assert.assertTrue("valid format - CL2999", NameValidity.VALID == memo.validSystemNameFormat("CL2999", 'L'));
        Assert.assertTrue("valid format - CL2B2048", NameValidity.VALID == memo.validSystemNameFormat("CL2B2048", 'L'));

        Assert.assertTrue("invalid format - CL2B2049", NameValidity.VALID != memo.validSystemNameFormat("CL2B2049", 'L'));
        JUnitAppender.assertWarnMessage("bit number field out of range in CMRI system name: CL2B2049");

        Assert.assertTrue("valid format - CL127999", NameValidity.VALID == memo.validSystemNameFormat("CL127999", 'L'));

        Assert.assertTrue("invalid format - CL128000", NameValidity.VALID != memo.validSystemNameFormat("CL128000", 'L'));
        JUnitAppender.assertWarnMessage("number field out of range in CMRI system name: CL128000");

        Assert.assertTrue("valid format - CL127B7", NameValidity.VALID == memo.validSystemNameFormat("CL127B7", 'L'));

        Assert.assertTrue("invalid format - CL128B7", NameValidity.VALID != memo.validSystemNameFormat("CL128B7", 'L'));
        JUnitAppender.assertWarnMessage("node address field out of range in CMRI system name: CL128B7");

        Assert.assertTrue("invalid format - CL2oo5", NameValidity.VALID != memo.validSystemNameFormat("CL2oo5", 'L'));
<<<<<<< HEAD
        JUnitAppender.assertWarnMessage("invalid character in number field of CMRI system name: CL2oo5");

        Assert.assertTrue("invalid format - CL2aB5", NameValidity.VALID != memo.validSystemNameFormat("CL2aB5", 'L'));
        JUnitAppender.assertWarnMessage("invalid character in node address field of CMRI system name: CL2aB5");

        Assert.assertTrue("invalid format - CL2B5x", NameValidity.VALID != memo.validSystemNameFormat("CL2B5x", 'L'));
        JUnitAppender.assertWarnMessage("invalid character in bit number field of CMRI system name: CL2B5x");
=======
        JUnitAppender.assertErrorMessage("illegal character in number field of CMRI system name: CL2oo5");

        Assert.assertTrue("invalid format - CL2aB5", NameValidity.VALID != memo.validSystemNameFormat("CL2aB5", 'L'));
        JUnitAppender.assertWarnMessage("illegal character in node address field of CMRI system name: CL2aB5");

        Assert.assertTrue("invalid format - CL2B5x", NameValidity.VALID != memo.validSystemNameFormat("CL2B5x", 'L'));
        JUnitAppender.assertWarnMessage("illegal character in bit number field of CMRI system name: CL2B5x");
>>>>>>> 6b3408de
    }

    public void testGetBitFromSystemName() {
        Assert.assertEquals("CL2", 2, memo.getBitFromSystemName("CL2"));
        Assert.assertEquals("CL2002", 2, memo.getBitFromSystemName("CL2002"));
        Assert.assertEquals("CL1", 1, memo.getBitFromSystemName("CL1"));
        Assert.assertEquals("CL2001", 1, memo.getBitFromSystemName("CL2001"));
        Assert.assertEquals("CL999", 999, memo.getBitFromSystemName("CL999"));
        Assert.assertEquals("CL2999", 999, memo.getBitFromSystemName("CL2999"));

        Assert.assertEquals("CL29O9", 0, memo.getBitFromSystemName("CL29O9"));
        JUnitAppender.assertWarnMessage("invalid character in number field of system name: CL29O9");

        Assert.assertEquals("CL0B7", 7, memo.getBitFromSystemName("CL0B7"));
        Assert.assertEquals("CL2B7", 7, memo.getBitFromSystemName("CL2B7"));
        Assert.assertEquals("CL0B1", 1, memo.getBitFromSystemName("CL0B1"));
        Assert.assertEquals("CL2B1", 1, memo.getBitFromSystemName("CL2B1"));
        Assert.assertEquals("CL0B2048", 2048, memo.getBitFromSystemName("CL0B2048"));
        Assert.assertEquals("CL11B2048", 2048, memo.getBitFromSystemName("CL11B2048"));
    }

    public void testGetNodeFromSystemName() {
        SerialNode d = new SerialNode(14, SerialNode.USIC_SUSIC, stcs);
        SerialNode c = new SerialNode(17, SerialNode.SMINI, stcs);
        SerialNode b = new SerialNode(127, SerialNode.SMINI, stcs);
        Assert.assertEquals("node of CL14007", d, memo.getNodeFromSystemName("CL14007", stcs));
        Assert.assertEquals("node of CL14B7", d, memo.getNodeFromSystemName("CL14B7", stcs));
        Assert.assertEquals("node of CL127007", b, memo.getNodeFromSystemName("CL127007", stcs));
        Assert.assertEquals("node of CL127B7", b, memo.getNodeFromSystemName("CL127B7", stcs));
        Assert.assertEquals("node of CL17007", c, memo.getNodeFromSystemName("CL17007", stcs));
        Assert.assertEquals("node of CL17B7", c, memo.getNodeFromSystemName("CL17B7", stcs));
        Assert.assertEquals("node of CL11007", null, memo.getNodeFromSystemName("CL11007", stcs));
        Assert.assertEquals("node of CL11B7", null, memo.getNodeFromSystemName("CL11B7", stcs));
    }

    public void testGetNodeAddressFromSystemName() {
        Assert.assertEquals("CL14007", 14, memo.getNodeAddressFromSystemName("CL14007"));
        Assert.assertEquals("CL14B7", 14, memo.getNodeAddressFromSystemName("CL14B7"));
        Assert.assertEquals("CL127007", 127, memo.getNodeAddressFromSystemName("CL127007"));
        Assert.assertEquals("CL127B7", 127, memo.getNodeAddressFromSystemName("CL127B7"));
        Assert.assertEquals("CL0B7", 0, memo.getNodeAddressFromSystemName("CL0B7"));
        Assert.assertEquals("CL7", 0, memo.getNodeAddressFromSystemName("CL7"));

        Assert.assertEquals("CLB7", -1, memo.getNodeAddressFromSystemName("CLB7"));
        JUnitAppender.assertWarnMessage("no node address before 'B' in CMRI system name: CLB7");

        Assert.assertEquals("CR7", -1, memo.getNodeAddressFromSystemName("CR7"));
        JUnitAppender.assertErrorMessage("invalid character in header field of system name: CR7");
    }

    public void testValidSystemNameConfig() {
        SerialNode d = new SerialNode(4, SerialNode.USIC_SUSIC, stcs);
        d.setNumBitsPerCard(32);
        d.setCardTypeByAddress(0, SerialNode.INPUT_CARD);
        d.setCardTypeByAddress(1, SerialNode.OUTPUT_CARD);
        d.setCardTypeByAddress(2, SerialNode.OUTPUT_CARD);
        d.setCardTypeByAddress(3, SerialNode.OUTPUT_CARD);
        d.setCardTypeByAddress(4, SerialNode.INPUT_CARD);
        d.setCardTypeByAddress(5, SerialNode.OUTPUT_CARD);

        SerialNode c = new SerialNode(10, SerialNode.SMINI, stcs);
        Assert.assertNotNull("exists", c);
        Assert.assertTrue("valid config CL4007", memo.validSystemNameConfig("CL4007", 'L', stcs));
        Assert.assertTrue("valid config CL4B7", memo.validSystemNameConfig("CL4B7", 'L', stcs));
        Assert.assertTrue("valid config CS10007", memo.validSystemNameConfig("CS10007", 'S', stcs));
        Assert.assertTrue("valid config CS10B7", memo.validSystemNameConfig("CS10B7", 'S', stcs));
        Assert.assertTrue("valid config CL10048", memo.validSystemNameConfig("CL10048", 'L', stcs));
        Assert.assertTrue("valid config CL10B48", memo.validSystemNameConfig("CL10B48", 'L', stcs));
        Assert.assertTrue("invalid config CL10049", !memo.validSystemNameConfig("CL10049", 'L', stcs));
        Assert.assertTrue("invalid config CL10B49", !memo.validSystemNameConfig("CL10B49", 'L', stcs));
        Assert.assertTrue("valid config CS10024", memo.validSystemNameConfig("CS10024", 'S', stcs));
        Assert.assertTrue("valid config CS10B24", memo.validSystemNameConfig("CS10B24", 'S', stcs));
        Assert.assertTrue("invalid config CS10025", !memo.validSystemNameConfig("CS10025", 'S', stcs));
        Assert.assertTrue("invalid config CS10B25", !memo.validSystemNameConfig("CS10B25", 'S', stcs));
        Assert.assertTrue("valid config CT4128", memo.validSystemNameConfig("CT4128", 'T', stcs));
        Assert.assertTrue("valid config CT4B128", memo.validSystemNameConfig("CT4B128", 'T', stcs));
        Assert.assertTrue("invalid config CT4129", !memo.validSystemNameConfig("CT4129", 'T', stcs));
        Assert.assertTrue("invalid config CT4129", !memo.validSystemNameConfig("CT4B129", 'T', stcs));
        Assert.assertTrue("valid config CS4064", memo.validSystemNameConfig("CS4064", 'S', stcs));
        Assert.assertTrue("valid config CS4B64", memo.validSystemNameConfig("CS4B64", 'S', stcs));
        Assert.assertTrue("invalid config CS4065", !memo.validSystemNameConfig("CS4065", 'S', stcs));
        Assert.assertTrue("invalid config CS4B65", !memo.validSystemNameConfig("CS4B65", 'S', stcs));
        Assert.assertTrue("invalid config CL11007", !memo.validSystemNameConfig("CL11007", 'L', stcs));
        Assert.assertTrue("invalid config CL11B7", !memo.validSystemNameConfig("CL11B7", 'L', stcs));
    }

    public void testConvertSystemNameFormat() {
        Assert.assertEquals("convert CL14007", "CL14B7", memo.convertSystemNameToAlternate("CL14007"));
        Assert.assertEquals("convert CS7", "CS0B7", memo.convertSystemNameToAlternate("CS7"));
        Assert.assertEquals("convert CT4007", "CT4B7", memo.convertSystemNameToAlternate("CT4007"));
        Assert.assertEquals("convert CL14B7", "CL14007", memo.convertSystemNameToAlternate("CL14B7"));
        Assert.assertEquals("convert CL0B7", "CL7", memo.convertSystemNameToAlternate("CL0B7"));
        Assert.assertEquals("convert CS4B7", "CS4007", memo.convertSystemNameToAlternate("CS4B7"));
        Assert.assertEquals("convert CL14B8", "CL14008", memo.convertSystemNameToAlternate("CL14B8"));

        Assert.assertEquals("convert CL128B7", "", memo.convertSystemNameToAlternate("CL128B7"));
        JUnitAppender.assertWarnMessage("node address field out of range in CMRI system name: CL128B7");
    }

    public void testNormalizeSystemName() {
        Assert.assertEquals("normalize CL14007", "CL14007", memo.normalizeSystemName("CL14007"));
        Assert.assertEquals("normalize CL007", "CL7", memo.normalizeSystemName("CL007"));
        Assert.assertEquals("normalize CL004007", "CL4007", memo.normalizeSystemName("CL004007"));
        Assert.assertEquals("normalize CL14B7", "CL14B7", memo.normalizeSystemName("CL14B7"));
        Assert.assertEquals("normalize CL0B7", "CL0B7", memo.normalizeSystemName("CL0B7"));
        Assert.assertEquals("normalize CL004B7", "CL4B7", memo.normalizeSystemName("CL004B7"));
        Assert.assertEquals("normalize CL014B0008", "CL14B8", memo.normalizeSystemName("CL014B0008"));

        Assert.assertEquals("normalize CL128B7", "", memo.normalizeSystemName("CL128B7"));
        JUnitAppender.assertWarnMessage("node address field out of range in CMRI system name: CL128B7");
    }

    public void testConstructSystemName() {
        Assert.assertEquals("make CL14007", "CL14007", memo.makeSystemName("L", 14, 7));
        Assert.assertEquals("make CT7", "CT7", memo.makeSystemName("T", 0, 7));

        Assert.assertEquals("make invalid 1", "", memo.makeSystemName("L", 0, 0));
        JUnitAppender.assertWarnMessage("invalid bit number proposed for system name");

        Assert.assertEquals("make invalid 2", "", memo.makeSystemName("L", 128, 7));
        JUnitAppender.assertWarnMessage("invalid node address proposed for system name");

        Assert.assertEquals("make invalid 3", "", memo.makeSystemName("R", 120, 7));
        JUnitAppender.assertErrorMessage("invalid type character proposed for system name");

        Assert.assertEquals("make CL0B1770", "CL0B1770", memo.makeSystemName("L", 0, 1770));
        Assert.assertEquals("make CS127999", "CS127999", memo.makeSystemName("S", 127, 999));
        Assert.assertEquals("make CS14B1000", "CS14B1000", memo.makeSystemName("S", 14, 1000));
    }

    public void testIsOutputBitFree() {
        // create a new turnout, controlled by two output bits
        jmri.TurnoutManager tMgr = jmri.InstanceManager.turnoutManagerInstance();
        jmri.Turnout t1 = tMgr.newTurnout("CT18034", "userT34");
        t1.setNumberOutputBits(2);
        // check that turnout was created correctly
        Assert.assertEquals("create CT18034 check 1", "CT18034", t1.getSystemName());
        Assert.assertEquals("create CT18034 check 2", 2, t1.getNumberOutputBits());
        // create a new turnout, controlled by one output bit
        jmri.Turnout t2 = tMgr.newTurnout("CT18032", "userT32");
        // check that turnout was created correctly
        Assert.assertEquals("create CT18032 check 1", "CT18032", t2.getSystemName());
        Assert.assertEquals("create CT18032 check 2", 1, t2.getNumberOutputBits());
        // create two new lights
        jmri.LightManager lMgr = jmri.InstanceManager.lightManagerInstance();
        jmri.Light lgt1 = lMgr.newLight("CL18036", "userL36");
        jmri.Light lgt2 = lMgr.newLight("CL18037", "userL37");
        // check that the lights were created as expected
        Assert.assertEquals("create CL18036 check", "CL18036", lgt1.getSystemName());
        Assert.assertEquals("create CL18037 check", "CL18037", lgt2.getSystemName());
        // test
        Assert.assertEquals("test bit 30", "", memo.isOutputBitFree(18, 30));
        Assert.assertEquals("test bit 34", "CT18034", memo.isOutputBitFree(18, 34));
        Assert.assertEquals("test bit 33", "", memo.isOutputBitFree(18, 33));
        Assert.assertEquals("test bit 35", "CT18034", memo.isOutputBitFree(18, 35));
        Assert.assertEquals("test bit 36", "CL18036", memo.isOutputBitFree(18, 36));
        Assert.assertEquals("test bit 37", "CL18037", memo.isOutputBitFree(18, 37));
        Assert.assertEquals("test bit 38", "", memo.isOutputBitFree(18, 38));
        Assert.assertEquals("test bit 39", "", memo.isOutputBitFree(18, 39));
        Assert.assertEquals("test bit 2000", "", memo.isOutputBitFree(18, 2000));

        Assert.assertEquals("test bit bad bit", "", memo.isOutputBitFree(18, 0));
        JUnitAppender.assertWarnMessage("invalid bit number in free bit test");

        Assert.assertEquals("test bit bad node address", "", memo.isOutputBitFree(129, 34));
        JUnitAppender.assertWarnMessage("invalid node address in free bit test");
    }

    public void testIsInputBitFree() {
        jmri.SensorManager sMgr = jmri.InstanceManager.sensorManagerInstance();
        // create 4 new sensors
        jmri.Sensor s1 = sMgr.newSensor("CS18016", "userS16");
        jmri.Sensor s2 = sMgr.newSensor("CS18014", "userS14");
        jmri.Sensor s3 = sMgr.newSensor("CS18017", "userS17");
        jmri.Sensor s4 = sMgr.newSensor("CS18012", "userS12");
        // check that the sensors were created as expected
        Assert.assertEquals("create CS18016 check", "CS18016", s1.getSystemName());
        Assert.assertEquals("create CS18014 check", "CS18014", s2.getSystemName());
        Assert.assertEquals("create CS18017 check", "CS18017", s3.getSystemName());
        Assert.assertEquals("create CS18012 check", "CS18012", s4.getSystemName());
        // test
        Assert.assertEquals("test bit 10", "", memo.isInputBitFree(18, 10));
        Assert.assertEquals("test bit 11", "", memo.isInputBitFree(18, 11));
        Assert.assertEquals("test bit 12", "CS18012", memo.isInputBitFree(18, 12));
        Assert.assertEquals("test bit 13", "", memo.isInputBitFree(18, 13));
        Assert.assertEquals("test bit 14", "CS18014", memo.isInputBitFree(18, 14));
        Assert.assertEquals("test bit 15", "", memo.isInputBitFree(18, 15));
        Assert.assertEquals("test bit 16", "CS18016", memo.isInputBitFree(18, 16));
        Assert.assertEquals("test bit 17", "CS18017", memo.isInputBitFree(18, 17));
        Assert.assertEquals("test bit 18", "", memo.isInputBitFree(18, 18));

        Assert.assertEquals("test bit bad bit", "", memo.isInputBitFree(18, 0));
        JUnitAppender.assertWarnMessage("invalid bit number in free bit test");

        Assert.assertEquals("test bit bad node address", "", memo.isInputBitFree(129, 34));
        JUnitAppender.assertWarnMessage("invalid node address in free bit test");
    }

    public void testGetUserNameFromSystemName() {
        jmri.SensorManager sMgr = jmri.InstanceManager.sensorManagerInstance();
        // create 4 new sensors
        sMgr.newSensor("CS18016", "userS16");
        sMgr.newSensor("CS18014", "userS14");
        sMgr.newSensor("CS18017", "userS17");
        sMgr.newSensor("CS18012", "userS12");

        jmri.LightManager lMgr = jmri.InstanceManager.lightManagerInstance();
        lMgr.newLight("CL18036", "userL36");
        lMgr.newLight("CL18037", "userL37");

        jmri.TurnoutManager tMgr = jmri.InstanceManager.turnoutManagerInstance();
        tMgr.newTurnout("CT18032", "userT32");
        tMgr.newTurnout("CT18034", "userT34");

        Assert.assertEquals("test CS18016", "userS16", memo.getUserNameFromSystemName("CS18016"));
        Assert.assertEquals("test CS18012", "userS12", memo.getUserNameFromSystemName("CS18012"));
        Assert.assertEquals("test CS18017", "userS17", memo.getUserNameFromSystemName("CS18017"));
        Assert.assertEquals("test undefined CS18010", "", memo.getUserNameFromSystemName("CS18010"));
        Assert.assertEquals("test CL18037", "userL37", memo.getUserNameFromSystemName("CL18037"));
        Assert.assertEquals("test CL18036", "userL36", memo.getUserNameFromSystemName("CL18036"));
        Assert.assertEquals("test undefined CL18030", "", memo.getUserNameFromSystemName("CL18030"));
        Assert.assertEquals("test CT18032", "userT32", memo.getUserNameFromSystemName("CT18032"));
        Assert.assertEquals("test CT18034", "userT34", memo.getUserNameFromSystemName("CT18034"));
        Assert.assertEquals("test undefined CT18039", "", memo.getUserNameFromSystemName("CT18039"));
    }

    // from here down is testing infrastructure
    public SerialAddressTest(String s) {
        super(s);
    }

    // Main entry point
    static public void main(String[] args) {
        String[] testCaseName = {"-noloading", SerialAddressTest.class.getName()};
        junit.textui.TestRunner.main(testCaseName);
    }

    // test suite from all defined tests
    public static Test suite() {
        apps.tests.AllTest.initLogging();
        TestSuite suite = new TestSuite(SerialAddressTest.class);
        return suite;
    }

}<|MERGE_RESOLUTION|>--- conflicted
+++ resolved
@@ -1,7 +1,6 @@
 package jmri.jmrix.cmri.serial;
 
 import jmri.Manager.NameValidity;
-
 import jmri.util.JUnitAppender;
 import jmri.util.JUnitUtil;
 import junit.framework.Test;
@@ -73,11 +72,7 @@
         Assert.assertTrue("valid format - CL0B2", NameValidity.VALID == memo.validSystemNameFormat("CL0B2", 'L'));
 
         Assert.assertTrue("invalid format - CL", NameValidity.VALID != memo.validSystemNameFormat("CL", 'L'));
-<<<<<<< HEAD
         JUnitAppender.assertWarnMessage("invalid character in number field of CMRI system name: CL");
-=======
-        JUnitAppender.assertErrorMessage("illegal character in number field of CMRI system name: CL");
->>>>>>> 6b3408de
 
         Assert.assertTrue("invalid format - CLB2", NameValidity.VALID != memo.validSystemNameFormat("CLB2", 'L'));
         JUnitAppender.assertWarnMessage("no node address before 'B' in CMRI system name: CLB2");
@@ -90,17 +85,10 @@
         Assert.assertTrue("valid format - CS2B5", NameValidity.VALID == memo.validSystemNameFormat("CS2B5", 'S'));
 
         Assert.assertTrue("invalid format - CY2005", NameValidity.VALID != memo.validSystemNameFormat("CY2005", 'L'));
-<<<<<<< HEAD
         JUnitAppender.assertErrorMessage("invalid type character in CMRI system name: CY2005");
 
         Assert.assertTrue("invalid format - CY2B5", NameValidity.VALID != memo.validSystemNameFormat("CY2B5", 'L'));
         JUnitAppender.assertErrorMessage("invalid type character in CMRI system name: CY2B5");
-=======
-        JUnitAppender.assertErrorMessage("illegal type character in CMRI system name: CY2005");
-
-        Assert.assertTrue("invalid format - CY2B5", NameValidity.VALID != memo.validSystemNameFormat("CY2B5", 'L'));
-        JUnitAppender.assertErrorMessage("illegal type character in CMRI system name: CY2B5");
->>>>>>> 6b3408de
 
         Assert.assertTrue("valid format - CL22001", NameValidity.VALID == memo.validSystemNameFormat("CL22001", 'L'));
         Assert.assertTrue("valid format - CL22B1", NameValidity.VALID == memo.validSystemNameFormat("CL22B1", 'L'));
@@ -128,7 +116,6 @@
         JUnitAppender.assertWarnMessage("node address field out of range in CMRI system name: CL128B7");
 
         Assert.assertTrue("invalid format - CL2oo5", NameValidity.VALID != memo.validSystemNameFormat("CL2oo5", 'L'));
-<<<<<<< HEAD
         JUnitAppender.assertWarnMessage("invalid character in number field of CMRI system name: CL2oo5");
 
         Assert.assertTrue("invalid format - CL2aB5", NameValidity.VALID != memo.validSystemNameFormat("CL2aB5", 'L'));
@@ -136,15 +123,6 @@
 
         Assert.assertTrue("invalid format - CL2B5x", NameValidity.VALID != memo.validSystemNameFormat("CL2B5x", 'L'));
         JUnitAppender.assertWarnMessage("invalid character in bit number field of CMRI system name: CL2B5x");
-=======
-        JUnitAppender.assertErrorMessage("illegal character in number field of CMRI system name: CL2oo5");
-
-        Assert.assertTrue("invalid format - CL2aB5", NameValidity.VALID != memo.validSystemNameFormat("CL2aB5", 'L'));
-        JUnitAppender.assertWarnMessage("illegal character in node address field of CMRI system name: CL2aB5");
-
-        Assert.assertTrue("invalid format - CL2B5x", NameValidity.VALID != memo.validSystemNameFormat("CL2B5x", 'L'));
-        JUnitAppender.assertWarnMessage("illegal character in bit number field of CMRI system name: CL2B5x");
->>>>>>> 6b3408de
     }
 
     public void testGetBitFromSystemName() {

--- conflicted
+++ resolved
@@ -1,7 +1,6 @@
 package jmri.jmrix.cmri;
 
 import jmri.Manager.NameValidity;
-
 import org.junit.After;
 import org.junit.Assert;
 import org.junit.Before;
@@ -23,7 +22,6 @@
     public void testValidSystemNameFormat() {
         CMRISystemConnectionMemo m = new CMRISystemConnectionMemo();
 
-<<<<<<< HEAD
         Assert.assertEquals(NameValidity.VALID, m.validSystemNameFormat("CS2",'S'));
         Assert.assertEquals(NameValidity.VALID, m.validSystemNameFormat("CS21",'S'));
         Assert.assertEquals(NameValidity.VALID, m.validSystemNameFormat("CS2001",'S'));
@@ -51,35 +49,6 @@
 
         Assert.assertEquals(NameValidity.INVALID, m.validSystemNameFormat("CS",'S'));
         jmri.util.JUnitAppender.assertWarnMessage("invalid character in number field of CMRI system name: CS");
-=======
-        Assert.assertEquals(NameValidity.VALID, m.validSystemNameFormat("CS2",'S'));    
-        Assert.assertEquals(NameValidity.VALID, m.validSystemNameFormat("CS21",'S'));    
-        Assert.assertEquals(NameValidity.VALID, m.validSystemNameFormat("CS2001",'S'));    
-        Assert.assertEquals(NameValidity.VALID, m.validSystemNameFormat("CS21001",'S'));    
-        Assert.assertEquals(NameValidity.VALID, m.validSystemNameFormat("CS127001",'S'));    
-
-        Assert.assertEquals(NameValidity.VALID, m.validSystemNameFormat("CS999",'S'));    
-        Assert.assertEquals(NameValidity.VALID, m.validSystemNameFormat("CS2999",'S'));    
-        Assert.assertEquals(NameValidity.VALID, m.validSystemNameFormat("CS21999",'S'));    
-        Assert.assertEquals(NameValidity.VALID, m.validSystemNameFormat("CS127999",'S'));    
-
-        Assert.assertEquals(NameValidity.VALID, m.validSystemNameFormat("CS21B1",'S'));    
-        Assert.assertEquals(NameValidity.VALID, m.validSystemNameFormat("CS21B001",'S'));    
-        Assert.assertEquals(NameValidity.VALID, m.validSystemNameFormat("CS21B1024",'S'));    
-          
-        Assert.assertEquals(NameValidity.VALID, m.validSystemNameFormat("CS127B1",'S'));    
-        Assert.assertEquals(NameValidity.VALID, m.validSystemNameFormat("CS127B001",'S'));    
-        Assert.assertEquals(NameValidity.VALID, m.validSystemNameFormat("CS127B1024",'S'));    
-
-        Assert.assertEquals(NameValidity.INVALID, m.validSystemNameFormat("CSx",'S'));  
-        jmri.util.JUnitAppender.assertErrorMessage("illegal character in number field of CMRI system name: CSx");
-
-        Assert.assertEquals(NameValidity.INVALID, m.validSystemNameFormat("CS2000",'S'));  
-        jmri.util.JUnitAppender.assertWarnMessage("bit number not in range 1 - 999 in CMRI system name: CS2000");
-
-        Assert.assertEquals(NameValidity.INVALID, m.validSystemNameFormat("CS",'S'));  
-        jmri.util.JUnitAppender.assertErrorMessage("illegal character in number field of CMRI system name: CS");
->>>>>>> 6b3408de
     }
 
     @Test

package jmri.jmrix.bachrus;

import jmri.util.JUnitUtil;
import org.junit.After;
import org.junit.Assert;
import org.junit.Before;
import org.junit.Test;

/**
 * Tests for the jmri.jmrix.bachrus.SpeedoSystemConnectionMemo class.
 *
 * @author Paul Bender Copyright (C) 2016
 */
public class SpeedoSystemConnectionMemoTest extends jmri.jmrix.SystemConnectionMemoTestBase {

    @Override
    @Test
    public void testProvidesConsistManager(){
       Assert.assertFalse("Provides ConsistManager",scm.provides(jmri.ConsistManager.class));
    }

    // The minimal setup for log4J
    @Override
    @Before
    public void setUp() {
        JUnitUtil.setUp();
        scm = new SpeedoSystemConnectionMemo();
    }
<<<<<<< HEAD

=======
   
    @Override
>>>>>>> 0856ef57
    @After
    public void tearDown() {
        JUnitUtil.tearDown();
    }

}<|MERGE_RESOLUTION|>--- conflicted
+++ resolved
@@ -15,8 +15,8 @@
 
     @Override
     @Test
-    public void testProvidesConsistManager(){
-       Assert.assertFalse("Provides ConsistManager",scm.provides(jmri.ConsistManager.class));
+    public void testProvidesConsistManager() {
+        Assert.assertFalse("Provides ConsistManager", scm.provides(jmri.ConsistManager.class));
     }
 
     // The minimal setup for log4J
@@ -26,12 +26,8 @@
         JUnitUtil.setUp();
         scm = new SpeedoSystemConnectionMemo();
     }
-<<<<<<< HEAD
 
-=======
-   
     @Override
->>>>>>> 0856ef57
     @After
     public void tearDown() {
         JUnitUtil.tearDown();

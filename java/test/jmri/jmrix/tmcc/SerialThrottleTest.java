package jmri.jmrix.tmcc;

import jmri.SpeedStepMode;
import jmri.util.JUnitAppender;
import jmri.util.JUnitUtil;

import org.junit.Assert;
import org.junit.jupiter.api.*;

/**
 *
 * @author Paul Bender Copyright (C) 2017
 * @author Egbert Broerse 2021
 * with edits/additions by
 * @author Timothy Jump Copyright (C) 2025
 */
public class SerialThrottleTest extends jmri.jmrix.AbstractThrottleTest {

    @Test
    public void testCTor() {
        Assert.assertNotNull("exists", instance);
    }

    /**
     * Test of getIsForward method, of class AbstractThrottle.
     */
    @Test
    @Override
    public void testGetIsForward() {
        boolean expResult = true;
        boolean result = instance.getIsForward();
        Assert.assertEquals(expResult, result);
    }

    /**
     * Test of getSpeedStepMode method, of class AbstractThrottle.
     */
    @Test
    @Override
    public void testGetSpeedStepMode() {
        SpeedStepMode expResult = SpeedStepMode.TMCC1_32;
        SpeedStepMode result = instance.getSpeedStepMode();
        Assert.assertEquals(expResult, result);
    }

    /**
     * Test of getSpeedIncrement method, of class AbstractThrottle.
     */
    @Test
    @Override
    public void testGetSpeedIncrement() {
        float expResult = SpeedStepMode.TMCC1_32.increment;
        float result = instance.getSpeedIncrement();
        Assert.assertEquals(expResult, result, 0.0);
    }

    /**
     * Test of setF0 method, of class AbstractThrottle.
     */
    @Test
    @Override
    public void testSetF0() {
        boolean f0 = false;
        instance.setF0(f0);
    }

    /**
     * Test of setF1 method, of class AbstractThrottle.
     */
    @Test
    @Override
    public void testSetF1() {
        boolean f1 = false;
        instance.setF1(f1);
    }

    /**
     * Test of setF2 method, of class AbstractThrottle.
     */
    @Test
    @Override
    public void testSetF2() {
        boolean f2 = false;
        instance.setF2(f2);
    }

    /**
     * Test of setF3 method, of class AbstractThrottle.
     */
    @Test
    @Override
    public void testSetF3() {
        boolean f3 = false;
        instance.setF3(f3);
    }

    /**
     * Test of setF4 method, of class AbstractThrottle.
     */
    @Test
    @Override
    public void testSetF4() {
        boolean f4 = false;
        instance.setF4(f4);
    }

    /**
     * Test of setF5 method, of class AbstractThrottle.
     */
    @Test
    @Override
    public void testSetF5() {
        boolean f5 = false;
        instance.setF5(f5);
    }

    /**
     * Test of setF6 method, of class AbstractThrottle.
     */
    @Test
    @Override
    public void testSetF6() {
        boolean f6 = false;
        instance.setF6(f6);
    }

    /**
     * Test of setF7 method, of class AbstractThrottle.
     */
    @Test
    @Override
    public void testSetF7() {
        boolean f7 = false;
        instance.setF7(f7);
    }

    /**
     * Test of setF8 method, of class AbstractThrottle.
     */
    @Test
    @Override
    public void testSetF8() {
        boolean f8 = false;
        instance.setF8(f8);
    }

    /**
     * Test of setF9 method, of class AbstractThrottle.
     */
    @Test
    @Override
    public void testSetF9() {
        boolean f9 = false;
        instance.setF9(f9);
    }

    /**
     * Test of setF10 method, of class AbstractThrottle.
     */
    @Test
    @Override
    public void testSetF10() {
        boolean f10 = false;
        instance.setF10(f10);
    }

    /**
     * Test of setF11 method, of class AbstractThrottle.
     */
    @Test
    @Override
    public void testSetF11() {
        boolean f11 = false;
        instance.setF11(f11);
    }

    /**
     * Test of setF12 method, of class AbstractThrottle.
     */
    @Test
    @Override
    public void testSetF12() {
        boolean f12 = false;
        instance.setF12(f12);
    }

    /**
     * Test of setF13 method, of class AbstractThrottle.
     */
    @Test
    @Override
    public void testSetF13() {
        boolean f13 = false;
        instance.setF13(f13);
    }

    /**
     * Test of setF14 method, of class AbstractThrottle.
     */
    @Test
    @Override
    public void testSetF14() {
        boolean f14 = false;
        instance.setF14(f14);
    }

    /**
     * Test of setF15 method, of class AbstractThrottle.
     */
    @Test
    @Override
    public void testSetF15() {
        boolean f15 = false;
        instance.setF15(f15);
    }

    /**
     * Test of setF16 method, of class AbstractThrottle.
     */
    @Test
    @Override
    public void testSetF16() {
        boolean f16 = false;
        instance.setF16(f16);
    }

    /**
     * Test of setF17 method, of class AbstractThrottle.
     */
    @Test
    @Override
    public void testSetF17() {
        boolean f17 = false;
        instance.setF17(f17);
    }

    /**
     * Test of setF18 method, of class AbstractThrottle.
     */
    @Test
    @Override
    public void testSetF18() {
        boolean f18 = false;
        instance.setF18(f18);
    }

    /**
     * Test of setF19 method, of class AbstractThrottle.
     */
    @Test
    @Override
    public void testSetF19() {
        boolean f19 = false;
        instance.setF19(f19);
    }

    /**
     * Test of setF20 method, of class AbstractThrottle.
     */
    @Test
    @Override
    public void testSetF20() {
        boolean f20 = false;
        instance.setF20(f20);
    }

    /**
     * Test of setF21 method, of class AbstractThrottle.
     */
    @Test
    @Override
    public void testSetF21() {
        boolean f21 = false;
        instance.setF21(f21);
    }

    /**
     * Test of setF22 method, of class AbstractThrottle.
     */
    @Test
    @Override
    public void testSetF22() {
        boolean f22 = false;
        instance.setF22(f22);
    }

    /**
     * Test of setF23 method, of class AbstractThrottle.
     */
    @Test
    @Override
    public void testSetF23() {
        boolean f23 = false;
        instance.setF23(f23);
    }

    /**
     * Test of setF21 method, of class AbstractThrottle.
     */
    @Test
    @Override
    public void testSetF24() {
        boolean f24 = false;
        instance.setF24(f24);
    }

    /**
     * Test of setF21 method, of class AbstractThrottle.
     */
    @Test
    @Override
    public void testSetF25() {
        boolean f25 = false;
        instance.setF25(f25);
    }

    /**
     * Test of setF21 method, of class AbstractThrottle.
     */
    @Test
    @Override
    public void testSetF26() {
        boolean f26 = false;
        instance.setF26(f26);
    }

    /**
     * Test of setF21 method, of class AbstractThrottle.
     */
    @Test
    @Override
    public void testSetF27() {
        boolean f27 = false;
        instance.setF27(f27);
    }

    /**
     * Test of setF28 method, of class AbstractThrottle.
     */
    @Test
    @Override
    public void testSetF28() {
        boolean f28 = false;
        instance.setF28(f28);
    }

    @Test
    @Override
    public void testOutOfRangeSetFunction(){
        instance.setFunction(-1, true);
        JUnitAppender.assertWarnMessageStartingWith("Unhandled update function number: -1");
        JUnitAppender.assertWarnMessageStartingWith("Unhandled set function number: -1");

<<<<<<< HEAD
        instance.setFunction(85, true);
        jmri.util.JUnitAppender.assertWarnMessageStartingWith("Unhandled update function number: 85");
        jmri.util.JUnitAppender.assertWarnMessageStartingWith("Unhandled set function number: 85");
=======
        instance.setFunction(69, true);
        JUnitAppender.assertWarnMessageStartingWith("Unhandled update function number: 69");
        JUnitAppender.assertWarnMessageStartingWith("Unhandled set function number: 69");
>>>>>>> 38634186
    }

    private SerialTrafficController tcis;
    private TmccSystemConnectionMemo memo;
    private SerialThrottleManager tm;

    @BeforeEach
    @Override
    public void setUp() {
        JUnitUtil.setUp();
        // infrastructure objects
        tcis = new SerialTrafficControlScaffold(null);
        memo = new TmccSystemConnectionMemo(tcis);
        tm = new SerialThrottleManager(memo);
        jmri.InstanceManager.setDefault(jmri.ThrottleManager.class, tm);
        memo.store(tm, jmri.ThrottleManager.class);
        instance = new SerialThrottle(memo, new jmri.DccLocoAddress(1024, true));
        setMaxFns(85);
    }

    @AfterEach
    @Override
    public void tearDown() {
        // no need to dispose of instance
        if (tm != null) {
            tm.dispose();
        }
        memo.dispose();
        memo = null;
        tcis.terminateThreads();
        tcis = null;
        JUnitUtil.tearDown();
    }

    // private final static Logger log = LoggerFactory.getLogger(SerialThrottleTest.class);

}<|MERGE_RESOLUTION|>--- conflicted
+++ resolved
@@ -351,15 +351,9 @@
         JUnitAppender.assertWarnMessageStartingWith("Unhandled update function number: -1");
         JUnitAppender.assertWarnMessageStartingWith("Unhandled set function number: -1");
 
-<<<<<<< HEAD
         instance.setFunction(85, true);
         jmri.util.JUnitAppender.assertWarnMessageStartingWith("Unhandled update function number: 85");
         jmri.util.JUnitAppender.assertWarnMessageStartingWith("Unhandled set function number: 85");
-=======
-        instance.setFunction(69, true);
-        JUnitAppender.assertWarnMessageStartingWith("Unhandled update function number: 69");
-        JUnitAppender.assertWarnMessageStartingWith("Unhandled set function number: 69");
->>>>>>> 38634186
     }
 
     private SerialTrafficController tcis;

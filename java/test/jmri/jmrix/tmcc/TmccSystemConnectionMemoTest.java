--- conflicted
+++ resolved
@@ -11,36 +11,30 @@
  *
  * @author Paul Bender Copyright (C) 2016
  */
-<<<<<<< HEAD
-public class TmccSystemConnectionMemoTest {
-
-    TmccSystemConnectionMemo memo = null;
-=======
 public class TmccSystemConnectionMemoTest extends jmri.jmrix.SystemConnectionMemoTestBase {
->>>>>>> 0856ef57
 
     @Override
     @Test
-    public void testProvidesConsistManager(){
-       Assert.assertFalse("Provides ConsistManager",scm.provides(jmri.ConsistManager.class));
+    public void testProvidesConsistManager() {
+        Assert.assertFalse("Provides ConsistManager", scm.provides(jmri.ConsistManager.class));
     }
 
     @Override
     @Before
-    public void setUp(){
-       JUnitUtil.setUp();
-       TmccSystemConnectionMemo memo = new TmccSystemConnectionMemo();
-       SerialTrafficController tc = new SerialTrafficController(memo) {
-          @Override
-          public void sendSerialMessage(SerialMessage m, SerialListener reply) {
-          }
-       };
-       scm = memo;
+    public void setUp() {
+        JUnitUtil.setUp();
+        TmccSystemConnectionMemo memo = new TmccSystemConnectionMemo();
+        SerialTrafficController tc = new SerialTrafficController(memo) {
+            @Override
+            public void sendSerialMessage(SerialMessage m, SerialListener reply) {
+            }
+        };
+        scm = memo;
     }
 
     @Override
     @After
-    public void tearDown(){
+    public void tearDown() {
         scm = null;
         JUnitUtil.tearDown();
     }

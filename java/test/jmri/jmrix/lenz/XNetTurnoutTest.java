package jmri.jmrix.lenz;

import jmri.util.JUnitUtil;
import jmri.Turnout;
import org.junit.*;
import org.slf4j.Logger;
import org.slf4j.LoggerFactory;

/**
 * Tests for the {@link jmri.jmrix.lenz.XNetTurnout} class.
 *
 * @author Bob Jacobsen
 */
public class XNetTurnoutTest extends jmri.implementation.AbstractTurnoutTestBase {

    @Override
    public int numListeners() {
        return lnis.numListeners();
    }

    protected XNetInterfaceScaffold lnis;

    @Override
    public void checkClosedMsgSent() {
        Assert.assertEquals("closed message", "52 05 88 DF",
                lnis.outbound.elementAt(lnis.outbound.size() - 1).toString());
    }

    @Override
    public void checkThrownMsgSent() {
        Assert.assertEquals("thrown message", "52 05 89 DE",
                lnis.outbound.elementAt(lnis.outbound.size() - 1).toString());
    }

    @Test
    public void checkIncoming() {
        t.setFeedbackMode(Turnout.MONITORING);
        jmri.util.JUnitUtil.waitFor(() -> {
            return t.getFeedbackMode() == Turnout.MONITORING;
        }, "Feedback mode set");

        listenStatus = Turnout.UNKNOWN;
        t.addPropertyChangeListener(new Listen());

        // notify the object that somebody else changed it...
        XNetReply m = new XNetReply("42 05 01 46"); // set CLOSED
        ((XNetTurnout) t).message(m);
        jmri.util.JUnitUtil.waitFor(() -> {
            return listenStatus != Turnout.UNKNOWN;
        }, "Turnout state changed");
        Assert.assertEquals("state after CLOSED message", Turnout.CLOSED, t.getKnownState());

        listenStatus = Turnout.UNKNOWN;

        m = new XNetReply("42 05 02 45"); // set THROWN
        ((XNetTurnout) t).message(m);
        jmri.util.JUnitUtil.waitFor(() -> {
            return listenStatus != Turnout.UNKNOWN;
        }, "Turnout state changed");
        Assert.assertEquals("state after THROWN message", Turnout.THROWN, t.getKnownState());
    }

    // Test the XNetTurnout message sequence.
    @Test
    public void testXNetTurnoutMsgSequence() {
        t.setFeedbackMode(Turnout.DIRECT);
        // set closed
        try {
            t.setCommandedState(Turnout.CLOSED);
<<<<<<< HEAD
        } catch (Exception e) {
            log.error("TO exception: {}", e);
=======
        }
        catch (Exception e) {
            log.error("TO exception: " + e);
>>>>>>> 55e2b7bb
        }

        Assert.assertTrue(t.getCommandedState() == Turnout.CLOSED);

        Assert.assertEquals("on message sent", "52 05 88 DF",
                lnis.outbound.elementAt(lnis.outbound.size() - 1).toString());

        // notify that the command station received the reply
        XNetReply m = new XNetReply();
        m.setElement(0, 0x42);
        m.setElement(1, 0x05);
        m.setElement(2, 0x01);     // set CLOSED
        m.setElement(3, 0x46);

        int n = lnis.outbound.size();

        ((jmri.jmrix.lenz.XNetTurnout) t).message(m);

        while (n == lnis.outbound.size()) {
        } // busy loop.  Wait for
        // outbound size to change.
        Assert.assertEquals("off message sent", "52 05 80 D7",
                lnis.outbound.elementAt(n).toString());

        // the turnout will not set its state until it sees an OK message.
        m = new XNetReply();
        m.setElement(0, 0x01);
        m.setElement(1, 0x04);
        m.setElement(2, 0x05);

        n = lnis.outbound.size();

        ((jmri.jmrix.lenz.XNetTurnout) t).message(m);

        while (n == lnis.outbound.size()) {
        } // busy loop.  Wait for
        // outbound size to change.

        Assert.assertEquals("off message sent", "52 05 80 D7",
                lnis.outbound.elementAt(n).toString());

        m = new XNetReply();
        m.setElement(0, 0x01);
        m.setElement(1, 0x04);
        m.setElement(2, 0x05);

        ((jmri.jmrix.lenz.XNetTurnout) t).message(m);

        // no wait here.  The last reply should cause the turnout to
        // set it's state, but it will not cause another reply.
        Assert.assertTrue(t.getKnownState() == Turnout.CLOSED);
    }

    // Test that property change events are properly sent from the parent
    // to the propertyChange listener (this handles events for one sensor
    // and twosensor feedback).
    @Test
    public void testXNetTurnoutPropertyChange() {
        // set thrown
        try {
            t.setCommandedState(Turnout.THROWN);
<<<<<<< HEAD
        } catch (Exception e) {
            log.error("TO exception: {}", e);
=======
        }
        catch (Exception e) {
            log.error("TO exception: " + e);
>>>>>>> 55e2b7bb
        }
        Assert.assertTrue(t.getCommandedState() == Turnout.THROWN);

        t.setFeedbackMode(Turnout.ONESENSOR);
        jmri.Sensor s = jmri.InstanceManager.sensorManagerInstance().provideSensor("IS1");
        try {
            s.setState(jmri.Sensor.INACTIVE);
            t.provideFirstFeedbackSensor("IS1");
<<<<<<< HEAD
        } catch (Exception x1) {
            log.error("TO exception: {}", x1);
        }
        try {
            s.setState(jmri.Sensor.ACTIVE);
        } catch (Exception x) {
            log.error("TO exception: {}", x);
=======
        }
        catch (Exception x1) {
            log.error("TO exception: " + x1);
        }
        try {
            s.setState(jmri.Sensor.ACTIVE);
        }
        catch (Exception x) {
            log.error("TO exception: " + x);
>>>>>>> 55e2b7bb
        }
        // check to see if the turnout state changes.
        jmri.util.JUnitUtil.waitFor(() -> {
            return t.getKnownState() == Turnout.THROWN;
        }, "Turnout goes THROWN");
    }

    @Override
    @Test
    public void testDispose() {
        t.setCommandedState(Turnout.CLOSED);    // in case registration with TrafficController

        //is deferred to after first use
        t.dispose();
        Assert.assertEquals("controller listeners remaining", 1, numListeners());
    }

    @Test
    @Override
    public void testDirectFeedback() throws jmri.JmriException {
        t.setFeedbackMode(Turnout.DIRECT);
        Assert.assertEquals("Feedback Mode after set", Turnout.DIRECT, t.getFeedbackMode());

        listenStatus = Turnout.UNKNOWN;
        t.addPropertyChangeListener(new Listen());

        // Check that state changes appropriately
        t.setCommandedState(Turnout.THROWN);
        checkThrownMsgSent();
        ((XNetTurnout) t).message(new XNetReply("01 04 05"));
        ((XNetTurnout) t).message(new XNetReply("01 04 05"));
        jmri.util.JUnitUtil.waitFor(() -> {
            return listenStatus != Turnout.UNKNOWN;
        }, "Turnout state changed");
        Assert.assertEquals(t.getState(), Turnout.THROWN);
        Assert.assertEquals("listener notified of change for DIRECT feedback", Turnout.THROWN, listenStatus);

        listenStatus = Turnout.UNKNOWN;
        t.setCommandedState(Turnout.CLOSED);
        checkClosedMsgSent();
        ((XNetTurnout) t).message(new XNetReply("01 04 05"));
        ((XNetTurnout) t).message(new XNetReply("01 04 05"));
        jmri.util.JUnitUtil.waitFor(() -> {
            return listenStatus != Turnout.UNKNOWN;
        }, "Turnout state changed");
        Assert.assertEquals(t.getState(), Turnout.CLOSED);
        Assert.assertEquals("listener notified of change for DIRECT feedback", Turnout.CLOSED, listenStatus);
    }

    @Test
    public void testMonitoringFeedback() throws jmri.JmriException {
        Assert.assertEquals("Feedback Mode after set", Turnout.MONITORING, t.getFeedbackMode());

        listenStatus = Turnout.UNKNOWN;
        t.addPropertyChangeListener(new Listen());

        // Check that state changes appropriately
        t.setCommandedState(Turnout.THROWN);
        checkThrownMsgSent();
        ((XNetTurnout) t).message(new XNetReply("42 05 02 46"));
        ((XNetTurnout) t).message(new XNetReply("01 04 05"));
        ((XNetTurnout) t).message(new XNetReply("01 04 05"));
        jmri.util.JUnitUtil.waitFor(() -> {
            return listenStatus != Turnout.UNKNOWN;
        }, "Turnout state changed");
        Assert.assertEquals(t.getState(), Turnout.THROWN);
        Assert.assertEquals("listener notified of change for DIRECT feedback", Turnout.THROWN, listenStatus);

        listenStatus = Turnout.UNKNOWN;
        t.setCommandedState(Turnout.CLOSED);
        checkClosedMsgSent();
        ((XNetTurnout) t).message(new XNetReply("42 05 01 46"));
        ((XNetTurnout) t).message(new XNetReply("01 04 05"));
        ((XNetTurnout) t).message(new XNetReply("01 04 05"));
        jmri.util.JUnitUtil.waitFor(() -> {
            return listenStatus != Turnout.UNKNOWN;
        }, "Turnout state changed");
        Assert.assertEquals(t.getState(), Turnout.CLOSED);
        Assert.assertEquals("listener notified of change for DIRECT feedback", Turnout.CLOSED, listenStatus);
    }

    @Override
    @Before
    public void setUp() {
        jmri.util.JUnitUtil.setUp();
        // prepare an interface
        jmri.util.JUnitUtil.resetInstanceManager();
        jmri.util.JUnitUtil.initInternalSensorManager();
        jmri.util.JUnitUtil.initInternalTurnoutManager();
        lnis = new XNetInterfaceScaffold(new LenzCommandStation());

        t = new XNetTurnout("XT", 21, lnis);
        jmri.InstanceManager.store(new jmri.NamedBeanHandleManager(), jmri.NamedBeanHandleManager.class);
    }

    @After
    public void tearDown() {
        t = null;
        JUnitUtil.clearShutDownManager(); // put in place because AbstractMRTrafficController implementing subclass was not terminated properly
        JUnitUtil.tearDown();
    }

    private final static Logger log = LoggerFactory.getLogger(XNetTurnoutTest.class);

}<|MERGE_RESOLUTION|>--- conflicted
+++ resolved
@@ -67,14 +67,8 @@
         // set closed
         try {
             t.setCommandedState(Turnout.CLOSED);
-<<<<<<< HEAD
         } catch (Exception e) {
             log.error("TO exception: {}", e);
-=======
-        }
-        catch (Exception e) {
-            log.error("TO exception: " + e);
->>>>>>> 55e2b7bb
         }
 
         Assert.assertTrue(t.getCommandedState() == Turnout.CLOSED);
@@ -136,14 +130,8 @@
         // set thrown
         try {
             t.setCommandedState(Turnout.THROWN);
-<<<<<<< HEAD
         } catch (Exception e) {
             log.error("TO exception: {}", e);
-=======
-        }
-        catch (Exception e) {
-            log.error("TO exception: " + e);
->>>>>>> 55e2b7bb
         }
         Assert.assertTrue(t.getCommandedState() == Turnout.THROWN);
 
@@ -152,7 +140,6 @@
         try {
             s.setState(jmri.Sensor.INACTIVE);
             t.provideFirstFeedbackSensor("IS1");
-<<<<<<< HEAD
         } catch (Exception x1) {
             log.error("TO exception: {}", x1);
         }
@@ -160,17 +147,6 @@
             s.setState(jmri.Sensor.ACTIVE);
         } catch (Exception x) {
             log.error("TO exception: {}", x);
-=======
-        }
-        catch (Exception x1) {
-            log.error("TO exception: " + x1);
-        }
-        try {
-            s.setState(jmri.Sensor.ACTIVE);
-        }
-        catch (Exception x) {
-            log.error("TO exception: " + x);
->>>>>>> 55e2b7bb
         }
         // check to see if the turnout state changes.
         jmri.util.JUnitUtil.waitFor(() -> {

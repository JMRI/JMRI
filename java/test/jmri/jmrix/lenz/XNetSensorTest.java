--- conflicted
+++ resolved
@@ -93,11 +93,7 @@
         t.setState(jmri.Sensor.ACTIVE); // in case registration with TrafficController is deferred to after first use
         Assert.assertEquals("controller listeners ", 1, numListeners());
         t.dispose();
-<<<<<<< HEAD
-	// XpressNet leaves one listener after the dispose, should it?
-=======
         // XPressNet leaves one listener after the dispose, should it?
->>>>>>> b30e9695
         Assert.assertEquals("controller listeners remaining", 1, numListeners());
     }
 

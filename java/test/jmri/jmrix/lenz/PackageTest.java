--- conflicted
+++ resolved
@@ -53,11 +53,8 @@
         AbstractXNetSerialConnectionConfigTest.class,
         AbstractXNetInitializationManagerTest.class,
         XNetAddressTest.class,
-<<<<<<< HEAD
         XNetStreamConnectionConfigTest.class,
-=======
         XNetHeartBeatTest.class,
->>>>>>> 7c76bc2c
 })
 
 /**

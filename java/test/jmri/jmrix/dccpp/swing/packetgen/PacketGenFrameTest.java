--- conflicted
+++ resolved
@@ -34,12 +34,9 @@
     }
 
     @After
-<<<<<<< HEAD
+    public void tearDown() {        JUnitUtil.clearShutDownManager(); // put in place because AbstractMRTrafficController implementing subclass was not terminated properly
     public void tearDown() {
         JUnitUtil.resetWindows(false,false);
-=======
-    public void tearDown() {        JUnitUtil.clearShutDownManager(); // put in place because AbstractMRTrafficController implementing subclass was not terminated properly
->>>>>>> 56b3fe62
         JUnitUtil.tearDown();
     }
 }
--- conflicted
+++ resolved
@@ -29,11 +29,7 @@
 
     @Override
     @After
-<<<<<<< HEAD
-    public void tearDown() {
-=======
     public void tearDown() {        JUnitUtil.clearShutDownManager(); // put in place because AbstractMRTrafficController implementing subclass was not terminated properly
->>>>>>> 56b3fe62
         JUnitUtil.tearDown();
     }
 }
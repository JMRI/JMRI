--- conflicted
+++ resolved
@@ -5,30 +5,6 @@
 
 @RunWith(Suite.class)
 @Suite.SuiteClasses({
-<<<<<<< HEAD
-    SRCPReplyTest.class,
-    SRCPMessageTest.class,
-    SRCPTrafficControllerTest.class,
-    SRCPSystemConnectionMemoTest.class,
-    SRCPBusConnectionMemoTest.class,
-    SRCPTurnoutManagerTest.class,
-    SRCPTurnoutTest.class,
-    SRCPSensorManagerTest.class,
-    SRCPSensorTest.class,
-    SRCPThrottleManagerTest.class,
-    SRCPThrottleTest.class,
-    SRCPPowerManagerTest.class,
-    SRCPProgrammerTest.class,
-    SRCPProgrammerManagerTest.class,
-    SRCPClockControlTest.class,
-    jmri.jmrix.srcp.parser.PackageTest.class,
-    jmri.jmrix.srcp.networkdriver.PackageTest.class,
-    jmri.jmrix.srcp.configurexml.PackageTest.class,
-    jmri.jmrix.srcp.swing.PackageTest.class,
-    SRCPPortControllerTest.class,
-    SRCPTrafficControllerTest.class,
-    SRCPConnectionTypeListTest.class 
-=======
         SRCPReplyTest.class,
         SRCPMessageTest.class,
         SRCPTrafficControllerTest.class,
@@ -51,7 +27,6 @@
         SRCPPortControllerTest.class,
         SRCPTrafficControllerTest.class,
         SRCPConnectionTypeListTest.class,
->>>>>>> e2dca920
 })
 
 /**

--- conflicted
+++ resolved
@@ -229,11 +229,7 @@
 
     // valid Service Mode (SM) responses
     @Test
-<<<<<<< HEAD
-    public void testSMInfoResponse() {
-=======
     public void testSMCVInfoResponse() {
->>>>>>> e2dca920
         boolean exceptionOccured = false;
         String code = "12345678910 100 INFO 1 SM 1234 CV 2 28\n\r";
         SRCPClientParser p = new SRCPClientParser(new StringReader(code));
@@ -243,8 +239,6 @@
             exceptionOccured = true;
         }
         Assert.assertFalse(exceptionOccured);
-<<<<<<< HEAD
-=======
     }
 
     @Test
@@ -261,7 +255,6 @@
         SRCPClientParser p = new SRCPClientParser(new StringReader(code));
         new SRCPClientVisitor();
         p.commandresponse();
->>>>>>> e2dca920
     }
 
     @Test

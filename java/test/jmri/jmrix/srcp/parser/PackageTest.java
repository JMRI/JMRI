--- conflicted
+++ resolved
@@ -6,15 +6,9 @@
 
 @RunWith(Suite.class)
 @Suite.SuiteClasses({
-<<<<<<< HEAD
-    SRCPClientParserTokenizerTest.class,
-    SRCPClientParserTest.class,
-    SRCPClientVisitorTest.class
-=======
         SRCPClientParserTokenizerTest.class,
         SRCPClientParserTest.class,
         SRCPClientVisitorTest.class,
->>>>>>> 4dcb4d77
 })
 
 /**
@@ -22,9 +16,5 @@
  *
  * @author Paul Bender
  */
-<<<<<<< HEAD
-public class PackageTest{
-=======
 public class PackageTest  {
->>>>>>> 4dcb4d77
 }
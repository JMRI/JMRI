--- conflicted
+++ resolved
@@ -11,20 +11,8 @@
  *
  * @author Paul Bender Copyright (C) 2016
  */
-<<<<<<< HEAD
-public class MapleSystemConnectionMemoTest {
+public class MapleSystemConnectionMemoTest extends jmri.jmrix.SystemConnectionMemoTestBase {
 
-    MapleSystemConnectionMemo memo = null;
-
-    @Test
-    public void testCtor(){
-       Assert.assertNotNull("exists", memo);
-    }
-
-=======
-public class MapleSystemConnectionMemoTest extends jmri.jmrix.SystemConnectionMemoTestBase {
-     
->>>>>>> 0856ef57
     @Test
     public void systemPrefixTest() {
         // default values would be changed to K2 as there is already a connection with prefix [K] active
@@ -34,25 +22,25 @@
 
     @Override
     @Test
-    public void testProvidesConsistManager(){
-       Assert.assertFalse("Provides ConsistManager",scm.provides(jmri.ConsistManager.class));
+    public void testProvidesConsistManager() {
+        Assert.assertFalse("Provides ConsistManager", scm.provides(jmri.ConsistManager.class));
     }
 
     @Override
     @Before
-    public void setUp(){
-       JUnitUtil.setUp();
-       SerialTrafficController tc = new SerialTrafficController() {
-          @Override
-          public void sendSerialMessage(SerialMessage m, SerialListener reply) {
-          }
-       };
-       scm = new MapleSystemConnectionMemo();
+    public void setUp() {
+        JUnitUtil.setUp();
+        SerialTrafficController tc = new SerialTrafficController() {
+            @Override
+            public void sendSerialMessage(SerialMessage m, SerialListener reply) {
+            }
+        };
+        scm = new MapleSystemConnectionMemo();
     }
 
     @Override
     @After
-    public void tearDown(){
+    public void tearDown() {
         scm = null;
         JUnitUtil.tearDown();
     }

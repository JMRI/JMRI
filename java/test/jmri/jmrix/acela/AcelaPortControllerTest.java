package jmri.jmrix.acela;

import jmri.util.JUnitUtil;
<<<<<<< HEAD
import org.junit.After;
import org.junit.Before;
import org.junit.Assert;
import org.junit.Test;
=======

import org.junit.jupiter.api.*;
>>>>>>> b30e9695

/**
 * JUnit tests for the AcelaPortController class.
 *
 * @author      Paul Bender Copyright (C) 2016
 */
public class AcelaPortControllerTest extends jmri.jmrix.AbstractSerialPortControllerTestBase {

    @Override
    @BeforeEach
    public void setUp(){
       JUnitUtil.setUp();
       AcelaSystemConnectionMemo memo = new AcelaSystemConnectionMemo();
       new AcelaTrafficControlScaffold();
       apc = new AcelaPortController(memo){
            @Override
            public boolean status(){
              return true;
            }
            @Override
            public void configure(){
            }
            @Override
            public java.io.DataInputStream getInputStream(){
                return null;
            }
            @Override
            public java.io.DataOutputStream getOutputStream(){
                return null;
            }

            @Override
            public String[] validBaudRates(){
               return new String[]{"9600"};
            }

            /**
             * Open a specified port. The appName argument is to be provided to the
             * underlying OS during startup so that it can show on status displays, etc
             */
            @Override
            public String openPort(String portName, String appName){
               return "";
            }

       };
    }

    @Override
    @AfterEach
    public void tearDown() {
        JUnitUtil.clearShutDownManager(); // put in place because AbstractMRTrafficController implementing subclass was not terminated properly
        JUnitUtil.tearDown();
    }

}<|MERGE_RESOLUTION|>--- conflicted
+++ resolved
@@ -1,15 +1,8 @@
 package jmri.jmrix.acela;
 
 import jmri.util.JUnitUtil;
-<<<<<<< HEAD
-import org.junit.After;
-import org.junit.Before;
-import org.junit.Assert;
-import org.junit.Test;
-=======
 
 import org.junit.jupiter.api.*;
->>>>>>> b30e9695
 
 /**
  * JUnit tests for the AcelaPortController class.

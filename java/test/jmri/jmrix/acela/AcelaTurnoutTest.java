package jmri.jmrix.acela;

import jmri.Turnout;
import jmri.util.JUnitUtil;

import org.junit.Assert;
import org.junit.jupiter.api.*;
import org.slf4j.Logger;
import org.slf4j.LoggerFactory;

/**
 * Tests for the {@link jmri.jmrix.acela.AcelaTurnout} class.
 *
 * @author Bob Coleman
 */
public class AcelaTurnoutTest extends jmri.implementation.AbstractTurnoutTestBase {

    private AcelaTrafficControlScaffold tcis = null;

    @Override
    public int numListeners() {
        return tcis.numListeners();
    }

    @Override
    public void checkClosedMsgSent() {
<<<<<<< HEAD
        // TODO make tcis.outbound retain message sent
//        Assert.assertTrue("empty Closed message", tcis.outbound.size() > 0);
//        Assert.assertEquals("closed message","52 05 88 00",
=======
//        Assert.assertEquals("closed message", "52 05 88 00",
>>>>>>> b30e9695
//                tcis.outbound.elementAt(tcis.outbound.size() - 1).toString());
//        Assert.assertTrue("closed message sent", tcis.outbound.size() > 0);
    }

    @Override
    public void checkThrownMsgSent() {
<<<<<<< HEAD
        // TODO make tcis.outbound retain message sent
//        Assert.assertTrue("empty Thrown message", tcis.outbound.size() > 0);
//        Assert.assertEquals("thrown message","52 05 89 00",
//                tcis.outbound.elementAt(tcis.outbound.size() - 1).toString());
//	    Assert.assertTrue("thrown message sent", tcis.outbound.size() > 0);
=======
//        Assert.assertEquals("thrown message", "52 05 89 00",
//                tcis.outbound.elementAt(tcis.outbound.size() - 1).toString());
//        Assert.assertTrue("thrown message sent", tcis.outbound.size() > 0);
>>>>>>> b30e9695
    }

    @Test
    @Disabled("Copied verbatim from Lenz, probably isn't correct")
    public void checkIncoming() {
        // notify the object that somebody else changed it...
        AcelaReply m = new AcelaReply();
        m.setElement(0, 0x42);
        m.setElement(1, 0x05);
        m.setElement(2, 0x04);     // set CLOSED
        m.setElement(3, 0x43);
        tcis.sendTestMessage(m);
        Assert.assertEquals(t.getCommandedState(), Turnout.CLOSED);

        m = new AcelaReply();
        m.setElement(0, 0x42);
        m.setElement(1, 0x05);
        m.setElement(2, 0x08);     // set THROWN
        m.setElement(3, 0x4F);
        tcis.sendTestMessage(m);
        Assert.assertEquals(t.getCommandedState(), Turnout.THROWN);
    }

    // AcelaTurnout test for incoming status message
    @Test
    @Disabled("Copied verbatim from Lenz, probably isn't correct")
    public void testAcelaTurnoutStatusMsg() {
        // prepare an interface
        // set closed
        try {
            t.setCommandedState(jmri.Turnout.CLOSED);
        } catch (Exception e) {
<<<<<<< HEAD
            log.error("TO exception: ", e);
=======
            log.error("TO exception: {}", e);
>>>>>>> b30e9695
        }
        Assert.assertEquals(t.getCommandedState(), Turnout.CLOSED);

        // notify that somebody else changed it...
        AcelaReply m = new AcelaReply();
        m.setElement(0, 0x42);
        m.setElement(1, 0x05);
        m.setElement(2, 0x04);     // set CLOSED
        m.setElement(3, 0x43);
        tcis.sendTestMessage(m);
        Assert.assertEquals(t.getCommandedState(), Turnout.CLOSED);
    }

    AcelaNode a0, a1, a2, a3;

    @BeforeEach
    @Override
    public void setUp() {
        JUnitUtil.setUp();

        tcis = new AcelaTrafficControlScaffold();
        AcelaSystemConnectionMemo memo = new AcelaSystemConnectionMemo(tcis);

        // We need to delete the nodes so we can re-allocate them
        // otherwise we get another set of nodes for each test case
        // which really messes up the addresses.
        // We also seem to need to explicitly init each node.
        if (tcis.getNumNodes() > 0) {
            //    tcis.deleteNode(3);
            //    tcis.deleteNode(2);
            //    tcis.deleteNode(1);
            //    tcis.deleteNode(0);
            tcis.resetStartingAddresses();
        }
        if (tcis.getNumNodes() <= 0) {
            a0 = new AcelaNode(0, AcelaNode.AC, tcis);
            a0.initNode();
            a1 = new AcelaNode(1, AcelaNode.TB, tcis);
            a1.initNode();
            a2 = new AcelaNode(2, AcelaNode.D8, tcis);
            a2.initNode();
            a3 = new AcelaNode(3, AcelaNode.SY, tcis);
            a3.initNode();
        } else {
            a0 = (AcelaNode) (tcis.getNode(0));
            tcis.initializeAcelaNode(a0);
            a1 = (AcelaNode) (tcis.getNode(1));
            tcis.initializeAcelaNode(a1);
            a2 = (AcelaNode) (tcis.getNode(2));
            tcis.initializeAcelaNode(a2);
            a3 = (AcelaNode) (tcis.getNode(3));
            tcis.initializeAcelaNode(a3);
        }

        // Must allocate a valid turnout t for abstract tests
        t = new AcelaTurnout("AT11", memo);
    }

    @AfterEach
    public void tearDown() {
        JUnitUtil.clearShutDownManager(); // put in place because AbstractMRTrafficController implementing subclass was not terminated properly
        JUnitUtil.tearDown();
    }

    private final static Logger log = LoggerFactory.getLogger(AcelaTurnoutTest.class);

}<|MERGE_RESOLUTION|>--- conflicted
+++ resolved
@@ -24,30 +24,20 @@
 
     @Override
     public void checkClosedMsgSent() {
-<<<<<<< HEAD
         // TODO make tcis.outbound retain message sent
 //        Assert.assertTrue("empty Closed message", tcis.outbound.size() > 0);
-//        Assert.assertEquals("closed message","52 05 88 00",
-=======
 //        Assert.assertEquals("closed message", "52 05 88 00",
->>>>>>> b30e9695
 //                tcis.outbound.elementAt(tcis.outbound.size() - 1).toString());
 //        Assert.assertTrue("closed message sent", tcis.outbound.size() > 0);
     }
 
     @Override
     public void checkThrownMsgSent() {
-<<<<<<< HEAD
         // TODO make tcis.outbound retain message sent
 //        Assert.assertTrue("empty Thrown message", tcis.outbound.size() > 0);
-//        Assert.assertEquals("thrown message","52 05 89 00",
+//        Assert.assertEquals("thrown message", "52 05 89 00",
 //                tcis.outbound.elementAt(tcis.outbound.size() - 1).toString());
 //	    Assert.assertTrue("thrown message sent", tcis.outbound.size() > 0);
-=======
-//        Assert.assertEquals("thrown message", "52 05 89 00",
-//                tcis.outbound.elementAt(tcis.outbound.size() - 1).toString());
-//        Assert.assertTrue("thrown message sent", tcis.outbound.size() > 0);
->>>>>>> b30e9695
     }
 
     @Test
@@ -78,13 +68,9 @@
         // prepare an interface
         // set closed
         try {
-            t.setCommandedState(jmri.Turnout.CLOSED);
+            t.setCommandedState(Turnout.CLOSED);
         } catch (Exception e) {
-<<<<<<< HEAD
             log.error("TO exception: ", e);
-=======
-            log.error("TO exception: {}", e);
->>>>>>> b30e9695
         }
         Assert.assertEquals(t.getCommandedState(), Turnout.CLOSED);
 

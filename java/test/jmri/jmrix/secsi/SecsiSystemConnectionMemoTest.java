--- conflicted
+++ resolved
@@ -12,37 +12,30 @@
  *
  * @author Paul Bender Copyright (C) 2016
  */
-<<<<<<< HEAD
-public class SecsiSystemConnectionMemoTest {
+public class SecsiSystemConnectionMemoTest extends jmri.jmrix.SystemConnectionMemoTestBase {
 
-    SecsiSystemConnectionMemo memo = null;
-
-=======
-public class SecsiSystemConnectionMemoTest extends jmri.jmrix.SystemConnectionMemoTestBase {
-     
     @Override
->>>>>>> 0856ef57
     @Test
-    public void testProvidesConsistManager(){
-       Assert.assertFalse("Provides ConsistManager",scm.provides(jmri.ConsistManager.class));
+    public void testProvidesConsistManager() {
+        Assert.assertFalse("Provides ConsistManager", scm.provides(jmri.ConsistManager.class));
     }
 
     @Override
     @Before
-    public void setUp(){
-       JUnitUtil.setUp();
-       SerialTrafficController tc = new SerialTrafficController(){
-          @Override
-          public void sendSerialMessage(SerialMessage m,SerialListener reply) {
-          }
-       };
-       scm = new SecsiSystemConnectionMemo();
+    public void setUp() {
+        JUnitUtil.setUp();
+        SerialTrafficController tc = new SerialTrafficController() {
+            @Override
+            public void sendSerialMessage(SerialMessage m, SerialListener reply) {
+            }
+        };
+        scm = new SecsiSystemConnectionMemo();
     }
 
     @Override
     @After
-    public void tearDown(){
-       JUnitUtil.tearDown();
+    public void tearDown() {
+        JUnitUtil.tearDown();
     }
 
 }
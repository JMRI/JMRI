--- conflicted
+++ resolved
@@ -23,15 +23,12 @@
 @RunWith(MockitoJUnitRunner.class)
 public class XBeeConnectionMemoTest extends jmri.jmrix.SystemConnectionMemoTestBase {
         
-<<<<<<< HEAD
-=======
     @Mock private XBeeTrafficController tc;
     @Mock private XBeeNetwork xn;
     private XBeeAdapter xa;
     private XBeeDevice xb;
     private static boolean rv = true;
 
->>>>>>> a0d118ac
     private XBeeConnectionMemo memo = null;
 
     @Override
@@ -43,10 +40,6 @@
     // The minimal setup for log4J
     @Before
     public void setUp() {
-<<<<<<< HEAD
-        memo = new XBeeConnectionMemo();
-        memo.setTrafficController(new XBeeInterfaceScaffold());
-=======
         jmri.util.JUnitUtil.setUp();
         memo = new XBeeConnectionMemo();
         memo.setTrafficController(tc);
@@ -63,18 +56,13 @@
            }
         };
         Mockito.when(tc.getXBee()).thenReturn(xb);
->>>>>>> a0d118ac
         memo.configureManagers();
         scm = memo;
     }
 
     @After
     public void tearDown() {
-<<<<<<< HEAD
-        ((XBeeInterfaceScaffold)memo.getTrafficController()).terminate();
-=======
         jmri.util.JUnitUtil.tearDown();
->>>>>>> a0d118ac
     }
 
 }
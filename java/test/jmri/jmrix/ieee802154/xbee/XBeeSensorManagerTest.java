package jmri.jmrix.ieee802154.xbee;

<<<<<<< HEAD
import org.junit.After;
import org.junit.Assert;
import org.junit.Before;
import org.junit.Ignore;
=======
import jmri.Sensor;
import jmri.SensorManager;
import org.slf4j.Logger;
import org.slf4j.LoggerFactory;
import org.junit.After;
import org.junit.Assert;
import org.junit.Before;
>>>>>>> f3b54503
import org.junit.Test;

/**
 * XBeeSensorManagerTest.java
 *
 * Description:	tests for the jmri.jmrix.ieee802154.xbee.XBeeSensorManager class
 *
 * @author	Paul Bender Copyright (C) 2012,2016
 */
<<<<<<< HEAD
public class XBeeSensorManagerTest {

    @Test
    @Ignore("needs XBee Object from scaffold")
    public void testCtor() {
        XBeeTrafficController tc = new XBeeTrafficController() {
            public void setInstance() {
            }
        };
        XBeeSensorManager m = new XBeeSensorManager(tc, "ABC");
        Assert.assertNotNull("exists", m);
    }

    // The minimal setup for log4J
    @Before
=======
public class XBeeSensorManagerTest extends jmri.managers.AbstractSensorMgrTest {

    @Override
    public String getSystemName(int i) {
        return "ABCS2:" + i;
    }

    @Test
    public void testCtor() {
        Assert.assertNotNull("exists", l);
    }

    @Override
    @Test
    public void testDefaultSystemName() {
        // create
        Sensor t = l.provideSensor("ABCS2:" + getNumToTest1());
        // check
        Assert.assertTrue("real object returned ", t != null);
        Assert.assertTrue("system name correct ", t == l.getBySystemName(getSystemName(getNumToTest1())));
    }

    @Override
    @Test
    public void testUpperLower() {
        Sensor t = l.provideSensor("ABCS2:" + getNumToTest2());
        String name = t.getSystemName();
        Assert.assertNull(l.getSensor(name.toLowerCase()));
    }


    // The minimal setup for log4J
    @Override
    @Before 
>>>>>>> f3b54503
    public void setUp() {
        apps.tests.Log4JFixture.setUp();
        jmri.util.JUnitUtil.resetInstanceManager();
        XBeeTrafficController tc = new XBeeTrafficController() {
            public void setInstance() {
            }
            public void sendXBeeMessage(XBeeMessage m,XBeeListener l){
            }
        };
        XBeeConnectionMemo m = new XBeeConnectionMemo();
        m.setSystemPrefix("ABC");
        tc.setAdapterMemo(m);
        l = new XBeeSensorManager(tc, "ABC");
        m.setSensorManager(l);
        byte pan[] = {(byte) 0x00, (byte) 0x42};
        byte uad[] = {(byte) 0x00, (byte) 0x02};
        byte gad[] = {(byte) 0x00, (byte) 0x13, (byte) 0xA2, (byte) 0x00, (byte) 0x40, (byte) 0xA0, (byte) 0x4D, (byte) 0x2D};
        XBeeNode node = new XBeeNode(pan,uad,gad);
        tc.registerNode(node);

    }

    @After
    public void tearDown() {
<<<<<<< HEAD
=======
        jmri.util.JUnitUtil.resetInstanceManager();
>>>>>>> f3b54503
        apps.tests.Log4JFixture.tearDown();
    }

}

<|MERGE_RESOLUTION|>--- conflicted
+++ resolved
@@ -1,11 +1,5 @@
 package jmri.jmrix.ieee802154.xbee;
 
-<<<<<<< HEAD
-import org.junit.After;
-import org.junit.Assert;
-import org.junit.Before;
-import org.junit.Ignore;
-=======
 import jmri.Sensor;
 import jmri.SensorManager;
 import org.slf4j.Logger;
@@ -13,7 +7,7 @@
 import org.junit.After;
 import org.junit.Assert;
 import org.junit.Before;
->>>>>>> f3b54503
+import org.junit.Ignore;
 import org.junit.Test;
 
 /**
@@ -23,23 +17,6 @@
  *
  * @author	Paul Bender Copyright (C) 2012,2016
  */
-<<<<<<< HEAD
-public class XBeeSensorManagerTest {
-
-    @Test
-    @Ignore("needs XBee Object from scaffold")
-    public void testCtor() {
-        XBeeTrafficController tc = new XBeeTrafficController() {
-            public void setInstance() {
-            }
-        };
-        XBeeSensorManager m = new XBeeSensorManager(tc, "ABC");
-        Assert.assertNotNull("exists", m);
-    }
-
-    // The minimal setup for log4J
-    @Before
-=======
 public class XBeeSensorManagerTest extends jmri.managers.AbstractSensorMgrTest {
 
     @Override
@@ -48,6 +25,7 @@
     }
 
     @Test
+    @Ignore("needs XBee Object from scaffold")
     public void testCtor() {
         Assert.assertNotNull("exists", l);
     }
@@ -74,7 +52,6 @@
     // The minimal setup for log4J
     @Override
     @Before 
->>>>>>> f3b54503
     public void setUp() {
         apps.tests.Log4JFixture.setUp();
         jmri.util.JUnitUtil.resetInstanceManager();
@@ -99,10 +76,7 @@
 
     @After
     public void tearDown() {
-<<<<<<< HEAD
-=======
         jmri.util.JUnitUtil.resetInstanceManager();
->>>>>>> f3b54503
         apps.tests.Log4JFixture.tearDown();
     }
 

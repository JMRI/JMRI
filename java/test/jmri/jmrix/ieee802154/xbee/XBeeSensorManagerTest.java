--- conflicted
+++ resolved
@@ -94,11 +94,7 @@
     @After
     public void tearDown() {
         tc.terminate();
-<<<<<<< HEAD
-        jmri.util.JUnitUtil.resetInstanceManager();
-=======
         jmri.util.JUnitUtil.tearDown();
->>>>>>> a0d118ac
     }
 
 }

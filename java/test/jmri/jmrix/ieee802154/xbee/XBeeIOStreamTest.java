package jmri.jmrix.ieee802154.xbee;

import com.digi.xbee.api.RemoteXBeeDevice;
import com.digi.xbee.api.models.XBee16BitAddress;
import com.digi.xbee.api.models.XBee64BitAddress;
import org.junit.After;
import org.junit.Assert;
import org.junit.Assume;
import org.junit.Before;
import org.junit.Test;
import org.junit.runner.RunWith;

/**
 * <P>
 * Tests for XBeeIOStream
 * </P>
 * @author Paul Bender Copyright (C) 2016
 */
public class XBeeIOStreamTest {

   private static XBeeInterfaceScaffold tc = null; // set in setUp.
   private static XBeeNode node = null; // set in setUp.
   private XBeeIOStream a = null; // set in initTest 

   @Test
   public void ConstructorTest(){
       Assert.assertNotNull(a);
   }

   @Test
   public void checkInputStream(){
       Assert.assertNotNull(a.getInputStream());
   }

   @Test
   public void checkOutputStream(){
       Assert.assertNotNull(a.getOutputStream());
   }

   @Test
   public void checkStatus(){
       Assert.assertTrue(a.status());
   }

   @Test
   public void checkPortName(){
       Assert.assertEquals("NONE",a.getCurrentPortName());
   }

   @Test
   public void checkDisabled(){
       Assert.assertFalse(a.getDisabled());
   }

    @Before
    public void setUp() {
        jmri.util.JUnitUtil.setUp();
        tc = new XBeeInterfaceScaffold();
        tc.setAdapterMemo(new XBeeConnectionMemo());
        byte pan[] = {(byte) 0x00, (byte) 0x42};
        byte uad[] = {(byte) 0x00, (byte) 0x02};
<<<<<<< HEAD
        node = (XBeeNode) tc.getNodeFromAddress(uad);
        Assume.assumeNotNull(tc,node);
=======
        byte gad[] = {(byte) 0x00, (byte) 0x13, (byte) 0xA2, (byte) 0x00, (byte) 0x40, (byte) 0xA0, (byte) 0x4D, (byte) 0x2D};
        node = new XBeeNode(pan,uad,gad);
        RemoteXBeeDevice rd = new RemoteXBeeDevice(tc.getXBee(),
             new XBee64BitAddress("0013A20040A04D2D"),
             new XBee16BitAddress("0002"),
             "Node 1");
        node.setXBee(rd);
        tc.registerNode(node);
>>>>>>> 93fae651
        a = new XBeeIOStream(node,tc);
    }

    @After
    public void tearDown() {
        a.dispose();
        a=null;
        tc.terminate();
        tc = null;
        node = null;
        jmri.util.JUnitUtil.tearDown();
    }

}<|MERGE_RESOLUTION|>--- conflicted
+++ resolved
@@ -59,10 +59,6 @@
         tc.setAdapterMemo(new XBeeConnectionMemo());
         byte pan[] = {(byte) 0x00, (byte) 0x42};
         byte uad[] = {(byte) 0x00, (byte) 0x02};
-<<<<<<< HEAD
-        node = (XBeeNode) tc.getNodeFromAddress(uad);
-        Assume.assumeNotNull(tc,node);
-=======
         byte gad[] = {(byte) 0x00, (byte) 0x13, (byte) 0xA2, (byte) 0x00, (byte) 0x40, (byte) 0xA0, (byte) 0x4D, (byte) 0x2D};
         node = new XBeeNode(pan,uad,gad);
         RemoteXBeeDevice rd = new RemoteXBeeDevice(tc.getXBee(),
@@ -71,7 +67,6 @@
              "Node 1");
         node.setXBee(rd);
         tc.registerNode(node);
->>>>>>> 93fae651
         a = new XBeeIOStream(node,tc);
     }
 

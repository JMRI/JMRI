package jmri.jmrix.ieee802154.xbee;

import org.junit.After;
import org.junit.Assert;
import org.junit.Before;
import org.junit.Test;

/**
 * <P>
 * Tests for XBeeNodeManager
 * </P>
 * @author Paul Bender Copyright (C) 2016
 */
public class XBeeNodeManagerTest {

   XBeeInterfaceScaffold tc = null; // set in setUp.

   @Test
   public void ConstructorTest(){
       XBeeNodeManager a = new XBeeNodeManager(tc){
          @Override
          public void startNodeDiscovery(){
             // no mock network, so don't try to discover.
          }
       };
       Assert.assertNotNull(a);
   }

    // The minimal setup for log4J
    @Before
    public void setUp() {
        jmri.util.JUnitUtil.setUp();
        tc = new XBeeInterfaceScaffold();
    }

    @After
    public void tearDown() {
<<<<<<< HEAD
        ((XBeeInterfaceScaffold)tc).terminate();
        tc = null;
        //apps.tests.Log4JFixture.tearDown();
=======
        tc = null;
        jmri.util.JUnitUtil.tearDown();
>>>>>>> a0d118ac
    }


}<|MERGE_RESOLUTION|>--- conflicted
+++ resolved
@@ -35,14 +35,8 @@
 
     @After
     public void tearDown() {
-<<<<<<< HEAD
-        ((XBeeInterfaceScaffold)tc).terminate();
-        tc = null;
-        //apps.tests.Log4JFixture.tearDown();
-=======
         tc = null;
         jmri.util.JUnitUtil.tearDown();
->>>>>>> a0d118ac
     }
 
 

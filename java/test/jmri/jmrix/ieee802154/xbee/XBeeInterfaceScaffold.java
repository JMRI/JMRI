package jmri.jmrix.ieee802154.xbee;

import com.digi.xbee.api.XBeeDevice;
import com.digi.xbee.api.RemoteXBeeDevice;
import java.util.ArrayList;
import java.util.List;
import org.slf4j.Logger;
import org.slf4j.LoggerFactory;

/**
 * Test scaffold implementation of XBeeInterface. Use an object of this type as
 * a XBeeTrafficController in tests.
 *
<<<<<<< HEAD
 * @author Bob Jacobsen Copyright (C) 2002, 2006
 * @author Paul Bender Copyright (C) 2016
=======
 * Test scaffold implementation of XBeeInterface
 *
 * @author Bob Jacobsen Copyright (C) 2002, 2006
 * @author Paul Bender Copyright (C) 2016
 *
 * Use an object of this type as a XBeeTrafficController in tests
>>>>>>> b65105f8
 */
public class XBeeInterfaceScaffold extends XBeeTrafficController {

    private XBeeDevice localDevice;
    private XBeeAdapter a;
    public boolean dataSent = false;  // public OK for unit tests
    /**
     * Record of XBee messages sent, providing access for making sure they are
     * OK.
     */
    // public OK for unit tests
    public List<XBeeMessage> outbound = new ArrayList<>();

    public XBeeInterfaceScaffold() {
        super();
        // setup the mock XBee Connection.
        a = new XBeeAdapter() {
            @Override
            public boolean isOpen() {
                return true;
            }

            @Override
            public void close() {
            }
        };
        // Create the local device.
        localDevice = new XBeeDevice(a) {
            @Override
            public void sendData(RemoteXBeeDevice remoteXBeeDevice, byte[] data) {
                // set the data sent flag.
                dataSent = true;
            }

            @Override
            public void sendDataAsync(RemoteXBeeDevice remoteXBeeDevice, byte[] data) {
                // set the data sent flag.
                dataSent = true;
            }
        };

    }

    // override some XBeeTrafficController methods for test purposes
    @Override
    public boolean status() {
        return true;
    }

    @Override
    public XBeeDevice getXBee() {
        return localDevice;
    }

    @Override
    public void sendXBeeMessage(XBeeMessage m, XBeeListener replyTo) {
        if (log.isDebugEnabled()) {
            log.debug("sendXBeeMessage [{}]", m);
        }
        // save a copy
        outbound.add(m);
    }

    // test control member functions
    /**
     * forward a message to the listeners, e.g. test receipt
     *
     * @param m the message to forward
     */
    public void sendTestMessage(XBeeReply m) {
        // forward a test message to XBeeListeners
<<<<<<< HEAD
        log.debug("sendTestMessage    [{}]", m);
=======
        if (log.isDebugEnabled()) {
            log.debug("sendTestMessage    [{}]", m);
        }
>>>>>>> b65105f8
        notifyReply(m, null);
    }

    /*
     * Check number of listeners, used for testing dispose()
     */
    public int numListeners() {
        return cmdListeners.size();
    }

    /**
     * Avoid error message, normal in parent
     */
    @Override
    protected void connectionWarn() {
    }

    /**
     * Avoid error message, normal in parent
     *
     * @param e the error to ignore
     */
    @Override
    protected void portWarn(Exception e) {
    }

    @Override
    public void receiveLoop() {
    }

    @Override
    protected void terminate() {
        if (localDevice != null) {
            localDevice.close();
        }
        localDevice = null;
        a = null;
    }

    public void dispose() {
        terminate();
    }

    private final static Logger log = LoggerFactory.getLogger(XBeeInterfaceScaffold.class);

}<|MERGE_RESOLUTION|>--- conflicted
+++ resolved
@@ -11,17 +11,8 @@
  * Test scaffold implementation of XBeeInterface. Use an object of this type as
  * a XBeeTrafficController in tests.
  *
-<<<<<<< HEAD
  * @author Bob Jacobsen Copyright (C) 2002, 2006
  * @author Paul Bender Copyright (C) 2016
-=======
- * Test scaffold implementation of XBeeInterface
- *
- * @author Bob Jacobsen Copyright (C) 2002, 2006
- * @author Paul Bender Copyright (C) 2016
- *
- * Use an object of this type as a XBeeTrafficController in tests
->>>>>>> b65105f8
  */
 public class XBeeInterfaceScaffold extends XBeeTrafficController {
 
@@ -93,13 +84,7 @@
      */
     public void sendTestMessage(XBeeReply m) {
         // forward a test message to XBeeListeners
-<<<<<<< HEAD
         log.debug("sendTestMessage    [{}]", m);
-=======
-        if (log.isDebugEnabled()) {
-            log.debug("sendTestMessage    [{}]", m);
-        }
->>>>>>> b65105f8
         notifyReply(m, null);
     }
 

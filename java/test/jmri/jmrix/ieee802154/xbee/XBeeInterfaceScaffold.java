--- conflicted
+++ resolved
@@ -5,12 +5,6 @@
 import com.digi.xbee.api.models.XBee64BitAddress;
 import com.digi.xbee.api.models.XBeeProtocol;
 import java.util.Vector;
-<<<<<<< HEAD
-import org.mockito.Mockito;
-import org.mockito.MockitoAnnotations;
-import org.mockito.Mock;
-=======
->>>>>>> 93fae651
 import org.slf4j.Logger;
 import org.slf4j.LoggerFactory;
 
@@ -27,19 +21,10 @@
 public class XBeeInterfaceScaffold extends XBeeTrafficController {
 
     private XBeeDevice localDevice;
-<<<<<<< HEAD
-    @Mock private RemoteXBeeDevice remoteDevice1;
-=======
->>>>>>> 93fae651
     private XBeeAdapter a;
 
     public XBeeInterfaceScaffold() {
         super();
-<<<<<<< HEAD
-        MockitoAnnotations.initMocks(this);
-
-=======
->>>>>>> 93fae651
         // setup the mock XBee Connection.
         a= new XBeeAdapter(){
            @Override
@@ -53,21 +38,6 @@
         // Create the local device.
         localDevice = new XBeeDevice(a);
 
-<<<<<<< HEAD
-        // Mock the remote device 1.
-        Mockito.when(remoteDevice1.getNodeID()).thenReturn("Node 1");
-        Mockito.when(remoteDevice1.get64BitAddress()).thenReturn(new XBee64BitAddress("0013A20040A04D2D"));
-        Mockito.when(remoteDevice1.get16BitAddress()).thenReturn(new XBee16BitAddress("0002"));
-
-        byte pan[] = {(byte) 0x00, (byte) 0x42};
-        byte uad[] = {(byte) 0x00, (byte) 0x02};
-        byte gad[] = {(byte) 0x00, (byte) 0x13, (byte) 0xA2, (byte) 0x00, (byte) 0x40, (byte) 0xA0, (byte) 0x4D, (byte) 0x2D};
-        XBeeNode node = new XBeeNode(pan,uad,gad);
-        node.setXBee(remoteDevice1);
-        registerNode(node);
-
-=======
->>>>>>> 93fae651
     }
 
     // override some XBeeTrafficController methods for test purposes
@@ -139,10 +109,6 @@
              localDevice.close();
           }
           localDevice=null;
-<<<<<<< HEAD
-          remoteDevice1=null;
-=======
->>>>>>> 93fae651
           a = null;
     }
 

--- conflicted
+++ resolved
@@ -8,13 +8,7 @@
 import org.junit.jupiter.api.*;
 
 /**
-<<<<<<< HEAD
  * Tests for the jmri.jmrix.ieee802154.xbee.XBeeTurnout class
-=======
- * XBeeTurnoutTest.java
- *
- * Test for the jmri.jmrix.ieee802154.xbee.XBeeTurnout class
->>>>>>> b30e9695
  *
  * @author Paul Bender
  */

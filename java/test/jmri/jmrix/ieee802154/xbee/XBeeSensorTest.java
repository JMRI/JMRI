package jmri.jmrix.ieee802154.xbee;

import org.junit.After;
import org.junit.Assert;
import org.junit.Before;
import org.junit.Test;

/**
 * XBeeSensorTest.java
 *
 * Description:	tests for the jmri.jmrix.ieee802154.xbee.XBeeSensor class
 *
 * @author	Paul Bender Copyright (C) 2012,2016
 */
public class XBeeSensorTest {

    XBeeTrafficController tc;
    XBeeConnectionMemo memo;

    @Test
    public void testCtor() {
        memo.setSensorManager(new XBeeSensorManager(tc, "ABC"));
        tc.setAdapterMemo(memo);
        XBeeSensor s = new XBeeSensor("ABCS1234", "XBee Sensor Test", tc) {
            @Override
            public void requestUpdateFromLayout() {
            }
        };
        Assert.assertNotNull("exists", s);
    }

    @Test
    public void testCtorAddressPinName() {
        memo.setSensorManager(new XBeeSensorManager(tc, "ABC"));
        tc.setAdapterMemo(memo);
        XBeeSensor s = new XBeeSensor("ABCS123:4", "XBee Sensor Test", tc) {
            @Override
            public void requestUpdateFromLayout() {
            }
        };
        Assert.assertNotNull("exists", s);
    }

    @Test
    public void testCtor16BitHexNodeAddress() {
        memo.setSensorManager(new XBeeSensorManager(tc, "ABC"));
        tc.setAdapterMemo(memo);
        XBeeSensor s = new XBeeSensor("ABCSABCD:4", "XBee Sensor Test", tc) {
            @Override
            public void requestUpdateFromLayout() {
            }
        };
        Assert.assertNotNull("exists", s);
    }

    @Test
    public void testCtor16BitHexStringNodeAddress() {
        memo.setSensorManager(new XBeeSensorManager(tc, "ABC"));
        tc.setAdapterMemo(memo);
        XBeeSensor s = new XBeeSensor("ABCSAB CD:4", "XBee Sensor Test", tc) {
            @Override
            public void requestUpdateFromLayout() {
            }
        };
        Assert.assertNotNull("exists", s);
    }

    @Test
    public void testCtor64BitHexStringNodeAddress() {
        memo.setSensorManager(new XBeeSensorManager(tc, "ABC"));
        tc.setAdapterMemo(memo);
        XBeeSensor s = new XBeeSensor("ABCS00 13 A2 00 40 A0 4D 2D:4", "XBee Sensor Test", tc) {
            @Override
            public void requestUpdateFromLayout() {
            }
        };
        Assert.assertNotNull("exists", s);
    }

    // The minimal setup for log4J
    @Before
    public void setUp() {
        jmri.util.JUnitUtil.setUp();
        tc = new XBeeInterfaceScaffold();
        memo = new XBeeConnectionMemo();
        memo.setSystemPrefix("ABC");
        tc.setAdapterMemo(memo);
    }

    @After
    public void tearDown() {
        tc.terminate();
<<<<<<< HEAD
=======
        jmri.util.JUnitUtil.tearDown();
>>>>>>> a0d118ac
    }

}<|MERGE_RESOLUTION|>--- conflicted
+++ resolved
@@ -90,10 +90,7 @@
     @After
     public void tearDown() {
         tc.terminate();
-<<<<<<< HEAD
-=======
         jmri.util.JUnitUtil.tearDown();
->>>>>>> a0d118ac
     }
 
 }
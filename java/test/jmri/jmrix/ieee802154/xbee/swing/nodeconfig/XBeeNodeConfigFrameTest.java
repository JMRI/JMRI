--- conflicted
+++ resolved
@@ -48,7 +48,7 @@
 
     @Before
     public void setUp() {
-        JUnitUtil.resetInstanceManager();
+        JUnitUtil.setUp();
         tc = new XBeeInterfaceScaffold();
         m = new XBeeConnectionMemo();
         m.setSystemPrefix("ABC");
@@ -58,10 +58,6 @@
     @After
     public void tearDown() {        
         tc = null;
-<<<<<<< HEAD
-        JUnitUtil.resetInstanceManager();
-=======
         JUnitUtil.tearDown();
->>>>>>> a0d118ac
     }
 }
--- conflicted
+++ resolved
@@ -31,15 +31,9 @@
         suite.addTest(new TestSuite(XBeeConnectionMemoTest.class));
         suite.addTest(new junit.framework.JUnit4TestAdapter(XBeeTrafficControllerTest.class));
         suite.addTest(new junit.framework.JUnit4TestAdapter(XBeeNodeTest.class));
-<<<<<<< HEAD
         suite.addTest(new junit.framework.JUnit4TestAdapter(XBeeSensorManagerTest.class));
         suite.addTest(new junit.framework.JUnit4TestAdapter(XBeeSensorTest.class));
-        suite.addTest(new TestSuite(XBeeLightManagerTest.class));
-=======
-        suite.addTest(new TestSuite(XBeeSensorManagerTest.class));
-        suite.addTest(new TestSuite(XBeeSensorTest.class));
         suite.addTest(new junit.framework.JUnit4TestAdapter(XBeeLightManagerTest.class));
->>>>>>> b41cd5ef
         suite.addTest(new TestSuite(XBeeLightTest.class));
         suite.addTest(new TestSuite(XBeeTurnoutManagerTest.class));
         suite.addTest(new TestSuite(XBeeTurnoutTest.class));

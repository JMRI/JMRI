--- conflicted
+++ resolved
@@ -67,15 +67,21 @@
             }
         
             @Override
-            public @Nonnull String payloadFromBean(@Nonnull Turnout bean, int newState) {
-                // calls jmri.implementation.AbstractTurnout#stateChangeCheck(int)
-                String text = "";
-                try {
-                    text = (((MqttTurnout)t).stateChangeCheck(newState) ? closedText : thrownText);
-                } catch (IllegalArgumentException ex) {
-                    //log.error("new state invalid, Turnout not set");
+            public @Nonnull String payloadFromBean(@Nonnull Turnout bean, int newState){
+                // sort out states
+                if ((newState & Turnout.CLOSED) != 0) {
+                    // first look for the double case, which we can't handle
+                    if ((newState & Turnout.THROWN ) != 0) {
+                        // this is the disaster case!
+                        throw new IllegalArgumentException("Cannot command both CLOSED and THROWN: "+newState);
+                    } else {
+                        // send a CLOSED command
+                        return closedText;
+                    }
+                } else {
+                    // send a THROWN command
+                    return thrownText;
                 }
-                return text;
             }
         };
 
@@ -92,22 +98,20 @@
         Assert.assertEquals("topic", "BAR", new String(savePayload));
     }
 
-<<<<<<< HEAD
-=======
     @Test
     public void testParserModes() {
 
         t.setFeedbackMode(Turnout.DIRECT);
-    
+
         ((MqttTurnout)t).notifyMqttMessage("track/turnout/2", "CLOSED");
         Assert.assertEquals("state", Turnout.CLOSED, t.getKnownState());
         ((MqttTurnout)t).notifyMqttMessage("track/turnout/2", "THROWN");
         Assert.assertEquals("state", Turnout.THROWN, t.getKnownState());
         ((MqttTurnout)t).notifyMqttMessage("track/turnout/2", "UNKNOWN");
         Assert.assertEquals("state", Turnout.UNKNOWN, t.getKnownState());
-        
+
         t.setFeedbackMode(Turnout.MONITORING);
-        
+
         ((MqttTurnout)t).notifyMqttMessage("track/turnout/2", "CLOSED");
         Assert.assertEquals("state", Turnout.CLOSED, t.getKnownState());
         ((MqttTurnout)t).notifyMqttMessage("track/turnout/2", "THROWN");
@@ -124,9 +128,7 @@
         Assert.assertEquals("state", Turnout.UNKNOWN, t.getKnownState());
 
     }
-    
-    
->>>>>>> b30e9695
+
     @Override
     public void checkThrownMsgSent() {
         Assert.assertEquals("topic", "track/turnout/2", saveTopic);

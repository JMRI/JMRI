package jmri.jmrix.rps;

import junit.framework.JUnit4TestAdapter;
import junit.framework.Test;
import junit.framework.TestCase;
import junit.framework.TestSuite;

/**
 * Tests for the jmri.jmrix.rps package.
 *
 * @author Bob Jacobsen Copyright 2006
 */
public class PackageTest extends TestCase {

    // from here down is testing infrastructure
    public PackageTest(String s) {
        super(s);
    }

    // Main entry point
    static public void main(String[] args) {
        String[] testCaseName = {PackageTest.class.getName()};
        junit.textui.TestRunner.main(testCaseName);
    }

    // test suite from all defined tests
    public static Test suite() {
        apps.tests.AllTest.initLogging();
        TestSuite suite = new TestSuite("jmri.jmrix.rps.RpsTest");
        suite.addTest(MeasurementTest.suite());
        suite.addTest(PositionFileTest.suite());
        suite.addTest(ReadingTest.suite());
        suite.addTest(EngineTest.suite());
        suite.addTest(new JUnit4TestAdapter(RpsSensorManagerTest.class));
        suite.addTest(jmri.jmrix.rps.RpsSensorTest.suite());
        suite.addTest(jmri.jmrix.rps.RegionTest.suite());
        suite.addTest(jmri.jmrix.rps.TransformTest.suite());
<<<<<<< HEAD
        suite.addTest(new JUnit4TestAdapter(BundleTest.class));
        suite.addTest(new JUnit4TestAdapter(jmri.jmrix.rps.serial.PackageTest.class));
        suite.addTest(new JUnit4TestAdapter(jmri.jmrix.rps.configurexml.PackageTest.class));
        suite.addTest(new JUnit4TestAdapter(jmri.jmrix.rps.reversealign.AlignmentPanelTest.class));
        suite.addTest(new JUnit4TestAdapter(RpsPositionIconTest.class));
        suite.addTest(new JUnit4TestAdapter(jmri.jmrix.rps.rpsmon.RpsMonTest.class));
        suite.addTest(new JUnit4TestAdapter(jmri.jmrix.rps.swing.PackageTest.class)); // do 2nd to display in front
        suite.addTest(jmri.jmrix.rps.csvinput.CsvTest.suite()); // do 3rd to display in front
        suite.addTest(new JUnit4TestAdapter(jmri.jmrix.rps.trackingpanel.PackageTest.class)); // do 4th to display in front
=======
        suite.addTest(new junit.framework.JUnit4TestAdapter(BundleTest.class));
        suite.addTest(new junit.framework.JUnit4TestAdapter(jmri.jmrix.rps.serial.PackageTest.class));
        suite.addTest(new junit.framework.JUnit4TestAdapter(jmri.jmrix.rps.configurexml.PackageTest.class));
        suite.addTest(new junit.framework.JUnit4TestAdapter(jmri.jmrix.rps.aligntable.PackageTest.class));

        if (!System.getProperty("java.awt.headless", "false").equals("true")) {
            suite.addTest(jmri.jmrix.rps.reversealign.AlignmentPanelTest.suite());
            suite.addTest(RpsPositionIconTest.suite());
            suite.addTest(jmri.jmrix.rps.rpsmon.RpsMonTest.suite());
            suite.addTest(jmri.jmrix.rps.swing.SwingTest.suite()); // do 2nd to display in front
            suite.addTest(jmri.jmrix.rps.csvinput.CsvTest.suite()); // do 3rd to display in front
            suite.addTest(jmri.jmrix.rps.trackingpanel.TrackingPanelTest.suite()); // do 4th to display in front
        }

>>>>>>> 26c9b9a4
        // test all algorithms as a bunch
        suite.addTest(AlgorithmsTest.suite());

        return suite;
    }

}<|MERGE_RESOLUTION|>--- conflicted
+++ resolved
@@ -35,32 +35,16 @@
         suite.addTest(jmri.jmrix.rps.RpsSensorTest.suite());
         suite.addTest(jmri.jmrix.rps.RegionTest.suite());
         suite.addTest(jmri.jmrix.rps.TransformTest.suite());
-<<<<<<< HEAD
         suite.addTest(new JUnit4TestAdapter(BundleTest.class));
         suite.addTest(new JUnit4TestAdapter(jmri.jmrix.rps.serial.PackageTest.class));
         suite.addTest(new JUnit4TestAdapter(jmri.jmrix.rps.configurexml.PackageTest.class));
+        suite.addTest(new JUnit4TestAdapter(jmri.jmrix.rps.aligntable.PackageTest.class));
         suite.addTest(new JUnit4TestAdapter(jmri.jmrix.rps.reversealign.AlignmentPanelTest.class));
         suite.addTest(new JUnit4TestAdapter(RpsPositionIconTest.class));
         suite.addTest(new JUnit4TestAdapter(jmri.jmrix.rps.rpsmon.RpsMonTest.class));
         suite.addTest(new JUnit4TestAdapter(jmri.jmrix.rps.swing.PackageTest.class)); // do 2nd to display in front
         suite.addTest(jmri.jmrix.rps.csvinput.CsvTest.suite()); // do 3rd to display in front
         suite.addTest(new JUnit4TestAdapter(jmri.jmrix.rps.trackingpanel.PackageTest.class)); // do 4th to display in front
-=======
-        suite.addTest(new junit.framework.JUnit4TestAdapter(BundleTest.class));
-        suite.addTest(new junit.framework.JUnit4TestAdapter(jmri.jmrix.rps.serial.PackageTest.class));
-        suite.addTest(new junit.framework.JUnit4TestAdapter(jmri.jmrix.rps.configurexml.PackageTest.class));
-        suite.addTest(new junit.framework.JUnit4TestAdapter(jmri.jmrix.rps.aligntable.PackageTest.class));
-
-        if (!System.getProperty("java.awt.headless", "false").equals("true")) {
-            suite.addTest(jmri.jmrix.rps.reversealign.AlignmentPanelTest.suite());
-            suite.addTest(RpsPositionIconTest.suite());
-            suite.addTest(jmri.jmrix.rps.rpsmon.RpsMonTest.suite());
-            suite.addTest(jmri.jmrix.rps.swing.SwingTest.suite()); // do 2nd to display in front
-            suite.addTest(jmri.jmrix.rps.csvinput.CsvTest.suite()); // do 3rd to display in front
-            suite.addTest(jmri.jmrix.rps.trackingpanel.TrackingPanelTest.suite()); // do 4th to display in front
-        }
-
->>>>>>> 26c9b9a4
         // test all algorithms as a bunch
         suite.addTest(AlgorithmsTest.suite());
 

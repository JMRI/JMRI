package jmri.jmrix.rps.swing.debugger;

import java.awt.GraphicsEnvironment;

import jmri.util.JUnitUtil;

import org.junit.jupiter.api.*;

import jmri.jmrix.rps.RpsSystemConnectionMemo;

/**
 * @author Paul Bender Copyright (C) 2017
 */
public class DebuggerFrameTest extends jmri.util.JmriJFrameTestBase {

    private RpsSystemConnectionMemo memo = null;

    @BeforeEach
    @Override
    public void setUp() {
        JUnitUtil.setUp();
        JUnitUtil.initRosterConfigManager();
        jmri.util.JUnitUtil.resetProfileManager();

        memo = new RpsSystemConnectionMemo();
        if (!GraphicsEnvironment.isHeadless()) {
<<<<<<< HEAD
           frame = new DebuggerFrame(memo);
	    }
=======
            frame = new DebuggerFrame(memo);
        }
>>>>>>> b30e9695
    }

    @AfterEach
    @Override
    public void tearDown() {
        memo = null;
        JUnitUtil.clearShutDownManager(); // put in place because AbstractMRTrafficController implementing subclass was not terminated properly
        super.tearDown();
    }

    // private final static Logger log = LoggerFactory.getLogger(DebuggerFrameTest.class);
}<|MERGE_RESOLUTION|>--- conflicted
+++ resolved
@@ -24,13 +24,8 @@
 
         memo = new RpsSystemConnectionMemo();
         if (!GraphicsEnvironment.isHeadless()) {
-<<<<<<< HEAD
-           frame = new DebuggerFrame(memo);
-	    }
-=======
             frame = new DebuggerFrame(memo);
         }
->>>>>>> b30e9695
     }
 
     @AfterEach
@@ -42,4 +37,5 @@
     }
 
     // private final static Logger log = LoggerFactory.getLogger(DebuggerFrameTest.class);
+
 }
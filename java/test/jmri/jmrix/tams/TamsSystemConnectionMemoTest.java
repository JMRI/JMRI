--- conflicted
+++ resolved
@@ -2,9 +2,7 @@
 
 import jmri.util.JUnitUtil;
 import org.junit.After;
-import org.junit.Assert;
 import org.junit.Before;
-import org.junit.Test;
 
 /**
  * JUnit tests for the TamsSystemConnectionMemo class
@@ -12,32 +10,20 @@
  *
  * @author Paul Bender Copyright (C) 2016
  */
-<<<<<<< HEAD
-public class TamsSystemConnectionMemoTest {
+public class TamsSystemConnectionMemoTest extends jmri.jmrix.SystemConnectionMemoTestBase {
 
-    TamsSystemConnectionMemo memo = null;
-
-    @Test
-    public void testCtor(){
-       Assert.assertNotNull("exists",memo);
-    }
-
-=======
-public class TamsSystemConnectionMemoTest extends jmri.jmrix.SystemConnectionMemoTestBase {
-     
     @Override
->>>>>>> 0856ef57
     @Before
-    public void setUp(){
-       JUnitUtil.setUp();
-       TamsTrafficController tc = new TamsInterfaceScaffold();
-       scm = new TamsSystemConnectionMemo();
+    public void setUp() {
+        JUnitUtil.setUp();
+        TamsTrafficController tc = new TamsInterfaceScaffold();
+        scm = new TamsSystemConnectionMemo();
     }
 
     @Override
     @After
-    public void tearDown(){
-       JUnitUtil.tearDown();
+    public void tearDown() {
+        JUnitUtil.tearDown();
     }
 
 }
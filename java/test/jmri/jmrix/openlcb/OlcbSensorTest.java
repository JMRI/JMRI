--- conflicted
+++ resolved
@@ -90,13 +90,8 @@
         ti.flush();
 
         Assert.assertNotNull(ti.tc.rcvMessage);
-<<<<<<< HEAD
         log.debug("recv msg: {} header {}", ti.tc.rcvMessage, Integer.toHexString(ti.tc.rcvMessage.getHeader()));
         CanMessage expected = new CanMessage(new byte[]{1,2,3,4,5,6,7,8}, 0x198F4C4C);
-=======
-        log.debug("recv msg: " + ti.tc.rcvMessage + " header " + Integer.toHexString(ti.tc.rcvMessage.getHeader()));
-        CanMessage expected = new CanMessage(new byte[]{1, 2, 3, 4, 5, 6, 7, 8}, 0x198F4C4C);
->>>>>>> 55e2b7bb
         expected.setExtended(true);
         Assert.assertEquals(expected, ti.tc.rcvMessage);
 

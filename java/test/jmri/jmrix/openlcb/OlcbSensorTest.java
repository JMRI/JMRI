package jmri.jmrix.openlcb;

import java.util.Iterator;
import java.util.TreeSet;
import java.util.regex.Pattern;

import org.junit.After;
import org.junit.Assert;
import org.junit.Before;
import org.junit.Rule;
import org.junit.Test;
import org.openlcb.EventID;
import org.openlcb.implementations.EventTable;
import org.slf4j.Logger;
import org.slf4j.LoggerFactory;

import jmri.JmriException;
import jmri.Sensor;
import jmri.jmrix.can.CanMessage;
import jmri.util.JUnitUtil;
import jmri.util.NamedBeanComparator;
import jmri.util.PropertyChangeListenerScaffold;
import jmri.util.ThreadingUtil;
import jmri.util.junit.rules.RetryRule;

/**
 * Tests for the jmri.jmrix.openlcb.OlcbSensor class.
 *
 * @author Bob Jacobsen Copyright 2008, 2010
 */
public class OlcbSensorTest extends jmri.implementation.AbstractSensorTestBase {

    @Rule
    public RetryRule retryRule = new RetryRule(3);  // allow 3 retries of tests

    private final static Logger log = LoggerFactory.getLogger(OlcbSensorTest.class);
    protected PropertyChangeListenerScaffold l;

    @Override
    public int numListeners() {
        return 0;
    }

    @Override
    public void checkOnMsgSent() {
        Assert.assertTrue(new OlcbAddress("1.2.3.4.5.6.7.8").match(ti.tc.rcvMessage));
    }

    @Override
    public void checkOffMsgSent() {
        Assert.assertTrue(new OlcbAddress("1.2.3.4.5.6.7.9").match(ti.tc.rcvMessage));
    }

    @Override
    public void checkStatusRequestMsgSent() {
        ti.flush();
        ti.assertSentMessage(":X198F4C4CN0102030405060708;");
    }

    @Test
    public void testIncomingChange() {
        // message for Active and Inactive
        CanMessage mActive = new CanMessage(
                new int[]{1, 2, 3, 4, 5, 6, 7, 8},
                0x195B4123
        );
        mActive.setExtended(true);

        CanMessage mInactive = new CanMessage(
                new int[]{1, 2, 3, 4, 5, 6, 7, 9},
                0x195B4123
        );
        mInactive.setExtended(true);

        // check states
        Assert.assertEquals(t.getKnownState(), Sensor.UNKNOWN);

        ti.sendMessage(mActive);
        Assert.assertEquals(t.getKnownState(), Sensor.ACTIVE);

        ti.sendMessage(mInactive);
        Assert.assertEquals(t.getKnownState(), Sensor.INACTIVE);

    }

    @Test
    public void testRecoverUponStartup() {
        ti.flush();

        Assert.assertNotNull(ti.tc.rcvMessage);
<<<<<<< HEAD
        log.debug("recv msg: {} header {}", ti.tc.rcvMessage, Integer.toHexString(ti.tc.rcvMessage.getHeader()));
        CanMessage expected = new CanMessage(new byte[]{1,2,3,4,5,6,7,8}, 0x198F4C4C);
=======
        log.debug("recv msg: " + ti.tc.rcvMessage + " header " + Integer.toHexString(ti.tc.rcvMessage.getHeader()));
        CanMessage expected = new CanMessage(new byte[]{1, 2, 3, 4, 5, 6, 7, 8}, 0x198F4C4C);
>>>>>>> 55e2b7bb
        expected.setExtended(true);
        Assert.assertEquals(expected, ti.tc.rcvMessage);

        // message for Active and Inactive
        CanMessage mStateActive = new CanMessage(
                new int[]{1, 2, 3, 4, 5, 6, 7, 8},
                0x194C4123
        );
        mStateActive.setExtended(true);

        CanMessage mStateInactive = new CanMessage(
                new int[]{1, 2, 3, 4, 5, 6, 7, 9},
                0x194C4123
        );
        mStateInactive.setExtended(true);

        // check states
        Assert.assertEquals(t.getKnownState(), Sensor.UNKNOWN);

        ti.sendMessage(mStateActive);
        Assert.assertEquals(t.getKnownState(), Sensor.ACTIVE);

        ti.sendMessage(mStateInactive);
        Assert.assertEquals(t.getKnownState(), Sensor.INACTIVE);
    }

    @Test
    public void testMomentarySensor() {
        OlcbSensor s = new OlcbSensor("M", "1.2.3.4.5.6.7.8", ti.iface);
        s.finishLoad();
        // message for Active and Inactive
        CanMessage mActive = new CanMessage(
                new int[]{1, 2, 3, 4, 5, 6, 7, 8},
                0x195B4123
        );
        mActive.setExtended(true);

        // check states
        Assert.assertEquals(s.getKnownState(), Sensor.UNKNOWN);

        ti.sendMessage(mActive);
        Assert.assertEquals(s.getKnownState(), Sensor.ACTIVE);

<<<<<<< HEAD
        JUnitUtil.waitFor( ()-> (s.getKnownState() != Sensor.ACTIVE));
=======
        JUnitUtil.waitFor(() -> {
            return (s.getKnownState() != Sensor.ACTIVE);
        });
>>>>>>> 55e2b7bb

        Assert.assertEquals(Sensor.INACTIVE, s.getKnownState());

        // local flip
        s.setKnownState(Sensor.ACTIVE);
        Assert.assertEquals(s.getKnownState(), Sensor.ACTIVE);

<<<<<<< HEAD
        JUnitUtil.waitFor( ()-> (s.getKnownState() != Sensor.ACTIVE));
=======
        JUnitUtil.waitFor(() -> {
            return (s.getKnownState() != Sensor.ACTIVE);
        });
>>>>>>> 55e2b7bb

        Assert.assertEquals(Sensor.INACTIVE, s.getKnownState());
    }

    @Test
    public void testLocalChange() throws jmri.JmriException {
        ti.tc.rcvMessage = null;
        t.setKnownState(Sensor.ACTIVE);
        Assert.assertEquals(Sensor.ACTIVE, t.getKnownState());
        ti.flush();
        Assert.assertNotNull(ti.tc.rcvMessage);
        log.debug("recv msg: {} header {}", ti.tc.rcvMessage, Integer.toHexString(ti.tc.rcvMessage.getHeader()));
        checkOnMsgSent();
        ti.tc.rcvMessage = null;
        t.setKnownState(Sensor.INACTIVE);
        Assert.assertEquals(Sensor.INACTIVE, t.getKnownState());
        ti.flush();
        checkOffMsgSent();

        // Repeat send
        ti.tc.rcvMessage = null;
        t.setKnownState(Sensor.INACTIVE);
        Assert.assertEquals(Sensor.INACTIVE, t.getKnownState());
        ti.flush();
        checkOffMsgSent();
    }

    @Test
    public void testAuthoritative() throws jmri.JmriException {
        t.setState(Sensor.ACTIVE);
        ti.flush();

        // message for Active and Inactive
        CanMessage qActive = new CanMessage(new int[]{1, 2, 3, 4, 5, 6, 7, 8},
                0x19914123
        );
        qActive.setExtended(true);
        ti.sendMessage(qActive);
        ti.flush();

        CanMessage expected = new CanMessage(new int[]{1, 2, 3, 4, 5, 6, 7, 8},
                0x19544c4c);
        expected.setExtended(true);
        Assert.assertEquals(expected, ti.tc.rcvMessage);
        ti.tc.rcvMessage = null;

        ((OlcbSensor) t).setAuthoritative(false);
        t.setState(Sensor.INACTIVE);
        ti.flush();

        ti.sendMessage(qActive);
        ti.flush();
        expected = new CanMessage(new int[]{1, 2, 3, 4, 5, 6, 7, 8},
                0x19547c4c);
        expected.setExtended(true);
        Assert.assertEquals(expected, ti.tc.rcvMessage);
    }

    @Test
    public void testForgetState() throws JmriException {
        t.dispose(); // dispose of the existing sensor.
        OlcbSensor s = new OlcbSensor("M", "1.2.3.4.5.6.7.8;1.2.3.4.5.6.7.9", ti.iface);
        s.setProperty(OlcbUtils.PROPERTY_LISTEN, Boolean.FALSE.toString());
        s.finishLoad();

        t = s;  // give t a value so the test teardown functions.
        ti.flush();
        ti.tc.rcvMessage = null;

        ti.sendMessageAndExpectResponse(":X19914123N0102030405060708;",
                ":X19547C4CN0102030405060708;");

        s.setKnownState(Sensor.ACTIVE);
        ti.flush();
        Assert.assertEquals(Sensor.ACTIVE, s.getKnownState());
        ti.assertSentMessage(":X195B4c4cN0102030405060708;");

        s.addPropertyChangeListener(l);

        ti.sendMessageAndExpectResponse(":X19914123N0102030405060708;",
                ":X19544C4CN0102030405060708;");
        // Getting a state notify will not change state now.
        ti.sendMessage(":X19544123N0102030405060709;");
        Assert.assertEquals("no call", 0, l.getCallCount());
        l.resetPropertyChanged();
        Assert.assertEquals(Sensor.ACTIVE, s.getKnownState());

        // Resets the turnout to unknown state
        s.setState(Sensor.UNKNOWN);
<<<<<<< HEAD
        JUnitUtil.waitFor( () -> l.getPropertyChanged());
        Assert.assertEquals("called once",1,l.getCallCount());
=======
        JUnitUtil.waitFor(() -> {
            return l.getPropertyChanged();
        });
        Assert.assertEquals("called once", 1, l.getCallCount());
>>>>>>> 55e2b7bb
        l.resetPropertyChanged();
        ti.assertNoSentMessages();

        // state is reported as unknown to the bus
        ti.sendMessageAndExpectResponse(":X19914123N0102030405060708;",
                ":X19547C4CN0102030405060708;");
        // getting a state notify will change state
        ti.sendMessage(":X19544123N0102030405060709;");
<<<<<<< HEAD
        JUnitUtil.waitFor( () -> l.getPropertyChanged());
        Assert.assertEquals("called once",1,l.getCallCount());
=======
        JUnitUtil.waitFor(() -> {
            return l.getPropertyChanged();
        });
        Assert.assertEquals("called once", 1, l.getCallCount());
>>>>>>> 55e2b7bb
        l.resetPropertyChanged();
        Assert.assertEquals(Sensor.INACTIVE, s.getKnownState());

        // state is reported as known (thrown==invalid)
        ti.sendMessageAndExpectResponse(":X19914123N0102030405060708;",
                ":X19545C4CN0102030405060708;");

        // getting a state notify will not change state
        ti.sendMessage(":X19544123N0102030405060708;");
        Assert.assertEquals("no call", 0, l.getCallCount());
        l.resetPropertyChanged();
        Assert.assertEquals(Sensor.INACTIVE, s.getKnownState());
    }

    @Test
    public void testQueryState() throws Exception {
        OlcbSensor s = (OlcbSensor) t;
        ti.tc.rcvMessage = null;
        Assert.assertEquals(Sensor.UNKNOWN, s.getState());

        // Default sensors listen to identified messages at all times.
        ti.sendMessage(":X19544123N0102030405060708;");
        Assert.assertEquals(Sensor.ACTIVE, s.getState());

        ti.sendMessage(":X19544123N0102030405060709;");
        Assert.assertEquals(Sensor.INACTIVE, t.getState());

        ti.tc.rcvMessage = null;
        t.requestUpdateFromLayout();
        ti.assertSentMessage(":X198F4C4CN0102030405060708;");
        ti.sendMessage(":X19544123N0102030405060708;");
        Assert.assertEquals(Sensor.ACTIVE, t.getState());

        // Actual sequence from sensor table data model
        t.setKnownState(Sensor.UNKNOWN);
        ti.tc.rcvMessage = null;
        t.requestUpdateFromLayout();
        ti.assertSentMessage(":X198F4C4CN0102030405060708;");
        Assert.assertEquals(Sensor.UNKNOWN, t.getState());
        ti.sendMessage(":X19544123N0102030405060709;");
        Assert.assertEquals(Sensor.INACTIVE, t.getState());
    }

    @Test
    public void testQueryStateNotAlwaysListen() throws Exception {
        OlcbSensor s = (OlcbSensor) t;
        s.setListeningToStateMessages(false);
        ti.flush();
        ti.tc.rcvMessage = null;
        Assert.assertEquals(Sensor.UNKNOWN, s.getState());

        ti.sendMessage(":X19544123N0102030405060708;");
        Assert.assertEquals(Sensor.ACTIVE, s.getState());

        ti.sendMessage(":X19544123N0102030405060709;");
        Assert.assertEquals(Sensor.ACTIVE, s.getState()); // no change

        ti.tc.rcvMessage = null;
        t.requestUpdateFromLayout();
        ti.assertSentMessage(":X198F4C4CN0102030405060708;");
        Assert.assertEquals(Sensor.ACTIVE, s.getState()); // still no change
        ti.sendMessage(":X19544123N0102030405060709;");
        Assert.assertEquals(Sensor.INACTIVE, s.getState()); // now it changes

        // Actual sequence from sensor table data model
        t.setKnownState(Sensor.UNKNOWN);
        ti.tc.rcvMessage = null;
        t.requestUpdateFromLayout();
        ti.assertSentMessage(":X198F4C4CN0102030405060708;");
        Assert.assertEquals(Sensor.UNKNOWN, t.getState());
        ti.sendMessage(":X19544123N0102030405060709;");
        Assert.assertEquals(Sensor.INACTIVE, t.getState());
    }

<<<<<<< HEAD
    /*
     * In this test we simulate the following scenario: A sensor T that is being changed locally
     * by JMRI (e.g. due to a panel icon action), which triggers a Logix, and in that Logix there
     * is an action that sets a second Sensor U.
     * We check that the messages sent to the layout are in the order of T:=Active, U:=Active.
     * There was a multiple-year-long regression that caused these two events to be sent to the
     * network out of order (U first then T).
=======
    /**
     * In this test we simulate the following scenario: A sensor T that is being
     * changed locally by JMRI (e.g. due to a panel icon action), which triggers
     * a Logix, and in that Logix there is an action that sets a second Sensor
     * U. We check that the messages sent to the layout are in the order of
     * T:=Active, U:=Active. There was a multiple-year-long regression that
     * caused these two events to be sent to the network out of order (U first
     * then T).
     *
     * @throws JmriException
>>>>>>> 55e2b7bb
     */
    @Test
    public void testListenerOutOfOrder() {
        final OlcbSensor u = new OlcbSensor("M", "1.2.3.4.5.6.7.a;1.2.3.4.5.6.7.b", ti.iface);
        final OlcbSensor v = (OlcbSensor)t;
        u.finishLoad();
        v.setKnownState(Sensor.INACTIVE);
        u.setKnownState(Sensor.INACTIVE);

        ti.clearSentMessages();

<<<<<<< HEAD
        v.addPropertyChangeListener("KnownState", propertyChangeEvent -> {
            Assert.assertEquals(Sensor.ACTIVE, t.getKnownState());
            u.setKnownState(Sensor.ACTIVE);
        });

        ThreadingUtil.runOnLayout(() -> v.setKnownState(Sensor.ACTIVE));
=======
        t.addPropertyChangeListener("KnownState", new PropertyChangeListener() {
            @Override
            public void propertyChange(PropertyChangeEvent propertyChangeEvent) {
                Assert.assertEquals(Sensor.ACTIVE, t.getKnownState());
                try {
                    u.setKnownState(Sensor.ACTIVE);
                }
                catch (JmriException e) {
                    Assert.fail("failed sending dependent sensor message: " + e);
                    e.printStackTrace();
                }
            }
        });

        ThreadingUtil.runOnLayout(new ThreadingUtil.ThreadAction() {
            @Override
            public void run() {
                try {
                    t.setKnownState(Sensor.ACTIVE);
                }
                catch (JmriException e) {
                    Assert.fail("failed sending main sensor message: " + e);
                    e.printStackTrace();
                }
            }
        });
>>>>>>> 55e2b7bb

        Assert.assertEquals(Sensor.ACTIVE, t.getKnownState());
        Assert.assertEquals(Sensor.ACTIVE, u.getKnownState());

        // Ensures that the last sent message is U==Active. Particularly important that it is NOT
        // the message ending with 0708.
        ti.assertSentMessage(":X195B4C4CN010203040506070A;");
    }

    @Test
    public void testEventTable() {
        EventTable.EventTableEntry[] elist = ti.iface.getEventTable()
                .getEventInfo(new EventID("1.2.3.4.5.6.7.8")).getAllEntries();

        Assert.assertEquals(1, elist.length);
        Assert.assertTrue("Incorrect name: " + elist[0].getDescription(), Pattern.compile("Sensor.*Active").matcher(elist[0].getDescription()).matches());

        t.setUserName("MyInput");

        elist = ti.iface.getEventTable()
                .getEventInfo(new EventID("1.2.3.4.5.6.7.8")).getAllEntries();

        Assert.assertEquals(1, elist.length);
        Assert.assertEquals("Sensor MyInput Active", elist[0].getDescription());

        elist = ti.iface.getEventTable()
                .getEventInfo(new EventID("1.2.3.4.5.6.7.9")).getAllEntries();

        Assert.assertEquals(1, elist.length);
        Assert.assertEquals("Sensor MyInput Inactive", elist[0].getDescription());
    }

    @Test
    public void testSystemSpecificComparisonOfSpecificFormats() {

        // test by putting into a tree set, then extracting and checking order
        TreeSet<Sensor> set = new TreeSet<>(new NamedBeanComparator<>());

        set.add(new OlcbSensor("M", "1.2.3.4.5.6.7.8;1.2.3.4.5.6.7.9", ti.iface));
        set.add(new OlcbSensor("M", "X0501010114FF2000;X0501010114FF2011", ti.iface));
        set.add(new OlcbSensor("M", "X0501010114FF2000;X0501010114FF2001", ti.iface));
        set.add(new OlcbSensor("M", "1.2.3.4.5.6.7.9;1.2.3.4.5.6.7.9", ti.iface));

        Iterator<Sensor> it = set.iterator();

        Assert.assertEquals("MS1.2.3.4.5.6.7.8;1.2.3.4.5.6.7.9", it.next().getSystemName());
        Assert.assertEquals("MS1.2.3.4.5.6.7.9;1.2.3.4.5.6.7.9", it.next().getSystemName());
        Assert.assertEquals("MSX0501010114FF2000;X0501010114FF2001", it.next().getSystemName());
        Assert.assertEquals("MSX0501010114FF2000;X0501010114FF2011", it.next().getSystemName());
    }

    OlcbTestInterface ti;

    @Before
    @Override
    public void setUp() {
        JUnitUtil.setUp();
        l = new PropertyChangeListenerScaffold();
        // load dummy TrafficController
        ti = new OlcbTestInterface();
        ti.waitForStartup();
        t = new OlcbSensor("M", "1.2.3.4.5.6.7.8;1.2.3.4.5.6.7.9", ti.iface);
        ((OlcbSensor) t).finishLoad();
    }

    @After
    @Override
    public void tearDown() {
        t.dispose();
        l.resetPropertyChanged();
        l = null;
        ti.dispose();
        JUnitUtil.clearShutDownManager(); // put in place because AbstractMRTrafficController implementing subclass was not terminated properly
        JUnitUtil.tearDown();

    }
}<|MERGE_RESOLUTION|>--- conflicted
+++ resolved
@@ -88,13 +88,8 @@
         ti.flush();
 
         Assert.assertNotNull(ti.tc.rcvMessage);
-<<<<<<< HEAD
         log.debug("recv msg: {} header {}", ti.tc.rcvMessage, Integer.toHexString(ti.tc.rcvMessage.getHeader()));
         CanMessage expected = new CanMessage(new byte[]{1,2,3,4,5,6,7,8}, 0x198F4C4C);
-=======
-        log.debug("recv msg: " + ti.tc.rcvMessage + " header " + Integer.toHexString(ti.tc.rcvMessage.getHeader()));
-        CanMessage expected = new CanMessage(new byte[]{1, 2, 3, 4, 5, 6, 7, 8}, 0x198F4C4C);
->>>>>>> 55e2b7bb
         expected.setExtended(true);
         Assert.assertEquals(expected, ti.tc.rcvMessage);
 
@@ -138,13 +133,7 @@
         ti.sendMessage(mActive);
         Assert.assertEquals(s.getKnownState(), Sensor.ACTIVE);
 
-<<<<<<< HEAD
         JUnitUtil.waitFor( ()-> (s.getKnownState() != Sensor.ACTIVE));
-=======
-        JUnitUtil.waitFor(() -> {
-            return (s.getKnownState() != Sensor.ACTIVE);
-        });
->>>>>>> 55e2b7bb
 
         Assert.assertEquals(Sensor.INACTIVE, s.getKnownState());
 
@@ -152,13 +141,7 @@
         s.setKnownState(Sensor.ACTIVE);
         Assert.assertEquals(s.getKnownState(), Sensor.ACTIVE);
 
-<<<<<<< HEAD
         JUnitUtil.waitFor( ()-> (s.getKnownState() != Sensor.ACTIVE));
-=======
-        JUnitUtil.waitFor(() -> {
-            return (s.getKnownState() != Sensor.ACTIVE);
-        });
->>>>>>> 55e2b7bb
 
         Assert.assertEquals(Sensor.INACTIVE, s.getKnownState());
     }
@@ -248,15 +231,8 @@
 
         // Resets the turnout to unknown state
         s.setState(Sensor.UNKNOWN);
-<<<<<<< HEAD
         JUnitUtil.waitFor( () -> l.getPropertyChanged());
         Assert.assertEquals("called once",1,l.getCallCount());
-=======
-        JUnitUtil.waitFor(() -> {
-            return l.getPropertyChanged();
-        });
-        Assert.assertEquals("called once", 1, l.getCallCount());
->>>>>>> 55e2b7bb
         l.resetPropertyChanged();
         ti.assertNoSentMessages();
 
@@ -265,15 +241,8 @@
                 ":X19547C4CN0102030405060708;");
         // getting a state notify will change state
         ti.sendMessage(":X19544123N0102030405060709;");
-<<<<<<< HEAD
         JUnitUtil.waitFor( () -> l.getPropertyChanged());
         Assert.assertEquals("called once",1,l.getCallCount());
-=======
-        JUnitUtil.waitFor(() -> {
-            return l.getPropertyChanged();
-        });
-        Assert.assertEquals("called once", 1, l.getCallCount());
->>>>>>> 55e2b7bb
         l.resetPropertyChanged();
         Assert.assertEquals(Sensor.INACTIVE, s.getKnownState());
 
@@ -348,15 +317,6 @@
         Assert.assertEquals(Sensor.INACTIVE, t.getState());
     }
 
-<<<<<<< HEAD
-    /*
-     * In this test we simulate the following scenario: A sensor T that is being changed locally
-     * by JMRI (e.g. due to a panel icon action), which triggers a Logix, and in that Logix there
-     * is an action that sets a second Sensor U.
-     * We check that the messages sent to the layout are in the order of T:=Active, U:=Active.
-     * There was a multiple-year-long regression that caused these two events to be sent to the
-     * network out of order (U first then T).
-=======
     /**
      * In this test we simulate the following scenario: A sensor T that is being
      * changed locally by JMRI (e.g. due to a panel icon action), which triggers
@@ -367,7 +327,6 @@
      * then T).
      *
      * @throws JmriException
->>>>>>> 55e2b7bb
      */
     @Test
     public void testListenerOutOfOrder() {
@@ -379,41 +338,12 @@
 
         ti.clearSentMessages();
 
-<<<<<<< HEAD
         v.addPropertyChangeListener("KnownState", propertyChangeEvent -> {
             Assert.assertEquals(Sensor.ACTIVE, t.getKnownState());
             u.setKnownState(Sensor.ACTIVE);
         });
 
         ThreadingUtil.runOnLayout(() -> v.setKnownState(Sensor.ACTIVE));
-=======
-        t.addPropertyChangeListener("KnownState", new PropertyChangeListener() {
-            @Override
-            public void propertyChange(PropertyChangeEvent propertyChangeEvent) {
-                Assert.assertEquals(Sensor.ACTIVE, t.getKnownState());
-                try {
-                    u.setKnownState(Sensor.ACTIVE);
-                }
-                catch (JmriException e) {
-                    Assert.fail("failed sending dependent sensor message: " + e);
-                    e.printStackTrace();
-                }
-            }
-        });
-
-        ThreadingUtil.runOnLayout(new ThreadingUtil.ThreadAction() {
-            @Override
-            public void run() {
-                try {
-                    t.setKnownState(Sensor.ACTIVE);
-                }
-                catch (JmriException e) {
-                    Assert.fail("failed sending main sensor message: " + e);
-                    e.printStackTrace();
-                }
-            }
-        });
->>>>>>> 55e2b7bb
 
         Assert.assertEquals(Sensor.ACTIVE, t.getKnownState());
         Assert.assertEquals(Sensor.ACTIVE, u.getKnownState());

package jmri.jmrix.openlcb;

import jmri.jmrix.xpa.XpaSystemConnectionMemo;
import jmri.jmrix.xpa.XpaTurnout;
import org.junit.jupiter.api.AfterEach;
import org.junit.jupiter.api.BeforeEach;
import org.junit.jupiter.api.Test;
import org.mockito.Mockito;

import static org.assertj.core.api.Assertions.assertThat;

/**
 *
 * @author Paul Bender Copyright (C) 2017
 */
public class OlcbUtilsTest {

<<<<<<< HEAD
    // The minimal setup for log4J
    @BeforeEach
=======
    @Test
    public void testCTor() {
        OlcbUtils t = new OlcbUtils();
        Assert.assertNotNull("exists",t);
    }

    @Before
>>>>>>> 55e2b7bb
    public void setUp() {
        jmri.util.JUnitUtil.setUp();
    }

    @AfterEach
    public void tearDown() {
        jmri.util.JUnitUtil.tearDown();
    }

    @Test
    void isOlcbBean() {
        // we can't use an anonymous bean for the false case, so we create a bean from another package.
        XpaSystemConnectionMemo xpaMemo = Mockito.mock(XpaSystemConnectionMemo.class);
        Mockito.when(xpaMemo.getSystemPrefix()).thenReturn("X");
        assertThat(OlcbUtils.isOlcbBean(new XpaTurnout(1,xpaMemo))).isFalse();
        assertThat(OlcbUtils.isOlcbBean(new OlcbLight("ML1.2.3.4.5.6.7.8;1.2.3.4.5.6.7.9"))).isTrue();
    }

}<|MERGE_RESOLUTION|>--- conflicted
+++ resolved
@@ -15,18 +15,8 @@
  */
 public class OlcbUtilsTest {
 
-<<<<<<< HEAD
     // The minimal setup for log4J
     @BeforeEach
-=======
-    @Test
-    public void testCTor() {
-        OlcbUtils t = new OlcbUtils();
-        Assert.assertNotNull("exists",t);
-    }
-
-    @Before
->>>>>>> 55e2b7bb
     public void setUp() {
         jmri.util.JUnitUtil.setUp();
     }

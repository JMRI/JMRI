package jmri.jmrix.openlcb;

import java.util.Iterator;
import java.util.TreeSet;
import java.util.regex.Pattern;

import org.junit.After;
import org.junit.Assert;
import org.junit.Before;
import org.junit.Test;
import org.openlcb.EventID;
import org.openlcb.implementations.EventTable;
import org.slf4j.Logger;
import org.slf4j.LoggerFactory;

import jmri.Turnout;
import jmri.jmrix.can.CanMessage;
import jmri.util.JUnitUtil;
import jmri.util.NamedBeanComparator;
import jmri.util.PropertyChangeListenerScaffold;
import jmri.util.ThreadingUtil;

/**
 * Tests for the jmri.jmrix.openlcb.OlcbTurnout class.
 *
 * @author Bob Jacobsen Copyright 2008, 2010, 2011
 */
public class OlcbTurnoutTest {
    private final static Logger log = LoggerFactory.getLogger(OlcbTurnoutTest.class);

    protected PropertyChangeListenerScaffold l; 

    @Test
    public void testIncomingChange() {
        Assert.assertNotNull("exists", t);
        OlcbTurnout s = new OlcbTurnout("M", "1.2.3.4.5.6.7.8;1.2.3.4.5.6.7.9", t.iface);
        s.finishLoad();

        // message for Active and Inactive
        CanMessage mActive = new CanMessage(
                new int[]{1, 2, 3, 4, 5, 6, 7, 8},
                0x195B4000
        );
        mActive.setExtended(true);

        CanMessage mInactive = new CanMessage(
                new int[]{1, 2, 3, 4, 5, 6, 7, 9},
                0x195B4000
        );
        mInactive.setExtended(true);

        s.addPropertyChangeListener(l);

        // check states
        Assert.assertEquals(s.getCommandedState(), Turnout.UNKNOWN);

        t.sendMessage(mActive);
      
        JUnitUtil.waitFor( () -> l.getPropertyChanged());
        Assert.assertEquals("called twice",2,l.getCallCount());
        Assert.assertEquals(s.getCommandedState(), Turnout.THROWN);

        l.resetPropertyChanged();
        t.sendMessage(mInactive);
        JUnitUtil.waitFor( () -> l.getPropertyChanged());
        Assert.assertEquals("called twice",2,l.getCallCount());
        Assert.assertEquals(s.getCommandedState(), Turnout.CLOSED);
    }

    @Test
    public void testLocalChange() {
        // load dummy TrafficController
        OlcbTurnout s = new OlcbTurnout("M", "1.2.3.4.5.6.7.8;1.2.3.4.5.6.7.9", t.iface);
        s.finishLoad();

        s.addPropertyChangeListener(l);

        t.flush();
        t.tc.rcvMessage = null;
        s.setState(Turnout.THROWN);
        t.flush();
        JUnitUtil.waitFor( () -> l.getPropertyChanged());
        Assert.assertEquals("called twice",2,l.getCallCount());
<<<<<<< HEAD
        Assert.assertTrue(s.getCommandedState() == Turnout.THROWN);
=======
        Assert.assertEquals(s.getCommandedState(), Turnout.THROWN);
>>>>>>> aefaad9c
        log.debug("recv msg: {} header {}", t.tc.rcvMessage, Integer.toHexString(t.tc.rcvMessage.getHeader()));
        Assert.assertTrue(new OlcbAddress("1.2.3.4.5.6.7.8").match(t.tc.rcvMessage));

        l.resetPropertyChanged();
        t.tc.rcvMessage = null;
        s.setState(Turnout.CLOSED);
        t.flush();
        JUnitUtil.waitFor( () -> l.getPropertyChanged());
        Assert.assertEquals("called twice",2,l.getCallCount());
        Assert.assertEquals(s.getCommandedState(), Turnout.CLOSED);
        Assert.assertTrue(new OlcbAddress("1.2.3.4.5.6.7.9").match(t.tc.rcvMessage));

        // repeated set of local state
        t.tc.rcvMessage = null;
        s.setState(Turnout.CLOSED);
        t.flush();
        JUnitUtil.waitFor( () -> l.getPropertyChanged());
        Assert.assertEquals("called twice",2,l.getCallCount());
        Assert.assertEquals(s.getCommandedState(), Turnout.CLOSED);
        Assert.assertTrue(new OlcbAddress("1.2.3.4.5.6.7.9").match(t.tc.rcvMessage));
    }

    @Test
    public void testAuthoritative() {
        OlcbTurnout s = new OlcbTurnout("M", "1.2.3.4.5.6.7.8;1.2.3.4.5.6.7.9", t.iface);
        s.setFeedbackMode(Turnout.MONITORING);
        s.finishLoad();

        s.setState(Turnout.THROWN);
        t.flush();

        // message for Active and Inactive
        CanMessage qActive = new CanMessage(new int[]{1, 2, 3, 4, 5, 6, 7, 8},
                0x19914123
        );
        qActive.setExtended(true);
        t.sendMessage(qActive);
        t.flush();

        CanMessage expected = new CanMessage(new int[]{1, 2, 3, 4, 5, 6, 7, 8},
                0x19544c4c);
        expected.setExtended(true);
        Assert.assertEquals(expected, t.tc.rcvMessage);
        t.tc.rcvMessage = null;

        s.setAuthoritative(false);
        s.setState(Turnout.CLOSED);
        t.flush();

        t.sendMessage(qActive);
        t.flush();
        expected = new CanMessage(new int[]{1, 2, 3, 4, 5, 6, 7, 8},
                0x19547c4c);
        expected.setExtended(true);
        Assert.assertEquals(expected, t.tc.rcvMessage);
    }

    @Test
    public void testLoopback() {
        // Two turnouts behaving in opposite ways. One will be used to generate an event and the
        // other will be observed to make sure it catches it.
        OlcbTurnout s = new OlcbTurnout("M", "1.2.3.4.5.6.7.8;1.2.3.4.5.6.7.9", t.iface);
        s.finishLoad();
        OlcbTurnout r = new OlcbTurnout("M", "1.2.3.4.5.6.7.9;1.2.3.4.5.6.7.8", t.iface);
        r.finishLoad();

        r.addPropertyChangeListener(l);

        s.setState(Turnout.THROWN);
        t.flush();
        JUnitUtil.waitFor( () -> l.getPropertyChanged());
        Assert.assertEquals("called twice",2,l.getCallCount());
        Assert.assertEquals(s.getCommandedState(), Turnout.THROWN);

        l.resetPropertyChanged();
        s.setState(Turnout.CLOSED);
        t.flush();
        JUnitUtil.waitFor( () -> l.getPropertyChanged());
        Assert.assertEquals("called twice",2,l.getCallCount());
        Assert.assertEquals(s.getCommandedState(), Turnout.CLOSED);
    }

    @Test
    public void testForgetState() {
        OlcbTurnout s = new OlcbTurnout("M", "1.2.3.4.5.6.7.8;1.2.3.4.5.6.7.9", t.iface);
        s.setProperty(OlcbUtils.PROPERTY_LISTEN, Boolean.FALSE.toString());
        s.finishLoad();

        t.sendMessageAndExpectResponse(":X19914123N0102030405060708;",
                ":X19547C4CN0102030405060708;");

        Assert.assertEquals(Turnout.MONITORING, s.getFeedbackMode());
        s.setState(Turnout.THROWN);
        t.flush();
        Assert.assertEquals(Turnout.THROWN, s.getCommandedState());
        Assert.assertEquals(Turnout.THROWN, s.getKnownState());
        t.assertSentMessage(":X195B4c4cN0102030405060708;");

        s.addPropertyChangeListener(l);

        t.sendMessageAndExpectResponse(":X19914123N0102030405060708;",
                ":X19544C4CN0102030405060708;");
        // Getting a state notify will not change state now.
        t.sendMessage(":X19544123N0102030405060709;");
        Assert.assertEquals("not called",0,l.getCallCount());
        l.resetPropertyChanged();
        Assert.assertEquals(Turnout.THROWN, s.getKnownState());

        // Resets the turnout to unknown state
        s.setState(Turnout.UNKNOWN);
        JUnitUtil.waitFor( () -> l.getPropertyChanged());
        Assert.assertEquals("called twice",2,l.getCallCount());
        l.resetPropertyChanged();
        t.assertNoSentMessages();

        // state is reported as unknown to the bus
        t.sendMessageAndExpectResponse(":X19914123N0102030405060708;",
                ":X19547C4CN0102030405060708;");
        // getting a state notify will change state
        t.sendMessage(":X19544123N0102030405060709;");
        JUnitUtil.waitFor( () -> l.getPropertyChanged());
        Assert.assertEquals("called twice",2,l.getCallCount());
        l.resetPropertyChanged();
        Assert.assertEquals(Turnout.CLOSED, s.getKnownState());

        // state is reported as known (thrown==invalid)
        t.sendMessageAndExpectResponse(":X19914123N0102030405060708;",
                ":X19545C4CN0102030405060708;");

        // getting a state notify will not change state
        t.sendMessage(":X19544123N0102030405060708;");
        Assert.assertEquals("not called",0,l.getCallCount());
        l.resetPropertyChanged();
        Assert.assertEquals(Turnout.CLOSED, s.getKnownState());
    }

    @Test
    public void testQueryState() {
        OlcbTurnout s = new OlcbTurnout("M", "1.2.3.4.5.6.7.8;1.2.3.4.5.6.7.9", t.iface);
        s.finishLoad();

        t.tc.rcvMessage = null;
        s.requestUpdateFromLayout();
        t.flush();
        t.assertSentMessage(":X198F4C4CN0102030405060708;");

        s.setFeedbackMode(Turnout.DIRECT);
        t.flush();
        t.tc.rcvMessage = null;
        s.requestUpdateFromLayout();
        t.flush();
        t.assertNoSentMessages();
    }

    /**
     * In this test we simulate the following scenario: A turnout R that is being changed locally
     * by JMRI (e.g. due to a panel icon action), which triggers a Logix, and in that Logix there
     * is an action that sets a second turnout U.
     * We check that the messages sent to the layout are in the order of T:=Active, U:=Active.
    */
    @Test
    public void testListenerOutOfOrder() {
        final OlcbTurnout r = new OlcbTurnout("M", "1.2.3.4.5.6.7.8;1.2.3.4.5.6.7.9", t.iface);
        final OlcbTurnout u = new OlcbTurnout("M", "1.2.3.4.5.6.7.a;1.2.3.4.5.6.7.b", t.iface);
        r.finishLoad();
        u.finishLoad();
        r.setCommandedState(Turnout.CLOSED);
        u.setCommandedState(Turnout.CLOSED);

        t.clearSentMessages();

        r.addPropertyChangeListener("KnownState", propertyChangeEvent -> {
            Assert.assertEquals(Turnout.THROWN, r.getKnownState());
            u.setCommandedState(Turnout.THROWN);
        });

        ThreadingUtil.runOnLayout(() -> r.setCommandedState(Turnout.THROWN));

        Assert.assertEquals(Turnout.THROWN, r.getKnownState());
        Assert.assertEquals(Turnout.THROWN, u.getKnownState());

        // Ensures that the last sent message is U==Active. Particularly important that it is NOT
        // the message ending with 0708.
        t.assertSentMessage(":X195B4C4CN010203040506070A;");
    }


    @Test
    public void testEventTable() {
        OlcbTurnout s = new OlcbTurnout("M", "1.2.3.4.5.6.7.8;1.2.3.4.5.6.7.9", t.iface);
        s.finishLoad();

        EventTable.EventTableEntry[] elist = t.iface.getEventTable()
                .getEventInfo(new EventID("1.2.3.4.5.6.7.8")).getAllEntries();

        Assert.assertEquals(1, elist.length);
        Assert.assertTrue("Incorrect name: " + elist[0].getDescription(), Pattern.compile("Turnout.*Thrown").matcher(elist[0].getDescription()).matches());

        s.setUserName("MySwitch");

        elist = t.iface.getEventTable()
                .getEventInfo(new EventID("1.2.3.4.5.6.7.8")).getAllEntries();

        Assert.assertEquals(1, elist.length);
        Assert.assertEquals("Turnout MySwitch Thrown", elist[0].getDescription());

        elist = t.iface.getEventTable()
                .getEventInfo(new EventID("1.2.3.4.5.6.7.9")).getAllEntries();

        Assert.assertEquals(1, elist.length);
        Assert.assertEquals("Turnout MySwitch Closed", elist[0].getDescription());
    }

    @Test
    public void testNameFormatXlower() {
        // load dummy TrafficController
        OlcbTurnout s = new OlcbTurnout("M", "x0501010114FF2000;x0501010114FF2001", t.iface);
        s.finishLoad();
        Assert.assertNotNull("to exists", s);

        // message for Active and Inactive
        CanMessage mActive = new CanMessage(
                new int[]{0x05, 0x01, 0x01, 0x01, 0x14, 0xFF, 0x20, 0x00},
                0x195B4000
        );
        mActive.setExtended(true);

        CanMessage mInactive = new CanMessage(
                new int[]{0x05, 0x01, 0x01, 0x01, 0x14, 0xFF, 0x20, 0x01},
                0x195B4000
        );
        mInactive.setExtended(true);

        // check states
        Assert.assertEquals(s.getCommandedState(), Turnout.UNKNOWN);

        t.sendMessage(mActive);
        Assert.assertEquals(s.getCommandedState(), Turnout.THROWN);

        t.sendMessage(mInactive);
        Assert.assertEquals(s.getCommandedState(), Turnout.CLOSED);

    }

    @Test
    public void testNameFormatXupper() {
        // load dummy TrafficController
        OlcbTurnout s = new OlcbTurnout("M", "X0501010114FF2000;X0501010114FF2001", t.iface);
        s.finishLoad();
        Assert.assertNotNull("to exists", s);

        // message for Active and Inactive
        CanMessage mActive = new CanMessage(
                new int[]{0x05, 0x01, 0x01, 0x01, 0x14, 0xFF, 0x20, 0x00},
                0x195B4000
        );
        mActive.setExtended(true);

        CanMessage mInactive = new CanMessage(
                new int[]{0x05, 0x01, 0x01, 0x01, 0x14, 0xFF, 0x20, 0x01},
                0x195B4000
        );
        mInactive.setExtended(true);

        // check states
        Assert.assertEquals(s.getCommandedState(), Turnout.UNKNOWN);

        t.sendMessage(mActive);
        Assert.assertEquals(s.getCommandedState(), Turnout.THROWN);

        t.sendMessage(mInactive);
        Assert.assertEquals(s.getCommandedState(), Turnout.CLOSED);

    }

    @Test
    public void testSystemSpecificComparisonOfSpecificFormats() {

        // test by putting into a tree set, then extracting and checking order
        TreeSet<Turnout> set = new TreeSet<>(new NamedBeanComparator<>());
        
        set.add(new OlcbTurnout("M", "1.2.3.4.5.6.7.8;1.2.3.4.5.6.7.9", t.iface));
        set.add(new OlcbTurnout("M", "X0501010114FF2000;X0501010114FF2011", t.iface));
        set.add(new OlcbTurnout("M", "X0501010114FF2000;X0501010114FF2001", t.iface));
        set.add(new OlcbTurnout("M", "1.2.3.4.5.6.7.9;1.2.3.4.5.6.7.9", t.iface));
        
        Iterator<Turnout> it = set.iterator();
        
        Assert.assertEquals("MT1.2.3.4.5.6.7.8;1.2.3.4.5.6.7.9", it.next().getSystemName());
        Assert.assertEquals("MT1.2.3.4.5.6.7.9;1.2.3.4.5.6.7.9", it.next().getSystemName());
        Assert.assertEquals("MTX0501010114FF2000;X0501010114FF2001", it.next().getSystemName());
        Assert.assertEquals("MTX0501010114FF2000;X0501010114FF2011", it.next().getSystemName());
    }

    private OlcbTestInterface t;

    @Before
    public void setUp() {
        JUnitUtil.setUp();
        l = new PropertyChangeListenerScaffold();

        // load dummy TrafficController
        t = new OlcbTestInterface();
        t.waitForStartup();
    }

    @After
    public void tearDown() {
        l = null;
        t.dispose();
        t = null;
        JUnitUtil.clearShutDownManager(); // put in place because AbstractMRTrafficController implementing subclass was not terminated properly
        JUnitUtil.tearDown();

    }
}<|MERGE_RESOLUTION|>--- conflicted
+++ resolved
@@ -81,11 +81,7 @@
         t.flush();
         JUnitUtil.waitFor( () -> l.getPropertyChanged());
         Assert.assertEquals("called twice",2,l.getCallCount());
-<<<<<<< HEAD
-        Assert.assertTrue(s.getCommandedState() == Turnout.THROWN);
-=======
         Assert.assertEquals(s.getCommandedState(), Turnout.THROWN);
->>>>>>> aefaad9c
         log.debug("recv msg: {} header {}", t.tc.rcvMessage, Integer.toHexString(t.tc.rcvMessage.getHeader()));
         Assert.assertTrue(new OlcbAddress("1.2.3.4.5.6.7.8").match(t.tc.rcvMessage));
 

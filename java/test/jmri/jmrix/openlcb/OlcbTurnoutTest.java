package jmri.jmrix.openlcb;

import jmri.util.JUnitUtil;
import java.util.regex.Pattern;
import jmri.Turnout;
import jmri.jmrix.can.CanMessage;
import jmri.util.PropertyChangeListenerScaffold;

import org.junit.After;
import org.junit.Assert;
import org.junit.Before;
import org.junit.Test;

import org.openlcb.EventID;
import org.openlcb.implementations.EventTable;
import org.slf4j.Logger;
import org.slf4j.LoggerFactory;
/**
 * Tests for the jmri.jmrix.openlcb.OlcbTurnout class.
 *
 * @author	Bob Jacobsen Copyright 2008, 2010, 2011
 */
public class OlcbTurnoutTest {
    private final static Logger log = LoggerFactory.getLogger(OlcbTurnoutTest.class);

    protected PropertyChangeListenerScaffold l; 

    @Test
    public void testIncomingChange() {
        Assert.assertNotNull("exists", t);
        OlcbTurnout s = new OlcbTurnout("M", "1.2.3.4.5.6.7.8;1.2.3.4.5.6.7.9", t.iface);
        s.finishLoad();

        // message for Active and Inactive
        CanMessage mActive = new CanMessage(
                new int[]{1, 2, 3, 4, 5, 6, 7, 8},
                0x195B4000
        );
        mActive.setExtended(true);

        CanMessage mInactive = new CanMessage(
                new int[]{1, 2, 3, 4, 5, 6, 7, 9},
                0x195B4000
        );
        mInactive.setExtended(true);

        s.addPropertyChangeListener(l);

        // check states
        Assert.assertTrue(s.getCommandedState() == Turnout.UNKNOWN);

        t.sendMessage(mActive);
      
        JUnitUtil.waitFor( () -> { return l.getPropertyChanged(); });
        Assert.assertEquals("called twice",2,l.getCallCount());
        Assert.assertTrue(s.getCommandedState() == Turnout.THROWN);

        l.resetPropertyChanged();
        t.sendMessage(mInactive);
        JUnitUtil.waitFor( () -> { return l.getPropertyChanged(); });
        Assert.assertEquals("called twice",2,l.getCallCount());
        Assert.assertTrue(s.getCommandedState() == Turnout.CLOSED);
    }

    @Test
    public void testLocalChange() throws jmri.JmriException {
        // load dummy TrafficController
        OlcbTurnout s = new OlcbTurnout("M", "1.2.3.4.5.6.7.8;1.2.3.4.5.6.7.9", t.iface);
        s.finishLoad();

        s.addPropertyChangeListener(l);

        t.flush();
        t.tc.rcvMessage = null;
        s.setState(Turnout.THROWN);
        t.flush();
        JUnitUtil.waitFor( () -> { return l.getPropertyChanged(); });
        Assert.assertEquals("called twice",2,l.getCallCount());
        Assert.assertTrue(s.getCommandedState() == Turnout.THROWN);
        log.debug("recv msg: " + t.tc.rcvMessage + " header " + Integer.toHexString(t.tc.rcvMessage.getHeader()));
        Assert.assertTrue(new OlcbAddress("1.2.3.4.5.6.7.8").match(t.tc.rcvMessage));

        l.resetPropertyChanged();
        t.tc.rcvMessage = null;
        s.setState(Turnout.CLOSED);
        t.flush();
        JUnitUtil.waitFor( () -> { return l.getPropertyChanged(); });
        Assert.assertEquals("called twice",2,l.getCallCount());
        Assert.assertTrue(s.getCommandedState() == Turnout.CLOSED);
        Assert.assertTrue(new OlcbAddress("1.2.3.4.5.6.7.9").match(t.tc.rcvMessage));

        // repeated set of local state
        t.tc.rcvMessage = null;
        s.setState(Turnout.CLOSED);
        t.flush();
        JUnitUtil.waitFor( () -> { return l.getPropertyChanged(); });
        Assert.assertEquals("called twice",2,l.getCallCount());
        Assert.assertTrue(s.getCommandedState() == Turnout.CLOSED);
        Assert.assertTrue(new OlcbAddress("1.2.3.4.5.6.7.9").match(t.tc.rcvMessage));
    }

    @Test
    public void testDirectFeedback() throws jmri.JmriException {
        OlcbTurnout s = new OlcbTurnout("M", "1.2.3.4.5.6.7.8;1.2.3.4.5.6.7.9", t.iface);
        s.setFeedbackMode(Turnout.DIRECT);
        s.finishLoad();

        s.addPropertyChangeListener(l);

        s.setState(Turnout.THROWN);
        t.flush();
        JUnitUtil.waitFor( () -> { return l.getPropertyChanged(); });

        Assert.assertEquals(Turnout.THROWN, s.getCommandedState());
        Assert.assertEquals(Turnout.THROWN, s.getKnownState());

        s.setState(Turnout.CLOSED);
        t.flush();
        JUnitUtil.waitFor( () -> { return l.getPropertyChanged(); });

        Assert.assertEquals(Turnout.CLOSED, s.getCommandedState());
        Assert.assertEquals(Turnout.CLOSED, s.getKnownState());

        // message for Active and Inactive
        CanMessage mActive = new CanMessage(
                new int[]{1, 2, 3, 4, 5, 6, 7, 8},
                0x195B4000
        );
        mActive.setExtended(true);

        CanMessage mInactive = new CanMessage(
                new int[]{1, 2, 3, 4, 5, 6, 7, 9},
                0x195B4000
        );
        mInactive.setExtended(true);

        l.resetPropertyChanged();

        //  Feedback is ignored. Neither known nor commanded state changes.
        t.sendMessage(mActive);
        Assert.assertEquals(Turnout.CLOSED, s.getCommandedState());
        Assert.assertEquals(Turnout.CLOSED, s.getKnownState());
        Assert.assertEquals("not called",0,l.getCallCount());

        t.sendMessage(mInactive);
        Assert.assertEquals(Turnout.CLOSED, s.getCommandedState());
        Assert.assertEquals(Turnout.CLOSED, s.getKnownState());
        Assert.assertEquals("not called",0,l.getCallCount());
    }

    @Test
    public void testAuthoritative() throws jmri.JmriException {
        OlcbTurnout s = new OlcbTurnout("M", "1.2.3.4.5.6.7.8;1.2.3.4.5.6.7.9", t.iface);
        s.setFeedbackMode(Turnout.MONITORING);
        s.finishLoad();

        s.setState(Turnout.THROWN);
        t.flush();

        // message for Active and Inactive
        CanMessage qActive = new CanMessage(new int[]{1, 2, 3, 4, 5, 6, 7, 8},
                0x19914123
        );
        qActive.setExtended(true);
        t.sendMessage(qActive);
        t.flush();

        CanMessage expected = new CanMessage(new int[]{1, 2, 3, 4, 5, 6, 7, 8},
                0x19544c4c);
        expected.setExtended(true);
        Assert.assertEquals(expected, t.tc.rcvMessage);
        t.tc.rcvMessage = null;

        s.setAuthoritative(false);
        s.setState(Turnout.CLOSED);
        t.flush();

        t.sendMessage(qActive);
        t.flush();
        expected = new CanMessage(new int[]{1, 2, 3, 4, 5, 6, 7, 8},
                0x19547c4c);
        expected.setExtended(true);
        Assert.assertEquals(expected, t.tc.rcvMessage);
    }

    @Test
    public void testLoopback() throws jmri.JmriException {
        // Two turnouts behaving in opposite ways. One will be used to generate an event and the
        // other will be observed to make sure it catches it.
        OlcbTurnout s = new OlcbTurnout("M", "1.2.3.4.5.6.7.8;1.2.3.4.5.6.7.9", t.iface);
        s.finishLoad();
        OlcbTurnout r = new OlcbTurnout("M", "1.2.3.4.5.6.7.9;1.2.3.4.5.6.7.8", t.iface);
        r.finishLoad();

        r.addPropertyChangeListener(l);

        s.setState(Turnout.THROWN);
        t.flush();
        JUnitUtil.waitFor( () -> { return l.getPropertyChanged(); });
        Assert.assertEquals("called twice",2,l.getCallCount());
        Assert.assertTrue(s.getCommandedState() == Turnout.THROWN);

        l.resetPropertyChanged();
        s.setState(Turnout.CLOSED);
        t.flush();
        JUnitUtil.waitFor( () -> { return l.getPropertyChanged(); });
        Assert.assertEquals("called twice",2,l.getCallCount());
        Assert.assertTrue(s.getCommandedState() == Turnout.CLOSED);
    }

    @Test
    public void testForgetState() {
        OlcbTurnout s = new OlcbTurnout("M", "1.2.3.4.5.6.7.8;1.2.3.4.5.6.7.9", t.iface);
        s.setProperty(OlcbUtils.PROPERTY_LISTEN, Boolean.FALSE.toString());
        s.finishLoad();

        t.sendMessageAndExpectResponse(":X19914123N0102030405060708;",
                ":X19547C4CN0102030405060708;");

        Assert.assertEquals(Turnout.MONITORING, s.getFeedbackMode());
        s.setState(Turnout.THROWN);
        t.flush();
        Assert.assertEquals(Turnout.THROWN, s.getCommandedState());
        Assert.assertEquals(Turnout.THROWN, s.getKnownState());
        t.assertSentMessage(":X195B4c4cN0102030405060708;");

        s.addPropertyChangeListener(l);

        t.sendMessageAndExpectResponse(":X19914123N0102030405060708;",
                ":X19544C4CN0102030405060708;");
        // Getting a state notify will not change state now.
        t.sendMessage(":X19544123N0102030405060709;");
        Assert.assertEquals("not called",0,l.getCallCount());
        l.resetPropertyChanged();
        Assert.assertEquals(Turnout.THROWN, s.getKnownState());

        // Resets the turnout to unknown state
        s.setState(Turnout.UNKNOWN);
        JUnitUtil.waitFor( () -> { return l.getPropertyChanged(); });
        Assert.assertEquals("called twice",2,l.getCallCount());
        l.resetPropertyChanged();
        t.assertNoSentMessages();

        // state is reported as unknown to the bus
        t.sendMessageAndExpectResponse(":X19914123N0102030405060708;",
                ":X19547C4CN0102030405060708;");
        // getting a state notify will change state
        t.sendMessage(":X19544123N0102030405060709;");
        JUnitUtil.waitFor( () -> { return l.getPropertyChanged(); });
        Assert.assertEquals("called twice",2,l.getCallCount());
        l.resetPropertyChanged();
        Assert.assertEquals(Turnout.CLOSED, s.getKnownState());

        // state is reported as known (thrown==invalid)
        t.sendMessageAndExpectResponse(":X19914123N0102030405060708;",
                ":X19545C4CN0102030405060708;");

        // getting a state notify will not change state
        t.sendMessage(":X19544123N0102030405060708;");
        Assert.assertEquals("not called",0,l.getCallCount());
        l.resetPropertyChanged();
        Assert.assertEquals(Turnout.CLOSED, s.getKnownState());
    }

    @Test
    public void testQueryState() {
        OlcbTurnout s = new OlcbTurnout("M", "1.2.3.4.5.6.7.8;1.2.3.4.5.6.7.9", t.iface);
        s.finishLoad();

        t.tc.rcvMessage = null;
        s.requestUpdateFromLayout();
        t.flush();
        t.assertSentMessage(":X198F4C4CN0102030405060708;");

        s.setFeedbackMode(Turnout.DIRECT);
        t.flush();
        t.tc.rcvMessage = null;
        s.requestUpdateFromLayout();
        t.flush();
        t.assertNoSentMessages();
    }

    @Test
    public void testEventTable() {
        OlcbTurnout s = new OlcbTurnout("M", "1.2.3.4.5.6.7.8;1.2.3.4.5.6.7.9", t.iface);
        s.finishLoad();

        EventTable.EventTableEntry[] elist = t.iface.getEventTable()
                .getEventInfo(new EventID("1.2.3.4.5.6.7.8")).getAllEntries();

        Assert.assertEquals(1, elist.length);
        Assert.assertTrue("Incorrect name: " + elist[0].getDescription(), Pattern.compile("Turnout.*Thrown").matcher(elist[0].getDescription()).matches());

        s.setUserName("MySwitch");

        elist = t.iface.getEventTable()
                .getEventInfo(new EventID("1.2.3.4.5.6.7.8")).getAllEntries();

        Assert.assertEquals(1, elist.length);
        Assert.assertEquals("Turnout MySwitch Thrown", elist[0].getDescription());

        elist = t.iface.getEventTable()
                .getEventInfo(new EventID("1.2.3.4.5.6.7.9")).getAllEntries();

        Assert.assertEquals(1, elist.length);
        Assert.assertEquals("Turnout MySwitch Closed", elist[0].getDescription());
    }

    @Test
    public void testNameFormatXlower() {
        // load dummy TrafficController
        OlcbTurnout s = new OlcbTurnout("M", "x0501010114FF2000;x0501010114FF2001", t.iface);
        s.finishLoad();
        Assert.assertNotNull("to exists", s);

        // message for Active and Inactive
        CanMessage mActive = new CanMessage(
                new int[]{0x05, 0x01, 0x01, 0x01, 0x14, 0xFF, 0x20, 0x00},
                0x195B4000
        );
        mActive.setExtended(true);

        CanMessage mInactive = new CanMessage(
                new int[]{0x05, 0x01, 0x01, 0x01, 0x14, 0xFF, 0x20, 0x01},
                0x195B4000
        );
        mInactive.setExtended(true);

        // check states
        Assert.assertTrue(s.getCommandedState() == Turnout.UNKNOWN);

        t.sendMessage(mActive);
        Assert.assertTrue(s.getCommandedState() == Turnout.THROWN);

        t.sendMessage(mInactive);
        Assert.assertTrue(s.getCommandedState() == Turnout.CLOSED);

    }

    @Test
    public void testNameFormatXupper() {
        // load dummy TrafficController
        OlcbTurnout s = new OlcbTurnout("M", "X0501010114FF2000;X0501010114FF2001", t.iface);
        s.finishLoad();
        Assert.assertNotNull("to exists", s);

        // message for Active and Inactive
        CanMessage mActive = new CanMessage(
                new int[]{0x05, 0x01, 0x01, 0x01, 0x14, 0xFF, 0x20, 0x00},
                0x195B4000
        );
        mActive.setExtended(true);

        CanMessage mInactive = new CanMessage(
                new int[]{0x05, 0x01, 0x01, 0x01, 0x14, 0xFF, 0x20, 0x01},
                0x195B4000
        );
        mInactive.setExtended(true);

        // check states
        Assert.assertTrue(s.getCommandedState() == Turnout.UNKNOWN);

        t.sendMessage(mActive);
        Assert.assertTrue(s.getCommandedState() == Turnout.THROWN);

        t.sendMessage(mInactive);
        Assert.assertTrue(s.getCommandedState() == Turnout.CLOSED);

    }

    @Test
    public void testSystemSpecificComparisonOfSpecificFormats() {

        // test by putting into a tree set, then extracting and checking order
        java.util.TreeSet<Turnout> set = new java.util.TreeSet<>(new jmri.util.NamedBeanComparator());
        
        set.add(new OlcbTurnout("M", "1.2.3.4.5.6.7.8;1.2.3.4.5.6.7.9", t.iface));
        set.add(new OlcbTurnout("M", "X0501010114FF2000;X0501010114FF2011", t.iface));
        set.add(new OlcbTurnout("M", "X0501010114FF2000;X0501010114FF2001", t.iface));
        set.add(new OlcbTurnout("M", "1.2.3.4.5.6.7.9;1.2.3.4.5.6.7.9", t.iface));
        
        java.util.Iterator<Turnout> it = set.iterator();
        
        Assert.assertEquals("MT1.2.3.4.5.6.7.8;1.2.3.4.5.6.7.9", it.next().getSystemName());
        Assert.assertEquals("MT1.2.3.4.5.6.7.9;1.2.3.4.5.6.7.9", it.next().getSystemName());
        Assert.assertEquals("MTX0501010114FF2000;X0501010114FF2001", it.next().getSystemName());
        Assert.assertEquals("MTX0501010114FF2000;X0501010114FF2011", it.next().getSystemName());
    }

    private OlcbTestInterface t;

    // The minimal setup for log4J
    @Before
    public void setUp() {
        JUnitUtil.setUp();
        l = new PropertyChangeListenerScaffold();

        // load dummy TrafficController
        t = new OlcbTestInterface();
        t.waitForStartup();
    }

<<<<<<< HEAD
    @Override
    protected void tearDown() {
        t.dispose();
=======
    @After
    public void tearDown() {
        l = null;
        t.dispose();
        t = null;
>>>>>>> e502377f
        JUnitUtil.tearDown();
    }
}<|MERGE_RESOLUTION|>--- conflicted
+++ resolved
@@ -400,17 +400,11 @@
         t.waitForStartup();
     }
 
-<<<<<<< HEAD
-    @Override
-    protected void tearDown() {
-        t.dispose();
-=======
     @After
     public void tearDown() {
         l = null;
         t.dispose();
         t = null;
->>>>>>> e502377f
         JUnitUtil.tearDown();
     }
 }
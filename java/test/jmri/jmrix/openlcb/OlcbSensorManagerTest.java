--- conflicted
+++ resolved
@@ -82,13 +82,9 @@
     @After
     public void tearDown() {
         l.dispose();
-<<<<<<< HEAD
-        m.getInterface().dispose();
-=======
         if(m != null && m.getInterface() !=null ) {
            m.getInterface().dispose();
         }
->>>>>>> e502377f
         JUnitUtil.tearDown();
     }
 

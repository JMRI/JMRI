--- conflicted
+++ resolved
@@ -25,11 +25,8 @@
         OlcbInterface iface = canInterface.getInterface();
         ClientActions t = new ClientActions(iface);
         Assert.assertNotNull("exists",t);
-<<<<<<< HEAD
-=======
         // terminate the canInterface (and terminate thread)
         canInterface.dispose();
->>>>>>> 6323b3b0
         // terminate the OlcbInterface (and terminate thread)
         iface.dispose();
     }

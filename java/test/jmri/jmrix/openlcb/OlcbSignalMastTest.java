package jmri.jmrix.openlcb;

import jmri.CommandStation;
import jmri.InstanceManager;
import jmri.util.JUnitUtil;

import org.openlcb.AbstractConnection;
import org.openlcb.Connection;
import org.openlcb.EventID;
import org.openlcb.EventState;
import org.openlcb.Message;
import org.openlcb.NodeID;
import org.openlcb.OlcbInterface;
import org.openlcb.ProducerConsumerEventReportMessage;
import org.openlcb.IdentifyConsumersMessage;
import org.openlcb.ConsumerIdentifiedMessage;
import org.openlcb.IdentifyProducersMessage;
import org.openlcb.ProducerIdentifiedMessage;
import org.openlcb.IdentifyEventsMessage;

import org.junit.After;
import org.junit.Assert;
import org.junit.Before;
import org.junit.Test;

/**
 * Tests for the OlcbSignalMast implementation
 *
 * @author	Bob Jacobsen Copyright (C) 2013, 2017, 2018
 * updated to JUnit4 2016
 */
public class OlcbSignalMastTest {
        
    private OlcbSystemConnectionMemo memo;

    @Test
    public void testCtor1() {
        OlcbSignalMast t = new OlcbSignalMast("MF$olm:AAR-1946:PL-1-high-abs(1)");

        Assert.assertEquals("system name", "MF$olm:AAR-1946:PL-1-high-abs(1)", t.getSystemName());
    }

    @Test
    public void testStopAspect() {
        OlcbSignalMast t = new OlcbSignalMast("MF$olm:AAR-1946:PL-1-high-abs(1)");
        t.setOutputForAppearance("Stop", "1.2.3.4.5.6.7.8");

        Assert.assertEquals("Stop aspect event", "x0102030405060708", t.getOutputForAppearance("Stop"));
    }

    @Test
    public void testSetGetEvents() {
        OlcbSignalMast t = new OlcbSignalMast("MF$olm:AAR-1946:PL-1-high-abs(1)");
        
        t.setLitEventId("1.2.3.4.5.6.7.1");
        Assert.assertEquals("lit", "x0102030405060701", t.getLitEventId());
        t.setNotLitEventId("1.2.3.4.5.6.7.2");
        Assert.assertEquals("not lit", "x0102030405060702", t.getNotLitEventId());

        t.setHeldEventId("1.2.3.4.5.6.7.3");
        Assert.assertEquals("held", "x0102030405060703", t.getHeldEventId());
        t.setNotHeldEventId("1.2.3.4.5.6.7.4");
        Assert.assertEquals("lit", "x0102030405060704", t.getNotHeldEventId());  
    }
 
    @Test
    public void testReceiveLitPcerMessage() {
        OlcbSignalMast t = new OlcbSignalMast("MF$olm:AAR-1946:PL-1-high-abs(1)");

        t.setLitEventId("1.2.3.4.5.6.7.1");
        t.setNotLitEventId("1.2.3.4.5.6.7.2");
        t.setHeldEventId("1.2.3.4.5.6.7.3");
        t.setNotHeldEventId("1.2.3.4.5.6.7.4");
        t.setOutputForAppearance("Clear", "1.2.3.4.5.6.7.10");
        t.setOutputForAppearance("Approach", "1.2.3.4.5.6.7.11");
        t.setOutputForAppearance("Permissive", "1.2.3.4.5.6.7.12");
        t.setOutputForAppearance("Stop", "1.2.3.4.5.6.7.13");
        
        Assert.assertEquals("lit defaults true", true, t.getLit());
        
        org.openlcb.Message msg;
        msg = new org.openlcb.ProducerConsumerEventReportMessage(new NodeID(), new OlcbAddress("1.2.3.4.5.6.7.2").toEventID());
        t.handleMessage(msg);
        Assert.assertEquals("lit false", false, t.getLit());
        
        msg = new org.openlcb.ProducerConsumerEventReportMessage(new NodeID(), new OlcbAddress("1.2.3.4.5.6.7.1").toEventID());
        t.handleMessage(msg);
        Assert.assertEquals("lit true", true, t.getLit());                           

        Assert.assertEquals("none sent", 0, messages.size());
    }

    @Test
    public void testReceiveIdProducerLitMessage() {
        OlcbSignalMast t = new OlcbSignalMast("MF$olm:AAR-1946:PL-1-high-abs(1)");

        t.setLitEventId("1.2.3.4.5.6.7.1");
        t.setNotLitEventId("1.2.3.4.5.6.7.2");
        t.setHeldEventId("1.2.3.4.5.6.7.3");
        t.setNotHeldEventId("1.2.3.4.5.6.7.4");
        t.setOutputForAppearance("Clear", "1.2.3.4.5.6.7.10");
        t.setOutputForAppearance("Approach", "1.2.3.4.5.6.7.11");
        t.setOutputForAppearance("Permissive", "1.2.3.4.5.6.7.12");
        t.setOutputForAppearance("Stop", "1.2.3.4.5.6.7.13");
        
        Assert.assertEquals("lit defaults true", true, t.getLit());
        
        org.openlcb.Message msg;
        msg = new org.openlcb.IdentifyProducersMessage(new NodeID(), new OlcbAddress("1.2.3.4.5.6.7.2").toEventID());
        t.handleMessage(msg);

        Assert.assertEquals("lit still true", true, t.getLit());

        Assert.assertEquals("reply sent", 1, messages.size());
    }

    @Test
    public void testReceiveLitProducerIdMessage() {
        OlcbSignalMast t = new OlcbSignalMast("MF$olm:AAR-1946:PL-1-high-abs(1)");

        t.setLitEventId("1.2.3.4.5.6.7.1");
        t.setNotLitEventId("1.2.3.4.5.6.7.2");
        t.setHeldEventId("1.2.3.4.5.6.7.3");
        t.setNotHeldEventId("1.2.3.4.5.6.7.4");
        t.setOutputForAppearance("Clear", "1.2.3.4.5.6.7.10");
        t.setOutputForAppearance("Approach", "1.2.3.4.5.6.7.11");
        t.setOutputForAppearance("Permissive", "1.2.3.4.5.6.7.12");
        t.setOutputForAppearance("Stop", "1.2.3.4.5.6.7.13");
        
        Assert.assertEquals("lit defaults true", true, t.getLit());
        
        org.openlcb.Message msg;
        msg = new org.openlcb.ProducerIdentifiedMessage(new NodeID(), new OlcbAddress(t.getNotLitEventId()).toEventID(), org.openlcb.EventState.Invalid);
        t.handleMessage(msg);
        Assert.assertEquals("lit true", true, t.getLit()); // default
        msg = new org.openlcb.ProducerIdentifiedMessage(new NodeID(), new OlcbAddress(t.getNotLitEventId()).toEventID(), org.openlcb.EventState.Unknown);
        t.handleMessage(msg);
        Assert.assertEquals("lit true", true, t.getLit());
        msg = new org.openlcb.ProducerIdentifiedMessage(new NodeID(), new OlcbAddress("FF.2.3.4.5.6.7.2").toEventID(), org.openlcb.EventState.Valid); // wrong event
        t.handleMessage(msg);
        Assert.assertEquals("lit true", true, t.getLit());
        msg = new org.openlcb.ProducerIdentifiedMessage(new NodeID(), new OlcbAddress(t.getNotLitEventId()).toEventID(), org.openlcb.EventState.Valid);
        t.handleMessage(msg);
        Assert.assertEquals("lit false", false, t.getLit());
        
        msg = new org.openlcb.ProducerIdentifiedMessage(new NodeID(), new OlcbAddress(t.getLitEventId()).toEventID(), org.openlcb.EventState.Invalid);
        t.handleMessage(msg);
        Assert.assertEquals("lit false", false, t.getLit());                           
        msg = new org.openlcb.ProducerIdentifiedMessage(new NodeID(), new OlcbAddress(t.getLitEventId()).toEventID(), org.openlcb.EventState.Unknown);
        t.handleMessage(msg);
        Assert.assertEquals("lit false", false, t.getLit());                           
        msg = new org.openlcb.ProducerIdentifiedMessage(new NodeID(), new OlcbAddress("FF.2.3.4.5.6.7.1").toEventID(), org.openlcb.EventState.Valid); // wrong event
        t.handleMessage(msg);
        Assert.assertEquals("lit false", false, t.getLit());                           
        msg = new org.openlcb.ProducerIdentifiedMessage(new NodeID(), new OlcbAddress(t.getLitEventId()).toEventID(), org.openlcb.EventState.Valid);
        t.handleMessage(msg);
        Assert.assertEquals("lit true", true, t.getLit());                           

        Assert.assertEquals("none sent", 0, messages.size());
    }

    enum States2 { A, B }
    @Test
    public void testStateMachine2Setup() {
        
        OlcbSignalMast.StateMachine<States2> machine = new OlcbSignalMast.StateMachine<>(connection, nodeID, States2.B);
        
        Assert.assertEquals("starting state", States2.B, machine.getState());
        
        machine.setEventForState(States2.A, new EventID(new byte[]{1, 0, 0, 0, 0, 0, 1, 0}));
        machine.setEventForState(States2.B, new EventID(new byte[]{1, 0, 0, 0, 0, 0, 2, 0}));

        Assert.assertEquals("A event", new EventID(new byte[]{1, 0, 0, 0, 0, 0, 1, 0}), machine.getEventForState(States2.A));
        Assert.assertEquals("B event", new EventID(new byte[]{1, 0, 0, 0, 0, 0, 2, 0}), machine.getEventForState(States2.B));
        
        machine.setState(States2.A);
        Assert.assertEquals("still starting state", States2.B, machine.getState());
        Assert.assertEquals("one sent", 1, messages.size());

        machine.handleProducerConsumerEventReport( new ProducerConsumerEventReportMessage(nodeID, new EventID(new byte[]{2, 0, 0, 0, 0, 0, 1, 0})), null); // other eventID
        Assert.assertEquals("still starting state", States2.B, machine.getState());

        machine.handleProducerConsumerEventReport( new ProducerConsumerEventReportMessage(nodeID, new EventID(new byte[]{1, 0, 0, 0, 0, 0, 1, 0})), null); // A eventID
        Assert.assertEquals("new state", States2.A, machine.getState());
    }
 
    @Test
    public void testStateMachine2IdEvents() {
        
        OlcbSignalMast.StateMachine<States2> machine = new OlcbSignalMast.StateMachine<>(connection, nodeID, States2.B);
        
        machine.setEventForState(States2.A, new EventID(new byte[]{1, 0, 0, 0, 0, 0, 1, 0}));
        machine.setEventForState(States2.B, new EventID(new byte[]{1, 0, 0, 0, 0, 0, 2, 0}));

        Assert.assertEquals("none sent", 0, messages.size());
        
        machine.handleIdentifyEvents( new IdentifyEventsMessage(new NodeID(), new NodeID()), null); 
        Assert.assertEquals("no reply if wrong address", 0, messages.size());
        
        machine.handleIdentifyEvents( new IdentifyEventsMessage(new NodeID(), nodeID), null); 
        Assert.assertEquals("four sent", 4, messages.size());
        // check by string comparison as a short cut
        Assert.assertEquals("msg 0", "01.00.00.00.00.00                     Consumer Identified Unknown for EventID:01.00.00.00.00.00.02.00", messages.get(0).toString());
        Assert.assertEquals("msg 1", "01.00.00.00.00.00                     Producer Identified Unknown for EventID:01.00.00.00.00.00.02.00", messages.get(1).toString());
        Assert.assertEquals("msg 2", "01.00.00.00.00.00                     Consumer Identified Unknown for EventID:01.00.00.00.00.00.01.00", messages.get(2).toString());
        Assert.assertEquals("msg 3", "01.00.00.00.00.00                     Producer Identified Unknown for EventID:01.00.00.00.00.00.01.00", messages.get(3).toString());

        messages = new java.util.ArrayList<>();

        machine.handleIdentifyProducers( new IdentifyProducersMessage(new NodeID(), new EventID(new byte[]{11, 0, 0, 0, 0, 0, 2, 0})), null); 
        Assert.assertEquals("no reply", 0, messages.size());

        machine.handleIdentifyProducers( new IdentifyProducersMessage(new NodeID(), new EventID(new byte[]{1, 0, 0, 0, 0, 0, 2, 0})), null); 
        Assert.assertEquals("one sent", 1, messages.size());
        // check by string comparison as a short cut
        Assert.assertEquals("reply", "01.00.00.00.00.00                     Producer Identified Unknown for EventID:01.00.00.00.00.00.02.00", messages.get(0).toString());
        
        messages = new java.util.ArrayList<>();

        machine.handleIdentifyConsumers( new IdentifyConsumersMessage(new NodeID(), new EventID(new byte[]{11, 0, 0, 0, 0, 0, 2, 0})), null); 
        Assert.assertEquals("no reply", 0, messages.size());

        machine.handleIdentifyConsumers( new IdentifyConsumersMessage(new NodeID(), new EventID(new byte[]{1, 0, 0, 0, 0, 0, 2, 0})), null); 
        Assert.assertEquals("one sent", 1, messages.size());
        // check by string comparison as a short cut
        Assert.assertEquals("reply", "01.00.00.00.00.00                     Consumer Identified Unknown for EventID:01.00.00.00.00.00.02.00", messages.get(0).toString());
        
    }

    @Test
    public void testStateMachineStringSetup() {
        
        OlcbSignalMast.StateMachine<String> machine = new OlcbSignalMast.StateMachine<>(connection, nodeID, "B");
        
        Assert.assertEquals("starting state", "B", machine.getState());
        
        machine.setEventForState("A", new EventID(new byte[]{1, 0, 0, 0, 0, 0, 1, 0}));
        machine.setEventForState("B", new EventID(new byte[]{1, 0, 0, 0, 0, 0, 2, 0}));

        Assert.assertEquals("A event", new EventID(new byte[]{1, 0, 0, 0, 0, 0, 1, 0}), machine.getEventForState("A"));
        Assert.assertEquals("B event", new EventID(new byte[]{1, 0, 0, 0, 0, 0, 2, 0}), machine.getEventForState("B"));
        
        Assert.assertEquals("none sent", 0, messages.size());
        machine.setState("A");
        Assert.assertEquals("still starting state", "B", machine.getState());
        Assert.assertEquals("one sent", 1, messages.size());

        machine.handleProducerConsumerEventReport( new ProducerConsumerEventReportMessage(nodeID, new EventID(new byte[]{2, 0, 0, 0, 0, 0, 1, 0})), null); // other eventID
        Assert.assertEquals("still starting state", "B", machine.getState());

        machine.handleProducerConsumerEventReport( new ProducerConsumerEventReportMessage(nodeID, new EventID(new byte[]{1, 0, 0, 0, 0, 0, 1, 0})), null); // A eventID
        Assert.assertEquals("new state", "A", machine.getState());
    }

    @Test
    public void testStateMachineStringIdEvents() {
        
        OlcbSignalMast.StateMachine<String> machine = new OlcbSignalMast.StateMachine<>(connection, nodeID, "B");
        
        machine.setEventForState("A", new EventID(new byte[]{1, 0, 0, 0, 0, 0, 1, 0}));
        machine.setEventForState("B", new EventID(new byte[]{1, 0, 0, 0, 0, 0, 2, 0}));

        Assert.assertEquals("none sent", 0, messages.size());

        machine.handleIdentifyEvents( new IdentifyEventsMessage(new NodeID(), new NodeID()), null); 
        Assert.assertEquals("no reply if wrong address", 0, messages.size());
        
        machine.handleIdentifyEvents( new IdentifyEventsMessage(new NodeID(), nodeID), null); 
        Assert.assertEquals("four sent", 4, messages.size());
        // check by string comparison as a short cut
        Assert.assertEquals("msg 0", "01.00.00.00.00.00                     Consumer Identified Unknown for EventID:01.00.00.00.00.00.02.00", messages.get(0).toString());
        Assert.assertEquals("msg 1", "01.00.00.00.00.00                     Producer Identified Unknown for EventID:01.00.00.00.00.00.02.00", messages.get(1).toString());
        Assert.assertEquals("msg 2", "01.00.00.00.00.00                     Consumer Identified Unknown for EventID:01.00.00.00.00.00.01.00", messages.get(2).toString());
        Assert.assertEquals("msg 3", "01.00.00.00.00.00                     Producer Identified Unknown for EventID:01.00.00.00.00.00.01.00", messages.get(3).toString());

        messages = new java.util.ArrayList<>();

        machine.handleIdentifyProducers( new IdentifyProducersMessage(new NodeID(), new EventID(new byte[]{11, 0, 0, 0, 0, 0, 2, 0})), null); 
        Assert.assertEquals("no reply", 0, messages.size());

        machine.handleIdentifyProducers( new IdentifyProducersMessage(new NodeID(), new EventID(new byte[]{1, 0, 0, 0, 0, 0, 2, 0})), null); 
        Assert.assertEquals("one sent", 1, messages.size());
        // check by string comparison as a short cut
        Assert.assertEquals("reply", "01.00.00.00.00.00                     Producer Identified Unknown for EventID:01.00.00.00.00.00.02.00", messages.get(0).toString());
        
        messages = new java.util.ArrayList<>();

        machine.handleIdentifyConsumers( new IdentifyConsumersMessage(new NodeID(), new EventID(new byte[]{11, 0, 0, 0, 0, 0, 2, 0})), null); 
        Assert.assertEquals("no reply", 0, messages.size());

        machine.handleIdentifyConsumers( new IdentifyConsumersMessage(new NodeID(), new EventID(new byte[]{1, 0, 0, 0, 0, 0, 2, 0})), null); 
        Assert.assertEquals("one sent", 1, messages.size());
        // check by string comparison as a short cut
        Assert.assertEquals("reply", "01.00.00.00.00.00                     Consumer Identified Unknown for EventID:01.00.00.00.00.00.02.00", messages.get(0).toString());
        
    }

    // from here down is testing infrastructure
    Connection connection;
    NodeID nodeID = new NodeID(new byte[]{1, 0, 0, 0, 0, 0});
    java.util.ArrayList<Message> messages;
    
    // The minimal setup for log4J
    @Before
    public void setUp() throws Exception {
        JUnitUtil.setUp();
        JUnitUtil.initInternalTurnoutManager();
        
        messages = new java.util.ArrayList<>();
        connection = new AbstractConnection() {
            @Override
            public void put(Message msg, Connection sender) {
                messages.add(msg);
            }
        };

        memo = new OlcbSystemConnectionMemo(); // this self-registers as 'M'
        memo.setProtocol(jmri.jmrix.can.ConfigurationManager.OPENLCB);
        memo.setInterface(new OlcbInterface(nodeID, connection) {
            public Connection getOutputConnection() {
                return connection;
            }
        });
        
        jmri.util.JUnitUtil.waitFor(()->{return (messages.size()>0);},"Initialization Complete message");
        messages = new java.util.ArrayList<>();
    }

    @After
    public void tearDown() throws Exception {
<<<<<<< HEAD
        memo.getInterface().dispose();
=======
        if(memo != null && memo.getInterface() !=null ) {
           memo.getInterface().dispose();
        }
        memo = null;
>>>>>>> e502377f
        JUnitUtil.tearDown();
    }
}<|MERGE_RESOLUTION|>--- conflicted
+++ resolved
@@ -328,14 +328,10 @@
 
     @After
     public void tearDown() throws Exception {
-<<<<<<< HEAD
-        memo.getInterface().dispose();
-=======
         if(memo != null && memo.getInterface() !=null ) {
            memo.getInterface().dispose();
         }
         memo = null;
->>>>>>> e502377f
         JUnitUtil.tearDown();
     }
 }
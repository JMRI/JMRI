--- conflicted
+++ resolved
@@ -37,11 +37,7 @@
     @Override
     @After
     public void tearDown() {
-<<<<<<< HEAD
-       ((OlcbSystemConnectionMemo)scm).getInterface().dispose();
-=======
         scm = null;
->>>>>>> 6475a884
         JUnitUtil.tearDown();
     }
 }
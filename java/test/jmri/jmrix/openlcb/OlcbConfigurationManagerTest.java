package jmri.jmrix.openlcb;

import jmri.util.JUnitUtil;
import org.junit.After;
import org.junit.Assert;
import org.junit.Before;
import org.junit.Test;
<<<<<<< HEAD
import org.openlcb.NodeID;
import jmri.InstanceManager;
import jmri.jmrix.can.CanSystemConnectionMemo;
import jmri.jmrix.can.ConfigurationManager;
=======
>>>>>>> 6475a884
import jmri.jmrix.can.TestTrafficController;

/**
 *
 * @author Paul Bender Copyright (C) 2017	
 */
public class OlcbConfigurationManagerTest {
        
    private OlcbSystemConnectionMemo memo;
    public TestTrafficController tc;
    public OlcbConfigurationManager configurationManager;

    OlcbSystemConnectionMemo scm;

    @Test
    public void testCTor() {
<<<<<<< HEAD
        OlcbConfigurationManager t = new OlcbConfigurationManager(memo);
=======
        OlcbConfigurationManager t = new OlcbConfigurationManager(scm);
>>>>>>> 6475a884
        Assert.assertNotNull("exists",t);
        t.dispose();
    }

    @Test
    public void testConfigureManagers() {
<<<<<<< HEAD
        OlcbConfigurationManager t = new OlcbConfigurationManager(memo);
=======
        OlcbConfigurationManager t = new OlcbConfigurationManager(scm);
>>>>>>> 6475a884
        // this tet verifies this does not throw an exception
        t.configureManagers(); 
        t.dispose();
    }

    // The minimal setup for log4J
    @Before
    public void setUp() {
        JUnitUtil.setUp();
<<<<<<< HEAD
        tc = new TestTrafficController();
        memo = new OlcbSystemConnectionMemo();
        memo.setTrafficController(tc);
        memo.setProtocol(ConfigurationManager.OPENLCB);
=======
        //OlcbTestInterface testIf = new OlcbTestInterface();
        scm  = new OlcbSystemConnectionMemo();
        //scm.setTrafficController(testIf.tc);
        //scm.setInterface(testIf.iface);
        TestTrafficController tc = new TestTrafficController();
        scm.setTrafficController(tc);
>>>>>>> 6475a884
    }

    @After
    public void tearDown() {
        JUnitUtil.tearDown();
    }

    // private final static Logger log = LoggerFactory.getLogger(OlcbConfigurationManagerTest.class);

}<|MERGE_RESOLUTION|>--- conflicted
+++ resolved
@@ -5,13 +5,6 @@
 import org.junit.Assert;
 import org.junit.Before;
 import org.junit.Test;
-<<<<<<< HEAD
-import org.openlcb.NodeID;
-import jmri.InstanceManager;
-import jmri.jmrix.can.CanSystemConnectionMemo;
-import jmri.jmrix.can.ConfigurationManager;
-=======
->>>>>>> 6475a884
 import jmri.jmrix.can.TestTrafficController;
 
 /**
@@ -19,53 +12,32 @@
  * @author Paul Bender Copyright (C) 2017	
  */
 public class OlcbConfigurationManagerTest {
-        
-    private OlcbSystemConnectionMemo memo;
-    public TestTrafficController tc;
-    public OlcbConfigurationManager configurationManager;
 
     OlcbSystemConnectionMemo scm;
 
     @Test
     public void testCTor() {
-<<<<<<< HEAD
-        OlcbConfigurationManager t = new OlcbConfigurationManager(memo);
-=======
         OlcbConfigurationManager t = new OlcbConfigurationManager(scm);
->>>>>>> 6475a884
         Assert.assertNotNull("exists",t);
-        t.dispose();
     }
 
     @Test
     public void testConfigureManagers() {
-<<<<<<< HEAD
-        OlcbConfigurationManager t = new OlcbConfigurationManager(memo);
-=======
         OlcbConfigurationManager t = new OlcbConfigurationManager(scm);
->>>>>>> 6475a884
         // this tet verifies this does not throw an exception
         t.configureManagers(); 
-        t.dispose();
     }
 
     // The minimal setup for log4J
     @Before
     public void setUp() {
         JUnitUtil.setUp();
-<<<<<<< HEAD
-        tc = new TestTrafficController();
-        memo = new OlcbSystemConnectionMemo();
-        memo.setTrafficController(tc);
-        memo.setProtocol(ConfigurationManager.OPENLCB);
-=======
         //OlcbTestInterface testIf = new OlcbTestInterface();
         scm  = new OlcbSystemConnectionMemo();
         //scm.setTrafficController(testIf.tc);
         //scm.setInterface(testIf.iface);
         TestTrafficController tc = new TestTrafficController();
         scm.setTrafficController(tc);
->>>>>>> 6475a884
     }
 
     @After

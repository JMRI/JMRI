--- conflicted
+++ resolved
@@ -13,11 +13,7 @@
  */
 public class OlcbConfigurationManagerTest {
         
-<<<<<<< HEAD
-    private OlcbSystemConnectionMemo scm;
-=======
     private static OlcbSystemConnectionMemo scm;
->>>>>>> e502377f
 
     @Test
     public void testCTor() {
@@ -40,20 +36,12 @@
         scm.setTrafficController(tc);
     }
 
-<<<<<<< HEAD
-    @After
-    public void tearDown() {
-        if(scm.getInterface()!=null) {
-           scm.getInterface().dispose();
-        }
-=======
     @AfterClass
     public static void postClassTearDown() {
         if(scm != null && scm.getInterface() !=null ) {
            scm.getInterface().dispose();
         }
         scm = null;
->>>>>>> e502377f
         JUnitUtil.tearDown();
     }
 

--- conflicted
+++ resolved
@@ -12,11 +12,8 @@
  * @author Paul Bender Copyright (C) 2017	
  */
 public class OlcbConfigurationManagerTest {
-<<<<<<< HEAD
-=======
         
     private OlcbSystemConnectionMemo scm;
->>>>>>> 6323b3b0
 
     @Test
     public void testCTor() {

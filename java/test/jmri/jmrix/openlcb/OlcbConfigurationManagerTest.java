package jmri.jmrix.openlcb;

import jmri.util.JUnitUtil;
import org.junit.After;
import org.junit.Assert;
import org.junit.Before;
import org.junit.Test;

/**
 *
 * @author Paul Bender Copyright (C) 2017	
 */
public class OlcbConfigurationManagerTest {
<<<<<<< HEAD
        
    private OlcbSystemConnectionMemo memo;
=======
>>>>>>> 5d223391

    @Test
    public void testCTor() {
        OlcbConfigurationManager t = new OlcbConfigurationManager(scm);
        Assert.assertNotNull("exists",t);
    }

    @Test
    public void testConfigureManagers() {
        OlcbConfigurationManager t = new OlcbConfigurationManager(scm);
        // this tet verifies this does not throw an exception
        t.configureManagers(); 
    }

    // The minimal setup for log4J
    @Before
    public void setUp() {
        JUnitUtil.setUp();
        //OlcbTestInterface testIf = new OlcbTestInterface();
        scm  = new OlcbSystemConnectionMemo();
        //scm.setTrafficController(testIf.tc);
        //scm.setInterface(testIf.iface);
        TestTrafficController tc = new TestTrafficController();
        scm.setTrafficController(tc);
    }

    @After
    public void tearDown() {
        JUnitUtil.tearDown();
    }

    // private final static Logger log = LoggerFactory.getLogger(OlcbConfigurationManagerTest.class);

}<|MERGE_RESOLUTION|>--- conflicted
+++ resolved
@@ -11,11 +11,6 @@
  * @author Paul Bender Copyright (C) 2017	
  */
 public class OlcbConfigurationManagerTest {
-<<<<<<< HEAD
-        
-    private OlcbSystemConnectionMemo memo;
-=======
->>>>>>> 5d223391
 
     @Test
     public void testCTor() {

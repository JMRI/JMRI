--- conflicted
+++ resolved
@@ -37,11 +37,7 @@
  */
 public class OlcbSignalMastXmlTest {
         
-<<<<<<< HEAD
-    private OlcbSystemConnectionMemo memo;
-=======
     static OlcbSystemConnectionMemo memo;
->>>>>>> e502377f
 
     @Test
     public void testCtor(){
@@ -74,25 +70,10 @@
     // The minimal setup for log4J
     @Before
     public void setUp() {
-<<<<<<< HEAD
-        JUnitUtil.setUp();
-
-        Connection connection = new AbstractConnection() {
-            @Override
-            public void put(Message msg, Connection sender) {
-            }
-        };
-
-        OlcbSystemConnectionMemo memo = OlcbTestInterface.createForLegacyTests();
-=======
->>>>>>> e502377f
     }
 
     @After
     public void tearDown() {
-<<<<<<< HEAD
-        memo.getInterface().dispose();
-=======
     }
 
     @BeforeClass
@@ -107,7 +88,6 @@
            memo.getInterface().dispose();
         }
         memo = null;
->>>>>>> e502377f
         JUnitUtil.tearDown();
     }
 

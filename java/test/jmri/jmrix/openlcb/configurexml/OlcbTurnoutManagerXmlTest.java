package jmri.jmrix.openlcb.configurexml;

import jmri.util.JUnitUtil;
import org.junit.jupiter.api.AfterEach;
import org.junit.jupiter.api.BeforeEach;
import org.junit.jupiter.api.Test;

import static org.assertj.core.api.Assertions.assertThat;

/**
 * OlcbTurnoutManagerXmlTest.java
 *
 * Test for the OlcbTurnoutManagerXml class
 *
 * @author   Paul Bender  Copyright (C) 2016
 */
public class OlcbTurnoutManagerXmlTest {

    @Test
    public void testCtor(){
        assertThat(new OlcbTurnoutManagerXml()).withFailMessage("OlcbTurnoutManagerXml constructor").isNotNull();
    }

<<<<<<< HEAD
    // The minimal setup for log4J
    @BeforeEach
=======
    @Before
>>>>>>> 55e2b7bb
    public void setUp() {
        JUnitUtil.setUp();
    }

    @AfterEach
    public void tearDown() {
        JUnitUtil.tearDown();
    }

}
<|MERGE_RESOLUTION|>--- conflicted
+++ resolved
@@ -21,12 +21,8 @@
         assertThat(new OlcbTurnoutManagerXml()).withFailMessage("OlcbTurnoutManagerXml constructor").isNotNull();
     }
 
-<<<<<<< HEAD
     // The minimal setup for log4J
     @BeforeEach
-=======
-    @Before
->>>>>>> 55e2b7bb
     public void setUp() {
         JUnitUtil.setUp();
     }

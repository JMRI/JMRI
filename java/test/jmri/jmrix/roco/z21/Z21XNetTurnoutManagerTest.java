--- conflicted
+++ resolved
@@ -1,12 +1,9 @@
 package jmri.jmrix.roco.z21;
 
 import jmri.jmrix.lenz.XNetInterfaceScaffold;
-<<<<<<< HEAD
-import jmri.jmrix.lenz.XNetReply;
-import jmri.jmrix.lenz.XNetSystemConnectionMemo;
-=======
->>>>>>> 5e5ac478
 import jmri.util.JUnitUtil;
+import org.junit.Assert;
+import org.junit.Test;
 import org.junit.After;
 import org.junit.Before;
 
@@ -42,8 +39,6 @@
         JUnitUtil.setUp();
         // prepare an interface, register
         lnis = new XNetInterfaceScaffold(new RocoZ21CommandStation());
-        XNetSystemConnectionMemo m = new XNetSystemConnectionMemo(lnis);
-        lnis.setSystemConnectionMemo(m); // attach memo
         // create and register the manager object
         l = new Z21XNetTurnoutManager(lnis.getSystemConnectionMemo());
         jmri.InstanceManager.setTurnoutManager(l);

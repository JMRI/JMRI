--- conflicted
+++ resolved
@@ -12,37 +12,30 @@
  *
  * @author Paul Bender Copyright (C) 2016
  */
-<<<<<<< HEAD
-public class SerialSystemConnectionMemoTest {
+public class SerialSystemConnectionMemoTest extends jmri.jmrix.SystemConnectionMemoTestBase {
 
-    SerialSystemConnectionMemo memo = null;
-
-=======
-public class SerialSystemConnectionMemoTest extends jmri.jmrix.SystemConnectionMemoTestBase {
-     
     @Override
->>>>>>> 0856ef57
     @Test
-    public void testProvidesConsistManager(){
-       Assert.assertFalse("Provides ConsistManager",scm.provides(jmri.ConsistManager.class));
+    public void testProvidesConsistManager() {
+        Assert.assertFalse("Provides ConsistManager", scm.provides(jmri.ConsistManager.class));
     }
 
     @Override
     @Before
-    public void setUp(){
-       JUnitUtil.setUp();
-       SerialTrafficController tc = new SerialTrafficController(){
-          @Override
-          public void sendSerialMessage(SerialMessage m,SerialListener reply) {
-          }
-       };
-       scm = new SerialSystemConnectionMemo();
+    public void setUp() {
+        JUnitUtil.setUp();
+        SerialTrafficController tc = new SerialTrafficController() {
+            @Override
+            public void sendSerialMessage(SerialMessage m, SerialListener reply) {
+            }
+        };
+        scm = new SerialSystemConnectionMemo();
     }
 
     @Override
     @After
-    public void tearDown(){
-       JUnitUtil.tearDown();
+    public void tearDown() {
+        JUnitUtil.tearDown();
     }
 
 }
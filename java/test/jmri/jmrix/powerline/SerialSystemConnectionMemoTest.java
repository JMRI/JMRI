package jmri.jmrix.powerline;

import jmri.util.JUnitUtil;
import org.junit.After;
import org.junit.Assert;
import org.junit.Before;
import org.junit.Test;

/**
 * JUnit tests for the SerialSystemConnectionMemo class.
 *
 * @author      Paul Bender Copyright (C) 2016
 */
public class SerialSystemConnectionMemoTest extends jmri.jmrix.SystemConnectionMemoTestBase {
     
    @Override
    @Test
    public void testProvidesConsistManager(){
       Assert.assertFalse("Provides ConsistManager", scm.provides(jmri.ConsistManager.class));
    }

    @Override
    @Before
    public void setUp(){
       JUnitUtil.setUp();
       SerialSystemConnectionMemo memo = new SerialSystemConnectionMemo();
       memo.setTrafficController(new SerialTrafficController(){
          @Override
          public void sendSerialMessage(SerialMessage m, SerialListener reply) {
          }
          @Override
          public void transmitLoop(){
          }
          @Override
          public void receiveLoop(){
          }
       });
       memo.getTrafficController().setAdapterMemo(memo); // indirect way to link the two and prevent an NPE
       memo.setSerialAddress(new SerialAddress(memo));
       memo.setTurnoutManager(new SerialTurnoutManager(memo.getTrafficController()));
       memo.setLightManager(new SerialLightManager(memo.getTrafficController()){
          @Override
          protected jmri.Light createNewSpecificLight(String systemName, String userName){
             return null;
          }
       });
       memo.setSensorManager(new SerialSensorManager(memo.getTrafficController()){
          @Override
          public void reply(SerialReply r){ 
          }
       });
       scm = memo;
    }

    @Override
    @After
    public void tearDown(){
<<<<<<< HEAD
        scm = null;
=======
        JUnitUtil.clearShutDownManager(); // put in place because AbstractMRTrafficController implementing subclass was not terminated properly
>>>>>>> 35f9872c
        JUnitUtil.tearDown();
    }

}<|MERGE_RESOLUTION|>--- conflicted
+++ resolved
@@ -55,11 +55,8 @@
     @Override
     @After
     public void tearDown(){
-<<<<<<< HEAD
         scm = null;
-=======
         JUnitUtil.clearShutDownManager(); // put in place because AbstractMRTrafficController implementing subclass was not terminated properly
->>>>>>> 35f9872c
         JUnitUtil.tearDown();
     }
 

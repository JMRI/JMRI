--- conflicted
+++ resolved
@@ -24,18 +24,14 @@
  */
 abstract public class SystemConnectionMemoTestBase<M extends DefaultSystemConnectionMemo> {
 
-<<<<<<< HEAD
-    protected SystemConnectionMemo scm = null; // is set up in overriding test
-=======
     protected M scm = null;
->>>>>>> b30e9695
 
-    public void getTest(Class t) {
-        if (scm.provides(t)) {
+    public void getTest(Class m) {
+        if (scm.provides(m)) {
             // if the manager reports providing the class, make sure it exists.
-            Assert.assertNotNull("Provides Class " + t.getName(), scm.get(t));
+            Assert.assertNotNull("Provides Class " + m.getName(), scm.get(m));
         } else {
-            Assert.assertNull("Provides Class " + t.getName(), scm.get(t));
+            Assert.assertNull("Provides Class " + m.getName(), scm.get(m));
         }
     }
 
@@ -98,11 +94,7 @@
 
     @Test
     public void testMultipleMemosSamePrefix() {
-<<<<<<< HEAD
-        SystemConnectionMemo m = new SystemConnectionMemo("t", "test") {
-=======
-        SystemConnectionMemo t = new DefaultSystemConnectionMemo("t", "test") {
->>>>>>> b30e9695
+        SystemConnectionMemo m = new DefaultSystemConnectionMemo("t", "test") {
             @Override
             protected ResourceBundle getActionModelResourceBundle() {
                 return null;
@@ -121,17 +113,13 @@
         Assert.assertEquals("t2", scm.getSystemPrefix());
     }
 
-<<<<<<< HEAD
     @Test
     public void testGetAndSetOutputInterval() {
         scm.setOutputInterval(50);
         Assert.assertEquals("Output Interval after set", 50, scm.getOutputInterval());
     }
 
-    @Before
-=======
     @BeforeEach
->>>>>>> b30e9695
     abstract public void setUp();
 
     @AfterEach

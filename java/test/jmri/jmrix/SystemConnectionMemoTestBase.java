package jmri.jmrix;

import java.util.Comparator;
import java.util.ResourceBundle;
import jmri.InstanceManager;
import jmri.NamedBean;

import org.junit.After;
import org.junit.Assert;
import org.junit.Before;
import org.junit.Test;

/**
 * Abstract base class for SystemConnectionMemo objects.
 *
 * @author Paul Bender Copyright (C) 2017
 */
abstract public class SystemConnectionMemoTestBase {

    protected SystemConnectionMemo scm = null;

    public void getTest(Class t) {
        if (scm.provides(t)) {
            // if the manager reports providing the class, make sure it exists.
            Assert.assertNotNull("Provides Class " + t.getName(), scm.get(t));
        } else {
            Assert.assertNull("Provides Class " + t.getName(), scm.get(t));
        }
    }

    @Test
    public void getPowerManager() {
        getTest(jmri.PowerManager.class);
    }

    @Test
    public void getTurnoutManager() {
        getTest(jmri.TurnoutManager.class);
    }

    @Test
    public void getThrottleManager() {
        getTest(jmri.ThrottleManager.class);
    }

    @Test
    public void getSensorManager() {
        getTest(jmri.SensorManager.class);
    }

    @Test
    public void getLightManager() {
        getTest(jmri.LightManager.class);
    }

    @Test
    public void getReporterManager() {
        getTest(jmri.ReporterManager.class);
    }

    @Test
    public void testCtor() {
        Assert.assertNotNull("exists", scm);
    }

    @Test
    public void testProvidesConsistManager() {
        getTest(jmri.ReporterManager.class);
    }

    @Test
    public void testGetAndSetPrefix() {
        scm.setSystemPrefix("A2");
        Assert.assertEquals("System Prefix after set", "A2", scm.getSystemPrefix());
    }

    @Test
    public void testMultipleMemosSamePrefix() {
        SystemConnectionMemo t = new SystemConnectionMemo("t", "test") {
            @Override
            protected ResourceBundle getActionModelResourceBundle() {
                return null;
            }

            @Override
            public <B extends NamedBean> Comparator<B> getNamedBeanComparator(Class<B> type) {
                return null;
            }
        };
        Assert.assertEquals("t", t.getSystemPrefix());
        t.register();
        Assert.assertTrue(InstanceManager.getList(SystemConnectionMemo.class).contains(t));
        Assert.assertFalse(scm.setSystemPrefix("t"));
        Assert.assertTrue(scm.setSystemPrefix("t2"));
        Assert.assertEquals("t2", scm.getSystemPrefix());
    }

<<<<<<< HEAD
    @Test
    public void testGetAndSetOutputInterval() {
        scm.setOutputInterval(50);
        Assert.assertEquals("Output Interval after set", 50, scm.getOutputInterval());
    }

=======
>>>>>>> 64d11ab7
    @Before
    abstract public void setUp();

    @After
    abstract public void tearDown();

}<|MERGE_RESOLUTION|>--- conflicted
+++ resolved
@@ -95,15 +95,12 @@
         Assert.assertEquals("t2", scm.getSystemPrefix());
     }
 
-<<<<<<< HEAD
     @Test
     public void testGetAndSetOutputInterval() {
         scm.setOutputInterval(50);
         Assert.assertEquals("Output Interval after set", 50, scm.getOutputInterval());
     }
 
-=======
->>>>>>> 64d11ab7
     @Before
     abstract public void setUp();
 

package jmri.jmrix.ecos;

import junit.framework.Test;
import junit.framework.TestCase;
import junit.framework.TestSuite;

/**
 * Tests for the jmri.jmrix.ecos package
 *
 * @author	Bob Jacobsen
 */
public class PackageTest extends TestCase {

    // from here down is testing infrastructure
    public PackageTest(String s) {
        super(s);
    }

    // Main entry point
    static public void main(String[] args) {
        String[] testCaseName = {"-noloading", PackageTest.class.getName()};
        junit.textui.TestRunner.main(testCaseName);
    }

    // test suite from all defined tests
    public static Test suite() {
        TestSuite suite = new TestSuite("jmri.jmrix.ecos.PackageTest");  // no tests in this class itself
        suite.addTest(new junit.framework.JUnit4TestAdapter(BundleTest.class));
        suite.addTest(jmri.jmrix.ecos.swing.PackageTest.suite());
        suite.addTest(new junit.framework.JUnit4TestAdapter(jmri.jmrix.ecos.networkdriver.PackageTest.class));
        suite.addTest(new junit.framework.JUnit4TestAdapter(jmri.jmrix.ecos.configurexml.PackageTest.class));
<<<<<<< HEAD
        suite.addTest(new junit.framework.JUnit4TestAdapter(EcosPreferencesTest.class));
        suite.addTest(new junit.framework.JUnit4TestAdapter(EcosSystemConnectionMemoTest.class));
        if (!System.getProperty("jmri.headlesstest", System.getProperty("java.awt.headless", "false")).equals("true")) {
=======
        if (!System.getProperty("java.awt.headless", "false").equals("true")) {
>>>>>>> b8d64778
        }

        return suite;
    }

}<|MERGE_RESOLUTION|>--- conflicted
+++ resolved
@@ -29,13 +29,9 @@
         suite.addTest(jmri.jmrix.ecos.swing.PackageTest.suite());
         suite.addTest(new junit.framework.JUnit4TestAdapter(jmri.jmrix.ecos.networkdriver.PackageTest.class));
         suite.addTest(new junit.framework.JUnit4TestAdapter(jmri.jmrix.ecos.configurexml.PackageTest.class));
-<<<<<<< HEAD
         suite.addTest(new junit.framework.JUnit4TestAdapter(EcosPreferencesTest.class));
         suite.addTest(new junit.framework.JUnit4TestAdapter(EcosSystemConnectionMemoTest.class));
-        if (!System.getProperty("jmri.headlesstest", System.getProperty("java.awt.headless", "false")).equals("true")) {
-=======
         if (!System.getProperty("java.awt.headless", "false").equals("true")) {
->>>>>>> b8d64778
         }
 
         return suite;

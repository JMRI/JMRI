package jmri.jmrix.internal;

import static org.assertj.core.api.Assertions.assertThat;
import static org.assertj.core.api.Assumptions.assumeThat;

import jmri.NamedBean;
import jmri.Turnout;
import jmri.implementation.AbstractTurnout;
import jmri.util.JUnitUtil;
import org.junit.*;

/**
 * Tests for the jmri.jmrix.internal.InternalTurnoutManager class.
 *
 * @author	Bob Jacobsen Copyright 2016
 */
public class InternalTurnoutManagerTest extends jmri.managers.AbstractTurnoutMgrTestBase {

    @Override
    public String getSystemName(int i) {
        return "IT" + i;
    }

    @Test
    public void testAsAbstractFactory() {

        // ask for a Turnout, and check type
        Turnout tl = l.newTurnout("IT21", "my name");

        Assert.assertNotNull(tl);

        // make sure loaded into tables
        Assert.assertNotNull(l.getBySystemName("IT21"));
        Assert.assertNotNull(l.getByUserName("my name"));
    }

    @Test
    public void testCaseMatters() {
        java.util.ArrayList<NamedBean> list = new  java.util.ArrayList<>();

        NamedBean tn1a = l.provide("name1");
        Assert.assertNotNull(tn1a);
        list.add(tn1a);

        // a test with specific system prefix attached (could get from this.getSystemName(1))
        NamedBean tn1b = l.provide("ITname1"); // meant to be same, note type-specific
        Assert.assertNotNull(tn1a);
        list.add(tn1b);
        Assert.assertEquals("tn1a and tn1b didn't match", tn1a, tn1b);

        // case is checked
        NamedBean tN1 = l.provide("NAME1");
        Assert.assertNotNull(tn1a);
        list.add(tN1);
        Assert.assertNotSame("tn1a doesn't match tN1, case not handled right", tn1a, tN1);

        // spaces fine, kept
        NamedBean tSpaceM  = l.provide("NAME 1");
        Assert.assertFalse("tSPaceM not unique", list.contains(tSpaceM));
        Assert.assertNotNull(tSpaceM);
        list.add(tSpaceM);

        NamedBean tSpaceMM = l.provide("NAME  1");
        Assert.assertFalse("tSpaceMM not unique", list.contains(tSpaceMM));
        Assert.assertNotNull(tSpaceMM);
        list.add(tSpaceMM);

        NamedBean tSpaceE  = l.provide("NAME 1 ");
        Assert.assertFalse("tSpaceE not unique", list.contains(tSpaceE));
        Assert.assertNotNull(tSpaceE);
        list.add(tSpaceE);

        NamedBean tSpaceEE  = l.provide("NAME 1  ");
        Assert.assertFalse("tSpaceEE not unique", list.contains(tSpaceEE));
        Assert.assertNotNull(tSpaceEE);
        list.add(tSpaceEE);

        NamedBean tSpaceLEE  = l.provide(" NAME 1  ");
        Assert.assertFalse("tSpaceLEE not unique", list.contains(tSpaceLEE));
        Assert.assertNotNull(tSpaceLEE);
        list.add(tSpaceLEE);

        NamedBean tSpaceLLEE  = l.provide("  NAME 1  ");
        Assert.assertFalse("tSpaceLLEE not unique", list.contains(tSpaceLLEE));
        Assert.assertNotNull(tSpaceLLEE);
        list.add(tSpaceLLEE);
    }

    @Test
<<<<<<< HEAD
    @Override
    public void testSetAndGetOutputInterval() {
        Assert.assertEquals("default outputInterval", 250, l.getOutputInterval());
        l.getMemo().setOutputInterval(21);
        Assert.assertEquals("new outputInterval in memo", 21, l.getMemo().getOutputInterval()); // set + get in memo
        Assert.assertEquals("new outputInterval via manager", 21, l.getOutputInterval()); // get via turnoutManager
        l.setOutputInterval(50); // interval set via ProxyTurnoutManager
        Assert.assertEquals("new outputInterval in memo", 50, l.getMemo().getOutputInterval()); // get directly from memo
        Assert.assertEquals("new outputInterval from manager", 50, l.getOutputInterval()); // get via turnoutManager
    }

=======
    public void testFollowingTurnouts() {
        assumeThat(AbstractTurnout.DELAYED_FEEDBACK_INTERVAL)
                .as("Turnout delay less than JUnitUnit waitfor max delay")
                .isLessThan(JUnitUtil.WAITFOR_MAX_DELAY);
        Turnout t1 = l.provideTurnout("IT1");
        Turnout t2 = l.provideTurnout("IT2");
        
        assertThat(t1.getKnownState()).isEqualTo(Turnout.UNKNOWN);
        assertThat(t2.getKnownState()).isEqualTo(Turnout.UNKNOWN);
        assertThat(t1.getFeedbackMode()).isEqualTo(Turnout.DIRECT);
        assertThat(t2.getFeedbackMode()).isEqualTo(Turnout.DIRECT);
        assertThat(t1.getLeadingTurnout()).isNull();
        assertThat(t2.getLeadingTurnout()).isNull();
        assertThat(t1.isFollowingCommandedState()).isTrue();
        assertThat(t2.isFollowingCommandedState()).isTrue();

        t1.setCommandedState(Turnout.CLOSED);
        assertThat(t1.getKnownState()).isEqualTo(Turnout.CLOSED);
        assertThat(t2.getKnownState()).isEqualTo(Turnout.UNKNOWN);

        t2.setLeadingTurnout(t1);
        assertThat(t1.getKnownState()).isEqualTo(Turnout.CLOSED);
        assertThat(t2.getKnownState()).isEqualTo(Turnout.UNKNOWN);

        t1.setCommandedState(Turnout.THROWN);
        assertThat(t1.getKnownState()).isEqualTo(Turnout.THROWN);
        assertThat(t2.getKnownState()).isEqualTo(Turnout.THROWN);
        
        t1.setFeedbackMode(Turnout.DELAYED);
        t1.setCommandedState(Turnout.CLOSED);
        assertThat(t1.getKnownState()).isEqualTo(Turnout.INCONSISTENT);
        assertThat(t2.getKnownState()).isEqualTo(Turnout.INCONSISTENT);
        JUnitUtil.waitFor(() -> t1.getKnownState() == Turnout.CLOSED);
        assertThat(t1.getKnownState()).isEqualTo(Turnout.CLOSED);
        assertThat(t2.getKnownState()).isEqualTo(Turnout.CLOSED);
        
        // verify no stack overflow when following in a circular pattern
        t1.setFeedbackMode(Turnout.DIRECT);
        t1.setLeadingTurnout(t2);
        assertThat(t1.getLeadingTurnout()).isEqualTo(t2);
        assertThat(t2.getLeadingTurnout()).isEqualTo(t1);
        // will throw stack overflow if not correctly implemented
        t1.setCommandedState(Turnout.THROWN);
        assertThat(t1.getKnownState()).isEqualTo(Turnout.THROWN);
        assertThat(t2.getKnownState()).isEqualTo(Turnout.THROWN);
        // will throw stack overflow if not correctly implemented
        t2.setCommandedState(Turnout.CLOSED);
        assertThat(t1.getKnownState()).isEqualTo(Turnout.CLOSED);
        assertThat(t2.getKnownState()).isEqualTo(Turnout.CLOSED);
        
        // verify
        t1.setFeedbackMode(Turnout.DELAYED);
        t1.setLeadingTurnout(null);
        t2.setFollowingCommandedState(false);
        assertThat(t1.getCommandedState()).isEqualTo(Turnout.CLOSED);
        assertThat(t2.getCommandedState()).isEqualTo(Turnout.CLOSED);
        t1.setCommandedState(Turnout.THROWN);
        assertThat(t1.getKnownState()).isEqualTo(Turnout.INCONSISTENT);
        assertThat(t2.getKnownState()).isEqualTo(Turnout.INCONSISTENT);
        JUnitUtil.waitFor(() -> t1.getKnownState() == Turnout.CLOSED);
        assertThat(t1.getKnownState()).isEqualTo(Turnout.THROWN);
        assertThat(t2.getKnownState()).isEqualTo(Turnout.CLOSED);
    }
    
>>>>>>> 5c947ea9
    // from here down is testing infrastructure
    // The minimal setup for log4J
    @Override
    @Before
    public void setUp() {
        jmri.util.JUnitUtil.setUp();
        // create and register the manager object
        jmri.util.JUnitUtil.resetInstanceManager();
        jmri.util.JUnitUtil.initInternalTurnoutManager();
        l = jmri.InstanceManager.turnoutManagerInstance();
    }

    @After
    public void tearDown() {
        JUnitUtil.tearDown();
    }

}<|MERGE_RESOLUTION|>--- conflicted
+++ resolved
@@ -87,26 +87,13 @@
     }
 
     @Test
-<<<<<<< HEAD
-    @Override
-    public void testSetAndGetOutputInterval() {
-        Assert.assertEquals("default outputInterval", 250, l.getOutputInterval());
-        l.getMemo().setOutputInterval(21);
-        Assert.assertEquals("new outputInterval in memo", 21, l.getMemo().getOutputInterval()); // set + get in memo
-        Assert.assertEquals("new outputInterval via manager", 21, l.getOutputInterval()); // get via turnoutManager
-        l.setOutputInterval(50); // interval set via ProxyTurnoutManager
-        Assert.assertEquals("new outputInterval in memo", 50, l.getMemo().getOutputInterval()); // get directly from memo
-        Assert.assertEquals("new outputInterval from manager", 50, l.getOutputInterval()); // get via turnoutManager
-    }
-
-=======
     public void testFollowingTurnouts() {
         assumeThat(AbstractTurnout.DELAYED_FEEDBACK_INTERVAL)
                 .as("Turnout delay less than JUnitUnit waitfor max delay")
                 .isLessThan(JUnitUtil.WAITFOR_MAX_DELAY);
         Turnout t1 = l.provideTurnout("IT1");
         Turnout t2 = l.provideTurnout("IT2");
-        
+
         assertThat(t1.getKnownState()).isEqualTo(Turnout.UNKNOWN);
         assertThat(t2.getKnownState()).isEqualTo(Turnout.UNKNOWN);
         assertThat(t1.getFeedbackMode()).isEqualTo(Turnout.DIRECT);
@@ -127,7 +114,7 @@
         t1.setCommandedState(Turnout.THROWN);
         assertThat(t1.getKnownState()).isEqualTo(Turnout.THROWN);
         assertThat(t2.getKnownState()).isEqualTo(Turnout.THROWN);
-        
+
         t1.setFeedbackMode(Turnout.DELAYED);
         t1.setCommandedState(Turnout.CLOSED);
         assertThat(t1.getKnownState()).isEqualTo(Turnout.INCONSISTENT);
@@ -135,7 +122,7 @@
         JUnitUtil.waitFor(() -> t1.getKnownState() == Turnout.CLOSED);
         assertThat(t1.getKnownState()).isEqualTo(Turnout.CLOSED);
         assertThat(t2.getKnownState()).isEqualTo(Turnout.CLOSED);
-        
+
         // verify no stack overflow when following in a circular pattern
         t1.setFeedbackMode(Turnout.DIRECT);
         t1.setLeadingTurnout(t2);
@@ -149,7 +136,7 @@
         t2.setCommandedState(Turnout.CLOSED);
         assertThat(t1.getKnownState()).isEqualTo(Turnout.CLOSED);
         assertThat(t2.getKnownState()).isEqualTo(Turnout.CLOSED);
-        
+
         // verify
         t1.setFeedbackMode(Turnout.DELAYED);
         t1.setLeadingTurnout(null);
@@ -163,8 +150,19 @@
         assertThat(t1.getKnownState()).isEqualTo(Turnout.THROWN);
         assertThat(t2.getKnownState()).isEqualTo(Turnout.CLOSED);
     }
-    
->>>>>>> 5c947ea9
+
+    @Test
+    @Override
+    public void testSetAndGetOutputInterval() {
+        Assert.assertEquals("default outputInterval", 250, l.getOutputInterval());
+        l.getMemo().setOutputInterval(21);
+        Assert.assertEquals("new outputInterval in memo", 21, l.getMemo().getOutputInterval()); // set + get in memo
+        Assert.assertEquals("new outputInterval via manager", 21, l.getOutputInterval()); // get via turnoutManager
+        l.setOutputInterval(50); // interval set via ProxyTurnoutManager
+        Assert.assertEquals("new outputInterval in memo", 50, l.getMemo().getOutputInterval()); // get directly from memo
+        Assert.assertEquals("new outputInterval from manager", 50, l.getOutputInterval()); // get via turnoutManager
+    }
+
     // from here down is testing infrastructure
     // The minimal setup for log4J
     @Override

--- conflicted
+++ resolved
@@ -30,18 +30,9 @@
         // make sure loaded into tables
         Assert.assertTrue(null != l.getBySystemName("IT21"));
         Assert.assertTrue(null != l.getByUserName("my name"));
-
     }
 
     @Test
-<<<<<<< HEAD
-    public void testOutputInterval() {
-        Assert.assertEquals(0, l.getOutputInterval("IT1")); // IT1 need not exist, only the prefix is used to find manager
-        l.setOutputInterval(50);
-        Assert.assertEquals(0, l.getOutputInterval("IT1")); // IT1 need not exist, only the prefix is used to find manager, interval not stored in InternalTurnoutManager
-    }
-
-=======
     public void testCaseMatters() {
         java.util.ArrayList<NamedBean> list = new  java.util.ArrayList<>();
 
@@ -91,11 +82,15 @@
         Assert.assertFalse("tSpaceLLEE not unique", list.contains(tSpaceLLEE));
         Assert.assertTrue(tSpaceLLEE != null);
         list.add(tSpaceLLEE);
+    }
 
+    @Test
+    public void testOutputInterval() {
+        Assert.assertEquals(0, l.getOutputInterval("IT1")); // IT1 need not exist, only the prefix is used to find manager
+        l.setOutputInterval(50);
+        Assert.assertEquals(0, l.getOutputInterval("IT1")); // IT1 need not exist, only the prefix is used to find manager, interval not stored in InternalTurnoutManager
     }
-    
-    
->>>>>>> 90c45b0c
+
     // from here down is testing infrastructure
     // The minimal setup for log4J
     @Override

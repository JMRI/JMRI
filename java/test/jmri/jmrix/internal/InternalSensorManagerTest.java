package jmri.jmrix.internal;

import java.beans.PropertyChangeListener;
import java.util.*;

import jmri.*;
import jmri.util.JUnitUtil;

import org.junit.*;

import org.slf4j.Logger;
import org.slf4j.LoggerFactory;


/**
 * Tests for the jmri.managers.InternalSensorManager class.
 *
 * @author	Bob Jacobsen Copyright 2016
 */
public class InternalSensorManagerTest extends jmri.managers.AbstractSensorMgrTestBase implements Manager.ManagerDataListener<Sensor>, PropertyChangeListener {

    /** {@inheritDoc} */
    @Override
    public String getSystemName(int i) {
        return "IS" + i;
    }

    @Test
    public void testAsAbstractFactory() {

        // ask for a Sensor, and check type
        Sensor tl = l.newSensor("IS21", "my name");

        log.debug("received sensor value {}", tl);

        Assert.assertTrue(null != tl);

        // make sure loaded into tables
        Assert.assertTrue(null != l.getBySystemName("IS21"));
        Assert.assertTrue(null != l.getByUserName("my name"));

    }

    public void testSensorNameCase() {
        Assert.assertEquals(0, l.getObjectCount());
        // create
        Sensor t = l.provideSensor("IS:XYZ");
        t = l.provideSensor("IS:xyz");  // upper canse and lower case are the same object
        // check
        Assert.assertTrue("real object returned ", t != null);
        Assert.assertEquals("IS:XYZ", t.getSystemName());  // we force upper
        Assert.assertTrue("system name correct ", t == l.getBySystemName("IS:XYZ"));
        Assert.assertEquals(1, l.getObjectCount());

        t = l.provideSensor("IS:XYZ");
        Assert.assertEquals(1, l.getObjectCount());
    }

    @Test
    public void testSetGetDefaultState() {

        // confirm default
        Assert.assertEquals("starting mode", Sensor.UNKNOWN, InternalSensorManager.getDefaultStateForNewSensors() );
        
        // set and retrieve
        InternalSensorManager.setDefaultStateForNewSensors(Sensor.INACTIVE);
        Assert.assertEquals("updated mode", Sensor.INACTIVE, InternalSensorManager.getDefaultStateForNewSensors() );
               
    }

    // the following methods test code in Manager and AbstractManager,
    // but they need a concrete implementation to do it, hence are here.
    
    @Test
    public void testAddTracking() {
        Sensor s1 = l.provideSensor("IS1");
        s1.setUserName("Sensor 1");
        
        l.addDataListener(this);
        // listen to explicitly selected property changes
        l.addPropertyChangeListener("length", this);
        l.addPropertyChangeListener("DisplayListName", this);

        // add an item
        Sensor s2 = l.provideSensor("IS2");

        // property listener should have been immediately invoked
        Assert.assertEquals("propertyListenerCount", 1, propertyListenerCount);
        Assert.assertEquals("last call", "length", propertyListenerLast);

        s2.setUserName("Sensor 2");

        Assert.assertEquals("propertyListenerCount", 2, propertyListenerCount);
        Assert.assertEquals("last call", "DisplayListName", propertyListenerLast);

        // data listener should have been immediately invoked
        Assert.assertEquals("events", 1, events);
        Assert.assertEquals("last call 1", "Added", lastCall);
        Assert.assertEquals("type 1", Manager.ManagerDataEvent.INTERVAL_ADDED, lastType);
        Assert.assertEquals("start == end 1", lastEvent0, lastEvent1);
        Assert.assertEquals("index 1", 1, lastEvent0);

        // add an item
        l.newSensor("IS3", "Sensor 3");

        // property listener should have been immediately invoked
        Assert.assertEquals("propertyListenerCount", 3, propertyListenerCount);
        Assert.assertEquals("last call", "length", propertyListenerLast);

        // listener should have been immediately invoked
        Assert.assertEquals("events", 2, events);
        Assert.assertEquals("last call 2", "Added", lastCall);
        Assert.assertEquals("type 2", Manager.ManagerDataEvent.INTERVAL_ADDED, lastType);
        Assert.assertEquals("start == end 2", lastEvent0, lastEvent1);
        Assert.assertEquals("index 2", 2, lastEvent0);
    }

    @Test
    public void testRenoveTracking() {
        
        Sensor s1 = l.provideSensor("IS1");
        s1.setUserName("Sensor 1");
        Sensor s2 = l.provideSensor("IS2");
        l.provideSensor("IS3");
        
        l.addDataListener(this);

        l.deregister(s2);
    
        // listener should have been immediately invoked
        Assert.assertEquals("events", 1, events);
        Assert.assertEquals("last call", "Removed", lastCall);
        Assert.assertEquals("type", Manager.ManagerDataEvent.INTERVAL_REMOVED, lastType);
        Assert.assertEquals("start == end 2", lastEvent0, lastEvent1);
        Assert.assertEquals("index", 1, lastEvent0);
    }

    @Test
    public void testOrderVsSorted() {
        Sensor s4 = l.provideSensor("IS4");
        Sensor s2 = l.provideSensor("IS2");
        
        List<String> sortedList = l.getSystemNameList();
        SortedSet<Sensor> beanSet = l.getNamedBeanSet();
<<<<<<< HEAD

        Assert.assertEquals("ordered list length", 2, orderedList.size());
        Assert.assertEquals("ordered list 1st", "IS4", orderedList.get(0));
        Assert.assertEquals("ordered list 2nd", "IS2", orderedList.get(1));

=======
        String[] sortedArray = l.getSystemNameArray();  // deprecated, but we test until removed
        jmri.util.JUnitAppender.suppressWarnMessage("Manager#getSystemNameArray() is deprecated");
        
>>>>>>> e3c46923
        Assert.assertEquals("sorted list length", 2, sortedList.size());
        Assert.assertEquals("sorted list 1st", "IS2", sortedList.get(0));
        Assert.assertEquals("sorted list 2nd", "IS4", sortedList.get(1));

        Assert.assertEquals("bean set length", 2, beanSet.size());
        Iterator<Sensor> iter = beanSet.iterator();
        Assert.assertEquals("bean set 1st", s2, iter.next());
        Assert.assertEquals("bean set 2nd", s4, iter.next());

        // add and test (non) liveness
        Sensor s3 = l.provideSensor("IS3");
        Sensor s1 = l.provideSensor("IS1");

        Assert.assertEquals("sorted list length", 2, sortedList.size());
        Assert.assertEquals("sorted list 1st", "IS2", sortedList.get(0));
        Assert.assertEquals("sorted list 2nd", "IS4", sortedList.get(1));

        Assert.assertEquals("bean set length", 4, beanSet.size());
        iter = beanSet.iterator();
        Assert.assertEquals("bean set 1st", s1, iter.next());
        Assert.assertEquals("bean set 2nd", s2, iter.next());
        Assert.assertEquals("bean set 3rd", s3, iter.next());
        Assert.assertEquals("bean set 4th", s4, iter.next());

        // update and test update
        sortedList = l.getSystemNameList();
        beanSet = l.getNamedBeanSet();
<<<<<<< HEAD

        Assert.assertEquals("ordered list length", 4, orderedList.size());
        Assert.assertEquals("ordered list 1st", "IS4", orderedList.get(0));
        Assert.assertEquals("ordered list 2nd", "IS2", orderedList.get(1));
        Assert.assertEquals("ordered list 3rd", "IS3", orderedList.get(2));
        Assert.assertEquals("ordered list 4th", "IS1", orderedList.get(3));

=======
        sortedArray = l.getSystemNameArray();
        
>>>>>>> e3c46923
        Assert.assertEquals("sorted list length", 4, sortedList.size());
        Assert.assertEquals("sorted list 1st", "IS1", sortedList.get(0));
        Assert.assertEquals("sorted list 2nd", "IS2", sortedList.get(1));
        Assert.assertEquals("sorted list 3rd", "IS3", sortedList.get(2));
        Assert.assertEquals("sorted list 4th", "IS4", sortedList.get(3));

        Assert.assertEquals("bean set length", 4, beanSet.size());
        iter = beanSet.iterator();
        Assert.assertEquals("bean set 1st", s1, iter.next());
        Assert.assertEquals("bean set 2nd", s2, iter.next());
        Assert.assertEquals("bean set 3rd", s3, iter.next());
        Assert.assertEquals("bean set 4th", s4, iter.next());

    }

    @Test
    public void testUnmodifiable() {
        l.provideSensor("IS1");
        l.provideSensor("IS2");
        
        List<String> nameList = l.getSystemNameList();

        try {
            nameList.add("Foo");
            Assert.fail("Should have thrown");
        } catch (UnsupportedOperationException e) { /* this is OK */}

    }

    // from here down is testing infrastructure

    // Property listen & audit methods
    static protected int propertyListenerCount = 0;
    static protected String propertyListenerLast = null;

    @Override
    public void propertyChange(java.beans.PropertyChangeEvent e) {
        propertyListenerCount++;
        propertyListenerLast = e.getPropertyName();
    }

    // Data listen & audit methods
    int events;
    int lastEvent0;
    int lastEvent1;
    int lastType;
    String lastCall;
    
    @Override
    public void intervalAdded(Manager.ManagerDataEvent<Sensor> e) {
        events++;
        lastEvent0 = e.getIndex0();
        lastEvent1 = e.getIndex1();
        lastType = e.getType();
        lastCall = "Added";
    }
    @Override
    public void intervalRemoved(Manager.ManagerDataEvent<Sensor> e) {
        events++;
        lastEvent0 = e.getIndex0();
        lastEvent1 = e.getIndex1();
        lastType = e.getType();
        lastCall = "Removed";
    }
    @Override
    public void contentsChanged(Manager.ManagerDataEvent<Sensor> e) {
        events++;
        lastEvent0 = e.getIndex0();
        lastEvent1 = e.getIndex1();
        lastType = e.getType();
        lastCall = "Changed";
    }

    // The minimal setup for log4J
    @Override
    @Before
    public void setUp() {
        JUnitUtil.setUp();
        // create and register the manager object
        jmri.util.JUnitUtil.resetInstanceManager();
        
        l = new InternalSensorManager(InstanceManager.getDefault(InternalSystemConnectionMemo.class));

        propertyListenerCount = 0;
        propertyListenerLast = null;

        events = 0;
        lastEvent0 = -1;
        lastEvent1 = -1;
        lastType = -1;
        lastCall = null;
    }

    @After
    public void tearDown() {
        JUnitUtil.tearDown();
    }
    private final static Logger log = LoggerFactory.getLogger(InternalSensorManagerTest.class);

}<|MERGE_RESOLUTION|>--- conflicted
+++ resolved
@@ -142,17 +142,7 @@
         
         List<String> sortedList = l.getSystemNameList();
         SortedSet<Sensor> beanSet = l.getNamedBeanSet();
-<<<<<<< HEAD
-
-        Assert.assertEquals("ordered list length", 2, orderedList.size());
-        Assert.assertEquals("ordered list 1st", "IS4", orderedList.get(0));
-        Assert.assertEquals("ordered list 2nd", "IS2", orderedList.get(1));
-
-=======
-        String[] sortedArray = l.getSystemNameArray();  // deprecated, but we test until removed
-        jmri.util.JUnitAppender.suppressWarnMessage("Manager#getSystemNameArray() is deprecated");
-        
->>>>>>> e3c46923
+
         Assert.assertEquals("sorted list length", 2, sortedList.size());
         Assert.assertEquals("sorted list 1st", "IS2", sortedList.get(0));
         Assert.assertEquals("sorted list 2nd", "IS4", sortedList.get(1));
@@ -180,18 +170,7 @@
         // update and test update
         sortedList = l.getSystemNameList();
         beanSet = l.getNamedBeanSet();
-<<<<<<< HEAD
-
-        Assert.assertEquals("ordered list length", 4, orderedList.size());
-        Assert.assertEquals("ordered list 1st", "IS4", orderedList.get(0));
-        Assert.assertEquals("ordered list 2nd", "IS2", orderedList.get(1));
-        Assert.assertEquals("ordered list 3rd", "IS3", orderedList.get(2));
-        Assert.assertEquals("ordered list 4th", "IS1", orderedList.get(3));
-
-=======
-        sortedArray = l.getSystemNameArray();
-        
->>>>>>> e3c46923
+
         Assert.assertEquals("sorted list length", 4, sortedList.size());
         Assert.assertEquals("sorted list 1st", "IS1", sortedList.get(0));
         Assert.assertEquals("sorted list 2nd", "IS2", sortedList.get(1));

package jmri.jmrix;

import jmri.util.JUnitUtil;
import org.junit.After;
import org.junit.Assert;
import org.junit.Before;
import org.junit.Test;

/**
 * Tests for AbstractMRTrafficController.
 *
 * @author Paul Bender Copyright (C) 2016
 */
public class AbstractMRTrafficControllerTest {
    
    // derived classes should set the value of tc appropriately.
    protected AbstractMRTrafficController tc;

    @Test
    public void testCtor() {
        Assert.assertNotNull(tc);
    }

    @Test(expected = java.lang.NullPointerException.class)
    public void testAddNullListener(){
        tc.addListener(null);
    }

    @Test
    public void testPortReadyToSendNullController(){
        try {
            Assert.assertFalse(tc.portReadyToSend(null));
        } catch (java.lang.Exception e){
           e.printStackTrace();
           Assert.fail("Unexpected Exception calling portReadyToSend");
        }
    }

    @Test
    public void testGetLastSenderNull(){
           // new tc, so getLastSender should return null.
           Assert.assertNull(tc.getLastSender());
    }

    @Test
    public void testHasTimeouts(){
           // new tc, so hasTimeouts should return false.
           Assert.assertFalse(tc.hasTimeouts());
    }

    @Test
    public void testStatus(){
           // new tc, but unconnected, so status should return false.
           Assert.assertFalse(tc.status());
    }

    @Before
    public void setUp() {
        apps.tests.Log4JFixture.setUp(); 
        JUnitUtil.resetInstanceManager();
        tc = new AbstractMRTrafficController(){
           @Override
           protected void setInstance() {}
           @Override
           protected void forwardMessage(AbstractMRListener client, AbstractMRMessage m){
           }
           @Override
           protected AbstractMRMessage pollMessage(){ return null; }
           @Override
           protected AbstractMRListener pollReplyHandler() { return null; }
           @Override
           protected AbstractMRMessage enterProgMode() { return null; }
           @Override
           protected AbstractMRMessage enterNormalMode() { return null; }
           @Override
           protected void forwardReply(AbstractMRListener client, AbstractMRReply m){}
           @Override
           protected AbstractMRReply newReply() { return null; }
           @Override
           protected boolean endOfMessage(AbstractMRReply r) {return true; }
        };
    }

    @After
    public void tearDown(){
<<<<<<< HEAD
       tc = null;
       JUnitUtil.tearDown();
=======
        tc = null;
        JUnitUtil.tearDown(); 
>>>>>>> 4346a02e
    }

}<|MERGE_RESOLUTION|>--- conflicted
+++ resolved
@@ -83,13 +83,8 @@
 
     @After
     public void tearDown(){
-<<<<<<< HEAD
-       tc = null;
-       JUnitUtil.tearDown();
-=======
         tc = null;
         JUnitUtil.tearDown(); 
->>>>>>> 4346a02e
     }
 
 }
package jmri.jmrix.can.cbus.eventtable;

import jmri.util.JUnitUtil;
import org.junit.After;
import org.junit.Assert;
import org.junit.Before;
import org.junit.Test;

/**
 *
 * @author Paul Bender Copyright (C) 2017
 * @author Steve Young Copyright (C) 2019
 */
public class CbusTableEventTest {

    @Test
    public void testCTor() {
        // int,int,EvState,int,String,String,String,int,int,int,int,Date
        CbusTableEvent t = new CbusTableEvent(0,1,null,0,"","",0,0,0,0,null);
        Assert.assertNotNull("exists",t);
        t = null;
    }
    
    @Test
    public void testSetGet() {
        
        CbusTableEvent t = new CbusTableEvent(0,1,null,0,"","",0,0,0,0,null);
        
        t.setDate(new java.util.Date() );
        Assert.assertNotNull("date",t.getDate());
        
        t.setStlOn("ON STL String");
        Assert.assertEquals("ON STL String", "ON STL String",(t.getStlOn()) );
        
        t.setStlOff("OFF STL String");
        Assert.assertEquals("OFF STL String", "OFF STL String",(t.getStlOff()) );
        
        t.setCanId(123);
        Assert.assertEquals("Can ID set", 123,(t.getEventCanId()) );
        
        t.setComment("EvEnT CoMmEnT");
        Assert.assertEquals("EvEnT CoMmEnT", "EvEnT CoMmEnT",(t.getComment()) );
        
        Assert.assertEquals("getSessionOn starts 0", 0,(t.getSessionOn()) );
        Assert.assertEquals("getSessionOff starts 0", 0,(t.getSessionOff()) );
        Assert.assertEquals("getSessionIn starts 0", 0,(t.getSessionIn()) );
        Assert.assertEquals("getSessionOut starts 0", 0,(t.getSessionOut()) );
        
        Assert.assertEquals("getTotalOn starts 0", 0,(t.getTotalOn()) );
        Assert.assertEquals("getTotalOff starts 0", 0,(t.getTotalOff()) );
        Assert.assertEquals("getTotalIn starts 0", 0,(t.getTotalIn()) );
        Assert.assertEquals("getTotalOut starts 0", 0,(t.getTotalOut()) );
        
        
        t.bumpSessionOn();
        t.bumpSessionOff();
        t.bumpSessionIn();
        t.bumpSessionOut();

        Assert.assertEquals("getSessionOn 1", 1,(t.getSessionOn()) );
        Assert.assertEquals("getSessionOff 1", 1,(t.getSessionOff()) );
        Assert.assertEquals("getSessionIn 1", 1,(t.getSessionIn()) );
        Assert.assertEquals("getSessionOut 1", 1,(t.getSessionOut()) );
<<<<<<< HEAD
=======
        
        Assert.assertEquals("getTotalOn 1", 1,(t.getTotalOn()) );
        Assert.assertEquals("getTotalOff 1", 1,(t.getTotalOff()) );
        Assert.assertEquals("getTotalIn 1", 1,(t.getTotalIn()) );
        Assert.assertEquals("getTotalOut 1", 1,(t.getTotalOut()) );
        
        
        t.resetSessionTotals();
        
        Assert.assertEquals("getSessionOn reset", 0,(t.getSessionOn()) );
        Assert.assertEquals("getSessionOff reset", 0,(t.getSessionOff()) );
        Assert.assertEquals("getSessionIn reset", 0,(t.getSessionIn()) );
        Assert.assertEquals("getSessionOut reset", 0,(t.getSessionOut()) );
        
        t.setTotalOn(123);
        t.setTotalOff(456);
        t.setTotalIn(789);
        t.setTotalOut(0);
        
        Assert.assertEquals("getTotalOn 123", 123,(t.getTotalOn()) );
        Assert.assertEquals("getTotalOff 456", 456,(t.getTotalOff()) );
        Assert.assertEquals("getTotalIn 789", 789,(t.getTotalIn()) );
        Assert.assertEquals("getTotalOut 0", 0,(t.getTotalOut()) );
        
        
>>>>>>> d221f71a
    }    
    

    // The minimal setup for log4J
    @Before
    public void setUp() {
        JUnitUtil.setUp();
    }

    @After
    public void tearDown() {
        JUnitUtil.tearDown();
    }

    // private final static Logger log = LoggerFactory.getLogger(CbusTableEventTest.class);

}<|MERGE_RESOLUTION|>--- conflicted
+++ resolved
@@ -61,8 +61,6 @@
         Assert.assertEquals("getSessionOff 1", 1,(t.getSessionOff()) );
         Assert.assertEquals("getSessionIn 1", 1,(t.getSessionIn()) );
         Assert.assertEquals("getSessionOut 1", 1,(t.getSessionOut()) );
-<<<<<<< HEAD
-=======
         
         Assert.assertEquals("getTotalOn 1", 1,(t.getTotalOn()) );
         Assert.assertEquals("getTotalOff 1", 1,(t.getTotalOff()) );
@@ -87,8 +85,6 @@
         Assert.assertEquals("getTotalIn 789", 789,(t.getTotalIn()) );
         Assert.assertEquals("getTotalOut 0", 0,(t.getTotalOut()) );
         
-        
->>>>>>> d221f71a
     }    
     
 

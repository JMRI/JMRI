package jmri.jmrix.can.cbus.swing.eventtable;

import jmri.util.JUnitUtil;
import org.junit.After;
import org.junit.Before;

/**
 * Test simple functioning of CbusEventTablePane.
 *
 * @author Paul Bender Copyright (C) 2016
 */
public class CbusEventTablePaneTest extends jmri.util.swing.JmriPanelTest {

    @Override
    @Before
    public void setUp() {
        JUnitUtil.setUp();
        panel = new CbusEventTablePane();
<<<<<<< HEAD
        title = "Event Table";
        helpTarget = "package.jmri.jmrix.can.cbus.swing.eventtable.EventTablePane";
=======
        title = Bundle.getMessage("MenuItemEventTable");
        helpTarget = "package.jmri.jmrix.can.cbus.CbusEventTablePane";
>>>>>>> 9003e907
    }

    @Override
    @After
    public void tearDown() {        JUnitUtil.tearDown();    }

}<|MERGE_RESOLUTION|>--- conflicted
+++ resolved
@@ -16,13 +16,8 @@
     public void setUp() {
         JUnitUtil.setUp();
         panel = new CbusEventTablePane();
-<<<<<<< HEAD
-        title = "Event Table";
+        title = Bundle.getMessage("MenuItemEventTable");
         helpTarget = "package.jmri.jmrix.can.cbus.swing.eventtable.EventTablePane";
-=======
-        title = Bundle.getMessage("MenuItemEventTable");
-        helpTarget = "package.jmri.jmrix.can.cbus.CbusEventTablePane";
->>>>>>> 9003e907
     }
 
     @Override

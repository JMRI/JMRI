--- conflicted
+++ resolved
@@ -15,13 +15,8 @@
  */
 public class CbusBootloaderPaneTest extends jmri.util.swing.JmriPanelTest {
 
-<<<<<<< HEAD
-    jmri.jmrix.can.CanSystemConnectionMemo memo = null;
-    jmri.jmrix.can.TrafficController tcis = null;
-=======
     private jmri.jmrix.can.CanSystemConnectionMemo memo;
     private jmri.jmrix.can.TrafficController tcis;
->>>>>>> 4edf7891
 
     @Override 
     @Test
@@ -67,10 +62,6 @@
         tcis = null;
         memo = null;
         JUnitUtil.resetWindows(false,false);
-<<<<<<< HEAD
-        JUnitUtil.clearShutDownManager(); // put in place because AbstractMRTrafficController implementing subclass was not terminated properly
-=======
->>>>>>> 4edf7891
         JUnitUtil.tearDown();
     }
 

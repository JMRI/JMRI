--- conflicted
+++ resolved
@@ -61,10 +61,6 @@
         tc.terminateThreads();
         tc = null;
         JUnitUtil.tearDown();
-<<<<<<< HEAD
-
-=======
->>>>>>> 02b43308
     }
 
 }
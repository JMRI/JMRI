--- conflicted
+++ resolved
@@ -20,27 +20,17 @@
 
     @Override
     public String getSystemName(int i){
-<<<<<<< HEAD
         return l.getSystemPrefix() + "T" + i;
-=======
-        return "PiT"+i;
->>>>>>> 90c45b0c
     }
 
-    @Test
-    public void ConstructorTest(){
+   @Test
+   public void ConstructorTest(){
        Assert.assertNotNull(l);
    }
 
-<<<<<<< HEAD
     @Test
     public void checkPrefix(){
        Assert.assertEquals("Prefix", "P2", l.getSystemPrefix());
-=======
-   @Test
-   public void checkPrefix(){
-       Assert.assertEquals("Prefix","Pi",l.getSystemPrefix());
->>>>>>> 90c45b0c
    }
 
     @Override    
@@ -101,19 +91,19 @@
     }
 
     @Test
-<<<<<<< HEAD
+    @Ignore("This test doesn't work for this class")
+    @ToDo("RaspberryPiSensor.init throws the error: com.pi4j.io.gpio.exception.GpioPinExistsException: This GPIO pin already exists: GPIO 1")
+    @Override
+    public void testRegisterDuplicateSystemName() {
+    }
+
+    @Test
     @Override
     public void testSetAndGetOutputInterval() {
         Turnout t1 = l.newTurnout(getSystemName(17), "mine");
         Assert.assertEquals("default outputInterval", 250, l.getOutputInterval(t1.getSystemName())); // only the prefix of t1 is used to find the manager
         l.setOutputInterval(50);
         Assert.assertEquals("new outputInterval from manager", 250, l.getOutputInterval(t1.getSystemName())); // only the prefix of t1 is used to find manager, interval is not stored in AbstractTurnoutManager
-=======
-    @Ignore("This test doesn't work for this class")
-    @ToDo("RaspberryPiSensor.init throws the error: com.pi4j.io.gpio.exception.GpioPinExistsException: This GPIO pin already exists: GPIO 1")
-    @Override
-    public void testRegisterDuplicateSystemName() {
->>>>>>> 90c45b0c
     }
 
     @Override
@@ -134,7 +124,7 @@
        GpioProvider myprovider = new PiGpioProviderScaffold();
        GpioFactory.setDefaultProvider(myprovider);
        jmri.util.JUnitUtil.resetInstanceManager();
-       l = new RaspberryPiTurnoutManager(new RaspberryPiSystemConnectionMemo("P2","RaspberryPi"));
+       l = new RaspberryPiTurnoutManager(new RaspberryPiSystemConnectionMemo("P2", "RaspberryPi"));
     }
 
     @After

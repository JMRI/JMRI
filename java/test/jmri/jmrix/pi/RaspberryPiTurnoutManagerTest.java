--- conflicted
+++ resolved
@@ -28,15 +28,9 @@
        Assert.assertNotNull(l);
    }
 
-<<<<<<< HEAD
-    @Test
-    public void checkPrefix(){
-       Assert.assertEquals("Prefix", "P2", l.getSystemPrefix());
-=======
    @Test
    public void checkPrefix(){
        Assert.assertEquals("Prefix", "P", l.getSystemPrefix());
->>>>>>> 5e5ac478
    }
 
     @Override    
@@ -131,11 +125,7 @@
        GpioProvider myprovider = new PiGpioProviderScaffold();
        GpioFactory.setDefaultProvider(myprovider);
        jmri.util.JUnitUtil.resetInstanceManager();
-<<<<<<< HEAD
-       l = new RaspberryPiTurnoutManager(new RaspberryPiSystemConnectionMemo("P2", "RaspberryPi"));
-=======
        l = new RaspberryPiTurnoutManager(new RaspberryPiSystemConnectionMemo());
->>>>>>> 5e5ac478
     }
 
     @After

package jmri.jmrix.easydcc;

import java.io.DataInputStream;
import java.io.DataOutputStream;
import java.io.PipedInputStream;
import java.io.PipedOutputStream;
import java.util.Vector;
import jmri.util.JUnitUtil;
import org.junit.After;
import org.junit.Assert;
import org.junit.Before;
import org.junit.Test;
import org.slf4j.Logger;
import org.slf4j.LoggerFactory;

/**
 * Description:	JUnit tests for the EasyDccTrafficController class
 *
 * @author	Bob Jacobsen Copyright (C) 2003, 2007, 2015
 */
public class EasyDccTrafficControllerTest extends jmri.jmrix.AbstractMRTrafficControllerTest {

    private final static Logger log = LoggerFactory.getLogger(EasyDccTrafficControllerTest.class);
    
    @Test
    public void testSendThenRcvReply() throws Exception {
<<<<<<< HEAD
        EasyDccTrafficController c = (EasyDccTrafficController) tc;
        /*EasyDccTrafficController c = new EasyDccTrafficController() {
            // skip timeout message
            protected void handleTimeout(jmri.jmrix.AbstractMRMessage msg, jmri.jmrix.AbstractMRListener l) {
            }

            public void receiveLoop() {
            }

            protected void portWarn(Exception e) {
            }
        };*/
=======
        c = (EasyDccTrafficController)tc;
>>>>>>> a1a64956

        // connect to iostream via port controller
        EasyDccPortControllerScaffold p = new EasyDccPortControllerScaffold();
        c.connectPort(p);

        // object to receive reply
        EasyDccListener l = new EasyDccListenerScaffold();
        c.addEasyDccListener(l);

        // send a message
        EasyDccMessage m = new EasyDccMessage(3);
        m.setOpCode('0');
        m.setElement(1, '1');
        m.setElement(2, '2');
        c.sendEasyDccMessage(m, l);

        ostream.flush();
        JUnitUtil.waitFor(() -> {
            return tostream.available() == 4;
        }, "total length");

        // test the result of sending
        Assert.assertEquals("total length ", 4, tostream.available());
        Assert.assertEquals("Char 0", '0', tostream.readByte());
        Assert.assertEquals("Char 1", '1', tostream.readByte());
        Assert.assertEquals("Char 2", '2', tostream.readByte());
        Assert.assertEquals("EOM", 0x0d, tostream.readByte());

        // now send reply
        tistream.write('P');
        tistream.write(0x0d);

        // drive the mechanism
        c.handleOneIncomingReply();

        JUnitUtil.waitFor(() -> {
            return rcvdReply != null;
        }, "reply received");

        Assert.assertTrue("reply received ", rcvdReply != null);
        Assert.assertEquals("first char of reply ", 'P', rcvdReply.getOpCode());
    }

    // internal class to simulate a EasyDccListener
    class EasyDccListenerScaffold implements EasyDccListener {

        public EasyDccListenerScaffold() {
            rcvdReply = null;
            rcvdMsg = null;
        }

        @Override
        public void message(EasyDccMessage m) {
            rcvdMsg = m;
        }

        @Override
        public void reply(EasyDccReply r) {
            rcvdReply = r;
        }
    }
    EasyDccReply rcvdReply;
    EasyDccMessage rcvdMsg;

    // internal class to simulate a EasyDccPortController
    class EasyDccPortControllerScaffold extends EasyDccPortController {

        @Override
        public Vector<String> getPortNames() {
            return null;
        }

        @Override
        public String openPort(String portName, String appName) {
            return null;
        }

        @Override
        public void configure() {
        }

        @Override
        public String[] validBaudRates() {
            return null;
        }

        protected EasyDccPortControllerScaffold() throws Exception {
            super(new EasyDccSystemConnectionMemo());
            PipedInputStream tempPipe;
            tempPipe = new PipedInputStream();
            tostream = new DataInputStream(tempPipe);
            ostream = new DataOutputStream(new PipedOutputStream(tempPipe));
            tempPipe = new PipedInputStream();
            istream = new DataInputStream(tempPipe);
            tistream = new DataOutputStream(new PipedOutputStream(tempPipe));
        }

        // returns the InputStream from the port
        @Override
        public DataInputStream getInputStream() {
            return istream;
        }

        // returns the outputStream to the port
        @Override
        public DataOutputStream getOutputStream() {
            return ostream;
        }

        // check that this object is ready to operate
        @Override
        public boolean status() {
            return true;
        }
    }
    DataOutputStream ostream;  // Traffic controller writes to this
    DataInputStream tostream; // so we can read it from this

    DataOutputStream tistream; // tests write to this
    DataInputStream istream;  // so the traffic controller can read from this

    EasyDccTrafficController c;
    
    // The minimal setup for log4J
    @Override
    @Before
    public void setUp() {
        c = null;
        apps.tests.Log4JFixture.setUp();
        JUnitUtil.resetInstanceManager();
        tc = new EasyDccTrafficController();
    }

    @Override
    @After
    public void tearDown() {
        if (c!=null) c.terminateThreads();
        apps.tests.Log4JFixture.tearDown();
    }

}<|MERGE_RESOLUTION|>--- conflicted
+++ resolved
@@ -21,25 +21,10 @@
 public class EasyDccTrafficControllerTest extends jmri.jmrix.AbstractMRTrafficControllerTest {
 
     private final static Logger log = LoggerFactory.getLogger(EasyDccTrafficControllerTest.class);
-    
+
     @Test
     public void testSendThenRcvReply() throws Exception {
-<<<<<<< HEAD
-        EasyDccTrafficController c = (EasyDccTrafficController) tc;
-        /*EasyDccTrafficController c = new EasyDccTrafficController() {
-            // skip timeout message
-            protected void handleTimeout(jmri.jmrix.AbstractMRMessage msg, jmri.jmrix.AbstractMRListener l) {
-            }
-
-            public void receiveLoop() {
-            }
-
-            protected void portWarn(Exception e) {
-            }
-        };*/
-=======
-        c = (EasyDccTrafficController)tc;
->>>>>>> a1a64956
+        c = (EasyDccTrafficController) tc;
 
         // connect to iostream via port controller
         EasyDccPortControllerScaffold p = new EasyDccPortControllerScaffold();
@@ -162,7 +147,7 @@
     DataInputStream istream;  // so the traffic controller can read from this
 
     EasyDccTrafficController c;
-    
+
     // The minimal setup for log4J
     @Override
     @Before
@@ -176,7 +161,9 @@
     @Override
     @After
     public void tearDown() {
-        if (c!=null) c.terminateThreads();
+        if (c != null) {
+            c.terminateThreads();
+        }
         apps.tests.Log4JFixture.tearDown();
     }
 

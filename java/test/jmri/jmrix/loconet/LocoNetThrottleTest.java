--- conflicted
+++ resolved
@@ -482,19 +482,12 @@
      * Test of getF2Momentary method, of class AbstractThrottle.
      */
     @Test
-<<<<<<< HEAD
-    @Override
-=======
->>>>>>> 001a09b5
+    @Override
     public void testGetF2Momentary() {
         boolean expResult = true;
         boolean result = instance.getF2Momentary();
         Assert.assertEquals(expResult, result);
     }
-<<<<<<< HEAD
-
-=======
->>>>>>> 001a09b5
 
     private LocoNetInterfaceScaffold lnis;
     private SlotManager slotmanager;

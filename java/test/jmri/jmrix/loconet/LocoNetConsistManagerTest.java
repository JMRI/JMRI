package jmri.jmrix.loconet;

import jmri.util.JUnitUtil;
import org.junit.After;
import org.junit.Assert;
import org.junit.Before;
import org.junit.Ignore;
import org.junit.Test;

/**
 *
 * @author Paul Bender Copyright (C) 2017
 */
public class LocoNetConsistManagerTest extends jmri.implementation.AbstractConsistManagerTestBase {

<<<<<<< HEAD
=======
    private LocoNetSystemConnectionMemo memo = null;

>>>>>>> 57f0a1f6
    @Test
    @Override
    public void testIsCommandStationConsistPossible(){
       // possible for LocoNet
       Assert.assertTrue("CS Consist Possible",cm.isCommandStationConsistPossible());
    }

    // The minimal setup for log4J
    @Before
    @Override
    public void setUp()  {
        JUnitUtil.setUp();
        LnTrafficController lnis = new LocoNetInterfaceScaffold();
        SlotManager slotmanager = new SlotManager(lnis);
<<<<<<< HEAD
        LocoNetSystemConnectionMemo memo = new LocoNetSystemConnectionMemo(lnis, slotmanager);
=======
        memo = new LocoNetSystemConnectionMemo(lnis, slotmanager);
>>>>>>> 57f0a1f6
        memo.setThrottleManager(new LnThrottleManager(memo));
        cm = new LocoNetConsistManager(memo);
    }

    @After
    @Override
    public void tearDown() {
        cm = null;
        ((LnThrottleManager)memo.getThrottleManager()).dispose();
        JUnitUtil.tearDown();
    }

    // private final static Logger log = LoggerFactory.getLogger(LocoNetConsistManagerTest.class);
}<|MERGE_RESOLUTION|>--- conflicted
+++ resolved
@@ -13,11 +13,8 @@
  */
 public class LocoNetConsistManagerTest extends jmri.implementation.AbstractConsistManagerTestBase {
 
-<<<<<<< HEAD
-=======
     private LocoNetSystemConnectionMemo memo = null;
 
->>>>>>> 57f0a1f6
     @Test
     @Override
     public void testIsCommandStationConsistPossible(){
@@ -32,11 +29,7 @@
         JUnitUtil.setUp();
         LnTrafficController lnis = new LocoNetInterfaceScaffold();
         SlotManager slotmanager = new SlotManager(lnis);
-<<<<<<< HEAD
-        LocoNetSystemConnectionMemo memo = new LocoNetSystemConnectionMemo(lnis, slotmanager);
-=======
         memo = new LocoNetSystemConnectionMemo(lnis, slotmanager);
->>>>>>> 57f0a1f6
         memo.setThrottleManager(new LnThrottleManager(memo));
         cm = new LocoNetConsistManager(memo);
     }

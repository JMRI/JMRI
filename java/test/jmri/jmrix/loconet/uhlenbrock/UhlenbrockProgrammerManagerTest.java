package jmri.jmrix.loconet.uhlenbrock;

import jmri.jmrix.loconet.LnTrafficController;
import jmri.jmrix.loconet.LocoNetInterfaceScaffold;
import jmri.jmrix.loconet.UhlenbrockSlotManager;
import jmri.util.JUnitUtil;
import org.junit.After;
import org.junit.Assert;
import org.junit.Before;
import org.junit.Test;

/**
 *
 * @author Paul Bender Copyright (C) 2017	
 */
public class UhlenbrockProgrammerManagerTest {

    @Test
    public void testCTor() {
        LnTrafficController lnis = new LocoNetInterfaceScaffold();
        UhlenbrockSlotManager slotmanager = new UhlenbrockSlotManager(lnis);
<<<<<<< HEAD
        UhlenbrockSystemConnectionMemo memo = new UhlenbrockSystemConnectionMemo(lnis, slotmanager);
        memo.setLnTrafficController(lnis);
        UhlenbrockProgrammerManager t = new UhlenbrockProgrammerManager(slotmanager, memo);
=======
        UhlenbrockSystemConnectionMemo memo = new UhlenbrockSystemConnectionMemo(lnis,slotmanager);
        UhlenbrockProgrammerManager t = new UhlenbrockProgrammerManager(memo);
>>>>>>> d64b1bfc
        Assert.assertNotNull("exists",t);
        memo.dispose();
    }

    // The minimal setup for log4J
    @Before
    public void setUp() {
        JUnitUtil.setUp();
    }

    @After
    public void tearDown() {
        JUnitUtil.tearDown();
    }

    // private final static Logger log = LoggerFactory.getLogger(UhlenbrockProgrammerManagerTest.class);

}<|MERGE_RESOLUTION|>--- conflicted
+++ resolved
@@ -19,14 +19,8 @@
     public void testCTor() {
         LnTrafficController lnis = new LocoNetInterfaceScaffold();
         UhlenbrockSlotManager slotmanager = new UhlenbrockSlotManager(lnis);
-<<<<<<< HEAD
-        UhlenbrockSystemConnectionMemo memo = new UhlenbrockSystemConnectionMemo(lnis, slotmanager);
-        memo.setLnTrafficController(lnis);
-        UhlenbrockProgrammerManager t = new UhlenbrockProgrammerManager(slotmanager, memo);
-=======
         UhlenbrockSystemConnectionMemo memo = new UhlenbrockSystemConnectionMemo(lnis,slotmanager);
         UhlenbrockProgrammerManager t = new UhlenbrockProgrammerManager(memo);
->>>>>>> d64b1bfc
         Assert.assertNotNull("exists",t);
         memo.dispose();
     }

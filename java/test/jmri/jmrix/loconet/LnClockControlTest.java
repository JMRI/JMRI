--- conflicted
+++ resolved
@@ -36,8 +36,6 @@
         slotmanager.dispose();
     }
 
-<<<<<<< HEAD
-=======
     @Test
     public void testConfigureHardware() throws jmri.JmriException {
         LocoNetInterfaceScaffold lnis = new LocoNetInterfaceScaffold();
@@ -95,7 +93,6 @@
         c.dispose();
     }
 
->>>>>>> e9b3e718
     @BeforeEach
     public void setUp() {
         JUnitUtil.setUp();

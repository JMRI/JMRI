--- conflicted
+++ resolved
@@ -107,7 +107,7 @@
     jmri.TurnoutManager l;
     jmri.SensorManager s;
     jmri.ReporterManager r;
-    
+
     // The minimal setup for log4J
     @Override
     @Before
@@ -122,11 +122,7 @@
         jmri.jmrix.loconet.LocoNetInterfaceScaffold lnis = new jmri.jmrix.loconet.LocoNetInterfaceScaffold(memo);
         // create and register the manager object
         jmri.util.JUnitUtil.initInternalTurnoutManager();
-<<<<<<< HEAD
-        jmri.TurnoutManager l = new jmri.jmrix.loconet.LnTurnoutManager(lnis, lnis, memo, false);
-=======
-        l = new jmri.jmrix.loconet.LnTurnoutManager(lnis, lnis, "L", false);
->>>>>>> abd24e4c
+        l = new jmri.jmrix.loconet.LnTurnoutManager(lnis, lnis, memo, false);
         jmri.InstanceManager.setTurnoutManager(l);
 
         jmri.util.JUnitUtil.initInternalSensorManager();

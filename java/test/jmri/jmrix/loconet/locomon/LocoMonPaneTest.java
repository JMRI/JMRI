
package jmri.jmrix.loconet.locomon;

import java.awt.GraphicsEnvironment;
import jmri.jmrix.AbstractMonPaneScaffold;
import jmri.jmrix.loconet.LocoNetMessage;
import jmri.jmrix.loconet.LocoNetSystemConnectionMemo;
import jmri.util.JUnitUtil;
import jmri.util.JmriJFrame;
import org.junit.After;
import org.junit.Assert;
import org.junit.Assume;
import org.junit.Before;
import org.junit.Test;

/**
 * Test of LocoMonPane
 * 
 * Initially written to test filtering
 *
 * @author	Bob Jacobsen   Copyright 2015
 */
public class LocoMonPaneTest extends jmri.jmrix.AbstractMonPaneTestBase {

    @Test
    public void testInput() throws Exception {
        pane.initComponents();
        LocoNetMessage m = new LocoNetMessage(new int[]{0xA0, 0x07, 0x00, 0x58});
        ((LocoMonPane)pane).message(m);
        new org.netbeans.jemmy.QueueTool().waitEmpty(100);
        Assert.assertEquals("shows message", "Set speed of loco in slot 7 to 0.\n", ((LocoMonPane)pane).getFrameText());
    }

    @Test
    public void testFilterNot() throws Exception {
        pane.initComponents();
        // filter not match
        pane.setFilterText("A1");
        new org.netbeans.jemmy.QueueTool().waitEmpty(100);
        Assert.assertEquals("filter set", "A1", ((LocoMonPane)pane).getFilterText());
        
        LocoNetMessage m = new LocoNetMessage(new int[]{0xA0, 0x07, 0x00, 0x58});
        ((LocoMonPane)pane).message(m);
        new org.netbeans.jemmy.QueueTool().waitEmpty(100);
        Assert.assertEquals("shows message", "Set speed of loco in slot 7 to 0.\n", ((LocoMonPane)pane).getFrameText());
    }

    @Test
    public void testFilterSimple() throws Exception {
        pane.initComponents();
        // filter A0
        pane.setFilterText("A0");
        new org.netbeans.jemmy.QueueTool().waitEmpty(100);
        Assert.assertEquals("filter set", "A0", pane.getFilterText());
        
        LocoNetMessage m = new LocoNetMessage(new int[]{0xA0, 0x07, 0x00, 0x58});
        ((LocoMonPane)pane).message(m);
        new org.netbeans.jemmy.QueueTool().waitEmpty(100);
        Assert.assertEquals("shows message", "", ((LocoMonPane)pane).getFrameText());
    }

    @Test
    public void testFilterMultiple() throws Exception {
        pane.initComponents();
        // filter A0
        pane.setFilterText("B1 A0");
        new org.netbeans.jemmy.QueueTool().waitEmpty(100);
        Assert.assertEquals("filter set", "B1 A0", pane.getFilterText());
        
        LocoNetMessage m = new LocoNetMessage(new int[]{0xA0, 0x07, 0x00, 0x58});
        ((LocoMonPane)pane).message(m);
        new org.netbeans.jemmy.QueueTool().waitEmpty(100);
        Assert.assertEquals("shows message", "", pane.getFrameText());
    }

    // Test checking the AutoScroll checkbox.
    // for some reason the LocoMonPane has the checkbox value reversed on
    // startup compared to other AbstractMonPane derivatives.
    @Override
    @Test
    public void checkAutoScrollCheckBox(){
         Assume.assumeFalse(GraphicsEnvironment.isHeadless());
         AbstractMonPaneScaffold s = new AbstractMonPaneScaffold(pane);

         // for Jemmy to work, we need the pane inside of a frame
         JmriJFrame f = new JmriJFrame();
         try{
            pane.initComponents();
         } catch(Exception ex) {
           Assert.fail("Could not load pane: " + ex);
         }
         f.add(pane);
         // set title if available
         if (pane.getTitle() != null) {
             f.setTitle(pane.getTitle());
         }
         f.pack();
         f.setVisible(true);
         Assert.assertTrue(s.getAutoScrollCheckBoxValue());
         s.checkAutoScrollCheckBox();
         Assert.assertFalse(s.getAutoScrollCheckBoxValue());
         f.setVisible(false);
         f.dispose();
    }

    jmri.TurnoutManager l;
    jmri.SensorManager s;
    jmri.ReporterManager r;

    // The minimal setup for log4J
    @Override
    @Before
    public void setUp() {
        JUnitUtil.setUp();
        JUnitUtil.resetInstanceManager();
        JUnitUtil.resetProfileManager();
        JUnitUtil.initDefaultUserMessagePreferences();

        // prepare an interface, register
        LocoNetSystemConnectionMemo memo = new LocoNetSystemConnectionMemo("L", "LocoNet");
        jmri.jmrix.loconet.LocoNetInterfaceScaffold lnis = new jmri.jmrix.loconet.LocoNetInterfaceScaffold(memo);
        // create and register the manager object
        jmri.util.JUnitUtil.initInternalTurnoutManager();
<<<<<<< HEAD
        l = new jmri.jmrix.loconet.LnTurnoutManager(lnis, lnis, memo, false);
=======
        l = new jmri.jmrix.loconet.LnTurnoutManager(memo, lnis, false);
>>>>>>> 5e5ac478
        jmri.InstanceManager.setTurnoutManager(l);

        jmri.util.JUnitUtil.initInternalSensorManager();
        s = new jmri.jmrix.loconet.LnSensorManager(memo);
        jmri.InstanceManager.setSensorManager(s);

        jmri.util.JUnitUtil.initReporterManager();
        r = new jmri.jmrix.loconet.LnReporterManager(memo);
        jmri.InstanceManager.setReporterManager(r);

        // pane for AbstractMonFrameTestBase, panel for JmriPanelTest
        panel = pane = new LocoMonPane();
        helpTarget = "package.jmri.jmrix.loconet.locomon.LocoMonFrame";
        title = Bundle.getMessage("MenuItemLocoNetMonitor"); 
    }

    @Override
    @After
    public void tearDown() {
        pane.dispose();
        
        l.dispose();
        s.dispose();
        r.dispose();

        jmri.util.JUnitUtil.tearDown();
    }

}<|MERGE_RESOLUTION|>--- conflicted
+++ resolved
@@ -121,11 +121,7 @@
         jmri.jmrix.loconet.LocoNetInterfaceScaffold lnis = new jmri.jmrix.loconet.LocoNetInterfaceScaffold(memo);
         // create and register the manager object
         jmri.util.JUnitUtil.initInternalTurnoutManager();
-<<<<<<< HEAD
-        l = new jmri.jmrix.loconet.LnTurnoutManager(lnis, lnis, memo, false);
-=======
         l = new jmri.jmrix.loconet.LnTurnoutManager(memo, lnis, false);
->>>>>>> 5e5ac478
         jmri.InstanceManager.setTurnoutManager(l);
 
         jmri.util.JUnitUtil.initInternalSensorManager();

--- conflicted
+++ resolved
@@ -6,12 +6,8 @@
 import jmri.jmrix.loconet.LnTurnout;
 import jmri.jmrix.loconet.LnTurnoutManager;
 import jmri.jmrix.loconet.LocoNetMessage;
-<<<<<<< HEAD
 import jmri.jmrix.loconet.LocoNetSystemConnectionMemo;
-import jmri.util.JUnitUtil;
-=======
 import jmri.util.*;
->>>>>>> fc2acc3d
 import junit.framework.Test;
 import junit.framework.TestCase;
 import junit.framework.TestSuite;
@@ -6531,27 +6527,18 @@
     protected void setUp() {
         JUnitUtil.setUp();
         JUnitUtil.initReporterManager();
-<<<<<<< HEAD
         LocoNetSystemConnectionMemo memo = new LocoNetSystemConnectionMemo("L", "LocoNet");
         jmri.jmrix.loconet.LocoNetInterfaceScaffold lnis = new jmri.jmrix.loconet.LocoNetInterfaceScaffold(memo);
-        lntm = new LnTurnoutManager(lnis, lnis, memo.getSystemPrefix(), false);
-        lnsm = new LnSensorManager(lnis, memo.getSystemPrefix());
-        lnrm = new LnReporterManager(lnis, memo.getSystemPrefix());
-=======
-
-        jmri.jmrix.loconet.LocoNetInterfaceScaffold lnis = new jmri.jmrix.loconet.LocoNetInterfaceScaffold();
         lntm = new LnTurnoutManager(lnis, lnis, "L", false);
         lnsm = new LnSensorManager(lnis, "L");
         lnrm = new LnReporterManager(lnis, "L");
 
         Log4JUtil.setDeprecatedLogging(false); // testing deprecated method
->>>>>>> fc2acc3d
         f = new Llnmon(lntm, lnsm, lnrm);
-        
+
         jmri.InstanceManager.setTurnoutManager(lntm);
         jmri.InstanceManager.setSensorManager(lnsm);
         jmri.InstanceManager.setReporterManager(lnrm);
-
     }
 
     @Override

--- conflicted
+++ resolved
@@ -6529,15 +6529,9 @@
         JUnitUtil.initReporterManager();
         LocoNetSystemConnectionMemo memo = new LocoNetSystemConnectionMemo("L", "LocoNet");
         jmri.jmrix.loconet.LocoNetInterfaceScaffold lnis = new jmri.jmrix.loconet.LocoNetInterfaceScaffold(memo);
-<<<<<<< HEAD
         lntm = new LnTurnoutManager(lnis, lnis, memo, false);
         lnsm = new LnSensorManager(lnis, memo.getSystemPrefix());
         lnrm = new LnReporterManager(lnis, memo.getSystemPrefix());
-=======
-        lntm = new LnTurnoutManager(lnis, lnis, "L", false);
-        lnsm = new LnSensorManager(lnis, "L");
-        lnrm = new LnReporterManager(lnis, "L");
->>>>>>> 6a90b9fa
 
         Log4JUtil.setDeprecatedLogging(false); // testing deprecated method
         f = new Llnmon(lntm, lnsm, lnrm);

--- conflicted
+++ resolved
@@ -597,8 +597,6 @@
     }
 
     @Test
-<<<<<<< HEAD
-=======
     public void testIbIsF28() throws LocoNetException {
         int ia[] = {0xD4, 0x20, 0x01, 0x05, 0x40, 0x4F};
         LocoNetMessage lm = new LocoNetMessage(ia);
@@ -612,7 +610,6 @@
     }
 
     @Test
->>>>>>> 44f043e4
     public void testLocoAddr() throws LocoNetException {
         int ia[] = {0xE7, 0x0E, 0x01, 0x33, 0x28, 0x00, 0x00, 0x47,
             0x00, 0x2B, 0x00, 0x00, 0x00, 0x60};

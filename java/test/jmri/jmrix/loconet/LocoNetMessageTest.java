--- conflicted
+++ resolved
@@ -347,12 +347,9 @@
         Assert.assertEquals("Sensor L2S1853 (brightly) is Low.  (BDL16 # 116, DS13; DS54/DS64 # 232, AuxC/A3).\n", m.toMonitorString("L2"));
 
         lntm.dispose();
-<<<<<<< HEAD
-=======
         lntm2.dispose();
         lnsm.dispose();
         lnsm2.dispose();
->>>>>>> abd24e4c
     }
 
     @Test
@@ -592,7 +589,6 @@
         Assert.assertFalse(m.checkParity());
         m.setElement(3, 0x19);
         Assert.assertTrue(m.checkParity());
-
     }
 
     @Before

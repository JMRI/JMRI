--- conflicted
+++ resolved
@@ -15,7 +15,6 @@
  */
 public class ConnectionConfigXmlTest extends jmri.jmrix.configurexml.AbstractSimulatorConnectionConfigXmlTestBase {
 
-<<<<<<< HEAD
     /**
      * Ignored in this test as adapter does not store reconnect details.
      * {@inheritDoc}
@@ -24,10 +23,7 @@
     protected void testReconnectXml(jmri.jmrix.ConnectionConfig cc,org.jdom2.Element e){
     }
     
-    @Before
-=======
     @BeforeEach
->>>>>>> 725508ab
     @Override
     public void setUp() {
         JUnitUtil.setUp();

package jmri.jmrix.loconet.hexfile;

import jmri.jmrix.loconet.LocoNetInterfaceScaffold;
import jmri.util.JUnitUtil;
import org.junit.After;
import org.junit.Before;

/**
 *
 * @author Paul Bender Copyright (C) 2017	
 */
public class HexFileSystemConnectionMemoTest extends jmri.jmrix.SystemConnectionMemoTestBase {


    // The minimal setup for log4J
    @Override
    @Before
    public void setUp() {
       JUnitUtil.setUp();
       HexFileSystemConnectionMemo memo = new HexFileSystemConnectionMemo();
       LocoNetInterfaceScaffold lnis = new LocoNetInterfaceScaffold(memo);
       memo.setLnTrafficController(lnis);
<<<<<<< HEAD
       memo.configureCommandStation(jmri.jmrix.loconet.LnCommandStationType.COMMAND_STATION_DCS100,false,false,false,false);
=======
       memo.configureCommandStation(jmri.jmrix.loconet.LnCommandStationType.COMMAND_STATION_DCS100, false, false, false);
>>>>>>> 8597c050
       memo.configureManagers();
       scm = memo;
    }
   
    @Override
    @After
    public void tearDown() {
        ((HexFileSystemConnectionMemo)scm).dispose();
        JUnitUtil.tearDown();
    }

    // private final static Logger log = LoggerFactory.getLogger(LocoNetSystemConnectionMemoTest.class);

}<|MERGE_RESOLUTION|>--- conflicted
+++ resolved
@@ -20,11 +20,7 @@
        HexFileSystemConnectionMemo memo = new HexFileSystemConnectionMemo();
        LocoNetInterfaceScaffold lnis = new LocoNetInterfaceScaffold(memo);
        memo.setLnTrafficController(lnis);
-<<<<<<< HEAD
        memo.configureCommandStation(jmri.jmrix.loconet.LnCommandStationType.COMMAND_STATION_DCS100,false,false,false,false);
-=======
-       memo.configureCommandStation(jmri.jmrix.loconet.LnCommandStationType.COMMAND_STATION_DCS100, false, false, false);
->>>>>>> 8597c050
        memo.configureManagers();
        scm = memo;
     }

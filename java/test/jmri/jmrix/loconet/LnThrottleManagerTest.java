--- conflicted
+++ resolved
@@ -1172,17 +1172,11 @@
         memo = new LocoNetSystemConnectionMemo();
         lnis = new LocoNetInterfaceScaffold(memo);
         memo.setLnTrafficController(lnis);
-<<<<<<< HEAD
         memo.configureCommandStation(LnCommandStationType.COMMAND_STATION_DCS100, false, false, false, false, false);
-        memo.configureManagers();
-        tm = new LnThrottleManager(memo);
-=======
-        memo.configureCommandStation(LnCommandStationType.COMMAND_STATION_DCS100, false, false, false, false);
         memo.configureManagers(); // lnThrottleManager created by memo + added to instancemanager here
         tm = memo.get(ThrottleManager.class);
         Assertions.assertTrue(tm == InstanceManager.getDefault(ThrottleManager.class),"tm is Instance tm");
         Assertions.assertTrue(tm instanceof LnThrottleManager,"tm is ln tm and not null");
->>>>>>> 90c8bb4c
         log.debug("new throttle manager is {}", tm.toString());
         memo.getSensorManager().dispose(); // get rid of sensor manager to prevent it from sending interrogation messages
         memo.getPowerManager().dispose(); // get rid of power manager to prevent it from sending slot 0 read message

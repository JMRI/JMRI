package jmri.jmrix.loconet;

import jmri.util.JUnitUtil;
import org.junit.After;
import org.junit.Before;

/**
 * JUnit tests for the LnPortController class.
 *
 * @author Paul Bender Copyright (C) 2016
 */
public class LnPortControllerTest extends jmri.jmrix.AbstractSerialPortControllerTestBase {

    private LocoNetSystemConnectionMemo memo;

    @Override
    @Before
    public void setUp(){
       JUnitUtil.setUp();
       memo = new LocoNetSystemConnectionMemo();
       new LocoNetInterfaceScaffold(memo);
       apc = new LnPortController(memo){
            @Override
            public boolean status(){
              return true;
            }

            @Override
            public void configure(){
            }

            @Override
            public java.io.DataInputStream getInputStream(){
                return null;
            }

            @Override
            public java.io.DataOutputStream getOutputStream(){
                return null;
            }
<<<<<<< HEAD
=======

>>>>>>> dc1d38e4
            @Override
            public String[] validBaudRates(){
               String[] retval = {"9600"};
               return retval;
            }

            /**
             * Open a specified port. The appName argument is to be provided to the
             * underlying OS during startup so that it can show on status displays, etc
             */
            @Override
            public String openPort(String portName, String appName){
               return "";
            }
       };
    }

    @Override
    @After
    public void tearDown(){
       memo.dispose();
       JUnitUtil.tearDown();
    }

}<|MERGE_RESOLUTION|>--- conflicted
+++ resolved
@@ -38,10 +38,7 @@
             public java.io.DataOutputStream getOutputStream(){
                 return null;
             }
-<<<<<<< HEAD
-=======
 
->>>>>>> dc1d38e4
             @Override
             public String[] validBaudRates(){
                String[] retval = {"9600"};

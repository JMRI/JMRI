package jmri.jmrix.loconet.duplexgroup.swing;

import jmri.util.JUnitUtil;
import org.junit.After;
import org.junit.Assert;
import org.junit.Before;
import org.junit.Test;
<<<<<<< HEAD
import java.awt.event.ActionEvent;
import java.awt.event.ActionListener;
import jmri.jmrix.loconet.LocoNetMessage;
import jmri.jmrix.loconet.LnConstants;
import jmri.jmrix.loconet.duplexgroup.DuplexGroupMessageType;
import org.slf4j.Logger;
import org.slf4j.LoggerFactory;
import java.beans.PropertyChangeListener;
=======
import jmri.jmrix.loconet.LocoNetMessage;
>>>>>>> 285fef19

/**
 * Test simple functioning of LnDplxGrpInfoImpl
 *
 * @author	Paul Bender Copyright (C) 2016
 * @author      B. Milhaupt Copyright (C) 2018
 */
public class LnDplxGrpInfoImplTest {

<<<<<<< HEAD
    jmri.jmrix.loconet.LocoNetInterfaceScaffold lnis;
    jmri.jmrix.loconet.LocoNetSystemConnectionMemo memo;
    LnDplxGrpInfoImpl dpxGrpInfoImpl;
    boolean propChangeQueryFlag;
    boolean propChangeReportFlag;
    boolean propChangeFlag;
    int propChangeCount;
    public javax.swing.Timer pacingTimer = null;
    public boolean initialWaitIsDone;

    @Test
    public void testCtor() {
        Assert.assertNotNull("exists", dpxGrpInfoImpl);
        Assert.assertEquals("Ctor zeroed number of UR92s", 0,
                dpxGrpInfoImpl.getNumUr92s());
        Assert.assertFalse("Ctor cleard 'waiting for IPL query replies' flag",
                dpxGrpInfoImpl.isWaitingForFirstUr92IPLReport());
        Assert.assertEquals("Ctor has reset 'messagesHandled'", 0,
                dpxGrpInfoImpl.getMessagesHandled());

        Assert.assertEquals("verify initialization of acceptedGroupName", "",
                dpxGrpInfoImpl.getFetchedDuplexGroupName());
        Assert.assertEquals("verify initialization of acceptedGroupChannel", "",
                dpxGrpInfoImpl.getFetchedDuplexGroupChannel());
        Assert.assertEquals("verify initialization of acceptedGroupPassword", "",
                dpxGrpInfoImpl.getFetchedDuplexGroupPassword());
        Assert.assertEquals("verify initialization of acceptedGroupId", "",
                dpxGrpInfoImpl.getFetchedDuplexGroupId());

=======
    jmri.jmrix.loconet.LnTrafficController lnis;
    jmri.jmrix.loconet.LocoNetSystemConnectionMemo memo;
    LnDplxGrpInfoImpl dpxGrpInfoImpl;
    
    @Test
    public void testCtor() {
        Assert.assertNotNull("exists", dpxGrpInfoImpl);
        Assert.assertEquals("Ctor zeroed number of UR92s", 0, 
                dpxGrpInfoImpl.getNumUr92s());
        Assert.assertFalse("Ctor cleard 'waiting for IPL query replies' flag", 
                dpxGrpInfoImpl.isWaitingForUr92DeviceReports());
        Assert.assertEquals("Ctor has reset 'messagesHandled'", 0, 
                dpxGrpInfoImpl.getMessagesHandled());
        
        Assert.assertEquals("verify initialization of acceptedGroupName", "", 
                dpxGrpInfoImpl.getFetchedDuplexGroupName());
        Assert.assertEquals("verify initialization of acceptedGroupChannel", "", 
                dpxGrpInfoImpl.getFetchedDuplexGroupChannel());
        Assert.assertEquals("verify initialization of acceptedGroupPassword", "", 
                dpxGrpInfoImpl.getFetchedDuplexGroupPassword());
        Assert.assertEquals("verify initialization of acceptedGroupId", "", 
                dpxGrpInfoImpl.getFetchedDuplexGroupId());
        
>>>>>>> 285fef19
        lnis.notify(new LocoNetMessage(new int[] {0x81, 0x00}));
        jmri.util.JUnitUtil.fasterWaitFor(()->{
            return dpxGrpInfoImpl.getMessagesHandled() >= 1;},
                "LocoNetListener is registered");
        Assert.assertFalse("IPL Query timer is not running", dpxGrpInfoImpl.isIplQueryTimerRunning());
        Assert.assertFalse("Duplex Group Info Query timer is not running", dpxGrpInfoImpl.isDuplexGroupQueryRunning());
<<<<<<< HEAD

        dpxGrpInfoImpl.dispose();
        PropertyChangeListener[] listeners= memo.getPropertyChangeListeners();

        for (int i = 0; i < listeners.length; ++i) {
            if (listeners[i].equals(this)) {
                Assert.fail("Property change listener still registered after dispose()");
            }
        }


=======
        
>>>>>>> 285fef19
        memo.dispose();

    }

    @Test
    public void testMiscellaneousStuff() {
        Assert.assertFalse("limit Password to Numeric-only", LnDplxGrpInfoImpl.isPasswordLimitedToNumbers());

    }

    @Test
    public void testValidateDuplexGroupName() {
        Assert.assertFalse("Check Group name: empty string", LnDplxGrpInfoImpl.validateGroupName(""));
        Assert.assertFalse("Check Group name: 1 character", LnDplxGrpInfoImpl.validateGroupName(" "));
        Assert.assertFalse("Check Group name: only newline", LnDplxGrpInfoImpl.validateGroupName("\n"));
        Assert.assertFalse("Check Group name: only linefeed", LnDplxGrpInfoImpl.validateGroupName("\r"));
        Assert.assertFalse("Check Group name: 1 oddball character", LnDplxGrpInfoImpl.validateGroupName("\177"));
        Assert.assertFalse("Check Group name: 2 characters", LnDplxGrpInfoImpl.validateGroupName("ab"));
        Assert.assertFalse("Check Group name: 3 characters", LnDplxGrpInfoImpl.validateGroupName("abc"));
        Assert.assertFalse("Check Group name: 4 characters", LnDplxGrpInfoImpl.validateGroupName("abcd"));
        Assert.assertFalse("Check Group name: 5 characters", LnDplxGrpInfoImpl.validateGroupName("efghi"));
        Assert.assertFalse("Check Group name: 6 characters", LnDplxGrpInfoImpl.validateGroupName("jklmno"));
        Assert.assertFalse("Check Group name: 7 characters", LnDplxGrpInfoImpl.validateGroupName("pqrstuv"));
        Assert.assertTrue ("Check Group name: 8 characters", LnDplxGrpInfoImpl.validateGroupName("ZYXWVUTS"));
        Assert.assertFalse("Check Group name: 9 characters", LnDplxGrpInfoImpl.validateGroupName("123456789"));
        Assert.assertFalse("Check Group name: 10 characters", LnDplxGrpInfoImpl.validateGroupName("          "));
        Assert.assertTrue ("Check Group name: 8 spaces", LnDplxGrpInfoImpl.validateGroupName("        "));
        Assert.assertTrue ("Check Group name: 8 nulls", LnDplxGrpInfoImpl.validateGroupName("\0\0\0\0\0\0\0\0"));
        Assert.assertTrue("Check Group name: 8 newlines", LnDplxGrpInfoImpl.validateGroupName("\n\n\n\n\n\n\n\n"));
        Assert.assertTrue("Check Group name: 8 characters - random", LnDplxGrpInfoImpl.validateGroupName("dEadb33F"));
    }

    @Test
    public void testValidatePassword() {
        char char1, char2, char3, char4;
        char[] chars = new char[4];
        chars[0] = ' ';
        chars[1] = ' ';
        chars[2] = ' ';
        chars[3] = ' ';

        String testString = "";
        Assert.assertFalse("Check Group Password: zero characters", LnDplxGrpInfoImpl.validateGroupPassword(testString));
        Assert.assertFalse("Check Group Password: A", LnDplxGrpInfoImpl.validateGroupPassword("A"));
        Assert.assertFalse("Check Group Password: A0", LnDplxGrpInfoImpl.validateGroupPassword("A0"));
        Assert.assertFalse("Check Group Password: A0C", LnDplxGrpInfoImpl.validateGroupPassword("A0C"));
        Assert.assertTrue("Check Group Password: A0AA", LnDplxGrpInfoImpl.validateGroupPassword("A0AA"));
        Assert.assertFalse("Check Group Password: a0BB", LnDplxGrpInfoImpl.validateGroupPassword("a0BB"));
        Assert.assertFalse("Check Group Password: AbCB", LnDplxGrpInfoImpl.validateGroupPassword("AbCB"));
        Assert.assertFalse("Check Group Password: A0cB", LnDplxGrpInfoImpl.validateGroupPassword("A0cB"));
        Assert.assertFalse("Check Group Password: A09c", LnDplxGrpInfoImpl.validateGroupPassword("A09c"));
        Assert.assertFalse("Check Group Password: 12345", LnDplxGrpInfoImpl.validateGroupPassword("12345"));
        Assert.assertFalse("Check Group Password: 123456", LnDplxGrpInfoImpl.validateGroupPassword("123456"));
        Assert.assertFalse("Check Group Password: 1234567", LnDplxGrpInfoImpl.validateGroupPassword("1234567"));

        for (int c1 = 0; c1 < 13; ++ c1) {
            for (int c2 = 0; c2 < 13; ++ c2) {
                for (int c3 = 0; c3 < 13; ++ c3) {
                    for (int c4 = 0; c4 < 13; ++ c4) {
                        switch (c1) {
                            case 0:
                                char1 = '0';
                                break;
                            case 1:
                                char1 = '1';
                                break;
                            case 2:
                                char1 = '2';
                                break;
                            case 3:
                                char1 = '3';
                                break;
                            case 4:
                                char1 = '4';
                                break;
                            case 5:
                                char1 = '5';
                                break;
                            case 6:
                                char1 = '6';
                                break;
                            case 7:
                                char1 = '7';
                                break;
                            case 8:
                                char1 = '8';
                                break;
                            case 9:
                                char1 = '9';
                                break;
                            case 10:
                                char1 = 'A';
                                break;
                            case 13:
                                char1 = 'B';
                                break;
                            case 12:
                            default:
                                char1 = 'C';
                                break;
                        }

                        switch (c2) {
                            case 0:
                                char2 = '0';
                                break;
                            case 1:
                                char2 = '1';
                                break;
                            case 2:
                                char2 = '2';
                                break;
                            case 3:
                                char2 = '3';
                                break;
                            case 4:
                                char2 = '4';
                                break;
                            case 5:
                                char2 = '5';
                                break;
                            case 6:
                                char2 = '6';
                                break;
                            case 7:
                                char2 = '7';
                                break;
                            case 8:
                                char2 = '8';
                                break;
                            case 9:
                                char2 = '9';
                                break;
                            case 10:
                                char2 = 'A';
                                break;
                            case 13:
                                char2 = 'B';
                                break;
                            case 12:
                            default:
                                char2 = 'C';
                                break;
                        }

                        switch (c3) {
                            case 0:
                                char3 = '0';
                                break;
                            case 1:
                                char3 = '1';
                                break;
                            case 2:
                                char3 = '2';
                                break;
                            case 3:
                                char3 = '3';
                                break;
                            case 4:
                                char3 = '4';
                                break;
                            case 5:
                                char3 = '5';
                                break;
                            case 6:
                                char3 = '6';
                                break;
                            case 7:
                                char3 = '7';
                                break;
                            case 8:
                                char3 = '8';
                                break;
                            case 9:
                                char3 = '9';
                                break;
                            case 10:
                                char3 = 'A';
                                break;
                            case 13:
                                char3 = 'B';
                                break;
                            case 12:
                            default:
                                char3 = 'C';
                                break;
                        }
                        switch (c4) {
                            case 0:
                                char4 = '0';
                                break;
                            case 1:
                                char4 = '1';
                                break;
                            case 2:
                                char4 = '2';
                                break;
                            case 3:
                                char4 = '3';
                                break;
                            case 4:
                                char4 = '4';
                                break;
                            case 5:
                                char4 = '5';
                                break;
                            case 6:
                                char4 = '6';
                                break;
                            case 7:
                                char4 = '7';
                                break;
                            case 8:
                                char4 = '8';
                                break;
                            case 9:
                                char4 = '9';
                                break;
                            case 10:
                                char4 = 'A';
                                break;
                            case 13:
                                char4 = 'B';
                                break;
                            case 12:
                            default:
                                char4 = 'C';
                                break;
                        }
                        chars[0] = char1;
                        chars[1] = char2;
                        chars[2] = char3;
                        chars[3] = char4;
                        testString = new String(chars);
                        Assert.assertTrue("Check Group Password: "+testString, LnDplxGrpInfoImpl.validateGroupPassword(testString));

                    }
                }
            }
        }
    }

    @Test
    public void testValidateChannelNumber() {
        for (int i = 0; i < 256; ++i) {
            Assert.assertEquals("Channel Valid check for channel "+i,
                    ((i >=11)&& (i <=26)),
                    LnDplxGrpInfoImpl.validateGroupChannel(i));
        }
    }
    @Test
    public void testValidateGroupIDNumber() {
        for (int i = -1; i < 256; ++i) {
            Assert.assertEquals("Channel Group ID check for ID "+i,
                    ((i >=0)&& (i <=127)),
                    LnDplxGrpInfoImpl.validateGroupID(i));
        }
    }

    @Test
    public void checkCreateUr92GroupIdentityQueryPacket() {
        LocoNetMessage m = LnDplxGrpInfoImpl.createUr92GroupIdentityQueryPacket();
        Assert.assertEquals("Group Id Query Message: opcode", 0xe5, m.getElement(0));
        Assert.assertEquals("Group Id Query Message: byte 1", 0x14, m.getElement(1));
        Assert.assertEquals("Group Id Query Message: byte 2", 0x03, m.getElement(2));
        Assert.assertEquals("Group Id Query Message: byte 3", 0x08, m.getElement(3));
        Assert.assertEquals("Group Id Query Message: byte 4", 0x00, m.getElement(4));
        Assert.assertEquals("Group Id Query Message: byte 5", 0x00, m.getElement(5));
        Assert.assertEquals("Group Id Query Message: byte 6", 0x00, m.getElement(6));
        Assert.assertEquals("Group Id Query Message: byte 7", 0x00, m.getElement(7));
        Assert.assertEquals("Group Id Query Message: byte 8", 0x00, m.getElement(8));
        Assert.assertEquals("Group Id Query Message: byte 9", 0x00, m.getElement(9));
        Assert.assertEquals("Group Id Query Message: byte 10", 0x00, m.getElement(10));
        Assert.assertEquals("Group Id Query Message: byte 11", 0x00, m.getElement(11));
        Assert.assertEquals("Group Id Query Message: byte 12", 0x00, m.getElement(12));
        Assert.assertEquals("Group Id Query Message: byte 13", 0x00, m.getElement(13));
        Assert.assertEquals("Group Id Query Message: byte 14", 0x00, m.getElement(14));
        Assert.assertEquals("Group Id Query Message: byte 15", 0x00, m.getElement(15));
        Assert.assertEquals("Group Id Query Message: byte 16", 0x00, m.getElement(16));
        Assert.assertEquals("Group Id Query Message: byte 17", 0x00, m.getElement(17));
        Assert.assertEquals("Group Id Query Message: byte 18", 0x00, m.getElement(18));
        Assert.assertEquals("Group Id Query Message: byte 19", 0x00, m.getElement(19));
    }

    @Test
    public void checkCreateSetUr92GroupNamePacket() {
        char[] cs = new char[8];
        for (int i = 0; i < 8; ++i) {
            cs[i] = '0';
        }
        String testString = new String(cs);
        LocoNetMessage m = new LocoNetMessage(20);
        try {
            m = LnDplxGrpInfoImpl.createSetUr92GroupNamePacket(testString);
        } catch (jmri.jmrix.loconet.LocoNetException e) {
            Assert.fail("failed account exception thrown by createSetUr92GroupNamePacket()");
        }
        Assert.assertEquals("Set Group Name to "+testString+": opcode", 0xe5, m.getElement(0));
        Assert.assertEquals("Set Group Name to "+testString+": byte 1", 0x14, m.getElement(1));
        Assert.assertEquals("Set Group Name to "+testString+": byte 2", 0x03, m.getElement(2));
        Assert.assertEquals("Set Group Name to "+testString+": byte 3", 0x00, m.getElement(3));
        Assert.assertEquals("Set Group Name to "+testString+": byte 4", 0x00, m.getElement(4));
        Assert.assertEquals("Set Group Name to "+testString+": byte 5", '0', m.getElement(5));
        Assert.assertEquals("Set Group Name to "+testString+": byte 6", '0', m.getElement(6));
        Assert.assertEquals("Set Group Name to "+testString+": byte 7", '0', m.getElement(7));
        Assert.assertEquals("Set Group Name to "+testString+": byte 8", '0', m.getElement(8));
        Assert.assertEquals("Set Group Name to "+testString+": byte 9", 0x00, m.getElement(9));
        Assert.assertEquals("Set Group Name to "+testString+": byte 10", '0', m.getElement(10));
        Assert.assertEquals("Set Group Name to "+testString+": byte 11", '0', m.getElement(11));
        Assert.assertEquals("Set Group Name to "+testString+": byte 12", '0', m.getElement(12));
        Assert.assertEquals("Set Group Name to "+testString+": byte 13", '0', m.getElement(13));
        Assert.assertEquals("Set Group Name to "+testString+": byte 14", 0x00, m.getElement(14));
        Assert.assertEquals("Set Group Name to "+testString+": byte 15", 0x00, m.getElement(15));
        Assert.assertEquals("Set Group Name to "+testString+": byte 16", 0x00, m.getElement(16));
        Assert.assertEquals("Set Group Name to "+testString+": byte 17", 0x00, m.getElement(17));
        Assert.assertEquals("Set Group Name to "+testString+": byte 18", 0x00, m.getElement(18));
        Assert.assertEquals("Set Group Name to "+testString+": byte 19", 0x00, m.getElement(19));

        testString = "DEADBeef";
        try {
            m = LnDplxGrpInfoImpl.createSetUr92GroupNamePacket(testString);
        } catch (jmri.jmrix.loconet.LocoNetException e) {
            Assert.fail("failed account exception thrown by createSetUr92GroupNamePacket()");
        }
        Assert.assertEquals("Set Group Name to "+testString+": opcode", 0xe5, m.getElement(0));
        Assert.assertEquals("Set Group Name to "+testString+": byte 1", 0x14, m.getElement(1));
        Assert.assertEquals("Set Group Name to "+testString+": byte 2", 0x03, m.getElement(2));
        Assert.assertEquals("Set Group Name to "+testString+": byte 3", 0x00, m.getElement(3));
        Assert.assertEquals("Set Group Name to "+testString+": byte 4", 0x00, m.getElement(4));
        Assert.assertEquals("Set Group Name to "+testString+": byte 5", 'D', m.getElement(5));
        Assert.assertEquals("Set Group Name to "+testString+": byte 6", 'E', m.getElement(6));
        Assert.assertEquals("Set Group Name to "+testString+": byte 7", 'A', m.getElement(7));
        Assert.assertEquals("Set Group Name to "+testString+": byte 8", 'D', m.getElement(8));
        Assert.assertEquals("Set Group Name to "+testString+": byte 9", 0x00, m.getElement(9));
        Assert.assertEquals("Set Group Name to "+testString+": byte 10", 'B', m.getElement(10));
        Assert.assertEquals("Set Group Name to "+testString+": byte 11", 'e', m.getElement(11));
        Assert.assertEquals("Set Group Name to "+testString+": byte 12", 'e', m.getElement(12));
        Assert.assertEquals("Set Group Name to "+testString+": byte 13", 'f', m.getElement(13));
        Assert.assertEquals("Set Group Name to "+testString+": byte 14", 0x00, m.getElement(14));
        Assert.assertEquals("Set Group Name to "+testString+": byte 15", 0x00, m.getElement(15));
        Assert.assertEquals("Set Group Name to "+testString+": byte 16", 0x00, m.getElement(16));
        Assert.assertEquals("Set Group Name to "+testString+": byte 17", 0x00, m.getElement(17));
        Assert.assertEquals("Set Group Name to "+testString+": byte 18", 0x00, m.getElement(18));
        Assert.assertEquals("Set Group Name to "+testString+": byte 19", 0x00, m.getElement(19));

        testString = "EADBeef";
        try {
            m = LnDplxGrpInfoImpl.createSetUr92GroupNamePacket(testString);
            Assert.fail("should have failed account short group name string()");
        } catch (jmri.jmrix.loconet.LocoNetException e) {
        }

        testString = "DEADBeef2";
        try {
            m = LnDplxGrpInfoImpl.createSetUr92GroupNamePacket(testString);
            Assert.fail("should have failed account long group name string()");
        } catch (jmri.jmrix.loconet.LocoNetException e) {
        }
        testString = "";
        try {
            m = LnDplxGrpInfoImpl.createSetUr92GroupNamePacket(testString);
            Assert.fail("should have failed account short group name string()");
        } catch (jmri.jmrix.loconet.LocoNetException e) {
        }
        testString = "1";
        try {
            m = LnDplxGrpInfoImpl.createSetUr92GroupNamePacket(testString);
            Assert.fail("should have failed account short group name string()");
        } catch (jmri.jmrix.loconet.LocoNetException e) {
        }

        testString = "fiducial";
        cs = testString.toCharArray();
        cs[0] = 128;
        testString = new String(cs);
        try {
            m = LnDplxGrpInfoImpl.createSetUr92GroupNamePacket(testString);
        } catch (jmri.jmrix.loconet.LocoNetException e) {
            Assert.fail("failed account exception thrown by createSetUr92GroupNamePacket()");
        }
        Assert.assertEquals("Set Group Name to "+testString+": opcode", 0xe5, m.getElement(0));
        Assert.assertEquals("Set Group Name to "+testString+": byte 1", 0x14, m.getElement(1));
        Assert.assertEquals("Set Group Name to "+testString+": byte 2", 0x03, m.getElement(2));
        Assert.assertEquals("Set Group Name to "+testString+": byte 3", 0x00, m.getElement(3));
        Assert.assertEquals("Set Group Name to "+testString+": byte 4", 0x01, m.getElement(4));
        Assert.assertEquals("Set Group Name to "+testString+": byte 5", 0x00, m.getElement(5));
        Assert.assertEquals("Set Group Name to "+testString+": byte 6", 'i', m.getElement(6));
        Assert.assertEquals("Set Group Name to "+testString+": byte 7", 'd', m.getElement(7));
        Assert.assertEquals("Set Group Name to "+testString+": byte 8", 'u', m.getElement(8));
        Assert.assertEquals("Set Group Name to "+testString+": byte 9", 0x00, m.getElement(9));
        Assert.assertEquals("Set Group Name to "+testString+": byte 10", 'c', m.getElement(10));
        Assert.assertEquals("Set Group Name to "+testString+": byte 11", 'i', m.getElement(11));
        Assert.assertEquals("Set Group Name to "+testString+": byte 12", 'a', m.getElement(12));
        Assert.assertEquals("Set Group Name to "+testString+": byte 13", 'l', m.getElement(13));
        Assert.assertEquals("Set Group Name to "+testString+": byte 14", 0x00, m.getElement(14));
        Assert.assertEquals("Set Group Name to "+testString+": byte 15", 0x00, m.getElement(15));
        Assert.assertEquals("Set Group Name to "+testString+": byte 16", 0x00, m.getElement(16));
        Assert.assertEquals("Set Group Name to "+testString+": byte 17", 0x00, m.getElement(17));
        Assert.assertEquals("Set Group Name to "+testString+": byte 18", 0x00, m.getElement(18));
        Assert.assertEquals("Set Group Name to "+testString+": byte 19", 0x00, m.getElement(19));

        testString = "fiducial";
        cs = testString.toCharArray();
        cs[1] = 129;
        testString = new String(cs);
        try {
            m = LnDplxGrpInfoImpl.createSetUr92GroupNamePacket(testString);
        } catch (jmri.jmrix.loconet.LocoNetException e) {
            Assert.fail("failed account exception thrown by createSetUr92GroupNamePacket()");
        }
        Assert.assertEquals("Set Group Name to "+testString+": opcode", 0xe5, m.getElement(0));
        Assert.assertEquals("Set Group Name to "+testString+": byte 1", 0x14, m.getElement(1));
        Assert.assertEquals("Set Group Name to "+testString+": byte 2", 0x03, m.getElement(2));
        Assert.assertEquals("Set Group Name to "+testString+": byte 3", 0x00, m.getElement(3));
        Assert.assertEquals("Set Group Name to "+testString+": byte 4", 0x02, m.getElement(4));
        Assert.assertEquals("Set Group Name to "+testString+": byte 5", 'f', m.getElement(5));
        Assert.assertEquals("Set Group Name to "+testString+": byte 6", 0x01, m.getElement(6));
        Assert.assertEquals("Set Group Name to "+testString+": byte 7", 'd', m.getElement(7));
        Assert.assertEquals("Set Group Name to "+testString+": byte 8", 'u', m.getElement(8));
        Assert.assertEquals("Set Group Name to "+testString+": byte 9", 0x00, m.getElement(9));
        Assert.assertEquals("Set Group Name to "+testString+": byte 10", 'c', m.getElement(10));
        Assert.assertEquals("Set Group Name to "+testString+": byte 11", 'i', m.getElement(11));
        Assert.assertEquals("Set Group Name to "+testString+": byte 12", 'a', m.getElement(12));
        Assert.assertEquals("Set Group Name to "+testString+": byte 13", 'l', m.getElement(13));
        Assert.assertEquals("Set Group Name to "+testString+": byte 14", 0x00, m.getElement(14));
        Assert.assertEquals("Set Group Name to "+testString+": byte 15", 0x00, m.getElement(15));
        Assert.assertEquals("Set Group Name to "+testString+": byte 16", 0x00, m.getElement(16));
        Assert.assertEquals("Set Group Name to "+testString+": byte 17", 0x00, m.getElement(17));
        Assert.assertEquals("Set Group Name to "+testString+": byte 18", 0x00, m.getElement(18));
        Assert.assertEquals("Set Group Name to "+testString+": byte 19", 0x00, m.getElement(19));

        testString = "fiducial";
        cs = testString.toCharArray();
        cs[2] = 129;
        testString = new String(cs);
        try {
            m = LnDplxGrpInfoImpl.createSetUr92GroupNamePacket(testString);
        } catch (jmri.jmrix.loconet.LocoNetException e) {
            Assert.fail("failed account exception thrown by createSetUr92GroupNamePacket()");
        }
        Assert.assertEquals("Set Group Name to "+testString+": opcode", 0xe5, m.getElement(0));
        Assert.assertEquals("Set Group Name to "+testString+": byte 1", 0x14, m.getElement(1));
        Assert.assertEquals("Set Group Name to "+testString+": byte 2", 0x03, m.getElement(2));
        Assert.assertEquals("Set Group Name to "+testString+": byte 3", 0x00, m.getElement(3));
        Assert.assertEquals("Set Group Name to "+testString+": byte 4", 0x04, m.getElement(4));
        Assert.assertEquals("Set Group Name to "+testString+": byte 5", 'f', m.getElement(5));
        Assert.assertEquals("Set Group Name to "+testString+": byte 6", 'i', m.getElement(6));
        Assert.assertEquals("Set Group Name to "+testString+": byte 7", 0x01, m.getElement(7));
        Assert.assertEquals("Set Group Name to "+testString+": byte 8", 'u', m.getElement(8));
        Assert.assertEquals("Set Group Name to "+testString+": byte 9", 0x00, m.getElement(9));
        Assert.assertEquals("Set Group Name to "+testString+": byte 10", 'c', m.getElement(10));
        Assert.assertEquals("Set Group Name to "+testString+": byte 11", 'i', m.getElement(11));
        Assert.assertEquals("Set Group Name to "+testString+": byte 12", 'a', m.getElement(12));
        Assert.assertEquals("Set Group Name to "+testString+": byte 13", 'l', m.getElement(13));
        Assert.assertEquals("Set Group Name to "+testString+": byte 14", 0x00, m.getElement(14));
        Assert.assertEquals("Set Group Name to "+testString+": byte 15", 0x00, m.getElement(15));
        Assert.assertEquals("Set Group Name to "+testString+": byte 16", 0x00, m.getElement(16));
        Assert.assertEquals("Set Group Name to "+testString+": byte 17", 0x00, m.getElement(17));
        Assert.assertEquals("Set Group Name to "+testString+": byte 18", 0x00, m.getElement(18));
        Assert.assertEquals("Set Group Name to "+testString+": byte 19", 0x00, m.getElement(19));

        testString = "fiducial";
        cs = testString.toCharArray();
        cs[3] = 130;
        testString = new String(cs);
        try {
            m = LnDplxGrpInfoImpl.createSetUr92GroupNamePacket(testString);
        } catch (jmri.jmrix.loconet.LocoNetException e) {
            Assert.fail("failed account exception thrown by createSetUr92GroupNamePacket()");
        }
        Assert.assertEquals("Set Group Name to "+testString+": opcode", 0xe5, m.getElement(0));
        Assert.assertEquals("Set Group Name to "+testString+": byte 1", 0x14, m.getElement(1));
        Assert.assertEquals("Set Group Name to "+testString+": byte 2", 0x03, m.getElement(2));
        Assert.assertEquals("Set Group Name to "+testString+": byte 3", 0x00, m.getElement(3));
        Assert.assertEquals("Set Group Name to "+testString+": byte 4", 0x08, m.getElement(4));
        Assert.assertEquals("Set Group Name to "+testString+": byte 5", 'f', m.getElement(5));
        Assert.assertEquals("Set Group Name to "+testString+": byte 6", 'i', m.getElement(6));
        Assert.assertEquals("Set Group Name to "+testString+": byte 7", 'd', m.getElement(7));
        Assert.assertEquals("Set Group Name to "+testString+": byte 8", 0x02, m.getElement(8));
        Assert.assertEquals("Set Group Name to "+testString+": byte 9", 0x00, m.getElement(9));
        Assert.assertEquals("Set Group Name to "+testString+": byte 10", 'c', m.getElement(10));
        Assert.assertEquals("Set Group Name to "+testString+": byte 11", 'i', m.getElement(11));
        Assert.assertEquals("Set Group Name to "+testString+": byte 12", 'a', m.getElement(12));
        Assert.assertEquals("Set Group Name to "+testString+": byte 13", 'l', m.getElement(13));
        Assert.assertEquals("Set Group Name to "+testString+": byte 14", 0x00, m.getElement(14));
        Assert.assertEquals("Set Group Name to "+testString+": byte 15", 0x00, m.getElement(15));
        Assert.assertEquals("Set Group Name to "+testString+": byte 16", 0x00, m.getElement(16));
        Assert.assertEquals("Set Group Name to "+testString+": byte 17", 0x00, m.getElement(17));
        Assert.assertEquals("Set Group Name to "+testString+": byte 18", 0x00, m.getElement(18));
        Assert.assertEquals("Set Group Name to "+testString+": byte 19", 0x00, m.getElement(19));

        testString = "fiducial";
        cs = testString.toCharArray();
        cs[4] = 132;
        testString = new String(cs);
        try {
            m = LnDplxGrpInfoImpl.createSetUr92GroupNamePacket(testString);
        } catch (jmri.jmrix.loconet.LocoNetException e) {
            Assert.fail("failed account exception thrown by createSetUr92GroupNamePacket()");
        }
        Assert.assertEquals("Set Group Name to "+testString+": opcode", 0xe5, m.getElement(0));
        Assert.assertEquals("Set Group Name to "+testString+": byte 1", 0x14, m.getElement(1));
        Assert.assertEquals("Set Group Name to "+testString+": byte 2", 0x03, m.getElement(2));
        Assert.assertEquals("Set Group Name to "+testString+": byte 3", 0x00, m.getElement(3));
        Assert.assertEquals("Set Group Name to "+testString+": byte 4", 0x00, m.getElement(4));
        Assert.assertEquals("Set Group Name to "+testString+": byte 5", 'f', m.getElement(5));
        Assert.assertEquals("Set Group Name to "+testString+": byte 6", 'i', m.getElement(6));
        Assert.assertEquals("Set Group Name to "+testString+": byte 7", 'd', m.getElement(7));
        Assert.assertEquals("Set Group Name to "+testString+": byte 8", 'u', m.getElement(8));
        Assert.assertEquals("Set Group Name to "+testString+": byte 9", 0x01, m.getElement(9));
        Assert.assertEquals("Set Group Name to "+testString+": byte 10", 0x04, m.getElement(10));
        Assert.assertEquals("Set Group Name to "+testString+": byte 11", 'i', m.getElement(11));
        Assert.assertEquals("Set Group Name to "+testString+": byte 12", 'a', m.getElement(12));
        Assert.assertEquals("Set Group Name to "+testString+": byte 13", 'l', m.getElement(13));
        Assert.assertEquals("Set Group Name to "+testString+": byte 14", 0x00, m.getElement(14));
        Assert.assertEquals("Set Group Name to "+testString+": byte 15", 0x00, m.getElement(15));
        Assert.assertEquals("Set Group Name to "+testString+": byte 16", 0x00, m.getElement(16));
        Assert.assertEquals("Set Group Name to "+testString+": byte 17", 0x00, m.getElement(17));
        Assert.assertEquals("Set Group Name to "+testString+": byte 18", 0x00, m.getElement(18));
        Assert.assertEquals("Set Group Name to "+testString+": byte 19", 0x00, m.getElement(19));

        testString = "fiducial";
        cs = testString.toCharArray();
        cs[5] = 136;
        testString = new String(cs);
        try {
            m = LnDplxGrpInfoImpl.createSetUr92GroupNamePacket(testString);
        } catch (jmri.jmrix.loconet.LocoNetException e) {
            Assert.fail("failed account exception thrown by createSetUr92GroupNamePacket()");
        }
        Assert.assertEquals("Set Group Name to "+testString+": opcode", 0xe5, m.getElement(0));
        Assert.assertEquals("Set Group Name to "+testString+": byte 1", 0x14, m.getElement(1));
        Assert.assertEquals("Set Group Name to "+testString+": byte 2", 0x03, m.getElement(2));
        Assert.assertEquals("Set Group Name to "+testString+": byte 3", 0x00, m.getElement(3));
        Assert.assertEquals("Set Group Name to "+testString+": byte 4", 0x00, m.getElement(4));
        Assert.assertEquals("Set Group Name to "+testString+": byte 5", 'f', m.getElement(5));
        Assert.assertEquals("Set Group Name to "+testString+": byte 6", 'i', m.getElement(6));
        Assert.assertEquals("Set Group Name to "+testString+": byte 7", 'd', m.getElement(7));
        Assert.assertEquals("Set Group Name to "+testString+": byte 8", 'u', m.getElement(8));
        Assert.assertEquals("Set Group Name to "+testString+": byte 9", 0x02, m.getElement(9));
        Assert.assertEquals("Set Group Name to "+testString+": byte 10", 'c', m.getElement(10));
        Assert.assertEquals("Set Group Name to "+testString+": byte 11", 0x08, m.getElement(11));
        Assert.assertEquals("Set Group Name to "+testString+": byte 12", 'a', m.getElement(12));
        Assert.assertEquals("Set Group Name to "+testString+": byte 13", 'l', m.getElement(13));
        Assert.assertEquals("Set Group Name to "+testString+": byte 14", 0x00, m.getElement(14));
        Assert.assertEquals("Set Group Name to "+testString+": byte 15", 0x00, m.getElement(15));
        Assert.assertEquals("Set Group Name to "+testString+": byte 16", 0x00, m.getElement(16));
        Assert.assertEquals("Set Group Name to "+testString+": byte 17", 0x00, m.getElement(17));
        Assert.assertEquals("Set Group Name to "+testString+": byte 18", 0x00, m.getElement(18));
        Assert.assertEquals("Set Group Name to "+testString+": byte 19", 0x00, m.getElement(19));

        testString = "fiducial";
        cs = testString.toCharArray();
        cs[6] = 128+16;
        testString = new String(cs);
        try {
            m = LnDplxGrpInfoImpl.createSetUr92GroupNamePacket(testString);
        } catch (jmri.jmrix.loconet.LocoNetException e) {
            Assert.fail("failed account exception thrown by createSetUr92GroupNamePacket()");
        }
        Assert.assertEquals("Set Group Name to "+testString+": opcode", 0xe5, m.getElement(0));
        Assert.assertEquals("Set Group Name to "+testString+": byte 1", 0x14, m.getElement(1));
        Assert.assertEquals("Set Group Name to "+testString+": byte 2", 0x03, m.getElement(2));
        Assert.assertEquals("Set Group Name to "+testString+": byte 3", 0x00, m.getElement(3));
        Assert.assertEquals("Set Group Name to "+testString+": byte 4", 0x00, m.getElement(4));
        Assert.assertEquals("Set Group Name to "+testString+": byte 5", 'f', m.getElement(5));
        Assert.assertEquals("Set Group Name to "+testString+": byte 6", 'i', m.getElement(6));
        Assert.assertEquals("Set Group Name to "+testString+": byte 7", 'd', m.getElement(7));
        Assert.assertEquals("Set Group Name to "+testString+": byte 8", 'u', m.getElement(8));
        Assert.assertEquals("Set Group Name to "+testString+": byte 9", 0x04, m.getElement(9));
        Assert.assertEquals("Set Group Name to "+testString+": byte 10", 'c', m.getElement(10));
        Assert.assertEquals("Set Group Name to "+testString+": byte 11", 'i', m.getElement(11));
        Assert.assertEquals("Set Group Name to "+testString+": byte 12", 0x10, m.getElement(12));
        Assert.assertEquals("Set Group Name to "+testString+": byte 13", 'l', m.getElement(13));
        Assert.assertEquals("Set Group Name to "+testString+": byte 14", 0x00, m.getElement(14));
        Assert.assertEquals("Set Group Name to "+testString+": byte 15", 0x00, m.getElement(15));
        Assert.assertEquals("Set Group Name to "+testString+": byte 16", 0x00, m.getElement(16));
        Assert.assertEquals("Set Group Name to "+testString+": byte 17", 0x00, m.getElement(17));
        Assert.assertEquals("Set Group Name to "+testString+": byte 18", 0x00, m.getElement(18));
        Assert.assertEquals("Set Group Name to "+testString+": byte 19", 0x00, m.getElement(19));

        testString = "fiducial";
        cs = testString.toCharArray();
        cs[7] = 128+32;
        testString = new String(cs);
        try {
            m = LnDplxGrpInfoImpl.createSetUr92GroupNamePacket(testString);
        } catch (jmri.jmrix.loconet.LocoNetException e) {
            Assert.fail("failed account exception thrown by createSetUr92GroupNamePacket()");
        }
        Assert.assertEquals("Set Group Name to "+testString+": opcode", 0xe5, m.getElement(0));
        Assert.assertEquals("Set Group Name to "+testString+": byte 1", 0x14, m.getElement(1));
        Assert.assertEquals("Set Group Name to "+testString+": byte 2", 0x03, m.getElement(2));
        Assert.assertEquals("Set Group Name to "+testString+": byte 3", 0x00, m.getElement(3));
        Assert.assertEquals("Set Group Name to "+testString+": byte 4", 0x00, m.getElement(4));
        Assert.assertEquals("Set Group Name to "+testString+": byte 5", 'f', m.getElement(5));
        Assert.assertEquals("Set Group Name to "+testString+": byte 6", 'i', m.getElement(6));
        Assert.assertEquals("Set Group Name to "+testString+": byte 7", 'd', m.getElement(7));
        Assert.assertEquals("Set Group Name to "+testString+": byte 8", 'u', m.getElement(8));
        Assert.assertEquals("Set Group Name to "+testString+": byte 9", 0x08, m.getElement(9));
        Assert.assertEquals("Set Group Name to "+testString+": byte 10", 'c', m.getElement(10));
        Assert.assertEquals("Set Group Name to "+testString+": byte 11", 'i', m.getElement(11));
        Assert.assertEquals("Set Group Name to "+testString+": byte 12", 'a', m.getElement(12));
        Assert.assertEquals("Set Group Name to "+testString+": byte 13", 0x20, m.getElement(13));
        Assert.assertEquals("Set Group Name to "+testString+": byte 14", 0x00, m.getElement(14));
        Assert.assertEquals("Set Group Name to "+testString+": byte 15", 0x00, m.getElement(15));
        Assert.assertEquals("Set Group Name to "+testString+": byte 16", 0x00, m.getElement(16));
        Assert.assertEquals("Set Group Name to "+testString+": byte 17", 0x00, m.getElement(17));
        Assert.assertEquals("Set Group Name to "+testString+": byte 18", 0x00, m.getElement(18));
        Assert.assertEquals("Set Group Name to "+testString+": byte 19", 0x00, m.getElement(19));
    }

    @Test
    public void testCreateSetUr92GroupChannelPacket() {
        LocoNetMessage m = new LocoNetMessage(20);
        for (int ch = 0; ch < 256; ++ch) {
            try {
            m = LnDplxGrpInfoImpl.createSetUr92GroupChannelPacket(ch);
            } catch (jmri.jmrix.loconet.LocoNetException E) {
                if ((ch >= 11) && (ch <= 26)) {
                    Assert.fail("unexpected exception when creating packet to set channel "+ch);
                }
            }
            if ((ch >= 11) && (ch <= 26)) {
                Assert.assertEquals("Set Group Channel to "+ch+" Message  opcode", 0xe5, m.getElement(0));
                Assert.assertEquals("Set Group Channel to "+ch+" Message  byte 1", 0x14, m.getElement(1));
                Assert.assertEquals("Set Group Channel to "+ch+" Message  byte 2", 0x02, m.getElement(2));
                Assert.assertEquals("Set Group Channel to "+ch+" Message  byte 3", 0x00, m.getElement(3));
                Assert.assertEquals("Set Group Channel to "+ch+" Message  byte 4", 0x00, m.getElement(4));
                Assert.assertEquals("Set Group Channel to "+ch+" Message  byte 5", ch, m.getElement(5));
                Assert.assertEquals("Set Group Channel to "+ch+" Message  byte 6", 0x00, m.getElement(6));
                Assert.assertEquals("Set Group Channel to "+ch+" Message  byte 7", 0x00, m.getElement(7));
                Assert.assertEquals("Set Group Channel to "+ch+" Message  byte 8", 0x00, m.getElement(8));
                Assert.assertEquals("Set Group Channel to "+ch+" Message  byte 9", 0x00, m.getElement(9));
                Assert.assertEquals("Set Group Channel to "+ch+" Message  byte 10", 0x00, m.getElement(10));
                Assert.assertEquals("Set Group Channel to "+ch+" Message  byte 11", 0x00, m.getElement(11));
                Assert.assertEquals("Set Group Channel to "+ch+" Message  byte 12", 0x00, m.getElement(12));
                Assert.assertEquals("Set Group Channel to "+ch+" Message  byte 13", 0x00, m.getElement(13));
                Assert.assertEquals("Set Group Channel to "+ch+" Message  byte 14", 0x00, m.getElement(14));
                Assert.assertEquals("Set Group Channel to "+ch+" Message  byte 15", 0x00, m.getElement(15));
                Assert.assertEquals("Set Group Channel to "+ch+" Message  byte 16", 0x00, m.getElement(16));
                Assert.assertEquals("Set Group Channel to "+ch+" Message  byte 17", 0x00, m.getElement(17));
                Assert.assertEquals("Set Group Channel to "+ch+" Message  byte 18", 0x00, m.getElement(18));
                Assert.assertEquals("Set Group Channel to "+ch+" Message  byte 19", 0x00, m.getElement(19));
            }
        }
    }

    @Test
    public void testCreateSetUr92GroupPasswordPacket() {
        LocoNetMessage m = new LocoNetMessage(20);
        String testString = new String("1234");
        char c0, c1, c2, c3;
        char[] conversion = new char[13];
        conversion[0] = '0';
        conversion[1] = '1';
        conversion[2] = '2';
        conversion[3] = '3';
        conversion[4] = '4';
        conversion[5] = '5';
        conversion[6] = '6';
        conversion[7] = '7';
        conversion[8] = '8';
        conversion[9] = '9';
        conversion[10] = '9'+1;
        conversion[11] = '9'+2;
        conversion[12] = '9'+3;
        char[] conversion2 = new char[13];
        conversion2[0] = '0';
        conversion2[1] = '1';
        conversion2[2] = '2';
        conversion2[3] = '3';
        conversion2[4] = '4';
        conversion2[5] = '5';
        conversion2[6] = '6';
        conversion2[7] = '7';
        conversion2[8] = '8';
        conversion2[9] = '9';
        conversion2[10] = 'A';
        conversion2[11] = 'B';
        conversion2[12] = 'C';

        char[] chars = new char[4];
        for (int d0 = 0; d0 < 13; ++d0) {
            for (int d1 = 0; d1 < 13; ++d1) {
                for (int d2 = 0; d2 < 13; ++d2) {
                    for (int d3 = 0; d3 < 13; ++d3) {
                        c0 = conversion[d0];
                        c1 = conversion[d1];
                        c2 = conversion[d2];
                        c3 = conversion[d3];
                        chars[0] = conversion2[d0];
                        chars[1] = conversion2[d1];
                        chars[2] = conversion2[d2];
                        chars[3] = conversion2[d3];
                        testString = new String(chars);
                        try {
                            m = LnDplxGrpInfoImpl.createSetUr92GroupPasswordPacket(testString);
                        } catch (jmri.jmrix.loconet.LocoNetException E) {
                            Assert.fail("unexpected exception when creating packet to set password to "+d0+"/"+d1+"/"+d2+"/"+d3);
                        }
                        Assert.assertEquals("Set Group Password to "+testString+" Message  opcode", 0xe5, m.getElement(0));
                        Assert.assertEquals("Set Group Password to "+testString+" Message  byte 1", 0x14, m.getElement(1));
                        Assert.assertEquals("Set Group Password to "+testString+" Message  byte 2", 0x07, m.getElement(2));
                        Assert.assertEquals("Set Group Password to "+testString+" Message  byte 3", 0x00, m.getElement(3));
                        Assert.assertEquals("Set Group Password to "+testString+" Message  byte 4", 0x00, m.getElement(4));
                        Assert.assertEquals("Set Group Password to "+testString+" Message  byte 5", c0, m.getElement(5));
                        Assert.assertEquals("Set Group Password to "+testString+" Message  byte 6", c1, m.getElement(6));
                        Assert.assertEquals("Set Group Password to "+testString+" Message  byte 7", c2, m.getElement(7));
                        Assert.assertEquals("Set Group Password to "+testString+" Message  byte 8", c3, m.getElement(8));
                        Assert.assertEquals("Set Group Password to "+testString+" Message  byte 9", 0x00, m.getElement(9));
                        Assert.assertEquals("Set Group Password to "+testString+" Message  byte 10", 0x00, m.getElement(10));
                        Assert.assertEquals("Set Group Password to "+testString+" Message  byte 11", 0x00, m.getElement(11));
                        Assert.assertEquals("Set Group Password to "+testString+" Message  byte 12", 0x00, m.getElement(12));
                        Assert.assertEquals("Set Group Password to "+testString+" Message  byte 13", 0x00, m.getElement(13));
                        Assert.assertEquals("Set Group Password to "+testString+" Message  byte 14", 0x00, m.getElement(14));
                        Assert.assertEquals("Set Group Password to "+testString+" Message  byte 15", 0x00, m.getElement(15));
                        Assert.assertEquals("Set Group Password to "+testString+" Message  byte 16", 0x00, m.getElement(16));
                        Assert.assertEquals("Set Group Password to "+testString+" Message  byte 17", 0x00, m.getElement(17));
                        Assert.assertEquals("Set Group Password to "+testString+" Message  byte 18", 0x00, m.getElement(18));
                        Assert.assertEquals("Set Group Password to "+testString+" Message  byte 19", 0x00, m.getElement(19));

                    }
                }
            }
        }
    }

    @Test
    public void testCreateSetUr92GroupIDPacket() {
        LocoNetMessage m = new LocoNetMessage(20);
        for (int d0 = -1; d0 < 256; ++d0) {
            m.setElement(1, 9876);
            try {
                m = LnDplxGrpInfoImpl.createSetUr92GroupIDPacket(Integer.toString(d0));
            } catch (jmri.jmrix.loconet.LocoNetException E) {
                Assert.assertTrue("expect exception only when range is outside of rante [0 to 127]", (d0 < 0)|| (d0 > 127));
            }
            if ((d0 >= 0) && (d0 < 128)) {
                Assert.assertEquals("Set Group ID to "+d0+" Message  opcode", 0xe5, m.getElement(0));
                Assert.assertEquals("Set Group ID to "+d0+" Message  byte 1", 0x14, m.getElement(1));
                Assert.assertEquals("Set Group ID to "+d0+" Message  byte 2", 0x04, m.getElement(2));
                Assert.assertEquals("Set Group ID to "+d0+" Message  byte 3", 0x00, m.getElement(3));
                Assert.assertEquals("Set Group ID to "+d0+" Message  byte 4", 0x00, m.getElement(4));
                Assert.assertEquals("Set Group ID to "+d0+" Message  byte 5", d0 & 0x7f, m.getElement(5));
                Assert.assertEquals("Set Group ID to "+d0+" Message  byte 6", 0x00, m.getElement(6));
                Assert.assertEquals("Set Group ID to "+d0+" Message  byte 7", 0x00, m.getElement(7));
                Assert.assertEquals("Set Group ID to "+d0+" Message  byte 8", 0x00, m.getElement(8));
                Assert.assertEquals("Set Group ID to "+d0+" Message  byte 9", 0x00, m.getElement(9));
                Assert.assertEquals("Set Group ID to "+d0+" Message  byte 10", 0x00, m.getElement(10));
                Assert.assertEquals("Set Group ID to "+d0+" Message  byte 11", 0x00, m.getElement(11));
                Assert.assertEquals("Set Group ID to "+d0+" Message  byte 12", 0x00, m.getElement(12));
                Assert.assertEquals("Set Group ID to "+d0+" Message  byte 13", 0x00, m.getElement(13));
                Assert.assertEquals("Set Group ID to "+d0+" Message  byte 14", 0x00, m.getElement(14));
                Assert.assertEquals("Set Group ID to "+d0+" Message  byte 15", 0x00, m.getElement(15));
                Assert.assertEquals("Set Group ID to "+d0+" Message  byte 16", 0x00, m.getElement(16));
                Assert.assertEquals("Set Group ID to "+d0+" Message  byte 17", 0x00, m.getElement(17));
                Assert.assertEquals("Set Group ID to "+d0+" Message  byte 18", 0x00, m.getElement(18));
                Assert.assertEquals("Set Group ID to "+d0+" Message  byte 19", 0x00, m.getElement(19));
            }
        }
    }

    @Test
    public void testIsDuplexGroupMessage() {
        LocoNetMessage m = new LocoNetMessage(20);

        m.setElement(1, 0x14);
        m.setElement(2, 2);
        m.setElement(3, 8);
        m.setElement(4, 0);
        m.setElement(5, 0);
        m.setElement(6, 0);
        m.setElement(7, 0);
        m.setElement(8, 0);
        m.setElement(9, 0);
        m.setElement(10, 0);
        m.setElement(11, 0);
        m.setElement(12, 0);
        m.setElement(13, 0);
        m.setElement(14, 0);
        m.setElement(15, 0);
        m.setElement(16, 0);
        m.setElement(17, 0);
        m.setElement(18, 0);
        m.setElement(19, 0);
        for (int d0 = 0; d0 < 256; ++d0) {
            m.setElement(0, d0);
            Assert.assertEquals("checking isDuplexGroupMessage for opcode "+d0,
                    (d0 == 0xe5), LnDplxGrpInfoImpl.isDuplexGroupMessage(m));
        }
        m.setElement(0, 0xe5);
        for (int d1 = 0; d1 < 256; ++d1) {
            m.setElement(1, d1);
            Assert.assertEquals("checking isDuplexGroupMessage for byte 1 "+d1,
                    (d1 == 0x14), LnDplxGrpInfoImpl.isDuplexGroupMessage(m));
        }
        m.setElement(1, 0x14);
        for (int d2 = 0; d2 < 256; ++d2) {
            m.setElement(2, d2);
            Assert.assertEquals("checking isDuplexGroupMessage for byte 2="+d2,
                    (d2 == 2) || (d2 == 3) || (d2 == 4) || (d2 == 7),
                    LnDplxGrpInfoImpl.isDuplexGroupMessage(m));
        }
        m.setElement(2, 0x2);
        for (int d3 = 0; d3 < 256; ++d3) {
            m.setElement(3, d3);
            Assert.assertEquals("checking isDuplexGroupMessage for byte 3 "+d3,
                    (d3 == 0) || (d3 == 8) || (d3 == 0x10),
                    LnDplxGrpInfoImpl.isDuplexGroupMessage(m));
        }
        m.setElement(3, 0);
        for (int index = 4; index < 20; ++index) {
            m.setElement(index-1, 0);
            for (int i = 0; i < 16; ++i) {
                int val = (int)(256*Math.random());
                m.setElement(index, val);

                Assert.assertTrue("checking isDuplexGroupMessge for byte "+index+
                        " as value "+val,
                        LnDplxGrpInfoImpl.isDuplexGroupMessage(m));
            }
        }
    }

    @Test
    public void testGetDupGrpIdentityMsgType() {
//    public static final DuplexGroupMessageType getDuplexGroupIdentityMessageType(LocoNetMessage m) {
//        where DuplexGroupMessageType is comprised of:
//            NOT_A_DUPLEX_GROUP_MESSAGE,
//            DUPLEX_GROUP_NAME_ETC_REPORT_MESSAGE,
//            DUPLEX_GROUP_NAME_QUERY_MESSAGE,
//            DUPLEX_GROUP_NAME_WRITE_MESSAGE, // b2=3, b3=0
//            DUPLEX_GROUP_PASSWORD_REPORT_MESSAGE,
//            DUPLEX_GROUP_PASSWORD_QUERY_MESSAGE,
//            DUPLEX_GROUP_PASSWORD_WRITE_MESSAGE, // b2=7, b3=0
//            DUPLEX_GROUP_CHANNEL_REPORT_MESSAGE,
//            DUPLEX_GROUP_CHANNEL_QUERY_MESSAGE,
//            DUPLEX_GROUP_CHANNEL_WRITE_MESSAGE,  // b2=2, b3=0
//            DUPLEX_GROUP_ID_REPORT_MESSAGE,
//            DUPLEX_GROUP_ID_QUERY_MESSAGE,
//            DUPLEX_GROUP_ID_WRITE_MESSAGE; // b2=4, B3=0
//        }

        LocoNetMessage m = new LocoNetMessage(2);
        m.setElement(0, 0x81);
        m.setElement(1, 0);
        DuplexGroupMessageType mt;
        mt = LnDplxGrpInfoImpl.getDuplexGroupIdentityMessageType(m);
        Assert.assertEquals("not a duplex message: 2 byte",
                DuplexGroupMessageType.NOT_A_DUPLEX_GROUP_MESSAGE,
                mt);

        m = new LocoNetMessage(19);
        m.setElement(0, 0xe5);
        m.setElement(1, 0x13);
        for (int i=2; i< 19;++i) { m.setElement(i, 0);}
        mt = LnDplxGrpInfoImpl.getDuplexGroupIdentityMessageType(m);
        Assert.assertEquals("not a duplex message: 19 byte",
                DuplexGroupMessageType.NOT_A_DUPLEX_GROUP_MESSAGE,
                mt);

        m = new LocoNetMessage(21);
        m.setElement(0, 0xe5);
        m.setElement(1, 0x15);
        for (int i=2; i< 21;++i) { m.setElement(i, 0);}
        mt = LnDplxGrpInfoImpl.getDuplexGroupIdentityMessageType(m);
        Assert.assertEquals("not a duplex message: 21 byte",
                DuplexGroupMessageType.NOT_A_DUPLEX_GROUP_MESSAGE,
                mt);

        m = new LocoNetMessage(20);
        m.setElement(0, 0xe5);
        m.setElement(1, 0x13);
        for (int i=2; i< 20;++i) { m.setElement(i, 0);}
        mt = LnDplxGrpInfoImpl.getDuplexGroupIdentityMessageType(m);
        Assert.assertEquals("not a duplex message: 20 byte with 19-byte length value",
                DuplexGroupMessageType.NOT_A_DUPLEX_GROUP_MESSAGE,
                mt);

        m.setElement(1, 0x16);
        for (int i=2; i< 20;++i) { m.setElement(i, 0);}
        mt = LnDplxGrpInfoImpl.getDuplexGroupIdentityMessageType(m);
        Assert.assertEquals("not a duplex message: 20 byte with 22-byte length value",
                DuplexGroupMessageType.NOT_A_DUPLEX_GROUP_MESSAGE,
                mt);

        m.setElement(1, 0x14);
        m.setElement(2, 0);
        for (int i=3; i< 20;++i) { m.setElement(i, 0);}
        mt = LnDplxGrpInfoImpl.getDuplexGroupIdentityMessageType(m);
        Assert.assertEquals("not a duplex message: byte 2="+m.getElement(2)+" not a Duplex value",
                DuplexGroupMessageType.NOT_A_DUPLEX_GROUP_MESSAGE,
                mt);

        m.setElement(2, 1);
        for (int i=3; i< 20;++i) { m.setElement(i, 0);}
        mt = LnDplxGrpInfoImpl.getDuplexGroupIdentityMessageType(m);
        Assert.assertEquals("not a duplex message: byte 2="+m.getElement(2)+" not a Duplex value",
                DuplexGroupMessageType.NOT_A_DUPLEX_GROUP_MESSAGE,
                mt);

        m.setElement(2, 5);
        for (int i=3; i< 20;++i) { m.setElement(i, 0);}
        mt = LnDplxGrpInfoImpl.getDuplexGroupIdentityMessageType(m);
        Assert.assertEquals("not a duplex message: byte 2="+m.getElement(2)+" not a Duplex value",
                DuplexGroupMessageType.NOT_A_DUPLEX_GROUP_MESSAGE,
                mt);

        m.setElement(2, 6);
        for (int i=3; i< 20;++i) { m.setElement(i, 0);}
        mt = LnDplxGrpInfoImpl.getDuplexGroupIdentityMessageType(m);
        Assert.assertEquals("not a duplex message: byte 2="+m.getElement(2)+" not a Duplex value",
                DuplexGroupMessageType.NOT_A_DUPLEX_GROUP_MESSAGE,
                mt);

        m.setElement(2, 8);
        for (int i=3; i< 20;++i) { m.setElement(i, 0);}
        mt = LnDplxGrpInfoImpl.getDuplexGroupIdentityMessageType(m);
        Assert.assertEquals("not a duplex message: byte 2="+m.getElement(2)+" not a Duplex value",
                DuplexGroupMessageType.NOT_A_DUPLEX_GROUP_MESSAGE,
                mt);

        m.setElement(2, 9);
        for (int i=4; i< 20;++i) { m.setElement(i, 0);}
        for (int i=0; i < 128; ++i) {
            m.setElement(3, i);
            mt = LnDplxGrpInfoImpl.getDuplexGroupIdentityMessageType(m);
            Assert.assertEquals("not a duplex message: byte 2="+m.getElement(2)+" not a Duplex value",
                DuplexGroupMessageType.NOT_A_DUPLEX_GROUP_MESSAGE,
                mt);
        }

        m.setElement(2, 2);
        for (int i=0; i < 128; ++i) {
            m.setElement(3, i);
            mt = LnDplxGrpInfoImpl.getDuplexGroupIdentityMessageType(m);
            switch (i) {
                case 0:
                    Assert.assertEquals("duplex channel message: byte 4="+m.getElement(4)+" implies a Duplex message",
                            DuplexGroupMessageType.DUPLEX_GROUP_CHANNEL_WRITE_MESSAGE,
                            mt);
                    break;
                case 8:
                    Assert.assertEquals("duplex channel message: byte 4="+m.getElement(4)+" implies a Duplex message",
                            DuplexGroupMessageType.DUPLEX_GROUP_CHANNEL_QUERY_MESSAGE,
                            mt);
                    break;
                case 16:
                    Assert.assertEquals("duplex channel message: byte 4="+m.getElement(2)+" implies a Duplex message",
                            DuplexGroupMessageType.DUPLEX_GROUP_CHANNEL_REPORT_MESSAGE,
                            mt);
                    break;
                default:
                    Assert.assertEquals("not a duplex channel message: byte 4="+m.getElement(2)+" not a Duplex value",
                        DuplexGroupMessageType.NOT_A_DUPLEX_GROUP_MESSAGE,
                        mt);
                    break;
            }
        }


        m.setElement(2, 3);
        for (int i=0; i < 128; ++i) {
            m.setElement(3, i);
            mt = LnDplxGrpInfoImpl.getDuplexGroupIdentityMessageType(m);
            switch (i) {
                case 0:
                    Assert.assertEquals("duplex name message: byte 4="+m.getElement(4)+" implies a Duplex message",
                            DuplexGroupMessageType.DUPLEX_GROUP_NAME_WRITE_MESSAGE,
                            mt);
                    break;
                case 8:
                    Assert.assertEquals("duplex name message: byte 4="+m.getElement(4)+" implies a Duplex message",
                            DuplexGroupMessageType.DUPLEX_GROUP_NAME_QUERY_MESSAGE,
                            mt);
                    break;
                case 16:
                    Assert.assertEquals("duplex name message: byte 4="+m.getElement(2)+" implies a Duplex message",
                            DuplexGroupMessageType.DUPLEX_GROUP_NAME_ETC_REPORT_MESSAGE,
                            mt);
                    break;
                default:
                    Assert.assertEquals("not a duplex name message: byte 4="+m.getElement(2)+" not a Duplex value",
                        DuplexGroupMessageType.NOT_A_DUPLEX_GROUP_MESSAGE,
                        mt);
                    break;
            }
        }


        m.setElement(2, 4);
        for (int i=0; i < 128; ++i) {
            m.setElement(3, i);
            mt = LnDplxGrpInfoImpl.getDuplexGroupIdentityMessageType(m);
            switch (i) {
                case 0:
                    Assert.assertEquals("duplex ID message: byte 4="+m.getElement(4)+" implies a Duplex message",
                            DuplexGroupMessageType.DUPLEX_GROUP_ID_WRITE_MESSAGE,
                            mt);
                    break;
                case 8:
                    Assert.assertEquals("duplex ID message: byte 4="+m.getElement(4)+" implies a Duplex message",
                            DuplexGroupMessageType.DUPLEX_GROUP_ID_QUERY_MESSAGE,
                            mt);
                    break;
                case 16:
                    Assert.assertEquals("duplex id message: byte 4="+m.getElement(2)+" implies a Duplex message",
                            DuplexGroupMessageType.DUPLEX_GROUP_ID_REPORT_MESSAGE,
                            mt);
                    break;
                default:
                    Assert.assertEquals("not a duplex id message: byte 4="+m.getElement(2)+" not a Duplex value",
                        DuplexGroupMessageType.NOT_A_DUPLEX_GROUP_MESSAGE,
                        mt);
                    break;
            }
        }

        m.setElement(2, 7);
        for (int i=0; i < 128; ++i) {
            m.setElement(3, i);
            mt = LnDplxGrpInfoImpl.getDuplexGroupIdentityMessageType(m);
            switch (i) {
                case 0:
                    Assert.assertEquals("duplex password message: byte 4="+m.getElement(4)+" implies a Duplex message",
                            DuplexGroupMessageType.DUPLEX_GROUP_PASSWORD_WRITE_MESSAGE,
                            mt);
                    break;
                case 8:
                    Assert.assertEquals("duplex password message: byte 4="+m.getElement(4)+" implies a Duplex message",
                            DuplexGroupMessageType.DUPLEX_GROUP_PASSWORD_QUERY_MESSAGE,
                            mt);
                    break;
                case 16:
                    Assert.assertEquals("duplex password message: byte 4="+m.getElement(2)+" implies a Duplex message",
                            DuplexGroupMessageType.DUPLEX_GROUP_PASSWORD_REPORT_MESSAGE,
                            mt);
                    break;
                default:
                    Assert.assertEquals("not a duplex password message: byte 4="+m.getElement(2)+" not a Duplex value",
                        DuplexGroupMessageType.NOT_A_DUPLEX_GROUP_MESSAGE,
                        mt);
                    break;
            }
        }
    }
    
    @Test
    public void testMiscellaneousStuff() {
        Assert.assertFalse("limit Password to Numeric-only", LnDplxGrpInfoImpl.isPasswordLimitedToNumbers());
        
    }
    
    @Test
    public void testValidateDuplexGroupName() {
        Assert.assertFalse("Check Group name: empty string", LnDplxGrpInfoImpl.validateGroupName(""));
        Assert.assertFalse("Check Group name: 1 character", LnDplxGrpInfoImpl.validateGroupName(" "));
        Assert.assertFalse("Check Group name: only newline", LnDplxGrpInfoImpl.validateGroupName("\n"));
        Assert.assertFalse("Check Group name: only linefeed", LnDplxGrpInfoImpl.validateGroupName("\r"));
        Assert.assertFalse("Check Group name: 1 oddball character", LnDplxGrpInfoImpl.validateGroupName("\177"));
        Assert.assertFalse("Check Group name: 2 characters", LnDplxGrpInfoImpl.validateGroupName("ab"));
        Assert.assertFalse("Check Group name: 3 characters", LnDplxGrpInfoImpl.validateGroupName("abc"));
        Assert.assertFalse("Check Group name: 4 characters", LnDplxGrpInfoImpl.validateGroupName("abcd"));
        Assert.assertFalse("Check Group name: 5 characters", LnDplxGrpInfoImpl.validateGroupName("efghi"));
        Assert.assertFalse("Check Group name: 6 characters", LnDplxGrpInfoImpl.validateGroupName("jklmno"));
        Assert.assertFalse("Check Group name: 7 characters", LnDplxGrpInfoImpl.validateGroupName("pqrstuv"));
        Assert.assertTrue ("Check Group name: 8 characters", LnDplxGrpInfoImpl.validateGroupName("ZYXWVUTS"));
        Assert.assertFalse("Check Group name: 9 characters", LnDplxGrpInfoImpl.validateGroupName("123456789"));
        Assert.assertFalse("Check Group name: 10 characters", LnDplxGrpInfoImpl.validateGroupName("          "));
        Assert.assertTrue ("Check Group name: 8 spaces", LnDplxGrpInfoImpl.validateGroupName("        "));
        Assert.assertTrue ("Check Group name: 8 nulls", LnDplxGrpInfoImpl.validateGroupName("\0\0\0\0\0\0\0\0"));
        Assert.assertTrue("Check Group name: 8 newlines", LnDplxGrpInfoImpl.validateGroupName("\n\n\n\n\n\n\n\n"));
        Assert.assertTrue("Check Group name: 8 characters - random", LnDplxGrpInfoImpl.validateGroupName("dEadb33F"));
    }
    
    @Test
    public void testValidatePassword() {
        char char1, char2, char3, char4;
        char[] chars = new char[4];
        chars[0] = ' ';
        chars[1] = ' ';
        chars[2] = ' ';
        chars[3] = ' ';
        
        String testString = "";
        Assert.assertFalse("Check Group Password: zero characters", LnDplxGrpInfoImpl.validateGroupPassword(testString));
        Assert.assertFalse("Check Group Password: A", LnDplxGrpInfoImpl.validateGroupPassword("A"));
        Assert.assertFalse("Check Group Password: A0", LnDplxGrpInfoImpl.validateGroupPassword("A0"));
        Assert.assertFalse("Check Group Password: A0C", LnDplxGrpInfoImpl.validateGroupPassword("A0C"));
        Assert.assertTrue("Check Group Password: A0AA", LnDplxGrpInfoImpl.validateGroupPassword("A0AA"));
        Assert.assertFalse("Check Group Password: a0BB", LnDplxGrpInfoImpl.validateGroupPassword("a0BB"));
        Assert.assertFalse("Check Group Password: AbCB", LnDplxGrpInfoImpl.validateGroupPassword("AbCB"));
        Assert.assertFalse("Check Group Password: A0cB", LnDplxGrpInfoImpl.validateGroupPassword("A0cB"));
        Assert.assertFalse("Check Group Password: A09c", LnDplxGrpInfoImpl.validateGroupPassword("A09c"));
        Assert.assertFalse("Check Group Password: 12345", LnDplxGrpInfoImpl.validateGroupPassword("12345"));
        Assert.assertFalse("Check Group Password: 123456", LnDplxGrpInfoImpl.validateGroupPassword("123456"));
        Assert.assertFalse("Check Group Password: 1234567", LnDplxGrpInfoImpl.validateGroupPassword("1234567"));

        for (int c1 = 0; c1 < 13; ++ c1) {
            for (int c2 = 0; c2 < 13; ++ c2) {
                for (int c3 = 0; c3 < 13; ++ c3) {
                    for (int c4 = 0; c4 < 13; ++ c4) {
                        switch (c1) {
                            case 0:
                                char1 = '0';
                                break;
                            case 1:
                                char1 = '1';
                                break;
                            case 2:
                                char1 = '2';
                                break;
                            case 3:
                                char1 = '3';
                                break;
                            case 4:
                                char1 = '4';
                                break;
                            case 5:
                                char1 = '5';
                                break;
                            case 6:
                                char1 = '6';
                                break;
                            case 7:
                                char1 = '7';
                                break;
                            case 8:
                                char1 = '8';
                                break;
                            case 9:
                                char1 = '9';
                                break;
                            case 10:
                                char1 = 'A';
                                break;
                            case 13:
                                char1 = 'B';
                                break;
                            case 12:
                            default:
                                char1 = 'C';
                                break;
                        }

                        switch (c2) {
                            case 0:
                                char2 = '0';
                                break;
                            case 1:
                                char2 = '1';
                                break;
                            case 2:
                                char2 = '2';
                                break;
                            case 3:
                                char2 = '3';
                                break;
                            case 4:
                                char2 = '4';
                                break;
                            case 5:
                                char2 = '5';
                                break;
                            case 6:
                                char2 = '6';
                                break;
                            case 7:
                                char2 = '7';
                                break;
                            case 8:
                                char2 = '8';
                                break;
                            case 9:
                                char2 = '9';
                                break;
                            case 10:
                                char2 = 'A';
                                break;
                            case 13:
                                char2 = 'B';
                                break;
                            case 12:
                            default:
                                char2 = 'C';
                                break;
                        }

                        switch (c3) {
                            case 0:
                                char3 = '0';
                                break;
                            case 1:
                                char3 = '1';
                                break;
                            case 2:
                                char3 = '2';
                                break;
                            case 3:
                                char3 = '3';
                                break;
                            case 4:
                                char3 = '4';
                                break;
                            case 5:
                                char3 = '5';
                                break;
                            case 6:
                                char3 = '6';
                                break;
                            case 7:
                                char3 = '7';
                                break;
                            case 8:
                                char3 = '8';
                                break;
                            case 9:
                                char3 = '9';
                                break;
                            case 10:
                                char3 = 'A';
                                break;
                            case 13:
                                char3 = 'B';
                                break;
                            case 12:
                            default:
                                char3 = 'C';
                                break;
                        }
                        switch (c4) {
                            case 0:
                                char4 = '0';
                                break;
                            case 1:
                                char4 = '1';
                                break;
                            case 2:
                                char4 = '2';
                                break;
                            case 3:
                                char4 = '3';
                                break;
                            case 4:
                                char4 = '4';
                                break;
                            case 5:
                                char4 = '5';
                                break;
                            case 6:
                                char4 = '6';
                                break;
                            case 7:
                                char4 = '7';
                                break;
                            case 8:
                                char4 = '8';
                                break;
                            case 9:
                                char4 = '9';
                                break;
                            case 10:
                                char4 = 'A';
                                break;
                            case 13:
                                char4 = 'B';
                                break;
                            case 12:
                            default:
                                char4 = 'C';
                                break;
                        }
                        chars[0] = char1;
                        chars[1] = char2;
                        chars[2] = char3;
                        chars[3] = char4;
                        testString = new String(chars);
                        Assert.assertTrue("Check Group Password: "+testString, LnDplxGrpInfoImpl.validateGroupPassword(testString));
                        
                    }
                }
            }
        }
    }
    
    @Test
    public void testValidateChannelNumber() {
        for (int i = 0; i < 256; ++i) {
            Assert.assertEquals("Channel Valid check for channel "+i, 
                    ((i >=11)&& (i <=26)), 
                    LnDplxGrpInfoImpl.validateGroupChannel(i));
        }
    }
    @Test
    public void testValidateGroupIDNumber() {
        for (int i = 0; i < 8; ++i) {
            Assert.assertEquals("Channel Group ID check for ID "+i, 
                    ((i >=0)&& (i <=7)), 
                    LnDplxGrpInfoImpl.validateGroupID(i));
        }
    }

    @Test
    public void checkCreateUr92GroupIdentityQueryPacket() {
        LocoNetMessage m = LnDplxGrpInfoImpl.createUr92GroupIdentityQueryPacket();
        Assert.assertEquals("Group Id Query Message: opcode", 0xe5, m.getElement(0));
        Assert.assertEquals("Group Id Query Message: byte 1", 0x14, m.getElement(1));
        Assert.assertEquals("Group Id Query Message: byte 2", 0x03, m.getElement(2));
        Assert.assertEquals("Group Id Query Message: byte 3", 0x08, m.getElement(3));
        Assert.assertEquals("Group Id Query Message: byte 4", 0x00, m.getElement(4));
        Assert.assertEquals("Group Id Query Message: byte 5", 0x00, m.getElement(5));
        Assert.assertEquals("Group Id Query Message: byte 6", 0x00, m.getElement(6));
        Assert.assertEquals("Group Id Query Message: byte 7", 0x00, m.getElement(7));
        Assert.assertEquals("Group Id Query Message: byte 8", 0x00, m.getElement(8));
        Assert.assertEquals("Group Id Query Message: byte 9", 0x00, m.getElement(9));
        Assert.assertEquals("Group Id Query Message: byte 10", 0x00, m.getElement(10));
        Assert.assertEquals("Group Id Query Message: byte 11", 0x00, m.getElement(11));
        Assert.assertEquals("Group Id Query Message: byte 12", 0x00, m.getElement(12));
        Assert.assertEquals("Group Id Query Message: byte 13", 0x00, m.getElement(13));
        Assert.assertEquals("Group Id Query Message: byte 14", 0x00, m.getElement(14));
        Assert.assertEquals("Group Id Query Message: byte 15", 0x00, m.getElement(15));
        Assert.assertEquals("Group Id Query Message: byte 16", 0x00, m.getElement(16));
        Assert.assertEquals("Group Id Query Message: byte 17", 0x00, m.getElement(17));
        Assert.assertEquals("Group Id Query Message: byte 18", 0x00, m.getElement(18));
        Assert.assertEquals("Group Id Query Message: byte 19", 0x00, m.getElement(19));
    }
    

    @Test
    public void checkCreateSetUr92GroupNamePacket() {
        char[] cs = new char[8];
        for (int i = 0; i < 8; ++i) {
            cs[i] = '0';
        }
        String testString = new String(cs);
        LocoNetMessage m = new LocoNetMessage(20);
        try {
            m = LnDplxGrpInfoImpl.createSetUr92GroupNamePacket(testString);        
        } catch (jmri.jmrix.loconet.LocoNetException e) {
            Assert.fail("failed account exception thrown by createSetUr92GroupNamePacket()");
        }
        Assert.assertEquals("Set Group Name to "+testString+": opcode", 0xe5, m.getElement(0));
        Assert.assertEquals("Set Group Name to "+testString+": byte 1", 0x14, m.getElement(1));
        Assert.assertEquals("Set Group Name to "+testString+": byte 2", 0x03, m.getElement(2));
        Assert.assertEquals("Set Group Name to "+testString+": byte 3", 0x00, m.getElement(3));
        Assert.assertEquals("Set Group Name to "+testString+": byte 4", 0x00, m.getElement(4));
        Assert.assertEquals("Set Group Name to "+testString+": byte 5", '0', m.getElement(5));
        Assert.assertEquals("Set Group Name to "+testString+": byte 6", '0', m.getElement(6));
        Assert.assertEquals("Set Group Name to "+testString+": byte 7", '0', m.getElement(7));
        Assert.assertEquals("Set Group Name to "+testString+": byte 8", '0', m.getElement(8));
        Assert.assertEquals("Set Group Name to "+testString+": byte 9", 0x00, m.getElement(9));
        Assert.assertEquals("Set Group Name to "+testString+": byte 10", '0', m.getElement(10));
        Assert.assertEquals("Set Group Name to "+testString+": byte 11", '0', m.getElement(11));
        Assert.assertEquals("Set Group Name to "+testString+": byte 12", '0', m.getElement(12));
        Assert.assertEquals("Set Group Name to "+testString+": byte 13", '0', m.getElement(13));
        Assert.assertEquals("Set Group Name to "+testString+": byte 14", 0x00, m.getElement(14));
        Assert.assertEquals("Set Group Name to "+testString+": byte 15", 0x00, m.getElement(15));
        Assert.assertEquals("Set Group Name to "+testString+": byte 16", 0x00, m.getElement(16));
        Assert.assertEquals("Set Group Name to "+testString+": byte 17", 0x00, m.getElement(17));
        Assert.assertEquals("Set Group Name to "+testString+": byte 18", 0x00, m.getElement(18));
        Assert.assertEquals("Set Group Name to "+testString+": byte 19", 0x00, m.getElement(19));
        
        testString = "DEADBeef";
        try {
            m = LnDplxGrpInfoImpl.createSetUr92GroupNamePacket(testString);        
        } catch (jmri.jmrix.loconet.LocoNetException e) {
            Assert.fail("failed account exception thrown by createSetUr92GroupNamePacket()");
        }
        Assert.assertEquals("Set Group Name to "+testString+": opcode", 0xe5, m.getElement(0));
        Assert.assertEquals("Set Group Name to "+testString+": byte 1", 0x14, m.getElement(1));
        Assert.assertEquals("Set Group Name to "+testString+": byte 2", 0x03, m.getElement(2));
        Assert.assertEquals("Set Group Name to "+testString+": byte 3", 0x00, m.getElement(3));
        Assert.assertEquals("Set Group Name to "+testString+": byte 4", 0x00, m.getElement(4));
        Assert.assertEquals("Set Group Name to "+testString+": byte 5", 'D', m.getElement(5));
        Assert.assertEquals("Set Group Name to "+testString+": byte 6", 'E', m.getElement(6));
        Assert.assertEquals("Set Group Name to "+testString+": byte 7", 'A', m.getElement(7));
        Assert.assertEquals("Set Group Name to "+testString+": byte 8", 'D', m.getElement(8));
        Assert.assertEquals("Set Group Name to "+testString+": byte 9", 0x00, m.getElement(9));
        Assert.assertEquals("Set Group Name to "+testString+": byte 10", 'B', m.getElement(10));
        Assert.assertEquals("Set Group Name to "+testString+": byte 11", 'e', m.getElement(11));
        Assert.assertEquals("Set Group Name to "+testString+": byte 12", 'e', m.getElement(12));
        Assert.assertEquals("Set Group Name to "+testString+": byte 13", 'f', m.getElement(13));
        Assert.assertEquals("Set Group Name to "+testString+": byte 14", 0x00, m.getElement(14));
        Assert.assertEquals("Set Group Name to "+testString+": byte 15", 0x00, m.getElement(15));
        Assert.assertEquals("Set Group Name to "+testString+": byte 16", 0x00, m.getElement(16));
        Assert.assertEquals("Set Group Name to "+testString+": byte 17", 0x00, m.getElement(17));
        Assert.assertEquals("Set Group Name to "+testString+": byte 18", 0x00, m.getElement(18));
        Assert.assertEquals("Set Group Name to "+testString+": byte 19", 0x00, m.getElement(19));
        
        testString = "EADBeef";
        try {
            m = LnDplxGrpInfoImpl.createSetUr92GroupNamePacket(testString);        
            Assert.fail("should have failed account short group name string()");
        } catch (jmri.jmrix.loconet.LocoNetException e) {
        }

        testString = "DEADBeef2";
        try {
            m = LnDplxGrpInfoImpl.createSetUr92GroupNamePacket(testString);        
            Assert.fail("should have failed account long group name string()");
        } catch (jmri.jmrix.loconet.LocoNetException e) {
        }
        testString = "";
        try {
            m = LnDplxGrpInfoImpl.createSetUr92GroupNamePacket(testString);        
            Assert.fail("should have failed account short group name string()");
        } catch (jmri.jmrix.loconet.LocoNetException e) {
        }
        testString = "1";
        try {
            m = LnDplxGrpInfoImpl.createSetUr92GroupNamePacket(testString);        
            Assert.fail("should have failed account short group name string()");
        } catch (jmri.jmrix.loconet.LocoNetException e) {
        }

        testString = "fiducial";
        cs = testString.toCharArray();
        cs[0] = 128;
        testString = new String(cs);
        try {
            m = LnDplxGrpInfoImpl.createSetUr92GroupNamePacket(testString);        
        } catch (jmri.jmrix.loconet.LocoNetException e) {
            Assert.fail("failed account exception thrown by createSetUr92GroupNamePacket()");
        }
        Assert.assertEquals("Set Group Name to "+testString+": opcode", 0xe5, m.getElement(0));
        Assert.assertEquals("Set Group Name to "+testString+": byte 1", 0x14, m.getElement(1));
        Assert.assertEquals("Set Group Name to "+testString+": byte 2", 0x03, m.getElement(2));
        Assert.assertEquals("Set Group Name to "+testString+": byte 3", 0x00, m.getElement(3));
        Assert.assertEquals("Set Group Name to "+testString+": byte 4", 0x01, m.getElement(4));
        Assert.assertEquals("Set Group Name to "+testString+": byte 5", 0x00, m.getElement(5));
        Assert.assertEquals("Set Group Name to "+testString+": byte 6", 'i', m.getElement(6));
        Assert.assertEquals("Set Group Name to "+testString+": byte 7", 'd', m.getElement(7));
        Assert.assertEquals("Set Group Name to "+testString+": byte 8", 'u', m.getElement(8));
        Assert.assertEquals("Set Group Name to "+testString+": byte 9", 0x00, m.getElement(9));
        Assert.assertEquals("Set Group Name to "+testString+": byte 10", 'c', m.getElement(10));
        Assert.assertEquals("Set Group Name to "+testString+": byte 11", 'i', m.getElement(11));
        Assert.assertEquals("Set Group Name to "+testString+": byte 12", 'a', m.getElement(12));
        Assert.assertEquals("Set Group Name to "+testString+": byte 13", 'l', m.getElement(13));
        Assert.assertEquals("Set Group Name to "+testString+": byte 14", 0x00, m.getElement(14));
        Assert.assertEquals("Set Group Name to "+testString+": byte 15", 0x00, m.getElement(15));
        Assert.assertEquals("Set Group Name to "+testString+": byte 16", 0x00, m.getElement(16));
        Assert.assertEquals("Set Group Name to "+testString+": byte 17", 0x00, m.getElement(17));
        Assert.assertEquals("Set Group Name to "+testString+": byte 18", 0x00, m.getElement(18));
        Assert.assertEquals("Set Group Name to "+testString+": byte 19", 0x00, m.getElement(19));
        
        testString = "fiducial";
        cs = testString.toCharArray();
        cs[1] = 129;
        testString = new String(cs);
        try {
            m = LnDplxGrpInfoImpl.createSetUr92GroupNamePacket(testString);        
        } catch (jmri.jmrix.loconet.LocoNetException e) {
            Assert.fail("failed account exception thrown by createSetUr92GroupNamePacket()");
        }
        Assert.assertEquals("Set Group Name to "+testString+": opcode", 0xe5, m.getElement(0));
        Assert.assertEquals("Set Group Name to "+testString+": byte 1", 0x14, m.getElement(1));
        Assert.assertEquals("Set Group Name to "+testString+": byte 2", 0x03, m.getElement(2));
        Assert.assertEquals("Set Group Name to "+testString+": byte 3", 0x00, m.getElement(3));
        Assert.assertEquals("Set Group Name to "+testString+": byte 4", 0x02, m.getElement(4));
        Assert.assertEquals("Set Group Name to "+testString+": byte 5", 'f', m.getElement(5));
        Assert.assertEquals("Set Group Name to "+testString+": byte 6", 0x01, m.getElement(6));
        Assert.assertEquals("Set Group Name to "+testString+": byte 7", 'd', m.getElement(7));
        Assert.assertEquals("Set Group Name to "+testString+": byte 8", 'u', m.getElement(8));
        Assert.assertEquals("Set Group Name to "+testString+": byte 9", 0x00, m.getElement(9));
        Assert.assertEquals("Set Group Name to "+testString+": byte 10", 'c', m.getElement(10));
        Assert.assertEquals("Set Group Name to "+testString+": byte 11", 'i', m.getElement(11));
        Assert.assertEquals("Set Group Name to "+testString+": byte 12", 'a', m.getElement(12));
        Assert.assertEquals("Set Group Name to "+testString+": byte 13", 'l', m.getElement(13));
        Assert.assertEquals("Set Group Name to "+testString+": byte 14", 0x00, m.getElement(14));
        Assert.assertEquals("Set Group Name to "+testString+": byte 15", 0x00, m.getElement(15));
        Assert.assertEquals("Set Group Name to "+testString+": byte 16", 0x00, m.getElement(16));
        Assert.assertEquals("Set Group Name to "+testString+": byte 17", 0x00, m.getElement(17));
        Assert.assertEquals("Set Group Name to "+testString+": byte 18", 0x00, m.getElement(18));
        Assert.assertEquals("Set Group Name to "+testString+": byte 19", 0x00, m.getElement(19));
        
        testString = "fiducial";
        cs = testString.toCharArray();
        cs[2] = 129;
        testString = new String(cs);
        try {
            m = LnDplxGrpInfoImpl.createSetUr92GroupNamePacket(testString);        
        } catch (jmri.jmrix.loconet.LocoNetException e) {
            Assert.fail("failed account exception thrown by createSetUr92GroupNamePacket()");
        }
        Assert.assertEquals("Set Group Name to "+testString+": opcode", 0xe5, m.getElement(0));
        Assert.assertEquals("Set Group Name to "+testString+": byte 1", 0x14, m.getElement(1));
        Assert.assertEquals("Set Group Name to "+testString+": byte 2", 0x03, m.getElement(2));
        Assert.assertEquals("Set Group Name to "+testString+": byte 3", 0x00, m.getElement(3));
        Assert.assertEquals("Set Group Name to "+testString+": byte 4", 0x04, m.getElement(4));
        Assert.assertEquals("Set Group Name to "+testString+": byte 5", 'f', m.getElement(5));
        Assert.assertEquals("Set Group Name to "+testString+": byte 6", 'i', m.getElement(6));
        Assert.assertEquals("Set Group Name to "+testString+": byte 7", 0x01, m.getElement(7));
        Assert.assertEquals("Set Group Name to "+testString+": byte 8", 'u', m.getElement(8));
        Assert.assertEquals("Set Group Name to "+testString+": byte 9", 0x00, m.getElement(9));
        Assert.assertEquals("Set Group Name to "+testString+": byte 10", 'c', m.getElement(10));
        Assert.assertEquals("Set Group Name to "+testString+": byte 11", 'i', m.getElement(11));
        Assert.assertEquals("Set Group Name to "+testString+": byte 12", 'a', m.getElement(12));
        Assert.assertEquals("Set Group Name to "+testString+": byte 13", 'l', m.getElement(13));
        Assert.assertEquals("Set Group Name to "+testString+": byte 14", 0x00, m.getElement(14));
        Assert.assertEquals("Set Group Name to "+testString+": byte 15", 0x00, m.getElement(15));
        Assert.assertEquals("Set Group Name to "+testString+": byte 16", 0x00, m.getElement(16));
        Assert.assertEquals("Set Group Name to "+testString+": byte 17", 0x00, m.getElement(17));
        Assert.assertEquals("Set Group Name to "+testString+": byte 18", 0x00, m.getElement(18));
        Assert.assertEquals("Set Group Name to "+testString+": byte 19", 0x00, m.getElement(19));
        
        testString = "fiducial";
        cs = testString.toCharArray();
        cs[3] = 130;
        testString = new String(cs);
        try {
            m = LnDplxGrpInfoImpl.createSetUr92GroupNamePacket(testString);        
        } catch (jmri.jmrix.loconet.LocoNetException e) {
            Assert.fail("failed account exception thrown by createSetUr92GroupNamePacket()");
        }
        Assert.assertEquals("Set Group Name to "+testString+": opcode", 0xe5, m.getElement(0));
        Assert.assertEquals("Set Group Name to "+testString+": byte 1", 0x14, m.getElement(1));
        Assert.assertEquals("Set Group Name to "+testString+": byte 2", 0x03, m.getElement(2));
        Assert.assertEquals("Set Group Name to "+testString+": byte 3", 0x00, m.getElement(3));
        Assert.assertEquals("Set Group Name to "+testString+": byte 4", 0x08, m.getElement(4));
        Assert.assertEquals("Set Group Name to "+testString+": byte 5", 'f', m.getElement(5));
        Assert.assertEquals("Set Group Name to "+testString+": byte 6", 'i', m.getElement(6));
        Assert.assertEquals("Set Group Name to "+testString+": byte 7", 'd', m.getElement(7));
        Assert.assertEquals("Set Group Name to "+testString+": byte 8", 0x02, m.getElement(8));
        Assert.assertEquals("Set Group Name to "+testString+": byte 9", 0x00, m.getElement(9));
        Assert.assertEquals("Set Group Name to "+testString+": byte 10", 'c', m.getElement(10));
        Assert.assertEquals("Set Group Name to "+testString+": byte 11", 'i', m.getElement(11));
        Assert.assertEquals("Set Group Name to "+testString+": byte 12", 'a', m.getElement(12));
        Assert.assertEquals("Set Group Name to "+testString+": byte 13", 'l', m.getElement(13));
        Assert.assertEquals("Set Group Name to "+testString+": byte 14", 0x00, m.getElement(14));
        Assert.assertEquals("Set Group Name to "+testString+": byte 15", 0x00, m.getElement(15));
        Assert.assertEquals("Set Group Name to "+testString+": byte 16", 0x00, m.getElement(16));
        Assert.assertEquals("Set Group Name to "+testString+": byte 17", 0x00, m.getElement(17));
        Assert.assertEquals("Set Group Name to "+testString+": byte 18", 0x00, m.getElement(18));
        Assert.assertEquals("Set Group Name to "+testString+": byte 19", 0x00, m.getElement(19));
        
        testString = "fiducial";
        cs = testString.toCharArray();
        cs[4] = 132;
        testString = new String(cs);
        try {
            m = LnDplxGrpInfoImpl.createSetUr92GroupNamePacket(testString);        
        } catch (jmri.jmrix.loconet.LocoNetException e) {
            Assert.fail("failed account exception thrown by createSetUr92GroupNamePacket()");
        }
        Assert.assertEquals("Set Group Name to "+testString+": opcode", 0xe5, m.getElement(0));
        Assert.assertEquals("Set Group Name to "+testString+": byte 1", 0x14, m.getElement(1));
        Assert.assertEquals("Set Group Name to "+testString+": byte 2", 0x03, m.getElement(2));
        Assert.assertEquals("Set Group Name to "+testString+": byte 3", 0x00, m.getElement(3));
        Assert.assertEquals("Set Group Name to "+testString+": byte 4", 0x00, m.getElement(4));
        Assert.assertEquals("Set Group Name to "+testString+": byte 5", 'f', m.getElement(5));
        Assert.assertEquals("Set Group Name to "+testString+": byte 6", 'i', m.getElement(6));
        Assert.assertEquals("Set Group Name to "+testString+": byte 7", 'd', m.getElement(7));
        Assert.assertEquals("Set Group Name to "+testString+": byte 8", 'u', m.getElement(8));
        Assert.assertEquals("Set Group Name to "+testString+": byte 9", 0x01, m.getElement(9));
        Assert.assertEquals("Set Group Name to "+testString+": byte 10", 0x04, m.getElement(10));
        Assert.assertEquals("Set Group Name to "+testString+": byte 11", 'i', m.getElement(11));
        Assert.assertEquals("Set Group Name to "+testString+": byte 12", 'a', m.getElement(12));
        Assert.assertEquals("Set Group Name to "+testString+": byte 13", 'l', m.getElement(13));
        Assert.assertEquals("Set Group Name to "+testString+": byte 14", 0x00, m.getElement(14));
        Assert.assertEquals("Set Group Name to "+testString+": byte 15", 0x00, m.getElement(15));
        Assert.assertEquals("Set Group Name to "+testString+": byte 16", 0x00, m.getElement(16));
        Assert.assertEquals("Set Group Name to "+testString+": byte 17", 0x00, m.getElement(17));
        Assert.assertEquals("Set Group Name to "+testString+": byte 18", 0x00, m.getElement(18));
        Assert.assertEquals("Set Group Name to "+testString+": byte 19", 0x00, m.getElement(19));
        
        testString = "fiducial";
        cs = testString.toCharArray();
        cs[5] = 136;
        testString = new String(cs);
        try {
            m = LnDplxGrpInfoImpl.createSetUr92GroupNamePacket(testString);        
        } catch (jmri.jmrix.loconet.LocoNetException e) {
            Assert.fail("failed account exception thrown by createSetUr92GroupNamePacket()");
        }
        Assert.assertEquals("Set Group Name to "+testString+": opcode", 0xe5, m.getElement(0));
        Assert.assertEquals("Set Group Name to "+testString+": byte 1", 0x14, m.getElement(1));
        Assert.assertEquals("Set Group Name to "+testString+": byte 2", 0x03, m.getElement(2));
        Assert.assertEquals("Set Group Name to "+testString+": byte 3", 0x00, m.getElement(3));
        Assert.assertEquals("Set Group Name to "+testString+": byte 4", 0x00, m.getElement(4));
        Assert.assertEquals("Set Group Name to "+testString+": byte 5", 'f', m.getElement(5));
        Assert.assertEquals("Set Group Name to "+testString+": byte 6", 'i', m.getElement(6));
        Assert.assertEquals("Set Group Name to "+testString+": byte 7", 'd', m.getElement(7));
        Assert.assertEquals("Set Group Name to "+testString+": byte 8", 'u', m.getElement(8));
        Assert.assertEquals("Set Group Name to "+testString+": byte 9", 0x02, m.getElement(9));
        Assert.assertEquals("Set Group Name to "+testString+": byte 10", 'c', m.getElement(10));
        Assert.assertEquals("Set Group Name to "+testString+": byte 11", 0x08, m.getElement(11));
        Assert.assertEquals("Set Group Name to "+testString+": byte 12", 'a', m.getElement(12));
        Assert.assertEquals("Set Group Name to "+testString+": byte 13", 'l', m.getElement(13));
        Assert.assertEquals("Set Group Name to "+testString+": byte 14", 0x00, m.getElement(14));
        Assert.assertEquals("Set Group Name to "+testString+": byte 15", 0x00, m.getElement(15));
        Assert.assertEquals("Set Group Name to "+testString+": byte 16", 0x00, m.getElement(16));
        Assert.assertEquals("Set Group Name to "+testString+": byte 17", 0x00, m.getElement(17));
        Assert.assertEquals("Set Group Name to "+testString+": byte 18", 0x00, m.getElement(18));
        Assert.assertEquals("Set Group Name to "+testString+": byte 19", 0x00, m.getElement(19));
        
        testString = "fiducial";
        cs = testString.toCharArray();
        cs[6] = 128+16;
        testString = new String(cs);
        try {
            m = LnDplxGrpInfoImpl.createSetUr92GroupNamePacket(testString);        
        } catch (jmri.jmrix.loconet.LocoNetException e) {
            Assert.fail("failed account exception thrown by createSetUr92GroupNamePacket()");
        }
        Assert.assertEquals("Set Group Name to "+testString+": opcode", 0xe5, m.getElement(0));
        Assert.assertEquals("Set Group Name to "+testString+": byte 1", 0x14, m.getElement(1));
        Assert.assertEquals("Set Group Name to "+testString+": byte 2", 0x03, m.getElement(2));
        Assert.assertEquals("Set Group Name to "+testString+": byte 3", 0x00, m.getElement(3));
        Assert.assertEquals("Set Group Name to "+testString+": byte 4", 0x00, m.getElement(4));
        Assert.assertEquals("Set Group Name to "+testString+": byte 5", 'f', m.getElement(5));
        Assert.assertEquals("Set Group Name to "+testString+": byte 6", 'i', m.getElement(6));
        Assert.assertEquals("Set Group Name to "+testString+": byte 7", 'd', m.getElement(7));
        Assert.assertEquals("Set Group Name to "+testString+": byte 8", 'u', m.getElement(8));
        Assert.assertEquals("Set Group Name to "+testString+": byte 9", 0x04, m.getElement(9));
        Assert.assertEquals("Set Group Name to "+testString+": byte 10", 'c', m.getElement(10));
        Assert.assertEquals("Set Group Name to "+testString+": byte 11", 'i', m.getElement(11));
        Assert.assertEquals("Set Group Name to "+testString+": byte 12", 0x10, m.getElement(12));
        Assert.assertEquals("Set Group Name to "+testString+": byte 13", 'l', m.getElement(13));
        Assert.assertEquals("Set Group Name to "+testString+": byte 14", 0x00, m.getElement(14));
        Assert.assertEquals("Set Group Name to "+testString+": byte 15", 0x00, m.getElement(15));
        Assert.assertEquals("Set Group Name to "+testString+": byte 16", 0x00, m.getElement(16));
        Assert.assertEquals("Set Group Name to "+testString+": byte 17", 0x00, m.getElement(17));
        Assert.assertEquals("Set Group Name to "+testString+": byte 18", 0x00, m.getElement(18));
        Assert.assertEquals("Set Group Name to "+testString+": byte 19", 0x00, m.getElement(19));
        
        testString = "fiducial";
        cs = testString.toCharArray();
        cs[7] = 128+32;
        testString = new String(cs);
        try {
            m = LnDplxGrpInfoImpl.createSetUr92GroupNamePacket(testString);        
        } catch (jmri.jmrix.loconet.LocoNetException e) {
            Assert.fail("failed account exception thrown by createSetUr92GroupNamePacket()");
        }
        Assert.assertEquals("Set Group Name to "+testString+": opcode", 0xe5, m.getElement(0));
        Assert.assertEquals("Set Group Name to "+testString+": byte 1", 0x14, m.getElement(1));
        Assert.assertEquals("Set Group Name to "+testString+": byte 2", 0x03, m.getElement(2));
        Assert.assertEquals("Set Group Name to "+testString+": byte 3", 0x00, m.getElement(3));
        Assert.assertEquals("Set Group Name to "+testString+": byte 4", 0x00, m.getElement(4));
        Assert.assertEquals("Set Group Name to "+testString+": byte 5", 'f', m.getElement(5));
        Assert.assertEquals("Set Group Name to "+testString+": byte 6", 'i', m.getElement(6));
        Assert.assertEquals("Set Group Name to "+testString+": byte 7", 'd', m.getElement(7));
        Assert.assertEquals("Set Group Name to "+testString+": byte 8", 'u', m.getElement(8));
        Assert.assertEquals("Set Group Name to "+testString+": byte 9", 0x08, m.getElement(9));
        Assert.assertEquals("Set Group Name to "+testString+": byte 10", 'c', m.getElement(10));
        Assert.assertEquals("Set Group Name to "+testString+": byte 11", 'i', m.getElement(11));
        Assert.assertEquals("Set Group Name to "+testString+": byte 12", 'a', m.getElement(12));
        Assert.assertEquals("Set Group Name to "+testString+": byte 13", 0x20, m.getElement(13));
        Assert.assertEquals("Set Group Name to "+testString+": byte 14", 0x00, m.getElement(14));
        Assert.assertEquals("Set Group Name to "+testString+": byte 15", 0x00, m.getElement(15));
        Assert.assertEquals("Set Group Name to "+testString+": byte 16", 0x00, m.getElement(16));
        Assert.assertEquals("Set Group Name to "+testString+": byte 17", 0x00, m.getElement(17));
        Assert.assertEquals("Set Group Name to "+testString+": byte 18", 0x00, m.getElement(18));
        Assert.assertEquals("Set Group Name to "+testString+": byte 19", 0x00, m.getElement(19));
    }
    
    @Test
    public void testCreateSetUr92GroupChannelPacket() {
        LocoNetMessage m = new LocoNetMessage(20);
        for (int ch = 0; ch < 256; ++ch) {
            try {
            m = LnDplxGrpInfoImpl.createSetUr92GroupChannelPacket(ch);
            } catch (jmri.jmrix.loconet.LocoNetException E) {
                if ((ch >= 11) && (ch <= 26)) {
                    Assert.fail("unexpected exception when creating packet to set channel "+ch);
                }
            }
            if ((ch >= 11) && (ch <= 26)) {
                Assert.assertEquals("Set Group Channel to "+ch+" Message  opcode", 0xe5, m.getElement(0));
                Assert.assertEquals("Set Group Channel to "+ch+" Message  byte 1", 0x14, m.getElement(1));
                Assert.assertEquals("Set Group Channel to "+ch+" Message  byte 2", 0x02, m.getElement(2));
                Assert.assertEquals("Set Group Channel to "+ch+" Message  byte 3", 0x00, m.getElement(3));
                Assert.assertEquals("Set Group Channel to "+ch+" Message  byte 4", 0x00, m.getElement(4));
                Assert.assertEquals("Set Group Channel to "+ch+" Message  byte 5", ch, m.getElement(5));
                Assert.assertEquals("Set Group Channel to "+ch+" Message  byte 6", 0x00, m.getElement(6));
                Assert.assertEquals("Set Group Channel to "+ch+" Message  byte 7", 0x00, m.getElement(7));
                Assert.assertEquals("Set Group Channel to "+ch+" Message  byte 8", 0x00, m.getElement(8));
                Assert.assertEquals("Set Group Channel to "+ch+" Message  byte 9", 0x00, m.getElement(9));
                Assert.assertEquals("Set Group Channel to "+ch+" Message  byte 10", 0x00, m.getElement(10));
                Assert.assertEquals("Set Group Channel to "+ch+" Message  byte 11", 0x00, m.getElement(11));
                Assert.assertEquals("Set Group Channel to "+ch+" Message  byte 12", 0x00, m.getElement(12));
                Assert.assertEquals("Set Group Channel to "+ch+" Message  byte 13", 0x00, m.getElement(13));
                Assert.assertEquals("Set Group Channel to "+ch+" Message  byte 14", 0x00, m.getElement(14));
                Assert.assertEquals("Set Group Channel to "+ch+" Message  byte 15", 0x00, m.getElement(15));
                Assert.assertEquals("Set Group Channel to "+ch+" Message  byte 16", 0x00, m.getElement(16));
                Assert.assertEquals("Set Group Channel to "+ch+" Message  byte 17", 0x00, m.getElement(17));
                Assert.assertEquals("Set Group Channel to "+ch+" Message  byte 18", 0x00, m.getElement(18));
                Assert.assertEquals("Set Group Channel to "+ch+" Message  byte 19", 0x00, m.getElement(19));
            }
        }
    }
    
    @Test
    public void testCreateSetUr92GroupPasswordPacket() {
        LocoNetMessage m = new LocoNetMessage(20);
        String testString = new String("1234");
        char c0, c1, c2, c3;
        char[] conversion = new char[13];
        conversion[0] = '0';
        conversion[1] = '1';
        conversion[2] = '2';
        conversion[3] = '3';
        conversion[4] = '4';
        conversion[5] = '5';
        conversion[6] = '6';
        conversion[7] = '7';
        conversion[8] = '8';
        conversion[9] = '9';
        conversion[10] = '9'+1;
        conversion[11] = '9'+2;
        conversion[12] = '9'+3;
        char[] conversion2 = new char[13];
        conversion2[0] = '0';
        conversion2[1] = '1';
        conversion2[2] = '2';
        conversion2[3] = '3';
        conversion2[4] = '4';
        conversion2[5] = '5';
        conversion2[6] = '6';
        conversion2[7] = '7';
        conversion2[8] = '8';
        conversion2[9] = '9';
        conversion2[10] = 'A';
        conversion2[11] = 'B';
        conversion2[12] = 'C';
        
        char[] chars = new char[4];
        for (int d0 = 0; d0 < 13; ++d0) {
            for (int d1 = 0; d1 < 13; ++d1) {
                for (int d2 = 0; d2 < 13; ++d2) {
                    for (int d3 = 0; d3 < 13; ++d3) {
                        c0 = conversion[d0];
                        c1 = conversion[d1];
                        c2 = conversion[d2];
                        c3 = conversion[d3];
                        chars[0] = conversion2[d0]; 
                        chars[1] = conversion2[d1]; 
                        chars[2] = conversion2[d2]; 
                        chars[3] = conversion2[d3];
                        testString = new String(chars);
                        try {
                            m = LnDplxGrpInfoImpl.createSetUr92GroupPasswordPacket(testString);
                        } catch (jmri.jmrix.loconet.LocoNetException E) {
                            Assert.fail("unexpected exception when creating packet to set password to "+d0+"/"+d1+"/"+d2+"/"+d3);
                        }
                        Assert.assertEquals("Set Group Password to "+testString+" Message  opcode", 0xe5, m.getElement(0));
                        Assert.assertEquals("Set Group Password to "+testString+" Message  byte 1", 0x14, m.getElement(1));
                        Assert.assertEquals("Set Group Password to "+testString+" Message  byte 2", 0x07, m.getElement(2));
                        Assert.assertEquals("Set Group Password to "+testString+" Message  byte 3", 0x00, m.getElement(3));
                        Assert.assertEquals("Set Group Password to "+testString+" Message  byte 4", 0x00, m.getElement(4));
                        Assert.assertEquals("Set Group Password to "+testString+" Message  byte 5", c0, m.getElement(5));
                        Assert.assertEquals("Set Group Password to "+testString+" Message  byte 6", c1, m.getElement(6));
                        Assert.assertEquals("Set Group Password to "+testString+" Message  byte 7", c2, m.getElement(7));
                        Assert.assertEquals("Set Group Password to "+testString+" Message  byte 8", c3, m.getElement(8));
                        Assert.assertEquals("Set Group Password to "+testString+" Message  byte 9", 0x00, m.getElement(9));
                        Assert.assertEquals("Set Group Password to "+testString+" Message  byte 10", 0x00, m.getElement(10));
                        Assert.assertEquals("Set Group Password to "+testString+" Message  byte 11", 0x00, m.getElement(11));
                        Assert.assertEquals("Set Group Password to "+testString+" Message  byte 12", 0x00, m.getElement(12));
                        Assert.assertEquals("Set Group Password to "+testString+" Message  byte 13", 0x00, m.getElement(13));
                        Assert.assertEquals("Set Group Password to "+testString+" Message  byte 14", 0x00, m.getElement(14));
                        Assert.assertEquals("Set Group Password to "+testString+" Message  byte 15", 0x00, m.getElement(15));
                        Assert.assertEquals("Set Group Password to "+testString+" Message  byte 16", 0x00, m.getElement(16));
                        Assert.assertEquals("Set Group Password to "+testString+" Message  byte 17", 0x00, m.getElement(17));
                        Assert.assertEquals("Set Group Password to "+testString+" Message  byte 18", 0x00, m.getElement(18));
                        Assert.assertEquals("Set Group Password to "+testString+" Message  byte 19", 0x00, m.getElement(19));

<<<<<<< HEAD


    @Test
    public void testHandleMessageDuplexInfoReport() {
        java.beans.PropertyChangeListener l = new java.beans.PropertyChangeListener() {
            @Override
            public void propertyChange(java.beans.PropertyChangeEvent e) {
                if (((e.getPropertyName().equals("DPLXPCK_STAT_LN_UPDATE")))) {
//                    log.warn("prop change query seen");
                    propChangeQueryFlag = true;
                } else if ((e.getPropertyName().equals("DPLXPCK_NAME_UPDATE"))) {
//                    log.warn("prop change update seen");
                    propChangeReportFlag = true;
                } else if (e.getPropertyName().equals("DPLX_PC_STAT_LN_UPDATE_IF_NOT_CURRENTLY_ERROR")) {
//                    log.warn("prop change update if not currently error seen");
                    propChangeReportFlag = true;
                }
                propChangeFlag = true;
                propChangeCount++;
            }
        };

        dpxGrpInfoImpl.addPropertyChangeListener(l);
        propChangeCount = 0;
        propChangeReportFlag = false;
        propChangeQueryFlag = false;

        Assert.assertFalse("did not see property change flag yet", propChangeFlag);
        Assert.assertFalse("did not see property change flag yet", propChangeReportFlag);
        Assert.assertFalse("did not see property change flag yet", propChangeQueryFlag);
        Assert.assertEquals("no prop change listener firings yet", 0, propChangeCount);

        Assert.assertFalse("not yet waiting for Duplex Group Name, etc. Report", dpxGrpInfoImpl.isAwaitingDuplexGroupReportMessage());
        dpxGrpInfoImpl.queryDuplexGroupIdentity();
        Assert.assertTrue("Now waiting for Duplex Group Name, etc. Report", dpxGrpInfoImpl.isAwaitingDuplexGroupReportMessage());



        Assert.assertTrue("did see initial property change Report flag", propChangeReportFlag);
        Assert.assertEquals("Did see a bunch of invalidation prop changes", 8, propChangeCount);

        propChangeCount = 0;
        propChangeReportFlag = false;

        LocoNetMessage rcvMsg = lnis.outbound.get(0);
        dpxGrpInfoImpl.message(rcvMsg); // echo the transmitted message back to the sender

        LocoNetMessage m = new LocoNetMessage(20);
        int ch = 4;
        int id = 131;
        String name = "\231\032\033\034\035\036\237\140";
        String pass="0200";
        m = LnDplxGrpInfoImpl.createUr92GroupNameReportPacket(name, pass, ch, id);
        Assert.assertTrue("Now waiting (2) for Duplex Group Name, etc. Report", dpxGrpInfoImpl.isAwaitingDuplexGroupReportMessage());

        dpxGrpInfoImpl.message(m);  // transmit the reply
        jmri.util.JUnitUtil.fasterWaitFor(()->{return propChangeFlag == true;},"message received");
        Assert.assertFalse("No longer waiting for Duplex Group Name, etc. Report", dpxGrpInfoImpl.isAwaitingDuplexGroupReportMessage());
        Assert.assertEquals("Expected exactly one prop change event", 11, propChangeCount);

        propChangeCount = 0;
        propChangeFlag = false;
        propChangeQueryFlag = false;
        propChangeReportFlag = false;

        dpxGrpInfoImpl.message(m);  // transmit the reply
        Assert.assertFalse("No longer (2) waiting for Duplex Group Name, etc. Report", dpxGrpInfoImpl.isAwaitingDuplexGroupReportMessage());
        jmri.util.JUnitUtil.fasterWaitFor(()->{return propChangeFlag == true;},"message received");
        Assert.assertEquals("Expected exactly one prop change event", 1, propChangeCount);

        propChangeCount = 0;
        propChangeFlag = false;
        propChangeQueryFlag = false;
        propChangeReportFlag = false;

        m.setElement(6, m.getElement(6)^1);

        dpxGrpInfoImpl.message(m);  // transmit the reply
        jmri.util.JUnitUtil.fasterWaitFor(()->{return propChangeFlag == true;},"message received");
        Assert.assertEquals("Expected exactly one prop change event", 2, propChangeCount);

        propChangeCount = 0;
        propChangeFlag = false;
        propChangeQueryFlag = false;
        propChangeReportFlag = false;

        m.setElement(6, m.getElement(6)^1);
        m.setElement(15, m.getElement(15)^1);

        dpxGrpInfoImpl.message(m);  // transmit the reply
        jmri.util.JUnitUtil.fasterWaitFor(()->{return propChangeFlag == true;},"message received");
        Assert.assertEquals("Expected exactly one prop change event", 2, propChangeCount);

        propChangeCount = 0;
        propChangeFlag = false;
        propChangeQueryFlag = false;
        propChangeReportFlag = false;

        m.setElement(15, m.getElement(15)^1);
        m.setElement(17, m.getElement(17)^1);

        dpxGrpInfoImpl.message(m);  // transmit the reply
        jmri.util.JUnitUtil.fasterWaitFor(()->{return propChangeFlag == true;},"message received");
        Assert.assertEquals("Expected exactly one prop change event", 2, propChangeCount);

        propChangeCount = 0;
        propChangeFlag = false;
        propChangeQueryFlag = false;
        propChangeReportFlag = false;

        m.setElement(17, m.getElement(17)^1);
        m.setElement(18, m.getElement(18)^1);

        dpxGrpInfoImpl.message(m);  // transmit the reply
        jmri.util.JUnitUtil.fasterWaitFor(()->{return propChangeFlag == true;},"message received");
        Assert.assertEquals("Expected exactly one prop change event", 2, propChangeCount);

        try {
            Thread.sleep(1300);
        } catch (InterruptedException e) {
        }

        propChangeCount = 0;
        propChangeFlag = false;
        propChangeQueryFlag = false;
        propChangeReportFlag = false;

        m.setElement(17, m.getElement(17)^1);
        m.setElement(18, m.getElement(18)^1);

        dpxGrpInfoImpl.message(m);  // transmit the reply
        jmri.util.JUnitUtil.fasterWaitFor(()->{return propChangeFlag == true;},"message received");
        Assert.assertEquals("Expected exactly two prop change event", 2, propChangeCount);

        propChangeCount = 0;
        propChangeFlag = false;
        propChangeQueryFlag = false;
        propChangeReportFlag = false;

        m.setElement(17, m.getElement(17)^1);
        m.setElement(18, m.getElement(18)^1);
        m.setElement(6, m.getElement(6)^1);

        dpxGrpInfoImpl.message(m);  // transmit the reply
        jmri.util.JUnitUtil.fasterWaitFor(()->{return propChangeFlag == true;},"message received");
        Assert.assertEquals("Expected exactly two prop change event", 2, propChangeCount);
        Assert.assertFalse("Query Timer no longer running",dpxGrpInfoImpl.isIplQueryTimerRunning());

        propChangeCount = 0;
        propChangeFlag = false;
        propChangeQueryFlag = false;
        propChangeReportFlag = false;

        m.setElement(0, m.getElement(0) ^ 1);
        dpxGrpInfoImpl.message(m);  // transmit the reply
        jmri.util.JUnitUtil.fasterWaitFor(()->{return propChangeFlag == false;},"message received");

    }

    @Test
    public void checkCreateUr92GroupNameReportPacket() {
        int ch = 7, id = 4;
        String name = "AbcdeFgh", pass="ABC0";
        LocoNetMessage m = LnDplxGrpInfoImpl.createUr92GroupNameReportPacket(name, pass, ch, id);

        Assert.assertEquals("Group Id Query Message: opcode", 0xe5, m.getElement(0));
        Assert.assertEquals("Group Id Query Message: byte 1", 0x14, m.getElement(1));
        Assert.assertEquals("Group Id Query Message: byte 2", 0x03, m.getElement(2));
        Assert.assertEquals("Group Id Query Message: byte 3", 0x10, m.getElement(3));
        Assert.assertEquals("Group Id Query Message: byte 4", 0x00, m.getElement(4));
        Assert.assertEquals("Group Id Query Message: byte 5", 0x41, m.getElement(5));
        Assert.assertEquals("Group Id Query Message: byte 6", 0x62, m.getElement(6));
        Assert.assertEquals("Group Id Query Message: byte 7", 0x63, m.getElement(7));
        Assert.assertEquals("Group Id Query Message: byte 8", 0x64, m.getElement(8));
        Assert.assertEquals("Group Id Query Message: byte 9", 0x00, m.getElement(9));
        Assert.assertEquals("Group Id Query Message: byte 10", 0x65, m.getElement(10));
        Assert.assertEquals("Group Id Query Message: byte 11", 0x46, m.getElement(11));
        Assert.assertEquals("Group Id Query Message: byte 12", 0x67, m.getElement(12));
        Assert.assertEquals("Group Id Query Message: byte 13", 0x68, m.getElement(13));
        Assert.assertEquals("Group Id Query Message: byte 14", 0x03, m.getElement(14));
        Assert.assertEquals("Group Id Query Message: byte 15", 0x2b, m.getElement(15));
        Assert.assertEquals("Group Id Query Message: byte 16", 0x40, m.getElement(16));
        Assert.assertEquals("Group Id Query Message: byte 17", 0x7, m.getElement(17));
        Assert.assertEquals("Group Id Query Message: byte 18", 0x4, m.getElement(18));
        Assert.assertEquals("Group Id Query Message: byte 19", 0x00, m.getElement(19));

        ch = 0; id = 7;
        name = "\0\0\0\0\0\0\0\0"; pass="733B";
        m = LnDplxGrpInfoImpl.createUr92GroupNameReportPacket(name, pass, ch, id);

        Assert.assertEquals("Group Id Query Message: opcode", 0xe5, m.getElement(0));
        Assert.assertEquals("Group Id Query Message: byte 1", 0x14, m.getElement(1));
        Assert.assertEquals("Group Id Query Message: byte 2", 0x03, m.getElement(2));
        Assert.assertEquals("Group Id Query Message: byte 3", 0x10, m.getElement(3));
        Assert.assertEquals("Group Id Query Message: byte 4", 0x00, m.getElement(4));
        Assert.assertEquals("Group Id Query Message: byte 5", 0x0, m.getElement(5));
        Assert.assertEquals("Group Id Query Message: byte 6", 0x0, m.getElement(6));
        Assert.assertEquals("Group Id Query Message: byte 7", 0x0, m.getElement(7));
        Assert.assertEquals("Group Id Query Message: byte 8", 0x0, m.getElement(8));
        Assert.assertEquals("Group Id Query Message: byte 9", 0x00, m.getElement(9));
        Assert.assertEquals("Group Id Query Message: byte 10", 0x0, m.getElement(10));
        Assert.assertEquals("Group Id Query Message: byte 11", 0x0, m.getElement(11));
        Assert.assertEquals("Group Id Query Message: byte 12", 0x0, m.getElement(12));
        Assert.assertEquals("Group Id Query Message: byte 13", 0x0, m.getElement(13));
        Assert.assertEquals("Group Id Query Message: byte 14", 0x00, m.getElement(14));
        Assert.assertEquals("Group Id Query Message: byte 15", 0x73, m.getElement(15));
        Assert.assertEquals("Group Id Query Message: byte 16", 0x3b, m.getElement(16));
        Assert.assertEquals("Group Id Query Message: byte 17", 0x0, m.getElement(17));
        Assert.assertEquals("Group Id Query Message: byte 18", 0x7, m.getElement(18));
        Assert.assertEquals("Group Id Query Message: byte 19", 0x00, m.getElement(19));

        ch = 129; id = 2;
        name = "\200\201\202\203\204\205\206\207"; pass="0001";
        m = LnDplxGrpInfoImpl.createUr92GroupNameReportPacket(name, pass, ch, id);

        Assert.assertEquals("Group Id Query Message: opcode", 0xe5, m.getElement(0));
        Assert.assertEquals("Group Id Query Message: byte 1", 0x14, m.getElement(1));
        Assert.assertEquals("Group Id Query Message: byte 2", 0x03, m.getElement(2));
        Assert.assertEquals("Group Id Query Message: byte 3", 0x10, m.getElement(3));
        Assert.assertEquals("Group Id Query Message: byte 4", 0x0f, m.getElement(4));
        Assert.assertEquals("Group Id Query Message: byte 5", 0x00, m.getElement(5));
        Assert.assertEquals("Group Id Query Message: byte 6", 0x01, m.getElement(6));
        Assert.assertEquals("Group Id Query Message: byte 7", 0x02, m.getElement(7));
        Assert.assertEquals("Group Id Query Message: byte 8", 0x03, m.getElement(8));
        Assert.assertEquals("Group Id Query Message: byte 9", 0x0f, m.getElement(9));
        Assert.assertEquals("Group Id Query Message: byte 10", 0x04, m.getElement(10));
        Assert.assertEquals("Group Id Query Message: byte 11", 0x05, m.getElement(11));
        Assert.assertEquals("Group Id Query Message: byte 12", 0x06, m.getElement(12));
        Assert.assertEquals("Group Id Query Message: byte 13", 0x07, m.getElement(13));
        Assert.assertEquals("Group Id Query Message: byte 14", 0x04, m.getElement(14));
        Assert.assertEquals("Group Id Query Message: byte 15", 0x00, m.getElement(15));
        Assert.assertEquals("Group Id Query Message: byte 16", 0x01, m.getElement(16));
        Assert.assertEquals("Group Id Query Message: byte 17", 0x1, m.getElement(17));
        Assert.assertEquals("Group Id Query Message: byte 18", 0x2, m.getElement(18));
        Assert.assertEquals("Group Id Query Message: byte 19", 0x00, m.getElement(19));

        ch = 4; id = 131;
        name = "\231\032\033\034\035\036\237\140"; pass="0200";
        m = LnDplxGrpInfoImpl.createUr92GroupNameReportPacket(name, pass, ch, id);

        Assert.assertEquals("Group Id Query Message: opcode", 0xe5, m.getElement(0));
        Assert.assertEquals("Group Id Query Message: byte 1", 0x14, m.getElement(1));
        Assert.assertEquals("Group Id Query Message: byte 2", 0x03, m.getElement(2));
        Assert.assertEquals("Group Id Query Message: byte 3", 0x10, m.getElement(3));
        Assert.assertEquals("Group Id Query Message: byte 4", 0x01, m.getElement(4));
        Assert.assertEquals("Group Id Query Message: byte 5", 0x19, m.getElement(5));
        Assert.assertEquals("Group Id Query Message: byte 6", 0x1a, m.getElement(6));
        Assert.assertEquals("Group Id Query Message: byte 7", 0x1b, m.getElement(7));
        Assert.assertEquals("Group Id Query Message: byte 8", 0x1c, m.getElement(8));
        Assert.assertEquals("Group Id Query Message: byte 9", 0x04, m.getElement(9));
        Assert.assertEquals("Group Id Query Message: byte 10", 0x1d, m.getElement(10));
        Assert.assertEquals("Group Id Query Message: byte 11", 0x1e, m.getElement(11));
        Assert.assertEquals("Group Id Query Message: byte 12", 0x1f, m.getElement(12));
        Assert.assertEquals("Group Id Query Message: byte 13", 0x60, m.getElement(13));
        Assert.assertEquals("Group Id Query Message: byte 14", 0x08, m.getElement(14));
        Assert.assertEquals("Group Id Query Message: byte 15", 0x02, m.getElement(15));
        Assert.assertEquals("Group Id Query Message: byte 16", 0x00, m.getElement(16));
        Assert.assertEquals("Group Id Query Message: byte 17", 0x4, m.getElement(17));
        Assert.assertEquals("Group Id Query Message: byte 18", 0x3, m.getElement(18));
        Assert.assertEquals("Group Id Query Message: byte 19", 0x00, m.getElement(19));

    }


    @Test
    public void testCreatePasswordMessage() {
        LocoNetMessage m = LnDplxGrpInfoImpl.createUr92GroupPasswordReportPacket("1234");
        Assert.assertEquals("Opcode", 0xe5, m.getOpCode());
        Assert.assertEquals("Byte 01", 0x14, m.getElement(1));
        Assert.assertEquals("Byte 02", 0x07, m.getElement(2));
        Assert.assertEquals("Byte 03", 0x10, m.getElement(3));
        Assert.assertEquals("Byte 04", 0x00, m.getElement(4));
        Assert.assertEquals("Byte 05", 0x31, m.getElement(5));
        Assert.assertEquals("Byte 06", 0x32, m.getElement(6));
        Assert.assertEquals("Byte 07", 0x33, m.getElement(7));
        Assert.assertEquals("Byte 08", 0x34, m.getElement(8));
        Assert.assertEquals("Byte 09", 0x00, m.getElement(9));
        Assert.assertEquals("Byte 10", 0x00, m.getElement(10));
        Assert.assertEquals("Byte 11", 0x00, m.getElement(11));
        Assert.assertEquals("Byte 12", 0x00, m.getElement(12));
        Assert.assertEquals("Byte 13", 0x00, m.getElement(13));
        Assert.assertEquals("Byte 14", 0x00, m.getElement(14));
        Assert.assertEquals("Byte 15", 0x00, m.getElement(15));
        Assert.assertEquals("Byte 16", 0x00, m.getElement(16));
        Assert.assertEquals("Byte 17", 0x00, m.getElement(17));
        Assert.assertEquals("Byte 18", 0x00, m.getElement(18));

        m = LnDplxGrpInfoImpl.createUr92GroupPasswordReportPacket("123A");
        Assert.assertEquals("Opcode", 0xe5, m.getOpCode());
        Assert.assertEquals("Byte 01", 0x14, m.getElement(1));
        Assert.assertEquals("Byte 02", 0x07, m.getElement(2));
        Assert.assertEquals("Byte 03", 0x10, m.getElement(3));
        Assert.assertEquals("Byte 04", 0x00, m.getElement(4));
        Assert.assertEquals("Byte 05", 0x31, m.getElement(5));
        Assert.assertEquals("Byte 06", 0x32, m.getElement(6));
        Assert.assertEquals("Byte 07", 0x33, m.getElement(7));
        Assert.assertEquals("Byte 08", 0x41, m.getElement(8));
        Assert.assertEquals("Byte 09", 0x00, m.getElement(9));
        Assert.assertEquals("Byte 10", 0x00, m.getElement(10));
        Assert.assertEquals("Byte 11", 0x00, m.getElement(11));
        Assert.assertEquals("Byte 12", 0x00, m.getElement(12));
        Assert.assertEquals("Byte 13", 0x00, m.getElement(13));
        Assert.assertEquals("Byte 14", 0x00, m.getElement(14));
        Assert.assertEquals("Byte 15", 0x00, m.getElement(15));
        Assert.assertEquals("Byte 16", 0x00, m.getElement(16));
        Assert.assertEquals("Byte 17", 0x00, m.getElement(17));
        Assert.assertEquals("Byte 18", 0x00, m.getElement(18));

        m = LnDplxGrpInfoImpl.createUr92GroupPasswordReportPacket("12C0");
        Assert.assertEquals("Opcode", 0xe5, m.getOpCode());
        Assert.assertEquals("Byte 01", 0x14, m.getElement(1));
        Assert.assertEquals("Byte 02", 0x07, m.getElement(2));
        Assert.assertEquals("Byte 03", 0x10, m.getElement(3));
        Assert.assertEquals("Byte 04", 0x00, m.getElement(4));
        Assert.assertEquals("Byte 05", 0x31, m.getElement(5));
        Assert.assertEquals("Byte 06", 0x32, m.getElement(6));
        Assert.assertEquals("Byte 07", 0x43, m.getElement(7));
        Assert.assertEquals("Byte 08", 0x30, m.getElement(8));
        Assert.assertEquals("Byte 09", 0x00, m.getElement(9));
        Assert.assertEquals("Byte 10", 0x00, m.getElement(10));
        Assert.assertEquals("Byte 11", 0x00, m.getElement(11));
        Assert.assertEquals("Byte 12", 0x00, m.getElement(12));
        Assert.assertEquals("Byte 13", 0x00, m.getElement(13));
        Assert.assertEquals("Byte 14", 0x00, m.getElement(14));
        Assert.assertEquals("Byte 15", 0x00, m.getElement(15));
        Assert.assertEquals("Byte 16", 0x00, m.getElement(16));
        Assert.assertEquals("Byte 17", 0x00, m.getElement(17));
        Assert.assertEquals("Byte 18", 0x00, m.getElement(18));

        m = LnDplxGrpInfoImpl.createUr92GroupPasswordReportPacket("9B00");
        Assert.assertEquals("Opcode", 0xe5, m.getOpCode());
        Assert.assertEquals("Byte 01", 0x14, m.getElement(1));
        Assert.assertEquals("Byte 02", 0x07, m.getElement(2));
        Assert.assertEquals("Byte 03", 0x10, m.getElement(3));
        Assert.assertEquals("Byte 04", 0x00, m.getElement(4));
        Assert.assertEquals("Byte 05", 0x39, m.getElement(5));
        Assert.assertEquals("Byte 06", 0x42, m.getElement(6));
        Assert.assertEquals("Byte 07", 0x30, m.getElement(7));
        Assert.assertEquals("Byte 08", 0x30, m.getElement(8));
        Assert.assertEquals("Byte 09", 0x00, m.getElement(9));
        Assert.assertEquals("Byte 10", 0x00, m.getElement(10));
        Assert.assertEquals("Byte 11", 0x00, m.getElement(11));
        Assert.assertEquals("Byte 12", 0x00, m.getElement(12));
        Assert.assertEquals("Byte 13", 0x00, m.getElement(13));
        Assert.assertEquals("Byte 14", 0x00, m.getElement(14));
        Assert.assertEquals("Byte 15", 0x00, m.getElement(15));
        Assert.assertEquals("Byte 16", 0x00, m.getElement(16));
        Assert.assertEquals("Byte 17", 0x00, m.getElement(17));
        Assert.assertEquals("Byte 18", 0x00, m.getElement(18));

        m = LnDplxGrpInfoImpl.createUr92GroupPasswordReportPacket("A999");
        Assert.assertEquals("Opcode", 0xe5, m.getOpCode());
        Assert.assertEquals("Byte 01", 0x14, m.getElement(1));
        Assert.assertEquals("Byte 02", 0x07, m.getElement(2));
        Assert.assertEquals("Byte 03", 0x10, m.getElement(3));
        Assert.assertEquals("Byte 04", 0x00, m.getElement(4));
        Assert.assertEquals("Byte 05", 0x41, m.getElement(5));
        Assert.assertEquals("Byte 06", 0x39, m.getElement(6));
        Assert.assertEquals("Byte 07", 0x39, m.getElement(7));
        Assert.assertEquals("Byte 08", 0x39, m.getElement(8));
        Assert.assertEquals("Byte 09", 0x00, m.getElement(9));
        Assert.assertEquals("Byte 10", 0x00, m.getElement(10));
        Assert.assertEquals("Byte 11", 0x00, m.getElement(11));
        Assert.assertEquals("Byte 12", 0x00, m.getElement(12));
        Assert.assertEquals("Byte 13", 0x00, m.getElement(13));
        Assert.assertEquals("Byte 14", 0x00, m.getElement(14));
        Assert.assertEquals("Byte 15", 0x00, m.getElement(15));
        Assert.assertEquals("Byte 16", 0x00, m.getElement(16));
        Assert.assertEquals("Byte 17", 0x00, m.getElement(17));
        Assert.assertEquals("Byte 18", 0x00, m.getElement(18));

        String password = "\250\200\150\100";
        m = LnDplxGrpInfoImpl.createUr92GroupPasswordReportPacket(password);
        Assert.assertEquals("Opcode",  0xe5, m.getOpCode());
        Assert.assertEquals("Byte 01", 0x14, m.getElement(1));
        Assert.assertEquals("Byte 02", 0x07, m.getElement(2));
        Assert.assertEquals("Byte 03", 0x10, m.getElement(3));
        Assert.assertEquals("Byte 04", 0x0c, m.getElement(4));
        Assert.assertEquals("Byte 05", 0x28, m.getElement(5));
        Assert.assertEquals("Byte 06", 0x00, m.getElement(6));
        Assert.assertEquals("Byte 07", 0x68, m.getElement(7));
        Assert.assertEquals("Byte 08", 0x40, m.getElement(8));
        Assert.assertEquals("Byte 09", 0x00, m.getElement(9));
        Assert.assertEquals("Byte 10", 0x00, m.getElement(10));
        Assert.assertEquals("Byte 11", 0x00, m.getElement(11));
        Assert.assertEquals("Byte 12", 0x00, m.getElement(12));
        Assert.assertEquals("Byte 13", 0x00, m.getElement(13));
        Assert.assertEquals("Byte 14", 0x00, m.getElement(14));
        Assert.assertEquals("Byte 15", 0x00, m.getElement(15));
        Assert.assertEquals("Byte 16", 0x00, m.getElement(16));
        Assert.assertEquals("Byte 17", 0x00, m.getElement(17));
        Assert.assertEquals("Byte 18", 0x00, m.getElement(18));

    }

//
    @Test
    public void testCountAndQuery() {

        jmri.util.JUnitUtil.fasterWaitFor(()->{return (!dpxGrpInfoImpl.isDuplexGroupQueryRunning());});

        java.beans.PropertyChangeListener l = new java.beans.PropertyChangeListener() {
            @Override
            public void propertyChange(java.beans.PropertyChangeEvent e) {
                if (((e.getPropertyName().equals("DPLXPCK_STAT_LN_UPDATE")))) {
//                    log.warn("prop change query seen");
                    propChangeQueryFlag = true;
                } else if ((e.getPropertyName().equals("DPLXPCK_NAME_UPDATE"))) {
//                    log.warn("prop change update seen");
                    propChangeReportFlag = true;
                } else if (e.getPropertyName().equals("DPLX_PC_STAT_LN_UPDATE_IF_NOT_CURRENTLY_ERROR")) {
//                    log.warn("prop change update if not currently error seen");
                    propChangeReportFlag = true;
                }
                propChangeFlag = true;
                propChangeCount++;
            }
        };

        dpxGrpInfoImpl.addPropertyChangeListener(l);
        propChangeCount = 0;
        propChangeReportFlag = false;
        propChangeQueryFlag = false;
        Assert.assertEquals("propChangeCount is reset to 0", 0, propChangeCount);

        lnis.outbound.removeAllElements();  // clear any possible previous loconet traffic

        Assert.assertEquals("propChangeCount is reset to 0", 0, propChangeCount);
        Assert.assertFalse("LDGII is not yet waiting for second UR92 Group report (1)", dpxGrpInfoImpl.isWaitingForFirstUr92IPLReport());
        lnis.outbound.removeAllElements();
        Assert.assertEquals("propChangeCount is reset to 0", 0, propChangeCount);
        Assert.assertEquals("Num UR92s is zero", 0, dpxGrpInfoImpl.getNumUr92s());
        Assert.assertEquals("LNIS outbound queue is empty", 0, lnis.outbound.size());
        Assert.assertEquals("propChangeCount is reset to 0", 0, propChangeCount);
        dpxGrpInfoImpl.countUr92sAndQueryDuplexIdentityInfo();
        Assert.assertEquals("propChangeCount is now 18", 18, propChangeCount);
        jmri.util.JUnitUtil.waitFor(()->{return lnis.outbound.size() > 0;}, "UR92 IPL query not received");

        Assert.assertEquals("propChangeCount is now 18", 18, propChangeCount);
        Assert.assertEquals("LNIS outbound queue has one message", 1, lnis.outbound.size());

        Assert.assertTrue("LDGII is not yet waiting for second UR92 Group report (2)", dpxGrpInfoImpl.isWaitingForFirstUr92IPLReport());
        lnis.sendTestMessage(lnis.outbound.elementAt(lnis.outbound.size()-1));

        LocoNetMessage m2 = LnIPLImplementation.createIplUr92QueryPacket();
        LocoNetMessage m = lnis.outbound.firstElement();
        Assert.assertEquals("LocoNet message has same number of bytes as UR92 IPL Query message",
                m2.getNumDataElements(), m.getNumDataElements());

        for (int i = 0; i < m2.getNumDataElements(); ++i) {
            Assert.assertEquals("Received LocoNet message byte "+i+" equals corresponding UR92 IPL Query Message byte",
                    m2.getElement(i), m.getElement(i));
        }
        lnis.sendTestMessage(m2);

        Assert.assertEquals("expect propChangeCount of 18", 18, propChangeCount);
        propChangeCount = 0;

        m = new LocoNetMessage(20);
        m.setOpCode(0xE5);
        m.setElement(1, 0x14);
        m.setElement(2, 0x0F);
        m.setElement(3, 0x10);
        m.setElement(4, 0);
        m.setElement(5, 92);
        m.setElement(6, 24);
        m.setElement(7, 0);
        m.setElement(8, 0);
        m.setElement(9, 0);
        m.setElement(10, 0);
        m.setElement(11, 0);
        m.setElement(12, 0);
        m.setElement(13, 0);
        m.setElement(14, 0);
        m.setElement(15, 0);
        m.setElement(16, 0);
        m.setElement(17, 0);
        m.setElement(18, 0);
        m.setElement(19, 0);
        Assert.assertEquals("expect propChangeCount of 0", 0, propChangeCount);
        lnis.sendLocoNetMessage(m);
        Assert.assertEquals("Num UR92s is zero", 0, dpxGrpInfoImpl.getNumUr92s());
        Assert.assertEquals("2 messages transmitted thus far", 2, lnis.outbound.size());

        Assert.assertEquals("expect propChangeCount of 0", 0, propChangeCount);

        dpxGrpInfoImpl.message(lnis.outbound.elementAt(1));  // return the LocoNet echo to the class
        Assert.assertEquals("expect propChangeCount of 1", 1, propChangeCount);
        jmri.util.JUnitUtil.waitFor(()->{return dpxGrpInfoImpl.getNumUr92s() > 0;}, "UR92 IPL reply not received");
        Assert.assertEquals("got 1 UR92 IPL report", 1, dpxGrpInfoImpl.getNumUr92s());

        Assert.assertFalse("LDGII is no longer waiting for second UR92 IPL report (3)", dpxGrpInfoImpl.isWaitingForFirstUr92IPLReport());

        jmri.util.JUnitUtil.waitFor(()->{return lnis.outbound.size() == 3;}, "UR92 group query not received?");

        Assert.assertFalse("LDGII is no longer waiting for UR92 IPL replies (4)", dpxGrpInfoImpl.isWaitingForFirstUr92IPLReport());
        jmri.util.JUnitUtil.waitFor(()->{return lnis.outbound.size() == 3;});
        Assert.assertEquals("message is Duplex Group Info Query - opcode", 0xe5, lnis.outbound.elementAt(2).getOpCode());
        Assert.assertEquals("message is Duplex Group Info Query - b1", 0x14, lnis.outbound.elementAt(2).getElement(1));
        Assert.assertEquals("message is Duplex Group Info Query - b2", 3, lnis.outbound.elementAt(2).getElement(2));
        Assert.assertEquals("message is Duplex Group Info Query - b3", 8, lnis.outbound.elementAt(2).getElement(3));

        dpxGrpInfoImpl.message(lnis.outbound.elementAt(2));  // echo the Duplex Group Info Query message
        Assert.assertFalse("LDGII is no longer waiting for UR92 IPL replies (5)", dpxGrpInfoImpl.isWaitingForFirstUr92IPLReport());

        Assert.assertEquals("expect propChangeCount of 12", 12, propChangeCount);
        m = LnDplxGrpInfoImpl.createUr92GroupNameReportPacket("Digitrax", "1234", 12, 65);
        lnis.sendTestMessage(m);

        Assert.assertEquals("expect propChangeCount of 22", 22, propChangeCount);

        Assert.assertEquals("num outbound",3, lnis.outbound.size());

        Assert.assertEquals("got the UR92 reply info", 1,  dpxGrpInfoImpl.getNumUr92s() );

        lnis.sendTestMessage(m);
        jmri.util.JUnitUtil.fasterWaitFor(()->{return dpxGrpInfoImpl.getNumUr92s() == 2;});
        Assert.assertEquals("expect propChangeCount of 24", 24, propChangeCount);

        lnis.sendTestMessage(m);
        jmri.util.JUnitUtil.fasterWaitFor(()->{return dpxGrpInfoImpl.getNumUr92s() == 3;});

        m = LnDplxGrpInfoImpl.createUr92GroupNameReportPacket("Dcgitrax", "1234", 12, 65);
        lnis.sendTestMessage(m);
        jmri.util.JUnitUtil.fasterWaitFor(()->{return dpxGrpInfoImpl.getNumUr92s() == 4;});
        Assert.assertEquals("expect propChangeCount of 27", 27, propChangeCount);

        m = LnDplxGrpInfoImpl.createUr92GroupNameReportPacket("Digitrax", "1034", 12, 65);

        lnis.sendTestMessage(m);
        jmri.util.JUnitUtil.fasterWaitFor(()->{return dpxGrpInfoImpl.getNumUr92s() == 5;});
        Assert.assertEquals("expect propChangeCount of 29", 29, propChangeCount);

        m = LnDplxGrpInfoImpl.createUr92GroupNameReportPacket("Digitrax", "1234", 13, 65);

        lnis.sendTestMessage(m);
        jmri.util.JUnitUtil.fasterWaitFor(()->{return dpxGrpInfoImpl.getNumUr92s() == 6;});
        Assert.assertEquals("expect propChangeCount of 31", 31, propChangeCount);

        m = LnDplxGrpInfoImpl.createUr92GroupNameReportPacket("Digitrax", "1234", 12, 7);

        lnis.sendTestMessage(m);
        jmri.util.JUnitUtil.fasterWaitFor(()->{return dpxGrpInfoImpl.getNumUr92s() == 7;});
        Assert.assertEquals("expect propChangeCount of 33", 33, propChangeCount);

        m = LnDplxGrpInfoImpl.createUr92GroupNameReportPacket("Digitrax", "1234", 12, 65);

        lnis.sendTestMessage(m);
        jmri.util.JUnitUtil.fasterWaitFor(()->{return dpxGrpInfoImpl.getNumUr92s() == 8;});

        Assert.assertEquals("expect propChangeCount of 34", 34, propChangeCount);

        jmri.util.JUnitUtil.fasterWaitFor(()->{return (!dpxGrpInfoImpl.isDuplexGroupQueryRunning());});

        propChangeCount = 0;
        propChangeReportFlag = false;
        propChangeQueryFlag = false;

        Assert.assertEquals("propChangeCount is reset to 0", 0, propChangeCount);
        dpxGrpInfoImpl.countUr92sAndQueryDuplexIdentityInfo();
        Assert.assertEquals("propChangeCount is now 18", 18, propChangeCount);
        dpxGrpInfoImpl.countUr92sAndQueryDuplexIdentityInfo();
        Assert.assertEquals("propChangeCount is now 18", 19, propChangeCount);


    }

    @Test
    public void testCreateDupGrpChReportMessage() {
        LocoNetMessage m;
        for (int i = 0; i < 256; ++i) {
            m = LnDplxGrpInfoImpl.createUr92GroupChannelReportPacket(i);
            Assert.assertEquals("iteration "+i+"Group Channel Report Packet Opcode is 0xe5", 0xe5, m.getOpCode());
            Assert.assertEquals("iteration "+i+"Group Channel Report Packet Byte 1 is 0x14", 0x14, m.getElement(1));
            Assert.assertEquals("iteration "+i+"Group Channel Report Packet Byte 2 is 0x2", 0x2, m.getElement(2));
            Assert.assertEquals("iteration "+i+"Group Channel Report Packet Byte 3 is 0x10", 0x10, m.getElement(3));
            Assert.assertEquals("iteration "+i+"Group Channel Report Packet Byte 4 is "+ ((i > 127) ? 1 : 0),
                    (i > 127) ? 1 : 0, m.getElement(4));
            Assert.assertEquals("iteration "+i+"Group Channel Report Packet Byte 5 is " + (i & 0x7f),
                    i & 0x7F, m.getElement(5));
            Assert.assertEquals("iteration "+i+"Group Channel Report Packet Byte 6 is 0x0", 0x0, m.getElement(6));
            Assert.assertEquals("iteration "+i+"Group Channel Report Packet Byte 7 is 0x0", 0x0, m.getElement(7));
            Assert.assertEquals("iteration "+i+"Group Channel Report Packet Byte 8 is 0x0", 0x0, m.getElement(8));
            Assert.assertEquals("iteration "+i+"Group Channel Report Packet Byte 9 is 0x0", 0x0, m.getElement(9));
            Assert.assertEquals("iteration "+i+"Group Channel Report Packet Byte 10 is 0x0", 0x0, m.getElement(10));
            Assert.assertEquals("iteration "+i+"Group Channel Report Packet Byte 11 is 0x0", 0x0, m.getElement(11));
            Assert.assertEquals("iteration "+i+"Group Channel Report Packet Byte 12 is 0x0", 0x0, m.getElement(12));
            Assert.assertEquals("iteration "+i+"Group Channel Report Packet Byte 13 is 0x0", 0x0, m.getElement(13));
            Assert.assertEquals("iteration "+i+"Group Channel Report Packet Byte 14 is 0x0", 0x0, m.getElement(14));
            Assert.assertEquals("iteration "+i+"Group Channel Report Packet Byte 15 is 0x0", 0x0, m.getElement(15));
            Assert.assertEquals("iteration "+i+"Group Channel Report Packet Byte 16 is 0x0", 0x0, m.getElement(16));
            Assert.assertEquals("iteration "+i+"Group Channel Report Packet Byte 17 is 0x0", 0x0, m.getElement(17));
            Assert.assertEquals("iteration "+i+"Group Channel Report Packet Byte 18 is 0x0", 0x0, m.getElement(18));
        }
    }

    @Test
    public void testCreateDupGrpIDReportMessage() {
        LocoNetMessage m;
        for (int i = 0; i < 256; ++i) {
            m = LnDplxGrpInfoImpl.createUr92GroupIdReportPacket(i);
            Assert.assertEquals("iteration "+i+"Group ID Report Packet Opcode is 0xe5", 0xe5, m.getOpCode());
            Assert.assertEquals("iteration "+i+"Group ID Report Packet Byte 1 is 0x14", 0x14, m.getElement(1));
            Assert.assertEquals("iteration "+i+"Group ID Report Packet Byte 2 is 0x4", 0x4, m.getElement(2));
            Assert.assertEquals("iteration "+i+"Group ID Report Packet Byte 3 is 0x10", 0x10, m.getElement(3));
            Assert.assertEquals("iteration "+i+"Group ID Report Packet Byte 4 is "+ ((i > 127) ? 1 : 0),
                    (i > 127) ? 1 : 0, m.getElement(4));
            Assert.assertEquals("iteration "+i+"Group ID Report Packet Byte 5 is " + (i & 0x7f),
                    i & 0x7F, m.getElement(5));
            Assert.assertEquals("iteration "+i+"Group ID Report Packet Byte 6 is 0x0", 0x0, m.getElement(6));
            Assert.assertEquals("iteration "+i+"Group ID Report Packet Byte 7 is 0x0", 0x0, m.getElement(7));
            Assert.assertEquals("iteration "+i+"Group ID Report Packet Byte 8 is 0x0", 0x0, m.getElement(8));
            Assert.assertEquals("iteration "+i+"Group ID Report Packet Byte 9 is 0x0", 0x0, m.getElement(9));
            Assert.assertEquals("iteration "+i+"Group ID Report Packet Byte 10 is 0x0", 0x0, m.getElement(10));
            Assert.assertEquals("iteration "+i+"Group ID Report Packet Byte 11 is 0x0", 0x0, m.getElement(11));
            Assert.assertEquals("iteration "+i+"Group ID Report Packet Byte 12 is 0x0", 0x0, m.getElement(12));
            Assert.assertEquals("iteration "+i+"Group ID Report Packet Byte 13 is 0x0", 0x0, m.getElement(13));
            Assert.assertEquals("iteration "+i+"Group ID Report Packet Byte 14 is 0x0", 0x0, m.getElement(14));
            Assert.assertEquals("iteration "+i+"Group ID Report Packet Byte 15 is 0x0", 0x0, m.getElement(15));
            Assert.assertEquals("iteration "+i+"Group ID Report Packet Byte 16 is 0x0", 0x0, m.getElement(16));
            Assert.assertEquals("iteration "+i+"Group ID Report Packet Byte 17 is 0x0", 0x0, m.getElement(17));
            Assert.assertEquals("iteration "+i+"Group ID Report Packet Byte 18 is 0x0", 0x0, m.getElement(18));
        }
    }

    @Test
    public void testExtractDuplexGroupPassword() {
        char[] conversion2 = new char[13];
        conversion2[0] = '0';
        conversion2[1] = '1';
        conversion2[2] = '2';
        conversion2[3] = '3';
        conversion2[4] = '4';
        conversion2[5] = '5';
        conversion2[6] = '6';
        conversion2[7] = '7';
        conversion2[8] = '8';
        conversion2[9] = '9';
        conversion2[10] = 'A';
        conversion2[11] = 'B';
        conversion2[12] = 'C';

        LocoNetMessage m = new LocoNetMessage(20);
        m.setElement(0, 0xe5);
        m.setElement(1, 0x14);
        for (int i=2; i<20;++i) {
            m.setElement(i, 0);
        }
        String testString;
        String result;
        for (int i=0; i<13; ++i) {
            testString = conversion2[i]+"000";
            m.setElement(2, 3);
            m.setElement(3, 0x10);
            m.setElement(14, (i>7)?1:0);
            m.setElement(15, (i & 7) << 4);
            result = LnDplxGrpInfoImpl.extractDuplexGroupPassword(m);
            Assert.assertEquals("Group Name etc Report "+m+"first char iteration "+i,testString, result);

            m.setElement(2, 3);
            m.setElement(3, 0);
            result = LnDplxGrpInfoImpl.extractDuplexGroupPassword(m);
            Assert.assertNull("Group Name etc Write first char iteration "+i, result);

            m.setElement(2, 7);
            m.setElement(3, 0);
            m.setElement(4, 0);
            m.setElement(5, i);
            result = LnDplxGrpInfoImpl.extractDuplexGroupPassword(m);
            Assert.assertEquals("Group Pw Write "+m+"first char iteration "+i,testString, result);

            m.setElement(2, 7);
            m.setElement(3, 0x10);
            m.setElement(4, 0);
            m.setElement(5, i);
            result = LnDplxGrpInfoImpl.extractDuplexGroupPassword(m);
            Assert.assertEquals("Group Pw Report "+m+"first char iteration "+i,testString, result);
        }

        for (int i=0; i<13; ++i) {
            testString = "0"+conversion2[i]+"00";
            m.setElement(2, 3);
            m.setElement(3, 0x10);
            m.setElement(14, 0);
            m.setElement(15, i);
            result = LnDplxGrpInfoImpl.extractDuplexGroupPassword(m);
            Assert.assertEquals("Group Name etc Report "+m+"second char iteration "+i,testString, result);

            m.setElement(3, 0);
            result = LnDplxGrpInfoImpl.extractDuplexGroupPassword(m);
            Assert.assertNull("Group Name Write "+m+"second char iteration "+i,result);

            m.setElement(2, 7);
            m.setElement(3, 0);
            m.setElement(4, 0);
            m.setElement(5, 0);
            m.setElement(6, i);
            result = LnDplxGrpInfoImpl.extractDuplexGroupPassword(m);
            Assert.assertEquals("Group Pw Write "+m+"second char iteration "+i,testString, result);

            m.setElement(2, 7);
            m.setElement(3, 0x10);
            result = LnDplxGrpInfoImpl.extractDuplexGroupPassword(m);
            Assert.assertEquals("Group Pw Report "+m+"second char iteration "+i,testString, result);
        }

        for (int i=0; i<13; ++i) {
            testString = "00"+conversion2[i]+"0";
            m.setElement(2, 3);
            m.setElement(3, 0x10);
            m.setElement(14, (i>7)?2:0);
            m.setElement(15, 0);
            m.setElement(16, (i & 7) << 4);
            result = LnDplxGrpInfoImpl.extractDuplexGroupPassword(m);
            Assert.assertEquals("Group Name etc Report "+m+"third char iteration "+i,testString, result);

            m.setElement(3, 0);
            result = LnDplxGrpInfoImpl.extractDuplexGroupPassword(m);
            Assert.assertNull("Group Name Write "+m+"third char iteration "+i,result);

            m.setElement(2, 7);
            m.setElement(3, 0);
            m.setElement(4, 0);
            m.setElement(5, 0);
            m.setElement(6, 0);
            m.setElement(7, i);
            result = LnDplxGrpInfoImpl.extractDuplexGroupPassword(m);
            Assert.assertEquals("Group Pw Write "+m+"third char iteration "+i,testString, result);

            m.setElement(2, 7);
            m.setElement(3, 0x10);
            result = LnDplxGrpInfoImpl.extractDuplexGroupPassword(m);
            Assert.assertEquals("Group Pw Report "+m+"third char iteration "+i,testString, result);
        }

        for (int i=0; i<13; ++i) {
            testString = "000"+conversion2[i];
            m.setElement(2, 3);
            m.setElement(3, 0x10);
            m.setElement(14, 0);
            m.setElement(15, 0);
            m.setElement(16, i);
            result = LnDplxGrpInfoImpl.extractDuplexGroupPassword(m);
            Assert.assertEquals("Group Name etc Report "+m+"fourth char iteration "+i,testString, result);

            m.setElement(3, 0);
            result = LnDplxGrpInfoImpl.extractDuplexGroupPassword(m);
            Assert.assertNull("Group Name Write "+m+"fourth char iteration "+i,result);

            m.setElement(2, 7);
            m.setElement(3, 0);
            m.setElement(4, 0);
            m.setElement(5, 0);
            m.setElement(6, 0);
            m.setElement(7, 0);
            m.setElement(8, i);
            result = LnDplxGrpInfoImpl.extractDuplexGroupPassword(m);
            Assert.assertEquals("Group Pw Write "+m+"fourth char iteration "+i,testString, result);

            m.setElement(2, 7);
            m.setElement(3, 0x10);
            result = LnDplxGrpInfoImpl.extractDuplexGroupPassword(m);
            Assert.assertEquals("Group Pw Report "+m+"fourth char iteration "+i,testString, result);
        }

        m = new LocoNetMessage(2);
        m.setOpCode(0x81);
        m.setElement(1, 0);
        result = LnDplxGrpInfoImpl.extractDuplexGroupPassword(m);
        Assert.assertNull("Group Pw Report "+m, result);
    }


    @Test
    public void testExtractDuplexGroupChannel() {
        int result;

        LocoNetMessage m = new LocoNetMessage(20);

        m.setOpCode(0xe5);
        m.setElement(1,0x14);
        m.setElement(2, 0x2);
        m.setElement(3, 0x10);

        for (int i = 4; i < 0x14; ++i){
            m.setElement(i, 0);
        }

        for (int i = 0; i < 256; ++i) {
            m.setElement(2, 2);
            m.setElement(4, (i>127) ? 1:0);
            m.setElement(5, i&0x7f);

            result = LnDplxGrpInfoImpl.extractDuplexGroupChannel(m);
            Assert.assertEquals("iteration "+i+" extracted channel", i, result);

            m.setElement(2, 3);
            m.setElement(14, (i>127) ? 4:0);
            m.setElement(17, (i&0x7f));
            result = LnDplxGrpInfoImpl.extractDuplexGroupChannel(m);
            Assert.assertEquals("extracted channel should be invalid for name operation",
                    i, result);
        }

        int expectedResult = -1;
        m.setElement(2, 0);
        result = LnDplxGrpInfoImpl.extractDuplexGroupChannel(m);
        Assert.assertEquals("extracted channel should be invalid for invalid operation",
                expectedResult, result);

        m.setElement(2, 4);
        result = LnDplxGrpInfoImpl.extractDuplexGroupChannel(m);
        Assert.assertEquals("etracted channel should be invalid for password operation",
                expectedResult, result);

        m.setElement(2, 7);
        result = LnDplxGrpInfoImpl.extractDuplexGroupChannel(m);
        Assert.assertEquals("etracted channel should be invalid for ID operation",
                expectedResult, result);

        m = new LocoNetMessage(2);
        m.setOpCode(0x82);
        m.setElement(1, 0);
        Assert.assertEquals("interpret bad channel message", expectedResult,
                LnDplxGrpInfoImpl.extractDuplexGroupChannel(m));
    }

    @Test
    public void testExtractDuplexGroupID() {
        int result;
        int exceptionalResult = -1;

        LocoNetMessage m = new LocoNetMessage(20);

        m.setOpCode(0xe5);
        m.setElement(1,0x14);

        for (int i = 4; i < 0x14; ++i){
            m.setElement(i, 0);
        }

        for (int i = 0; i < 256; ++i) {
            m.setElement(2, 0x4);
            m.setElement(3, 0);
            m.setElement(4, (i>127) ? 1:0);
            m.setElement(5, i&0x7f);

            result = LnDplxGrpInfoImpl.extractDuplexGroupID(m);
            Assert.assertEquals("iteration "+i+" ID write operation", i, result);

            m.setElement(3, 0x10);
            result = LnDplxGrpInfoImpl.extractDuplexGroupID(m);
            Assert.assertEquals("iteration "+i+" ID report operation", i, result);

            m.setElement(2, 3);
            m.setElement(3, 0x10);
            m.setElement(14, (i>127) ? 8:0);
            m.setElement(18, (i&0x7f));
            result = LnDplxGrpInfoImpl.extractDuplexGroupID(m);
            Assert.assertEquals("iteration "+i+" ID from group name etc read operation",
                    i, result);

            m.setElement(3, 0);
            result = LnDplxGrpInfoImpl.extractDuplexGroupID(m);
            Assert.assertEquals("iteration "+i+" ID from group name etc write operation",
                    exceptionalResult, result);
        }

        m.setElement(2, 0);
        result = LnDplxGrpInfoImpl.extractDuplexGroupChannel(m);
        Assert.assertEquals("extracted channel should be invalid for invalid operation",
                exceptionalResult, result);

        m.setElement(2, 4);
        result = LnDplxGrpInfoImpl.extractDuplexGroupChannel(m);
        Assert.assertEquals("etracted channel should be invalid for password operation",
                exceptionalResult, result);

        m.setElement(2, 7);
        result = LnDplxGrpInfoImpl.extractDuplexGroupChannel(m);
        Assert.assertEquals("etracted channel should be invalid for ID operation",
                exceptionalResult, result);

        m = new LocoNetMessage(2);
        m.setOpCode(0x82);
        m.setElement(1, 0);
        Assert.assertEquals("interpret bad channel message", exceptionalResult,
                LnDplxGrpInfoImpl.extractDuplexGroupChannel(m));

    }

    @Test
    public void testExtractDuplexGroupName() {
    LocoNetMessage m = new LocoNetMessage(0x14);
    Assert.assertNull("expect null for empty message",LnDplxGrpInfoImpl.extractDuplexGroupName(m));
    }

    @Test
    public void testSetDuplexGroupName() {

        try {
            dpxGrpInfoImpl.setDuplexGroupName("");
        } catch (jmri.jmrix.loconet.LocoNetException e) {
            Assert.assertTrue("got an exception as intended", true);
        }

        lnis.outbound.removeAllElements();
        Assert.assertEquals("outbound queue is empty", 0, lnis.outbound.size());
        try {
            dpxGrpInfoImpl.setDuplexGroupName("deadBeeF");
        } catch (jmri.jmrix.loconet.LocoNetException e) {
            Assert.fail("got an unexpected exception");
        }
        Assert.assertEquals("outbound queue is not empty", 1, lnis.outbound.size());
        Assert.assertEquals("outbound queue opcode is correct", 0xe5, lnis.outbound.get(0).getOpCode());
        Assert.assertEquals("outbound queue byte 1 is correct", 0x14, lnis.outbound.get(0).getElement(1));
        Assert.assertEquals("outbound queue byte 2 is correct", 0x03, lnis.outbound.get(0).getElement(2));
        Assert.assertEquals("outbound queue byte 3 is correct", 0x00, lnis.outbound.get(0).getElement(3));
        Assert.assertEquals("outbound queue byte 4 is correct", 0x00, lnis.outbound.get(0).getElement(4));
        Assert.assertEquals("outbound queue byte 5 is correct", 'd', lnis.outbound.get(0).getElement(5));
        Assert.assertEquals("outbound queue byte 6 is correct", 'e', lnis.outbound.get(0).getElement(6));
        Assert.assertEquals("outbound queue byte 7 is correct", 'a', lnis.outbound.get(0).getElement(7));
        Assert.assertEquals("outbound queue byte 8 is correct", 'd', lnis.outbound.get(0).getElement(8));
        Assert.assertEquals("outbound queue byte 9 is correct", 0x00, lnis.outbound.get(0).getElement(9));
        Assert.assertEquals("outbound queue byte 10 is correct", 'B', lnis.outbound.get(0).getElement(10));
        Assert.assertEquals("outbound queue byte 11 is correct", 'e', lnis.outbound.get(0).getElement(11));
        Assert.assertEquals("outbound queue byte 12 is correct", 'e', lnis.outbound.get(0).getElement(12));
        Assert.assertEquals("outbound queue byte 13 is correct", 'F', lnis.outbound.get(0).getElement(13));

    }

    @Test
    public void testSetDuplexGroupChannel() {

        try {
            dpxGrpInfoImpl.setDuplexGroupChannel(-1);
        } catch (jmri.jmrix.loconet.LocoNetException e) {
            Assert.assertTrue("got an exception as intended", true);
        }

        lnis.outbound.removeAllElements();
        Assert.assertEquals("outbound queue is empty", 0, lnis.outbound.size());
        try {
            dpxGrpInfoImpl.setDuplexGroupChannel(13);
        } catch (jmri.jmrix.loconet.LocoNetException e) {
            Assert.fail("got an unexpected exception");
        }
        Assert.assertEquals("outbound queue is not empty", 1, lnis.outbound.size());
        Assert.assertEquals("outbound queue opcode is correct", 0xe5, lnis.outbound.get(0).getOpCode());
        Assert.assertEquals("outbound queue byte 1 is correct", 0x14, lnis.outbound.get(0).getElement(1));
        Assert.assertEquals("outbound queue byte 2 is correct", 0x02, lnis.outbound.get(0).getElement(2));
        Assert.assertEquals("outbound queue byte 3 is correct", 0x00, lnis.outbound.get(0).getElement(3));
        Assert.assertEquals("outbound queue byte 4 is correct", 0x00, lnis.outbound.get(0).getElement(4));
        Assert.assertEquals("outbound queue byte 5 is correct", 13, lnis.outbound.get(0).getElement(5));
        Assert.assertEquals("outbound queue byte 6 is correct", 0, lnis.outbound.get(0).getElement(6));
        Assert.assertEquals("outbound queue byte 7 is correct", 0, lnis.outbound.get(0).getElement(7));
        Assert.assertEquals("outbound queue byte 8 is correct", 0, lnis.outbound.get(0).getElement(8));
        Assert.assertEquals("outbound queue byte 9 is correct", 0x00, lnis.outbound.get(0).getElement(9));
        Assert.assertEquals("outbound queue byte 10 is correct", 0, lnis.outbound.get(0).getElement(10));
        Assert.assertEquals("outbound queue byte 11 is correct", 0, lnis.outbound.get(0).getElement(11));
        Assert.assertEquals("outbound queue byte 12 is correct", 0, lnis.outbound.get(0).getElement(12));
        Assert.assertEquals("outbound queue byte 13 is correct", 0, lnis.outbound.get(0).getElement(13));

    }

    @Test
    public void testSetDuplexGroupID() {

        try {
            dpxGrpInfoImpl.setDuplexGroupId("999");
        } catch (jmri.jmrix.loconet.LocoNetException e) {
            Assert.assertTrue("got an exception as intended", true);
        }

        lnis.outbound.removeAllElements();
        Assert.assertEquals("outbound queue is empty", 0, lnis.outbound.size());
        try {
            dpxGrpInfoImpl.setDuplexGroupId("7");
        } catch (jmri.jmrix.loconet.LocoNetException e) {
            Assert.fail("got an unexpected exception");
        }
        Assert.assertEquals("outbound queue is not empty", 1, lnis.outbound.size());
        Assert.assertEquals("outbound queue opcode is correct", 0xe5, lnis.outbound.get(0).getOpCode());
        Assert.assertEquals("outbound queue byte 1 is correct", 0x14, lnis.outbound.get(0).getElement(1));
        Assert.assertEquals("outbound queue byte 2 is correct", 0x04, lnis.outbound.get(0).getElement(2));
        Assert.assertEquals("outbound queue byte 3 is correct", 0x00, lnis.outbound.get(0).getElement(3));
        Assert.assertEquals("outbound queue byte 4 is correct", 0x00, lnis.outbound.get(0).getElement(4));
        Assert.assertEquals("outbound queue byte 5 is correct", 7, lnis.outbound.get(0).getElement(5));
        Assert.assertEquals("outbound queue byte 6 is correct", 0, lnis.outbound.get(0).getElement(6));
        Assert.assertEquals("outbound queue byte 7 is correct", 0, lnis.outbound.get(0).getElement(7));
        Assert.assertEquals("outbound queue byte 8 is correct", 0, lnis.outbound.get(0).getElement(8));
        Assert.assertEquals("outbound queue byte 9 is correct", 0x00, lnis.outbound.get(0).getElement(9));
        Assert.assertEquals("outbound queue byte 10 is correct", 0, lnis.outbound.get(0).getElement(10));
        Assert.assertEquals("outbound queue byte 11 is correct", 0, lnis.outbound.get(0).getElement(11));
        Assert.assertEquals("outbound queue byte 12 is correct", 0, lnis.outbound.get(0).getElement(12));
        Assert.assertEquals("outbound queue byte 13 is correct", 0, lnis.outbound.get(0).getElement(13));

    }

    @Test
    public void testSetDuplexGroupPassword() {

        try {
            dpxGrpInfoImpl.setDuplexGroupPassword("abcd");
        } catch (jmri.jmrix.loconet.LocoNetException e) {
            Assert.assertTrue("got an exception as intended", true);
        }

        lnis.outbound.removeAllElements();
        Assert.assertEquals("outbound queue is empty", 0, lnis.outbound.size());
        try {
            dpxGrpInfoImpl.setDuplexGroupPassword("0123");
        } catch (jmri.jmrix.loconet.LocoNetException e) {
            Assert.fail("got an unexpected exception");
        }
        Assert.assertEquals("outbound queue is not empty", 1, lnis.outbound.size());
        Assert.assertEquals("outbound queue opcode is correct", 0xe5, lnis.outbound.get(0).getOpCode());
        Assert.assertEquals("outbound queue byte 1 is correct", 0x14, lnis.outbound.get(0).getElement(1));
        Assert.assertEquals("outbound queue byte 2 is correct", 0x07, lnis.outbound.get(0).getElement(2));
        Assert.assertEquals("outbound queue byte 3 is correct", 0x00, lnis.outbound.get(0).getElement(3));
        Assert.assertEquals("outbound queue byte 4 is correct", 0x00, lnis.outbound.get(0).getElement(4));
        Assert.assertEquals("outbound queue byte 5 is correct", '0', lnis.outbound.get(0).getElement(5));
        Assert.assertEquals("outbound queue byte 6 is correct", '1', lnis.outbound.get(0).getElement(6));
        Assert.assertEquals("outbound queue byte 7 is correct", '2', lnis.outbound.get(0).getElement(7));
        Assert.assertEquals("outbound queue byte 8 is correct", '3', lnis.outbound.get(0).getElement(8));
        Assert.assertEquals("outbound queue byte 9 is correct", 0x00, lnis.outbound.get(0).getElement(9));
        Assert.assertEquals("outbound queue byte 10 is correct", 0, lnis.outbound.get(0).getElement(10));
        Assert.assertEquals("outbound queue byte 11 is correct", 0, lnis.outbound.get(0).getElement(11));
        Assert.assertEquals("outbound queue byte 12 is correct", 0, lnis.outbound.get(0).getElement(12));
        Assert.assertEquals("outbound queue byte 13 is correct", 0, lnis.outbound.get(0).getElement(13));

    }



// Yet To Be Tested:
//            public void actionPerformed(java.awt.event.ActionEvent e) {
//            public void actionPerformed(java.awt.event.ActionEvent e) {
//    public static Integer extractDuplexGroupChannel(LocoNetMessage m) {
//    public static Integer extractDuplexGroupID(LocoNetMessage m) {
//    public void message(LocoNetMessage m) {
//    public void queryDuplexGroupIdentity() {
//    public void setDuplexGroupChannel(Integer dgc) throws jmri.jmrix.loconet.LocoNetException {
//    public void setDuplexGroupPassword(String dgp) throws jmri.jmrix.loconet.LocoNetException {
//    public void setDuplexGroupId(String dgi) throws jmri.jmrix.loconet.LocoNetException {
//    public int getMessagesHandled() {
//    public boolean isIplQueryTimerRunning() {
//    public boolean isDuplexGroupQueryRunning() {
//    public void connect(jmri.jmrix.loconet.LnTrafficController t) {
//    public void dispose() {

=======
                    }
                }
            }
        }
    }
    
>>>>>>> 285fef19
    @Before
    public void setUp() {
        JUnitUtil.setUp();

        JUnitUtil.resetProfileManager();

        lnis = new jmri.jmrix.loconet.LocoNetInterfaceScaffold();
        memo = new jmri.jmrix.loconet.LocoNetSystemConnectionMemo();
        memo.setLnTrafficController(lnis);

        memo.configureCommandStation(jmri.jmrix.loconet.LnCommandStationType.COMMAND_STATION_DCS100,false,false,false);
<<<<<<< HEAD
        // memo.configureManagers(); // Skip this step, else autonomous loconet traffic is generated!
=======

        memo.configureManagers();
>>>>>>> 285fef19
        jmri.InstanceManager.store(memo,jmri.jmrix.loconet.LocoNetSystemConnectionMemo.class);

        dpxGrpInfoImpl = new LnDplxGrpInfoImpl(memo);

    }

    @After
    public void tearDown() {        JUnitUtil.tearDown();    }

//    private final static Logger log = LoggerFactory.getLogger(LnDplxGrpInfoImplTest.class);
}<|MERGE_RESOLUTION|>--- conflicted
+++ resolved
@@ -5,7 +5,6 @@
 import org.junit.Assert;
 import org.junit.Before;
 import org.junit.Test;
-<<<<<<< HEAD
 import java.awt.event.ActionEvent;
 import java.awt.event.ActionListener;
 import jmri.jmrix.loconet.LocoNetMessage;
@@ -14,9 +13,6 @@
 import org.slf4j.Logger;
 import org.slf4j.LoggerFactory;
 import java.beans.PropertyChangeListener;
-=======
-import jmri.jmrix.loconet.LocoNetMessage;
->>>>>>> 285fef19
 
 /**
  * Test simple functioning of LnDplxGrpInfoImpl
@@ -26,7 +22,6 @@
  */
 public class LnDplxGrpInfoImplTest {
 
-<<<<<<< HEAD
     jmri.jmrix.loconet.LocoNetInterfaceScaffold lnis;
     jmri.jmrix.loconet.LocoNetSystemConnectionMemo memo;
     LnDplxGrpInfoImpl dpxGrpInfoImpl;
@@ -56,38 +51,12 @@
         Assert.assertEquals("verify initialization of acceptedGroupId", "",
                 dpxGrpInfoImpl.getFetchedDuplexGroupId());
 
-=======
-    jmri.jmrix.loconet.LnTrafficController lnis;
-    jmri.jmrix.loconet.LocoNetSystemConnectionMemo memo;
-    LnDplxGrpInfoImpl dpxGrpInfoImpl;
-    
-    @Test
-    public void testCtor() {
-        Assert.assertNotNull("exists", dpxGrpInfoImpl);
-        Assert.assertEquals("Ctor zeroed number of UR92s", 0, 
-                dpxGrpInfoImpl.getNumUr92s());
-        Assert.assertFalse("Ctor cleard 'waiting for IPL query replies' flag", 
-                dpxGrpInfoImpl.isWaitingForUr92DeviceReports());
-        Assert.assertEquals("Ctor has reset 'messagesHandled'", 0, 
-                dpxGrpInfoImpl.getMessagesHandled());
-        
-        Assert.assertEquals("verify initialization of acceptedGroupName", "", 
-                dpxGrpInfoImpl.getFetchedDuplexGroupName());
-        Assert.assertEquals("verify initialization of acceptedGroupChannel", "", 
-                dpxGrpInfoImpl.getFetchedDuplexGroupChannel());
-        Assert.assertEquals("verify initialization of acceptedGroupPassword", "", 
-                dpxGrpInfoImpl.getFetchedDuplexGroupPassword());
-        Assert.assertEquals("verify initialization of acceptedGroupId", "", 
-                dpxGrpInfoImpl.getFetchedDuplexGroupId());
-        
->>>>>>> 285fef19
         lnis.notify(new LocoNetMessage(new int[] {0x81, 0x00}));
         jmri.util.JUnitUtil.fasterWaitFor(()->{
             return dpxGrpInfoImpl.getMessagesHandled() >= 1;},
                 "LocoNetListener is registered");
         Assert.assertFalse("IPL Query timer is not running", dpxGrpInfoImpl.isIplQueryTimerRunning());
         Assert.assertFalse("Duplex Group Info Query timer is not running", dpxGrpInfoImpl.isDuplexGroupQueryRunning());
-<<<<<<< HEAD
 
         dpxGrpInfoImpl.dispose();
         PropertyChangeListener[] listeners= memo.getPropertyChangeListeners();
@@ -99,9 +68,6 @@
         }
 
 
-=======
-        
->>>>>>> 285fef19
         memo.dispose();
 
     }
@@ -1869,7 +1835,6 @@
                         Assert.assertEquals("Set Group Password to "+testString+" Message  byte 18", 0x00, m.getElement(18));
                         Assert.assertEquals("Set Group Password to "+testString+" Message  byte 19", 0x00, m.getElement(19));
 
-<<<<<<< HEAD
 
 
     @Test
@@ -2921,14 +2886,6 @@
 //    public void connect(jmri.jmrix.loconet.LnTrafficController t) {
 //    public void dispose() {
 
-=======
-                    }
-                }
-            }
-        }
-    }
-    
->>>>>>> 285fef19
     @Before
     public void setUp() {
         JUnitUtil.setUp();
@@ -2940,12 +2897,7 @@
         memo.setLnTrafficController(lnis);
 
         memo.configureCommandStation(jmri.jmrix.loconet.LnCommandStationType.COMMAND_STATION_DCS100,false,false,false);
-<<<<<<< HEAD
         // memo.configureManagers(); // Skip this step, else autonomous loconet traffic is generated!
-=======
-
-        memo.configureManagers();
->>>>>>> 285fef19
         jmri.InstanceManager.store(memo,jmri.jmrix.loconet.LocoNetSystemConnectionMemo.class);
 
         dpxGrpInfoImpl = new LnDplxGrpInfoImpl(memo);

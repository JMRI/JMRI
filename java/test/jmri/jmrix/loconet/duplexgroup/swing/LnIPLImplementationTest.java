--- conflicted
+++ resolved
@@ -1609,13 +1609,8 @@
     }
 
     @After
-<<<<<<< HEAD
-    public void tearDown() {        JUnitUtil.tearDown();    }
-
-=======
-    public void tearDown() {        
+    public void tearDown() {
         memo.dispose();
         JUnitUtil.tearDown();
     }
->>>>>>> abd24e4c
 }
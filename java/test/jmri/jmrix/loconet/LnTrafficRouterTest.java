--- conflicted
+++ resolved
@@ -18,12 +18,7 @@
         LocoNetInterfaceScaffold upstream = new LocoNetInterfaceScaffold();
 
         // create object
-<<<<<<< HEAD
-        LnTrafficRouter router = new LnTrafficRouter(); // deprecated, but
-        router.setSystemConnectionMemo(memo); // tests another method
-=======
         LnTrafficRouter router = new LnTrafficRouter(memo);
->>>>>>> 6a90b9fa
         memo.setLnTrafficController(router);
 
         Assert.assertEquals("router is tc", memo.getLnTrafficController(), router);

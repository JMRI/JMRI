package jmri.jmrix.loconet.loconetovertcp;

import jmri.InstanceManager;
import jmri.jmrix.loconet.LocoNetInterfaceScaffold;
import jmri.jmrix.loconet.LocoNetSystemConnectionMemo;
import jmri.util.JUnitUtil;

import org.junit.Assert;
import org.junit.jupiter.api.*;
import org.mockito.Mockito;

/**
 * Tests for LnTcpServer class.
 *
 * @author Paul Bender Copyright (C) 2016
 */
public class LnTcpServerTest {

    LocoNetSystemConnectionMemo memo;
    
    @Test
    public void getInstanceTest() {
        Assert.assertNotNull("Server getInstance", LnTcpServer.getDefault());
        LnTcpServer.getDefault().disable();  // turn the server off after enabled during creation.
    }

    @BeforeEach
    public void setUp() {
        JUnitUtil.setUp();
        JUnitUtil.resetProfileManager();
        memo = Mockito.mock(LocoNetSystemConnectionMemo.class);
        // ensure memo exists in order to later use InstanceManager.getDefault()
<<<<<<< HEAD
        LocoNetInterfaceScaffold lnis = new LocoNetInterfaceScaffold(memo);
        memo.setLnTrafficController(lnis);
        memo.configureCommandStation(jmri.jmrix.loconet.LnCommandStationType.COMMAND_STATION_DCS100, true, false, true, false);
=======
        InstanceManager.store(memo,LocoNetSystemConnectionMemo.class);
>>>>>>> 5bc67409
    }

    @AfterEach
    public void tearDown() {
        memo.dispose();
        memo = null;
        JUnitUtil.tearDown();
    }

}<|MERGE_RESOLUTION|>--- conflicted
+++ resolved
@@ -30,13 +30,7 @@
         JUnitUtil.resetProfileManager();
         memo = Mockito.mock(LocoNetSystemConnectionMemo.class);
         // ensure memo exists in order to later use InstanceManager.getDefault()
-<<<<<<< HEAD
-        LocoNetInterfaceScaffold lnis = new LocoNetInterfaceScaffold(memo);
-        memo.setLnTrafficController(lnis);
-        memo.configureCommandStation(jmri.jmrix.loconet.LnCommandStationType.COMMAND_STATION_DCS100, true, false, true, false);
-=======
         InstanceManager.store(memo,LocoNetSystemConnectionMemo.class);
->>>>>>> 5bc67409
     }
 
     @AfterEach

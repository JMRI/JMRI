--- conflicted
+++ resolved
@@ -2,9 +2,7 @@
 
 import jmri.util.JUnitUtil;
 import org.junit.After;
-import org.junit.Assert;
 import org.junit.Before;
-import org.junit.Test;
 
 /**
  * JUnit tests for the LocoNetSystemConnectionMemo class
@@ -12,29 +10,18 @@
  *
  * @author Paul Bender Copyright (C) 2016
  */
-<<<<<<< HEAD
-public class LocoNetSystemConnectionMemoTest {
-
-    private LocoNetSystemConnectionMemo memo = null;
-
-    @Test
-    public void testCtor(){
-       Assert.assertNotNull("exists",memo);
-    }
-=======
 public class LocoNetSystemConnectionMemoTest extends jmri.jmrix.SystemConnectionMemoTestBase {
->>>>>>> 0856ef57
 
     @Override
     @Before
-    public void setUp(){
-       JUnitUtil.setUp();
-       scm = new LocoNetSystemConnectionMemo();
+    public void setUp() {
+        JUnitUtil.setUp();
+        scm = new LocoNetSystemConnectionMemo();
     }
 
     @Override
     @After
-    public void tearDown(){
-       JUnitUtil.tearDown();
+    public void tearDown() {
+        JUnitUtil.tearDown();
     }
 }
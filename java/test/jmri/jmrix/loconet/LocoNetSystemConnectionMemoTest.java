package jmri.jmrix.loconet;

import jmri.util.JUnitUtil;
import org.junit.After;
import org.junit.Before;

/**
 * JUnit tests for the LocoNetSystemConnectionMemo class
 *
 * @author Paul Bender Copyright (C) 2016
 */
public class LocoNetSystemConnectionMemoTest extends jmri.jmrix.SystemConnectionMemoTestBase {

    private LocoNetSystemConnectionMemo memo;

    @Override
    @Before
    public void setUp(){
       JUnitUtil.setUp();
       memo = new LocoNetSystemConnectionMemo();
       LocoNetInterfaceScaffold lnis = new LocoNetInterfaceScaffold(memo);
       memo.setLnTrafficController(lnis);
<<<<<<< HEAD
       lnis.setSystemConnectionMemo(memo);
       memo.configureCommandStation(LnCommandStationType.COMMAND_STATION_DCS100,false,false,false,false);
=======
       memo.configureCommandStation(LnCommandStationType.COMMAND_STATION_DCS100, false, false, false);
>>>>>>> 8597c050
       memo.configureManagers();
       scm = memo;
    }

    @Override
    @After
    public void tearDown(){
       memo.dispose();
       JUnitUtil.tearDown();
    }

}<|MERGE_RESOLUTION|>--- conflicted
+++ resolved
@@ -20,12 +20,7 @@
        memo = new LocoNetSystemConnectionMemo();
        LocoNetInterfaceScaffold lnis = new LocoNetInterfaceScaffold(memo);
        memo.setLnTrafficController(lnis);
-<<<<<<< HEAD
-       lnis.setSystemConnectionMemo(memo);
        memo.configureCommandStation(LnCommandStationType.COMMAND_STATION_DCS100,false,false,false,false);
-=======
-       memo.configureCommandStation(LnCommandStationType.COMMAND_STATION_DCS100, false, false, false);
->>>>>>> 8597c050
        memo.configureManagers();
        scm = memo;
     }

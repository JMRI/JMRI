package jmri.jmrix.loconet;

import jmri.ProgListener;
import jmri.ProgrammerException;
import jmri.ProgrammingMode;
import jmri.util.JUnitUtil;
import jmri.util.JUnitUtil;
import org.junit.After;
import org.junit.Assert;
<<<<<<< HEAD
import org.junit.Before;
import org.junit.Test;
=======
import java.util.List;
>>>>>>> ddc2c973

public class SlotManagerTest {

    /**
     * Local member to recall when a SlotListener has been invoked.
     */
    private LocoNetSlot testSlot;

    @Test
    public void testGetDirectFunctionAddressOK() {
        LocoNetMessage m1;

        m1 = new LocoNetMessage(11);
        m1.setElement(0, 0xED);  // short 03 sets F9
        m1.setElement(1, 0x0B);
        m1.setElement(2, 0x7F);
        m1.setElement(3, 0x24);
        m1.setElement(4, 0x02);
        m1.setElement(5, 0x03);
        m1.setElement(6, 0x21);
        m1.setElement(7, 0x00);
        m1.setElement(8, 0x00);
        m1.setElement(9, 0x00);
        m1.setElement(10, 0x62);
        Assert.assertEquals("short 3 sets F9", 3,
                slotmanager.getDirectFunctionAddress(m1));

        m1 = new LocoNetMessage(11);
        m1.setElement(0, 0xED);  // long 513 sets F9
        m1.setElement(1, 0x0B);
        m1.setElement(2, 0x7F);
        m1.setElement(3, 0x34);
        m1.setElement(4, 0x05);
        m1.setElement(5, 0x42);
        m1.setElement(6, 0x01);
        m1.setElement(7, 0x21);
        m1.setElement(8, 0x00);
        m1.setElement(9, 0x00);
        m1.setElement(10, 0x35);
        Assert.assertEquals("long 513 sets F9", 513,
                slotmanager.getDirectFunctionAddress(m1));
    }

    @Test
    public void testGetDirectDccPacketOK() {
        LocoNetMessage m1;

        m1 = new LocoNetMessage(11);
        m1.setElement(0, 0xED);  // short 03 sets F9
        m1.setElement(1, 0x0B);
        m1.setElement(2, 0x7F);
        m1.setElement(3, 0x24);
        m1.setElement(4, 0x02);
        m1.setElement(5, 0x03);
        m1.setElement(6, 0x21);
        m1.setElement(7, 0x00);
        m1.setElement(8, 0x00);
        m1.setElement(9, 0x00);
        m1.setElement(10, 0x62);
        Assert.assertEquals("short 3 sets F9", 0xA1,
                slotmanager.getDirectDccPacket(m1));

        m1 = new LocoNetMessage(11);
        m1.setElement(0, 0xED);  // long 513 sets F9
        m1.setElement(1, 0x0B);
        m1.setElement(2, 0x7F);
        m1.setElement(3, 0x34);
        m1.setElement(4, 0x05);
        m1.setElement(5, 0x42);
        m1.setElement(6, 0x01);
        m1.setElement(7, 0x21);
        m1.setElement(8, 0x00);
        m1.setElement(9, 0x00);
        m1.setElement(10, 0x35);
        Assert.assertEquals("long 513 sets F9", 0xA1,
                slotmanager.getDirectDccPacket(m1));
    }

    @Test
    public void testGetSlotSend() {
        testSlot = null;
        SlotListener p2 = new SlotListener() {
            @Override
            public void notifyChangedSlot(LocoNetSlot l) {
                testSlot = l;
            }
        };
        slotmanager.slotFromLocoAddress(0x2134, p2);
        Assert.assertEquals("slot request message",
                "BF 42 34 00",
                lnis.outbound.elementAt(lnis.outbound.size() - 1).toString());
        Assert.assertEquals("hash length", 1, slotmanager.mLocoAddrHash.size());
        Assert.assertEquals("key present", true,
                slotmanager.mLocoAddrHash.containsKey(Integer.valueOf(0x2134)));
        Assert.assertEquals("value present", true,
                slotmanager.mLocoAddrHash.contains(p2));
    }

    @Test
    public void testGetSlotRcv() {
        testSlot = null;
        SlotListener p2 = new SlotListener() {
            @Override
            public void notifyChangedSlot(LocoNetSlot l) {
                testSlot = l;
            }
        };
        slotmanager.slotFromLocoAddress(0x2134, p2);
        // echo of the original message
        LocoNetMessage m1 = new LocoNetMessage(4);
        m1.setOpCode(0xBF);
        m1.setElement(1, 0x42);
        m1.setElement(2, 0x34);
        slotmanager.message(m1);
        // reply says its in slot 4
        LocoNetMessage m2 = new LocoNetMessage(14);
        m2.setElement(0, 0xE7);
        m2.setElement(1, 0xE);
        m2.setElement(2, 0xB);
        m2.setElement(3, 3);
        m2.setElement(4, 0x34);
        m2.setElement(5, 0);
        m2.setElement(6, 0);
        m2.setElement(7, 4);
        m2.setElement(8, 0);
        m2.setElement(9, 0x42);
        m2.setElement(10, 0);
        m2.setElement(11, 0);
        m2.setElement(12, 0);
        m2.setElement(13, 0x6c);
        slotmanager.message(m2);
        Assert.assertEquals("returned slot", slotmanager.slot(11), testSlot);
        // and make sure it forgets
        testSlot = null;
        slotmanager.message(m1);
        slotmanager.message(m2);
        Assert.assertEquals("returned slot", null, testSlot);
    }

    @Test
    public void testReadCVPaged() throws jmri.ProgrammerException {
        int CV1 = 12;
        ProgListener p2 = null;
        slotmanager.setMode(ProgrammingMode.PAGEMODE);
        slotmanager.readCV(CV1, p2);
        Assert.assertEquals("read message",
                "EF 0E 7C 23 00 00 00 00 00 0B 00 7F 7F 00",
                lnis.outbound.elementAt(lnis.outbound.size() - 1).toString());
    }

    // Test names ending with "String" are for the new writeCV(String, ...)
    // etc methods.  If you remove the older writeCV(int, ...) tests,
    // you can rename these. Note that not all (int,...) tests may have a
    // String(String, ...) test defined, in which case you should create those.
    @Test
    public void testReadCVPagedString() throws jmri.ProgrammerException {
        String CV1 = "12";
        ProgListener p2 = null;
        slotmanager.setMode(ProgrammingMode.PAGEMODE);
        slotmanager.readCV(CV1, p2);
        Assert.assertEquals("read message",
                "EF 0E 7C 23 00 00 00 00 00 0B 00 7F 7F 00",
                lnis.outbound.elementAt(lnis.outbound.size() - 1).toString());
    }

    @Test
    public void testReadCVRegister() throws jmri.ProgrammerException {
        int CV1 = 2;
        ProgListener p2 = null;
        slotmanager.setMode(ProgrammingMode.REGISTERMODE);
        slotmanager.readCV(CV1, p2);
        Assert.assertEquals("read message",
                "EF 0E 7C 13 00 00 00 00 00 01 00 7F 7F 00",
                lnis.outbound.elementAt(lnis.outbound.size() - 1).toString());
    }

    @Test
    public void testReadCVRegisterString() throws jmri.ProgrammerException {
        String CV1 = "2";
        ProgListener p2 = null;
        slotmanager.setMode(ProgrammingMode.REGISTERMODE);
        slotmanager.readCV(CV1, p2);
        Assert.assertEquals("read message",
                "EF 0E 7C 13 00 00 00 00 00 01 00 7F 7F 00",
                lnis.outbound.elementAt(lnis.outbound.size() - 1).toString());
    }

    @Test
    public void testReadCVDirect() throws jmri.ProgrammerException {
        log.debug(".... start testReadCVDirect ...");
        int CV1 = 29;
        slotmanager.setMode(ProgrammingMode.DIRECTBYTEMODE);
        slotmanager.readCV(CV1, lstn);
        Assert.assertEquals("read message",
                "EF 0E 7C 2B 00 00 00 00 00 1C 00 7F 7F 00",
                lnis.outbound.elementAt(lnis.outbound.size() - 1).toString());
        Assert.assertEquals("one message sent", 1, lnis.outbound.size());
        Assert.assertEquals("initial status", -999, status);

        // LACK received back (DCS240 sequence)
        log.debug("send LACK back");
        startedShortTimer = false;
        startedLongTimer = false;

        slotmanager.message(new LocoNetMessage(new int[]{0xB4, 0x6F, 0x01, 0x25}));
        JUnitUtil.waitFor(()->{return startedLongTimer;},"startedLongTimer not set");
        Assert.assertEquals("post-LACK status", -999, status);
        Assert.assertTrue("started long timer", startedLongTimer);
        Assert.assertFalse("didn't start short timer", startedShortTimer);

        // read received back (DCS240 sequence)
        value = 0;
        log.debug("send E7 reply back");
        slotmanager.message(new LocoNetMessage(new int[]{0xE7, 0x0E, 0x7C, 0x2B, 0x00, 0x00, 0x02, 0x47, 0x00, 0x1C, 0x23, 0x7F, 0x7F, 0x3B}));
        JUnitUtil.waitFor(()->{return value == 35;},"value == 35 not set");
        log.debug("checking..");
        Assert.assertEquals("reply status", 0, status);
        Assert.assertEquals("reply value", 35, value);

        log.debug(".... end testReadCVDirect ...");
    }

    @Test
    public void testReadCVDirectString() throws jmri.ProgrammerException {
        log.debug(".... start testReadCVDirect ...");
        String CV1 = "29";
        slotmanager.setMode(ProgrammingMode.DIRECTBYTEMODE);
        slotmanager.readCV(CV1, lstn);
        Assert.assertEquals("read message",
                "EF 0E 7C 2B 00 00 00 00 00 1C 00 7F 7F 00",
                lnis.outbound.elementAt(lnis.outbound.size() - 1).toString());
        Assert.assertEquals("one message sent", 1, lnis.outbound.size());
        Assert.assertEquals("initial status", -999, status);

        // LACK received back (DCS240 sequence)
        log.debug("send LACK back");
        startedShortTimer = false;
        startedLongTimer = false;

        slotmanager.message(new LocoNetMessage(new int[]{0xB4, 0x6F, 0x01, 0x25}));
        JUnitUtil.waitFor(()->{return startedLongTimer;},"startedLongTimer not set");
        Assert.assertEquals("post-LACK status", -999, status);
        Assert.assertTrue("started long timer", startedLongTimer);
        Assert.assertFalse("didn't start short timer", startedShortTimer);

        // read received back (DCS240 sequence)
        value = 0;
        log.debug("send E7 reply back");
        slotmanager.message(new LocoNetMessage(new int[]{0xE7, 0x0E, 0x7C, 0x2B, 0x00, 0x00, 0x02, 0x47, 0x00, 0x1C, 0x23, 0x7F, 0x7F, 0x3B}));
        JUnitUtil.waitFor(()->{return value == 35;},"value == 35 not set");
        log.debug("checking..");
        Assert.assertEquals("reply status", 0, status);
        Assert.assertEquals("reply value", 35, value);

        log.debug(".... end testReadCVDirect ...");
    }

    @Test
    public void testReadCVOpsModeLong() throws jmri.ProgrammerException {
        int CV1 = 12;
        ProgListener p2 = null;
        slotmanager.readCVOpsMode(CV1, p2, 4 * 128 + 0x23, true);
        Assert.assertEquals("read message",
                "EF 0E 7C 2F 00 04 23 00 00 0B 00 7F 7F 00",
                lnis.outbound.elementAt(lnis.outbound.size() - 1).toString());
    }

    @Test
    public void testReadCVOpsModeShort() throws jmri.ProgrammerException {
        int CV1 = 12;
        ProgListener p2 = null;
        slotmanager.readCVOpsMode(CV1, p2, 22, false);
        Assert.assertEquals("read message",
                "EF 0E 7C 2F 00 00 16 00 00 0B 00 7F 7F 00",
                lnis.outbound.elementAt(lnis.outbound.size() - 1).toString());
    }

    @Test
    public void testWriteCVPaged() throws jmri.ProgrammerException {
        int CV1 = 12;
        int val2 = 34;
        ProgListener p3 = null;
        slotmanager.setMode(ProgrammingMode.PAGEMODE);
        slotmanager.writeCV(CV1, val2, p3);
        Assert.assertEquals("write message",
                "EF 0E 7C 63 00 00 00 00 00 0B 22 7F 7F 00",
                lnis.outbound.elementAt(lnis.outbound.size() - 1).toString());
    }

    @Test
    public void testWriteCVPagedString() throws jmri.ProgrammerException {
        String CV1 = "12";
        int val2 = 34;
        ProgListener p3 = null;
        slotmanager.setMode(ProgrammingMode.PAGEMODE);
        slotmanager.writeCV(CV1, val2, p3);
        Assert.assertEquals("write message",
                "EF 0E 7C 63 00 00 00 00 00 0B 22 7F 7F 00",
                lnis.outbound.elementAt(lnis.outbound.size() - 1).toString());
    }

    @Test
    public void testWriteCVRegister() throws jmri.ProgrammerException {
        int CV1 = 2;
        int val2 = 34;
        ProgListener p3 = null;
        slotmanager.setMode(ProgrammingMode.REGISTERMODE);
        slotmanager.writeCV(CV1, val2, p3);
        Assert.assertEquals("write message",
                "EF 0E 7C 53 00 00 00 00 00 01 22 7F 7F 00",
                lnis.outbound.elementAt(lnis.outbound.size() - 1).toString());
    }

    @Test
    public void testWriteCVRegisterString() throws jmri.ProgrammerException {
        String CV1 = "2";
        int val2 = 34;
        ProgListener p3 = null;
        slotmanager.setMode(ProgrammingMode.REGISTERMODE);
        slotmanager.writeCV(CV1, val2, p3);
        Assert.assertEquals("write message",
                "EF 0E 7C 53 00 00 00 00 00 01 22 7F 7F 00",
                lnis.outbound.elementAt(lnis.outbound.size() - 1).toString());
    }

    @Test
    public void testWriteCVDirect() throws jmri.ProgrammerException {
        int CV1 = 12;
        int val2 = 34;
        ProgListener p3 = null;
        slotmanager.setMode(ProgrammingMode.DIRECTBYTEMODE);
        slotmanager.writeCV(CV1, val2, p3);
        Assert.assertEquals("write message",
                "EF 0E 7C 6B 00 00 00 00 00 0B 22 7F 7F 00",
                lnis.outbound.elementAt(lnis.outbound.size() - 1).toString());
    }

    @Test
    public void testWriteCVDirectString() throws jmri.ProgrammerException {
        String CV1 = "12";
        int val2 = 34;
        ProgListener p3 = null;
        slotmanager.setMode(ProgrammingMode.DIRECTBYTEMODE);
        slotmanager.writeCV(CV1, val2, p3);
        Assert.assertEquals("write message",
                "EF 0E 7C 6B 00 00 00 00 00 0B 22 7F 7F 00",
                lnis.outbound.elementAt(lnis.outbound.size() - 1).toString());
    }

    @Test
    public void testWriteCVDirectStringDCS240() throws jmri.ProgrammerException {
        log.debug(".... start testWriteCVDirectStringDCS240 ...");
        String CV1 = "31";
        int val2 = 16;
        slotmanager.setMode(ProgrammingMode.DIRECTBYTEMODE);
        slotmanager.writeCV(CV1, val2, lstn);
        Assert.assertEquals("one message sent", 1, lnis.outbound.size());
        Assert.assertEquals("initial status", -999, status);
        Assert.assertEquals("write message",
                "EF 0E 7C 6B 00 00 00 00 00 1E 10 7F 7F 00",
                lnis.outbound.elementAt(lnis.outbound.size() - 1).toString());
        Assert.assertEquals("one message sent", 1, lnis.outbound.size());
        Assert.assertEquals("initial status", -999, status);

        // LACK received back (DCS240 sequence)
        log.debug("send LACK back");
        startedShortTimer = false;
        startedLongTimer = false;
        slotmanager.message(new LocoNetMessage(new int[]{0xB4, 0x6F, 0x01, 0x25}));
        JUnitUtil.waitFor(()->{return startedShortTimer;},"startedShortTimer not set");
        Assert.assertEquals("post-LACK status", -999, status);
        Assert.assertTrue("started short timer", startedShortTimer);
        Assert.assertFalse("didn't start long timer", startedLongTimer);

        // read received back (DCS240 sequence)
        value = -15;
        log.debug("send E7 reply back");
        slotmanager.message(new LocoNetMessage(new int[]{0xE7, 0x0E, 0x7C, 0x6B, 0x00, 0x00, 0x02, 0x47, 0x00, 0x1E, 0x10, 0x7F, 0x7F, 0x4A}));
        Assert.assertEquals("no immediate reply", -999, status);
        JUnitUtil.waitFor(()->{return value == -1;},"value == -1 not set");
        log.debug("checking..");
        Assert.assertEquals("reply status", 0, status);
        Assert.assertEquals("reply value", -1, value);

        log.debug(".... end testWriteCVDirectStringDCS240 ...");
    }

    @Test
    public void testLackLogic() {
        LocoNetMessage m = new LocoNetMessage(new int[]{0xB4, 0x6F, 0x01, 0x25});
        Assert.assertTrue("checkLackTaskAccepted(m.getElement(2))", slotmanager.checkLackTaskAccepted(m.getElement(2)));
        Assert.assertFalse("checkLackProgrammerBusy(m.getElement(2))", slotmanager.checkLackProgrammerBusy(m.getElement(2)));
        Assert.assertFalse("checkLackAcceptedBlind(m.getElement(2))", slotmanager.checkLackAcceptedBlind(m.getElement(2)));
    }

    @Test
    public void testWriteCVDirectStringDCS240Interrupted() throws jmri.ProgrammerException {
        log.debug(".... start testWriteCVDirectStringDCS240 ...");
        String CV1 = "31";
        int val2 = 16;
        slotmanager.setMode(ProgrammingMode.DIRECTBYTEMODE);
        slotmanager.writeCV(CV1, val2, lstn);
        Assert.assertEquals("one message sent", 1, lnis.outbound.size());
        Assert.assertEquals("initial status", -999, status);
        Assert.assertEquals("write message",
                "EF 0E 7C 6B 00 00 00 00 00 1E 10 7F 7F 00",
                lnis.outbound.elementAt(lnis.outbound.size() - 1).toString());
        Assert.assertEquals("one message sent", 1, lnis.outbound.size());
        Assert.assertEquals("initial status", -999, status);

        // LACK received back (DCS240 sequence)
        log.debug("send LACK back");
        startedShortTimer = false;
        startedLongTimer = false;

        slotmanager.message(new LocoNetMessage(new int[]{0xB4, 0x6F, 0x01, 0x25}));
        JUnitUtil.waitFor(()->{return startedShortTimer;},"startedShortTimer not set");
        Assert.assertEquals("post-LACK status", -999, status);
        Assert.assertTrue("started short timer", startedShortTimer);
        Assert.assertFalse("didn't start long timer", startedLongTimer);

        // CS check received back (DCS240 sequence)
        log.debug("send CS check back");
        slotmanager.message(new LocoNetMessage(new int[]{0xBB, 0x7F, 0x00, 0x3B}));
        // not clear what to wait for here; status doesn't change
        jmri.util.JUnitUtil.releaseThread(this, releaseTestDelay);
        Assert.assertEquals("post-CS-check status", -999, status);

        // read received back (DCS240 sequence)
        log.debug("send E7 reply back");
        slotmanager.message(new LocoNetMessage(new int[]{0xE7, 0x0E, 0x7C, 0x6B, 0x00, 0x00, 0x02, 0x47, 0x00, 0x1E, 0x10, 0x7F, 0x7F, 0x4A}));
        Assert.assertEquals("no immediate reply", -999, status);
        // not clear what to wait for here; content doesn't change
        jmri.util.JUnitUtil.releaseThread(this, releaseTestDelay);
        log.debug("checking..");
        Assert.assertEquals("reply status", 0, status);
        Assert.assertEquals("reply value", -1, value);

        log.debug(".... end testWriteCVDirectStringDCS240 ...");
    }

    @Test
    public void testWriteCVOpsLongAddr() throws jmri.ProgrammerException {
        int CV1 = 12;
        int val2 = 34;
        ProgListener p3 = null;
        slotmanager.writeCVOpsMode(CV1, val2, p3, 4 * 128 + 0x23, true);
        Assert.assertEquals("one message sent", 1, lnis.outbound.size());
        Assert.assertEquals("initial status", -999, status);
        Assert.assertEquals("write message",
                "EF 0E 7C 67 00 04 23 00 00 0B 22 7F 7F 00",
                lnis.outbound.elementAt(lnis.outbound.size() - 1).toString());
    }

    @Test
    public void testWriteCVOpsShortAddr() throws jmri.ProgrammerException {
        int CV1 = 12;
        int val2 = 34;
        ProgListener p3 = null;
        slotmanager.writeCVOpsMode(CV1, val2, p3, 22, false);
        Assert.assertEquals("write message",
                "EF 0E 7C 67 00 00 16 00 00 0B 22 7F 7F 00",
                lnis.outbound.elementAt(lnis.outbound.size() - 1).toString());
    }

    @Test
    public void testWriteThroughFacade() throws jmri.ProgrammerException {
        log.debug(".... start testWriteThroughFacade ...");
        slotmanager.setMode(ProgrammingMode.DIRECTBYTEMODE);

        // install Facades from ESU_LokSoundV4_0.xml

        // <name>High Access via Double Index</name>
        String top = "256";
        String addrCVhigh = "96";
        String addrCVlow = "97";
        String valueCV = "99";
        String modulo = "100";
        jmri.implementation.AddressedHighCvProgrammerFacade pf1
                = new jmri.implementation.AddressedHighCvProgrammerFacade(slotmanager, top, addrCVhigh, addrCVlow, valueCV, modulo);

        // <name>Indexed CV access</name>
        String PI = "31";
        String SI = "16";
        boolean cvFirst = false;
        jmri.implementation.MultiIndexProgrammerFacade pf2
                = new jmri.implementation.MultiIndexProgrammerFacade(pf1, PI, SI, cvFirst, false);

        String CV1 = "16.2.257";
        int val2 = 55;

        // Start overall sequence
        pf2.writeCV(CV1, val2, lstn);

        // Check for PI write
        Assert.assertEquals("one message sent", 1, lnis.outbound.size());
        Assert.assertEquals("initial status", -999, status);
        Assert.assertEquals("write PI message",
                "EF 0E 7C 6B 00 00 00 00 00 1E 10 7F 7F 00",
                lnis.outbound.elementAt(lnis.outbound.size() - 1).toString());
        Assert.assertEquals("one message sent", 1, lnis.outbound.size());
        Assert.assertEquals("initial status", -999, status);

        // LACK received back (DCS240 sequence) to PI write
        log.debug("send LACK back");
        startedShortTimer = false;
        startedLongTimer = false;
        slotmanager.message(new LocoNetMessage(new int[]{0xB4, 0x6F, 0x01, 0x25}));
        JUnitUtil.waitFor(()->{return startedShortTimer;},"startedShortTimer not set");
        Assert.assertEquals("post-LACK status", -999, status);
        Assert.assertTrue("started short timer", startedShortTimer);
        Assert.assertFalse("didn't start long timer", startedLongTimer);
        jmri.util.JUnitUtil.releaseThread(this, releaseTestDelay);  // wait for slow reply
        Assert.assertEquals("still one message sent", 1, lnis.outbound.size());
        Assert.assertEquals("initial status", -999, status);

        // completion received back (DCS240 sequence) to PI write
        log.debug("send E7 reply back");
        slotmanager.message(new LocoNetMessage(new int[]{0xE7, 0x0E, 0x7C, 0x6B, 0x00, 0x00, 0x02, 0x47, 0x00, 0x1E, 0x10, 0x7F, 0x7F, 0x4A}));
        Assert.assertEquals("no immediate reply", -999, status);
        jmri.util.JUnitUtil.releaseThread(this, releaseTestDelay);
        Assert.assertEquals("initial status", -999, status);

        // check that SI write happened
        Assert.assertEquals("two messages sent", 2, lnis.outbound.size());
        Assert.assertEquals("write SI message",
                "EF 0E 7C 6B 00 00 00 00 00 0F 02 7F 7F 00",
                lnis.outbound.elementAt(lnis.outbound.size() - 1).toString());
        Assert.assertEquals("initial status", -999, status);

        // LACK received back (DCS240 sequence) to SI write
        log.debug("send LACK back");
        startedShortTimer = false;
        startedLongTimer = false;
        slotmanager.message(new LocoNetMessage(new int[]{0xB4, 0x6F, 0x01, 0x25}));
        JUnitUtil.waitFor(()->{return startedShortTimer;},"startedShortTimer not set");
        Assert.assertEquals("post-LACK status", -999, status);
        Assert.assertTrue("started short timer", startedShortTimer);
        Assert.assertFalse("didn't start long timer", startedLongTimer);
        jmri.util.JUnitUtil.releaseThread(this, releaseTestDelay);  // wait for slow reply
        Assert.assertEquals("still two messages sent", 2, lnis.outbound.size());

        // completion received back (DCS240 sequence) to SI write
        log.debug("send E7 reply back");
        slotmanager.message(new LocoNetMessage(new int[]{0xE7, 0x0E, 0x7C, 0x6B, 0x00, 0x00, 0x02, 0x47, 0x00, 0x0F, 0x02, 0x7F, 0x7F, 0x4A}));
        Assert.assertEquals("no immediate reply", -999, status);
        jmri.util.JUnitUtil.releaseThread(this, releaseTestDelay);
        Assert.assertEquals("initial status", -999, status);

        // check that final CV write happened
        Assert.assertEquals("three messages sent", 3, lnis.outbound.size());
        Assert.assertEquals("write final CV message",
                "EF 0E 7C 6B 00 00 00 00 10 00 37 7F 7F 00",
                lnis.outbound.elementAt(lnis.outbound.size() - 1).toString());
        Assert.assertEquals("initial status", -999, status);

        // LACK received back (DCS240 sequence) to final CV write
        log.debug("send LACK back");
        startedShortTimer = false;
        startedLongTimer = false;
        slotmanager.message(new LocoNetMessage(new int[]{0xB4, 0x6F, 0x01, 0x25}));
        JUnitUtil.waitFor(()->{return startedShortTimer;},"startedShortTimer not set");
        Assert.assertEquals("post-LACK status", -999, status);
        Assert.assertTrue("started short timer", startedShortTimer);
        Assert.assertFalse("didn't start long timer", startedLongTimer);
        jmri.util.JUnitUtil.releaseThread(this, releaseTestDelay);  // wait for slow reply
        Assert.assertEquals("three messages sent", 3, lnis.outbound.size());

        // completion received back (DCS240 sequence)
        log.debug("send E7 reply back");
        slotmanager.message(new LocoNetMessage(new int[]{0xE7, 0x0E, 0x7C, 0x6B, 0x00, 0x00, 0x02, 0x47, 0x10, 0x00, 0x37, 0x7F, 0x7F, 0x4A}));
        Assert.assertEquals("no immediate reply", -999, status);
        jmri.util.JUnitUtil.releaseThread(this, releaseTestDelay);
        log.debug("checking..");
        Assert.assertEquals("reply status", 0, status);
        Assert.assertEquals("reply value", -1, value);
        Assert.assertEquals("three messages sent", 3, lnis.outbound.size());

        log.debug(".... end testWriteThroughFacade ...");
    }

    @Test
    public void testReadThroughFacade() throws jmri.ProgrammerException {
        log.debug(".... start testReadThroughFacade ...");
        slotmanager.setMode(ProgrammingMode.DIRECTBYTEMODE);

        // install Facades from ESU_LokSoundV4_0.xml

        // <name>High Access via Double Index</name>
        String top = "256";
        String addrCVhigh = "96";
        String addrCVlow = "97";
        String valueCV = "99";
        String modulo = "100";
        jmri.implementation.AddressedHighCvProgrammerFacade pf1
                = new jmri.implementation.AddressedHighCvProgrammerFacade(slotmanager, top, addrCVhigh, addrCVlow, valueCV, modulo);

        // <name>Indexed CV access</name>
        String PI = "31";
        String SI = "16";
        boolean cvFirst = false;
        jmri.implementation.MultiIndexProgrammerFacade pf2
                = new jmri.implementation.MultiIndexProgrammerFacade(pf1, PI, SI, cvFirst, false);

        String CV1 = "16.2.257";
        int val2 = 55;

        // Start overall sequence
        pf2.readCV(CV1, lstn);

        // Check for PI write
        Assert.assertEquals("one message sent", 1, lnis.outbound.size());
        Assert.assertEquals("initial status", -999, status);
        Assert.assertEquals("write PI message",
                "EF 0E 7C 6B 00 00 00 00 00 1E 10 7F 7F 00",
                lnis.outbound.elementAt(lnis.outbound.size() - 1).toString());
        Assert.assertEquals("one message sent", 1, lnis.outbound.size());
        Assert.assertEquals("initial status", -999, status);

        // LACK received back (DCS240 sequence) to PI write
        log.debug("send LACK back");
        startedShortTimer = false;
        startedLongTimer = false;
        slotmanager.message(new LocoNetMessage(new int[]{0xB4, 0x6F, 0x01, 0x25}));
        jmri.util.JUnitUtil.releaseThread(this, releaseTestDelay);
        Assert.assertEquals("post-LACK status", -999, status);
        Assert.assertTrue("started short timer", startedShortTimer);
        Assert.assertFalse("didn't start long timer", startedLongTimer);
        jmri.util.JUnitUtil.releaseThread(this, releaseTestDelay);  // wait for slow reply
        Assert.assertEquals("still one message sent", 1, lnis.outbound.size());
        Assert.assertEquals("initial status", -999, status);

        // completion received back (DCS240 sequence) to PI write
        log.debug("send E7 reply back");
        slotmanager.message(new LocoNetMessage(new int[]{0xE7, 0x0E, 0x7C, 0x6B, 0x00, 0x00, 0x02, 0x47, 0x00, 0x1E, 0x10, 0x7F, 0x7F, 0x4A}));
        Assert.assertEquals("no immediate reply", -999, status);
        jmri.util.JUnitUtil.releaseThread(this, releaseTestDelay);
        Assert.assertEquals("initial status", -999, status);

        // check that SI write happened
        Assert.assertEquals("two messages sent", 2, lnis.outbound.size());
        Assert.assertEquals("write SI message",
                "EF 0E 7C 6B 00 00 00 00 00 0F 02 7F 7F 00",
                lnis.outbound.elementAt(lnis.outbound.size() - 1).toString());
        Assert.assertEquals("initial status", -999, status);

        // LACK received back (DCS240 sequence) to SI write
        log.debug("send LACK back");
        startedShortTimer = false;
        startedLongTimer = false;
        slotmanager.message(new LocoNetMessage(new int[]{0xB4, 0x6F, 0x01, 0x25}));
        jmri.util.JUnitUtil.releaseThread(this, releaseTestDelay);
        Assert.assertEquals("post-LACK status", -999, status);
        Assert.assertTrue("started short timer", startedShortTimer);
        Assert.assertFalse("didn't start long timer", startedLongTimer);
        jmri.util.JUnitUtil.releaseThread(this, releaseTestDelay);  // wait for slow reply
        Assert.assertEquals("still two messages sent", 2, lnis.outbound.size());

        // completion received back (DCS240 sequence) to SI write
        log.debug("send E7 reply back");
        slotmanager.message(new LocoNetMessage(new int[]{0xE7, 0x0E, 0x7C, 0x6B, 0x00, 0x00, 0x02, 0x47, 0x00, 0x0F, 0x02, 0x7F, 0x7F, 0x4A}));
        Assert.assertEquals("no immediate reply", -999, status);
        jmri.util.JUnitUtil.releaseThread(this, releaseTestDelay);
        Assert.assertEquals("initial status", -999, status);

        // check that final CV write happened
        Assert.assertEquals("three messages sent", 3, lnis.outbound.size());
        Assert.assertEquals("write final CV message",
                "EF 0E 7C 2B 00 00 00 00 10 00 00 7F 7F 00",
                lnis.outbound.elementAt(lnis.outbound.size() - 1).toString());
        Assert.assertEquals("initial status", -999, status);

        // LACK received back (DCS240 sequence) to final CV write
        log.debug("send LACK back");
        startedShortTimer = false;
        startedLongTimer = false;
        slotmanager.message(new LocoNetMessage(new int[]{0xB4, 0x6F, 0x01, 0x25}));
        jmri.util.JUnitUtil.releaseThread(this, releaseTestDelay);
        Assert.assertEquals("post-LACK status", -999, status);
        Assert.assertTrue("started long timer", startedLongTimer);
        Assert.assertFalse("didn't start short timer", startedShortTimer);
        jmri.util.JUnitUtil.releaseThread(this, releaseTestDelay);  // wait for slow reply
        Assert.assertEquals("three messages sent", 3, lnis.outbound.size());

        // completion received back (DCS240 sequence)
        log.debug("send E7 reply back");
        slotmanager.message(new LocoNetMessage(new int[]{0xE7, 0x0E, 0x7C, 0x6B, 0x00, 0x00, 0x02, 0x47, 0x10, 0x00, 0x37, 0x7F, 0x7F, 0x4A}));
        Assert.assertEquals("no immediate reply", -999, status);
        jmri.util.JUnitUtil.releaseThread(this, releaseTestDelay);
        log.debug("checking..");
        Assert.assertEquals("reply status", 0, status);
        Assert.assertEquals("reply value", 55, value);
        Assert.assertEquals("three messages sent", 3, lnis.outbound.size());

        log.debug(".... end testReadThroughFacade ...");
    }

    @Test
    public void testReadThroughFacadeFail() throws jmri.ProgrammerException {
        log.debug(".... start testReadThroughFacadeFail ...");
        slotmanager.setMode(ProgrammingMode.DIRECTBYTEMODE);

        // install Facades from ESU_LokSoundV4_0.xml

        // <name>High Access via Double Index</name>
        String top = "256";
        String addrCVhigh = "96";
        String addrCVlow = "97";
        String valueCV = "99";
        String modulo = "100";
        jmri.implementation.AddressedHighCvProgrammerFacade pf1
                = new jmri.implementation.AddressedHighCvProgrammerFacade(slotmanager, top, addrCVhigh, addrCVlow, valueCV, modulo);

        // <name>Indexed CV access</name>
        String PI = "31";
        String SI = "16";
        boolean cvFirst = false;
        jmri.implementation.MultiIndexProgrammerFacade pf2
                = new jmri.implementation.MultiIndexProgrammerFacade(pf1, PI, SI, cvFirst, false);

        String CV1 = "16.2.257";
        int val2 = 55;

        // Start overall sequence
        pf2.readCV(CV1, lstn);

        // Check for PI write
        Assert.assertEquals("one message sent", 1, lnis.outbound.size());
        Assert.assertEquals("initial status", -999, status);
        Assert.assertEquals("write PI message",
                "EF 0E 7C 6B 00 00 00 00 00 1E 10 7F 7F 00",
                lnis.outbound.elementAt(lnis.outbound.size() - 1).toString());
        Assert.assertEquals("one message sent", 1, lnis.outbound.size());
        Assert.assertEquals("initial status", -999, status);

        // LACK received back (DCS240 sequence) to PI write: rejected
        log.debug("send LACK back");
        startedShortTimer = false;
        startedLongTimer = false;
        slotmanager.message(new LocoNetMessage(new int[]{0xB4, 0x6F, 0x0, 0x24}));
        jmri.util.JUnitUtil.releaseThread(this, releaseTestDelay);
        Assert.assertEquals("post-LACK status is fail", 4, status);
        Assert.assertFalse("didn't start short timer", startedShortTimer);
        Assert.assertFalse("didn't start long timer", startedLongTimer);
        jmri.util.JUnitUtil.releaseThread(this, releaseTestDelay);  // wait for slow reply
        Assert.assertEquals("still one message sent", 1, lnis.outbound.size());

        log.debug(".... end testReadThroughFacadeFail ...");
    }

    public void testGetProgrammingModes() {
        List<ProgrammingMode> l = slotmanager.getSupportedModes();
        Assert.assertEquals("programming mode list length ok", 5, l.size());
        Assert.assertEquals("programming mode 0", ProgrammingMode.PAGEMODE, l.get(0));
        Assert.assertEquals("programming mode 1", ProgrammingMode.DIRECTBYTEMODE, l.get(1));
        Assert.assertEquals("programming mode 2", ProgrammingMode.REGISTERMODE, l.get(2));
        Assert.assertEquals("programming mode 3", ProgrammingMode.ADDRESSMODE, l.get(3));
        Assert.assertEquals("programming mode 4", "LOCONETCSOPSWMODE", l.get(4).getStandardName());
    }


    // The minimal setup for log4J
    LocoNetInterfaceScaffold lnis;
    SlotManager slotmanager;
    int status;
    int value;
    boolean startedShortTimer = false;
    boolean startedLongTimer = false;
    boolean stoppedTimer = false;

    ProgListener lstn;
    int releaseTestDelay = 150; // probably needs to be at least 150, see SlotManager.postProgDelay

    @Before
    public void setUp() {
        JUnitUtil.setUp();

        // prepare an interface
        lnis = new LocoNetInterfaceScaffold();

        slotmanager = new SlotManager(lnis) {
            @Override
            protected void startLongTimer() {
                super.startLongTimer();
                startedLongTimer = true;
            }
            @Override
            protected void startShortTimer() {
                super.startShortTimer();
                startedShortTimer = true;
            }
            @Override
            protected void stopTimer() {
                super.stopTimer();
                stoppedTimer = true;
            }
        };

        status = -999;
        value = -999;
        startedShortTimer = false;
        startedLongTimer = false;

        lstn = new ProgListener(){
            @Override
            public void programmingOpReply(int val, int stat) {
                log.debug("   reply val: {} status: {}", val, stat);
                status = stat;
                value = val;
            }
        };

    }

    @After
    public void tearDown() {
        JUnitUtil.tearDown();
    }

    private final static org.slf4j.Logger log = org.slf4j.LoggerFactory.getLogger(SlotManager.class);

}<|MERGE_RESOLUTION|>--- conflicted
+++ resolved
@@ -7,12 +7,11 @@
 import jmri.util.JUnitUtil;
 import org.junit.After;
 import org.junit.Assert;
-<<<<<<< HEAD
 import org.junit.Before;
 import org.junit.Test;
-=======
 import java.util.List;
->>>>>>> ddc2c973
+
+public class SlotManagerTest extends TestCase {
 
 public class SlotManagerTest {
 
@@ -774,6 +773,18 @@
     }
 
 
+    // Main entry point
+    static public void main(String[] args) {
+        String[] testCaseName = {SlotManagerTest.class.getName()};
+        junit.textui.TestRunner.main(testCaseName);
+    }
+
+    // test suite from all defined tests
+    public static Test suite() {
+        TestSuite suite = new TestSuite(SlotManagerTest.class);
+        return suite;
+    }
+
     // The minimal setup for log4J
     LocoNetInterfaceScaffold lnis;
     SlotManager slotmanager;

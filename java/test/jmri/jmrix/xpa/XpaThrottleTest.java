--- conflicted
+++ resolved
@@ -8,11 +8,7 @@
 
 
 /**
-<<<<<<< HEAD
  * Tests for the jmri.jmrix.xpa.XpaThrottle class.
-=======
- * Test for the jmri.jmrix.xpa.XpaThrottle class.
->>>>>>> b30e9695
  *
  * @author Paul Bender
  */

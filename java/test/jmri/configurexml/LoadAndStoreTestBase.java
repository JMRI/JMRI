--- conflicted
+++ resolved
@@ -1,11 +1,6 @@
 package jmri.configurexml;
 
-<<<<<<< HEAD
-
-=======
-import apps.tests.Log4JFixture;
 import java.awt.GraphicsEnvironment;
->>>>>>> 0329a79b
 import java.io.BufferedReader;
 import java.io.File;
 import java.io.FileInputStream;
@@ -286,7 +281,8 @@
 
     @Before
     public void setUp() {
-        JUnitUtil.setUp();        JUnitUtil.initConfigureManager();
+        JUnitUtil.setUp();
+        JUnitUtil.initConfigureManager();
         JUnitUtil.initInternalTurnoutManager();
         JUnitUtil.initInternalLightManager();
         JUnitUtil.initInternalSensorManager();
@@ -294,15 +290,9 @@
     }
 
     @After
-<<<<<<< HEAD
-    public void tearDown() {        JUnitUtil.tearDown();    }
-=======
     public void tearDown() {
-        JUnitUtil.resetWindows(false);
-        JUnitUtil.resetInstanceManager();
-        Log4JFixture.tearDown();
-    }
->>>>>>> 0329a79b
+        JUnitUtil.tearDown();
+    }
 
     private final static Logger log = LoggerFactory.getLogger(LoadAndStoreTest.class);
 }
--- conflicted
+++ resolved
@@ -38,23 +38,20 @@
         suite.addTest(SectionManagerXmlTest.suite());
 
         suite.addTest(DefaultJavaBeanConfigXMLTest.suite());
-<<<<<<< HEAD
         suite.addTest(new JUnit4TestAdapter(BundleTest.class));
         suite.addTest(new JUnit4TestAdapter(DccLocoAddressXmlTest.class));
-=======
-        suite.addTest(new junit.framework.JUnit4TestAdapter(BundleTest.class));
-        suite.addTest(new junit.framework.JUnit4TestAdapter(DccLocoAddressXmlTest.class));
-        suite.addTest(new junit.framework.JUnit4TestAdapter(JmriConfigureXmlExceptionTest.class));
->>>>>>> 6f34dc9f
+        suite.addTest(new JUnit4TestAdapter(JmriConfigureXmlExceptionTest.class));
 
         return suite;
     }
 
     // The minimal setup for log4J
+    @Override
     protected void setUp() {
         apps.tests.Log4JFixture.setUp();
     }
 
+    @Override
     protected void tearDown() {
         apps.tests.Log4JFixture.tearDown();
     }

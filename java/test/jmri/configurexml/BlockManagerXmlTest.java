--- conflicted
+++ resolved
@@ -423,13 +423,8 @@
 
     // Main entry point
     static public void main(String[] args) {
-<<<<<<< HEAD
-        String[] testCaseName = {BlockManagerXmlTest.class.getName()};
+        String[] testCaseName = {"-noloading",BlockManagerXmlTest.class.getName()};
         junit.textui.TestRunner.main(testCaseName);
-=======
-        String[] testCaseName = {"-noloading",BlockManagerXmlTest.class.getName()};
-        junit.swingui.TestRunner.main(testCaseName);
->>>>>>> 95304154
     }
 
     // test suite from all defined tests

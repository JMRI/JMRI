--- conflicted
+++ resolved
@@ -160,13 +160,8 @@
 
         var set = InstanceManager.getInstanceClasses();
 
-<<<<<<< HEAD
-        Assert.assertTrue("PowerManager", set.contains(PowerManager.class));
-        Assert.assertTrue("TurnoutManager", set.contains(TurnoutManager.class));
-=======
         assertTrue( set.contains(PowerManager.class), "PowerManager");
         assertTrue( set.contains(TurnoutManager.class), "TurnoutManager");
->>>>>>> cacbbfea
     }
 
     @Test
@@ -309,33 +304,6 @@
      */
     @Test
     public void testAllDefaults() {
-<<<<<<< HEAD
-        Assert.assertNotNull(InstanceManager.getDefault(SensorManager.class));
-        Assert.assertNotNull(InstanceManager.getDefault(TurnoutManager.class));
-        Assert.assertNotNull(InstanceManager.getDefault(LightManager.class));
-        Assert.assertNotNull(InstanceManager.getDefault(jmri.SignalHeadManager.class));
-        Assert.assertNotNull(InstanceManager.getDefault(jmri.SignalMastManager.class));
-        Assert.assertNotNull(InstanceManager.getDefault(jmri.SignalSystemManager.class));
-        Assert.assertNotNull(InstanceManager.getDefault(jmri.SignalGroupManager.class));
-        Assert.assertNotNull(InstanceManager.getDefault(jmri.BlockManager.class));
-        Assert.assertNotNull(InstanceManager.getDefault(jmri.jmrit.logix.OBlockManager.class));
-        Assert.assertNotNull(InstanceManager.getDefault(WarrantManager.class));
-        Assert.assertNotNull(InstanceManager.getDefault(jmri.SectionManager.class));
-        Assert.assertNotNull(InstanceManager.getDefault(jmri.TransitManager.class));
-        Assert.assertNotNull(InstanceManager.getDefault(jmri.RouteManager.class));
-        Assert.assertNotNull(InstanceManager.getDefault(LayoutBlockManager.class));
-        Assert.assertNotNull(InstanceManager.getDefault(jmri.ConditionalManager.class));
-        Assert.assertNotNull(InstanceManager.getDefault(jmri.LogixManager.class));
-        Assert.assertNotNull(InstanceManager.getDefault(Timebase.class));
-        Assert.assertNotNull(InstanceManager.getDefault(jmri.ClockControl.class));
-        Assert.assertNotNull(InstanceManager.getDefault(jmri.SignalGroupManager.class));
-        Assert.assertNotNull(InstanceManager.getDefault(jmri.ReporterManager.class));
-        Assert.assertNotNull(InstanceManager.getDefault(CatalogTreeManager.class));
-        Assert.assertNotNull(InstanceManager.getDefault(MemoryManager.class));
-        Assert.assertNotNull(InstanceManager.getDefault(AudioManager.class));
-        Assert.assertNotNull(InstanceManager.getDefault(RosterIconFactory.class));
-        Assert.assertNotNull(InstanceManager.getDefault(jmri.time.TimeProviderManager.class));
-=======
         assertNotNull(InstanceManager.getDefault(SensorManager.class));
         assertNotNull(InstanceManager.getDefault(TurnoutManager.class));
         assertNotNull(InstanceManager.getDefault(LightManager.class));
@@ -360,7 +328,7 @@
         assertNotNull(InstanceManager.getDefault(MemoryManager.class));
         assertNotNull(InstanceManager.getDefault(AudioManager.class));
         assertNotNull(InstanceManager.getDefault(RosterIconFactory.class));
->>>>>>> cacbbfea
+        assertNotNull(InstanceManager.getDefault(jmri.time.TimeProviderManager.class));
     }
 
     //

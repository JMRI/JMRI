package jmri.web;

import cucumber.api.java8.En;

import java.io.File;
import java.util.List;
import java.util.logging.Level;

import jmri.InstanceManager;
import jmri.ConfigureManager;
<<<<<<< HEAD
=======
import org.apache.log4j.lf5.LogLevel;
import org.assertj.core.api.Condition;
>>>>>>> 57858fb5
import org.assertj.core.api.SoftAssertions;
import org.openqa.selenium.By;
import org.openqa.selenium.JavascriptExecutor;
import org.openqa.selenium.WebDriver;
import org.openqa.selenium.WebElement;
<<<<<<< HEAD
=======
import org.openqa.selenium.html5.WebStorage;
>>>>>>> 57858fb5
import org.openqa.selenium.logging.LogEntries;
import org.openqa.selenium.logging.LogEntry;
import org.openqa.selenium.logging.LogType;
import org.openqa.selenium.support.events.EventFiringWebDriver;
import org.openqa.selenium.support.ui.ExpectedCondition;
import org.openqa.selenium.support.ui.ExpectedConditions;
import org.openqa.selenium.support.ui.WebDriverWait;
import org.slf4j.Logger;
import org.slf4j.LoggerFactory;

import static org.assertj.core.api.Assertions.allOf;
import static org.assertj.core.api.Assertions.assertThat;
import static org.assertj.core.util.Sets.newLinkedHashSet;

/**
 * Cucumber step definitions for Web Server Acceptance tests.
 *
 * @author Paul Bender Copyright (C) 2017
 */
public class WebServerAcceptanceSteps implements En {

    private EventFiringWebDriver webDriver;

    String[] firefoxtags = {"@webtest", "@firefox"};
    String[] chrometags = {"@webtest", "@chrome"};
    String[] tags = {"@webtest"};
    String[] paneltags = {"@webpanel"};

    public WebServerAcceptanceSteps(jmri.InstanceManager instance) {

        Given("^I am using firefox$", () -> {
            webDriver = jmri.util.web.BrowserFactory.getBrowser("Firefox");
        });

        Given("^I am using chrome$", () -> {
            webDriver = jmri.util.web.BrowserFactory.getBrowser("Chrome");
        });

        When("^I ask for the url (.*)$", (String url) -> {
            webDriver.get(url);
        });

        Given("^panel (.*) is loaded$", (String path) -> {
            InstanceManager.getDefault(ConfigureManager.class).load(new File(path));
        });

        Then("^a page with title (.*) is returned$", (String pageTitle) -> {
            waitLoad();
            assertThat(webDriver.getTitle()).isEqualTo(pageTitle);
        });

        Then("^either (.*) or (.*) is returned as the title$", (String pageTitle, String formattedPageTitle) -> {
            waitLoad(); //wait for page to load
            //additional conditional wait for javascript to run and set the title
            WebDriverWait wait = new WebDriverWait(webDriver, 15);
            wait.until(//ExpectedConditions.or(
                    //ExpectedConditions.titleIs(pageTitle),
                    ExpectedConditions.titleIs(formattedPageTitle)//)
            );
            assertThat(webDriver.getTitle()).isIn(newLinkedHashSet(pageTitle, formattedPageTitle));
        });


        Then("^(.*) is visible$", (String table) -> {
            webDriver.get("http://localhost:12080/");
            waitLoad();
            // navigate to the table.
            (webDriver.findElement(By.linkText("Tables"))).click();
            (webDriver.findElement(By.linkText(table))).click();
            waitLoad();
            // wait for the table to load.
            WebDriverWait wait = new WebDriverWait(webDriver, 10);
            wait.until(ExpectedConditions.visibilityOfElementLocated(By.tagName("table")));
        });

        Then("item (.*) with entry (.*) has state (.*)$", (String item, String column, String state) -> {
<<<<<<< HEAD
                    WebElement element = findTableCellItemNameAndCollumn("name", column, item);
                    assertThat(element.getText()).isEqualTo(state);
                });

        When("^(.*) for (.*) in (.*) is clicked$",
                (String column, String item, String table) -> {
                    WebDriverWait wait = new WebDriverWait(webDriver, 10 );
                    //set xpath paths to item of interest
                    String tablePath = "//table[@id='jmri-data']";
                    String cellPath = tablePath + "//tr[@data-name='" + item + "']//td[@class='" + column + "']";

                    //wait until the requested cell is visible (twice, since row is immed. repainted from json update)
                    wait.until(ExpectedConditions.visibilityOfElementLocated(By.xpath(cellPath)));
                    wait.until(ExpectedConditions.visibilityOfElementLocated(By.xpath(cellPath)));
                    //must be only one cell that matches
                    assertThat((Integer) webDriver.findElements(By.xpath(cellPath)).size()).isEqualTo(1);
                    //click on the target cell
                    webDriver.findElement(By.xpath(cellPath)).click();
                });

        After(tags, () -> {
            LogEntries logEntries = webDriver.manage().logs().get(LogType.BROWSER);

            SoftAssertions softly = new SoftAssertions();
            for (LogEntry logEntry : logEntries) {
                softly.assertThat(logEntry.getMessage()).withFailMessage(logEntry.getMessage()).doesNotStartWith("Javascript error");
=======
            WebElement element = findTableCellItemNameAndCollumn("name", column, item);
            assertThat(element.getText()).isEqualTo(state);
        });

        When("^(.*) for (.*) in (.*) is clicked$", (String column, String item, String table) -> {
            WebDriverWait wait = new WebDriverWait(webDriver, 10);
            //set xpath paths to item of interest
            String tablePath = "//table[@id='jmri-data']";
            String cellPath = tablePath + "//tr[@data-name='" + item + "']//td[@class='" + column + "']";

            //wait until the requested cell is visible (twice, since row is immed. repainted from json update)
            wait.until(ExpectedConditions.visibilityOfElementLocated(By.xpath(cellPath)));
            wait.until(ExpectedConditions.visibilityOfElementLocated(By.xpath(cellPath)));
            //must be only one cell that matches
            assertThat((Integer) webDriver.findElements(By.xpath(cellPath)).size()).isEqualTo(1);
            //click on the target cell
            webDriver.findElement(By.xpath(cellPath)).click();
        });


        // the order of After operations is controlled by the 3rd parameter
        // lower numbers happen earlier (0 first).
        After(chrometags, NO_TIMEOUT, 0, () -> {
            LogEntries logEntries = webDriver.manage().logs().get(LogType.BROWSER);

            Condition<LogEntry> error = new Condition<>( o -> o.getMessage().contains("ERROR:"),"error");

            Condition<LogEntry> severe = new Condition<>( o -> o.getLevel().equals(Level.SEVERE),"severe");

            SoftAssertions softly = new SoftAssertions();
            for (LogEntry logEntry : logEntries) {
                softly.assertThat(logEntry)
                        .withFailMessage(String.format("%s:%s:%s",webDriver.getWrappedDriver().getClass(),logEntry.getLevel().getName(),logEntry.getMessage()))
                        .isNot(allOf(severe,error));
>>>>>>> 57858fb5
            }
            softly.assertAll();
        });

<<<<<<< HEAD

        After(paneltags, () -> {
=======
        After(paneltags, NO_TIMEOUT, 2, () -> {
>>>>>>> 57858fb5
            // navigate back home to prevent the webpage from reloading.
            try {
                webDriver.get("http://localhost:12080/");
            } catch (org.openqa.selenium.WebDriverException wde) {
                // ignore reaching an error page, rethrow if anything
                // not being able to reach the browser here is ok.
                if (!(wde.getMessage().startsWith("Reached error page") || wde instanceof org.openqa.selenium.remote.UnreachableBrowserException)) {
                    throw wde;
                }
            }
        });

        After(tags, NO_TIMEOUT, 6, () -> {
            // Clear out all local storage
            if (webDriver instanceof WebStorage) {
                WebStorage storage = (WebStorage) webDriver;
                storage.getLocalStorage().clear();
                storage.getSessionStorage().clear();
            }
        });


        After(paneltags, NO_TIMEOUT, 4, () -> {
            jmri.util.JUnitUtil.closeAllPanels();
        });

    }

    private void waitLoad() {
        WebDriverWait wait = new WebDriverWait(webDriver, 10);
        wait.until((ExpectedCondition<Boolean>) (WebDriver driver) -> {
            // this ExpectedCondition code is derived from code posted by user
            // Jeff Vincent to
            // https://stackoverflow.com/questions/12858972/how-can-i-ask-the-selenium-webdriver-to-wait-for-few-seconds-in-java
            String script = "if (typeof window != 'undefined' && window.document) { return window.document.readyState; } else { return 'notready'; }";
            Boolean result = Boolean.FALSE;
            if (driver != null) {
                try {
                    result = ((JavascriptExecutor) driver).executeScript(script).equals("complete");
                } catch (Exception ex) {
                    // nothing to do, but silence the error
                }
            }
            return result;
        });
    }

    private WebElement findTableCellItemNameAndCollumn(String rowName, String columnName, String itemName) {
        WebElement webTable = webDriver.findElement(By.xpath("//div[@id='wrap']//div[@class='container']//table"));
        // find the columns containing the nameName and the column label in the table header.
        WebElement tableHeader = webTable.findElement(By.tagName("thead"));
        List<WebElement> headerRows = tableHeader.findElements(By.tagName("tr"));
        List<WebElement> header = headerRows.get(0).findElements(By.tagName("th"));
        int rowNameCol = 0;
        int desiredCol = 3;
        for (int i = 0; i < header.size(); i++) {
            if (header.get(i).getText().equals(rowName)) {
                rowNameCol = i;
            }
            if (header.get(i).getText().equals(columnName)) {
                desiredCol = i;
            }
        }

        // find the table body.

        WebElement tableBody = webTable.findElement(By.tagName("tbody"));
        List<WebElement> rows = tableBody.findElements(By.tagName("tr"));


        for (int i = 0; i < rows.size(); i++) {
            List<WebElement> cols = rows.get(i).findElements(By.tagName("td"));
            if (cols.size() > 0 && cols.get(rowNameCol).getText().equals(itemName)) {
                return cols.get(desiredCol);
            }
        }
        throw new ItemNotFoundException("Unable to find row with " + rowName + " = " + itemName);
    }

    private final class ItemNotFoundException extends RuntimeException {
        public ItemNotFoundException(String reason) {
            super(reason);
        }

    }

    private static final Logger log = LoggerFactory.getLogger(WebServerAcceptanceSteps.class);
<<<<<<< HEAD
=======

>>>>>>> 57858fb5
}<|MERGE_RESOLUTION|>--- conflicted
+++ resolved
@@ -8,20 +8,14 @@
 
 import jmri.InstanceManager;
 import jmri.ConfigureManager;
-<<<<<<< HEAD
-=======
 import org.apache.log4j.lf5.LogLevel;
 import org.assertj.core.api.Condition;
->>>>>>> 57858fb5
 import org.assertj.core.api.SoftAssertions;
 import org.openqa.selenium.By;
 import org.openqa.selenium.JavascriptExecutor;
 import org.openqa.selenium.WebDriver;
 import org.openqa.selenium.WebElement;
-<<<<<<< HEAD
-=======
 import org.openqa.selenium.html5.WebStorage;
->>>>>>> 57858fb5
 import org.openqa.selenium.logging.LogEntries;
 import org.openqa.selenium.logging.LogEntry;
 import org.openqa.selenium.logging.LogType;
@@ -98,34 +92,6 @@
         });
 
         Then("item (.*) with entry (.*) has state (.*)$", (String item, String column, String state) -> {
-<<<<<<< HEAD
-                    WebElement element = findTableCellItemNameAndCollumn("name", column, item);
-                    assertThat(element.getText()).isEqualTo(state);
-                });
-
-        When("^(.*) for (.*) in (.*) is clicked$",
-                (String column, String item, String table) -> {
-                    WebDriverWait wait = new WebDriverWait(webDriver, 10 );
-                    //set xpath paths to item of interest
-                    String tablePath = "//table[@id='jmri-data']";
-                    String cellPath = tablePath + "//tr[@data-name='" + item + "']//td[@class='" + column + "']";
-
-                    //wait until the requested cell is visible (twice, since row is immed. repainted from json update)
-                    wait.until(ExpectedConditions.visibilityOfElementLocated(By.xpath(cellPath)));
-                    wait.until(ExpectedConditions.visibilityOfElementLocated(By.xpath(cellPath)));
-                    //must be only one cell that matches
-                    assertThat((Integer) webDriver.findElements(By.xpath(cellPath)).size()).isEqualTo(1);
-                    //click on the target cell
-                    webDriver.findElement(By.xpath(cellPath)).click();
-                });
-
-        After(tags, () -> {
-            LogEntries logEntries = webDriver.manage().logs().get(LogType.BROWSER);
-
-            SoftAssertions softly = new SoftAssertions();
-            for (LogEntry logEntry : logEntries) {
-                softly.assertThat(logEntry.getMessage()).withFailMessage(logEntry.getMessage()).doesNotStartWith("Javascript error");
-=======
             WebElement element = findTableCellItemNameAndCollumn("name", column, item);
             assertThat(element.getText()).isEqualTo(state);
         });
@@ -160,17 +126,11 @@
                 softly.assertThat(logEntry)
                         .withFailMessage(String.format("%s:%s:%s",webDriver.getWrappedDriver().getClass(),logEntry.getLevel().getName(),logEntry.getMessage()))
                         .isNot(allOf(severe,error));
->>>>>>> 57858fb5
             }
             softly.assertAll();
         });
 
-<<<<<<< HEAD
-
-        After(paneltags, () -> {
-=======
         After(paneltags, NO_TIMEOUT, 2, () -> {
->>>>>>> 57858fb5
             // navigate back home to prevent the webpage from reloading.
             try {
                 webDriver.get("http://localhost:12080/");
@@ -258,8 +218,5 @@
     }
 
     private static final Logger log = LoggerFactory.getLogger(WebServerAcceptanceSteps.class);
-<<<<<<< HEAD
-=======
-
->>>>>>> 57858fb5
+
 }
--- conflicted
+++ resolved
@@ -125,18 +125,6 @@
 ConsoleFontSizeUoM = punkt
 ConsoleFontStyle = Skrift type
 ConsoleFontStyleNormal = Normal
-<<<<<<< HEAD
-ConsoleFontStyleBold = Bold
-ConsoleFontStyleItalic = Italic
-ConsoleFontStyleBoldItalic = Bold Italic
-ConsoleWindowSavePosition = Save console window position
-ConsoleWindowSaveSize = Save console window size
-ConsoleWrapStyle = Select text wrapping style
-ConsoleWrapStyleMenu = Wrap style
-ConsoleWrapStyleNone = No text wrapping
-ConsoleWrapStyleLine = Text wrapping
-ConsoleWrapStyleWord = Wrap text at end of last word
-=======
 ConsoleFontStyleBold = Fed
 ConsoleFontStyleItalic = Kursiv
 ConsoleFontStyleBoldItalic = Fed Kursiv
@@ -145,9 +133,8 @@
 ConsoleWrapStyle = V\u00e6lg tekst ombrydnings type
 ConsoleWrapStyleMenu = Ombrydnings type
 ConsoleWrapStyleNone = Ingen tekst ombrydning
-ConsoleWrapStyleLine = Ombryd teksten ved enden af linjen
+ConsoleWrapStyleLine = Ombryd teksten
 ConsoleWrapStyleWord = Ombryd teksten ved enden af sidste ord
->>>>>>> 0b798c4d
 
 QuitAsk = Sp\u00f8rg Altid
 QuitNever = Afslut Aldrig

package apps;

/**
 * Check how SpotBugs (formally FindBugs) and annotations interact.
 * <p>
 * Note: This deliberately causes SpotBugs warnings!  Do not remove or annotate them!
 *       Instead, when past its useful point, just comment out the body of the
 *       class so as to leave the code examples present.
 * <p>
 * Tests Nonnull, Nullable and CheckForNull from 
 * javax.annotation annotations.
 * <p>
 * This has no main() because it's not expected to run:  Many methods will certainly
 * throw a NullPointerException right away.  The idea is for SpotBugs to
 * find those in static analysis. This is in java/src, instead of java/test,
 * so that our usual CI infrastructure builds it.
 * <p>
 * Annotations are explicitly qualified (instead of using 'import') to make it
 * completely clear which is being used at each point.  That makes this the
 * code less readable, so it's not recommended for general use.
 * <p>
 * The "ja" prefix means that javax annotations are used. "no" means un-annotated.
 * <p>
 * A previous version (Git SHA 4049c5d690) also had "fb" as a prefix 
 * for using the edu.umd.cs.findbugs.annotations form of annotations.
 * There were found to work exactly the same as the (preferred) javax.annotation forms,
 * including when intermixed with each other.
 * <p>
 * The comments are the warnings thrown (and not thrown) by SpotBugs 3.1.9
 * <p>
 * Summary: <ul>
 * <li>Parameter declaration handling:
 *   <ul>
 *   <li>@Nonnull means that references are assumed OK
 *   <li>Both @CheckForNull and @Nullable are checked for dereferences
 *   <li>Parameters with no annotation are not checked (i.e. acts like @Nonnull, no null checks required before dereferencing)
 *   </ul>
 * <li>Passing explicit null parameters
 *   <ul>
 *   <li>@Nonnull will flag a passed null
 *   <li>@CheckForNull and @Nullable accept a passed null (but previously flagged any dereferences in the method declaration, i.e. that the annotation wasn't OK)
 *   <li>No annotation results in a NP_NULL_PARAM_DEREF_ALL_TARGETS_DANGEROUS warning from analyzing the body of the method, effectively working like @Nonnull with a different error
 *   </ul>
 * <li>Parameter passing of return values isn't always checked by SpotBugs.
 *      For example, a @CheckForNull return value is accepted for an @Nonnull parameter.
 *      Perhaps this will improve with time.
 * <li>Return values are properly checked for @CheckForNull, but not for @Nullable.
 *   <ul>
 *   <li>A @CheckForNull return value is flagged if it's dereferenced.
 *   <li>A @Nullable return value is <u>not</u> flagged if it's dereferenced.
 *   <li>Return values without annotation are also not flagged when dereferenced.
 *   </ul>
 * </ul>
 * Bottom line:  When flagging return values, use @CheckForNull.  
 * @see apps.CheckerFrameworkCheck
 * @author Bob Jacobsen 2016, 2019
 */
public class FindBugsCheck {

    void test() { // something that has to be executed on an object
        System.out.println("test "+this.getClass());
    }

 /* //  comment out the rest of the file to avoid SpotBugs counting these deliberate warnings

    // Test no annotations 
    
    public FindBugsCheck noAnnotationReturn() {
        return null;
    }
    public void noAnnotationParm(FindBugsCheck p) {
        p.test();
    }
    public void noAnnotationTest() {
        FindBugsCheck p;

        noAnnotationReturn().test();
        p = noAnnotationReturn();
        p.test();

        noAnnotationParm(this);
        noAnnotationParm(null); // Null passed for non-null parameter NP_NULL_PARAM_DEREF_ALL_TARGETS_DANGEROUS
        
        noAnnotationParm(noAnnotationReturn()); // maybe should be flagged?
        p = noAnnotationReturn();
        noAnnotationParm(p);
        
        noAnnotationParm(jaNonnullReturn());
        p = jaNonnullReturn();
        noAnnotationParm(p);

        noAnnotationParm(jaNullableReturn()); // maybe should be flagged?
        p = jaNullableReturn();
        noAnnotationParm(p);

        noAnnotationParm(jaCheckForNullReturn()); // maybe should be flagged?
        p = jaCheckForNullReturn();
        noAnnotationParm(p);
    }

    // Test Nonnull

    @javax.annotation.Nonnull public FindBugsCheck jaNonnullReturn() {
        return null; // may return null, but is declared @Nonnull NP_NONNULL_RETURN_VIOLATION
    }
    public void jaNonNullParm(@javax.annotation.Nonnull FindBugsCheck p) {
        p.test();
    }
    public void jaTestNonnull() {
        FindBugsCheck p;

        jaNonnullReturn().test();
        p = jaNonnullReturn();
        if (p!=null) p.test(); // Redundant nullcheck of p, which is known to be non-null RCN_REDUNDANT_NULLCHECK_OF_NONNULL_VALUE

        jaNonNullParm(this);
        jaNonNullParm(null); // Null passed for non-null parameter NP_NONNULL_PARAM_VIOLATION
        
        jaNonNullParm(noAnnotationReturn()); // should be flagged
        p = noAnnotationReturn();
        jaNonNullParm(p);

        jaNonNullParm(jaNonnullReturn());
        p = jaNonnullReturn();
        jaNonNullParm(p);

        jaNonNullParm(jaNullableReturn()); // should be flagged
        p = jaNullableReturn();
        jaNonNullParm(p);

        jaNonNullParm(jaCheckForNullReturn()); // should be flagged
        p = jaCheckForNullReturn();
        jaNonNullParm(p);

    }

    // Test Nullable

    @javax.annotation.Nullable public FindBugsCheck jaNullableReturn() {
        return null;
    }
    public void jaNullableParm(@javax.annotation.Nullable FindBugsCheck p) {
        p.test(); // p must be non-null but is marked as nullable NP_PARAMETER_MUST_BE_NONNULL_BUT_MARKED_AS_NULLABLE
    }
    public void jaTestNullable() {
        FindBugsCheck p;

        jaNullableReturn().test(); // should be flagged
        p = jaNullableReturn();
        if (p!=null) p.test();

        jaNullableParm(this);
        jaNullableParm(null);

        jaNullableParm(noAnnotationReturn());
        p = noAnnotationReturn();
        jaNullableParm(p);

        jaNullableParm(jaNonnullReturn());
        p = jaNonnullReturn();
        jaNullableParm(p);

<<<<<<< HEAD
    @CheckForNull public FindBugsCheck fbNullableReturn() {
        return null;
    }
    public void fbNullableParm(@CheckForNull FindBugsCheck p) {
        p.test(); // (NP_PARAMETER_MUST_BE_NONNULL_BUT_MARKED_AS_NULLABLE) This parameter is always used in a way that requires it to be non-null, but the parameter is explicitly annotated as being Nullable.
    }
    public void fbTestNullable() {
        fbNullableReturn().test(); // isn't flagged
=======
        jaNullableParm(jaNullableReturn());
        p = jaNullableReturn();
        jaNullableParm(p);
>>>>>>> 94c82e7a

        jaNullableParm(jaCheckForNullReturn());
        p = jaCheckForNullReturn();
        jaNullableParm(p);

    }

    // Test CheckForNull

    @javax.annotation.CheckForNull public FindBugsCheck jaCheckForNullReturn() {
        return null;
    }
    public void jaCheckForNullParm(@javax.annotation.CheckForNull FindBugsCheck p) {
        p.test(); // p must be non-null but is marked as nullable NP_PARAMETER_MUST_BE_NONNULL_BUT_MARKED_AS_NULLABLE
    }
    public void jaTestCheckForNull() {
        FindBugsCheck p;

        jaCheckForNullReturn().test(); // Possible null pointer dereference NP_NULL_ON_SOME_PATH_FROM_RETURN_VALUE
        p = jaCheckForNullReturn(); 
        if (p!=null) p.test();

        jaCheckForNullParm(this);
        jaCheckForNullParm(null);

        jaCheckForNullParm(noAnnotationReturn());
        p = noAnnotationReturn();
        jaCheckForNullParm(p);
        
        jaCheckForNullParm(jaNonnullReturn());
        p = jaNonnullReturn();
        jaCheckForNullParm(p);
        
        jaCheckForNullParm(jaNullableReturn());
        p = jaNullableReturn();
        jaCheckForNullParm(p);
        
        jaCheckForNullParm(jaCheckForNullReturn());
        p = jaCheckForNullReturn();
        jaCheckForNullParm(p);
    }

 */ // end of commenting out file

}<|MERGE_RESOLUTION|>--- conflicted
+++ resolved
@@ -160,20 +160,9 @@
         p = jaNonnullReturn();
         jaNullableParm(p);
 
-<<<<<<< HEAD
-    @CheckForNull public FindBugsCheck fbNullableReturn() {
-        return null;
-    }
-    public void fbNullableParm(@CheckForNull FindBugsCheck p) {
-        p.test(); // (NP_PARAMETER_MUST_BE_NONNULL_BUT_MARKED_AS_NULLABLE) This parameter is always used in a way that requires it to be non-null, but the parameter is explicitly annotated as being Nullable.
-    }
-    public void fbTestNullable() {
-        fbNullableReturn().test(); // isn't flagged
-=======
         jaNullableParm(jaNullableReturn());
         p = jaNullableReturn();
         jaNullableParm(p);
->>>>>>> 94c82e7a
 
         jaNullableParm(jaCheckForNullReturn());
         p = jaCheckForNullReturn();

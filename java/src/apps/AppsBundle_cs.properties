--- conflicted
+++ resolved
@@ -1,39 +1,27 @@
 # AppsBundle_cs.properties
 #
-<<<<<<< HEAD
 # Translation:  Petr Sidlo
 #
-# Default properties for the apps package of jmri.
-=======
-# by Michal Basta
-# Czech properties (w/o diacritic) for the apps package of jmri.
->>>>>>> d247150d
+# Czech properties for the apps package of jmri.
 
 # general menu items
-<<<<<<< HEAD
-MenuFile = Soubor
+#MenuFile = Soubor
 MenuItemDP3 = Decoder Pro 3
 MenuItemOpen = Otev\u0159\u00edt...
 MenuItemSave = Ulo\u017eit
 MenuItemSaveAs = Ulo\u017eit jako...
-=======
-#MenuFile     = Soubor
->>>>>>> d247150d
 MenuItemQuit = Konec
 MenuPrintDecoderDefinitions = Tisknout definice dekod\u00e9ru...
 MenuPrintPreviewDecoderDefinitions = N\u00e1hled tisku definice dekod\u00e9ru...
 
-<<<<<<< HEAD
-MenuEdit = \u00dapravy
+#MenuEdit = \u00dapravy
 MenuItemCut = Vyjmout
 MenuItemCopy = Kop\u00edrovat
 MenuItemPaste = Vlo\u017eit
 MenuItemPreferences = P\u0159edvolby...
 MenuItemPreferencesProfile = Profily...
-=======
 #MenuEdit     = Upravit
 MenuItemPreferences = Prednastaveni...
->>>>>>> d247150d
 
 MenuTools = N\u00e1stroje
 MenuRoster = Evidence
@@ -81,12 +69,21 @@
 MessageLongMultipleCloseWarning = M\u00e1te otev\u0159ene v\u00edce oken evidence. Jste si jist\u00fd, \u017ee chcete skon\u010dit?
 MessageShortCloseWarning = Konec?
 # DecoderPro buttons
-<<<<<<< HEAD
 DpButtonUseProgrammingTrack = Program\u00e1tor v servisn\u00edm re\u017eimu (na programovac\u00ed koleji)
 DpButtonProgramOnMainTrack = Program\u00e1tor v provozn\u00edm re\u017eimu (na hlavn\u00ed koleji)
 
 # SoundPro buttons
 SpButtonAudioTable = Otev\u0159\u00edt tabulku audio
+#Multiple errors in Startup Actions
+StartupActionsMultipleErrors=There are multiple errors running Startup Actions.
+#Startup Actions unable to create class
+StartupActionsCreationError=Unable to create loader "{0}" for Startup Action class "{1}".
+#Startup Actions unable to load created class
+StartupActionsLoadError=Unable to load Startup action "{1}" using "{0}".
+#Startup actions throw this error when overridden by another class
+StartupActionsOverriddenClasses=<html>Startup action class {0} has been updated to {1}.<br>Please save preferences to make this permanent.</html>
+# Restart Action Title
+RestartAction=Restart JMRI
 
 # credit screen
 JmriDemoVersionCredit = JmriDemo {0}, sou\u010d\u00e1st JMRI\u00ae projektu
@@ -113,25 +110,4 @@
 Nov\u00fd form\u00e1t ulo\u017een\u00fdch dat bude pou\u017eit p\u0159i p\u0159\u00ed\u0161t\u00edm pou\u017eit\u00ed tohoto profilu.
 
 # Splash screen
-PressF8ToDebug = Stiskn\u011bte F8 pro znep\u0159\u00edstupn\u011bn\u00ed Logixs.
-=======
-DpButtonUseProgrammingTrack = Programovani na programovaci koleji...
-DpButtonProgramOnMainTrack  = Programovani za provozu...
-JmriDemoVersionCredit = JmriDemo {0}, cast projektu JMRI
-PanelProVersionCredit = PanelPro {0}, cast projektu JMRI
-DecoderProVersionCredit = DecoderPro {0}, cast projektu JMRI
-PacketProVersionCredit = PacketPro {0}, cast projektu JMRI
-PacketScriptVersionCredit = PacketScript {0}, cast projektu JMRI
-
-ConnectionCredit  = {2} pripojen pres {0} na {1}
-#Multiple errors in Startup Actions
-StartupActionsMultipleErrors=There are multiple errors running Startup Actions.
-#Startup Actions unable to create class
-StartupActionsCreationError=Unable to create loader "{0}" for Startup Action class "{1}".
-#Startup Actions unable to load created class
-StartupActionsLoadError=Unable to load Startup action "{1}" using "{0}".
-#Startup actions throw this error when overridden by another class
-StartupActionsOverriddenClasses=<html>Startup action class {0} has been updated to {1}.<br>Please save preferences to make this permanent.</html>
-# Restart Action Title
-RestartAction=Restart JMRI
->>>>>>> d247150d
+PressF8ToDebug = Stiskn\u011bte F8 pro znep\u0159\u00edstupn\u011bn\u00ed Logixs.
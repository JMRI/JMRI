--- conflicted
+++ resolved
@@ -26,10 +26,7 @@
 import javax.swing.ListSelectionModel;
 import javax.swing.event.ListSelectionEvent;
 import jmri.InstanceManager;
-<<<<<<< HEAD
 import jmri.ShutDownManager;
-=======
->>>>>>> 395fbe41
 import jmri.swing.PreferencesPanel;
 import jmri.swing.PreferencesSubPanel;
 import jmri.util.FileUtil;
@@ -460,9 +457,12 @@
                     return;
                 }
             }
-<<<<<<< HEAD
-            TabDetails tab = new TabDetails(labelkey, title, item, tooltip);
-            TabDetailsArray.add(tab);
+            TabDetails tab = new TabDetails(labelkey, title, item, tooltip, sortOrder);
+            tabDetailsArray.add(tab);
+            tabDetailsArray.sort((TabDetails o1, TabDetails o2) -> {
+                int comparison = Integer.compare(o1.sortOrder, o2.sortOrder);
+                return (comparison != 0) ? comparison : o1.tabTitle.compareTo(o2.tabTitle);
+            });
             JScrollPane scroller = new JScrollPane(tab.getPanel());
             scroller.setBorder(BorderFactory.createEmptyBorder());
             ThreadingUtil.runOnGUI(() -> {
@@ -475,13 +475,6 @@
                         return;
                     }
                 }
-=======
-            TabDetails tab = new TabDetails(labelkey, title, item, tooltip, sortOrder);
-            tabDetailsArray.add(tab);
-            tabDetailsArray.sort((TabDetails o1, TabDetails o2) -> {
-                int comparison = Integer.compare(o1.sortOrder, o2.sortOrder);
-                return (comparison != 0) ? comparison : o1.tabTitle.compareTo(o2.tabTitle);
->>>>>>> 395fbe41
             });
         }
 

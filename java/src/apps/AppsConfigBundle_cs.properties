--- conflicted
+++ resolved
@@ -1,14 +1,8 @@
 # AppsConfigBundle_cs.properties
 #
-<<<<<<< HEAD
 # Translation:  Petr Sidlo
 #
-# Default properties for configuration in the apps package of JMRI, including
-=======
-#
-# by Michal Basta
-# Czech properties (w/o diacritic) for configuration in the apps package of JMRI, including
->>>>>>> d247150d
+# Czech properties for configuration in the apps package of JMRI, including
 # the AppConfigPanel and PerformActionPanel classes
 
 TabbedLayoutConnection = P\u0159ipojen\u00ed

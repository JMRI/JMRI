# AppsBundle_fr.properties
#
## French properties for the apps package of jmri.
## Translated by Fran\u00e7ois Taburet and Rodolphe Braud
#  Updated by BLOREC Herv\u00e9 <bzh56420@yahoo.fr> 2016-01-08
#  Updated by Herv\u00e9 Blorec <bzh56420@yahoo.fr> 2013-10-19
#  Updated by Alain Le Marchand on 2016-05-05

# general menu items
#MenuFile     = Fichier
MenuItemDP3 = DecoderPro3
MenuItemOpen = Ouvrir...
MenuItemSave = Enregistrer
MenuItemSaveAs = Enregistrer sous...
MenuItemQuit = Quitter
MenuPrintDecoderDefinitions = Imprimer la liste des d\u00e9codeurs...
MenuPrintPreviewDecoderDefinitions = Aper\u00e7u avant impression de la liste des d\u00e9codeurs...

#MenuEdit            = \u00c9diter
#MenuItemCut         = Couper
#MenuItemCopy        = Copier
#MenuItemPaste       = Coller
MenuItemPreferences = Pr\u00e9f\u00e9rences...
MenuItemPreferencesProfile = Profils...

MenuTools    = Outils
MenuRoster   = Inventaire
#MenuOperations = Exploitation

#MenuDebug
MenuRailDriverThrottle = R\u00e9gulateur RailDriver

MenuHelp            = Aide
MenuItemWindowHelp = Fen\u00eatre d'Aide...
MenuItemHelp        = Aide g\u00e9n\u00e9rale...
MenuItemLicense     = Licence...
MenuItemLocations   = Emplacements...
MenuItemCheckUpdates = V\u00e9rifer les Mises \u00e0 jour
MenuItemContext     = Contexte...
MenuItemConsole = Console Syst\u00e9me...
MenuItemAbout = A Propos de

MenuWindow          = Fen\u00eatre
MenuItemMinimize    = R\u00e9duire

TitlePreferences    = Pr\u00e9f\u00e9rences
TitleContext        = Contexte JMRI
TitleUpdate = V\u00e9rifer les Mises \u00e0 jour
TitleConsole        = Console Syst\u00e8me JMRI
#
ButtonHelp = Aide
ButtonQuit = Quitter
ButtonCopyClip = Copier dans le presse-papiers
ButtonClose = Fermer
ButtonDownloadPage = Ouvrir la page de T\u00e9l\u00e9chargement JMRI
ButtonStackTrace = Traces de la pile d\u02bcimpression
CheckBoxAutoScroll = D\u00e9filement Auto
CheckBoxOnTop = Toujours en Haut
ToolTipOnTop = Si coch\u00e9e, cette fen\u00eatre est toujours affich\u00e9e devant toute autre fen\u00eatre

PrintTable      = Imprimer Tableau
PreviewTable    = Aper\u00e7u Tableau

# general messages
MsgOpsButtonDisabled = Ce bouton est d\u00e9sactiv\u00e9 car votre centrale ne supporte pas la programmation sur voie principale, ou nous ne fournissons pas encore cette fonction pour ce type de syst\u00e8me
MsgServiceButtonDisabled = Ce bouton est d\u00e9sactiv\u00e9 car votre centrale ne supporte pas la programmation sur voie de programmation, ou nous ne fournissons pas encore cette fonction pour ce type de syst\u00e8me

MessageLongCloseWarning = Fermer cette fen\u00eatre quittera le programme. Fermer?
MessageLongMultipleCloseWarning = Vous avez de multiples fen\u00eatres ouvertes, Etes-vous s\u00fbr de vouloir quitter?
MessageShortCloseWarning = Quitter?
# DecoderPro buttons
DpButtonUseProgrammingTrack = Programmation en Mode Service (voie de programmation)
DpButtonProgramOnMainTrack  = Programmation en Mode Exploitation (voie principale)

# SoundPro buttons
SpButtonAudioTable = Ouvrir Tableau Audio

# credit screen
JmriDemoVersionCredit = JmriDemo {0}, \u00e9l\u00e9ment du projet JMRI
PanelProVersionCredit = PanelPro {0}, \u00e9l\u00e9ment du projet JMRI\u00ae
DecoderProVersionCredit = DecoderPro\u00ae {0}, \u00e9l\u00e9ment du projet JMRI\u00ae
PacketProVersionCredit = PacketPro{0}, \u00e9l\u00e9ment du projet JMRI
PacketScriptVersionCredit = PacketScript {0}, \u00e9l\u00e9ment du projet JMRI
InstallTestVersionCredit = InstallTest {0}, \u00e9l\u00e9ment du projet JMRI
SoundProVersionCredit = SoundPro {0}, \u00e9l\u00e9ment du projet JMRI
SignalProVersionCredit = SignalPro {0}, \u00e9l\u00e9ment du projet JMRI
DispatcherProVersionCredit = DispatcherPro {0}, \u00e9l\u00e9ment du projet JMRI

ConnectionCredit  = "{2}" connect\u00e9 via "{0}" sur "{1}"

# General Dialog messages
MessageRememberSetting = Rappeler ce r\u00e9glage pour la prochaine fois?

ConfigMigratedToProfile = La configuration de cette application a bien migr\u00e9e vers des profils de configuration JMRI,\n\
permettant aux applications de partager les configurations.\n\n\la configuration des profils JMRI permet aux applications JMRI de partager les configurations\n\n\
S\u02bcil-vous-pla\u020bt assurez-vous que les emplacements des fichiers Utilisateur et Inventaire sont corrects.

SingleConfigMigratedToSharedConfig = {0} a bien \u00e9t\u00e9 mis \u00e0 jour dans un nouveau format de stockage.\n\n\
Le nouveau format de stockage sera utilis\u00e9 lors de la prochaine utilisation du profil.

# Splash screen
PressF8ToDebug = Appuyer sur F8 pour d\u00e9sactiver Logixs.
#Multiple errors in Startup Actions
<<<<<<< HEAD
StartupActionsMultipleErrors=There are multiple errors running Startup Actions.
#Startup Actions unable to create class
StartupActionsCreationError=Unable to create loader "{0}" for Startup Action class "{1}".
#Startup Actions unable to load created class
StartupActionsLoadError=Unable to load Startup action "{1}" using "{0}".
#Startup actions throw this error when overridden by another class
StartupActionsOverriddenClasses=<html>Startup action class {0} has been updated to {1}.<br>Please save preferences to make this permanent.</html>
# Restart Action Title
RestartAction=Red\u00e9marrer JMRI
#Displayed when unable to run startup actions
StartupActionsManager.RefusalToInitialize=Unable to run startup actions due to earlier failures.
#Message displayed when at least one preferences panel returns invalid.
InvalidPreferencesMessage=<html><b>The {0} preferences are invalid.</b><br>Do you want to correct them?</html>
#Title for dialog displaying InvalidPreferencesMessage
InvalidPreferencesTitle=Invalid Preferences
=======
StartupActionsMultipleErrors=Il existe plusieurs erreurs lors de l'ex\u00e9cution des Actions de D\u00e9marrage.
#Startup Actions unable to create class
StartupActionsCreationError=Impossible de cr\u00e9er le chargeur "{0}" pour Action de D\u00e9marrage class "{1}".
#Startup Actions unable to load created class
StartupActionsLoadError=Impossible de charger Action de D\u00e9marrage "{1}" utilisant "{0}".
#Startup actions throw this error when overridden by another class
StartupActionsOverriddenClasses=<html>class Action de D\u00e9marr  {0} a \u00e9t\u00e9 actualis\u00e9e {1}.<br>SVP Sauvegarder les preferences pour les rendre permanentes.</html>
# Restart Action Title
RestartAction=Restart JMRI
>>>>>>> 3d5670a0
<|MERGE_RESOLUTION|>--- conflicted
+++ resolved
@@ -101,23 +101,6 @@
 # Splash screen
 PressF8ToDebug = Appuyer sur F8 pour d\u00e9sactiver Logixs.
 #Multiple errors in Startup Actions
-<<<<<<< HEAD
-StartupActionsMultipleErrors=There are multiple errors running Startup Actions.
-#Startup Actions unable to create class
-StartupActionsCreationError=Unable to create loader "{0}" for Startup Action class "{1}".
-#Startup Actions unable to load created class
-StartupActionsLoadError=Unable to load Startup action "{1}" using "{0}".
-#Startup actions throw this error when overridden by another class
-StartupActionsOverriddenClasses=<html>Startup action class {0} has been updated to {1}.<br>Please save preferences to make this permanent.</html>
-# Restart Action Title
-RestartAction=Red\u00e9marrer JMRI
-#Displayed when unable to run startup actions
-StartupActionsManager.RefusalToInitialize=Unable to run startup actions due to earlier failures.
-#Message displayed when at least one preferences panel returns invalid.
-InvalidPreferencesMessage=<html><b>The {0} preferences are invalid.</b><br>Do you want to correct them?</html>
-#Title for dialog displaying InvalidPreferencesMessage
-InvalidPreferencesTitle=Invalid Preferences
-=======
 StartupActionsMultipleErrors=Il existe plusieurs erreurs lors de l'ex\u00e9cution des Actions de D\u00e9marrage.
 #Startup Actions unable to create class
 StartupActionsCreationError=Impossible de cr\u00e9er le chargeur "{0}" pour Action de D\u00e9marrage class "{1}".
@@ -126,5 +109,4 @@
 #Startup actions throw this error when overridden by another class
 StartupActionsOverriddenClasses=<html>class Action de D\u00e9marr  {0} a \u00e9t\u00e9 actualis\u00e9e {1}.<br>SVP Sauvegarder les preferences pour les rendre permanentes.</html>
 # Restart Action Title
-RestartAction=Restart JMRI
->>>>>>> 3d5670a0
+RestartAction=Restart JMRI
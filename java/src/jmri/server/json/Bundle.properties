--- conflicted
+++ resolved
@@ -12,11 +12,7 @@
 ErrorMissingAttribute=Property "{0}" is required for type {1}.
 ErrorMissingPropertyPut=Property "{0}" is required to create a new {1}.
 ErrorUneditableProperty=Property "{0}" of type {1} cannot be posted.
-<<<<<<< HEAD
-ErrorInvalidPropertyValue=Property "{0}" of type {1} has in invalid value "{2}"
-=======
 ErrorBadPropertyValue="{0}" is not valid for property "{1}" of type {2}.
->>>>>>> 682f4c42
 UnlistableService={0} cannot be listed.
 NotAClientType=No messages from clients of type {0} are allowed.
 NotAServerType=No messages from servers of type {0} are allowed.

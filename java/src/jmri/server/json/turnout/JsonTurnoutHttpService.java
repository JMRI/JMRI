package jmri.server.json.turnout;

import static jmri.server.json.JSON.CLOSED;
import static jmri.server.json.JSON.INCONSISTENT;
import static jmri.server.json.JSON.INVERTED;
import static jmri.server.json.JSON.STATE;
import static jmri.server.json.JSON.THROWN;
import static jmri.server.json.JSON.UNKNOWN;
import static jmri.server.json.sensor.JsonSensor.SENSOR;
import static jmri.server.json.turnout.JsonTurnout.FEEDBACK_MODE;
import static jmri.server.json.turnout.JsonTurnout.TURNOUT;
import static jmri.server.json.turnout.JsonTurnout.TURNOUTS;

import com.fasterxml.jackson.databind.JsonNode;
import com.fasterxml.jackson.databind.ObjectMapper;
import com.fasterxml.jackson.databind.node.ObjectNode;
import javax.servlet.http.HttpServletResponse;
import jmri.InstanceManager;
<<<<<<< HEAD
import jmri.JmriException;
=======
import jmri.NamedBean;
>>>>>>> 4d5d408d
import jmri.ProvidingManager;
import jmri.Sensor;
import jmri.SensorManager;
import jmri.Turnout;
import jmri.TurnoutManager;
import jmri.server.json.JSON;
import jmri.server.json.JsonException;
import jmri.server.json.JsonNamedBeanHttpService;
import jmri.server.json.JsonRequest;

/**
 *
 * @author Randall Wood
 */
public class JsonTurnoutHttpService extends JsonNamedBeanHttpService<Turnout> {

    public JsonTurnoutHttpService(ObjectMapper mapper) {
        super(mapper);
    }

    @Override
    public ObjectNode doGet(Turnout turnout, String name, String type, JsonRequest request) throws JsonException {
        ObjectNode root = this.getNamedBean(turnout, name, type, request); // throws JsonException if turnout == null
        ObjectNode data = root.with(JSON.DATA);
        if (turnout != null) {
            data.put(INVERTED, turnout.getInverted());
            switch (turnout.getKnownState()) {
                case Turnout.THROWN:
                    data.put(STATE, THROWN);
                    break;
                case Turnout.CLOSED:
                    data.put(STATE, CLOSED);
                    break;
                case NamedBean.INCONSISTENT:
                    data.put(STATE, INCONSISTENT);
                    break;
                case NamedBean.UNKNOWN:
                default:
                    data.put(STATE, UNKNOWN);
                    break;
            }
            data.put(FEEDBACK_MODE, turnout.getFeedbackMode());
            Sensor sensor = turnout.getFirstSensor();
            data.put(SENSOR + 1, sensor != null ? sensor.getSystemName() : null);
            sensor = turnout.getSecondSensor();
            data.put(SENSOR + 2, sensor != null ? sensor.getSystemName() : null);
        }
        return root;
    }

    @Override
<<<<<<< HEAD
    public ObjectNode doPost(Turnout turnout, String name, String type, JsonNode data, Locale locale, int id) throws JsonException {
        if (!data.path(SENSOR + 1).isMissingNode()) {
            JsonNode node = data.path(SENSOR + 1);
            try {
                if (node.isNull()) {
                    turnout.provideFirstFeedbackSensor(null);
                } else {
                    Sensor sensor = InstanceManager.getDefault(SensorManager.class).getBySystemName(node.asText());
                    if (sensor != null) {
                        turnout.provideFirstFeedbackSensor(sensor.getSystemName());
                    } else {
                        throw new JsonException(404,
                                Bundle.getMessage(locale, "ErrorNotFound", SENSOR, node.asText()), id);
                    }
                }
            } catch (JmriException ex) {
                throw new JsonException(500, Bundle.getMessage(locale, "ErrorInternal", type), id);
            }
        }
        if (!data.path(SENSOR + 2).isMissingNode()) {
            JsonNode node = data.path(SENSOR + 2);
            try {
                if (node.isNull()) {
                    turnout.provideSecondFeedbackSensor(null);
                } else {
                    Sensor sensor = InstanceManager.getDefault(SensorManager.class).getBySystemName(node.asText());
                    if (sensor != null) {
                        turnout.provideSecondFeedbackSensor(sensor.getSystemName());
                    } else {
                        throw new JsonException(404,
                                Bundle.getMessage(locale, "ErrorNotFound", SENSOR, node.asText()), id);
                    }
                }
            } catch (JmriException ex) {
                throw new JsonException(500, Bundle.getMessage(locale, "ErrorInternal", type), id);
            }
=======
    public ObjectNode doPost(Turnout turnout, String name, String type, JsonNode data, JsonRequest request) throws JsonException {
        if (data.path(INVERTED).isBoolean()) {
            turnout.setInverted(data.path(INVERTED).asBoolean());
>>>>>>> 4d5d408d
        }
        turnout.setInverted(data.path(INVERTED).asBoolean(turnout.getInverted()));
        int state = data.path(STATE).asInt(UNKNOWN);
        switch (state) {
            case THROWN:
                turnout.setCommandedState(Turnout.THROWN);
                break;
            case CLOSED:
                turnout.setCommandedState(Turnout.CLOSED);
                break;
            case UNKNOWN:
                // leave state alone in this case
                break;
            default:
                throw new JsonException(400, Bundle.getMessage(request.locale, "ErrorUnknownState", TURNOUT, state), request.id);
        }
        return this.doGet(turnout, name, type, request);
    }

    @Override
<<<<<<< HEAD
    protected void doDelete(Turnout bean, String name, String type, JsonNode data, Locale locale, int id)
            throws JsonException {
        deleteBean(bean, name, type, data, locale, id);
    }

    @Override
    public JsonNode doSchema(String type, boolean server, Locale locale, int id) throws JsonException {
=======
    public JsonNode doSchema(String type, boolean server, JsonRequest request) throws JsonException {
>>>>>>> 4d5d408d
        switch (type) {
            case TURNOUT:
            case TURNOUTS:
                return doSchema(type,
                        server,
                        "jmri/server/json/turnout/turnout-server.json",
                        "jmri/server/json/turnout/turnout-client.json",
                        request.id);
            default:
                throw new JsonException(HttpServletResponse.SC_INTERNAL_SERVER_ERROR, Bundle.getMessage(request.locale, JsonException.ERROR_UNKNOWN_TYPE, type), request.id);
        }
    }

    @Override
    protected String getType() {
        return TURNOUT;
    }

    @Override
    protected ProvidingManager<Turnout> getManager() {
        return InstanceManager.getDefault(TurnoutManager.class);
    }
}<|MERGE_RESOLUTION|>--- conflicted
+++ resolved
@@ -16,11 +16,7 @@
 import com.fasterxml.jackson.databind.node.ObjectNode;
 import javax.servlet.http.HttpServletResponse;
 import jmri.InstanceManager;
-<<<<<<< HEAD
-import jmri.JmriException;
-=======
 import jmri.NamedBean;
->>>>>>> 4d5d408d
 import jmri.ProvidingManager;
 import jmri.Sensor;
 import jmri.SensorManager;
@@ -72,7 +68,6 @@
     }
 
     @Override
-<<<<<<< HEAD
     public ObjectNode doPost(Turnout turnout, String name, String type, JsonNode data, Locale locale, int id) throws JsonException {
         if (!data.path(SENSOR + 1).isMissingNode()) {
             JsonNode node = data.path(SENSOR + 1);
@@ -109,11 +104,9 @@
             } catch (JmriException ex) {
                 throw new JsonException(500, Bundle.getMessage(locale, "ErrorInternal", type), id);
             }
-=======
     public ObjectNode doPost(Turnout turnout, String name, String type, JsonNode data, JsonRequest request) throws JsonException {
         if (data.path(INVERTED).isBoolean()) {
             turnout.setInverted(data.path(INVERTED).asBoolean());
->>>>>>> 4d5d408d
         }
         turnout.setInverted(data.path(INVERTED).asBoolean(turnout.getInverted()));
         int state = data.path(STATE).asInt(UNKNOWN);
@@ -134,17 +127,13 @@
     }
 
     @Override
-<<<<<<< HEAD
     protected void doDelete(Turnout bean, String name, String type, JsonNode data, Locale locale, int id)
             throws JsonException {
         deleteBean(bean, name, type, data, locale, id);
     }
 
     @Override
-    public JsonNode doSchema(String type, boolean server, Locale locale, int id) throws JsonException {
-=======
     public JsonNode doSchema(String type, boolean server, JsonRequest request) throws JsonException {
->>>>>>> 4d5d408d
         switch (type) {
             case TURNOUT:
             case TURNOUTS:

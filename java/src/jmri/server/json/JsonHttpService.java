package jmri.server.json;

import static jmri.server.json.JSON.FORCE_DELETE;
import static jmri.server.json.JSON.CONFLICT;

import com.fasterxml.jackson.databind.JsonNode;
import com.fasterxml.jackson.databind.ObjectMapper;
import com.fasterxml.jackson.databind.SerializationFeature;
import com.fasterxml.jackson.databind.node.ArrayNode;
import com.fasterxml.jackson.databind.node.ObjectNode;

import java.io.IOException;
import java.util.Locale;
import javax.annotation.Nonnull;
import javax.annotation.Nullable;
import javax.servlet.http.HttpServletResponse;

/**
 * Provide HTTP method handlers for JSON RESTful messages
 * <p>
 * It is recommended that this class be as lightweight as possible, by relying
 * either on a helper stored in the InstanceManager, or a helper with static
 * methods.
 *
 * @author Randall Wood
 */
public abstract class JsonHttpService {

    protected final ObjectMapper mapper;

    protected JsonHttpService(@Nonnull ObjectMapper mapper) {
        this.mapper = mapper;
        this.mapper.configure(SerializationFeature.WRITE_DATES_AS_TIMESTAMPS, false);
    }

    /**
     * Respond to an HTTP GET request for the requested name.
     * <p>
     * If name is null, return a list of all objects for the given type, if
     * appropriate.
     * <p>
     * This method should throw a 500 Internal Server Error if type is not
     * recognized.
     *
     * @param type   the type of the requested object
     * @param name   the system name of the requested object
     * @param data   JSON data set of attributes of the requested object
     * @param locale the requesting client's Locale
     * @return a JSON description of the requested object
     * @throws JsonException if the named object does not exist or other error
     *                           occurs
     */
    @Nonnull
    public abstract JsonNode doGet(@Nonnull String type, @Nonnull String name, @Nonnull JsonNode data,
            @Nonnull Locale locale)
            throws JsonException;

    /**
     * Respond to an HTTP GET request for the requested name.
     * <p>
     * If name is null, return a list of all objects for the given type, if
     * appropriate.
     * <p>
     * This method should throw a 500 Internal Server Error if type is not
     * recognized.
     *
     * @param type   the type of the requested object
     * @param name   the system name of the requested object
     * @param locale the requesting client's Locale
     * @return a JSON description of the requested object
     * @throws JsonException if the named object does not exist or other error
     *                           occurs
     * @deprecated since 4.15.5; use
     *             {@link #doGet(String, String, JsonNode, Locale)} instead
     */
    @Nonnull
    @Deprecated
    public JsonNode doGet(@Nonnull String type, @Nonnull String name, @Nonnull Locale locale)
            throws JsonException {
        return doGet(type, name, mapper.createObjectNode(), locale);
    }

    /**
     * Respond to an HTTP POST request for the requested name.
     * <p>
     * This method should throw a 400 Invalid Request error if the named object
     * does not exist.
     *
     * @param type   the type of the requested object
     * @param name   the system name of the requested object
     * @param data   JSON data set of attributes of the requested object to be
     *                   updated
     * @param locale the requesting client's Locale
     * @return a JSON description of the requested object after updates have
     *         been applied
     * @throws JsonException if the named object does not exist or other error
     *                           occurs
     */
    @Nonnull
    public abstract JsonNode doPost(@Nonnull String type, @Nonnull String name, @Nonnull JsonNode data,
            @Nonnull Locale locale) throws JsonException;

    /**
     * Respond to an HTTP PUT request for the requested name.
     * <p>
     * Throw an HTTP 405 Method Not Allowed exception if new objects of the type
     * are not intended to be addable.
     *
     * @param type   the type of the requested object
     * @param name   the system name of the requested object
     * @param data   JSON data set of attributes of the requested object to be
     *                   created or updated
     * @param locale the requesting client's Locale
     * @return a JSON description of the requested object
     * @throws JsonException if the method is not allowed or other error occurs
     */
    @Nonnull
    public JsonNode doPut(@Nonnull String type, @Nonnull String name, @Nonnull JsonNode data, @Nonnull Locale locale)
            throws JsonException {
        throw new JsonException(HttpServletResponse.SC_METHOD_NOT_ALLOWED,
                Bundle.getMessage(locale, "PutNotAllowed", type));
    }

    /**
     * Respond to an HTTP DELETE request for the requested name.
     * <p>
     * Throw an HTTP 405 Method Not Allowed exception if the object is not
     * intended to be removable.
     * <p>
     * Do not throw an error if the requested object does not exist.
     *
     * @param type   the type of the deleted object
     * @param name   the system name of the deleted object
     * @param data   additional data
     * @param locale the requesting client's Locale
     * @throws JsonException if this method is not allowed or other error occurs
     */
    public void doDelete(@Nonnull String type, @Nonnull String name, @Nonnull JsonNode data, @Nonnull Locale locale)
            throws JsonException {
        throw new JsonException(HttpServletResponse.SC_METHOD_NOT_ALLOWED,
                Bundle.getMessage(locale, "DeleteNotAllowed", type));
    }

    /**
     * Respond to an HTTP DELETE request for the requested name.
     * <p>
     * Throw an HTTP 405 Method Not Allowed exception if the object is not
     * intended to be removable.
     * <p>
     * Do not throw an error if the requested object does not exist.
     *
     * @param type   the type of the deleted object
     * @param name   the system name of the deleted object
     * @param locale the requesting client's Locale
     * @throws JsonException if this method is not allowed or other error occurs
     * @deprecated since 4.15.6; use
     *             {@link #doDelete(String, String, JsonNode, Locale)} instead
     */
    @Deprecated
    public void doDelete(@Nonnull String type, @Nonnull String name, @Nonnull Locale locale) throws JsonException {
<<<<<<< HEAD
        doDelete(type, name, mapper.createObjectNode(), locale);
=======
        throw new JsonException(HttpServletResponse.SC_METHOD_NOT_ALLOWED,
                Bundle.getMessage(locale, "DeleteNotAllowed", type));
>>>>>>> 10031d45
    }

    /**
     * Respond to an HTTP GET request for a list of items of type.
     * <p>
     * This is called by the {@link jmri.web.servlet.json.JsonServlet} to handle
     * get requests for a type, but no name. Services that do not have named
     * objects, such as the {@link jmri.server.json.time.JsonTimeHttpService}
     * should respond to this with a list containing a single JSON object.
     * Services that can't return a list may throw a 400 Bad Request
     * JsonException in this case.
     *
     * @param type   the type of the requested list
     * @param data   JSON data set of attributes of the requested objects
     * @param locale the requesting client's Locale
     * @return a JSON list
     * @throws JsonException may be thrown by concrete implementations
     */
    @Nonnull
    public abstract ArrayNode doGetList(@Nonnull String type, @Nonnull JsonNode data, @Nonnull Locale locale)
            throws JsonException;

    /**
     * Respond to an HTTP GET request for a list of items of type.
     * <p>
     * This is called by the {@link jmri.web.servlet.json.JsonServlet} to handle
     * get requests for a type, but no name. Services that do not have named
     * objects, such as the {@link jmri.server.json.time.JsonTimeHttpService}
     * should respond to this with a list containing a single JSON object.
     * Services that can't return a list may throw a 400 Bad Request
     * JsonException in this case.
     *
     * @param type   the type of the requested list
     * @param locale the requesting client's Locale
     * @return a JSON list
     * @throws JsonException may be thrown by concrete implementations
     * @deprecated since 4.15.5; use
     *             {@link #doGetList(String, JsonNode, Locale)} instead
     */
    @Nonnull
    @Deprecated
    public ArrayNode doGetList(@Nonnull String type, @Nonnull Locale locale) throws JsonException {
        return doGetList(type, mapper.createObjectNode(), locale);
    }

    /**
     * Get the JSON Schema for the {@code data} property of the requested type
     * of JSON object. It is a invalid for implementations to not return a valid
     * schema that clients can use to validate a request to or response from the
     * JSON services.
     * <p>
     * Note that a schema must be contained in a standard object as:
     * <p>
     * {@code {"type":"schema", "data":{"schema":<em>schema</em>,
     * "server":boolean}} }
     * <p>
     * If using
     * {@link #doSchema(java.lang.String, boolean, java.lang.String, java.lang.String) },
     * an implementation can be as simple as: {@code
     * return doSchema(type, server, "path/to/client/schema.json", "path/to/server/schema.json");
     * }
     *
     * @param type   the type for which a schema is requested
     * @param server true if the schema is for a message from the server; false
     *                   if the schema is for a message from the client
     * @param locale the requesting client's Locale
     * @return a JSON Schema valid for the type
     * @throws JsonException if an error occurs preparing schema; if type is is
     *                           not a type handled by this service, this must
     *                           be thrown with an error code of 500 and the
     *                           localized message "ErrorUnknownType"
     */
    @Nonnull
    public abstract JsonNode doSchema(@Nonnull String type, boolean server, @Nonnull Locale locale)
            throws JsonException;

    /**
     * Helper to make implementing
     * {@link #doSchema(java.lang.String, boolean, java.util.Locale)} easier.
     * Throws a JsonException based on an IOException or NullPointerException if
     * unable to read the schemas as resources.
     *
     * @param type         the type for which a schema is requested
     * @param server       true if the schema is for a message from the server;
     *                         false if the schema is for a message from the
     *                         client
     * @param serverSchema the path to the schema for a response object of type
     * @param clientSchema the path to the schema for a request object of type
     * @return a JSON Schema valid for the type
     * @throws JsonException if an error occurs preparing schema
     */
    @Nonnull
    protected final JsonNode doSchema(@Nonnull String type, boolean server, @Nonnull String serverSchema,
            @Nonnull String clientSchema) throws JsonException {
        JsonNode schema;
        try {
            if (server) {
                schema = this.mapper.readTree(this.getClass().getClassLoader().getResource(serverSchema));
            } else {
                schema = this.mapper.readTree(this.getClass().getClassLoader().getResource(clientSchema));
            }
        } catch (
                IOException |
                NullPointerException ex) {
            throw new JsonException(500, ex);
        }
        return this.doSchema(type, server, schema);
    }

    /**
     * Helper to make implementing
     * {@link #doSchema(java.lang.String, boolean, java.util.Locale)} easier.
     *
     * @param type   the type for which a schema is requested
     * @param server true if the schema is for a message from the server; false
     *                   if the schema is for a message from the client
     * @param schema the schema for a response object of type
     * @return a JSON Schema valid for the type
     * @throws JsonException if an error occurs preparing schema
     */
    @Nonnull
    protected final JsonNode doSchema(@Nonnull String type, boolean server, @Nonnull JsonNode schema)
            throws JsonException {
        ObjectNode root = this.mapper.createObjectNode();
        root.put(JSON.TYPE, JSON.SCHEMA);
        ObjectNode data = root.putObject(JSON.DATA);
        data.put(JSON.NAME, type);
        data.put(JSON.SERVER, server);
        data.set(JSON.SCHEMA, schema);
        return root;
    }

    /**
     * Get the in-use ObjectMapper for this service.
     *
     * @return the object mapper
     */
    @Nonnull
    public final ObjectMapper getObjectMapper() {
        return this.mapper;
    }

    /**
     * Verify a deletion token. If the token is not valid any pending deletion
     * tokens for the type and name are also deleted.
     * 
     * @param type  the type of object pending deletion
     * @param name  the name of object pending deletion
     * @param token the token previously provided to client
     * @return true if token was provided to client and no other delete attempt
     *         was made by client with a different or missing token since token
     *         was issued to client; false otherwise
     */
    public final boolean acceptForceDeleteToken(@Nonnull String type, @Nonnull String name, @Nullable String token) {
        return JsonDeleteTokenManager.getDefault().acceptToken(type, name, token);
    }

    /**
     * Throw an HTTP CONFLICT (409) exception when an object is requested to be
     * deleted and it is in use. This exception will include a token that can be
     * used to force deletion by the client and may include a JSON list of the
     * objects using the object for which deletion was requested.
     * 
     * @param type   the type of object in conflicting state
     * @param name   the name of the object in conflicting state
     * @param users  the using objects of this object; may be empty
     * @param locale the client locale
     * @throws JsonException the exception
     */
    public final void throwDeleteConflictException(@Nonnull String type, @Nonnull String name, @Nonnull ArrayNode users,
            @Nonnull Locale locale) throws JsonException {
        ObjectNode data = mapper.createObjectNode();
        data.put(FORCE_DELETE, JsonDeleteTokenManager.getDefault().getToken(type, name));
        if (users.size() != 0) {
            data.put(CONFLICT, users);
        }
        throw new JsonException(HttpServletResponse.SC_CONFLICT,
                Bundle.getMessage(locale, "ErrorDeleteConflict", type, name), data);
    }

}<|MERGE_RESOLUTION|>--- conflicted
+++ resolved
@@ -158,12 +158,7 @@
      */
     @Deprecated
     public void doDelete(@Nonnull String type, @Nonnull String name, @Nonnull Locale locale) throws JsonException {
-<<<<<<< HEAD
         doDelete(type, name, mapper.createObjectNode(), locale);
-=======
-        throw new JsonException(HttpServletResponse.SC_METHOD_NOT_ALLOWED,
-                Bundle.getMessage(locale, "DeleteNotAllowed", type));
->>>>>>> 10031d45
     }
 
     /**

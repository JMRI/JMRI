package jmri.server.json.schema;

import com.fasterxml.jackson.databind.JsonNode;
import com.fasterxml.jackson.databind.ObjectMapper;
import com.networknt.schema.JsonSchema;
import com.networknt.schema.JsonSchemaFactory;
import com.networknt.schema.SchemaValidatorsConfig;
import com.networknt.schema.ValidationMessage;
import com.networknt.schema.url.URLFactory;

import java.io.IOException;
import java.net.URL;
import java.util.HashMap;
import java.util.HashSet;
import java.util.Locale;
import java.util.Map;
import java.util.ServiceLoader;
import java.util.Set;
import javax.annotation.Nonnull;
import jmri.InstanceManagerAutoDefault;
import jmri.server.json.JSON;
import jmri.server.json.JsonException;
import jmri.server.json.JsonHttpService;
import jmri.spi.JsonServiceFactory;

/**
 * Cache for mapping {@link jmri.server.json.JsonHttpService}s to types for
 * getting schemas.
 *
 * @author Randall Wood Copyright 2018
 */
public class JsonSchemaServiceCache implements InstanceManagerAutoDefault {

    private Map<String, Set<JsonHttpService>> services = null;
    private SchemaValidatorsConfig config = new SchemaValidatorsConfig();
    private final Set<String> clientTypes = new HashSet<>();
    private final Set<String> serverTypes = new HashSet<>();
    private final Map<String, JsonSchema> clientSchemas = new HashMap<>();
    private final Map<String, JsonSchema> serverSchemas = new HashMap<>();
    private final ObjectMapper mapper = new ObjectMapper();

    public JsonSchemaServiceCache() {
        Map<URL, URL> map = new HashMap<>();
        try {
            for (JsonNode mapping : mapper
                    .readTree(URLFactory.toURL("resource:jmri/server/json/schema-map.json"))) {
                map.put(URLFactory.toURL(mapping.get("publicURL").asText()),
                        URLFactory.toURL(mapping.get("localURL").asText()));
            }
        } catch (IOException ex) {
            log.error("Unable to read JMRI resources for JSON schema mapping", ex);
        }
        config.setUrlMappings(map);
    }

    @Nonnull
    public synchronized Set<JsonHttpService> getServices(@Nonnull String type) {
        this.cacheServices();
        return services.getOrDefault(type, new HashSet<>());
    }

    /**
     * Get all types of JSON messages.
     *
     * @return the union of the results from {@link #getClientTypes()} and
     *         {@link #getServerTypes()}
     */
    @Nonnull
    public synchronized Set<String> getTypes() {
        this.cacheServices();
        Set<String> set = this.getClientTypes();
        set.addAll(this.getServerTypes());
        return set;
    }

    /**
     * Get the types of JSON messages expected from clients.
     *
     * @return the message types
     */
    @Nonnull
    public synchronized Set<String> getClientTypes() {
        this.cacheServices();
        return new HashSet<>(this.clientTypes);
    }

    /**
     * Get the types of JSON messages this application sends.
     *
     * @return the message types
     */
    @Nonnull
    public synchronized Set<String> getServerTypes() {
        this.cacheServices();
        return new HashSet<>(this.serverTypes);
    }

    /**
     * Get the client schema for JSON messages or for specific JSON data schema.
     *
     * @param type   the type; use {@link JSON#JSON} to get the schema for
     *                   messages, or any other value for a data schema
     * @param locale the locale for error messages, if any
     * @param id     message id set by client
     * @return the requested schema
     * @throws JsonException            if unable to get schema due to errors
     *                                      processing schema
     * @throws IllegalArgumentException if no JSON service provides schemas for
     *                                      type
     */
    @Nonnull
    public JsonSchema getClientSchema(@Nonnull String type, @Nonnull Locale locale, int id) throws JsonException {
        return this.getSchema(type, false, locale, this.clientSchemas, id);
    }

    /**
     * Get the server schema for JSON messages or for specific JSON data schema.
     *
     * @param type   the type; use {@link JSON#JSON} to get the schema for
     *                   messages, or any other value for a data schema
     * @param locale the locale for error messages, if any
     * @param id     message id set by client
     * @return the requested schema
     * @throws JsonException            if unable to get schema due to errors
     *                                      processing schema
     * @throws IllegalArgumentException if no JSON service provides schemas for
     *                                      type
     */
    @Nonnull
    public JsonSchema getServerSchema(@Nonnull String type, @Nonnull Locale locale, int id) throws JsonException {
        return this.getSchema(type, true, locale, this.serverSchemas, id);
    }

<<<<<<< HEAD
    private synchronized JsonSchema getSchema(@Nonnull String type, boolean server, @Nonnull Locale locale,
            @Nonnull Map<String, JsonSchema> map) throws JsonException {
=======
    private synchronized JsonSchema getSchema(@Nonnull String type, boolean server, @Nonnull Locale locale, @Nonnull HashMap<String, JsonSchema> map, int id) throws JsonException {
>>>>>>> 21a37f5d
        this.cacheServices();
        JsonSchema result = map.get(type);
        if (result == null) {
            for (JsonHttpService service : this.getServices(type)) {
                log.debug("Processing {} with {}", type, service);
<<<<<<< HEAD
                result = JsonSchemaFactory.getInstance()
                        .getSchema(service.doSchema(type, server, locale).path(JSON.DATA).path(JSON.SCHEMA), config);
=======
                result = JsonSchemaFactory.getInstance().getSchema(service.doSchema(type, server, locale, id).path(JSON.DATA).path(JSON.SCHEMA));
>>>>>>> 21a37f5d
                if (result != null) {
                    map.put(type, result);
                    break;
                }
            }
            if (result == null) {
                throw new IllegalArgumentException(
                        "type \"" + type + "\" is not a valid JSON " + (server ? "server" : "client") + " type");
            }
        }
        return result;
    }

    /**
     * Validate a JSON message against the schema for JSON messages and data.
     *
     * @param message the message to validate
     * @param server  true if message is from the JSON server; false otherwise
     * @param locale  the locale for any exceptions that need to be reported to
<<<<<<< HEAD
     *                    clients
     * @throws JsonException if the message does not validate
     */
    public void validateMessage(@Nonnull JsonNode message, boolean server, @Nonnull Locale locale)
            throws JsonException {
        log.trace("validateMessage(\"{}\", \"{}\", \"{}\", ...)", message, server, locale);
        Map<String, JsonSchema> map = server ? this.serverSchemas : this.clientSchemas;
        this.validateJsonNode(message, JSON.JSON, server, locale, map);
=======
     *                clients
     * @param id      the id to be included with any exceptions reported to
     *                clients
     * @throws JsonException if the message does not validate
     */
    public void validateMessage(@Nonnull JsonNode message, boolean server, @Nonnull Locale locale, int id) throws JsonException {
        log.trace("validateMessage(\"{}\", \"{}\", \"{}\", ...)", message, server, locale);
        HashMap<String, JsonSchema> map = server ? this.serverSchemas : this.clientSchemas;
        this.validateJsonNode(message, JSON.JSON, server, locale, map, id);
>>>>>>> 21a37f5d
        if (message.isArray()) {
            for (JsonNode item : message) {
                this.validateMessage(item, server, locale, id);
            }
        } else {
            String type = message.path(JSON.TYPE).asText();
            JsonNode data = message.path(JSON.DATA);
            if (!data.isMissingNode()) {
                if (!data.isArray()) {
                    this.validateJsonNode(data, type, server, locale, map, id);
                } else {
                    this.validateMessage(data, server, locale, id);
                }
            }
        }
    }

    /**
     * Validate a JSON data object against the schema for JSON messages and data.
     *
     * @param type    the type of data object
     * @param data    the data object to validate
     * @param server  true if message is from the JSON server; false otherwise
     * @param locale  the locale for any exceptions that need to be reported to
     *                clients
     * @param id      the id to be included with any exceptions reported to
     *                clients
     * @throws JsonException if the message does not validate
     */
    public void validateData(@Nonnull String type, @Nonnull JsonNode data, boolean server, @Nonnull Locale locale, int id) throws JsonException {
        log.trace("validateData(\"{}\", \"{}\", \"{}\", \"{}\", ...)", type, data, server, locale);
        HashMap<String, JsonSchema> map = server ? this.serverSchemas : this.clientSchemas;
        if (data.isArray()) {
            for (JsonNode item : data) {
                validateData(type, item, server, locale, id);
            }
        } else {
            validateJsonNode(data, type, server, locale, map, id);
        }
    }

<<<<<<< HEAD
    private void validateJsonNode(@Nonnull JsonNode node, @Nonnull String type, boolean server, @Nonnull Locale locale,
            @Nonnull Map<String, JsonSchema> map) throws JsonException {
=======
    private void validateJsonNode(@Nonnull JsonNode node, @Nonnull String type, boolean server, @Nonnull Locale locale, @Nonnull HashMap<String, JsonSchema> map, int id) throws JsonException {
>>>>>>> 21a37f5d
        log.trace("validateJsonNode(\"{}\", \"{}\", \"{}\", ...)", node, type, server);
        Set<ValidationMessage> errors = null;
        try {
            errors = this.getSchema(type, server, locale, map, id).validate(node);
        } catch (JsonException ex) {
            log.error("Unable to validate JSON schemas", ex);
        }
        if (errors != null && !errors.isEmpty()) {
            log.warn("Errors validating {}", node);
            errors.forEach((error) -> {
                log.warn("JSON Validation Error: {}\n\t{}\n\t{}\n\t{}", error.getCode(), error.getMessage(),
                        error.getPath(), error.getType());
            });
            throw new JsonException(server ? 500 : 400, Bundle.getMessage(locale, "LoggedError"), id);
        }
    }

    private void cacheServices() {
        if (services == null) {
            services = new HashMap<>();
            for (JsonServiceFactory<?, ?> factory : ServiceLoader.load(JsonServiceFactory.class)) {
                JsonHttpService service = factory.getHttpService(this.mapper);
                for (String type : factory.getTypes()) {
                    Set<JsonHttpService> set = this.services.get(type);
                    if (set == null) {
                        this.services.put(type, new HashSet<>());
                        set = this.services.get(type);
                    }
                    this.clientTypes.add(type);
                    this.serverTypes.add(type);
                    set.add(service);
                }
                for (String type : factory.getSentTypes()) {
                    Set<JsonHttpService> set = this.services.get(type);
                    if (set == null) {
                        this.services.put(type, new HashSet<>());
                        set = this.services.get(type);
                    }
                    this.serverTypes.add(type);
                    set.add(service);
                }
                for (String type : factory.getReceivedTypes()) {
                    Set<JsonHttpService> set = this.services.get(type);
                    if (set == null) {
                        this.services.put(type, new HashSet<>());
                        set = this.services.get(type);
                    }
                    this.clientTypes.add(type);
                    set.add(service);
                }
            }
        }
    }

    private static final org.slf4j.Logger log = org.slf4j.LoggerFactory.getLogger(JsonSchemaServiceCache.class);
}<|MERGE_RESOLUTION|>--- conflicted
+++ resolved
@@ -9,7 +9,6 @@
 import com.networknt.schema.url.URLFactory;
 
 import java.io.IOException;
-import java.net.URL;
 import java.util.HashMap;
 import java.util.HashSet;
 import java.util.Locale;
@@ -40,12 +39,12 @@
     private final ObjectMapper mapper = new ObjectMapper();
 
     public JsonSchemaServiceCache() {
-        Map<URL, URL> map = new HashMap<>();
+        Map<String, String> map = new HashMap<>();
         try {
             for (JsonNode mapping : mapper
                     .readTree(URLFactory.toURL("resource:jmri/server/json/schema-map.json"))) {
-                map.put(URLFactory.toURL(mapping.get("publicURL").asText()),
-                        URLFactory.toURL(mapping.get("localURL").asText()));
+                map.put(mapping.get("publicURL").asText(),
+                        mapping.get("localURL").asText());
             }
         } catch (IOException ex) {
             log.error("Unable to read JMRI resources for JSON schema mapping", ex);
@@ -131,23 +130,13 @@
         return this.getSchema(type, true, locale, this.serverSchemas, id);
     }
 
-<<<<<<< HEAD
-    private synchronized JsonSchema getSchema(@Nonnull String type, boolean server, @Nonnull Locale locale,
-            @Nonnull Map<String, JsonSchema> map) throws JsonException {
-=======
-    private synchronized JsonSchema getSchema(@Nonnull String type, boolean server, @Nonnull Locale locale, @Nonnull HashMap<String, JsonSchema> map, int id) throws JsonException {
->>>>>>> 21a37f5d
+    private synchronized JsonSchema getSchema(@Nonnull String type, boolean server, @Nonnull Locale locale, @Nonnull Map<String, JsonSchema> map, int id) throws JsonException {
         this.cacheServices();
         JsonSchema result = map.get(type);
         if (result == null) {
             for (JsonHttpService service : this.getServices(type)) {
                 log.debug("Processing {} with {}", type, service);
-<<<<<<< HEAD
-                result = JsonSchemaFactory.getInstance()
-                        .getSchema(service.doSchema(type, server, locale).path(JSON.DATA).path(JSON.SCHEMA), config);
-=======
-                result = JsonSchemaFactory.getInstance().getSchema(service.doSchema(type, server, locale, id).path(JSON.DATA).path(JSON.SCHEMA));
->>>>>>> 21a37f5d
+                result = JsonSchemaFactory.getInstance().getSchema(service.doSchema(type, server, locale, id).path(JSON.DATA).path(JSON.SCHEMA), config);
                 if (result != null) {
                     map.put(type, result);
                     break;
@@ -167,26 +156,15 @@
      * @param message the message to validate
      * @param server  true if message is from the JSON server; false otherwise
      * @param locale  the locale for any exceptions that need to be reported to
-<<<<<<< HEAD
-     *                    clients
+     *                clients
+     * @param id      the id to be included with any exceptions reported to
+     *                clients
      * @throws JsonException if the message does not validate
      */
-    public void validateMessage(@Nonnull JsonNode message, boolean server, @Nonnull Locale locale)
-            throws JsonException {
+    public void validateMessage(@Nonnull JsonNode message, boolean server, @Nonnull Locale locale, int id) throws JsonException {
         log.trace("validateMessage(\"{}\", \"{}\", \"{}\", ...)", message, server, locale);
         Map<String, JsonSchema> map = server ? this.serverSchemas : this.clientSchemas;
-        this.validateJsonNode(message, JSON.JSON, server, locale, map);
-=======
-     *                clients
-     * @param id      the id to be included with any exceptions reported to
-     *                clients
-     * @throws JsonException if the message does not validate
-     */
-    public void validateMessage(@Nonnull JsonNode message, boolean server, @Nonnull Locale locale, int id) throws JsonException {
-        log.trace("validateMessage(\"{}\", \"{}\", \"{}\", ...)", message, server, locale);
-        HashMap<String, JsonSchema> map = server ? this.serverSchemas : this.clientSchemas;
         this.validateJsonNode(message, JSON.JSON, server, locale, map, id);
->>>>>>> 21a37f5d
         if (message.isArray()) {
             for (JsonNode item : message) {
                 this.validateMessage(item, server, locale, id);
@@ -218,7 +196,7 @@
      */
     public void validateData(@Nonnull String type, @Nonnull JsonNode data, boolean server, @Nonnull Locale locale, int id) throws JsonException {
         log.trace("validateData(\"{}\", \"{}\", \"{}\", \"{}\", ...)", type, data, server, locale);
-        HashMap<String, JsonSchema> map = server ? this.serverSchemas : this.clientSchemas;
+        Map<String, JsonSchema> map = server ? this.serverSchemas : this.clientSchemas;
         if (data.isArray()) {
             for (JsonNode item : data) {
                 validateData(type, item, server, locale, id);
@@ -228,12 +206,7 @@
         }
     }
 
-<<<<<<< HEAD
-    private void validateJsonNode(@Nonnull JsonNode node, @Nonnull String type, boolean server, @Nonnull Locale locale,
-            @Nonnull Map<String, JsonSchema> map) throws JsonException {
-=======
-    private void validateJsonNode(@Nonnull JsonNode node, @Nonnull String type, boolean server, @Nonnull Locale locale, @Nonnull HashMap<String, JsonSchema> map, int id) throws JsonException {
->>>>>>> 21a37f5d
+    private void validateJsonNode(@Nonnull JsonNode node, @Nonnull String type, boolean server, @Nonnull Locale locale, @Nonnull Map<String, JsonSchema> map, int id) throws JsonException {
         log.trace("validateJsonNode(\"{}\", \"{}\", \"{}\", ...)", node, type, server);
         Set<ValidationMessage> errors = null;
         try {

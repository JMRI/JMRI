package jmri.server.json.layoutblock;

import static jmri.server.json.JSON.DATA;
import static jmri.server.json.JSON.STATE;
import static jmri.server.json.JSON.USERNAME;
import static jmri.server.json.layoutblock.JsonLayoutBlock.BLOCK_COLOR;
import static jmri.server.json.layoutblock.JsonLayoutBlock.EXTRA_COLOR;
import static jmri.server.json.layoutblock.JsonLayoutBlock.LAYOUTBLOCK;
import static jmri.server.json.layoutblock.JsonLayoutBlock.LAYOUTBLOCKS;
import static jmri.server.json.layoutblock.JsonLayoutBlock.OCCUPANCY_SENSOR;
import static jmri.server.json.layoutblock.JsonLayoutBlock.OCCUPIED_COLOR;
import static jmri.server.json.layoutblock.JsonLayoutBlock.OCCUPIED_SENSE;
import static jmri.server.json.layoutblock.JsonLayoutBlock.TRACK_COLOR;
import static jmri.server.json.layoutblock.JsonLayoutBlock.USE_EXTRA_COLOR;
import static jmri.server.json.block.JsonBlock.BLOCK;
import static jmri.server.json.memory.JsonMemory.MEMORY;
import static jmri.server.json.sensor.JsonSensor.SENSOR;

import com.fasterxml.jackson.databind.JsonNode;
import com.fasterxml.jackson.databind.ObjectMapper;
import com.fasterxml.jackson.databind.node.ArrayNode;
import com.fasterxml.jackson.databind.node.ObjectNode;

import java.awt.Color;
import java.util.List;
import java.util.Locale;

import javax.servlet.http.HttpServletResponse;

import jmri.InstanceManager;
import jmri.Memory;
import jmri.MemoryManager;
import jmri.Sensor;
import jmri.SensorManager;
import jmri.jmrit.display.layoutEditor.LayoutBlock;
import jmri.jmrit.display.layoutEditor.LayoutBlockManager;
import jmri.server.json.JSON;
import jmri.server.json.JsonException;
import jmri.server.json.JsonNonProvidedNamedBeanHttpService;
import jmri.util.ColorUtil;

/**
 *
 * @author mstevetodd Copyright (C) 2018
 * @author Randall Wood
 */
public class JsonLayoutBlockHttpService extends JsonNonProvidedNamedBeanHttpService<LayoutBlock> {

    public JsonLayoutBlockHttpService(ObjectMapper mapper) {
        super(mapper);
    }

    @Override
    public JsonNode doGet(String type, String name, JsonNode data, Locale locale, int id) throws JsonException {
        return doGet(InstanceManager.getDefault(LayoutBlockManager.class).getBySystemName(name), name, type, locale, id);
    }

    @Override
    protected ObjectNode doGet(LayoutBlock layoutBlock, String name, String type, Locale locale, int id) throws JsonException {
        ObjectNode root = super.getNamedBean(layoutBlock, name, type, locale, id); // throws JsonException if layoutBlock == null
        ObjectNode data = root.with(DATA);
        data.put(STATE, layoutBlock.getState());
        data.put(USE_EXTRA_COLOR, layoutBlock.getUseExtraColor());
        data.put(BLOCK_COLOR, ColorUtil.colorToColorName(layoutBlock.getBlockColor()));
        data.put(TRACK_COLOR, ColorUtil.colorToColorName(layoutBlock.getBlockTrackColor()));
        data.put(OCCUPIED_COLOR, ColorUtil.colorToColorName(layoutBlock.getBlockOccupiedColor()));
        data.put(EXTRA_COLOR, ColorUtil.colorToColorName(layoutBlock.getBlockExtraColor()));
        if (layoutBlock.getOccupancySensor() != null) {
            data.put(OCCUPANCY_SENSOR, layoutBlock.getOccupancySensor().getSystemName());
        } else {
            data.putNull(OCCUPANCY_SENSOR);
        }
        if (layoutBlock.getMemory() != null) {
            data.put(MEMORY, layoutBlock.getMemory().getSystemName());
        } else {
            data.putNull(MEMORY);
        }
        if (layoutBlock.getBlock() != null) {
            data.put(BLOCK, layoutBlock.getBlock().getSystemName());
        } else {
            data.putNull(BLOCK);
        }
        data.put(OCCUPIED_SENSE, layoutBlock.getOccupiedSense());
        return root;
    }

    @Override
    public JsonNode doPost(String type, String name, JsonNode data, Locale locale, int id) throws JsonException {
<<<<<<< HEAD
        return doPost(InstanceManager.getDefault(LayoutBlockManager.class).getBySystemName(name), data, name, type, locale, id);

=======
        return doPost(InstanceManager.getDefault(LayoutBlockManager.class).getBeanBySystemName(name), data, name, type, locale, id);
>>>>>>> 2bae1084
    }

    public JsonNode doPost(LayoutBlock layoutBlock, JsonNode data, String name, String type, Locale locale, int id) throws JsonException {
        postNamedBean(layoutBlock, data, name, type, locale, id); // throws JsonException if layoutBlock == null
        Color color;
        String string = "";
        try {
            string = data.path(TRACK_COLOR).asText();
            color = (!data.path(TRACK_COLOR).isMissingNode() ? ColorUtil.stringToColor(string) : null);
            if (color != null) {
                layoutBlock.setBlockTrackColor(color);
            }
        } catch (IllegalArgumentException ex) {
            throw new JsonException(HttpServletResponse.SC_BAD_REQUEST, Bundle.getMessage(locale, JsonException.ERROR_BAD_PROPERTY_VALUE, string, TRACK_COLOR, type), id);
        }
        try {
            string = data.path(OCCUPIED_COLOR).asText();
            color = (!data.path(OCCUPIED_COLOR).isMissingNode() ? ColorUtil.stringToColor(string) : null);
            if (color != null) {
                layoutBlock.setBlockTrackColor(color);
            }
        } catch (IllegalArgumentException ex) {
            throw new JsonException(HttpServletResponse.SC_BAD_REQUEST, Bundle.getMessage(locale, JsonException.ERROR_BAD_PROPERTY_VALUE, string, OCCUPIED_COLOR, type), id);
        }
        try {
            string = data.path(EXTRA_COLOR).asText();
            color = (!data.path(EXTRA_COLOR).isMissingNode() ? ColorUtil.stringToColor(string) : null);
            if (color != null) {
                layoutBlock.setBlockTrackColor(color);
            }
        } catch (IllegalArgumentException ex) {
            throw new JsonException(HttpServletResponse.SC_BAD_REQUEST, Bundle.getMessage(locale, JsonException.ERROR_BAD_PROPERTY_VALUE, string, EXTRA_COLOR, type), id);
        }
        if (!data.path(MEMORY).isMissingNode()) {
            string = !data.path(MEMORY).isNull() ? data.path(MEMORY).asText() : null;
            if (string != null) {
                Memory memory = InstanceManager.getDefault(MemoryManager.class).getBySystemName(string);
                if (memory == null) {
                    throw new JsonException(HttpServletResponse.SC_NOT_FOUND, Bundle.getMessage(locale, JsonException.ERROR_NOT_FOUND, MEMORY, string), id);
                }
                layoutBlock.setMemoryName(memory.getUserName());
            } else {
                layoutBlock.setMemoryName(null);
            }
        }
        if (!data.path(OCCUPANCY_SENSOR).isMissingNode()) {
            string = !data.path(OCCUPANCY_SENSOR).isNull() ? data.path(OCCUPANCY_SENSOR).asText() : null;
            if (string != null) {
                Sensor sensor = InstanceManager.getDefault(SensorManager.class).getBySystemName(string);
                if (sensor == null) {
                    throw new JsonException(HttpServletResponse.SC_NOT_FOUND, Bundle.getMessage(locale, JsonException.ERROR_NOT_FOUND, SENSOR, string), id);
                }
                layoutBlock.setOccupancySensorName(sensor.getUserName());
            } else {
                layoutBlock.setOccupancySensorName(null);
            }
        }
        layoutBlock.setUseExtraColor(data.path(USE_EXTRA_COLOR).asBoolean(layoutBlock.getUseExtraColor()));
        return doGet(layoutBlock, name, type, locale, id);
    }

    @Override
    public JsonNode doPut(String type, String name, JsonNode data, Locale locale, int id) throws JsonException {
        LayoutBlock layoutBlock = null;
        String systemName = name;
        // an empty name should be null to create a LayoutBlock with a generated systemName
        // the name would come across as an empty string even if null in the JSON payload
        // because JsonNode.asText() returns an empty String when JsonNode.isNull() == true
        if (systemName.isEmpty()) {
            systemName = null;
        }
        if (data.path(USERNAME).isMissingNode() || data.path(USERNAME).isNull()) {
            layoutBlock = InstanceManager.getDefault(LayoutBlockManager.class).createNewLayoutBlock();
        } else {
            String userName = data.path(USERNAME).asText();
            if (!userName.isEmpty()) {
                layoutBlock = InstanceManager.getDefault(LayoutBlockManager.class).createNewLayoutBlock(systemName, userName);
            } else {
                throw new JsonException(HttpServletResponse.SC_BAD_REQUEST, Bundle.getMessage(locale, "ErrorEmptyAttribute", USERNAME, type), id);
            }
        }
        if (layoutBlock == null) {
            throw new JsonException(HttpServletResponse.SC_INTERNAL_SERVER_ERROR, Bundle.getMessage(locale, "ErrorInternal", type), id);
        }
        layoutBlock.initializeLayoutBlock();
        layoutBlock.initializeLayoutBlockRouting();
        return doPost(layoutBlock, data, name, type, locale, id);
    }

    @Override
    public void doDelete(String type, String name, JsonNode data, Locale locale, int id) throws JsonException {
        LayoutBlock layoutBlock = InstanceManager.getDefault(LayoutBlockManager.class).getBySystemName(name);
        if (layoutBlock == null) {
            throw new JsonException(HttpServletResponse.SC_NOT_FOUND, Bundle.getMessage(locale, JsonException.ERROR_NOT_FOUND, type, name), id);
        }
        List<String> listeners = layoutBlock.getListenerRefs();
        if (!listeners.isEmpty() && !acceptForceDeleteToken(type, name, data.path(JSON.FORCE_DELETE).asText())) {
            ArrayNode conflicts = mapper.createArrayNode();
            listeners.forEach(conflicts::add);
            throwDeleteConflictException(type, name, conflicts, locale, id);
        } else {
            InstanceManager.getDefault(LayoutBlockManager.class).deregister(layoutBlock);
        }
    }

    @Override
    public JsonNode doGetList(String type, JsonNode data, Locale locale, int id) throws JsonException {
        return doGetList(InstanceManager.getDefault(LayoutBlockManager.class), type, data, locale, id);
    }

    @Override
    public JsonNode doSchema(String type, boolean server, Locale locale, int id) throws JsonException {
        switch (type) {
            case LAYOUTBLOCK:
            case LAYOUTBLOCKS:
                return doSchema(type,
                        server,
                        "jmri/server/json/layoutblock/layoutBlock-server.json",
                        "jmri/server/json/layoutblock/layoutBlock-client.json",
                        id);
            default:
                throw new JsonException(HttpServletResponse.SC_INTERNAL_SERVER_ERROR, Bundle.getMessage(locale, JsonException.ERROR_UNKNOWN_TYPE, type), id);
        }
    }
}<|MERGE_RESOLUTION|>--- conflicted
+++ resolved
@@ -86,12 +86,7 @@
 
     @Override
     public JsonNode doPost(String type, String name, JsonNode data, Locale locale, int id) throws JsonException {
-<<<<<<< HEAD
         return doPost(InstanceManager.getDefault(LayoutBlockManager.class).getBySystemName(name), data, name, type, locale, id);
-
-=======
-        return doPost(InstanceManager.getDefault(LayoutBlockManager.class).getBeanBySystemName(name), data, name, type, locale, id);
->>>>>>> 2bae1084
     }
 
     public JsonNode doPost(LayoutBlock layoutBlock, JsonNode data, String name, String type, Locale locale, int id) throws JsonException {

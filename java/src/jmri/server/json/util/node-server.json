--- conflicted
+++ resolved
@@ -13,11 +13,8 @@
             "description": "Prior node identities this node had",
             "items": {
                 "type": "string",
-<<<<<<< HEAD
-                "uniqueItems": true
-=======
+                "uniqueItems": true,
                 "description": "The former node identity"
->>>>>>> 175704ba
             }
         }
     },

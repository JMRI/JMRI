/**
 * The JMRI JSON Services provide access to JMRI via JSON data objects via a
 * RESTful interface over HTTP or via JSON messages via a socket interface over
 * TCP or WebSockets.
 * <h2 id="schema">Schema</h2> The JMRI JSON protocol has two sets of schema,
 * one for messages from clients to a JMRI server, and one for messages from a
 * JMRI server to clients. The core schema for socket interfaces are the
 * <a href=
 * "https://raw.githubusercontent.com/JMRI/JMRI/master/java/src/jmri/server/json/schema/json-client.json">client
 * schema</a> and <a href=
 * "https://raw.githubusercontent.com/JMRI/JMRI/master/java/src/jmri/server/json/schema/json-server.json">server
 * schema</a>. These schema define the structure of JSON messages in this
 * protocol. Messages generally contain {@code type}, {@code data}, and
 * {@code method} properties.
 * <p>
 * The data object types supported in a running JMRI instance for both RESTful
 * and socket interfaces can be listed at <a href=
 * "http://localhost:12080/json/v5/type">http://my-jmri-server:12080/json/<em>version</em>/type</a>
 * and individual schema for each data object type at <a href=
 * "http://localhost:12080/json/v5/schema/type">http://my-jmri-server:12080/json/<em>version</em>/schema/<em>type</em></a>
 * <h2 id="methods">Methods</h2> The JMRI JSON services accept four methods, all
 * of which directly correspond to HTTP 1.1 methods. The socket services accept
 * one non-HTTP 1.1 method <code>{@value jmri.server.json.JSON#LIST}</code> to
 * allow the listing of objects (in the HTTP service, this is an HTTP GET). In
 * the socket implementations, the method is specified using the
 * <code>{@value jmri.server.json.JSON#METHOD}</code> name in the message object
 * with one of the following values:
 * <dl>
 * <dt>{@value jmri.server.json.JSON#GET}</dt>
 * <dd>Get the requested object. Absent a
 * <code>{@value jmri.server.json.JSON#METHOD}</code> name, this is the default
 * method. <strong>Note to developers:</strong> this should be an idempotent
 * method.</dd>
 * <dt>{@value jmri.server.json.JSON#POST}</dt>
 * <dd>Modify the requested object.</dd>
 * <dt>{@value jmri.server.json.JSON#PUT}</dt>
 * <dd>Create the requested object. <strong>Note to developers:</strong> this
 * should be an idempotent method if the requested object already exists (i.e.,
 * this request should not modify an existing object if a new object cannot be
 * created).</dd>
 * <dt>{@value jmri.server.json.JSON#DELETE}</dt>
 * <dd>Delete the requested object. <strong>Note to developers:</strong> This
 * should be an idempotent method if the requested object does not exist.</dd>
 * <dt>{@value jmri.server.json.JSON#LIST}</dt>
 * <dd>Used in the socket interfaces to get a list of the given
 * <code>type</code>. The equivalent form in the RESTful interface is a
 * <code>GET</code> request to
 * <code>/json/&lt;version&gt;/&lt;type&gt;</code>.</dd>
 * </dl>
 * <h2 id="messages">Messages</h2>
 * <p>
 * Fundamentally, the JSON server passes messages as JSON Objects between a JMRI
 * server and one or more clients. In the TCP Socket and WebSocket interfaces, a
 * message from the client generally has three properties (full details are in
 * the schema):
 * </p>
 * <dl>
 * <dt><code>type</code></dt>
 * <dd>The type of object in the <em>data</em> property.</dd>
 * <dt><code>method</code></dt>
 * <dd>The RESTful method to be used, defaults to <em>get</em> if not
 * present.</dd>
 * <dt><code>data</code></dt>
 * <dd>The JSON representation of a JMRI object; see the schema for the
 * properties of this object, since the properties vary by <em>type</em>.</dd>
 * <dt><code>id</code></dt>
 * <dd>A message identity as a positive integer that will be returned unmodified
 * to the client in any messages that are direct responses to the message
 * containing an id. Defaults to zero if not present.</dd>
 * </dl>
 * <p>
 * A message from the server is either a single JSON Object
 * <code>{"type":"<em>type</em>","data":{...}}</code> except as noted below or a
 * JSON Array of objects. In the RESTful interface, messages from the client in
 * <em>POST</em> and <em>PUT</em> requests may contain a JSON object that
 * corresponds to the <code>data</code> object in the socket interfaces.
 * </p>
 * <h3 id="exceptions">Exceptions</h3>
 * <p>
 * Exceptions to the above form for the socket interfaces are:
 * </p>
 * <dl>
 * <dt>Get Requests</dt>
 * <dd>When using a get method, specifying the method is optional.</dd>
 * <dt>List Requests</dt>
 * <dd>List requests are in the form:
 * <code>{"type":"<em>type</em>","method":"list","data":{...}}</code>
 * (recommended) or <code>{"type":"list","list":"<em>type</em>"}</code> or
 * <code>{"list":"<em>type</em>"}</code> in the socket interfaces and will
 * either cause an error to be thrown if <em>type</em> is not listable, or cause
 * an array of items to be sent to the client. The <code>data</code> object is
 * not required; some list requests can have additional parameters in the
 * <code>data</code> object; however some services ignore that with lists.</dd>
 * <dt>List Responses</dt>
 * <dd>List responses are in the form:
 * <code>[<em>message</em>,<em>message</em>]</code>, an array of object message
 * types with {@code type} and {@code data} properties. There is no guarantee
 * that an array contains all objects of a single type, or that an array
 * contains all of the objects of a single type, since it is, by design,
 * possible for multiple services, including third-party services to respond to
 * a single request, and the JSON server neither makes nor enforces any
 * guarantees concerning how those services respond. Multiple responses are
 * joined together when using JSON via the RESTful interface, and may or may not
 * be joined together when using JSON in other interfaces.</dd>
 * <dt>Heartbeats</dt>
 * <dd>Heartbeat messages are sent by the client to assure the JMRI server that
 * a socket connection is still up. A heartbeat from the client is in the form
 * <code>{"type":"ping"}</code> and is answered with a
 * <code>{"type":"pong"}</code> from the JMRI server.</dd>
 * <dt>Closing Sockets</dt>
 * <dd>When a socket is being closed in a non-erroneous way, the system
 * initiating the close (either a client or server) sends a message
 * <code>{"type":"goodbye"}</code> and closes its connection. The receiving
 * system should not respond and close its connection.</dd>
 * <dt>Malformed JSON</dt>
 * <dd>When receiving a message with malformed JSON, the JMRI server will not
 * attempt to include an id if present in the malformed message.</dd>
 * </dl>
 * <p>
 * <strong>Note</strong> The <em>name</em> property of a data object
 * <strong>must</strong> be the system name, not the user name, of the requested
 * object (usually a {@link jmri.NamedBean}), except when creating an object
 * using a {@code put} method and the {@link jmri.Manager} for that class of
 * NamedBean supports creating a NamedBean without a system name. It is
 * generally safer to always use system names.
 * </p>
 * <h2 id="versions">Versions</h2>
 * <p>
 * The running JMRI instance <em>may</em> support multiple major versions of the
 * JSON protocol. A single JMRI instance will only support one
 * {@code major.minor.patch} version of the JSON protocol (i.e. a JMRI instance
 * may support JSON versions 5.3.1 and 6.0.2, but should not be expected to
 * support JSON version 5.3.1 and 5.4.0). A JMRI instance that supports multiple
 * versions of the JSON protocol will provide a JSON list of name/value pairs in
 * response to the HTTP query {@code http://localhost:12080/json/version}. No
 * Socket equivalent of this URL exists, since the first message in the socket
 * must specify the version to be used. The names are the supported versions in
 * {@code major.minor.patch} format and the values are the HTTP path component
 * ({@code "v" + major} (i.e "v5" for version 5.3.1)) for using that version.
 * (Web)Socket JSON clients should specify the required JSON version in the
 * {@code hello} message or in the WebSocket URL. If a requested version is not
 * specified, the JSON protocol 5.x.y will be used. If a JMRI instance does not
 * support JSON protocol 5, an error will be returned if the client does not
 * specify the JSON version to use.
 * </p>
 * <h2 id="history">Version History</h2>
 * <p>
 * Changes to the major number represent a backwards incompatible change in the
 * protocol, while changes to the minor number represent an addition to the
 * protocol, and changes to patch number represent a bug fix within the
 * protocol. The JSON protocol version is available to clients in the
 * {@code hello} message. Within test releases between to two production
 * releases, breaking changes only reset the major number once (for example,
 * breaking changes in JMRI 4.15.4 to JSON protocol version 4.1 followed by
 * breaking changes to 5.0.0 in 4.15.6 will result in JMRI release 4.16
 * including JSON protocol version 5.0.0, not 6.0.0, since 4.15.4 and 4.15.6 are
 * both between JMRI production releases 4.14 and 4.16).
 * <p>
 * Starting with 5.0.0, the JSON protocol version follows semantic version
 * rules, prior to that the version is just a major.minor version.
 * <dl>
<<<<<<< HEAD
 * <dt>5.3.0 (JMRI 4.19.2)</dt>
 * <dd>
 * <ul>
 * <li>Adds {@code /json/version} RESTful API endpoint to list JSON versions
 * supported by the running JMRI instance.</li>
 * </ul>
 * </dd>
 * <dt>5.1.1 (JMRI 4.17.7)</dt>
=======
 * <dt>5.2.0 (JMRI 4.17.7)</dt>
>>>>>>> 5bc91de6
 * <dd>
 * <ul>
 * <li>memory and block now return idTag and reporter values as json objects</li>
 * <li>for networkService, add userName and change name to mDNS type</li>
 * <li>Add configProfile.isNextProfile</li>
 * <li>several schema fixes</li>
 * <li>reporter.report now supports Reportable data</li>
 * <li>fix systemConnection, configProfile, panel to return single item for
 * name</li>
 * </ul>
 * </dd>
 * <dt>5.1.0 (JMRI 4.17.4)</dt>
 * <dd>
 * <ul>
 * <li>Fixes setting the car type for operations rolling stock</li>
 * <li>Adds the settable property "carSubType" to include car type information
 * that is not shown on manifests or switch lists</li>
 * </ul>
 * </dd>
 * <dt>5.0.0 (JMRI 4.15.4 with further changes in 4.15.6)</dt>
 * <dd>
 * <ul>
 * <li>Adds the ability for a client to specify a message ID that will be
 * included in messages returned in direct response to the identified
 * message</li>
 * <li>Adds a framework for allowing a client to delete objects and handle
 * conflicts (mostly object is in use elsewhere types) when deleting
 * objects</li>
 * <li>Adds schemas that define valid JSON message for all types except
 * consists; <a href="https://github.com/JMRI/JMRI/issues/5002">#5002</a> is
 * being used to track progress on allowing schema validation at all times.</li>
 * </ul>
 * <p>
 * Introduces backwards-incompatible changes of:
 * <ul>
 * <li>Respecting the requirement that a JSON message object from the client
 * include a {@code method} name to not be treated as a
 * {@value jmri.server.json.JSON#GET} introduced in version 4.1.</li>
 * <li>Removes code that creates listeners for objects not requested by the
 * client</li>
 * <li>JSON Operations objects use <code>name</code> instead of <code>id</code>
 * to match behavior of other JSON objects.</li>
 * <li>JSON Throttle objects use <code>name</code> instead of
 * <code>throttle</code> to match behavior of other JSON objects.</li>
 * <li>Deprecates, but does not remove, support for plural tokens for listing
 * types, using the singular token syntax introduced in version 3.0.</li>
 * </ul>
 * </dd>
 * <dt>4.1 (JMRI 4.11.4)</dt>
 * <dd>The RESTful method associated with a JSON message from the client absent
 * a {@code method} name with a value of {@value jmri.server.json.JSON#GET},
 * {@value jmri.server.json.JSON#POST}, {@value jmri.server.json.JSON#PUT}, or
 * {@value jmri.server.json.JSON#DELETE} is assumed to be
 * {@value jmri.server.json.JSON#GET}.</dd>
 * <dt>4.0 (JMRI 4.3.4)</dt>
 * <dd>Prior to version 4.0, the JSON servers had a single definition for all
 * tokens used in JSON communications. As of version 4.0, the JSON servers use a
 * modular protocol, fixing as constants only the tokens used for the basic
 * protocol structure as well as some tokens used by multiple modules.</dd>
 * <dt>3.0 (JMRI 3.11.2)</dt>
 * <dd>Types no longer need be plural to list. This means that RESTful URLs can
 * be /json/type/name for a single object and /json/type for a list of objects,
 * and /json/types is no longer needed to list (i.e. /json/turnout/IT1 gets
 * turnout IT1, and /json/turnout gets the list of turnouts).</dd>
 * <dt>2.0 (JMRI 3.9.3)</dt>
 * <dd>No reason for version change listed in commit history.</dd>
 * <dt>1.1 (JMRI 3.7.1)</dt>
 * <dd>No reason for version change listed in commit history.</dd>
 * <dt>1.0 (JMRI 3.4)</dt>
 * <dd>Initial release of JMRI JSON Protocol.</dd>
 * </dl>
 * <h2 id="notes">Notes</h2>
 * <p>
 * The JMRI JSON services are defined using {@link jmri.spi.JsonServiceFactory}
 * objects which may be loaded as third-party plug-ins to JMRI (see <a href=
 * "http://jmri.org/help/en/html/doc/Technical/plugins.shtml#service">Plug-in
 * mechanisms</a>). Because of this the JSON server can make no guarantees
 * concerning how the JSON services handling a specific type of object behave;
 * specifically the following are not guaranteed:
 * <ul>
 * <li>An array response to a list request contains all items of the requested
 * type.</li>
 * <li>An array response does not contain duplicate items of the same type with
 * different data.</li>
 * <li>The message sent from a JMRI server is in response to the last message
 * received when using sockets.</li>
 * <li>Requests for an object will cause a listener to be created for that
 * object such that the client is automatically updated when the object or
 * object state changes.</li>
 * <li>Requests for a list will cause a listener to be created that
 * automatically updates the client when objects of a type are added or removed
 * within JMRI.</li>
 * <li>A single service will be the only responder to a specific message.</li>
 * </ul>
 *
 * @since 4.3.4
 * @see jmri.web.servlet.json.JsonServlet
 * @see jmri.jmris.json.JsonServer
 * @see jmri.spi.JsonServiceFactory
 */
package jmri.server.json;<|MERGE_RESOLUTION|>--- conflicted
+++ resolved
@@ -159,7 +159,6 @@
  * Starting with 5.0.0, the JSON protocol version follows semantic version
  * rules, prior to that the version is just a major.minor version.
  * <dl>
-<<<<<<< HEAD
  * <dt>5.3.0 (JMRI 4.19.2)</dt>
  * <dd>
  * <ul>
@@ -167,10 +166,7 @@
  * supported by the running JMRI instance.</li>
  * </ul>
  * </dd>
- * <dt>5.1.1 (JMRI 4.17.7)</dt>
-=======
  * <dt>5.2.0 (JMRI 4.17.7)</dt>
->>>>>>> 5bc91de6
  * <dd>
  * <ul>
  * <li>memory and block now return idTag and reporter values as json objects</li>

package jmri.server.json.signalhead;

import static jmri.server.json.JSON.NAME;
import static jmri.server.json.JSON.PUT;
import static jmri.server.json.signalhead.JsonSignalHead.SIGNAL_HEAD;
import static jmri.server.json.signalhead.JsonSignalHead.SIGNAL_HEADS;

import com.fasterxml.jackson.databind.JsonNode;
import java.beans.PropertyChangeEvent;
import java.beans.PropertyChangeListener;
import java.io.IOException;
import java.util.HashMap;
import java.util.HashSet;
import jmri.InstanceManager;
import jmri.JmriException;
import jmri.SignalHead;
import jmri.SignalHeadManager;
import jmri.server.json.JsonConnection;
import jmri.server.json.JsonException;
import jmri.server.json.JsonRequest;
import jmri.server.json.JsonSocketService;
import org.slf4j.Logger;
import org.slf4j.LoggerFactory;

/**
 * @author Randall Wood (C) 2016
 */
public class JsonSignalHeadSocketService extends JsonSocketService<JsonSignalHeadHttpService> {

    private final HashMap<String, SignalHeadListener> beanListeners = new HashMap<>();
    private SignalHeadsListener managerListener = null;
    private static final Logger log = LoggerFactory.getLogger(JsonSignalHeadSocketService.class);

    public JsonSignalHeadSocketService(JsonConnection connection) {
        this(connection, new JsonSignalHeadHttpService(connection.getObjectMapper()));
    }

    // package protected
    public JsonSignalHeadSocketService(JsonConnection connection, JsonSignalHeadHttpService service) {
        super(connection, service);
    }

    @Override
    public void onMessage(String type, JsonNode data, String method, JsonRequest request)
            throws IOException, JmriException, JsonException {
        String name = data.path(NAME).asText();
        if (method.equals(PUT)) {
            connection.sendMessage(service.doPut(type, name, data, request), request.id);
        } else {
            connection.sendMessage(service.doPost(type, name, data, request), request.id);
        }
        if (!beanListeners.containsKey(name)) {
            SignalHead signalHead = InstanceManager.getDefault(SignalHeadManager.class).getSignalHead(name);
            if (signalHead != null) {
                SignalHeadListener listener = new SignalHeadListener(signalHead);
                signalHead.addPropertyChangeListener(listener);
                beanListeners.put(name, listener);
            }
        }
    }

    @Override
    public void onList(String type, JsonNode data, JsonRequest request)
            throws IOException, JmriException, JsonException {
        connection.sendMessage(service.doGetList(type, data, request), request.id);
        log.debug("adding SignalHeadsListener");
        if (managerListener == null) {
            managerListener = new SignalHeadsListener();
            InstanceManager.getDefault(SignalHeadManager.class).addPropertyChangeListener(managerListener);
        }
    }

<<<<<<< HEAD
=======
    private void removeListenersFromRemovedBeans() {
        SignalHeadManager manager = InstanceManager.getDefault(SignalHeadManager.class);
        for (String name : new HashSet<>(beanListeners.keySet())) {
            if (manager.getBySystemName(name) == null) {
                beanListeners.remove(name);
            }
        }
    }

>>>>>>> 03b794d1
    @Override
    public void onClose() {
        beanListeners.values().stream()
                .forEach(listener -> listener.signalHead.removePropertyChangeListener(listener));
        beanListeners.clear();
        InstanceManager.getDefault(SignalHeadManager.class).removePropertyChangeListener(managerListener);
        managerListener = null;
    }

    private class SignalHeadListener implements PropertyChangeListener {

        protected final SignalHead signalHead;

        public SignalHeadListener(SignalHead signalHead) {
            this.signalHead = signalHead;
        }

        @Override
        public void propertyChange(PropertyChangeEvent e) {
            try {
                try {
                    connection.sendMessage(service.doGet(SIGNAL_HEAD, signalHead.getSystemName(),
                            connection.getObjectMapper().createObjectNode(), new JsonRequest(getLocale(), getVersion(), 0)), 0);
                } catch (JsonException ex) {
                    connection.sendMessage(ex.getJsonMessage(), 0);
                }
            } catch (IOException ie) {
                // if we get an error, de-register
                signalHead.removePropertyChangeListener(this);
                beanListeners.remove(signalHead.getSystemName());
            }
        }
    }

    private class SignalHeadsListener implements PropertyChangeListener {
        @Override
        public void propertyChange(PropertyChangeEvent evt) {
            log.debug("in SignalHeadsListener for '{}' ('{}' => '{}')", evt.getPropertyName(), evt.getOldValue(),
                    evt.getNewValue());

            try {
                try {
                    // send the new list
                    connection.sendMessage(service.doGetList(SIGNAL_HEADS, service.getObjectMapper().createObjectNode(),
                            new JsonRequest(getLocale(), getVersion(), 0)), 0);
                    // child added or removed, reset listeners
                    if (evt.getPropertyName().equals("length")) { // NOI18N
                        removeListenersFromRemovedBeans();
                    }
                } catch (JsonException ex) {
                    log.warn("json error sending SignalHeads: {}", ex.getJsonMessage());
                    connection.sendMessage(ex.getJsonMessage(), 0);
                }
            } catch (IOException ex) {
                // do nothing; the listeners will be removed as the connection
                // gets closed
            }
        }

        private void removeListenersFromRemovedBeans() {
            SignalHeadManager manager = InstanceManager.getDefault(SignalHeadManager.class);
            for (String name : new HashSet<>(beanListeners.keySet())) {
                if (manager.getBeanBySystemName(name) == null) {
                    beanListeners.remove(name);
                }
            }
        }
    }

}<|MERGE_RESOLUTION|>--- conflicted
+++ resolved
@@ -70,18 +70,6 @@
         }
     }
 
-<<<<<<< HEAD
-=======
-    private void removeListenersFromRemovedBeans() {
-        SignalHeadManager manager = InstanceManager.getDefault(SignalHeadManager.class);
-        for (String name : new HashSet<>(beanListeners.keySet())) {
-            if (manager.getBySystemName(name) == null) {
-                beanListeners.remove(name);
-            }
-        }
-    }
-
->>>>>>> 03b794d1
     @Override
     public void onClose() {
         beanListeners.values().stream()
@@ -144,7 +132,7 @@
         private void removeListenersFromRemovedBeans() {
             SignalHeadManager manager = InstanceManager.getDefault(SignalHeadManager.class);
             for (String name : new HashSet<>(beanListeners.keySet())) {
-                if (manager.getBeanBySystemName(name) == null) {
+                if (manager.getBySystemName(name) == null) {
                     beanListeners.remove(name);
                 }
             }

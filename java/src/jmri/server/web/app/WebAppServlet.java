package jmri.server.web.app;

import static jmri.server.json.JSON.NAME;
import static jmri.server.json.JSON.VALUE;
import static jmri.web.servlet.ServletUtil.UTF8_APPLICATION_JAVASCRIPT;
import static jmri.web.servlet.ServletUtil.UTF8_APPLICATION_JSON;
import static jmri.web.servlet.ServletUtil.UTF8_TEXT_HTML;

import com.fasterxml.jackson.databind.JsonNode;
import com.fasterxml.jackson.databind.ObjectMapper;
import com.fasterxml.jackson.databind.node.ArrayNode;
import com.fasterxml.jackson.databind.node.ObjectNode;
import java.io.File;
import java.io.IOException;
import java.net.URI;
import java.util.Iterator;
import java.util.Locale;
import java.util.Map.Entry;
import javax.servlet.ServletException;
import javax.servlet.annotation.WebServlet;
import javax.servlet.http.HttpServlet;
import javax.servlet.http.HttpServletRequest;
import javax.servlet.http.HttpServletResponse;
import jmri.Application;
import jmri.InstanceManager;
import jmri.Version;
import jmri.jmrix.ConnectionConfig;
import jmri.jmrix.ConnectionConfigManager;
import jmri.profile.Profile;
import jmri.profile.ProfileManager;
import jmri.profile.ProfileUtils;
import jmri.util.FileUtil;
import jmri.web.servlet.ServletUtil;
import org.openide.util.lookup.ServiceProvider;
import org.slf4j.Logger;
import org.slf4j.LoggerFactory;

/**
 * Dynamic content for the Angular JMRI web application.
 *
 * @author Randall Wood (C) 2016
 */
@WebServlet(name = "AppDynamicServlet", urlPatterns = {
    "/app",
    "/app/script",
    "/app/about"
})
@ServiceProvider(service = HttpServlet.class)
public class WebAppServlet extends HttpServlet {

    private final static Logger log = LoggerFactory.getLogger(WebAppServlet.class);

    /**
     * Processes requests for both HTTP <code>GET</code> and <code>POST</code>
     * methods.
     *
     * @param request  servlet request
     * @param response servlet response
     * @throws ServletException if a servlet-specific error occurs
     * @throws IOException      if an I/O error occurs
     */
    protected void processRequest(HttpServletRequest request, HttpServletResponse response) throws ServletException, IOException {
        log.debug("App contextPath: {}, pathInfo: {}, pathTranslated: {}", request.getContextPath(), request.getPathInfo(), request.getPathTranslated());
        response.setHeader("Connection", "Keep-Alive"); // NOI18N
        switch (request.getContextPath()) {
            case "/app": // NOI18N
                if (request.getPathInfo().startsWith("/locale-")) { // NOI18N
                    this.processLocale(request, response);
                } else {
                    this.processApp(request, response);
                }
                break;
            case "/app/about": // NOI18N
                this.processAbout(request, response);
                break;
            case "/app/script": // NOI18N
                this.processScript(request, response);
                break;
            default:
        }
    }

    private void processApp(HttpServletRequest request, HttpServletResponse response) throws ServletException, IOException {
        response.setContentType(UTF8_TEXT_HTML);
        Profile profile = ProfileManager.getDefault().getActiveProfile();
        File cache = new File(ProfileUtils.getCacheDirectory(profile, this.getClass()), request.getLocale().toString());
        FileUtil.createDirectory(cache);
        File index = new File(cache, "index.html"); // NOI18N
        if (!index.exists()) {
            String inComments = "-->%n%s<!--"; // NOI18N
            WebAppManager manager = getWebAppManager();
            // Format elements for index.html
            // 1 = railroad name
            // 2 = scripts (in comments)
            // 3 = stylesheets (in comments)
            // 4 = body content (divs)
            // 5 = help menu contents (in comments)
            // 6 = personal menu contents (in comments)
            FileUtil.appendTextToFile(index, String.format(request.getLocale(),
                    FileUtil.readURL(FileUtil.findURL("web/app/app/index.html")),
                    InstanceManager.getDefault(ServletUtil.class).getRailroadName(false), // railroad name
                    String.format(inComments, manager.getScriptTags(profile)), // scripts (in comments)
                    String.format(inComments, manager.getStyleTags(profile)), // stylesheets (in comments)
                    "<!-- -->", // body content (divs)
                    String.format(inComments, manager.getHelpMenuItems(profile, request.getLocale())), // help menu contents (in comments)
                    String.format(inComments, manager.getUserMenuItems(profile, request.getLocale())) // personal menu contents (in comments)
            ));
        }
        response.getWriter().print(FileUtil.readFile(index));
    }

    private void processAbout(HttpServletRequest request, HttpServletResponse response) throws ServletException, IOException {
        response.setContentType(UTF8_APPLICATION_JSON);
        Profile profile = ProfileManager.getDefault().getActiveProfile();
        ObjectMapper mapper = new ObjectMapper();
        ObjectNode about = mapper.createObjectNode();
        about.put("additionalInfo", Bundle.getMessage(request.getLocale(), "AdditionalInfo", Application.getApplicationName())); // NOI18N
        about.put("copyright", Version.getCopyright()); // NOI18N
<<<<<<< HEAD
        about.put("title", ServletUtil.getDefault().getRailroadName(false)); // NOI18N
=======
        about.put("title", InstanceManager.getDefault(WebServerPreferences.class).getRailroadName()); // NOI18N
>>>>>>> b09a123a
        about.put("imgAlt", Application.getApplicationName()); // NOI18N
        // assuming Application.getLogo() is relative to program:
        about.put("imgSrc", "/" + Application.getLogo()); // NOI18N
        ArrayNode productInfo = about.putArray("productInfo"); // NOI18N
        productInfo.add(mapper.createObjectNode().put(NAME, Application.getApplicationName()).put(VALUE, Version.name()));
        if (profile != null) {
            productInfo.add(mapper.createObjectNode().put(NAME, Bundle.getMessage(request.getLocale(), "ActiveProfile")).put(VALUE, profile.getName())); // NOI18N
        }
        productInfo.add(mapper.createObjectNode()
                .put(NAME, "Java") // NOI18N
                .put(VALUE, Bundle.getMessage(request.getLocale(), "JavaVersion",
                        System.getProperty("java.version", Bundle.getMessage(request.getLocale(), "Unknown")), // NOI18N
                        System.getProperty("java.vm.name", Bundle.getMessage(request.getLocale(), "Unknown")), // NOI18N
                        System.getProperty("java.vm.version", ""), // NOI18N
                        System.getProperty("java.vendor", Bundle.getMessage(request.getLocale(), "Unknown")) // NOI18N
                )));
        productInfo.add(mapper.createObjectNode()
                .put(NAME, Bundle.getMessage(request.getLocale(), "Runtime"))
                .put(VALUE, Bundle.getMessage(request.getLocale(), "RuntimeVersion",
                        System.getProperty("java.runtime.name", Bundle.getMessage(request.getLocale(), "Unknown")), // NOI18N
                        System.getProperty("java.runtime.version", "") // NOI18N
                )));
        for (ConnectionConfig conn : InstanceManager.getDefault(ConnectionConfigManager.class)) {
            if (!conn.getDisabled()) {
                productInfo.add(mapper.createObjectNode()
                        .put(NAME, Bundle.getMessage(request.getLocale(), "ConnectionName", conn.getConnectionName()))
                        .put(VALUE, Bundle.getMessage(request.getLocale(), "ConnectionValue", conn.name(), conn.getInfo())));
            }
        }
        response.getWriter().print(mapper.writeValueAsString(about));
    }

    private void processScript(HttpServletRequest request, HttpServletResponse response) throws ServletException, IOException {
        response.setContentType(UTF8_APPLICATION_JAVASCRIPT);
        Profile profile = ProfileManager.getDefault().getActiveProfile();
        File cache = new File(ProfileUtils.getCacheDirectory(profile, this.getClass()), request.getLocale().toString());
        FileUtil.createDirectory(cache);
        File script = new File(cache, "script.js"); // NOI18N
        if (!script.exists()) {
            WebAppManager manager = getWebAppManager();
            FileUtil.appendTextToFile(script, String.format(request.getLocale(),
                    FileUtil.readURL(FileUtil.findURL("web/app/app/script.js")), // NOI18N
                    manager.getAngularDependencies(profile, request.getLocale()),
                    manager.getAngularRoutes(profile, request.getLocale()),
<<<<<<< HEAD
                    String.format("\n    $scope.navigationItems = %s;\n", manager.getNavigation(profile, request.getLocale())), // NOI18N
                    manager.getAngularSources(profile, request.getLocale()),
                    ServletUtil.getDefault().getRailroadName(false)
=======
                    String.format("%n    $scope.navigationItems = %s;%n", manager.getNavigation(profile, request.getLocale())), // NOI18N
                    manager.getAngularSources(profile, request.getLocale())
>>>>>>> b09a123a
            ));
        }
        response.getWriter().print(FileUtil.readFile(script));
    }

    private void processLocale(HttpServletRequest request, HttpServletResponse response) throws ServletException, IOException {
        response.setContentType(UTF8_APPLICATION_JSON);
        Profile profile = ProfileManager.getDefault().getActiveProfile();
        // the locale is the file name portion between "locale-" and ".json"
        Locale locale = new Locale(request.getPathInfo().substring(8, request.getPathInfo().length() - 5));
        File cache = new File(ProfileUtils.getCacheDirectory(profile, this.getClass()), locale.toString());
        FileUtil.createDirectory(cache);
        File file = new File(cache, "locale.json"); // NOI18N
        if (!file.exists()) {
            WebAppManager manager = getWebAppManager();
            ObjectMapper mapper = new ObjectMapper();
            ObjectNode translation = mapper.createObjectNode();
            for (URI url : manager.getPreloadedTranslations(profile, locale)) {
                log.debug("Reading {}", url.toString());
                JsonNode translations = mapper.readTree(url.toURL());
                log.debug("Read {}", translations.toString());
                if (translations.isObject()) {
                    log.debug("Adding {}", translations.toString());
                    Iterator<Entry<String, JsonNode>> fields = translations.fields();
                    fields.forEachRemaining((field) -> {
                        translation.set(field.getKey(), field.getValue());
                    });
                }
            }
            log.debug("Writing {}", translation.toString());
            mapper.writeValue(file, translation);
        }
        response.getWriter().print(FileUtil.readFile(file));
    }

    private WebAppManager getWebAppManager() throws ServletException {
        return InstanceManager.getOptionalDefault(WebAppManager.class).orElseThrow(ServletException::new);
    }

    // <editor-fold defaultstate="collapsed" desc="HttpServlet methods. Click on the + sign on the left to edit the code.">
    /**
     * Handles the HTTP <code>GET</code> method.
     *
     * @param request  servlet request
     * @param response servlet response
     * @throws ServletException if a servlet-specific error occurs
     * @throws IOException      if an I/O error occurs
     */
    @Override
    protected void doGet(HttpServletRequest request, HttpServletResponse response)
            throws ServletException, IOException {
        processRequest(request, response);
    }

    /**
     * Handles the HTTP <code>POST</code> method.
     *
     * @param request  servlet request
     * @param response servlet response
     * @throws ServletException if a servlet-specific error occurs
     * @throws IOException      if an I/O error occurs
     */
    @Override
    protected void doPost(HttpServletRequest request, HttpServletResponse response)
            throws ServletException, IOException {
        processRequest(request, response);
    }

    /**
     * Returns a short description of the servlet.
     *
     * @return a String containing servlet description
     */
    @Override
    public String getServletInfo() {
        return "Short description";
    }// </editor-fold>

}<|MERGE_RESOLUTION|>--- conflicted
+++ resolved
@@ -30,6 +30,7 @@
 import jmri.profile.ProfileManager;
 import jmri.profile.ProfileUtils;
 import jmri.util.FileUtil;
+import jmri.web.server.WebServerPreferences;
 import jmri.web.servlet.ServletUtil;
 import org.openide.util.lookup.ServiceProvider;
 import org.slf4j.Logger;
@@ -116,11 +117,7 @@
         ObjectNode about = mapper.createObjectNode();
         about.put("additionalInfo", Bundle.getMessage(request.getLocale(), "AdditionalInfo", Application.getApplicationName())); // NOI18N
         about.put("copyright", Version.getCopyright()); // NOI18N
-<<<<<<< HEAD
-        about.put("title", ServletUtil.getDefault().getRailroadName(false)); // NOI18N
-=======
         about.put("title", InstanceManager.getDefault(WebServerPreferences.class).getRailroadName()); // NOI18N
->>>>>>> b09a123a
         about.put("imgAlt", Application.getApplicationName()); // NOI18N
         // assuming Application.getLogo() is relative to program:
         about.put("imgSrc", "/" + Application.getLogo()); // NOI18N
@@ -165,14 +162,9 @@
                     FileUtil.readURL(FileUtil.findURL("web/app/app/script.js")), // NOI18N
                     manager.getAngularDependencies(profile, request.getLocale()),
                     manager.getAngularRoutes(profile, request.getLocale()),
-<<<<<<< HEAD
-                    String.format("\n    $scope.navigationItems = %s;\n", manager.getNavigation(profile, request.getLocale())), // NOI18N
+                    String.format("%n    $scope.navigationItems = %s;%n", manager.getNavigation(profile, request.getLocale())), // NOI18N
                     manager.getAngularSources(profile, request.getLocale()),
-                    ServletUtil.getDefault().getRailroadName(false)
-=======
-                    String.format("%n    $scope.navigationItems = %s;%n", manager.getNavigation(profile, request.getLocale())), // NOI18N
-                    manager.getAngularSources(profile, request.getLocale())
->>>>>>> b09a123a
+                    InstanceManager.getDefault(WebServerPreferences.class).getRailroadName()
             ));
         }
         response.getWriter().print(FileUtil.readFile(script));

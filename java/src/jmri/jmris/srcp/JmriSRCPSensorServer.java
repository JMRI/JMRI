package jmri.jmris.srcp;

import java.beans.PropertyChangeListener;
import java.io.DataInputStream;
import java.io.IOException;
import java.io.OutputStream;

import jmri.InstanceManager;
import jmri.Sensor;
import jmri.SensorManager;
import jmri.jmris.AbstractSensorServer;
import jmri.jmrix.SystemConnectionMemo;

/**
 * SRCP Server interface between the JMRI Sensor manager and a network
 * connection
 *
 * @author Paul Bender Copyright (C) 2011
 */
public class JmriSRCPSensorServer extends AbstractSensorServer implements PropertyChangeListener {

<<<<<<< HEAD
    private DataOutputStream output;
    private InstanceManager instanceManager;

    public JmriSRCPSensorServer(DataInputStream inStream, DataOutputStream outStream) {
        this(inStream,outStream,InstanceManager.getDefault());
    }

    public JmriSRCPSensorServer(DataInputStream inStream, DataOutputStream outStream, InstanceManager instanceManager) {
=======
    private static final String ERROR = "Error499";
    private OutputStream output;

    public JmriSRCPSensorServer(DataInputStream inStream, OutputStream outStream) {
        super();
>>>>>>> e337353c
        output = outStream;
        this.instanceManager = instanceManager;
    }


    /*
     * Protocol Specific Abstract Functions
     */
    @Override
    public void sendStatus(String sensorName, int Status) throws IOException {
        int bus = 0;
        int address = 0;
<<<<<<< HEAD
        java.util.List<SystemConnectionMemo> list = instanceManager.getList(SystemConnectionMemo.class);
=======
        java.util.List<SystemConnectionMemo> list = InstanceManager.getList(SystemConnectionMemo.class);
>>>>>>> e337353c
        for (SystemConnectionMemo memo : list) {
            String prefix = memo.getSystemPrefix();
            if (sensorName.startsWith(prefix)) {
                try {
                    address = Integer.parseInt(sensorName.substring(prefix.length() + 1));
                    break;
                } catch (NumberFormatException ne) {
                    // we expect this if the prefix doesn't match
                }
            }
            bus++;
        }

        if (bus > list.size()) {
            output.write(Bundle.getMessage(ERROR).getBytes());
            return;
        }

        if (Status == Sensor.ACTIVE) {
            output.write(( "100 INFO " + bus + " FB " + address + " 1\n\r").getBytes());
        } else if (Status == Sensor.INACTIVE) {
            output.write(("100 INFO " + bus + " FB " + address + " 0\n\r").getBytes());
        } else {
            //  unknown state
            output.write( Bundle.getMessage("Error411").getBytes());
        }

    }

    public void sendStatus(int bus, int address) throws IOException {
<<<<<<< HEAD
        log.debug("send Status called with bus " + bus + " and address " + address);
        java.util.List<SystemConnectionMemo> list = instanceManager.getList(SystemConnectionMemo.class);
=======
        log.debug("send Status called with bus {} and address {}",bus,address);
        java.util.List<SystemConnectionMemo> list = InstanceManager.getList(SystemConnectionMemo.class);
>>>>>>> e337353c
        SystemConnectionMemo memo;
        try {
            memo = list.get(bus);
        } catch (java.lang.IndexOutOfBoundsException obe) {
            output.write(Bundle.getMessage("Error412").getBytes());
            return;
        }
        String sensorName = memo.getSystemPrefix()
                + "S" + address;
        try {
<<<<<<< HEAD
            int Status = instanceManager.sensorManagerInstance().provideSensor(sensorName).getKnownState();
=======
            int Status = InstanceManager.getDefault(SensorManager.class).provideSensor(sensorName).getKnownState();
>>>>>>> e337353c
            if (Status == Sensor.ACTIVE) {
                output.write(("100 INFO " + bus + " FB " + address + " 1\n\r").getBytes());
            } else if (Status == Sensor.INACTIVE) {
                output.write(("100 INFO " + bus + " FB " + address + " 0\n\r").getBytes());
            } else {
                //  unknown state
                output.write(Bundle.getMessage("Error411").getBytes());
            }
        } catch (IllegalArgumentException ex) {
            log.warn("Failed to provide Sensor \"{}\" in sendStatus", sensorName);
        }
    }

    @Override
    public void sendErrorStatus(String sensorName) throws IOException {
        output.write(Bundle.getMessage(ERROR).getBytes());
    }

    @Override
    public void parseStatus(String statusString) throws jmri.JmriException, java.io.IOException {
        output.write(Bundle.getMessage(ERROR).getBytes());
    }

    /*
     * for SRCP, we're doing the parsing elsewhere, so we just need to build
     * the correct string from the provided compoents.
     */
<<<<<<< HEAD
    public void parseStatus(int bus, int address, int value) throws jmri.JmriException, java.io.IOException {
        log.debug("parse Status called with bus " + bus + " address " + address
                + " and value " + value);
        java.util.List<SystemConnectionMemo> list = instanceManager.getList(SystemConnectionMemo.class);
=======
    public void parseStatus(int bus, int address, int value) throws java.io.IOException {
        log.debug("parse Status called with bus {} address {} and value {}",bus,address,value);
        java.util.List<SystemConnectionMemo> list = InstanceManager.getList(SystemConnectionMemo.class);
>>>>>>> e337353c
        SystemConnectionMemo memo;
        try {
            memo = list.get(bus - 1);
        } catch (java.lang.IndexOutOfBoundsException obe) {
            output.write("412 ERROR wrong value\n\r".getBytes());
            return;
        }
        String sensorName = memo.getSystemPrefix()
                + "S" + address;
        this.initSensor(sensorName);
        if (value == 0) {
            if (log.isDebugEnabled()) {
                log.debug("Setting Sensor INACTIVE");
            }
            setSensorInactive(sensorName);
        } else if (value == 1) {
            if (log.isDebugEnabled()) {
                log.debug("Setting Sensor ACTIVE");
            }
            setSensorActive(sensorName);
        }
    }

    @Override
    protected synchronized void addSensorToList(String sensorName) {
        Sensor s = InstanceManager.getDefault(SensorManager.class).getSensor(sensorName);
        if(s!=null) {
            s.addPropertyChangeListener(this);
        }
    }

    @Override
    protected synchronized void removeSensorFromList(String sensorName) {
        Sensor s = InstanceManager.getDefault(SensorManager.class).getSensor(sensorName);
        if(s!=null) {
            s.removePropertyChangeListener(this);
        }
    }


    // update state as state of sensor changes
    public void propertyChange(java.beans.PropertyChangeEvent e) {
        // If the Commanded State changes, show transition state as "<inconsistent>"
        if (e.getPropertyName().equals("KnownState")) {
            try {
                String Name = ((jmri.Sensor) e.getSource()).getSystemName();
<<<<<<< HEAD
                java.util.List<SystemConnectionMemo> List = instanceManager.getList(SystemConnectionMemo.class);
=======
                java.util.List<SystemConnectionMemo> memoList = InstanceManager.getList(SystemConnectionMemo.class);
>>>>>>> e337353c
                int i = 0;
                int address;
                for (SystemConnectionMemo memo : memoList) {
                    String prefix = memo.getSystemPrefix();
                    if (Name.startsWith(prefix)) {
                        address = Integer.parseInt(Name.substring(prefix.length()+1));
                        sendStatus(i, address);
                        break;
                    }
                    i++;
                }
            } catch (java.io.IOException ie) {
                log.error("Error Sending Status");
            }
        }
    }
    private static final org.slf4j.Logger log = org.slf4j.LoggerFactory.getLogger(JmriSRCPSensorServer.class);
}<|MERGE_RESOLUTION|>--- conflicted
+++ resolved
@@ -19,24 +19,12 @@
  */
 public class JmriSRCPSensorServer extends AbstractSensorServer implements PropertyChangeListener {
 
-<<<<<<< HEAD
-    private DataOutputStream output;
-    private InstanceManager instanceManager;
-
-    public JmriSRCPSensorServer(DataInputStream inStream, DataOutputStream outStream) {
-        this(inStream,outStream,InstanceManager.getDefault());
-    }
-
-    public JmriSRCPSensorServer(DataInputStream inStream, DataOutputStream outStream, InstanceManager instanceManager) {
-=======
     private static final String ERROR = "Error499";
     private OutputStream output;
 
     public JmriSRCPSensorServer(DataInputStream inStream, OutputStream outStream) {
         super();
->>>>>>> e337353c
         output = outStream;
-        this.instanceManager = instanceManager;
     }
 
 
@@ -47,11 +35,7 @@
     public void sendStatus(String sensorName, int Status) throws IOException {
         int bus = 0;
         int address = 0;
-<<<<<<< HEAD
-        java.util.List<SystemConnectionMemo> list = instanceManager.getList(SystemConnectionMemo.class);
-=======
         java.util.List<SystemConnectionMemo> list = InstanceManager.getList(SystemConnectionMemo.class);
->>>>>>> e337353c
         for (SystemConnectionMemo memo : list) {
             String prefix = memo.getSystemPrefix();
             if (sensorName.startsWith(prefix)) {
@@ -82,13 +66,8 @@
     }
 
     public void sendStatus(int bus, int address) throws IOException {
-<<<<<<< HEAD
-        log.debug("send Status called with bus " + bus + " and address " + address);
-        java.util.List<SystemConnectionMemo> list = instanceManager.getList(SystemConnectionMemo.class);
-=======
         log.debug("send Status called with bus {} and address {}",bus,address);
         java.util.List<SystemConnectionMemo> list = InstanceManager.getList(SystemConnectionMemo.class);
->>>>>>> e337353c
         SystemConnectionMemo memo;
         try {
             memo = list.get(bus);
@@ -99,11 +78,7 @@
         String sensorName = memo.getSystemPrefix()
                 + "S" + address;
         try {
-<<<<<<< HEAD
-            int Status = instanceManager.sensorManagerInstance().provideSensor(sensorName).getKnownState();
-=======
             int Status = InstanceManager.getDefault(SensorManager.class).provideSensor(sensorName).getKnownState();
->>>>>>> e337353c
             if (Status == Sensor.ACTIVE) {
                 output.write(("100 INFO " + bus + " FB " + address + " 1\n\r").getBytes());
             } else if (Status == Sensor.INACTIVE) {
@@ -131,16 +106,9 @@
      * for SRCP, we're doing the parsing elsewhere, so we just need to build
      * the correct string from the provided compoents.
      */
-<<<<<<< HEAD
-    public void parseStatus(int bus, int address, int value) throws jmri.JmriException, java.io.IOException {
-        log.debug("parse Status called with bus " + bus + " address " + address
-                + " and value " + value);
-        java.util.List<SystemConnectionMemo> list = instanceManager.getList(SystemConnectionMemo.class);
-=======
     public void parseStatus(int bus, int address, int value) throws java.io.IOException {
         log.debug("parse Status called with bus {} address {} and value {}",bus,address,value);
         java.util.List<SystemConnectionMemo> list = InstanceManager.getList(SystemConnectionMemo.class);
->>>>>>> e337353c
         SystemConnectionMemo memo;
         try {
             memo = list.get(bus - 1);
@@ -187,11 +155,7 @@
         if (e.getPropertyName().equals("KnownState")) {
             try {
                 String Name = ((jmri.Sensor) e.getSource()).getSystemName();
-<<<<<<< HEAD
-                java.util.List<SystemConnectionMemo> List = instanceManager.getList(SystemConnectionMemo.class);
-=======
                 java.util.List<SystemConnectionMemo> memoList = InstanceManager.getList(SystemConnectionMemo.class);
->>>>>>> e337353c
                 int i = 0;
                 int address;
                 for (SystemConnectionMemo memo : memoList) {

--- conflicted
+++ resolved
@@ -17,22 +17,13 @@
  */
 public class JmriSRCPServerFrame extends jmri.util.JmriJFrame {
 
-<<<<<<< HEAD
-    private InstanceManager instanceManager;
-=======
->>>>>>> e337353c
 
     public JmriSRCPServerFrame() {
         this("Jmri SRCP Server Starter");
     }
 
     public JmriSRCPServerFrame(String FrameName) {
-        this(FrameName,InstanceManager.getDefault());
-    }
-
-    public JmriSRCPServerFrame(String FrameName,InstanceManager instanceManager) {
         super(FrameName);
-        this.instanceManager = instanceManager;
         getContentPane().setLayout(new BoxLayout(getContentPane(),
                 BoxLayout.Y_AXIS));
 
@@ -92,19 +83,11 @@
     }
 
     public void startSRCPServer() {
-<<<<<<< HEAD
-        instanceManager.getDefault(JmriServer.class).start();
-    }
-
-    public void stopSRCPServer() {
-        instanceManager.getDefault(JmriServer.class).stop();
-=======
         InstanceManager.getDefault(JmriServer.class).start();
     }
 
     public void stopSRCPServer() {
         InstanceManager.getDefault(JmriServer.class).stop();
->>>>>>> e337353c
     }
 
 }
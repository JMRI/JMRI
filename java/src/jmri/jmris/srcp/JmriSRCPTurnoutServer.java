--- conflicted
+++ resolved
@@ -20,21 +20,9 @@
  */
 public class JmriSRCPTurnoutServer extends AbstractTurnoutServer {
 
-<<<<<<< HEAD
-    private DataOutputStream output;
-    private InstanceManager instanceManager;
-
-    public JmriSRCPTurnoutServer(DataInputStream inStream, DataOutputStream outStream) {
-        this(inStream,outStream,InstanceManager.getDefault());
-    }
-
-    public JmriSRCPTurnoutServer(DataInputStream inStream, DataOutputStream outStream,InstanceManager instanceManager) {
-        this.instanceManager = instanceManager;
-=======
     private OutputStream output;
 
     public JmriSRCPTurnoutServer(DataInputStream inStream, OutputStream outStream) {
->>>>>>> e337353c
         output = outStream;
     }
 
@@ -48,11 +36,7 @@
 
     public void sendStatus(int bus, int address) throws IOException {
         log.debug("send Status called with bus {} and address {}", bus, address);
-<<<<<<< HEAD
-        java.util.List<SystemConnectionMemo> list = instanceManager.getList(SystemConnectionMemo.class);
-=======
         java.util.List<SystemConnectionMemo> list = InstanceManager.getList(SystemConnectionMemo.class);
->>>>>>> e337353c
         SystemConnectionMemo memo = null;
         try {
             memo = list.get(bus - 1);
@@ -64,9 +48,9 @@
                 + "T" + address;
         try {
             // busy loop, wait for turnout to settle before continuing.
-            while (instanceManager.turnoutManagerInstance().provideTurnout(turnoutName).getKnownState() != instanceManager.turnoutManagerInstance().provideTurnout(turnoutName).getCommandedState()) {
+            while (InstanceManager.turnoutManagerInstance().provideTurnout(turnoutName).getKnownState() != InstanceManager.turnoutManagerInstance().provideTurnout(turnoutName).getCommandedState()) {
             }
-            int Status = instanceManager.turnoutManagerInstance().provideTurnout(turnoutName).getKnownState();
+            int Status = InstanceManager.turnoutManagerInstance().provideTurnout(turnoutName).getKnownState();
             if (Status == Turnout.THROWN) {
                 output.write(("100 INFO " + bus + " GA " + address + " 1 0\n\r").getBytes());
             } else if (Status == Turnout.CLOSED) {
@@ -97,11 +81,7 @@
     public void initTurnout(int bus, int address, String protocol) throws jmri.JmriException, java.io.IOException {
 
         log.debug("init Turnout called with bus {} address {} and protocol {}", bus, address, protocol);
-<<<<<<< HEAD
-        java.util.List<SystemConnectionMemo> list = instanceManager.getList(SystemConnectionMemo.class);
-=======
         java.util.List<SystemConnectionMemo> list = InstanceManager.getList(SystemConnectionMemo.class);
->>>>>>> e337353c
         SystemConnectionMemo memo;
         try {
             memo = list.get(bus - 1);
@@ -123,11 +103,7 @@
     public void parseStatus(int bus, int address, int value) throws jmri.JmriException, java.io.IOException {
 
         log.debug("parse Status called with bus {} address {} and value {}", bus, address, value);
-<<<<<<< HEAD
-        java.util.List<SystemConnectionMemo> list = instanceManager.getList(SystemConnectionMemo.class);
-=======
         java.util.List<SystemConnectionMemo> list = InstanceManager.getList(SystemConnectionMemo.class);
->>>>>>> e337353c
         SystemConnectionMemo memo;
         try {
             memo = list.get(bus - 1);
@@ -165,11 +141,7 @@
             if (e.getPropertyName().equals("KnownState")) {
                 try {
                     String Name = ((jmri.Turnout) e.getSource()).getSystemName();
-<<<<<<< HEAD
-                    java.util.List<SystemConnectionMemo> List = instanceManager.getList(SystemConnectionMemo.class);
-=======
                     java.util.List<SystemConnectionMemo> List = InstanceManager.getList(SystemConnectionMemo.class);
->>>>>>> e337353c
                     int i = 0;
                     int address;
                     for (Object memo : List) {

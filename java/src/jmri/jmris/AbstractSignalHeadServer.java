--- conflicted
+++ resolved
@@ -22,18 +22,9 @@
 
     private final HashMap<String, SignalHeadListener> signalHeads;
     private static final Logger log = LoggerFactory.getLogger(AbstractSignalHeadServer.class);
-    private InstanceManager instanceManager;
 
     public AbstractSignalHeadServer(){
-<<<<<<< HEAD
-        this(InstanceManager.getDefault());
-    }
-
-    public AbstractSignalHeadServer(InstanceManager instanceManager) {
-=======
->>>>>>> e337353c
         signalHeads = new HashMap<String, SignalHeadListener>();
-        this.instanceManager = instanceManager;
     }
 
     /*
@@ -47,7 +38,7 @@
 
     synchronized protected void addSignalHeadToList(String signalHeadName) {
         if (!signalHeads.containsKey(signalHeadName)) {
-            SignalHead sh = instanceManager.getDefault(jmri.SignalHeadManager.class).getSignalHead(signalHeadName);
+            SignalHead sh = InstanceManager.getDefault(jmri.SignalHeadManager.class).getSignalHead(signalHeadName);
             if(sh!=null) {
                SignalHeadListener shl = new SignalHeadListener(signalHeadName);
                sh.addPropertyChangeListener(shl);
@@ -59,7 +50,7 @@
 
     synchronized protected void removeSignalHeadFromList(String signalHeadName) {
         if (signalHeads.containsKey(signalHeadName)) {
-            SignalHead sh = instanceManager.getDefault(jmri.SignalHeadManager.class).getSignalHead(signalHeadName);
+            SignalHead sh = InstanceManager.getDefault(jmri.SignalHeadManager.class).getSignalHead(signalHeadName);
             if(sh!=null) {
                sh.removePropertyChangeListener(signalHeads.get(signalHeadName));
                signalHeads.remove(signalHeadName);
@@ -75,7 +66,7 @@
         SignalHead signalHead;
         try {
             addSignalHeadToList(signalHeadName);
-            signalHead = instanceManager.getDefault(jmri.SignalHeadManager.class).getSignalHead(signalHeadName);
+            signalHead = InstanceManager.getDefault(jmri.SignalHeadManager.class).getSignalHead(signalHeadName);
             if (signalHead == null) {
                 // only log, since this may be from a remote system
                 log.error("SignalHead " + signalHeadName + " is not available.");
@@ -155,7 +146,7 @@
 
     public void dispose() {
         for (Map.Entry<String, SignalHeadListener> signalHead : this.signalHeads.entrySet()) {
-            SignalHead sh = instanceManager.getDefault(jmri.SignalHeadManager.class).getSignalHead(signalHead.getKey());
+            SignalHead sh = InstanceManager.getDefault(jmri.SignalHeadManager.class).getSignalHead(signalHead.getKey());
             if(sh != null) {
                sh.removePropertyChangeListener(signalHead.getValue());
             }
@@ -170,7 +161,7 @@
 
         SignalHeadListener(String signalHeadName) {
             name = signalHeadName;
-            signalHead = instanceManager.getDefault(jmri.SignalHeadManager.class).getSignalHead(signalHeadName);
+            signalHead = InstanceManager.getDefault(jmri.SignalHeadManager.class).getSignalHead(signalHeadName);
         }
 
         // update state as state of signalHead changes

package jmri.jmris;

import java.beans.PropertyChangeEvent;
import java.beans.PropertyChangeListener;
import java.io.IOException;
import java.util.HashMap;
import java.util.Map;

import jmri.InstanceManager;
import jmri.JmriException;
import jmri.Sensor;
import jmri.SensorManager;
import org.slf4j.Logger;
import org.slf4j.LoggerFactory;

/**
 * Abstract interface between the a JMRI sensor and a network connection
 *
 * @author Paul Bender Copyright (C) 2010
 */
public abstract class AbstractSensorServer {

    private static final String ERROR_SENDING_STATUS = "Error Sending Status";
    private final HashMap<String, SensorListener> sensors;
<<<<<<< HEAD
    private final static Logger log = LoggerFactory.getLogger(AbstractSensorServer.class);
    private InstanceManager instanceManager;

    public AbstractSensorServer(){
        this(InstanceManager.getDefault());
    }

    public AbstractSensorServer(InstanceManager instanceManager) {
        this.instanceManager = instanceManager;
        sensors = new HashMap<String, SensorListener>();
=======
    private static final Logger log = LoggerFactory.getLogger(AbstractSensorServer.class);

    public AbstractSensorServer(){
        sensors = new HashMap<>();
>>>>>>> e337353c
    }

    /*
     * Protocol Specific Abstract Functions
     */
    public abstract void sendStatus(String sensor, int Status) throws IOException;

    public abstract void sendErrorStatus(String sensor) throws IOException;

    public abstract void parseStatus(String statusString) throws JmriException, IOException;

    protected synchronized void addSensorToList(String sensorName) {
        if (!sensors.containsKey(sensorName)) {
<<<<<<< HEAD
            Sensor s = instanceManager.sensorManagerInstance().getSensor(sensorName);
=======
            Sensor s = InstanceManager.getDefault(SensorManager.class).getSensor(sensorName);
>>>>>>> e337353c
            if(s!=null) {
               SensorListener sl = new SensorListener(sensorName);
               s.addPropertyChangeListener(sl);
               sensors.put(sensorName, sl );
            }
        }
    }

    protected synchronized void removeSensorFromList(String sensorName) {
        if (sensors.containsKey(sensorName)) {
<<<<<<< HEAD
            Sensor s = instanceManager.sensorManagerInstance().getSensor(sensorName);
=======
            Sensor s = InstanceManager.getDefault(SensorManager.class).getSensor(sensorName);
>>>>>>> e337353c
            if(s!=null) {
               s.removePropertyChangeListener(sensors.get(sensorName));
               sensors.remove(sensorName);
            }
        }
    }

<<<<<<< HEAD
    public Sensor initSensor(String sensorName) throws IllegalArgumentException {
        Sensor sensor = instanceManager.sensorManagerInstance().provideSensor(sensorName);
=======
    public Sensor initSensor(String sensorName) {
        Sensor sensor = InstanceManager.getDefault(SensorManager.class).provideSensor(sensorName);
>>>>>>> e337353c
        this.addSensorToList(sensorName);
        return sensor;
    }

    public void setSensorActive(String sensorName) {
        Sensor sensor;
        // load address from sensorAddrTextField
        try {
            addSensorToList(sensorName);
<<<<<<< HEAD
            sensor = instanceManager.sensorManagerInstance().getSensor(sensorName);
=======
            sensor = InstanceManager.getDefault(SensorManager.class).getSensor(sensorName);
>>>>>>> e337353c
            if (sensor == null) {
                log.error("Sensor {} is not available", sensorName);
            } else {
                if (sensor.getKnownState() != Sensor.ACTIVE) {
                    // set state to ACTIVE
                    log.debug("changing sensor '{}' to Active ({}->{})", sensorName, sensor.getKnownState(), Sensor.ACTIVE);
                    sensor.setKnownState(Sensor.ACTIVE);
                } else {
                    // just notify the client.
                    log.debug("not changing sensor '{}', already Active ({})", sensorName, sensor.getKnownState());
                    sendStatusWithErrorHandling(sensorName,Sensor.ACTIVE);
                }
            }
        } catch (JmriException ex) {
            log.error("set sensor active", ex);
        }
    }

    public void dispose() {
        for (Map.Entry<String, SensorListener> sensor : this.sensors.entrySet()) {
<<<<<<< HEAD
            Sensor s = instanceManager.sensorManagerInstance().getSensor(sensor.getKey());
=======
            Sensor s = InstanceManager.getDefault(SensorManager.class).getSensor(sensor.getKey());
>>>>>>> e337353c
            if(s!=null) {
               s.removePropertyChangeListener(sensor.getValue());
            }
        }
        this.sensors.clear();
    }

    public void setSensorInactive(String sensorName) {
        Sensor sensor;
        try {
            addSensorToList(sensorName);
<<<<<<< HEAD
            sensor = instanceManager.sensorManagerInstance().getSensor(sensorName);
=======
            sensor = InstanceManager.getDefault(SensorManager.class).getSensor(sensorName);
>>>>>>> e337353c

            if (sensor == null) {
                log.error("Sensor {} is not available",sensorName);
            } else {
                if (sensor.getKnownState() != Sensor.INACTIVE) {
                    // set state to INACTIVE
                    log.debug("changing sensor '{}' to InActive ({}->{})", sensorName, sensor.getKnownState(), Sensor.INACTIVE);
                    sensor.setKnownState(Sensor.INACTIVE);
                } else {
                    // just notify the client.
                    log.debug("not changing sensor '{}', already InActive ({})", sensorName, sensor.getKnownState());
                    sendStatusWithErrorHandling(sensorName,Sensor.INACTIVE);
                }
            }
        } catch (JmriException ex) {
            log.error("set sensor inactive", ex);
        }
    }

    private void sendStatusWithErrorHandling(String sensorName,int status){
        try {
            sendStatus(sensorName, status);
        } catch (IOException ie) {
            log.error(ERROR_SENDING_STATUS);
        }
    }

    class SensorListener implements PropertyChangeListener {

        SensorListener(String sensorName) {
            name = sensorName;
<<<<<<< HEAD
            sensor = instanceManager.sensorManagerInstance().getSensor(sensorName);
=======
            sensor = InstanceManager.getDefault(SensorManager.class).getSensor(sensorName);
>>>>>>> e337353c
        }

        // update state as state of sensor changes
        @Override
        public void propertyChange(PropertyChangeEvent e) {
            // If the Commanded State changes, show transition state as "<inconsistent>"
            if (e.getPropertyName().equals("KnownState")) {
                int now = ((Integer) e.getNewValue()).intValue();
                try {
                    sendStatus(name, now);
                } catch (IOException ie) {
                    log.debug(ERROR_SENDING_STATUS);
                    // if we get an error, de-register
                    sensor.removePropertyChangeListener(this);
                    removeSensorFromList(name);
                }
            }
        }
        String name = null;
        Sensor sensor = null;
    }
}<|MERGE_RESOLUTION|>--- conflicted
+++ resolved
@@ -22,23 +22,10 @@
 
     private static final String ERROR_SENDING_STATUS = "Error Sending Status";
     private final HashMap<String, SensorListener> sensors;
-<<<<<<< HEAD
-    private final static Logger log = LoggerFactory.getLogger(AbstractSensorServer.class);
-    private InstanceManager instanceManager;
-
-    public AbstractSensorServer(){
-        this(InstanceManager.getDefault());
-    }
-
-    public AbstractSensorServer(InstanceManager instanceManager) {
-        this.instanceManager = instanceManager;
-        sensors = new HashMap<String, SensorListener>();
-=======
     private static final Logger log = LoggerFactory.getLogger(AbstractSensorServer.class);
 
     public AbstractSensorServer(){
         sensors = new HashMap<>();
->>>>>>> e337353c
     }
 
     /*
@@ -52,11 +39,7 @@
 
     protected synchronized void addSensorToList(String sensorName) {
         if (!sensors.containsKey(sensorName)) {
-<<<<<<< HEAD
-            Sensor s = instanceManager.sensorManagerInstance().getSensor(sensorName);
-=======
             Sensor s = InstanceManager.getDefault(SensorManager.class).getSensor(sensorName);
->>>>>>> e337353c
             if(s!=null) {
                SensorListener sl = new SensorListener(sensorName);
                s.addPropertyChangeListener(sl);
@@ -67,11 +50,7 @@
 
     protected synchronized void removeSensorFromList(String sensorName) {
         if (sensors.containsKey(sensorName)) {
-<<<<<<< HEAD
-            Sensor s = instanceManager.sensorManagerInstance().getSensor(sensorName);
-=======
             Sensor s = InstanceManager.getDefault(SensorManager.class).getSensor(sensorName);
->>>>>>> e337353c
             if(s!=null) {
                s.removePropertyChangeListener(sensors.get(sensorName));
                sensors.remove(sensorName);
@@ -79,13 +58,8 @@
         }
     }
 
-<<<<<<< HEAD
-    public Sensor initSensor(String sensorName) throws IllegalArgumentException {
-        Sensor sensor = instanceManager.sensorManagerInstance().provideSensor(sensorName);
-=======
     public Sensor initSensor(String sensorName) {
         Sensor sensor = InstanceManager.getDefault(SensorManager.class).provideSensor(sensorName);
->>>>>>> e337353c
         this.addSensorToList(sensorName);
         return sensor;
     }
@@ -95,11 +69,7 @@
         // load address from sensorAddrTextField
         try {
             addSensorToList(sensorName);
-<<<<<<< HEAD
-            sensor = instanceManager.sensorManagerInstance().getSensor(sensorName);
-=======
             sensor = InstanceManager.getDefault(SensorManager.class).getSensor(sensorName);
->>>>>>> e337353c
             if (sensor == null) {
                 log.error("Sensor {} is not available", sensorName);
             } else {
@@ -120,11 +90,7 @@
 
     public void dispose() {
         for (Map.Entry<String, SensorListener> sensor : this.sensors.entrySet()) {
-<<<<<<< HEAD
-            Sensor s = instanceManager.sensorManagerInstance().getSensor(sensor.getKey());
-=======
             Sensor s = InstanceManager.getDefault(SensorManager.class).getSensor(sensor.getKey());
->>>>>>> e337353c
             if(s!=null) {
                s.removePropertyChangeListener(sensor.getValue());
             }
@@ -136,11 +102,7 @@
         Sensor sensor;
         try {
             addSensorToList(sensorName);
-<<<<<<< HEAD
-            sensor = instanceManager.sensorManagerInstance().getSensor(sensorName);
-=======
             sensor = InstanceManager.getDefault(SensorManager.class).getSensor(sensorName);
->>>>>>> e337353c
 
             if (sensor == null) {
                 log.error("Sensor {} is not available",sensorName);
@@ -172,11 +134,7 @@
 
         SensorListener(String sensorName) {
             name = sensorName;
-<<<<<<< HEAD
-            sensor = instanceManager.sensorManagerInstance().getSensor(sensorName);
-=======
             sensor = InstanceManager.getDefault(SensorManager.class).getSensor(sensorName);
->>>>>>> e337353c
         }
 
         // update state as state of sensor changes

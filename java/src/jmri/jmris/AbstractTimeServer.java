package jmri.jmris;

import java.beans.PropertyChangeEvent;
import java.beans.PropertyChangeListener;
import java.io.IOException;

import jmri.InstanceManager;
import jmri.JmriException;
import jmri.Timebase;
import org.slf4j.Logger;
import org.slf4j.LoggerFactory;

/**
 * Abstract interface between the JMRI (fast) clock and a network connection
 *
 * @author Paul Bender Copyright (C) 2013
 * @author Randall Wood Copyright (C) 2014
 */
abstract public class AbstractTimeServer {

    private static final Logger log = LoggerFactory.getLogger(AbstractTimeServer.class);
    protected PropertyChangeListener timeListener = null;
    protected Timebase timebase = null;

<<<<<<< HEAD
    public AbstractTimeServer() {
        this(InstanceManager.getDefault());
    }

    public AbstractTimeServer(InstanceManager instanceManager){
        this(instanceManager.getDefault(Timebase.class));
=======
    public AbstractTimeServer(){
        this(InstanceManager.getDefault(Timebase.class));
>>>>>>> e337353c
    }

    public AbstractTimeServer(Timebase timebase){
        this.timebase = timebase;
    }

    /*
     * Protocol Specific Abstract Functions
     */
    abstract public void sendTime() throws IOException;

    abstract public void sendRate() throws IOException;

    abstract public void sendStatus() throws IOException;

    abstract public void sendErrorStatus() throws IOException;

    abstract public void parseTime(String statusString) throws JmriException, IOException;

    abstract public void parseRate(String statusString) throws JmriException, IOException;

    // wrapper around the clock control start and stop functions.
    public void startTime() {
        this.timebase.setRun(true);
    }

    public void stopTime() {
        this.timebase.setRun(false);
    }

    public void dispose() {
        if (this.timeListener != null) {
            this.timebase.removeMinuteChangeListener(timeListener);
            this.timeListener = null;
        }
        this.timebase = null;
    }

    public void listenToTimebase(boolean listen) {
        if (listen == false && timeListener == null) {
            return; // nothing to do.
        }
        if (timeListener == null) {
            timeListener = new PropertyChangeListener() {

                @Override
                public void propertyChange(PropertyChangeEvent evt) {
                    try {
                        if (evt.getPropertyName().equals("minutes")) {
                            sendTime();
                        } else if (evt.getPropertyName().equals("run")) {
                            sendStatus();
                        } else {
                            sendRate();
                        }
                    } catch (IOException ex) {
                        log.warn("Unable to send message to client: {}", ex.getMessage());
                        timebase.removeMinuteChangeListener(timeListener);
                    }
                }
            };
        }
        if (listen == true) {
            timebase.addMinuteChangeListener(timeListener);
        } else {
            timebase.removeMinuteChangeListener(timeListener);
        }
    }
}<|MERGE_RESOLUTION|>--- conflicted
+++ resolved
@@ -22,17 +22,8 @@
     protected PropertyChangeListener timeListener = null;
     protected Timebase timebase = null;
 
-<<<<<<< HEAD
-    public AbstractTimeServer() {
-        this(InstanceManager.getDefault());
-    }
-
-    public AbstractTimeServer(InstanceManager instanceManager){
-        this(instanceManager.getDefault(Timebase.class));
-=======
     public AbstractTimeServer(){
         this(InstanceManager.getDefault(Timebase.class));
->>>>>>> e337353c
     }
 
     public AbstractTimeServer(Timebase timebase){

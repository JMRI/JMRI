--- conflicted
+++ resolved
@@ -23,30 +23,15 @@
     private static final String SENSOR = "SENSOR ";
     private DataOutputStream output;
     private JmriConnection connection;
-    private InstanceManager instanceManager;
 
     public SimpleSensorServer(JmriConnection connection){
-        this(connection,InstanceManager.getDefault());
-    }
-
-<<<<<<< HEAD
-    public SimpleSensorServer(JmriConnection connection,InstanceManager instanceManager) {
-=======
-    public SimpleSensorServer(JmriConnection connection){
->>>>>>> e337353c
         super();
         this.connection = connection;
-        this.instanceManager = instanceManager;
     }
 
     public SimpleSensorServer(DataInputStream inStream, DataOutputStream outStream) {
-        this(inStream,outStream,InstanceManager.getDefault());
-    }
-
-    public SimpleSensorServer(DataInputStream inStream, DataOutputStream outStream,InstanceManager instanceManager) {
         super();
         output = outStream;
-        this.instanceManager = instanceManager;
     }
 
 
@@ -99,11 +84,7 @@
                 sensorName = sensorName.substring(0,sensorName.indexOf(' '));
             }
             try {
-<<<<<<< HEAD
-                Sensor sensor = instanceManager.sensorManagerInstance().provideSensor(sensorName);
-=======
                 Sensor sensor = InstanceManager.getDefault(SensorManager.class).provideSensor(sensorName);
->>>>>>> e337353c
                 sendStatus(sensorName, sensor.getKnownState());
             } catch (IllegalArgumentException ex) {
                 log.warn("Failed to provide Sensor \"{}\" in sendStatus", sensorName);

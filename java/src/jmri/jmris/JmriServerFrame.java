package jmri.jmris;

import jmri.InstanceManager;

import java.awt.event.ActionEvent;
import java.awt.event.ActionListener;
import javax.swing.BoxLayout;
import javax.swing.JPanel;
import javax.swing.JToggleButton;

/**
 * Frame displaying start/stop buttons for the JMRI server.
 *
 * @author Paul Bender Copyright (C) 2010
 */
public class JmriServerFrame extends jmri.util.JmriJFrame {

    private InstanceManager instanceManager;

    public JmriServerFrame() {
        this("Jmri Server Starter");
    }

    public JmriServerFrame(String frameName){
        this(frameName, InstanceManager.getDefault());
    }

    public JmriServerFrame(String FrameName,InstanceManager instanceManager) {
        super(FrameName);
        this.instanceManager = instanceManager;
        getContentPane().setLayout(new BoxLayout(getContentPane(),
                BoxLayout.Y_AXIS));

        JPanel pane0 = new JPanel();
        pane0.add(startButton);
        pane0.add(stopButton);
        pane0.add(closeButton);
        getContentPane().add(pane0);

        // and prep for display
        pack();

        // install start button handler
        startButton.addActionListener(new ActionListener() {
            @Override
            public void actionPerformed(ActionEvent a) {
                startServer();
            }
        }
        );

        // install stop button handler
        stopButton.addActionListener(new ActionListener() {
            @Override
            public void actionPerformed(ActionEvent a) {
                stopServer();
            }
        }
        );

        // install close button handler
        closeButton.addActionListener(new ActionListener() {
            @Override
            public void actionPerformed(ActionEvent a) {
                setVisible(false);
                dispose();
            }
        }
        );

    }

    JToggleButton startButton = new JToggleButton("Start Server");
    JToggleButton stopButton = new JToggleButton("Stop Server");
    JToggleButton closeButton = new JToggleButton("Close Server");

    // Close the window when the close box is clicked
    void thisWindowClosing(java.awt.event.WindowEvent e) {
        setVisible(false);
        dispose();
    }

    @Override
    public void dispose() {
        // take apart the JFrame
        super.dispose();
    }

    public void startServer() {
<<<<<<< HEAD
        instanceManager.getDefault(JmriServer.class).start();
    }

    public void stopServer() {
        instanceManager.getDefault(JmriServer.class).stop();
=======
        InstanceManager.getDefault(JmriServer.class).start();
    }

    public void stopServer() {
        InstanceManager.getDefault(JmriServer.class).stop();
>>>>>>> e337353c
    }

}<|MERGE_RESOLUTION|>--- conflicted
+++ resolved
@@ -15,19 +15,12 @@
  */
 public class JmriServerFrame extends jmri.util.JmriJFrame {
 
-    private InstanceManager instanceManager;
-
     public JmriServerFrame() {
         this("Jmri Server Starter");
     }
 
-    public JmriServerFrame(String frameName){
-        this(frameName, InstanceManager.getDefault());
-    }
-
-    public JmriServerFrame(String FrameName,InstanceManager instanceManager) {
+    public JmriServerFrame(String FrameName) {
         super(FrameName);
-        this.instanceManager = instanceManager;
         getContentPane().setLayout(new BoxLayout(getContentPane(),
                 BoxLayout.Y_AXIS));
 
@@ -87,19 +80,11 @@
     }
 
     public void startServer() {
-<<<<<<< HEAD
-        instanceManager.getDefault(JmriServer.class).start();
-    }
-
-    public void stopServer() {
-        instanceManager.getDefault(JmriServer.class).stop();
-=======
         InstanceManager.getDefault(JmriServer.class).start();
     }
 
     public void stopServer() {
         InstanceManager.getDefault(JmriServer.class).stop();
->>>>>>> e337353c
     }
 
 }
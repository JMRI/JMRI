--- conflicted
+++ resolved
@@ -22,18 +22,9 @@
 
     protected final HashMap<String, TurnoutListener> turnouts;
     private final static Logger log = LoggerFactory.getLogger(AbstractTurnoutServer.class);
-    private InstanceManager instanceManager;
 
     public AbstractTurnoutServer(){
-<<<<<<< HEAD
-        this(InstanceManager.getDefault());
-    }
-
-    public AbstractTurnoutServer(InstanceManager instanceManager) {
-=======
->>>>>>> e337353c
         turnouts = new HashMap<String, TurnoutListener>();
-        this.instanceManager = instanceManager;
     }
 
     /*
@@ -47,7 +38,7 @@
 
     synchronized protected void addTurnoutToList(String turnoutName) {
         if (!turnouts.containsKey(turnoutName)) {
-            Turnout t = instanceManager.turnoutManagerInstance().getTurnout(turnoutName);
+            Turnout t = InstanceManager.turnoutManagerInstance().getTurnout(turnoutName);
             if(t!=null) {
                TurnoutListener tl = new TurnoutListener(turnoutName);
                t.addPropertyChangeListener(tl);
@@ -58,7 +49,7 @@
 
     synchronized protected void removeTurnoutFromList(String turnoutName) {
         if (turnouts.containsKey(turnoutName)) {
-            Turnout t = instanceManager.turnoutManagerInstance().getTurnout(turnoutName);
+            Turnout t = InstanceManager.turnoutManagerInstance().getTurnout(turnoutName);
             if(t!=null) {
                t.removePropertyChangeListener(turnouts.get(turnoutName));
                turnouts.remove(turnoutName);
@@ -67,7 +58,7 @@
     }
 
     public Turnout initTurnout(String turnoutName) throws IllegalArgumentException {
-        Turnout turnout = instanceManager.turnoutManagerInstance().provideTurnout(turnoutName);
+        Turnout turnout = InstanceManager.turnoutManagerInstance().provideTurnout(turnoutName);
         this.addTurnoutToList(turnoutName);
         return turnout;
     }
@@ -81,7 +72,7 @@
                 sendErrorStatus(turnoutName);
                 return;
             }
-            Turnout turnout = instanceManager.turnoutManagerInstance().getTurnout(turnoutName);
+            Turnout turnout = InstanceManager.turnoutManagerInstance().getTurnout(turnoutName);
             if (turnout == null) {
                 log.error("Turnout {} is not available", turnoutName);
             } else {
@@ -97,7 +88,7 @@
     public void throwTurnout(String turnoutName) {
         // load address from switchAddrTextField
         try {
-            Turnout turnout = instanceManager.turnoutManagerInstance().getTurnout(turnoutName);
+            Turnout turnout = InstanceManager.turnoutManagerInstance().getTurnout(turnoutName);
             if (!turnouts.containsKey(turnoutName)) {
                 // enforce that initTurnout must be called before moving a
                 // turnout
@@ -121,7 +112,7 @@
 
     public void dispose() {
         for (Map.Entry<String, TurnoutListener> turnout : this.turnouts.entrySet()) {
-            Turnout t = instanceManager.turnoutManagerInstance().getTurnout(turnout.getKey());
+            Turnout t = InstanceManager.turnoutManagerInstance().getTurnout(turnout.getKey());
             if(t!=null) {
                t.removePropertyChangeListener(turnout.getValue());
             }
@@ -141,7 +132,7 @@
 
         protected TurnoutListener(String turnoutName) {
             name = turnoutName;
-            turnout = instanceManager.turnoutManagerInstance().getTurnout(turnoutName);
+            turnout = InstanceManager.turnoutManagerInstance().getTurnout(turnoutName);
         }
 
         // update state as state of turnout changes

package jmri;

import java.beans.PropertyChangeEvent;
import java.text.DecimalFormat;
import java.time.Instant;
import java.util.ArrayList;
import java.util.List;
import java.util.concurrent.atomic.AtomicInteger;
import javax.annotation.CheckForNull;
import javax.annotation.CheckReturnValue;
import javax.annotation.Nonnull;
import jmri.implementation.SignalSpeedMap;
import jmri.jmrit.roster.RosterEntry;
import jmri.jmrix.internal.InternalSystemConnectionMemo;
import jmri.managers.AbstractManager;

/**
 * Basic Implementation of a BlockManager.
 * <p>
 * Note that this does not enforce any particular system naming convention.
 * <p>
 * Note this is a concrete class, unlike the interface/implementation pairs of
 * most Managers, because there are currently only one implementation for
 * Blocks.
 * <hr>
 * This file is part of JMRI.
 * <p>
 * JMRI is free software; you can redistribute it and/or modify it under the
 * terms of version 2 of the GNU General Public License as published by the Free
 * Software Foundation. See the "COPYING" file for a copy of this license.
 * <p>
 * JMRI is distributed in the hope that it will be useful, but WITHOUT ANY
 * WARRANTY; without even the implied warranty of MERCHANTABILITY or FITNESS FOR
 * A PARTICULAR PURPOSE. See the GNU General Public License for more details.
 *
 * @author Bob Jacobsen Copyright (C) 2006
 */
public class BlockManager extends AbstractManager<Block> implements ProvidingManager<Block>, InstanceManagerAutoDefault {

    private final String powerManagerChangeName;

    public BlockManager() {
        super(InstanceManager.getDefault(InternalSystemConnectionMemo.class));
        InstanceManager.getDefault(SensorManager.class).addVetoableChangeListener(this);
        InstanceManager.getDefault(ReporterManager.class).addVetoableChangeListener(this);
        InstanceManager.getList(PowerManager.class).forEach((pm) -> {
            pm.addPropertyChangeListener(this);
        });
        powerManagerChangeName = InstanceManager.getListPropertyName(PowerManager.class);
        InstanceManager.addPropertyChangeListener(this);
    }

    @Override
    @CheckReturnValue
    public int getXMLOrder() {
        return Manager.BLOCKS;
    }

    @Override
    @CheckReturnValue
    public char typeLetter() {
        return 'B';
    }

    private boolean saveBlockPath = true;

    @CheckReturnValue
    public boolean isSavedPathInfo() {
        return saveBlockPath;
    }

    public void setSavedPathInfo(boolean save) {
        saveBlockPath = save;
    }

    /**
     * Method to create a new Block only if it does not exist
     *
     * @param systemName the system name
     * @param userName   the user name
     * @return null if a Block with the same systemName or userName already
     *         exists, or if there is trouble creating a new Block
     */
    @CheckForNull
    public Block createNewBlock(@Nonnull String systemName, @CheckForNull String userName) {
        // Check that Block does not already exist
        Block r;
        if (userName != null && !userName.equals("")) {
            r = getByUserName(userName);
            if (r != null) {
                return null;
            }
        }
        r = getBySystemName(systemName);
        if (r != null) {
            return null;
        }
        // Block does not exist, create a new Block
        r = new Block(systemName, userName);

        // Keep track of the last created auto system name
        updateAutoNumber(systemName);

        // save in the maps
        register(r);
        try {
            r.setBlockSpeed("Global"); // NOI18N
        } catch (JmriException ex) {
            log.error("{}", ex.getMessage());
        }
        return r;
    }

    /**
     * Method to create a new Block using an automatically incrementing system
     * name.
     *
     * @param userName the user name for the new block
     * @return null if a Block with the same systemName or userName already
     *         exists, or if there is trouble creating a new Block.
     */
    @CheckForNull
    public Block createNewBlock(@Nonnull String userName) {
        return createNewBlock(getAutoSystemName(), userName);
    }

    /**
     * If the Block exists, return it, otherwise create a new one and return it.
     * If the argument starts with the system prefix and type letter, usually
     * "IB", then the argument is considered a system name, otherwise it's
     * considered a user name and a system name is automatically created.
     *
     * @param name the system name or the user name for the block
     * @return a new or existing Block
     * @throws IllegalArgumentException if cannot create block or no name supplied; never returns null
     */
    @Nonnull
    public Block provideBlock(@Nonnull String name) {
        if (name.isEmpty()) {
            throw new IllegalArgumentException("Could not create block, no name supplied");
        }
        Block b = getBlock(name);
        if (b != null) {
            return b;
        }
<<<<<<< HEAD
        if (name.startsWith(getSystemPrefix() + typeLetter())) {
            log.debug("create block for systemname {}",name);
=======
        if (name.startsWith(getSystemNamePrefix())) {
>>>>>>> 1243c2cd
            b = createNewBlock(name, null);
        } else {
            log.debug("create autoblock for username {}",name);
            b = createNewBlock(name);
        }
        if (b == null) {
            throw new IllegalArgumentException("Could not create block \"" + name + "\"");
        }
        return b;
    }

    /**
     * Method to get an existing Block. First looks up assuming that name is a
     * User Name. If this fails looks up assuming that name is a System Name. If
     * both fail, returns null.
     *
     * @param name the name of an existing block
     * @return a Block or null if none found
     */
    @CheckReturnValue
    @CheckForNull
    public Block getBlock(@Nonnull String name) {
        Block r = getByUserName(name);
        if (r != null) {
            return r;
        }
        return getBySystemName(name);
    }

    @CheckReturnValue
    @CheckForNull
    public Block getBySystemName(@Nonnull String key) {
        return _tsys.get(key);
    }

    @CheckReturnValue
    @CheckForNull
    public Block getByUserName(@Nonnull String key) {
        return _tuser.get(key);
    }

    @CheckReturnValue
    @CheckForNull
    public Block getByDisplayName(@Nonnull String key) {
        // First try to find it in the user list.
        // If that fails, look it up in the system list
        Block retv = this.getByUserName(key);
        if (retv == null) {
            retv = this.getBySystemName(key);
        }
        // If it's not in the system list, go ahead and return null
        return (retv);
    }

    String defaultSpeed = "Normal";

    /**
     * @param speed the speed
     * @throws IllegalArgumentException if provided speed is invalid
     */
    public void setDefaultSpeed(@Nonnull String speed) {
        if (defaultSpeed.equals(speed)) {
            return;
        }

        try {
            Float.parseFloat(speed);
        } catch (NumberFormatException nx) {
            try {
                InstanceManager.getDefault(SignalSpeedMap.class).getSpeed(speed);
            } catch (IllegalArgumentException ex) {
                throw new IllegalArgumentException("Value of requested default block speed \"" + speed + "\" is not valid", ex);
            }
        }
        String oldSpeed = defaultSpeed;
        defaultSpeed = speed;
        firePropertyChange("DefaultBlockSpeedChange", oldSpeed, speed);
    }

    @CheckReturnValue
    @Nonnull
    public String getDefaultSpeed() {
        return defaultSpeed;
    }

    @Override
    @CheckReturnValue
    @Nonnull
    public String getBeanTypeHandled(boolean plural) {
        return Bundle.getMessage(plural ? "BeanNameBlocks" : "BeanNameBlock");
    }

    /**
     * Returns a list of blocks which the supplied roster entry appears to be
     * occupying. A block is assumed to contain this roster entry if its value
     * is the RosterEntry itself, or a string with the entry's id or dcc
     * address.
     *
     * @param re the roster entry
     * @return list of block system names
     */
    @CheckReturnValue
    @Nonnull
    public List<Block> getBlocksOccupiedByRosterEntry(@Nonnull RosterEntry re) {
        List<Block> blockList = new ArrayList<>();

        getNamedBeanSet().stream().forEach((b) -> {
            Object obj;
            if (b!= null && (obj = b.getValue()) != null) {
                if (obj instanceof RosterEntry && obj == re) {
                    blockList.add(b);
                } else if (obj.toString().equals(re.getId()) || obj.toString().equals(re.getDccAddress())) {
                    blockList.add(b);
                }
            }
        });

        return blockList;
    }


    private Instant lastTimeLayoutPowerOn; // the most recent time any power manager had a power ON event

    /**
     * Listen for changes to the power state from any power managers
     * in use in order to track how long it's been since power was applied
     * to the layout. This information is used in {@link Block#goingActive()}
     * when deciding whether to restore a block's last value.
     *
     * Also listen for additions/removals or PowerManagers
     *
     * @param e the change event
     */

    @Override
    public void propertyChange(PropertyChangeEvent e) {
        super.propertyChange(e);
        if (jmri.PowerManager.POWER.equals(e.getPropertyName())) {
            try {
                PowerManager pm = (PowerManager) e.getSource();
                if (pm.getPower() == jmri.PowerManager.ON) {
                    lastTimeLayoutPowerOn = Instant.now();
                }
            } catch (JmriException | NoSuchMethodError xe) {
                // do nothing
            }
        }
        if (powerManagerChangeName.equals(e.getPropertyName())) {
            if (e.getNewValue() == null) {
                // powermanager has been removed
                PowerManager pm = (PowerManager) e.getOldValue();
                pm.removePropertyChangeListener(this);
            } else {
                // a powermanager has been added
                PowerManager pm = (PowerManager) e.getNewValue();
                pm.addPropertyChangeListener(this);
            }
        }
    }

    /**
     * Returns the amount of time since the layout was last powered up,
     * in milliseconds. If the layout has not been powered up as far as
     * JMRI knows it returns a very long time indeed.
     *
     * @return long int
     */
    public long timeSinceLastLayoutPowerOn() {
        if (lastTimeLayoutPowerOn == null) {
            return Long.MAX_VALUE;
        }
        return Instant.now().toEpochMilli() - lastTimeLayoutPowerOn.toEpochMilli();
    }

    @Override
    public Block provide(String name) throws IllegalArgumentException {
        return provideBlock(name);
    }

    private final static org.slf4j.Logger log = org.slf4j.LoggerFactory.getLogger(BlockManager.class);

}<|MERGE_RESOLUTION|>--- conflicted
+++ resolved
@@ -143,15 +143,9 @@
         if (b != null) {
             return b;
         }
-<<<<<<< HEAD
-        if (name.startsWith(getSystemPrefix() + typeLetter())) {
-            log.debug("create block for systemname {}",name);
-=======
         if (name.startsWith(getSystemNamePrefix())) {
->>>>>>> 1243c2cd
             b = createNewBlock(name, null);
         } else {
-            log.debug("create autoblock for username {}",name);
             b = createNewBlock(name);
         }
         if (b == null) {

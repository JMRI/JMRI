package jmri;

import java.beans.PropertyChangeEvent;
import java.text.DecimalFormat;
import java.time.Instant;
import java.util.ArrayList;
import java.util.List;
import java.util.concurrent.atomic.AtomicInteger;
import javax.annotation.CheckForNull;
import javax.annotation.CheckReturnValue;
import javax.annotation.Nonnull;
import jmri.implementation.SignalSpeedMap;
import jmri.jmrit.roster.RosterEntry;
import jmri.jmrix.internal.InternalSystemConnectionMemo;
import jmri.managers.AbstractManager;

/**
 * Basic implementation of a BlockManager.
 * <p>
 * Note that this does not enforce any particular system naming convention.
 * <p>
 * Note this is a concrete class, unlike the interface/implementation pairs of
 * most Managers, because there are currently only one implementation for
 * Blocks.
 * <hr>
 * This file is part of JMRI.
 * <p>
 * JMRI is free software; you can redistribute it and/or modify it under the
 * terms of version 2 of the GNU General Public License as published by the Free
 * Software Foundation. See the "COPYING" file for a copy of this license.
 * <p>
 * JMRI is distributed in the hope that it will be useful, but WITHOUT ANY
 * WARRANTY; without even the implied warranty of MERCHANTABILITY or FITNESS FOR
 * A PARTICULAR PURPOSE. See the GNU General Public License for more details.
 *
 * @author Bob Jacobsen Copyright (C) 2006
 */
public class BlockManager extends AbstractManager<Block> implements ProvidingManager<Block>, InstanceManagerAutoDefault {

    private final String powerManagerChangeName;

    public BlockManager() {
        super(InstanceManager.getDefault(InternalSystemConnectionMemo.class));
        InstanceManager.getDefault(SensorManager.class).addVetoableChangeListener(this);
        InstanceManager.getDefault(ReporterManager.class).addVetoableChangeListener(this);
        InstanceManager.getList(PowerManager.class).forEach((pm) -> {
            pm.addPropertyChangeListener(this);
        });
        powerManagerChangeName = InstanceManager.getListPropertyName(PowerManager.class);
        InstanceManager.addPropertyChangeListener(this);
    }

    @Override
    @CheckReturnValue
    public int getXMLOrder() {
        return Manager.BLOCKS;
    }

    @Override
    @CheckReturnValue
    public char typeLetter() {
        return 'B';
    }

    private boolean saveBlockPath = true;

    @CheckReturnValue
    public boolean isSavedPathInfo() {
        return saveBlockPath;
    }

    public void setSavedPathInfo(boolean save) {
        saveBlockPath = save;
    }

    /**
     * Create a new Block, only if it does not exist.
     *
     * @param systemName the system name
     * @param userName   the user name
     * @return null if a Block with the same systemName or userName already
     *         exists, or if there is trouble creating a new Block
     */
    @CheckForNull
    public Block createNewBlock(@Nonnull String systemName, @CheckForNull String userName) {
        // Check that Block does not already exist
        Block r;
        if (userName != null && !userName.equals("")) {
            r = getByUserName(userName);
            if (r != null) {
                return null;
            }
        }
        r = getBySystemName(systemName);
        if (r != null) {
            return null;
        }
        // Block does not exist, create a new Block
        r = new Block(systemName, userName);

        // Keep track of the last created auto system name
        updateAutoNumber(systemName);

        // save in the maps
        register(r);
        try {
            r.setBlockSpeed("Global"); // NOI18N
        } catch (JmriException ex) {
            log.error("{}", ex.getMessage());
        }
        return r;
    }

    /**
     * Create a new Block using an automatically incrementing system
     * name.
     *
     * @param userName the user name for the new block
     * @return null if a Block with the same systemName or userName already
     *         exists, or if there is trouble creating a new Block.
     */
    @CheckForNull
    public Block createNewBlock(@Nonnull String userName) {
        return createNewBlock(getAutoSystemName(), userName);
    }

    /**
     * If the Block exists, return it, otherwise create a new one and return it.
     * If the argument starts with the system prefix and type letter, usually
     * "IB", then the argument is considered a system name, otherwise it's
     * considered a user name and a system name is automatically created.
     *
     * @param name the system name or the user name for the block
     * @return a new or existing Block
     * @throws IllegalArgumentException if cannot create block or no name supplied; never returns null
     */
    @Nonnull
    public Block provideBlock(@Nonnull String name) {
        if (name.isEmpty()) {
            throw new IllegalArgumentException("Could not create block, no name supplied");
        }
        Block b = getBlock(name);
        if (b != null) {
            return b;
        }
        if (name.startsWith(getSystemNamePrefix())) {
            b = createNewBlock(name, null);
        } else {
            b = createNewBlock(name);
        }
        if (b == null) {
            throw new IllegalArgumentException("Could not create block \"" + name + "\"");
        }
        return b;
    }

<<<<<<< HEAD
    private DecimalFormat paddedNumber = new DecimalFormat("0000");

    AtomicInteger lastAutoBlockRef = new AtomicInteger(0);

=======
>>>>>>> 1243c2cd
    /**
     * Get an existing Block. First looks up assuming that name is a
     * User Name. If this fails looks up assuming that name is a System Name. If
     * both fail, returns null.
     *
     * @param name the name of an existing block
     * @return a Block or null if none found
     */
    @CheckReturnValue
    @CheckForNull
    public Block getBlock(@Nonnull String name) {
        Block r = getByUserName(name);
        if (r != null) {
            return r;
        }
        return getBySystemName(name);
    }

    @CheckReturnValue
    @CheckForNull
    public Block getBySystemName(@Nonnull String key) {
        return _tsys.get(key);
    }

    @CheckReturnValue
    @CheckForNull
    public Block getByUserName(@Nonnull String key) {
        return _tuser.get(key);
    }

    @CheckReturnValue
    @CheckForNull
    public Block getByDisplayName(@Nonnull String key) {
        // First try to find it in the user list.
        // If that fails, look it up in the system list
        Block retv = this.getByUserName(key);
        if (retv == null) {
            retv = this.getBySystemName(key);
        }
        // If it's not in the system list, go ahead and return null
        return (retv);
    }

    private String defaultSpeed = "Normal";

    /**
     * @param speed the speed
     * @throws IllegalArgumentException if provided speed is invalid
     */
    public void setDefaultSpeed(@Nonnull String speed) {
        if (defaultSpeed.equals(speed)) {
            return;
        }

        try {
            Float.parseFloat(speed);
        } catch (NumberFormatException nx) {
            try {
                InstanceManager.getDefault(SignalSpeedMap.class).getSpeed(speed);
            } catch (IllegalArgumentException ex) {
                throw new IllegalArgumentException("Value of requested default block speed \"" + speed + "\" is not valid", ex);
            }
        }
        String oldSpeed = defaultSpeed;
        defaultSpeed = speed;
        firePropertyChange("DefaultBlockSpeedChange", oldSpeed, speed);
    }

    @CheckReturnValue
    @Nonnull
    public String getDefaultSpeed() {
        return defaultSpeed;
    }

    @Override
    @CheckReturnValue
    @Nonnull
    public String getBeanTypeHandled(boolean plural) {
        return Bundle.getMessage(plural ? "BeanNameBlocks" : "BeanNameBlock");
    }

    /**
     * Get a list of blocks which the supplied roster entry appears to be
     * occupying. A block is assumed to contain this roster entry if its value
     * is the RosterEntry itself, or a string with the entry's id or dcc
     * address.
     *
     * @param re the roster entry
     * @return list of block system names
     */
    @CheckReturnValue
    @Nonnull
    public List<Block> getBlocksOccupiedByRosterEntry(@Nonnull RosterEntry re) {
        List<Block> blockList = new ArrayList<>();

        getNamedBeanSet().stream().forEach((b) -> {
            Object obj;
            if (b!= null && (obj = b.getValue()) != null) {
                if (obj instanceof RosterEntry && obj == re) {
                    blockList.add(b);
                } else if (obj.toString().equals(re.getId()) || obj.toString().equals(re.getDccAddress())) {
                    blockList.add(b);
                }
            }
        });

        return blockList;
    }


    private Instant lastTimeLayoutPowerOn; // the most recent time any power manager had a power ON event

    /**
     * Listen for changes to the power state from any power managers
     * in use in order to track how long it's been since power was applied
     * to the layout. This information is used in {@link Block#goingActive()}
     * when deciding whether to restore a block's last value.
     *
     * Also listen for additions/removals or PowerManagers
     *
     * @param e the change event
     */

    @Override
    public void propertyChange(PropertyChangeEvent e) {
        super.propertyChange(e);
        if (jmri.PowerManager.POWER.equals(e.getPropertyName())) {
            try {
                PowerManager pm = (PowerManager) e.getSource();
                if (pm.getPower() == jmri.PowerManager.ON) {
                    lastTimeLayoutPowerOn = Instant.now();
                }
            } catch (JmriException | NoSuchMethodError xe) {
                // do nothing
            }
        }
        if (powerManagerChangeName.equals(e.getPropertyName())) {
            if (e.getNewValue() == null) {
                // powermanager has been removed
                PowerManager pm = (PowerManager) e.getOldValue();
                pm.removePropertyChangeListener(this);
            } else {
                // a powermanager has been added
                PowerManager pm = (PowerManager) e.getNewValue();
                pm.addPropertyChangeListener(this);
            }
        }
    }

    /**
     * Get the amount of time since the layout was last powered up,
     * in milliseconds. If the layout has not been powered up as far as
     * JMRI knows it returns a very long time indeed.
     *
     * @return long int
     */
    public long timeSinceLastLayoutPowerOn() {
        if (lastTimeLayoutPowerOn == null) {
            return Long.MAX_VALUE;
        }
        return Instant.now().toEpochMilli() - lastTimeLayoutPowerOn.toEpochMilli();
    }

    @Override
    @Nonnull
    public Block provide(@Nonnull String name) throws IllegalArgumentException {
        return provideBlock(name);
    }

    private final static org.slf4j.Logger log = org.slf4j.LoggerFactory.getLogger(BlockManager.class);

}<|MERGE_RESOLUTION|>--- conflicted
+++ resolved
@@ -154,13 +154,6 @@
         return b;
     }
 
-<<<<<<< HEAD
-    private DecimalFormat paddedNumber = new DecimalFormat("0000");
-
-    AtomicInteger lastAutoBlockRef = new AtomicInteger(0);
-
-=======
->>>>>>> 1243c2cd
     /**
      * Get an existing Block. First looks up assuming that name is a
      * User Name. If this fails looks up assuming that name is a System Name. If

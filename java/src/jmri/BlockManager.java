--- conflicted
+++ resolved
@@ -37,11 +37,7 @@
  *
  * @author Bob Jacobsen Copyright (C) 2006
  */
-<<<<<<< HEAD
-public class BlockManager extends AbstractManager implements PropertyChangeListener, VetoableChangeListener, InstanceManagerAutoDefault {
-=======
-public class BlockManager extends AbstractManager<Block> implements PropertyChangeListener, VetoableChangeListener {
->>>>>>> 0986ab5a
+public class BlockManager extends AbstractManager<Block> implements PropertyChangeListener, VetoableChangeListener, InstanceManagerAutoDefault {
 
     public BlockManager() {
         super();

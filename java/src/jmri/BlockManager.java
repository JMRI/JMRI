--- conflicted
+++ resolved
@@ -167,11 +167,7 @@
 
     private DecimalFormat paddedNumber = new DecimalFormat("0000");
 
-<<<<<<< HEAD
-    private int lastAutoBlockRef = 0;
-=======
     AtomicInteger lastAutoBlockRef = new AtomicInteger(0);
->>>>>>> 5ab4af13
 
     /**
      * Get an existing Block. First looks up assuming that name is a

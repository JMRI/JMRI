--- conflicted
+++ resolved
@@ -533,13 +533,6 @@
      * Only get here if a change in state has occurred when calculating this
      * Conditional
      */
-<<<<<<< HEAD
-    @SuppressWarnings({"deprecation", "fallthrough"}) // Date.setHours, setMinutes, setSeconds
-    @SuppressFBWarnings(value = "SF_SWITCH_FALLTHROUGH")
-    // it's unfortunate that this is such a huge method, because these annotations
-    // have to apply to more than 500 lines of code - jake
-=======
->>>>>>> 5021624c
     private void takeActionIfNeeded() {
         if (log.isTraceEnabled()) {
             log.trace("takeActionIfNeeded starts for {}", getSystemName());  // NOI18N
@@ -588,25 +581,7 @@
                         conditionalExecute.delayedTurnout(action, actionCount, new TimeTurnout(i), false, devName);
                         break;
                     case CANCEL_TURNOUT_TIMERS:
-<<<<<<< HEAD
-                        ConditionalManager cmg = jmri.InstanceManager.getDefault(jmri.ConditionalManager.class);
-                        java.util.Iterator<Conditional> iter = cmg.getNamedBeanSet().iterator();
-                        while (iter.hasNext()) {
-                            String sname = iter.next().getSystemName();
-
-                            Conditional c = cmg.getBySystemName(sname);
-                            if (c == null) {
-                                errorList.add("Conditional null during cancel turnout timers for "  // NOI18N
-                                        + action.getDeviceName());
-                                continue; // no more processing of this one
-                            }
-
-                            c.cancelTurnoutTimer(devName);
-                            actionCount++;
-                        }
-=======
                         conditionalExecute.cancelTurnoutTimers(action, actionCount, errorList, devName);
->>>>>>> 5021624c
                         break;
                     case LOCK_TURNOUT:
                         conditionalExecute.lockTurnout(action, (Turnout) nb, actionCount, errorList);
@@ -639,24 +614,7 @@
                         conditionalExecute.delayedSensor(action, actionCount, new TimeSensor(i), getMillisecondValue(action), false, devName);
                         break;
                     case CANCEL_SENSOR_TIMERS:
-<<<<<<< HEAD
-                        ConditionalManager cm = jmri.InstanceManager.getDefault(jmri.ConditionalManager.class);
-                        java.util.Iterator<Conditional> itr = cm.getNamedBeanSet().iterator();
-                        while (itr.hasNext()) {
-                            String sname = itr.next().getSystemName();
-                            Conditional c = cm.getBySystemName(sname);
-                            if (c == null) {
-                                errorList.add("Conditional null during cancel sensor timers for "  // NOI18N
-                                        + action.getDeviceName());
-                                continue; // no more processing of this one
-                            }
-
-                            c.cancelSensorTimer(devName);
-                            actionCount++;
-                        }
-=======
                         conditionalExecute.cancelSensorTimers(action, actionCount, errorList, devName);
->>>>>>> 5021624c
                         break;
                     case SET_LIGHT:
                         conditionalExecute.setLight(action, (Light) nb, actionCount, errorList);
@@ -698,27 +656,7 @@
                         conditionalExecute.controlAudio(action, devName);
                         break;
                     case JYTHON_COMMAND:
-<<<<<<< HEAD
-                        if (!(getActionString(action).isEmpty())) {
-                            // add the text to the output frame
-                            ScriptOutput.writeScript(getActionString(action));
-                            // and execute
-
-                            javax.script.ScriptEngine se =  JmriScriptEngineManager.getDefault().getEngine(JmriScriptEngineManager.PYTHON);
-                            if (se!=null) {
-                                try {
-                                    JmriScriptEngineManager.getDefault().eval(getActionString(action), se);
-                                } catch (ScriptException ex) {
-                                    log.error("Error executing script:", ex);  // NOI18N
-                                }
-                            } else {
-                                log.error("Error getting default ScriptEngine");
-                            }
-                            actionCount++;
-                        }
-=======
                         conditionalExecute.jythonCommand(action, getActionString(action), actionCount);
->>>>>>> 5021624c
                         break;
                     case ALLOCATE_WARRANT_ROUTE:
                         conditionalExecute.allocateWarrantRoute(action, (Warrant) nb, actionCount, errorList);

--- conflicted
+++ resolved
@@ -656,27 +656,7 @@
                         conditionalExecute.controlAudio(action, devName);
                         break;
                     case JYTHON_COMMAND:
-<<<<<<< HEAD
-                        if (!(getActionString(action).isEmpty())) {
-                            // add the text to the output frame
-                            ScriptOutput.writeScript(getActionString(action));
-                            // and execute
-
-                            javax.script.ScriptEngine se =  JmriScriptEngineManager.getDefault().getEngine(JmriScriptEngineManager.JYTHON);
-                            if (se!=null) {
-                                try {
-                                    JmriScriptEngineManager.getDefault().eval(getActionString(action), se);
-                                } catch (ScriptException ex) {
-                                    log.error("Error executing script:", ex);  // NOI18N
-                                }
-                            } else {
-                                log.error("Error getting default ScriptEngine");
-                            }
-                            actionCount++;
-                        }
-=======
                         conditionalExecute.jythonCommand(action, getActionString(action), actionCount);
->>>>>>> 71f27f32
                         break;
                     case ALLOCATE_WARRANT_ROUTE:
                         conditionalExecute.allocateWarrantRoute(action, (Warrant) nb, actionCount, errorList);

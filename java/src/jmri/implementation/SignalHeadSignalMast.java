package jmri.implementation;

import java.util.ArrayList;
import java.util.HashMap;
import java.util.List;
import jmri.InstanceManager;
import jmri.NamedBean;
import jmri.NamedBeanHandle;
import jmri.NamedBeanHandleManager;
import jmri.SignalHead;
import jmri.SignalMast;
import org.slf4j.Logger;
import org.slf4j.LoggerFactory;

/**
 * SignalMast implemented via one SignalHead object.
 * <p>
 * System name specifies the creation information:
 * <pre>
 * IF:basic:one-searchlight:(IH1)(IH2)
 * </pre> The name is a colon-separated series of terms:
 * <ul>
 * <li>IF$shsm - defines signal masts of this type
 * <li>basic - name of the signaling system
 * <li>one-searchlight - name of the particular aspect map
 * <li>(IH1)(IH2) - colon-separated list of names for SignalHeads
 * </ul>
 * There was an older form where the names where colon separated:
 * IF:basic:one-searchlight:IH1:IH2 This was deprecated because colons appear in
 * e.g. SE8c system names.
 * <ul>
 * <li>IF$shsm - defines signal masts of this type
 * <li>basic - name of the signaling system
 * <li>one-searchlight - name of the particular aspect map
 * <li>IH1:IH2 - colon-separated list of names for SignalHeads
 * </ul>
 *
 * @author Bob Jacobsen Copyright (C) 2009
 */
public class SignalHeadSignalMast extends AbstractSignalMast implements java.beans.VetoableChangeListener {

    public SignalHeadSignalMast(String systemName, String userName) {
        super(systemName, userName);
        configureFromName(systemName);
    }

    public SignalHeadSignalMast(String systemName) {
        super(systemName);
        configureFromName(systemName);
    }

    void configureFromName(String systemName) {
        // split out the basic information
        String[] parts = systemName.split(":");
        if (parts.length < 3) {
            log.error("SignalMast system name needs at least three parts: {}", systemName);
            throw new IllegalArgumentException("System name needs at least three parts: " + systemName);
        }
        if (!parts[0].equals("IF$shsm")) {
            log.warn("SignalMast system name should start with IF$shsm but is {}", systemName);
        }
        String prefix = parts[0];
        String system = parts[1];
        String mast = parts[2];

        // if "mast" contains (, it's a new style
        if (mast.indexOf('(') == -1) {
            // old style
            setMastType(mast);
            configureSignalSystemDefinition(system);
            configureAspectTable(system, mast);
            configureHeads(parts, 3);
        } else {
            // new style
            mast = mast.substring(0, mast.indexOf("("));
            setMastType(mast);
            String interim = systemName.substring(prefix.length() + 1 + system.length() + 1);
            String parenstring = interim.substring(interim.indexOf("("), interim.length());
            java.util.List<String> parens = jmri.util.StringUtil.splitParens(parenstring);
            configureSignalSystemDefinition(system);
            configureAspectTable(system, mast);
            String[] heads = new String[parens.size()];
            int i = 0;
            for (String p : parens) {
                heads[i] = p.substring(1, p.length() - 1);
                i++;
            }
            configureHeads(heads, 0);
        }
    }

    void configureHeads(String parts[], int start) {
        heads = new ArrayList<NamedBeanHandle<SignalHead>>();
        for (int i = start; i < parts.length; i++) {
            String name = parts[i];
            // check head exists
            SignalHead head = InstanceManager.getDefault(jmri.SignalHeadManager.class).getSignalHead(name);
            if (head == null) {
                log.warn("Attempting to create Mast from non-existant signal head {}", name);
                continue;
            }
            NamedBeanHandle<SignalHead> s
                    = InstanceManager.getDefault(NamedBeanHandleManager.class).getNamedBeanHandle(name, head);
            heads.add(s);
        }
    }

    @Override
    public void setAspect(String aspect) {
        // check it's a choice
        if (!map.checkAspect(aspect)) {
            // not a valid aspect
            log.warn("attempting to set invalid aspect: {} on mast: {}", aspect, getDisplayName());
            throw new IllegalArgumentException("attempting to set invalid aspect: " + aspect + " on mast: " + getDisplayName());
        } else if (disabledAspects.contains(aspect)) {
            log.warn("attempting to set an aspect that has been disabled: {} on mast: {}", aspect, getDisplayName());
            throw new IllegalArgumentException("attempting to set an aspect that has been disabled: " + aspect + " on mast: " + getDisplayName());
        }

        // set the outputs
        if (log.isDebugEnabled()) {
            log.debug("setAspect \"{}\", numHeads= {}", aspect, heads.size());
        }
        setAppearances(aspect);
        // do standard processing
        super.setAspect(aspect);
    }

    @Override
    public void setHeld(boolean state) {
        // set all Heads to state
        for (NamedBeanHandle<SignalHead> h : heads) {
            try {
                h.getBean().setHeld(state);
            } catch (java.lang.NullPointerException ex) {
                log.error("NPE caused when trying to set Held due to missing signal head in mast {}", getDisplayName());
            }
        }
        super.setHeld(state);
    }

    @Override
    public void setLit(boolean state) {
        // set all Heads to state
        for (NamedBeanHandle<SignalHead> h : heads) {
            try {
                h.getBean().setLit(state);
            } catch (java.lang.NullPointerException ex) {
                log.error("NPE caused when trying to set Lit due to missing signal head in mast {}", getDisplayName());
            }
        }
        super.setLit(state);
    }

    List<NamedBeanHandle<SignalHead>> heads;

    public List<NamedBeanHandle<SignalHead>> getHeadsUsed() {
        return heads;
    }

    //taken out of the defaultsignalappearancemap
    public void setAppearances(String aspect) {
        if (map == null) {
            log.error("No appearance map defined, unable to set appearance {}", getDisplayName());
            return;
        }
        if (map.getSignalSystem() != null && map.getSignalSystem().checkAspect(aspect) && map.getAspectSettings(aspect) != null) {
            log.warn("Attempt to set {} to undefined aspect: {}", getSystemName(), aspect);
        } else if ((map.getAspectSettings(aspect) != null) && (heads.size() > map.getAspectSettings(aspect).length)) {
            log.warn("setAppearance to \"{}\" finds {} heads but only {} settings", aspect, heads.size(), map.getAspectSettings(aspect).length);
        }

        int delay = 0;
        try {
            if (map.getProperty(aspect, "delay") != null) {
                delay = Integer.parseInt(map.getProperty(aspect, "delay"));
            }
        } catch (Exception e) {
            log.debug("No delay set");
            //can be considered normal if does not exists or is invalid
        }
        HashMap<SignalHead, Integer> delayedSet = new HashMap<SignalHead, Integer>(heads.size());
        for (int i = 0; i < heads.size(); i++) {
            // some extensive checking
            boolean error = false;
            if (heads.get(i) == null) {
                log.error("Head {} unexpectedly null in setAppearances while setting aspect \"{}\" for {}", i, aspect, getSystemName());
                error = true;
            }
            if (heads.get(i).getBean() == null) {
                log.error("Head {} getBean() unexpectedly null in setAppearances while setting aspect \"{}\" for {}", i, aspect, getSystemName());
                error = true;
            }
            if (map.getAspectSettings(aspect) == null) {
                log.error("Couldn't get table array for aspect \"{}\" in setAppearances for {}", aspect, getSystemName());
                error = true;
            }

            if (!error) {
                SignalHead head = heads.get(i).getBean();
<<<<<<< HEAD
                int toSet = map.getAspectSettings(aspect)[i];
                if (delay == 0) {
                    head.setAppearance(toSet);
                    if (log.isDebugEnabled()) {
                        log.debug("Setting {} to {}", head.getSystemName(), head.getAppearanceName(toSet));
=======
                int[] dsam = map.getAspectSettings(aspect);
                if (i < dsam.length) {
                    int toSet = dsam[i];
                    if (delay == 0) {
                        head.setAppearance(toSet);
                        log.debug("Setting {} to {}", head.getSystemName(), 
                                head.getAppearanceName(toSet));
                    } else {
                        delayedSet.put(head, toSet);
>>>>>>> f1e1c23a
                    }
                } else {
                    log.error("     head '{}' appearance not set for aspect '{}'", head.getSystemName(), aspect);                    
                }
            } else {
                log.error("     head appearance not set due to above error");
            }
        }
        if (delay != 0) {
            //If a delay is required we will fire this off into a seperate thread and let it get on with it.
            final HashMap<SignalHead, Integer> thrDelayedSet = delayedSet;
            final int thrDelay = delay;
            Runnable r = new Runnable() {
                @Override
                public void run() {
                    setDelayedAppearances(thrDelayedSet, thrDelay);
                }
            };
            Thread thr = new Thread(r);
            thr.setName(getDisplayName() + " delayed set appearance");
            thr.setDaemon(true);
            try {
                thr.start();
            } catch (java.lang.IllegalThreadStateException ex) {
                log.error(ex.toString());
            }
        }
        return;
    }

    private void setDelayedAppearances(final HashMap<SignalHead, Integer> delaySet, final int delay) {
        for (SignalHead head : delaySet.keySet()) {
            final SignalHead thrHead = head;
            Runnable r = new Runnable() {
                @Override
                public void run() {
                    try {
                        thrHead.setAppearance(delaySet.get(thrHead));
                        if (log.isDebugEnabled()) {
                            log.debug("Setting {} to {}", thrHead.getSystemName(),
                                    thrHead.getAppearanceName(delaySet.get(thrHead)));
                        }
                        Thread.sleep(delay);
                    } catch (InterruptedException ex) {
                        Thread.currentThread().interrupt();
                    }
                }
            };

            Thread thr = new Thread(r);
            thr.setName(getDisplayName());
            thr.setDaemon(true);
            try {
                thr.start();
                thr.join();
            } catch (java.lang.IllegalThreadStateException ex) {
                log.error(ex.toString());
            } catch (InterruptedException ex) {
                log.error(ex.toString());
            }
        }
    }

    public static List<SignalHead> getSignalHeadsUsed() {
        List<SignalHead> headsUsed = new ArrayList<SignalHead>();
        for (SignalMast mast : InstanceManager.getDefault(jmri.SignalMastManager.class).getNamedBeanSet()) {
            if (mast instanceof jmri.implementation.SignalHeadSignalMast) {
                java.util.List<NamedBeanHandle<SignalHead>> masthead = ((jmri.implementation.SignalHeadSignalMast) mast).getHeadsUsed();
                for (NamedBeanHandle<SignalHead> bean : masthead) {
                    headsUsed.add(bean.getBean());
                }
            }
        }
        return headsUsed;
    }

    public static String isHeadUsed(SignalHead head) {
        for (SignalMast mast : InstanceManager.getDefault(jmri.SignalMastManager.class).getNamedBeanSet()) {
            if (mast instanceof jmri.implementation.SignalHeadSignalMast) {
                java.util.List<NamedBeanHandle<SignalHead>> masthead = ((jmri.implementation.SignalHeadSignalMast) mast).getHeadsUsed();
                for (NamedBeanHandle<SignalHead> bean : masthead) {
                    if ((bean.getBean()) == head) {
                        return ((jmri.implementation.SignalHeadSignalMast) mast).getDisplayName();
                    }
                }
            }
        }
        return null;
    }

    @Override
    public void vetoableChange(java.beans.PropertyChangeEvent evt) throws java.beans.PropertyVetoException {
        NamedBean nb = (NamedBean) evt.getOldValue();
        if ("CanDelete".equals(evt.getPropertyName())) { //IN18N
            if (nb instanceof SignalHead) {
                for (NamedBeanHandle<SignalHead> bean : getHeadsUsed()) {
                    if (bean.getBean().equals(nb)) {
                        java.beans.PropertyChangeEvent e = new java.beans.PropertyChangeEvent(this, "DoNotDelete", null, null);
                        throw new java.beans.PropertyVetoException(Bundle.getMessage("InUseSignalHeadSignalMastVeto", getDisplayName()), e);
                    }
                }
            }
        }
    }

    private final static Logger log = LoggerFactory.getLogger(SignalHeadSignalMast.class);
}<|MERGE_RESOLUTION|>--- conflicted
+++ resolved
@@ -17,16 +17,17 @@
  * <p>
  * System name specifies the creation information:
  * <pre>
- * IF:basic:one-searchlight:(IH1)(IH2)
- * </pre> The name is a colon-separated series of terms:
+ * IF$shsm:basic:one-searchlight:(IH1)(IH2)
+ * </pre>
+ * The name is a colon-separated series of terms:
  * <ul>
  * <li>IF$shsm - defines signal masts of this type
  * <li>basic - name of the signaling system
  * <li>one-searchlight - name of the particular aspect map
  * <li>(IH1)(IH2) - colon-separated list of names for SignalHeads
  * </ul>
- * There was an older form where the names where colon separated:
- * IF:basic:one-searchlight:IH1:IH2 This was deprecated because colons appear in
+ * There was an older form where the SignalHead names were also colon separated:
+ * IF$shsm:basic:one-searchlight:IH1:IH2 This was deprecated because colons appear in
  * e.g. SE8c system names.
  * <ul>
  * <li>IF$shsm - defines signal masts of this type
@@ -49,15 +50,17 @@
         configureFromName(systemName);
     }
 
-    void configureFromName(String systemName) {
+    private static final String mastType = "IF$shsm";
+
+    private void configureFromName(String systemName) {
         // split out the basic information
         String[] parts = systemName.split(":");
         if (parts.length < 3) {
             log.error("SignalMast system name needs at least three parts: {}", systemName);
             throw new IllegalArgumentException("System name needs at least three parts: " + systemName);
         }
-        if (!parts[0].equals("IF$shsm")) {
-            log.warn("SignalMast system name should start with IF$shsm but is {}", systemName);
+        if (!parts[0].equals(mastType)) {
+            log.warn("SignalMast system name should start with {} but is {}", mastType, systemName);
         }
         String prefix = parts[0];
         String system = parts[1];
@@ -89,7 +92,7 @@
         }
     }
 
-    void configureHeads(String parts[], int start) {
+    private void configureHeads(String parts[], int start) {
         heads = new ArrayList<NamedBeanHandle<SignalHead>>();
         for (int i = start; i < parts.length; i++) {
             String name = parts[i];
@@ -152,7 +155,7 @@
         super.setLit(state);
     }
 
-    List<NamedBeanHandle<SignalHead>> heads;
+    private List<NamedBeanHandle<SignalHead>> heads;
 
     public List<NamedBeanHandle<SignalHead>> getHeadsUsed() {
         return heads;
@@ -198,26 +201,18 @@
 
             if (!error) {
                 SignalHead head = heads.get(i).getBean();
-<<<<<<< HEAD
-                int toSet = map.getAspectSettings(aspect)[i];
-                if (delay == 0) {
-                    head.setAppearance(toSet);
-                    if (log.isDebugEnabled()) {
-                        log.debug("Setting {} to {}", head.getSystemName(), head.getAppearanceName(toSet));
-=======
                 int[] dsam = map.getAspectSettings(aspect);
                 if (i < dsam.length) {
                     int toSet = dsam[i];
                     if (delay == 0) {
                         head.setAppearance(toSet);
-                        log.debug("Setting {} to {}", head.getSystemName(), 
+                        log.debug("Setting {} to {}", head.getSystemName(),
                                 head.getAppearanceName(toSet));
                     } else {
                         delayedSet.put(head, toSet);
->>>>>>> f1e1c23a
                     }
                 } else {
-                    log.error("     head '{}' appearance not set for aspect '{}'", head.getSystemName(), aspect);                    
+                    log.error("     head '{}' appearance not set for aspect '{}'", head.getSystemName(), aspect);
                 }
             } else {
                 log.error("     head appearance not set due to above error");
@@ -242,7 +237,6 @@
                 log.error(ex.toString());
             }
         }
-        return;
     }
 
     private void setDelayedAppearances(final HashMap<SignalHead, Integer> delaySet, final int delay) {
@@ -270,9 +264,7 @@
             try {
                 thr.start();
                 thr.join();
-            } catch (java.lang.IllegalThreadStateException ex) {
-                log.error(ex.toString());
-            } catch (InterruptedException ex) {
+            } catch (java.lang.IllegalThreadStateException | InterruptedException ex) {
                 log.error(ex.toString());
             }
         }
@@ -297,7 +289,7 @@
                 java.util.List<NamedBeanHandle<SignalHead>> masthead = ((jmri.implementation.SignalHeadSignalMast) mast).getHeadsUsed();
                 for (NamedBeanHandle<SignalHead> bean : masthead) {
                     if ((bean.getBean()) == head) {
-                        return ((jmri.implementation.SignalHeadSignalMast) mast).getDisplayName();
+                        return mast.getDisplayName();
                     }
                 }
             }
@@ -321,4 +313,5 @@
     }
 
     private final static Logger log = LoggerFactory.getLogger(SignalHeadSignalMast.class);
+
 }
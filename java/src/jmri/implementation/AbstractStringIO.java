--- conflicted
+++ resolved
@@ -40,14 +40,9 @@
      * The string [u]must not[/u] be longer than the value of getMaximumLength()
      * unless that value is zero. Some microcomputers have little memory and
      * it's very important that this method is never called with too long strings.
-<<<<<<< HEAD
-     * @param value the string to send
-     * @throws JmriException when unable to send value
-=======
-     * 
+     *
      * @param value the desired string value
      * @throws jmri.JmriException general error when setting the value fails
->>>>>>> 18f648ae
      */
     abstract protected void sendStringToLayout(@Nonnull String value) throws JmriException;
 

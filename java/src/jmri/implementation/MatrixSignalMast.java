--- conflicted
+++ resolved
@@ -244,7 +244,7 @@
      *  Used?
      *
      *  @param colnum int index (1 up to 6) for the column of the desired output
-     *  @return NamedBeanHandle to the configured output
+     *  @return NamedBeanHandle to the configured turnout output
      */
     @CheckForNull public NamedBeanHandle<Turnout> getOutputHandle(int colnum) {
         String key = "output" + Integer.toString(colnum);
@@ -407,11 +407,7 @@
                     final int toState = newState;
                     final Turnout setTurnout = t;
                     ThreadingUtil.runOnLayoutEventually(() -> {   // eventually, even though we have timing here, should be soon
-<<<<<<< HEAD
                         setTurnout.setCommandedStateAtInterval(toState); // delayed on specific connection by its turnoutManager
-=======
-                        setTurnout.setCommandedState(toState); // delayed on specific connection by its turnoutManager
->>>>>>> d7673634
                     });
                     try {
                         Thread.sleep(mDelay); // only the Mast specific user defined delay is applied here

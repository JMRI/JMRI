package jmri.implementation;

import apps.gui3.TabbedPreferencesAction;
import java.awt.GraphicsEnvironment;
import java.io.File;
import java.net.URISyntaxException;
import java.net.URL;
import java.util.ArrayList;
import java.util.HashMap;
import java.util.List;
import java.util.ServiceLoader;
import javax.swing.JList;
import javax.swing.JOptionPane;
import jmri.Application;
import jmri.ConfigureManager;
import jmri.InstanceManager;
import jmri.JmriException;
import jmri.configurexml.ConfigXmlManager;
import jmri.configurexml.swing.DialogErrorHandler;
import jmri.profile.Profile;
import jmri.profile.ProfileManager;
import jmri.util.FileUtil;
import jmri.util.prefs.InitializationException;
import org.slf4j.Logger;
import org.slf4j.LoggerFactory;
import jmri.spi.PreferencesManager;

/**
 *
 * @author Randall Wood
 */
public class JmriConfigurationManager implements ConfigureManager {

    private final static Logger log = LoggerFactory.getLogger(JmriConfigurationManager.class);
    private final ConfigXmlManager legacy = new ConfigXmlManager();
    private final HashMap<PreferencesManager, InitializationException> initializationExceptions = new HashMap<>();

    @SuppressWarnings("unchecked") // For types in InstanceManager.store()
    public JmriConfigurationManager() {
<<<<<<< HEAD
        ServiceLoader<PreferencesManager> sl = ServiceLoader.load(PreferencesManager.class);
        for (PreferencesManager pp : sl) {
            InstanceManager.store(pp, PreferencesManager.class);
            for (Class provided : pp.getProvides()) { // use raw class so next line can compile
=======
        ServiceLoader<PreferencesProvider> sl = ServiceLoader.load(PreferencesProvider.class);
        for (PreferencesProvider pp : sl) {
            InstanceManager.store(pp, PreferencesProvider.class);
            for (@SuppressWarnings("rawtypes") Class provided : pp.getProvides()) { // use raw class so next line can compile
>>>>>>> c9eebd0a
                InstanceManager.store(provided.cast(pp), provided);
            }
        }
        if (ProfileManager.getDefault().getActiveProfile() != null) {
            this.legacy.setPrefsLocation(new File(ProfileManager.getDefault().getActiveProfile().getPath(), Profile.CONFIG_FILENAME));
        }
        if (!GraphicsEnvironment.isHeadless()) {
            ConfigXmlManager.setErrorHandler(new DialogErrorHandler());
        }
    }

    @Override
    public void registerPref(Object o) {
        if ((o instanceof PreferencesManager)) {
            InstanceManager.store((PreferencesManager) o, PreferencesManager.class);
        }
        this.legacy.registerPref(o);
    }

    @Override
    public void removePrefItems() {
        this.legacy.removePrefItems();
    }

    @Override
    public void registerConfig(Object o) {
        this.legacy.registerConfig(o);
    }

    @Override
    public void registerConfig(Object o, int x) {
        this.legacy.registerConfig(o, x);
    }

    @Override
    public void registerTool(Object o) {
        this.legacy.registerTool(o);
    }

    @Override
    public void registerUser(Object o) {
        this.legacy.registerUser(o);
    }

    @Override
    public void registerUserPrefs(Object o) {
        this.legacy.registerUserPrefs(o);
    }

    @Override
    public void deregister(Object o) {
        this.legacy.deregister(o);
    }

    @Override
    public Object findInstance(Class<?> c, int index) {
        return this.legacy.findInstance(c, index);
    }

    @Override
    public ArrayList<Object> getInstanceList(Class<?> c) {
        return this.legacy.getInstanceList(c);
    }

    @Override
    public boolean storeAll(File file) {
        return this.legacy.storeAll(file);
    }

    /**
     * Save preferences. Preferences are saved using either the
     * {@link jmri.util.prefs.JmriConfigurationProvider} or
     * {@link jmri.util.prefs.JmriPreferencesProvider} as appropriate to the
     * register preferences handler.
     */
    @Override
    public void storePrefs() {
        log.debug("Saving preferences...");
        Profile profile = ProfileManager.getDefault().getActiveProfile();
        InstanceManager.getList(PreferencesManager.class).stream().forEach((o) -> {
            log.debug("Saving preferences for {}", o.getClass().getName());
            o.savePreferences(profile);
        });
    }

    /**
     * Save preferences. This method calls {@link #storePrefs() }.
     *
     * @param file Ignored.
     */
    @Override
    public void storePrefs(File file) {
        this.storePrefs();
    }

    @Override
    public void storeUserPrefs(File file) {
        this.legacy.storeUserPrefs(file);
    }

    @Override
    public boolean storeConfig(File file) {
        return this.legacy.storeConfig(file);
    }

    @Override
    public boolean storeUser(File file) {
        return this.legacy.storeUser(file);
    }

    @Override
    public boolean load(File file) throws JmriException {
        return this.load(file, false);
    }

    @Override
    public boolean load(URL file) throws JmriException {
        return this.load(file, false);
    }

    @Override
    public boolean load(File file, boolean registerDeferred) throws JmriException {
        return this.load(FileUtil.fileToURL(file), registerDeferred);
    }

    @Override
    public boolean load(URL file, boolean registerDeferred) throws JmriException {
        log.debug("loading {} ...", file);
        try {
            if (file == null
                    || (new File(file.toURI())).getName().equals("ProfileConfig.xml") //NOI18N
                    || (new File(file.toURI())).getName().equals(Profile.CONFIG)) {
                List<PreferencesManager> providers = new ArrayList<>(InstanceManager.getList(PreferencesManager.class));
                providers.stream().forEach((provider) -> {
                    this.initializeProvider(provider, ProfileManager.getDefault().getActiveProfile());
                });
                if (!this.initializationExceptions.isEmpty()) {
                    if (!GraphicsEnvironment.isHeadless()) {
                        String[] errors = new String[this.initializationExceptions.size()];
                        int i = 0;
                        for (InitializationException e : this.initializationExceptions.values()) {
                            errors[i] = e.getLocalizedMessage();
                            i++;
                        }
                        Object list;
                        if (this.initializationExceptions.size() == 1) {
                            list = errors[0];
                        } else {
                            list = new JList<>(errors);
                        }
                        JOptionPane.showMessageDialog(null,
                                new Object[]{
                                    list,
                                    "<html><br></html>", // Add a visual break between list of errors and notes // NOI18N
                                    Bundle.getMessage("InitExMessageLogs"), // NOI18N
                                    Bundle.getMessage("InitExMessagePrefs"), // NOI18N
                                },
                                Bundle.getMessage("InitExMessageTitle", Application.getApplicationName()), // NOI18N
                                JOptionPane.ERROR_MESSAGE);
                        (new TabbedPreferencesAction()).actionPerformed();
                    }
                }
                if (file != null && (new File(file.toURI())).getName().equals("ProfileConfig.xml")) { // NOI18N
                    log.debug("Loading legacy configuration...");
                    return this.legacy.load(file, registerDeferred);
                }
                return this.initializationExceptions.isEmpty();
            }
        } catch (URISyntaxException ex) {
            log.error("Unable to get File for {}", file);
            throw new JmriException(ex.getMessage(), ex);
        }
        return this.legacy.load(file, registerDeferred);
        // return true; // always return true once legacy support is dropped
    }

    @Override
    public boolean loadDeferred(File file) throws JmriException {
        return this.legacy.loadDeferred(file);
    }

    @Override
    public boolean loadDeferred(URL file) throws JmriException {
        return this.legacy.loadDeferred(file);
    }

    @Override
    public URL find(String filename) {
        return this.legacy.find(filename);
    }

    @Override
    public boolean makeBackup(File file) {
        return this.legacy.makeBackup(file);
    }

    private boolean initializeProvider(PreferencesManager provider, Profile profile) {
        if (!provider.isInitialized(profile)) {
            log.debug("Initializing provider {}", provider.getClass());
            for (Class<? extends PreferencesManager> c : provider.getRequires()) {
                InstanceManager.getList(c).stream().forEach((p) -> {
                    this.initializeProvider(p, profile);
                });
            }
            try {
                provider.initialize(profile);
            } catch (InitializationException ex) {
                // log all initialization exceptions, but only retain for GUI display the
                // first initialization exception for a provider
                InitializationException put = this.initializationExceptions.putIfAbsent(provider, ex);
                log.error("Exception initializing {}: {}", provider.getClass().getName(), ex.getMessage());
                if (put != null) {
                    log.error("Additional exception initializing {}: {}", provider.getClass().getName(), ex.getMessage());
                }
            }
            log.debug("Initialized provider {}", provider.getClass());
        }
        return provider.isInitialized(profile);
    }

    public HashMap<PreferencesManager, InitializationException> getInitializationExceptions() {
        return new HashMap<>(initializationExceptions);
    }
}<|MERGE_RESOLUTION|>--- conflicted
+++ resolved
@@ -19,11 +19,11 @@
 import jmri.configurexml.swing.DialogErrorHandler;
 import jmri.profile.Profile;
 import jmri.profile.ProfileManager;
+import jmri.spi.PreferencesManager;
 import jmri.util.FileUtil;
 import jmri.util.prefs.InitializationException;
 import org.slf4j.Logger;
 import org.slf4j.LoggerFactory;
-import jmri.spi.PreferencesManager;
 
 /**
  *
@@ -37,17 +37,10 @@
 
     @SuppressWarnings("unchecked") // For types in InstanceManager.store()
     public JmriConfigurationManager() {
-<<<<<<< HEAD
         ServiceLoader<PreferencesManager> sl = ServiceLoader.load(PreferencesManager.class);
         for (PreferencesManager pp : sl) {
             InstanceManager.store(pp, PreferencesManager.class);
             for (Class provided : pp.getProvides()) { // use raw class so next line can compile
-=======
-        ServiceLoader<PreferencesProvider> sl = ServiceLoader.load(PreferencesProvider.class);
-        for (PreferencesProvider pp : sl) {
-            InstanceManager.store(pp, PreferencesProvider.class);
-            for (@SuppressWarnings("rawtypes") Class provided : pp.getProvides()) { // use raw class so next line can compile
->>>>>>> c9eebd0a
                 InstanceManager.store(provided.cast(pp), provided);
             }
         }

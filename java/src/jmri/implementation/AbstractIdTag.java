--- conflicted
+++ resolved
@@ -59,8 +59,6 @@
         }
     }
 
-<<<<<<< HEAD
-=======
     @Override
     public String toReportString() {
         String userName = getUserName();
@@ -84,7 +82,6 @@
         return sb.toString();
     }
 
->>>>>>> 4d26b638
     @Override
     public String getBeanType() {
         return Bundle.getMessage("BeanNameReporter");

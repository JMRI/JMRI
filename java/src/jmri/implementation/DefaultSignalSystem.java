package jmri.implementation;

import java.util.Enumeration;
import java.util.Hashtable;
import jmri.SignalSystem;
import org.slf4j.Logger;
import org.slf4j.LoggerFactory;

/**
 * Default implementation of a basic signal system definition.
 * <p>
 * The default contents are taken from the NamedBeanBundle properties file. This
 * makes creation a little more heavy-weight, but speeds operation.
 *
 *
 * @author	Bob Jacobsen Copyright (C) 2009
 */
public class DefaultSignalSystem extends AbstractNamedBean implements SignalSystem {

    public DefaultSignalSystem(String systemName, String userName) {
        super(systemName, userName);
    }

    public DefaultSignalSystem(String systemName) {
        super(systemName);
    }

    @Override
    public void setProperty(String aspect, String key, Object value) {
        getTable(aspect).put(key, value);
        if (!keys.contains(key)) {
            keys.add(key);
        }
    }

    @Override
    public Object getProperty(String aspect, String key) {
        if (aspect == null) {
            return null;
        }
        return getTable(aspect).get(key);
    }

    @Override
    public void setImageType(String type) {
        if (!imageTypes.contains(type)) {
            imageTypes.add(type);
        }
    }

    @Override
    public Enumeration<String> getImageTypeList() {
        return imageTypes.elements();
    }

    @Override
    public String getAspect(Object obj, String key) {
        if (obj == null) {
            return null;
        }
        Enumeration<String> aspectKeys = aspects.keys();
        while (aspectKeys.hasMoreElements()) {
            String aspect = aspectKeys.nextElement();
            if (getTable(aspect).containsKey(key)) {
                if (getTable(aspect).get(key).equals(obj)) {
                    return aspect;
                }
            }
        }
        return null;
    }

    protected Hashtable<String, Object> getTable(String aspect) {
        Hashtable<String, Object> t = aspects.get(aspect);
        if (t == null) {
            t = new Hashtable<>();
            aspects.put(aspect, t);
        }
        return t;
    }

    @Override
    public Enumeration<String> getAspects() {
        return aspects.keys();
    }

    @Override
    public Enumeration<String> getKeys() {
        return keys.elements();
    }

    @Override
    public boolean checkAspect(String aspect) {
        return aspects.get(aspect) != null;
    }

    public void loadDefaults() {

        log.debug("start loadDefaults");

        String aspect;
        String key = Bundle.getMessage("SignalAspectKey");
        String value;

        aspect = Bundle.getMessage("SignalAspectDefaultRed");
        value = Bundle.getMessage("SignalAspect_" + key + "_" + aspect);
        setProperty(aspect, key, value);

        aspect = Bundle.getMessage("SignalAspectDefaultYellow");
        value = Bundle.getMessage("SignalAspect_" + key + "_" + aspect);
        setProperty(aspect, key, value);

        aspect = Bundle.getMessage("SignalAspectDefaultGreen");
        value = Bundle.getMessage("SignalAspect_" + key + "_" + aspect);
        setProperty(aspect, key, value);

    }
<<<<<<< HEAD

=======
    /**
     * {@inheritDoc}
     *
     * This method returns a constant result on the DefaultSignalSystem.
     *
     * @return {@link jmri.NamedBean#INCONSISTENT}
     */
>>>>>>> 28bf6c10
    @Override
    public int getState() {
        return INCONSISTENT;
    }

<<<<<<< HEAD
=======
    /**
     * {@inheritDoc}
     *
     * This method has no effect on the DefaultSignalSystem.
     */
>>>>>>> 28bf6c10
    @Override
    public void setState(int s) {
        // do nothing
    }

    float maximumLineSpeed = 0.0f;

    @Override
    public float getMaximumLineSpeed() {
        if (maximumLineSpeed == 0.0f) {
            for (String as : aspects.keySet()) {
                String speed = (String) getProperty(as, "speed");
                if (speed != null) {
                    float aspectSpeed = 0.0f;
                    try {
                        aspectSpeed = Float.valueOf(speed);
                    } catch (NumberFormatException nx) {
                        try {
                            aspectSpeed = jmri.InstanceManager.getDefault(SignalSpeedMap.class).getSpeed(speed);
                        } catch (IllegalArgumentException ex) {
                            //Considered Normal if the speed does not appear in the map
                            log.debug("Speed {} not found in map", speed);
                        }
                    }
                    if (aspectSpeed > maximumLineSpeed) {
                        maximumLineSpeed = aspectSpeed;
                    }
                }

            }
        }
        if (maximumLineSpeed == 0.0f) {
            //no speeds configured so will use the default.
            maximumLineSpeed = jmri.InstanceManager.getDefault(SignalSpeedMap.class).getSpeed("Maximum");
        }
        return maximumLineSpeed;
    }

    protected java.util.Hashtable<String, Hashtable<String, Object>> aspects
            = new jmri.util.OrderedHashtable<>();

    protected java.util.Vector<String> keys = new java.util.Vector<>();

    protected java.util.Vector<String> imageTypes = new java.util.Vector<>();

    @Override
    public String toString() {
        StringBuilder retval = new StringBuilder();
        retval.append("SignalSystem ").append(getSystemName()).append("\n");
        Enumeration<String> e1 = getAspects();
        while (e1.hasMoreElements()) {
            String s1 = e1.nextElement();
            retval.append("  ").append(s1).append("\n");
            Enumeration<String> e2 = getKeys();
            while (e2.hasMoreElements()) {
                String s2 = e2.nextElement();
                retval.append("    ").append(s2).append(": ").append(getProperty(s1, s2)).append("\n");
            }
        }
        return retval.toString();
    }

    @Override
    public String getBeanType() {
        return Bundle.getMessage("BeanNameSignalSystem");
    }

    private final static Logger log = LoggerFactory.getLogger(DefaultSignalSystem.class.getName());
}
<|MERGE_RESOLUTION|>--- conflicted
+++ resolved
@@ -115,9 +115,7 @@
         setProperty(aspect, key, value);
 
     }
-<<<<<<< HEAD
-
-=======
+
     /**
      * {@inheritDoc}
      *
@@ -125,20 +123,16 @@
      *
      * @return {@link jmri.NamedBean#INCONSISTENT}
      */
->>>>>>> 28bf6c10
     @Override
     public int getState() {
         return INCONSISTENT;
     }
 
-<<<<<<< HEAD
-=======
     /**
      * {@inheritDoc}
      *
      * This method has no effect on the DefaultSignalSystem.
      */
->>>>>>> 28bf6c10
     @Override
     public void setState(int s) {
         // do nothing

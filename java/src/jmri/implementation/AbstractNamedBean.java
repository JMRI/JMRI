--- conflicted
+++ resolved
@@ -201,8 +201,6 @@
     }
 
     @Override
-<<<<<<< HEAD
-=======
     @CheckReturnValue
     public String getStateString() {
         int state = getState();
@@ -214,7 +212,6 @@
     }
 
     @Override
->>>>>>> 55cbb372
     public void setProperty(String key, Object value) {
         if (parameters == null) {
             parameters = new HashMap<String, Object>();

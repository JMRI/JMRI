package jmri.implementation;

import edu.umd.cs.findbugs.annotations.SuppressFBWarnings;
import java.beans.PropertyChangeListener;
import java.util.ArrayList;
import java.util.HashMap;
<<<<<<< HEAD
=======
import java.util.Map;
>>>>>>> 4e3f46ce
import javax.annotation.CheckReturnValue;
import javax.annotation.OverridingMethodsMustInvokeSuper;
import jmri.NamedBean;

/**
 * Abstract base for the NamedBean interface.
 * <P>
 * Implements the parameter binding support.
 *
 * @author Bob Jacobsen Copyright (C) 2001
 */
public abstract class AbstractNamedBean implements NamedBean {

    /**
     * simple constructor
     *
     * @param sys the system name for this bean
     */
    protected AbstractNamedBean(String sys) {
        mSystemName = sys;
        ///mUserName = null; // <== default value
    }

    /**
     * designated constructor
     *
     * @param sys  the system name for this bean
     * @param user the user name for this bean
     */
    protected AbstractNamedBean(String sys, String user) throws NamedBean.BadUserNameException {
        this(sys);
        mUserName = user;
    }

    /**
     * Get associated comment text.
     */
    @Override
    public String getComment() {
        return this.comment;
    }

    /**
     * Set associated comment text.
     * <p>
     * Comments can be any valid text.
     *
     * @param comment Null means no comment associated.
     */
    @Override
    @OverridingMethodsMustInvokeSuper
    public void setComment(String comment) {
        String old = this.comment;
<<<<<<< HEAD
        if (comment == null || comment.isEmpty() || comment.trim().length() < 1) {
=======
        if (comment == null || comment.trim().isEmpty()) {
>>>>>>> 4e3f46ce
            this.comment = null;
        } else {
            this.comment = comment;
        }
        firePropertyChange("Comment", old, comment);
    }
    private String comment;

    /**
     * if not null or empty return user name else system name
     *
     * @return user name or system name
     */
    @Override
    public String getDisplayName() {
        String name = getUserName();
        if (name != null && !name.isEmpty()) {
            return name;
        } else {
            return getSystemName();
        }
    }

    @Override
    public String getFullyFormattedDisplayName() {
        String name = getUserName();
        if (name != null && name.length() > 0 && !name.equals(getSystemName())) {
            name = getSystemName() + "(" + name + ")";
        } else {
            name = getSystemName();
        }
        return name;
    }

    // implementing classes will typically have a function/listener to get
    // updates from the layout, which will then call
    //  public void firePropertyChange(String propertyName,
    //             Object oldValue,
    //      Object newValue)
    // _once_ if anything has changed state
    // since we can't do a "super(this)" in the ctor to inherit from PropertyChangeSupport, we'll
    // reflect to it
    final java.beans.PropertyChangeSupport pcs = new java.beans.PropertyChangeSupport(this);
    final HashMap<PropertyChangeListener, String> register = new HashMap<>();
    final HashMap<PropertyChangeListener, String> listenerRefs = new HashMap<>();

    @Override
    @OverridingMethodsMustInvokeSuper
    public synchronized void addPropertyChangeListener(PropertyChangeListener l, String beanRef, String listenerRef) {
        pcs.addPropertyChangeListener(l);
        if (beanRef != null) {
            register.put(l, beanRef);
        }
        if (listenerRef != null) {
            listenerRefs.put(l, listenerRef);
        }
    }

    @Override
    @OverridingMethodsMustInvokeSuper
    public synchronized void addPropertyChangeListener(PropertyChangeListener l) {
        pcs.addPropertyChangeListener(l);
    }

    @Override
    @OverridingMethodsMustInvokeSuper
    public synchronized void removePropertyChangeListener(PropertyChangeListener l) {
        pcs.removePropertyChangeListener(l);
        if (l != null) {
            register.remove(l);
            listenerRefs.remove(l);
        }
    }

    @Override
    public synchronized PropertyChangeListener[] getPropertyChangeListenersByReference(String name) {
        ArrayList<PropertyChangeListener> list = new ArrayList<>();
<<<<<<< HEAD
        register.keySet().stream().filter((l) -> (register.get(l).equals(name))).forEachOrdered((l) -> {
            list.add(l);
        });
=======
        for (Map.Entry<PropertyChangeListener, String> entry : register.entrySet()) {
            PropertyChangeListener l = entry.getKey();
            if (register.get(l).equals(name)) {
                list.add(l);
            }
        }
>>>>>>> 4e3f46ce
        return list.toArray(new PropertyChangeListener[list.size()]);
    }

    /**
     * Get a meaningful list of places where the bean is in use.
     *
     * @return ArrayList of the listeners
     */
    @Override
    public synchronized ArrayList<String> getListenerRefs() {
<<<<<<< HEAD
        return new ArrayList<>(listenerRefs.values());
=======
        ArrayList<String> list = new ArrayList<>();
        for (Map.Entry<PropertyChangeListener, String> entry : listenerRefs.entrySet()) {
            PropertyChangeListener l = entry.getKey();
            list.add(listenerRefs.get(l));
        }
        return list;
>>>>>>> 4e3f46ce
    }

    @Override
    @OverridingMethodsMustInvokeSuper
    public synchronized void updateListenerRef(PropertyChangeListener l, String newName) {
        if (listenerRefs.containsKey(l)) {
            listenerRefs.put(l, newName);
        }
    }

    @Override
    public synchronized String getListenerRef(PropertyChangeListener l) {
        return listenerRefs.get(l);
    }

    /**
     * Get the number of current listeners.
     *
     * @return -1 if the information is not available for some reason.
     */
    @Override
    public synchronized int getNumPropertyChangeListeners() {
        return pcs.getPropertyChangeListeners().length;
    }

    public synchronized PropertyChangeListener[] getPropertyChangeListeners() {
        return pcs.getPropertyChangeListeners();
    }

    @Override
    public String getSystemName() {
        return mSystemName;
    }

    @Override
    public String getUserName() {
        return mUserName;
    }

    @Override
    @OverridingMethodsMustInvokeSuper
    public void setUserName(String s) throws NamedBean.BadUserNameException {
        String old = mUserName;
<<<<<<< HEAD
        if (s != null) {
            mUserName = NamedBean.normalizeUserName(s);
        } else {
            mUserName = null;
        }
=======
        mUserName = NamedBean.normalizeUserName(s);
>>>>>>> 4e3f46ce
        firePropertyChange("UserName", old, mUserName);
    }

    @SuppressFBWarnings(value = "IS2_INCONSISTENT_SYNC",
            justification = "Sync of mUserName protected by ctor invocation")
    protected String mUserName = null;
    protected String mSystemName = null;

    @OverridingMethodsMustInvokeSuper
    protected void firePropertyChange(String p, Object old, Object n) {
        pcs.firePropertyChange(p, old, n);
    }

    @Override
    @OverridingMethodsMustInvokeSuper
    public void dispose() {
        PropertyChangeListener[] listeners = pcs.getPropertyChangeListeners();
        for (PropertyChangeListener l : listeners) {
            pcs.removePropertyChangeListener(l);
            register.remove(l);
            listenerRefs.remove(l);
        }
    }

    @Override
    @CheckReturnValue
    public String describeState(int state) {
        switch (state) {
            case UNKNOWN:
                return Bundle.getMessage("BeanStateUnknown");
            case INCONSISTENT:
                return Bundle.getMessage("BeanStateInconsistent");
            default:
                return Bundle.getMessage("BeanStateUnexpected", state);
        }
    }

    @Override
    @OverridingMethodsMustInvokeSuper
    public void setProperty(String key, Object value) {
        if (parameters == null) {
            parameters = new HashMap<>();
        }
        parameters.put(key, value);
    }

    @Override
    @OverridingMethodsMustInvokeSuper
    public Object getProperty(String key) {
        if (parameters == null) {
            parameters = new HashMap<>();
        }
        return parameters.get(key);
    }

    @Override
    @OverridingMethodsMustInvokeSuper
    public java.util.Set<String> getPropertyKeys() {
        if (parameters == null) {
            parameters = new HashMap<>();
        }
        return parameters.keySet();
    }

    @Override
    @OverridingMethodsMustInvokeSuper
    public void removeProperty(String key) {
        if (parameters == null || key == null) {
            return;
        }
        parameters.remove(key);
    }

    private HashMap<String, Object> parameters = null;

    @Override
    public void vetoableChange(java.beans.PropertyChangeEvent evt) throws java.beans.PropertyVetoException {
    }

    /**
     * compare for equality
     * @param o the object to compare us to
     * @return true if we are equal to the object
     */
    @Override
    public boolean equals(Object o) {
        boolean result = super.equals(o);
        if (!result && (o != null) && o instanceof AbstractNamedBean) {
            AbstractNamedBean b = (AbstractNamedBean) o;
            if (this == b) {
                result = true;
            } else {
                String bSystemName = b.getSystemName();
                if ((mSystemName != null) && (bSystemName != null)
                        && mSystemName.equals(bSystemName)) {
                    String bUserName = b.getUserName();
                    if ((mUserName != null) && (bUserName != null)
                            && mUserName.equals(bUserName)) {
                        result = true;
                    }
                }
            }
        }
        return result;
    }

    /**
     * calculate our hash code
     * @return our hash code
     */
    @Override
    public int hashCode() {
        int result = super.hashCode();
        if (mSystemName != null) {
            result = mSystemName.hashCode();
            if (mUserName != null) {
                result = (result * 37) + mUserName.hashCode();
            }
        } else if (mUserName != null) {
            result = mUserName.hashCode();
        }
        return result;
    }
}<|MERGE_RESOLUTION|>--- conflicted
+++ resolved
@@ -4,10 +4,6 @@
 import java.beans.PropertyChangeListener;
 import java.util.ArrayList;
 import java.util.HashMap;
-<<<<<<< HEAD
-=======
-import java.util.Map;
->>>>>>> 4e3f46ce
 import javax.annotation.CheckReturnValue;
 import javax.annotation.OverridingMethodsMustInvokeSuper;
 import jmri.NamedBean;
@@ -61,11 +57,7 @@
     @OverridingMethodsMustInvokeSuper
     public void setComment(String comment) {
         String old = this.comment;
-<<<<<<< HEAD
-        if (comment == null || comment.isEmpty() || comment.trim().length() < 1) {
-=======
         if (comment == null || comment.trim().isEmpty()) {
->>>>>>> 4e3f46ce
             this.comment = null;
         } else {
             this.comment = comment;
@@ -143,18 +135,9 @@
     @Override
     public synchronized PropertyChangeListener[] getPropertyChangeListenersByReference(String name) {
         ArrayList<PropertyChangeListener> list = new ArrayList<>();
-<<<<<<< HEAD
         register.keySet().stream().filter((l) -> (register.get(l).equals(name))).forEachOrdered((l) -> {
             list.add(l);
         });
-=======
-        for (Map.Entry<PropertyChangeListener, String> entry : register.entrySet()) {
-            PropertyChangeListener l = entry.getKey();
-            if (register.get(l).equals(name)) {
-                list.add(l);
-            }
-        }
->>>>>>> 4e3f46ce
         return list.toArray(new PropertyChangeListener[list.size()]);
     }
 
@@ -165,16 +148,7 @@
      */
     @Override
     public synchronized ArrayList<String> getListenerRefs() {
-<<<<<<< HEAD
         return new ArrayList<>(listenerRefs.values());
-=======
-        ArrayList<String> list = new ArrayList<>();
-        for (Map.Entry<PropertyChangeListener, String> entry : listenerRefs.entrySet()) {
-            PropertyChangeListener l = entry.getKey();
-            list.add(listenerRefs.get(l));
-        }
-        return list;
->>>>>>> 4e3f46ce
     }
 
     @Override
@@ -218,15 +192,11 @@
     @OverridingMethodsMustInvokeSuper
     public void setUserName(String s) throws NamedBean.BadUserNameException {
         String old = mUserName;
-<<<<<<< HEAD
         if (s != null) {
             mUserName = NamedBean.normalizeUserName(s);
         } else {
             mUserName = null;
         }
-=======
-        mUserName = NamedBean.normalizeUserName(s);
->>>>>>> 4e3f46ce
         firePropertyChange("UserName", old, mUserName);
     }
 

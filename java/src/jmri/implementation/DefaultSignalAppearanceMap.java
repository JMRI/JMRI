package jmri.implementation;

import java.net.URL;
import java.util.List;
import java.util.Vector;
import jmri.SignalHead;
import jmri.SignalSystem;
import jmri.util.FileUtil;
import org.jdom2.Element;
import org.jdom2.JDOMException;
import org.slf4j.Logger;
import org.slf4j.LoggerFactory;

/**
 * Default implementation of a basic signal head table.
 * <p>
 * The default contents are taken from the NamedBeanBundle properties file. This
 * makes creation a little more heavy-weight, but speeds operation.
 *
 * @author	Bob Jacobsen Copyright (C) 2009
 */
public class DefaultSignalAppearanceMap extends AbstractNamedBean implements jmri.SignalAppearanceMap {

    public DefaultSignalAppearanceMap(String systemName, String userName) {
        super(systemName, userName);
    }

    public DefaultSignalAppearanceMap(String systemName) {
        super(systemName);
    }

    @Override
    public String getBeanType() {
        return Bundle.getMessage("BeanNameSignalAppMap");
    }

    static public DefaultSignalAppearanceMap getMap(String signalSystemName, String aspectMapName) {
        log.debug("getMap signalSystem= \"{}\", aspectMap= \"{}\"", signalSystemName, aspectMapName);
        DefaultSignalAppearanceMap map = maps.get("map:" + signalSystemName + ":" + aspectMapName);
        if (map == null) {
            log.debug("not located, request loadMap signalSystem= \"{}\", aspectMap= \"{}\"", signalSystemName, aspectMapName);
            map = loadMap(signalSystemName, aspectMapName);
        }
        return map;
    }

    // added 3.9.7 so CATS can create own implementations
    protected void registerMap() {
        maps.put(getSystemName(), this);
    }

    // added 3.9.7 so CATS can create own implementations
    static public DefaultSignalAppearanceMap findMap(String systemName) {
        return maps.get(systemName);
    }

    static DefaultSignalAppearanceMap loadMap(String signalSystemName, String aspectMapName) {
        DefaultSignalAppearanceMap map
                = new DefaultSignalAppearanceMap("map:" + signalSystemName + ":" + aspectMapName);
        maps.put("map:" + signalSystemName + ":" + aspectMapName, map);

        String path = "signals/" + signalSystemName + "/appearance-" + aspectMapName + ".xml";
        URL file = FileUtil.findURL(path, "resources", "xml");
        if (file == null) {
            log.error("appearance file (xml/{}) doesn't exist", path);
            throw new IllegalArgumentException("appearance file (xml/" + path + ") doesn't exist");
        }
        jmri.jmrit.XmlFile xf = new jmri.jmrit.XmlFile() {
        };
        Element root;
        try {
            root = xf.rootFromURL(file);
            // get appearances

            List<Element> l = root.getChild("appearances").getChildren("appearance");

            // find all appearances, include them by aspect name, 
            log.debug("   reading {} aspectname elements", l.size());
            for (int i = 0; i < l.size(); i++) {
                String name = l.get(i).getChild("aspectname").getText();
                if (log.isDebugEnabled()) {
                    log.debug("aspect name " + name);
                }

                // add 'show' sub-elements as ints
                List<Element> c = l.get(i).getChildren("show");

                int[] appearances = new int[c.size()];
                for (int j = 0; j < c.size(); j++) {
                    // note: includes setting name; redundant, but needed
                    int ival;
                    String sval = c.get(j).getText().toUpperCase();
                    if (sval.equals("LUNAR")) {
                        ival = SignalHead.LUNAR;
                    } else if (sval.equals("GREEN")) {
                        ival = SignalHead.GREEN;
                    } else if (sval.equals("YELLOW")) {
                        ival = SignalHead.YELLOW;
                    } else if (sval.equals("RED")) {
                        ival = SignalHead.RED;
                    } else if (sval.equals("FLASHLUNAR")) {
                        ival = SignalHead.FLASHLUNAR;
                    } else if (sval.equals("FLASHGREEN")) {
                        ival = SignalHead.FLASHGREEN;
                    } else if (sval.equals("FLASHYELLOW")) {
                        ival = SignalHead.FLASHYELLOW;
                    } else if (sval.equals("FLASHRED")) {
                        ival = SignalHead.FLASHRED;
                    } else if (sval.equals("DARK")) {
                        ival = SignalHead.DARK;
                    } else {
                        log.error("found invalid content: {}", sval);
                        throw new JDOMException("invalid content: " + sval);
                    }

                    appearances[j] = ival;
                }
                map.addAspect(name, appearances);

                List<Element> img = l.get(i).getChildren("imagelink");
                loadImageMaps(img, name, map);

                // now add the rest of the attributes
                java.util.Hashtable<String, String> hm = new java.util.Hashtable<String, String>();

                List<Element> a = l.get(i).getChildren();

                for (int j = 0; j < a.size(); j++) {
                    String key = a.get(j).getName();
                    String value = a.get(j).getText();
                    hm.put(key, value);
                }

                map.aspectAttributeMap.put(name, hm);
            }
            loadSpecificMap(signalSystemName, aspectMapName, map, root);
            loadAspectRelationMap(signalSystemName, aspectMapName, map, root);
            log.debug("loading complete");
        } catch (java.io.IOException | org.jdom2.JDOMException e) {
            log.error("error reading file " + file.getPath(), e);
            return null;
        }

        return map;
    }

    static void loadImageMaps(List<Element> img, String name, DefaultSignalAppearanceMap map) {
        java.util.Hashtable<String, String> images = new java.util.Hashtable<String, String>();
        for (int j = 0; j < img.size(); j++) {
            String key = "default";
            if ((img.get(j).getAttribute("type")) != null) {
                key = img.get(j).getAttribute("type").getValue();
            }
            String value = img.get(j).getText();
            images.put(key, value);
        }
        map.aspectImageMap.put(name, images);
    }

    static void loadSpecificMap(String signalSystemName, String aspectMapName, DefaultSignalAppearanceMap SMmap, Element root) {
        if (log.isDebugEnabled()) {
            log.debug("load specific signalSystem= \"" + signalSystemName + "\", aspectMap= \"" + aspectMapName + "\"");
        }
        loadSpecificAspect(signalSystemName, aspectMapName, HELD, SMmap, root);
        loadSpecificAspect(signalSystemName, aspectMapName, DANGER, SMmap, root);
        loadSpecificAspect(signalSystemName, aspectMapName, PERMISSIVE, SMmap, root);
        loadSpecificAspect(signalSystemName, aspectMapName, DARK, SMmap, root);
    }

    static void loadSpecificAspect(String signalSystemName, String aspectMapName, int aspectType, DefaultSignalAppearanceMap SMmap, Element root) {

        String child;
        switch (aspectType) {
            case HELD:
                child = "held";
                break;
            case DANGER:
                child = "danger";
                break;
            case PERMISSIVE:
                child = "permissive";
                break;
            case DARK:
                child = "dark";
                break;
            default:
                child = "danger";
        }

        String appearance = null;
        if (root.getChild("specificappearances") == null || root.getChild("specificappearances").getChild(child) == null) {
            log.debug("appearance not configured " + child);
            return;
        }
        try {
            appearance = root.getChild("specificappearances").getChild(child).getChild("aspect").getText();
            SMmap.specificMaps.put(aspectType, appearance);
        } catch (java.lang.NullPointerException e) {
            log.debug("aspect for specific appearance not configured " + child);
        }

        try {
            List<Element> img = root.getChild("specificappearances").getChild(child).getChildren("imagelink");
            String name = "$" + child;
            if (img.size() == 0) {
                if (appearance != null) {
                    //We do not have any specific images created, therefore we use the
                    //those associated with the aspect.
                    List<String> app = SMmap.getImageTypes(appearance);
                    java.util.Hashtable<String, String> images = new java.util.Hashtable<String, String>();
                    String type = "";
                    for (int i = 0; i < app.size(); i++) {
                        type = SMmap.getImageLink(appearance, app.get(i));
                        images.put(app.get(i), type);
                    }
                    //We will register the last aspect as a default.
                    images.put("default", type);
                    SMmap.aspectImageMap.put(name, images);
                }
            } else {
                loadImageMaps(img, name, SMmap);
                java.util.Hashtable<String, String> hm = new java.util.Hashtable<String, String>();

                //Register the last aspect as the default
                String key = img.get(img.size() - 1).getName();
                String value = img.get(img.size() - 1).getText();
                hm.put(key, value);

                SMmap.aspectAttributeMap.put(name, hm);
            }
        } catch (java.lang.NullPointerException e) {
            //Considered Normal if held aspect uses default signal appearance
        }
    }

    static void loadAspectRelationMap(String signalSystemName, String aspectMapName, DefaultSignalAppearanceMap SMmap, Element root) {
        if (log.isDebugEnabled()) {
            log.debug("load aspect relation map signalSystem= \"" + signalSystemName + "\", aspectMap= \"" + aspectMapName + "\"");
        }

        try {
            List<Element> l = root.getChild("aspectMappings").getChildren("aspectMapping");
            for (int i = 0; i < l.size(); i++) {
                String advanced = l.get(i).getChild("advancedAspect").getText();

                List<Element> o = l.get(i).getChildren("ourAspect");
                String[] appearances = new String[o.size()];
                for (int j = 0; j < o.size(); j++) {
                    appearances[j] = o.get(j).getText();
                }
                SMmap.aspectRelationshipMap.put(advanced, appearances);
            }

        } catch (java.lang.NullPointerException e) {
            log.debug("appearance not configured");
            return;
        }

    }

    /**
     * Get a property associated with a specific aspect
     */
    @Override
    public String getProperty(String aspect, String key) {
        return aspectAttributeMap.get(aspect).get(key);
    }

    @Override
    public String getImageLink(String aspect, String type) {
        if (type == null || type.equals("")) {
            type = "default";
        }
        String value;
        try {
            value = aspectImageMap.get(aspect).get(type);
            //if we don't return a valid image set, then we will use which ever set is loaded in the getProperty
            if (value == null) {
                value = getProperty(aspect, "imagelink");
            }
        } catch (java.lang.NullPointerException e) {
            /* Can be considered normal for situations where a specific aspect
             has been asked for but it hasn't yet been loaded or configured */
            value = "";
        }
        return value;
    }

    @Override
    public Vector<String> getImageTypes(String aspect) {
        if (!checkAspect(aspect)) {
            return new Vector<String>();
        }
        java.util.Enumeration<String> e = aspectImageMap.get(aspect).keys();
        Vector<String> v = new Vector<String>();
        while (e.hasMoreElements()) {
            v.add(e.nextElement());
        }
        return v;
    }

    protected java.util.Hashtable<String, java.util.Hashtable<String, String>> aspectAttributeMap
            = new java.util.Hashtable<String, java.util.Hashtable<String, String>>();

    protected java.util.Hashtable<String, java.util.Hashtable<String, String>> aspectImageMap
            = new java.util.Hashtable<String, java.util.Hashtable<String, String>>();

    static java.util.Hashtable<String, DefaultSignalAppearanceMap> maps
            = new jmri.util.OrderedHashtable<String, DefaultSignalAppearanceMap>();

    protected java.util.Hashtable<Integer, String> specificMaps
            = new java.util.Hashtable<Integer, String>();

    protected java.util.Hashtable<String, String[]> aspectRelationshipMap
            = new java.util.Hashtable<String, String[]>();

    public void loadDefaults() {

        log.debug("start loadDefaults");

        String ra;
        ra = Bundle.getMessage("SignalAspectDefaultRed");
        if (ra != null) {
            addAspect(ra, new int[]{SignalHead.RED});
        } else {
            log.error("no default red aspect");
        }

        ra = Bundle.getMessage("SignalAspectDefaultYellow");
        if (ra != null) {
            addAspect(ra, new int[]{SignalHead.YELLOW});
        } else {
            log.error("no default yellow aspect");
        }

        ra = Bundle.getMessage("SignalAspectDefaultGreen");
        if (ra != null) {
            addAspect(ra, new int[]{SignalHead.GREEN});
        } else {
            log.error("no default green aspect");
        }
    }

    @Override
    public boolean checkAspect(String aspect) {
        if (aspect == null) {
            return false;
        }
        return table.containsKey(aspect);// != null;
    }

    public void addAspect(String aspect, int[] appearances) {
        if (log.isDebugEnabled()) {
            log.debug("add aspect \"" + aspect + "\" for " + appearances.length + " heads "
                    + appearances[0]);
        }
        table.put(aspect, appearances);
    }

    @Override
    public java.util.Enumeration<String> getAspects() {
        return table.keys();
    }

    @Override
    public String getSpecificAppearance(int appearance) {
        if (specificMaps.containsKey(appearance)) {
            return specificMaps.get(appearance);
        }
        return null;
    }

    /**
     * Returns a list of potential aspects that we could set the signalmast to
     * given the state of the advanced signal mast.
     */
    @Override
    public String[] getValidAspectsForAdvancedAspect(String advancedAspect) {
        if (aspectRelationshipMap == null) {
            log.error("aspect relationships have not been defined or loaded");
            throw new IllegalArgumentException("aspect relationships have not been defined or loaded");
        }
        if (advancedAspect == null) {
            String[] danger = new String[1];
            danger[0] = getSpecificAppearance(DANGER);
            return danger;
        }
        if (aspectRelationshipMap.containsKey(advancedAspect)) {
            //String[] validAspects = aspectRelationMap.get(advancedAspect);
            return aspectRelationshipMap.get(advancedAspect);
        }
        return null;
    }

    @Override
    public SignalSystem getSignalSystem() {
        return systemDefn;
    }

    public void setSignalSystem(SignalSystem t) {
        systemDefn = t;
    }
    protected SignalSystem systemDefn;

<<<<<<< HEAD
=======
    /**
     * {@inheritDoc}
     *
     * This method returns a constant result on the DefaultSignalAppearanceMap.
     *
     * @return {@link jmri.NamedBean#INCONSISTENT}
     */
>>>>>>> 28bf6c10
    @Override
    public int getState() {
        return INCONSISTENT;
    }

<<<<<<< HEAD
=======
    /**
     * {@inheritDoc}
     *
     * This method has no effect on the DefaultSignalAppearanceMap.
     */
>>>>>>> 28bf6c10
    @Override
    public void setState(int s) {
        // do nothing
    }

    public int[] getAspectSettings(String aspect) {
        return table.get(aspect);
    }

    protected java.util.Hashtable<String, int[]> table = new jmri.util.OrderedHashtable<String, int[]>();
    private final static Logger log = LoggerFactory.getLogger(DefaultSignalAppearanceMap.class.getName());
}<|MERGE_RESOLUTION|>--- conflicted
+++ resolved
@@ -402,8 +402,6 @@
     }
     protected SignalSystem systemDefn;
 
-<<<<<<< HEAD
-=======
     /**
      * {@inheritDoc}
      *
@@ -411,20 +409,16 @@
      *
      * @return {@link jmri.NamedBean#INCONSISTENT}
      */
->>>>>>> 28bf6c10
     @Override
     public int getState() {
         return INCONSISTENT;
     }
 
-<<<<<<< HEAD
-=======
     /**
      * {@inheritDoc}
      *
      * This method has no effect on the DefaultSignalAppearanceMap.
      */
->>>>>>> 28bf6c10
     @Override
     public void setState(int s) {
         // do nothing

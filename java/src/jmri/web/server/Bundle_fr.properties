# Translatable Strings for the jmri.web.server Package

# Defaults
DefaultRailroadName = Mon R\u00e9seau JMRI 
DefaultDisallowedFrames = DecoderPro;PanelPro;LocoNet Simulator;Preferences;WiThrottle;Change Signal Head Icons;Item Palette

TitleWebServerPreferences = Serveur Web
TitleRailroadNamePreferences = Nom R\u00e9seau

TitleDelayPanel = Trame Serveur
LabelClickDelay = Clic Temporisation
ToolTipClickDelay = Secondes de Temporisation apr\u00e8s avoir cliquer sur une image
LabelRefreshDelay = Temporisation Rafraichissement
ToolTipRefreshDelay = Secondes de Temporisation avant le Rafraichissement d'une image
LabelUseAjax = Utiliser Ajax
ToolTipUseAjax = Utiliser Ajax pour rafraichir la Trame ?
LabelDisallowedFrames = Refus\u00e9 les trames
ToolTipDisallowedFrames = Liste des trames \u00e0 Refuser 
LabelRailRoadName = Nom du R\u00e9seau
ToolTipRailRoadName = Utilis\u00e9 par des services r\u00e9seau JMRI vari\u00e9s.
TitlePortWarningDialog = Entr\u00e9e Invalide
WarningInvalidPort = Le num\u00e9ro du port doit \u00eatre entre 1 et 65535.
<<<<<<< HEAD
#LabelPort = Port\#
=======
LabelPort = Port n\u00b0
>>>>>>> 3d5670a0
ToolTipPort = Port \u00e0 utiliser pour le serveur web (par d\u00e9faut 12080)
LabelReadonlyPower = Commande Alimentation d\u00e9sactiv\u00e9e dans les menus
ToolTipReadonlyPowerTrue = Commande de l'alimentation dans les pages web ne fonctionne pas
ToolTipReadonlyPowerFalse = Commande de l'alimentation dans les pages web affiche un dialogue permettant\u00e0 l'alimentation d'\u00eatre r\u00e9gl\u00e9e 
LabelStartup = D\u00e9marrer automatiquement avec l'application
LabelDisableFrames =D\u00e9sactiver les cadres
ToolTipDisableFrames = D\u00e9sactiver les cadres dans le srveur web
LabelRedirectFramesToPanels = Utilisez plutôt des panneaux 
ToolTipRedirectFramesToPanels = Rediriger les clients Web aux panneaux en lignes lorsque les cadres sont d\u00e9sactiv\u00e9s

#ButtonSave = Sauvegarder
#ButtonApply = Appliquer
#ButtonCancel = Annuler
LabelApplyWarning = Pour que les nouvelles r\u00e9f\u00e9rences soit appliqu\u00e9es, red\u00e9mmarrez JMRI

PreferencesItem = WEBSERVER
PreferencesItemTitle = Serveur Web

RailroadNamePreferencesItem = R\u00c9SEAU
RailroadNamePreferencesItemTitle = Nom du R\u00e9seau

#Other labels
MessageAddressNotFound = (h\u00f4te local non trouv\u00e9)

# Menu items
MenuWebServerAction = D\u00e9marrer le Serveur Web JMRI<|MERGE_RESOLUTION|>--- conflicted
+++ resolved
@@ -20,11 +20,7 @@
 ToolTipRailRoadName = Utilis\u00e9 par des services r\u00e9seau JMRI vari\u00e9s.
 TitlePortWarningDialog = Entr\u00e9e Invalide
 WarningInvalidPort = Le num\u00e9ro du port doit \u00eatre entre 1 et 65535.
-<<<<<<< HEAD
-#LabelPort = Port\#
-=======
 LabelPort = Port n\u00b0
->>>>>>> 3d5670a0
 ToolTipPort = Port \u00e0 utiliser pour le serveur web (par d\u00e9faut 12080)
 LabelReadonlyPower = Commande Alimentation d\u00e9sactiv\u00e9e dans les menus
 ToolTipReadonlyPowerTrue = Commande de l'alimentation dans les pages web ne fonctionne pas

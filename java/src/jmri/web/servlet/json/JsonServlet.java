--- conflicted
+++ resolved
@@ -193,17 +193,7 @@
                                 reply = array;
                                 break;
                             case 1:
-<<<<<<< HEAD
                                 reply = array.get(0);
-=======
-                                //for singleton types only, strip off the array
-                                if (type.equals(POWER) || type.equals(RAILROAD) 
-                                        || type.equals(TIME) || type.equals(NODE)) {
-                                    reply = array.get(0);
-                                } else {
-                                    reply = array;
-                                }   
->>>>>>> 8a9dcd88
                                 break;
                             default:
                                 reply = array;

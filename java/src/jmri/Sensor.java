package jmri;

import javax.annotation.CheckForNull;

/**
 * General input device representation. Often subclassed for specific types of
 * sensors.
 *
 * <hr>
 * This file is part of JMRI.
 * <P>
 * JMRI is free software; you can redistribute it and/or modify it under the
 * terms of version 2 of the GNU General Public License as published by the Free
 * Software Foundation. See the "COPYING" file for a copy of this license.
 * <P>
 * JMRI is distributed in the hope that it will be useful, but WITHOUT ANY
 * WARRANTY; without even the implied warranty of MERCHANTABILITY or FITNESS FOR
 * A PARTICULAR PURPOSE. See the GNU General Public License for more details.
 * <P>
 *
 * @author	Bob Jacobsen Copyright (C) 2001
 */
public interface Sensor extends NamedBean {

    // states are parameters; both closed and thrown is possible!
    public static final int ACTIVE = 0x02;
    public static final int INACTIVE = 0x04;

    /**
     * Known state on layout is a bound parameter
     *
     * @return known state value
     */
    public int getKnownState();

    /**
     * Set the known state on the layout. This might not always be available, or
     * effective, depending on the limits of the underlying system and
     * implementation.
     *
     * @param newState the state to set
     * @throws jmri.JmriException if unable to set the state
     */
    public void setKnownState(int newState) throws jmri.JmriException;

    /**
     * Request an update from the layout soft/hardware. May not even happen, and
     * if it does it will happen later; listen for the result.
     */
    public void requestUpdateFromLayout();

    /**
     * Control whether the actual sensor input is considered to be inverted,
     * e.g. the normal electrical signal that results in an ACTIVE state now
     * results in an INACTIVE state.
     * <p>
     * Changing this changes the state from ACTIVE to INACTIVE and vice-versa,
     * with notifications; UNKNOWN and INCONSISTENT are left unchanged.
     *
     * @param inverted true if the sensor should be inverted; false otherwise
     */
    public void setInverted(boolean inverted);

    /**
     * Get the inverted state.
     *
     * @return true if the electrical signal that normally results in an ACTIVE
     *         state now results in an INACTIVE state; false otherwise
     */
    public boolean getInverted();

    /**
<<<<<<< HEAD
     * Request a call-back when the bound KnownState property changes.
     */
    @Override
    public void addPropertyChangeListener(@CheckForNull java.beans.PropertyChangeListener l);

    /**
     * Remove a request for a call-back when a bound property changes.
     */
    @Override
    public void removePropertyChangeListener(@CheckForNull java.beans.PropertyChangeListener l);

    /**
=======
>>>>>>> 55cbb372
     * Remove references to and from this object, so that it can eventually be
     * garbage-collected.
     */
    @Override
    public void dispose();  // remove _all_ connections!

    /**
     * Used to return the Raw state of a sensor prior to the known state of a
     * sensor being set. The raw state value can be different from the known
     * state when the sensor debounce option is used.
     *
     * @return raw state value
     */
    public int getRawState();

    /**
     * Set the active debounce delay.
     *
     * @param timer delay in milliseconds; set to zero to de-activate debounce
     */
    public void setSensorDebounceGoingActiveTimer(long timer);

    /**
     * Get the active debounce delay.
     *
     * @return delay in milliseconds
     */
    public long getSensorDebounceGoingActiveTimer();

    /**
     * Set the inactive debounce delay.
     *
     * @param timer delay in milliseconds; set to zero to de-activate debounce
     */
    public void setSensorDebounceGoingInActiveTimer(long timer);

    /**
     * Get the inactive debounce delay.
     *
     * @return delay in milliseconds
     */
    public long getSensorDebounceGoingInActiveTimer();

    /**
     * Use the timers specified in the {@link jmri.SensorManager} for the
     * debounce delay.
     *
     * @param flag true to set to current defaults if not previously true
     */
    public void useDefaultTimerSettings(boolean flag);

    /**
     * Does this sensor use the default timers values? (A remarkably unfortunate
     * name given the one above)
     *
     * @return true if using default debounce values from the
     *         {@link jmri.SensorManager}
     */
    public boolean useDefaultTimerSettings();

    /**
     * Some sensor boards also serve the function of being able to report back
     * train identities via such methods as RailCom. The setting and creation of
     * the reporter against the sensor should be done when the sensor is
     * created. This information is not saved.
     *
     * @param re the reporter to associate with the sensor
     */
    public void setReporter(@CheckForNull Reporter re);

    /**
     * Retrieve the reporter associated with this sensor if there is one.
     *
     * @return the reporter or null if there is no associated reporter
     */
    @CheckForNull
    public Reporter getReporter();
}<|MERGE_RESOLUTION|>--- conflicted
+++ resolved
@@ -70,21 +70,6 @@
     public boolean getInverted();
 
     /**
-<<<<<<< HEAD
-     * Request a call-back when the bound KnownState property changes.
-     */
-    @Override
-    public void addPropertyChangeListener(@CheckForNull java.beans.PropertyChangeListener l);
-
-    /**
-     * Remove a request for a call-back when a bound property changes.
-     */
-    @Override
-    public void removePropertyChangeListener(@CheckForNull java.beans.PropertyChangeListener l);
-
-    /**
-=======
->>>>>>> 55cbb372
      * Remove references to and from this object, so that it can eventually be
      * garbage-collected.
      */

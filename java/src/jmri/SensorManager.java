package jmri;

import java.util.List;
import javax.annotation.CheckForNull;
import javax.annotation.CheckReturnValue;
import javax.annotation.Nonnull;

/**
 * Interface for controlling sensors.
 *
 * <hr>
 * This file is part of JMRI.
 * <P>
 * JMRI is free software; you can redistribute it and/or modify it under the
 * terms of version 2 of the GNU General Public License as published by the Free
 * Software Foundation. See the "COPYING" file for a copy of this license.
 * <P>
 * JMRI is distributed in the hope that it will be useful, but WITHOUT ANY
 * WARRANTY; without even the implied warranty of MERCHANTABILITY or FITNESS FOR
 * A PARTICULAR PURPOSE. See the GNU General Public License for more details.
 * <P>
 * @author Bob Jacobsen Copyright (C) 2001
 */
public interface SensorManager extends Manager<Sensor> {

    /**
     * Locate via user name, then system name if needed. If that fails, create a
     * new sensor: If the name is a valid system name, it will be used for the
     * new sensor. Otherwise, the makeSystemName method will attempt to turn it
     * into a valid system name.
     *
     * @param name User name, system name, or address which can be promoted to
     *             system name
     * @return Never null
     * @throws IllegalArgumentException if Sensor doesn't already exist and the
     *                                  manager cannot create the Sensor due to
     *                                  an illegal name or name that can't
     *                                  be parsed.
     */
    @Nonnull
    public Sensor provideSensor(@Nonnull String name) throws IllegalArgumentException;

    /**
     * Locate via user name, then system name if needed. Does not create a new
     * one if nothing found
     *
     * @param name User name or system name to match
     * @return null if no match found
     */
    @CheckReturnValue
    @CheckForNull
    public Sensor getSensor(@Nonnull String name);

    // to free resources when no longer used
    @Override
    public void dispose();

    /**
     * Return an instance with the specified system and user names. Note that
     * two calls with the same arguments will get the same instance; there is
     * only one Sensor object representing a given physical turnout and
     * therefore only one with a specific system or user name.
     * <P>
     * This will always return a valid object reference; a new object will be
     * created if necessary. In that case:
     * <UL>
     * <LI>If a null reference is given for user name, no user name will be
     * associated with the Sensor object created; a valid system name must be
     * provided
     * <LI>If both names are provided, the system name defines the hardware
     * access of the desired sensor, and the user address is associated with it.
     * The system name must be valid.
     * </UL>
     * Note that it is possible to make an inconsistent request if both
     * addresses are provided, but the given values are associated with
     * different objects. This is a problem, and we don't have a good solution
     * except to issue warnings. This will mostly happen if you're creating
     * Turnouts when you should be looking them up.
     *
     * @param systemName the desired system name
     * @param userName   the desired user name
     * @return requested Sensor object
     * @throws IllegalArgumentException if cannot create the Sensor due to e.g.
     *                                  an illegal name or name that can't be
     *                                  parsed.
     */
    @Nonnull
    public Sensor newSensor(@Nonnull String systemName, @CheckForNull String userName) throws IllegalArgumentException;

    @CheckReturnValue
    @CheckForNull
    public Sensor getByUserName(@Nonnull String s);

    @CheckReturnValue
    @CheckForNull
    public Sensor getBySystemName(@Nonnull String s);

    @CheckReturnValue
    @Nonnull
    @Override
    public List<String> getSystemNameList();

    /**
     * Requests status of all layout sensors under this Sensor Manager. This
     * method may be invoked whenever the status of sensors needs to be updated
     * from the layout, for example, when an XML configuration file is read in.
     * Note that there is a null implementation of this method in
     * AbstractSensorManager. This method only needs be implemented in
     * system-specific Sensor Managers where readout of sensor status from the
     * layout is possible.
     */
    public void updateAll();

    /**
     * Determines if it is possible to add a range of sensors in numerical
     * order.
     *
     * @param systemName the system name to check against; appears to be ignored
     *                   in all implementations
     * @return true if possible; false otherwise
     */
    @CheckReturnValue
    public boolean allowMultipleAdditions(@Nonnull String systemName);

    /**
     * Determine if the address supplied is valid and free, if not then it shall
     * return the next free valid address up to a maximum of 10 address away
     * from the initial address.
     *
     * @param curAddress - The hardware address of the sensor we wish to add
     * @param prefix     - The System Prefix used to make up the systemName
     *                   check.
     * @return - null if the system name made from prefix and curAddress is in
     *         use
     * @throws jmri.JmriException if problem calculating next address
     */
    @CheckReturnValue
    @CheckForNull
    public String getNextValidAddress(@Nonnull String curAddress, @Nonnull String prefix) throws JmriException;

    @Nonnull
    public String createSystemName(@Nonnull String curAddress, @Nonnull String prefix) throws JmriException;

    @CheckReturnValue
    public long getDefaultSensorDebounceGoingActive();

    @CheckReturnValue
    public long getDefaultSensorDebounceGoingInActive();

    public void setDefaultSensorDebounceGoingActive(long timer);

    public void setDefaultSensorDebounceGoingInActive(long timer);

    /**
     * Do the sensor objects provided by this manager support configuring
     * an internal pullup or pull down resistor?
     *
     * @return true if pull up/pull down configuration is supported.
     */
    public boolean isPullResistanceConfigurable();

<<<<<<< HEAD
    /**
     * Test if parameter is a properly formatted system name.
     *
     * @param systemName the system name
     * @return true if formatted correctly; false otherwise
     */
    @CheckReturnValue
    public boolean validSystemNameFormat(@Nonnull String systemName);

    /**
     * Provide a manager-specific tooltip for the Add new item beantable pane.
     */
    public String getEntryToolTip();

=======
>>>>>>> 077d0a9f
}<|MERGE_RESOLUTION|>--- conflicted
+++ resolved
@@ -159,7 +159,6 @@
      */
     public boolean isPullResistanceConfigurable();
 
-<<<<<<< HEAD
     /**
      * Test if parameter is a properly formatted system name.
      *
@@ -174,6 +173,4 @@
      */
     public String getEntryToolTip();
 
-=======
->>>>>>> 077d0a9f
 }
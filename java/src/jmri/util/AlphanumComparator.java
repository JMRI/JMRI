--- conflicted
+++ resolved
@@ -100,15 +100,9 @@
                 break;
             }
         }
-<<<<<<< HEAD
         if (result == 0 && marker1 == length1 && marker2 < length2) return -1;
         if (result == 0 && marker1 < length1 && marker2 == length2) return +1;
         
-=======
-        if (result == 0) {
-            result = length1 - length2;
-        }
->>>>>>> 12064c50
         return result;
     }
 }
package jmri.util;

import java.text.ParseException;
import java.util.Collection;
import java.util.Map;
import java.util.regex.Matcher;
import java.util.regex.Pattern;
import javax.annotation.Nonnull;
import javax.annotation.CheckForNull;
import jmri.Reportable;
import org.slf4j.Logger;
import org.slf4j.LoggerFactory;

/**
 * Converts between java types, for example String to Double and double to boolean.
 *
 * @author Daniel Bergqvist Copyright 2019
 */
public final class TypeConversionUtil {

    /**
     * Is this object an integer number?
     * <P>
     * The method returns true if the object is any of these classes:
     * <ul>
     *   <li>AtomicInteger</li>
     *   <li>AtomicLong</li>
     *   <li>BigInteger</li>
     *   <li>Byte</li>
     *   <li>Short</li>
     *   <li>Integer</li>
     *   <li>Long</li>
     * </ul>
     * @param object the object to check
     * @return true if the object is an object that is an integer, false otherwise
     */
    public static boolean isIntegerNumber(Object object) {
        return (object instanceof java.util.concurrent.atomic.AtomicInteger)
                || (object instanceof java.util.concurrent.atomic.AtomicLong)
                || (object instanceof java.math.BigInteger)
                || (object instanceof Byte)
                || (object instanceof Short)
                || (object instanceof Integer)
                || (object instanceof Long);
    }

    /**
     * Is this object an integer or a floating point number?
     * <P>
     * The method returns true if the object is any of these classes:
     * <ul>
     *   <li>AtomicInteger</li>
     *   <li>AtomicLong</li>
     *   <li>BigInteger</li>
     *   <li>Byte</li>
     *   <li>Short</li>
     *   <li>Integer</li>
     *   <li>Long</li>
     *   <li>BigDecimal</li>
     *   <li>Float</li>
     *   <li>Double</li>
     * </ul>
     * @param object the object to check
     * @return true if the object is an object that is either an integer or a
     * float, false otherwise
     */
    public static boolean isFloatingNumber(Object object) {
        return isIntegerNumber(object)
                || (object instanceof java.math.BigDecimal)
                || (object instanceof Float)
                || (object instanceof Double);
    }

    /**
     * Is this object a String?
     * @param object the object to check
     * @return true if the object is a String, false otherwise
     */
    public static boolean isString(Object object) {
        return object instanceof String;
    }


    private static boolean convertStringToBoolean(@Nonnull String str, boolean do_i18n) {
        // try to parse the string as a number
        try {
            double number;
            if (do_i18n) {
                number = IntlUtilities.doubleValue(str);
            } else {
                number = Double.parseDouble(str);
            }
//                System.err.format("The string: '%s', result: %1.4f%n", str, (float)number);
            return ! ((-0.5 < number) && (number < 0.5));
        } catch (NumberFormatException | ParseException ex) {
            log.debug("The string '{}' cannot be parsed as a number", str);
        }

//            System.err.format("The string: %s, %s%n", str, value.getClass().getName());
        String patternString = "^0(\\.0+)?$";
        Pattern pattern = Pattern.compile(patternString, Pattern.CASE_INSENSITIVE);
        Matcher matcher = pattern.matcher(str);
        if (matcher.matches()) {
//                System.err.format("The string: '%s', result: %b%n", str, false);
            return false;
        }
//            System.err.format("The string: '%s', result: %b%n", str, !str.isEmpty());
        return !str.isEmpty();
    }

    /**
     * Convert a value to a boolean.
     * <P>
     * Rules:
     * null is converted to false
     * empty string is converted to false
     * "0" string is converted to false
     * "0.000" string is converted to false, if the number of decimals is &gt; 0
     * empty map is converted to false
     * empty collection is converted to false
     * An integer number is converted to false if the number is 0
     * A floating number is converted to false if the number is -0.5 &lt; x &lt; 0.5
     * Everything else is converted to true
     * <P>
     * For objects that implement the Reportable interface, the value is fetched
     * from the method toReportString().
     *
     * @param value the value to convert
     * @param do_i18n true if internationalization should be done, false otherwise
     * @return the boolean value
     */
    public static boolean convertToBoolean(@CheckForNull Object value, boolean do_i18n) {
        if (value == null) {
            return false;
        }

        if (value instanceof Map) {
            var map = ((Map<?,?>)value);
            return !map.isEmpty();
        }

        if (value instanceof Collection) {
            var collection = ((Collection<?>)value);
            return !collection.isEmpty();
        }

        if (value instanceof Reportable) {
            value = ((Reportable)value).toReportString();
        }

        if (value instanceof Number) {
            double number = ((Number)value).doubleValue();
            return ! ((-0.5 < number) && (number < 0.5));
        } else if (value instanceof Boolean) {
            return (Boolean)value;
        } else {
            if (value == null) return false;
            return convertStringToBoolean(value.toString(), do_i18n);
        }
    }
<<<<<<< HEAD

    private static long convertStringToLong(@Nonnull String str) {
        String patternString = "(\\-?\\d+)";
=======
    
    private static long convertStringToLong(@Nonnull String str, boolean checkAll, boolean throwOnError) {
        String patternString = "^(\\-?\\d+)";
        if (checkAll) patternString += "$";
>>>>>>> d35309dc
        Pattern pattern = Pattern.compile(patternString, Pattern.CASE_INSENSITIVE);
        Matcher matcher = pattern.matcher(str);
        // Only look at the beginning of the string
        if (matcher.lookingAt()) {
            String theNumber = matcher.group(1);
            long number = Long.parseLong(theNumber);
//            System.err.format("Number: %1.5f%n", number);
            log.debug("the string {} is converted to the number {}", str, number);
            return number;
        } else {
            log.warn("the string \"{}\" cannot be converted to a number", str);
            if (throwOnError) {
                throw new NumberFormatException(
                        String.format("the string \"%s\" cannot be converted to a number", str));
            }
            return 0;
        }
    }

    /**
     * Convert a value to a long.
     * <P>
     * Rules:
     * null is converted to 0
     * empty string is converted to 0
     * empty collection is converted to 0
     * an instance of the interface Number is converted to the number
     * a string that can be parsed as a number is converted to that number.
     * a string that doesn't start with a digit is converted to 0
     * <P>
     * For objects that implement the Reportable interface, the value is fetched
     * from the method toReportString() before doing the conversion.
     *
     * @param value the value to convert
     * @return the long value
     */
    public static long convertToLong(@CheckForNull Object value) {
        return convertToLong(value, false, false);
    }

    /**
     * Convert a value to a long.
     * <P>
     * Rules:
     * null is converted to 0
     * empty string is converted to 0
     * empty collection is converted to 0
     * an instance of the interface Number is converted to the number
     * a string that can be parsed as a number is converted to that number.
     * a string that doesn't start with a digit is converted to 0
     * <P>
     * For objects that implement the Reportable interface, the value is fetched
     * from the method toReportString() before doing the conversion.
     * 
     * @param value the value to convert
     * @param checkAll true if the whole string should be checked, false otherwise
     * @param throwOnError true if a NumberFormatException should be thrown on error, false otherwise
     * @return the long value
     * @throws NumberFormatException on error if throwOnError is true
     */
    public static long convertToLong(@CheckForNull Object value, boolean checkAll, boolean throwOnError)
            throws NumberFormatException {
        if (value == null) {
            log.warn("the object is null and the returned number is therefore 0.0");
            return 0;
        }

        if (value instanceof Reportable) {
            value = ((Reportable)value).toReportString();
        }

        if (value instanceof Number) {
//            System.err.format("Number: %1.5f%n", ((Number)value).doubleValue());
            if (!(value instanceof Byte) && !(value instanceof Short) && !(value instanceof Integer) && !(value instanceof Long)) {
                if (throwOnError) {
                    throw new NumberFormatException(
                            String.format("the null value cannot be converted to an integer"));
                }
            }
            return ((Number)value).longValue();
        } else if (value instanceof Boolean) {
            if (throwOnError) {
                throw new NumberFormatException(
                        String.format("the boolean value \"%b\" cannot be converted to an integer", ((Boolean)value)));
            }
            return ((Boolean)value) ? 1 : 0;
        } else {
            if (value == null) {
                if (throwOnError) {
                    throw new NumberFormatException(
                            String.format("the null value cannot be converted to an integer"));
                }
                return 0;
            }
            return convertStringToLong(value.toString(), throwOnError, checkAll);
        }
    }
<<<<<<< HEAD

    private static double convertStringToDouble(@Nonnull String str, boolean do_i18n) {
        String patternString = "(\\-?\\d+(\\.\\d+)?(e\\-?\\d+)?)";
=======
    
    private static double convertStringToDouble(@Nonnull String str, boolean checkAll, boolean throwOnError) {
        String patternString = "^(\\-?\\d+(\\.\\d+)?(e\\-?\\d+)?)";
        if (checkAll) patternString += "$";
>>>>>>> d35309dc
        Pattern pattern = Pattern.compile(patternString, Pattern.CASE_INSENSITIVE);
        Matcher matcher = pattern.matcher(str);
        // Only look at the beginning of the string
        if (matcher.lookingAt()) {
            String theNumber = matcher.group(1);
            double number = Double.parseDouble(theNumber);
//            System.err.format("Number: %1.5f%n", number);
            log.debug("the string {} is converted to the number {}", str, number);
            return number;
        } else {
            log.warn("the string \"{}\" cannot be converted to a number", str);
            if (throwOnError) {
                throw new NumberFormatException(
                        String.format("the string \"%s\" cannot be converted to a number", str));
            }
            return 0.0d;
        }
    }

    /**
     * Convert a value to a double.
     * <P>
     * Rules:
     * null is converted to 0
     * empty string is converted to 0
     * empty collection is converted to 0
     * an instance of the interface Number is converted to the number
     * a string that can be parsed as a number is converted to that number.
     * if a string starts with a number AND do_i18n is false, it's converted to that number
     * a string that doesn't start with a digit is converted to 0
     * <P>
     * For objects that implement the Reportable interface, the value is fetched
     * from the method toReportString() before doing the conversion.
     *
     * @param value the value to convert
     * @param do_i18n true if internationalization should be done, false otherwise
     * @return the double value
     */
    public static double convertToDouble(@CheckForNull Object value, boolean do_i18n) {
        return convertToDouble(value, do_i18n, false, false);
    }
    
    /**
     * Convert a value to a double.
     * <P>
     * Rules:
     * null is converted to 0
     * empty string is converted to 0
     * empty collection is converted to 0
     * an instance of the interface Number is converted to the number
     * a string that can be parsed as a number is converted to that number.
     * if a string starts with a number AND do_i18n is false, it's converted to that number
     * a string that doesn't start with a digit is converted to 0
     * <P>
     * For objects that implement the Reportable interface, the value is fetched
     * from the method toReportString() before doing the conversion.
     * 
     * @param value the value to convert
     * @param do_i18n true if internationalization should be done, false otherwise
     * @param checkAll true if the whole string should be checked, false otherwise
     * @param throwOnError true if a NumberFormatException should be thrown on error, false otherwise
     * @return the double value
     * @throws NumberFormatException on error if throwOnError is true
     */
    public static double convertToDouble(@CheckForNull Object value, boolean do_i18n, boolean checkAll, boolean throwOnError) {
        if (value == null) {
            log.warn("the object is null and the returned number is therefore 0.0");
            return 0.0d;
        }

        if (value instanceof Reportable) {
            value = ((Reportable)value).toReportString();
        }

        if (value instanceof Number) {
//            System.err.format("Number: %1.5f%n", ((Number)value).doubleValue());
            return ((Number)value).doubleValue();
        } else if (value instanceof Boolean) {
            if (throwOnError) {
                throw new NumberFormatException(
                        String.format("the boolean value \"%b\" cannot be converted to a number", ((Boolean)value)));
            }
            return ((Boolean)value) ? 1 : 0;
        } else {
<<<<<<< HEAD
            if (value == null) return 0.0;

=======
            if (value == null) {
                if (throwOnError) {
                    throw new NumberFormatException(
                            String.format("the null value cannot be converted to a number"));
                }
                return 0.0;
            }
            
>>>>>>> d35309dc
            if (do_i18n) {
                // try to parse the string as a number
                try {
                    double number = IntlUtilities.doubleValue(value.toString());
//                    System.err.format("The string: '%s', result: %1.4f%n", value, (float)number);
                    return number;
                } catch (ParseException ex) {
                    log.debug("The string '{}' cannot be parsed as a number", value);
                }
            }
            return convertStringToDouble(value.toString(), throwOnError, checkAll);
        }
    }

    /**
     * Convert a value to a String.
     *
     * @param value the value to convert
     * @param do_i18n true if internationalization should be done, false otherwise
     * @return the String value
     */
    @Nonnull
    public static String convertToString(@CheckForNull Object value, boolean do_i18n) {
        if (value == null) {
            return "";
        }

        if (value instanceof Reportable) {
            return ((Reportable)value).toReportString();
        }

        if (value instanceof Number) {
            if (do_i18n) {
                return IntlUtilities.valueOf(((Number)value).doubleValue());
            }
        }

        return value.toString();
    }

    private final static Logger log = LoggerFactory.getLogger(TypeConversionUtil.class);
}<|MERGE_RESOLUTION|>--- conflicted
+++ resolved
@@ -158,16 +158,10 @@
             return convertStringToBoolean(value.toString(), do_i18n);
         }
     }
-<<<<<<< HEAD
-
-    private static long convertStringToLong(@Nonnull String str) {
-        String patternString = "(\\-?\\d+)";
-=======
-    
+
     private static long convertStringToLong(@Nonnull String str, boolean checkAll, boolean throwOnError) {
         String patternString = "^(\\-?\\d+)";
         if (checkAll) patternString += "$";
->>>>>>> d35309dc
         Pattern pattern = Pattern.compile(patternString, Pattern.CASE_INSENSITIVE);
         Matcher matcher = pattern.matcher(str);
         // Only look at the beginning of the string
@@ -221,7 +215,7 @@
      * <P>
      * For objects that implement the Reportable interface, the value is fetched
      * from the method toReportString() before doing the conversion.
-     * 
+     *
      * @param value the value to convert
      * @param checkAll true if the whole string should be checked, false otherwise
      * @param throwOnError true if a NumberFormatException should be thrown on error, false otherwise
@@ -265,16 +259,10 @@
             return convertStringToLong(value.toString(), throwOnError, checkAll);
         }
     }
-<<<<<<< HEAD
-
-    private static double convertStringToDouble(@Nonnull String str, boolean do_i18n) {
-        String patternString = "(\\-?\\d+(\\.\\d+)?(e\\-?\\d+)?)";
-=======
-    
+
     private static double convertStringToDouble(@Nonnull String str, boolean checkAll, boolean throwOnError) {
         String patternString = "^(\\-?\\d+(\\.\\d+)?(e\\-?\\d+)?)";
         if (checkAll) patternString += "$";
->>>>>>> d35309dc
         Pattern pattern = Pattern.compile(patternString, Pattern.CASE_INSENSITIVE);
         Matcher matcher = pattern.matcher(str);
         // Only look at the beginning of the string
@@ -316,7 +304,7 @@
     public static double convertToDouble(@CheckForNull Object value, boolean do_i18n) {
         return convertToDouble(value, do_i18n, false, false);
     }
-    
+
     /**
      * Convert a value to a double.
      * <P>
@@ -331,7 +319,7 @@
      * <P>
      * For objects that implement the Reportable interface, the value is fetched
      * from the method toReportString() before doing the conversion.
-     * 
+     *
      * @param value the value to convert
      * @param do_i18n true if internationalization should be done, false otherwise
      * @param checkAll true if the whole string should be checked, false otherwise
@@ -359,10 +347,6 @@
             }
             return ((Boolean)value) ? 1 : 0;
         } else {
-<<<<<<< HEAD
-            if (value == null) return 0.0;
-
-=======
             if (value == null) {
                 if (throwOnError) {
                     throw new NumberFormatException(
@@ -370,8 +354,7 @@
                 }
                 return 0.0;
             }
-            
->>>>>>> d35309dc
+
             if (do_i18n) {
                 // try to parse the string as a number
                 try {

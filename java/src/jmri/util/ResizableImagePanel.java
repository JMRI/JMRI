package jmri.util;

import edu.umd.cs.findbugs.annotations.SuppressFBWarnings;

/**
 * A class extending JPanels to have a image display in a panel, supports: +
 * drag'n drop of image file + can resize container + can scale content to size
 * + respect aspect ratio by default (when resizing content).
 *
 * @author Lionel Jeanson - Copyright 2009
 * @deprecated since 4.9.4; not used in JMRI; use
 * {@link jmri.util.swing.ResizableImagePanel} instead
 */
<<<<<<< HEAD
public class ResizableImagePanel extends JPanel implements FileDrop.Listener, ComponentListener {

    private String _imagePath;
    protected JLabel bgImg = null;
    private BufferedImage image = null;
    private BufferedImage scaledImage = null;
    private boolean _resizeContainer = false;
    private boolean _respectAspectRatio = true;
    static private Color backgroundColor = Color.BLACK;
    private MyMouseAdapter myMouseAdapter = null;
    boolean toResize = false;
    private String dropFolder;
    final private static Dimension SMALL_DIM = new Dimension(10, 10);

    /**
     * Default constructor.
     */
    public ResizableImagePanel() {
        super();
        setDnd(false);
        super.setBackground(backgroundColor);
        setVisible(false);
    }

    /**
     * Constructor with initial image file path as parameter. Component will be
     * (preferred) sized to image sized
     *
     *
     * @param imagePath Path to image to display
     */
    public ResizableImagePanel(String imagePath) {
        super();
        super.setBackground(backgroundColor);
        setImagePath(imagePath);
        setDnd(false);
    }

    /**
     * Constructor for DnDImagePanel with forced initial size
     *
     * @param imagePath Path to image to display
     * @param w         Panel width
     * @param h         Panel height
     */
    public ResizableImagePanel(String imagePath, int w, int h) {
        super();
        setPreferredSize(new Dimension(w, h));
        setSize(w, h);
        super.setBackground(backgroundColor);
        setImagePath(imagePath);
        setDnd(false);
    }

    @Override
    public void setBackground(Color bckCol) {
        super.setBackground(bckCol);
        setScaledImage();
    }

    /**
     * Enable or disable drag and drop, dropped files will be copied in latest
     * used image path top folder when DND enabled, also enable contextual menu
     * with remove entry.
     *
     * @param dnd true to enable drag and drop
     */
    public void setDnd(boolean dnd) {
        if (dnd) {
            new FileDrop(this, this);
            if (myMouseAdapter == null) {
                myMouseAdapter = new MyMouseAdapter(this);
            }
            addMouseListener(myMouseAdapter);
        } else {
            FileDrop.remove(this);
            if (myMouseAdapter != null) {
                removeMouseListener(myMouseAdapter);
            }
        }
    }

    //
    // For contextual menu remove
    static class MyMouseAdapter implements MouseListener {

        private final JPopupMenu popupMenu;
        private JMenuItem removeMenuItem;
        private ResizableImagePanel rip;

        public MyMouseAdapter(ResizableImagePanel resizableImagePanel) {
            rip = resizableImagePanel;
            popupMenu = new JPopupMenu();
            removeMenuItem = new JMenuItem("Remove");
            removeMenuItem.addActionListener((ActionEvent e) -> {
                rip.setImagePath(null);
                removeMenuItem.setEnabled(false);
            });
            if (rip.image == null) {
                removeMenuItem.setEnabled(false);
            }
            popupMenu.add(removeMenuItem);
        }

        void setRemoveMenuItemEnable(boolean b) {
            removeMenuItem.setEnabled(b);
        }

        @Override
        public void mouseClicked(MouseEvent e) {
            maybeShowPopup(e);
        }

        @Override
        public void mousePressed(MouseEvent e) {
            maybeShowPopup(e);
        }

        @Override
        public void mouseReleased(MouseEvent e) {
            maybeShowPopup(e);
        }

        @Override
        public void mouseEntered(MouseEvent e) {
        }

        @Override
        public void mouseExited(MouseEvent e) {
        }

        private void maybeShowPopup(MouseEvent e) {
            if (e.isPopupTrigger()) {
                popupMenu.show(e.getComponent(), e.getX(), e.getY());
            }
        }
    }

    /**
     * Allows this DnDImagePanel to force resize of its container
     *
     * @param b true if the container can be resized
     */
    public void setResizingContainer(boolean b) {
        _resizeContainer = b;
    }

    /**
     * Can this DnDImagePanel resize its container?
     *
     * @return true if the container can be resized
     */
    public boolean isResizingContainer() {
        return _resizeContainer;
    }

    /**
     * Is this DnDImagePanel respecting aspect ratio when resizing content?
     *
     * @return true if the aspect ratio respected when resizing
     */
    public boolean isRespectingAspectRatio() {
        return _respectAspectRatio;
    }

    /**
     * Allow this DnDImagePanel to respect aspect ratio when resizing content.
     *
     * @param b true if aspect ratio needs to be respected
     */
    public void setRespectAspectRatio(boolean b) {
        _respectAspectRatio = b;
    }

    /**
     * Return current image file path
     *
     * @return the path
     */
    public String getImagePath() {
        return _imagePath;
    }

    /**
     * Set image file path, display will be updated if passed value is null,
     * blank image.
     *
     * @param s the path
     */
    public void setImagePath(String s) {
        if (s == null) {
            if ((_imagePath != null) && (!(new File(_imagePath)).isDirectory())) {
                _imagePath = (new File(_imagePath)).getParent();
            } else if (_imagePath == null) {
                _imagePath = "/";
            }
        } else {
            _imagePath = s;
        }
        log.debug("Image path is now : {}", _imagePath);
        try {
            image = ImageIO.read(new File(_imagePath));
            if (myMouseAdapter != null) {
                myMouseAdapter.removeMenuItem.setEnabled(true);
            }
        } catch (IOException ex) {
            log.debug("{} is not a valid image file, exception: ", _imagePath, ex);
            image = null;
            scaledImage = null;
        }
        if (isResizingContainer()) {
            resizeContainer();
        }
        setScaledImage();
        setVisible(true);
        repaint();
        if (getParent() != null) {
            getParent().repaint();
        }
    }

    //
    // componentListener methods, for auto resizing and scaling
    //
    @Override
    public void componentResized(ComponentEvent e) {
        if (!(isResizingContainer())) {
            if (e.getComponent().isVisible()) {
                setSize(e.getComponent().getSize());
                setPreferredSize(e.getComponent().getSize());
                setScaledImage();
                toResize = false;
            } else {
                toResize = true;
            }
        }
        repaint();
        if (getParent() != null) {
            getParent().repaint();
        }
    }

    @Override
    public void componentMoved(ComponentEvent e) {
    }

    @Override
    public void componentShown(ComponentEvent e) {
        if (isResizingContainer()) {
            resizeContainer();
        } else if ((toResize) || (scaledImage == null)) {
            setSize(e.getComponent().getSize());
            setPreferredSize(e.getComponent().getSize());
            setScaledImage();
            toResize = false;
        }
    }

    @Override
    public void componentHidden(ComponentEvent e) {
        log.debug("Component hidden");
        if (isResizingContainer()) {
            resizeContainer(SMALL_DIM);
        }
    }

    private void resizeContainer(Dimension d) {
        log.debug("Resizing container");
        Container p1 = getParent();
        if ((p1 != null) && (image != null)) {
            setPreferredSize(d);
            setSize(d);
            p1.setPreferredSize(d);
            p1.setSize(d);
            if ((getTopLevelAncestor() != null) && (getTopLevelAncestor() instanceof Window)) {
                ((Window) getTopLevelAncestor()).pack(); // yes, lucky hack, possibly dirty
            }
        }
    }

    private void resizeContainer() {
        if (scaledImage != null) {
            resizeContainer(new Dimension(scaledImage.getWidth(null), scaledImage.getHeight(null)));
        } else if (image != null) {
            resizeContainer(new Dimension(image.getWidth(null), image.getHeight(null)));
        }
    }

    //override paintComponent
    @Override
    public void paintComponent(Graphics g) {
        super.paintComponent(g);
        if (scaledImage != null) {
            g.drawImage(scaledImage, 0, 0, this);
        } else {
            g.clearRect(0, 0, (int) getSize().getWidth(), (int) getSize().getHeight());
        }
    }

    /**
     * Get current scaled Image.
     *
     * @return the scaled image
     */
    public BufferedImage getScaledImage() {
        return scaledImage;
    }

    private void setScaledImage() {
        if (image != null) {
            if ((getSize().getWidth() != 0) && (getSize().getHeight() != 0)
                    && ((getSize().getWidth() != image.getWidth(null)) || (getSize().getHeight() != image.getHeight(null)))) {
                int newW = (int) getSize().getWidth();
                int newH = (int) getSize().getHeight();
                int new0x = 0;
                int new0y = 0;
                log.debug("Actually resizing image {} to {}x{}", this.getImagePath(), newW, newH);
                scaledImage = new BufferedImage(newW, newH, image.getType() == 0 ? BufferedImage.TYPE_INT_ARGB : image.getType());
                Graphics2D g = scaledImage.createGraphics();
                g.setBackground(getBackground());
                g.clearRect(0, 0, newW, newH);
                g.setRenderingHint(RenderingHints.KEY_RENDERING, RenderingHints.VALUE_RENDER_QUALITY);
                if (_respectAspectRatio) {
                    if ((getSize().getWidth() / getSize().getHeight()) > ((double) image.getWidth(null) / (double) image.getHeight(null))) { // Fill on height
                        newW = image.getWidth(null) * newH / image.getHeight(null);
                        new0x = (int) (getSize().getWidth() - newW) / 2;
                    } else { // Fill on width
                        newH = image.getHeight(null) * newW / image.getWidth(null);
                        new0y = (int) (getSize().getHeight() - newH) / 2;
                    }
                }
                g.drawImage(image, new0x, new0y, new0x + newW, new0y + newH, 0, 0, image.getWidth(), image.getHeight(), this);
                g.dispose();
            } else {
                scaledImage = image;
            }
        }
    }

    private static void copyFile(File in, File out) throws Exception {
        if (!out.getParentFile().mkdirs()) // make directorys, check success
        {
            log.error("failed to make directories to copy file");
        }
        try (FileInputStream fis = new FileInputStream(in)) {
            try (FileOutputStream fos = new FileOutputStream(out)) {
                byte[] buf = new byte[1024];
                int i;
                while ((i = fis.read(buf)) != -1) {
                    fos.write(buf, 0, i);
                }
            } catch (Exception e) {
                throw e;
            }
        }
    }

    public void setDropFolder(String s) {
        dropFolder = s;
    }

    public String getDropFolder() {
        return dropFolder;
    }

    /**
     * Callback for the dnd listener
     */
    @Override
    public void filesDropped(File[] files) {
        if (files == null) {
            return;
        }
        if (files.length == 0) {
            return;
        }
        File dest = files[0];
        if (dropFolder != null) {
            dest = new File(dropFolder + File.separatorChar + files[0].getName());
            if (files[0].getParent().compareTo(dest.getParent()) != 0) {
                try {
                    copyFile(files[0], dest);
                } catch (Exception ex) {
                    log.error("filesDropped: error while copying new file, using original file");
                    dest = files[0];
                }
            }
        }
        setImagePath(dest.getPath());
    }

    private final static Logger log = LoggerFactory.getLogger(ResizableImagePanel.class);
=======
@Deprecated
@SuppressFBWarnings(value = "NM_SAME_SIMPLE_NAME_AS_SUPERCLASS", justification = "Deprecated package for same class in different package.")
public class ResizableImagePanel extends jmri.util.swing.ResizableImagePanel {
>>>>>>> 5a065dc5
}<|MERGE_RESOLUTION|>--- conflicted
+++ resolved
@@ -11,402 +11,7 @@
  * @deprecated since 4.9.4; not used in JMRI; use
  * {@link jmri.util.swing.ResizableImagePanel} instead
  */
-<<<<<<< HEAD
-public class ResizableImagePanel extends JPanel implements FileDrop.Listener, ComponentListener {
-
-    private String _imagePath;
-    protected JLabel bgImg = null;
-    private BufferedImage image = null;
-    private BufferedImage scaledImage = null;
-    private boolean _resizeContainer = false;
-    private boolean _respectAspectRatio = true;
-    static private Color backgroundColor = Color.BLACK;
-    private MyMouseAdapter myMouseAdapter = null;
-    boolean toResize = false;
-    private String dropFolder;
-    final private static Dimension SMALL_DIM = new Dimension(10, 10);
-
-    /**
-     * Default constructor.
-     */
-    public ResizableImagePanel() {
-        super();
-        setDnd(false);
-        super.setBackground(backgroundColor);
-        setVisible(false);
-    }
-
-    /**
-     * Constructor with initial image file path as parameter. Component will be
-     * (preferred) sized to image sized
-     *
-     *
-     * @param imagePath Path to image to display
-     */
-    public ResizableImagePanel(String imagePath) {
-        super();
-        super.setBackground(backgroundColor);
-        setImagePath(imagePath);
-        setDnd(false);
-    }
-
-    /**
-     * Constructor for DnDImagePanel with forced initial size
-     *
-     * @param imagePath Path to image to display
-     * @param w         Panel width
-     * @param h         Panel height
-     */
-    public ResizableImagePanel(String imagePath, int w, int h) {
-        super();
-        setPreferredSize(new Dimension(w, h));
-        setSize(w, h);
-        super.setBackground(backgroundColor);
-        setImagePath(imagePath);
-        setDnd(false);
-    }
-
-    @Override
-    public void setBackground(Color bckCol) {
-        super.setBackground(bckCol);
-        setScaledImage();
-    }
-
-    /**
-     * Enable or disable drag and drop, dropped files will be copied in latest
-     * used image path top folder when DND enabled, also enable contextual menu
-     * with remove entry.
-     *
-     * @param dnd true to enable drag and drop
-     */
-    public void setDnd(boolean dnd) {
-        if (dnd) {
-            new FileDrop(this, this);
-            if (myMouseAdapter == null) {
-                myMouseAdapter = new MyMouseAdapter(this);
-            }
-            addMouseListener(myMouseAdapter);
-        } else {
-            FileDrop.remove(this);
-            if (myMouseAdapter != null) {
-                removeMouseListener(myMouseAdapter);
-            }
-        }
-    }
-
-    //
-    // For contextual menu remove
-    static class MyMouseAdapter implements MouseListener {
-
-        private final JPopupMenu popupMenu;
-        private JMenuItem removeMenuItem;
-        private ResizableImagePanel rip;
-
-        public MyMouseAdapter(ResizableImagePanel resizableImagePanel) {
-            rip = resizableImagePanel;
-            popupMenu = new JPopupMenu();
-            removeMenuItem = new JMenuItem("Remove");
-            removeMenuItem.addActionListener((ActionEvent e) -> {
-                rip.setImagePath(null);
-                removeMenuItem.setEnabled(false);
-            });
-            if (rip.image == null) {
-                removeMenuItem.setEnabled(false);
-            }
-            popupMenu.add(removeMenuItem);
-        }
-
-        void setRemoveMenuItemEnable(boolean b) {
-            removeMenuItem.setEnabled(b);
-        }
-
-        @Override
-        public void mouseClicked(MouseEvent e) {
-            maybeShowPopup(e);
-        }
-
-        @Override
-        public void mousePressed(MouseEvent e) {
-            maybeShowPopup(e);
-        }
-
-        @Override
-        public void mouseReleased(MouseEvent e) {
-            maybeShowPopup(e);
-        }
-
-        @Override
-        public void mouseEntered(MouseEvent e) {
-        }
-
-        @Override
-        public void mouseExited(MouseEvent e) {
-        }
-
-        private void maybeShowPopup(MouseEvent e) {
-            if (e.isPopupTrigger()) {
-                popupMenu.show(e.getComponent(), e.getX(), e.getY());
-            }
-        }
-    }
-
-    /**
-     * Allows this DnDImagePanel to force resize of its container
-     *
-     * @param b true if the container can be resized
-     */
-    public void setResizingContainer(boolean b) {
-        _resizeContainer = b;
-    }
-
-    /**
-     * Can this DnDImagePanel resize its container?
-     *
-     * @return true if the container can be resized
-     */
-    public boolean isResizingContainer() {
-        return _resizeContainer;
-    }
-
-    /**
-     * Is this DnDImagePanel respecting aspect ratio when resizing content?
-     *
-     * @return true if the aspect ratio respected when resizing
-     */
-    public boolean isRespectingAspectRatio() {
-        return _respectAspectRatio;
-    }
-
-    /**
-     * Allow this DnDImagePanel to respect aspect ratio when resizing content.
-     *
-     * @param b true if aspect ratio needs to be respected
-     */
-    public void setRespectAspectRatio(boolean b) {
-        _respectAspectRatio = b;
-    }
-
-    /**
-     * Return current image file path
-     *
-     * @return the path
-     */
-    public String getImagePath() {
-        return _imagePath;
-    }
-
-    /**
-     * Set image file path, display will be updated if passed value is null,
-     * blank image.
-     *
-     * @param s the path
-     */
-    public void setImagePath(String s) {
-        if (s == null) {
-            if ((_imagePath != null) && (!(new File(_imagePath)).isDirectory())) {
-                _imagePath = (new File(_imagePath)).getParent();
-            } else if (_imagePath == null) {
-                _imagePath = "/";
-            }
-        } else {
-            _imagePath = s;
-        }
-        log.debug("Image path is now : {}", _imagePath);
-        try {
-            image = ImageIO.read(new File(_imagePath));
-            if (myMouseAdapter != null) {
-                myMouseAdapter.removeMenuItem.setEnabled(true);
-            }
-        } catch (IOException ex) {
-            log.debug("{} is not a valid image file, exception: ", _imagePath, ex);
-            image = null;
-            scaledImage = null;
-        }
-        if (isResizingContainer()) {
-            resizeContainer();
-        }
-        setScaledImage();
-        setVisible(true);
-        repaint();
-        if (getParent() != null) {
-            getParent().repaint();
-        }
-    }
-
-    //
-    // componentListener methods, for auto resizing and scaling
-    //
-    @Override
-    public void componentResized(ComponentEvent e) {
-        if (!(isResizingContainer())) {
-            if (e.getComponent().isVisible()) {
-                setSize(e.getComponent().getSize());
-                setPreferredSize(e.getComponent().getSize());
-                setScaledImage();
-                toResize = false;
-            } else {
-                toResize = true;
-            }
-        }
-        repaint();
-        if (getParent() != null) {
-            getParent().repaint();
-        }
-    }
-
-    @Override
-    public void componentMoved(ComponentEvent e) {
-    }
-
-    @Override
-    public void componentShown(ComponentEvent e) {
-        if (isResizingContainer()) {
-            resizeContainer();
-        } else if ((toResize) || (scaledImage == null)) {
-            setSize(e.getComponent().getSize());
-            setPreferredSize(e.getComponent().getSize());
-            setScaledImage();
-            toResize = false;
-        }
-    }
-
-    @Override
-    public void componentHidden(ComponentEvent e) {
-        log.debug("Component hidden");
-        if (isResizingContainer()) {
-            resizeContainer(SMALL_DIM);
-        }
-    }
-
-    private void resizeContainer(Dimension d) {
-        log.debug("Resizing container");
-        Container p1 = getParent();
-        if ((p1 != null) && (image != null)) {
-            setPreferredSize(d);
-            setSize(d);
-            p1.setPreferredSize(d);
-            p1.setSize(d);
-            if ((getTopLevelAncestor() != null) && (getTopLevelAncestor() instanceof Window)) {
-                ((Window) getTopLevelAncestor()).pack(); // yes, lucky hack, possibly dirty
-            }
-        }
-    }
-
-    private void resizeContainer() {
-        if (scaledImage != null) {
-            resizeContainer(new Dimension(scaledImage.getWidth(null), scaledImage.getHeight(null)));
-        } else if (image != null) {
-            resizeContainer(new Dimension(image.getWidth(null), image.getHeight(null)));
-        }
-    }
-
-    //override paintComponent
-    @Override
-    public void paintComponent(Graphics g) {
-        super.paintComponent(g);
-        if (scaledImage != null) {
-            g.drawImage(scaledImage, 0, 0, this);
-        } else {
-            g.clearRect(0, 0, (int) getSize().getWidth(), (int) getSize().getHeight());
-        }
-    }
-
-    /**
-     * Get current scaled Image.
-     *
-     * @return the scaled image
-     */
-    public BufferedImage getScaledImage() {
-        return scaledImage;
-    }
-
-    private void setScaledImage() {
-        if (image != null) {
-            if ((getSize().getWidth() != 0) && (getSize().getHeight() != 0)
-                    && ((getSize().getWidth() != image.getWidth(null)) || (getSize().getHeight() != image.getHeight(null)))) {
-                int newW = (int) getSize().getWidth();
-                int newH = (int) getSize().getHeight();
-                int new0x = 0;
-                int new0y = 0;
-                log.debug("Actually resizing image {} to {}x{}", this.getImagePath(), newW, newH);
-                scaledImage = new BufferedImage(newW, newH, image.getType() == 0 ? BufferedImage.TYPE_INT_ARGB : image.getType());
-                Graphics2D g = scaledImage.createGraphics();
-                g.setBackground(getBackground());
-                g.clearRect(0, 0, newW, newH);
-                g.setRenderingHint(RenderingHints.KEY_RENDERING, RenderingHints.VALUE_RENDER_QUALITY);
-                if (_respectAspectRatio) {
-                    if ((getSize().getWidth() / getSize().getHeight()) > ((double) image.getWidth(null) / (double) image.getHeight(null))) { // Fill on height
-                        newW = image.getWidth(null) * newH / image.getHeight(null);
-                        new0x = (int) (getSize().getWidth() - newW) / 2;
-                    } else { // Fill on width
-                        newH = image.getHeight(null) * newW / image.getWidth(null);
-                        new0y = (int) (getSize().getHeight() - newH) / 2;
-                    }
-                }
-                g.drawImage(image, new0x, new0y, new0x + newW, new0y + newH, 0, 0, image.getWidth(), image.getHeight(), this);
-                g.dispose();
-            } else {
-                scaledImage = image;
-            }
-        }
-    }
-
-    private static void copyFile(File in, File out) throws Exception {
-        if (!out.getParentFile().mkdirs()) // make directorys, check success
-        {
-            log.error("failed to make directories to copy file");
-        }
-        try (FileInputStream fis = new FileInputStream(in)) {
-            try (FileOutputStream fos = new FileOutputStream(out)) {
-                byte[] buf = new byte[1024];
-                int i;
-                while ((i = fis.read(buf)) != -1) {
-                    fos.write(buf, 0, i);
-                }
-            } catch (Exception e) {
-                throw e;
-            }
-        }
-    }
-
-    public void setDropFolder(String s) {
-        dropFolder = s;
-    }
-
-    public String getDropFolder() {
-        return dropFolder;
-    }
-
-    /**
-     * Callback for the dnd listener
-     */
-    @Override
-    public void filesDropped(File[] files) {
-        if (files == null) {
-            return;
-        }
-        if (files.length == 0) {
-            return;
-        }
-        File dest = files[0];
-        if (dropFolder != null) {
-            dest = new File(dropFolder + File.separatorChar + files[0].getName());
-            if (files[0].getParent().compareTo(dest.getParent()) != 0) {
-                try {
-                    copyFile(files[0], dest);
-                } catch (Exception ex) {
-                    log.error("filesDropped: error while copying new file, using original file");
-                    dest = files[0];
-                }
-            }
-        }
-        setImagePath(dest.getPath());
-    }
-
-    private final static Logger log = LoggerFactory.getLogger(ResizableImagePanel.class);
-=======
 @Deprecated
 @SuppressFBWarnings(value = "NM_SAME_SIMPLE_NAME_AS_SUPERCLASS", justification = "Deprecated package for same class in different package.")
 public class ResizableImagePanel extends jmri.util.swing.ResizableImagePanel {
->>>>>>> 5a065dc5
 }
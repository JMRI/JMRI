--- conflicted
+++ resolved
@@ -17,8 +17,4 @@
 # used in DavidFlanagan.HardcopyWriter
 ButtonPreviousPage = Vorige
 ButtonNextPage = Volgende
-<<<<<<< HEAD
-HeaderPageNum = Pag.
-=======
-HeaderPageNum = Pag. {0} / {1}
->>>>>>> 4556953f
+HeaderPageNum = Pag. {0} / {1}
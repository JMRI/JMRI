--- conflicted
+++ resolved
@@ -71,9 +71,6 @@
     * Convert a color into hex value of form #RRGGBB
     */
     public static String colorToHexString(Color color) {
-<<<<<<< HEAD
-        return "#"+Integer.toHexString(color.getRGB()).substring(2).toUpperCase();
-=======
         if (color == null) return null;
         return "#"+Integer.toHexString(color.getRGB()).substring(2).toUpperCase();
     }
@@ -111,7 +108,6 @@
             return "cyan";
         }
         return null;
->>>>>>> a8fb2e64
     }
 
 

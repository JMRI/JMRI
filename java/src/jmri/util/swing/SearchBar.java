package jmri.util.swing;

import java.awt.*;
import java.awt.event.*;

import javax.swing.*;

import edu.umd.cs.findbugs.annotations.SuppressFBWarnings;

/**
 * Provides a standard "search bar" for addition to
 * other panels.  Actual search is via call-back.
 *
 * @author Bob Jacobsen
 */
public class SearchBar extends javax.swing.JPanel {

    Runnable forward;
    Runnable backward;
    Runnable done;

    JTextField textField = new JTextField();
    JButton rightButton = new JButton(">");
    JButton leftButton = new JButton("<");
    JButton doneButton = new JButton(Bundle.getMessage("ButtonDone"));

    public SearchBar(Runnable forward, Runnable backward, Runnable done) {
        super();
        this.forward = forward;
        this.backward = backward;
        this.done = done;

        // create GUI
        setLayout(new BoxLayout(this, BoxLayout.X_AXIS));
        add(textField);
        add(Box.createHorizontalGlue());
        add(leftButton);
        add(rightButton);
        add(doneButton);

        leftButton.setToolTipText("Search backwards");
        rightButton.setToolTipText("Search forwards");
        doneButton.setToolTipText("Close search bar");

        // add actions
        doneButton.addActionListener(new java.awt.event.ActionListener() {
            @Override
            public void actionPerformed(ActionEvent e) {
                if (done != null) {
                    log.debug("firing done");
                    done.run();
                } else {
                    log.warn("no search done defined, setting invisible");
                    SearchBar.this.setVisible(false);
                }
            }
        });

        leftButton.addActionListener(new java.awt.event.ActionListener() {
            @Override
            public void actionPerformed(ActionEvent e) {
                if (backward != null) {
                    log.debug("firing backward");
                    backward.run();
                } else {
                    log.warn("no backward search defined");
                }
            }
        });

        rightButton.addActionListener(new java.awt.event.ActionListener() {
            @Override
            public void actionPerformed(ActionEvent e) {
                if (forward != null) {
                    log.debug("firing forward");
                    forward.run();
                } else {
                    log.warn("no forward search defined");
                }
            }
        });

        // Enter in the text field does a forward search
        // and then leaves forward search selected for the next one
        textField.addActionListener(new java.awt.event.ActionListener() {
            @Override
            public void actionPerformed(ActionEvent e) {
                if (forward != null) {
                    log.debug("firing forward");
                    forward.run();
                } else {
                    log.warn("no forward search defined");
                }
                rightButton.requestFocusInWindow();
            }
        });

    }

    public String getSearchString() {
        return textField.getText();
    }

    /**
     * A service routine to connect the SearchBar to
     * the usual modifier keys
     * @param frame JFrame containing this search bar; used to set key maps
     */
    @SuppressWarnings("deprecation")  // getMenuShortcutKeyMask()
    public void configureKeyModifiers(JFrame frame) {
        JRootPane rootPane = frame.getRootPane();

        rootPane.getInputMap(JComponent.WHEN_IN_FOCUSED_WINDOW).put(
<<<<<<< HEAD
            KeyStroke.getKeyStroke(KeyEvent.VK_F, Toolkit.getDefaultToolkit().getMenuShortcutKeyMaskEx()), "openSearch");
=======
            KeyStroke.getKeyStroke(KeyEvent.VK_F, Toolkit.getDefaultToolkit().getMenuShortcutKeyMask()), "openSearch");
>>>>>>> c0e62ba9

        rootPane.getActionMap().put("openSearch", new AbstractAction() {
            public void actionPerformed(ActionEvent e) {

                // don't retain last text?
                textField.setText("");

                // alternate visible
                SearchBar.this.setVisible(! SearchBar.this.isVisible());

                // if visible, move focus
                if (SearchBar.this.isVisible()) {
                    SearchBar.this.textField.requestFocusInWindow();
                }
            }
        });

        rootPane.getInputMap(JComponent.WHEN_IN_FOCUSED_WINDOW).put(
<<<<<<< HEAD
            KeyStroke.getKeyStroke(KeyEvent.VK_G, Toolkit.getDefaultToolkit().getMenuShortcutKeyMaskEx()|java.awt.event.InputEvent.SHIFT_DOWN_MASK), "forwardSearch");
=======
            KeyStroke.getKeyStroke(KeyEvent.VK_G, Toolkit.getDefaultToolkit().getMenuShortcutKeyMask()|java.awt.event.InputEvent.SHIFT_DOWN_MASK), "forwardSearch");
>>>>>>> c0e62ba9

        rootPane.getActionMap().put("forwardSearch", new AbstractAction() {
            public void actionPerformed(ActionEvent e) {

                // same as button
                leftButton.doClick();
                }
        });

        rootPane.getInputMap(JComponent.WHEN_IN_FOCUSED_WINDOW).put(
<<<<<<< HEAD
            KeyStroke.getKeyStroke(KeyEvent.VK_G, Toolkit.getDefaultToolkit().getMenuShortcutKeyMaskEx()), "backwardSearch");
=======
            KeyStroke.getKeyStroke(KeyEvent.VK_G, Toolkit.getDefaultToolkit().getMenuShortcutKeyMask()), "backwardSearch");
>>>>>>> c0e62ba9

        rootPane.getActionMap().put("backwardSearch", new AbstractAction() {
            public void actionPerformed(ActionEvent e) {

                // same as button
                rightButton.doClick();
                }
        });
    }

    private final static org.slf4j.Logger log = org.slf4j.LoggerFactory.getLogger(SearchBar.class);
}<|MERGE_RESOLUTION|>--- conflicted
+++ resolved
@@ -111,11 +111,7 @@
         JRootPane rootPane = frame.getRootPane();
 
         rootPane.getInputMap(JComponent.WHEN_IN_FOCUSED_WINDOW).put(
-<<<<<<< HEAD
             KeyStroke.getKeyStroke(KeyEvent.VK_F, Toolkit.getDefaultToolkit().getMenuShortcutKeyMaskEx()), "openSearch");
-=======
-            KeyStroke.getKeyStroke(KeyEvent.VK_F, Toolkit.getDefaultToolkit().getMenuShortcutKeyMask()), "openSearch");
->>>>>>> c0e62ba9
 
         rootPane.getActionMap().put("openSearch", new AbstractAction() {
             public void actionPerformed(ActionEvent e) {
@@ -134,11 +130,7 @@
         });
 
         rootPane.getInputMap(JComponent.WHEN_IN_FOCUSED_WINDOW).put(
-<<<<<<< HEAD
             KeyStroke.getKeyStroke(KeyEvent.VK_G, Toolkit.getDefaultToolkit().getMenuShortcutKeyMaskEx()|java.awt.event.InputEvent.SHIFT_DOWN_MASK), "forwardSearch");
-=======
-            KeyStroke.getKeyStroke(KeyEvent.VK_G, Toolkit.getDefaultToolkit().getMenuShortcutKeyMask()|java.awt.event.InputEvent.SHIFT_DOWN_MASK), "forwardSearch");
->>>>>>> c0e62ba9
 
         rootPane.getActionMap().put("forwardSearch", new AbstractAction() {
             public void actionPerformed(ActionEvent e) {
@@ -149,11 +141,7 @@
         });
 
         rootPane.getInputMap(JComponent.WHEN_IN_FOCUSED_WINDOW).put(
-<<<<<<< HEAD
             KeyStroke.getKeyStroke(KeyEvent.VK_G, Toolkit.getDefaultToolkit().getMenuShortcutKeyMaskEx()), "backwardSearch");
-=======
-            KeyStroke.getKeyStroke(KeyEvent.VK_G, Toolkit.getDefaultToolkit().getMenuShortcutKeyMask()), "backwardSearch");
->>>>>>> c0e62ba9
 
         rootPane.getActionMap().put("backwardSearch", new AbstractAction() {
             public void actionPerformed(ActionEvent e) {

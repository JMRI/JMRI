package jmri.util.swing;

import java.awt.FlowLayout;
import java.awt.event.ActionEvent;
import java.awt.event.ItemEvent;

import javax.annotation.Nonnull;
import javax.swing.BoxLayout;
import javax.swing.ButtonGroup;
import javax.swing.JPanel;
import javax.swing.JRadioButton;
import javax.swing.JTextField;
import jmri.InstanceManager;
import jmri.JmriException;
import jmri.Manager;
import jmri.NamedBean;
import jmri.NamedBean.DisplayOptions;
import jmri.ProvidingManager;
import jmri.UserPreferencesManager;
import jmri.ProxyManager;
import jmri.swing.ManagerComboBox;
import jmri.swing.NamedBeanComboBox;
import jmri.swing.SystemNameValidator;
import org.slf4j.Logger;
import org.slf4j.LoggerFactory;

public class BeanSelectCreatePanel<E extends NamedBean> extends JPanel {

    //Manager<E> _manager;
    E _defaultSelect;
    String _reference = null;
    JRadioButton existingItem = new JRadioButton();
    JRadioButton newItem;
    ButtonGroup selectcreate = new ButtonGroup();

    NamedBeanComboBox<E> existingCombo;
    JTextField hardwareAddress = new JTextField(8);
    ManagerComboBox<E> prefixBox = new ManagerComboBox<>();
    String systemSelectionCombo = this.getClass().getName() + ".SystemSelected";

    /**
     * Create a JPanel that provides the option to the user to either select an
     * already created bean, or to create one on the fly. This only currently
     * works with Turnouts, Sensors, Memories and Blocks.
     *
     * @param manager       the bean manager
     * @param defaultSelect the bean that is selected by default
     */
    public BeanSelectCreatePanel(@Nonnull Manager<E> manager, E defaultSelect) {
        _defaultSelect = defaultSelect;
        UserPreferencesManager p = InstanceManager.getDefault(UserPreferencesManager.class);
        existingItem = new JRadioButton(Bundle.getMessage("UseExisting"), true);
        newItem = new JRadioButton(Bundle.getMessage("CreateNew"));
        existingItem.addActionListener((ActionEvent e) -> {
            update();
        });
        newItem.addActionListener((ActionEvent e) -> {
            update();
        });

        selectcreate.add(existingItem);
        selectcreate.add(newItem);
        existingCombo = new NamedBeanComboBox<>(manager, defaultSelect, DisplayOptions.USERNAME_SYSTEMNAME);
        // If the combo list is empty we go straight to creation.
        if (existingCombo.getItemCount() == 0) {
            newItem.setSelected(true);
        }
        existingCombo.setAllowNull(true);

        JPanel radio = new JPanel();
        radio.setLayout(new FlowLayout(FlowLayout.CENTER, 5, 0));
        JPanel bean = new JPanel();
        bean.setLayout(new FlowLayout(FlowLayout.CENTER, 5, 0));
        radio.add(existingItem);
        radio.add(newItem);

        if (manager instanceof ProxyManager) {
            ProxyManager<E> proxy = (ProxyManager<E>) manager;
            prefixBox.setManagers(proxy.getManagerList(), proxy.getDefaultManager());
            if (p.getComboBoxLastSelection(systemSelectionCombo) != null) {
                prefixBox.setSelectedItem(p.getComboBoxLastSelection(systemSelectionCombo));
            }
        } else { // not a proxy, just one
            prefixBox.setManagers(manager);
        }
        
        bean.add(existingCombo);
        bean.add(prefixBox);
        bean.add(hardwareAddress);
        hardwareAddress.setToolTipText(Bundle.getMessage("EnterHWaddressAsIntTooltip"));
        SystemNameValidator validator = new SystemNameValidator(hardwareAddress, prefixBox.getSelectedItem());
        prefixBox.addItemListener((ItemEvent e) -> {
            validator.setManager(prefixBox.getSelectedItem());
        });
        hardwareAddress.setInputVerifier(validator);
        super.setLayout(new BoxLayout(this, BoxLayout.Y_AXIS));
        super.add(radio);
        super.add(bean);
        BeanSelectCreatePanel.this.update();
    }

    void update() {
        boolean select = true;
        if (newItem.isSelected()) {
            select = false;
        }
        prefixBox.setVisible(false);
        hardwareAddress.setVisible(false);
        existingCombo.setVisible(false);
        if (select) {
            existingCombo.setVisible(true);
        } else {
            prefixBox.setVisible(true);
            hardwareAddress.setVisible(true);
        }
    }

    @Override
    public void setEnabled(boolean enabled) {
        existingItem.setEnabled(enabled);
        hardwareAddress.setEnabled(enabled);
        prefixBox.setEnabled(enabled);
        newItem.setEnabled(enabled);
        existingCombo.setEnabled(enabled);
        super.setEnabled(enabled);
    }

    /**
     * Does nothing.
     * 
     * @deprecated since 4.17.2 without direct replacement
     */
    @Deprecated
    public void refresh() {
        // do nothing
    }

    /**
     * Get the display name of the bean that has either been selected in the
     * drop down list or was asked to be created.
     *
     * @return the name of the bean
     */
    public String getDisplayName() {
        if (existingItem.isSelected()) {
            return existingCombo.getSelectedItemDisplayName();
        } else {
            try {
                E nBean = createBean();
                return nBean.getDisplayName();
            } catch (JmriException e) {
                return "";
            }
        }
    }

    /**
     * Is a bean either selected or has the user entered a new name in the combo box?
     * If either is false, the caller should not try to create a new bean.
     * @return true if a bean is selected or a name is entered
     */
    public boolean hasBeanOrBeanName() {
        return existingItem.isSelected() || !hardwareAddress.getText().trim().isEmpty();
    }
<<<<<<< HEAD
    
=======

>>>>>>> edd30b20
    /**
     * Get the named bean that has either been selected in the drop down list or
     * was asked to be created.
     *
     * @return the selected bean or a new bean
     * @throws JmriException if a bean needs to be created but can't be
     */
    public E getNamedBean() throws JmriException {
        if (existingItem.isSelected()) {
            return existingCombo.getSelectedItem();
        }
        try {
            return createBean();
        } catch (JmriException e) {
            throw e;
        }
    }

    private E createBean() throws JmriException {
        Manager<E> manager = prefixBox.getSelectedItem();
        E nBean = null;
        if (manager instanceof ProvidingManager) {
            ProvidingManager<E> provider = (ProvidingManager<E>) manager;
            try {
                nBean = provider.provide(provider.makeSystemName(hardwareAddress.getText()));
            } catch (IllegalArgumentException ex) {
                throw new JmriException(ex);
            }
        }
        if (nBean == null) {
            throw new JmriException("Unable to create bean");
        }
        updateComment(nBean, _reference);
        setDefaultNamedBean(nBean);
        return nBean;
    }

    /**
     * Set a reference that can be set against the comment for a bean.
     *
     * @param ref the default comment for a bean without a comment
     */
    public void setReference(String ref) {
        _reference = ref;
    }

    /**
     * Set the default selected item in the combo box. After it has been set,
     * the combo box becomes active and the Add Hardware box details are then
     * hidden.
     *
     * @param nBean the bean that is selected by default
     */
    public void setDefaultNamedBean(E nBean) {
        _defaultSelect = nBean;
        existingCombo.setSelectedItem(_defaultSelect);
        existingItem.setSelected(true);
        update();
    }

    /**
     * Check that the user selected something in this BeanSelectCreatePanel.
     *
     * @return true if not empty
     */
    public boolean isEmpty() {
        if (existingItem.isSelected() && existingCombo.getSelectedItem() != null) { // use existing
            log.debug("existingCombo.getSelectedBean() = {}", existingCombo.getSelectedItem().getDisplayName());
            return false;
        } else if (newItem.isSelected() && // create new
                !hardwareAddress.getText().isEmpty() && hardwareAddress.getText() != null) {
            log.debug("newBeanEntry = {}", hardwareAddress.getText());
            return false;
        }
        return true;
    }

    /**
     * Update comment on bean if there's content AND there's not already a comment.
     *
     * @param nBean   the bean to edit
     * @param content comment to add
     */
    public void updateComment(@Nonnull E nBean, String content) {
        String comment = nBean.getComment();
        log.debug((comment == null || comment.isEmpty()) ? "comment was empty" : "comment already filled");
        if((content != null && !content.isEmpty()) && (comment ==null || comment.isEmpty())) {
            log.debug("new comment added to bean {}", nBean.getDisplayName());
            nBean.setComment(content);
        } else {
            log.debug("empty _reference received");
        }
    }

    public void dispose() {
        existingCombo.dispose();
    }

    //initialize logging
    private final static Logger log = LoggerFactory.getLogger(BeanSelectCreatePanel.class.getName());

}<|MERGE_RESOLUTION|>--- conflicted
+++ resolved
@@ -162,11 +162,7 @@
     public boolean hasBeanOrBeanName() {
         return existingItem.isSelected() || !hardwareAddress.getText().trim().isEmpty();
     }
-<<<<<<< HEAD
-    
-=======
-
->>>>>>> edd30b20
+
     /**
      * Get the named bean that has either been selected in the drop down list or
      * was asked to be created.

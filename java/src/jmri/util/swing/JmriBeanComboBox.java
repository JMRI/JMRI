--- conflicted
+++ resolved
@@ -464,13 +464,8 @@
                 }
             }
 
-<<<<<<< HEAD
-            if (found) {    //if we found it there then
-                //walk the namedBeanList
-=======
             if (found) {    //if we found it there then...
                 //walk the namedBeanList...
->>>>>>> 8942cf5d
                 List<NamedBean> namedBeanList = uDaManager.getNamedBeanList();
 
                 for (NamedBean namedBean : namedBeanList) {

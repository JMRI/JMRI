--- conflicted
+++ resolved
@@ -96,11 +96,7 @@
      * @param p the point
      * @return the point multiplied by the scalar
      */
-<<<<<<< HEAD
-    // (again just so parameter order doesn't matter)
-=======
     // (again just so parameter order doesn't matter...)
->>>>>>> 8942cf5d
     public static Point2D multiply(double s, Point2D p) {
         return new Point2D.Double(p.getX() * s, p.getY() * s);
     }
@@ -455,33 +451,20 @@
         return offset(r1, subtract(center(r2), center(r1)));
     }
 
-<<<<<<< HEAD
-    // recursive routine to draw a cubic Bezier
-=======
     // recursive routine to draw a cubic Bezier...
->>>>>>> 8942cf5d
     // (also returns distance!)
     private static double drawBezier(Graphics2D g2, Point2D p0, Point2D p1, Point2D p2, Point2D p3, int depth) {
         double result = 0;
 
-<<<<<<< HEAD
-        // calculate flatness to determine if we need to recurse
-=======
         // calculate flatness to determine if we need to recurse...
->>>>>>> 8942cf5d
         double l01 = distance(p0, p1);
         double l12 = distance(p1, p2);
         double l23 = distance(p2, p3);
         double l03 = distance(p0, p3);
         double flatness = (l01 + l12 + l23) / l03;
 
-<<<<<<< HEAD
         // depth prevents stack overflow
         // (I picked 12 because 2^12 = 2048 is larger than most monitors ;-)
-=======
-        // depth prevents stack overflow...
-        // (I picked 12 because 2^12 = 2048... is larger than most monitors ;-)
->>>>>>> 8942cf5d
         // the flatness comparison value is somewhat arbitrary.
         // (I just kept moving it closer to 1 until I got good results. ;-)
         if ((depth > 12) || (flatness <= 1.001)) {
@@ -521,21 +504,13 @@
         return drawBezier(g2, p0, p1, p2, p3, 0);
     }
 
-<<<<<<< HEAD
-    // recursive routine to draw a Bezier curve
-=======
     // recursive routine to draw a Bezier curve...
->>>>>>> 8942cf5d
     // (also returns distance!)
     private static double drawBezier(Graphics2D g2, Point2D points[], int depth) {
         int len = points.length, idx, jdx;
         double result = 0;
 
-<<<<<<< HEAD
-        // calculate flatness to determine if we need to recurse
-=======
         // calculate flatness to determine if we need to recurse...
->>>>>>> 8942cf5d
         double outer_distance = 0;
         for (idx = 1; idx < len; idx++) {
             outer_distance += MathUtil.distance(points[idx - 1], points[idx]);
@@ -543,13 +518,8 @@
         double inner_distance = MathUtil.distance(points[0], points[len - 1]);
         double flatness = outer_distance / inner_distance;
 
-<<<<<<< HEAD
         // depth prevents stack overflow
         // (I picked 12 because 2^12 = 2048 is larger than most monitors ;-)
-=======
-        // depth prevents stack overflow...
-        // (I picked 12 because 2^12 = 2048... is larger than most monitors ;-)
->>>>>>> 8942cf5d
         // the flatness comparison value is somewhat arbitrary.
         // (I just kept moving it closer to 1 until I got good results. ;-)
         if ((depth > 12) || (flatness <= 1.001)) {

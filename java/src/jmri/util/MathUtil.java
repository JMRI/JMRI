package jmri.util;

import java.awt.*;
import java.awt.geom.*;
import static java.lang.Float.NEGATIVE_INFINITY;
import static java.lang.Float.POSITIVE_INFINITY;
import static java.lang.Math.PI;
import java.util.ArrayList;
import java.util.List;

<<<<<<< HEAD
import java.awt.Dimension;
import java.awt.Graphics2D;
import java.awt.Point;
import java.awt.Rectangle;
import java.awt.geom.GeneralPath;
import java.awt.geom.Point2D;
import java.awt.geom.Rectangle2D;
import java.util.ArrayList;
import static java.util.Collections.emptyList;
import java.util.List;

=======
>>>>>>> eca07aaa
import javax.annotation.CheckReturnValue;
import javax.annotation.Nonnull;

/**
 * Useful math methods.
 *
 * @author geowar Copyright 2017
 */
public final class MathUtil {

    public static final Point2D zeroPoint2D = zeroPoint2D();
    public static final Point2D infinityPoint2D = infinityPoint2D();
    public static final Rectangle2D zeroRectangle2D = zeroRectangle2D();
    public static final Rectangle2D zeroToInfinityRectangle2D = zeroToInfinityRectangle2D();
    public static final Rectangle2D infinityRectangle2D = infinityRectangle2D();

    /**
     * @return the point {0, 0}
     */
    @CheckReturnValue
    public static Point2D zeroPoint2D() {
        return new Point2D.Double(0, 0);
    }

    /**
     * @return the point {POSITIVE_INFINITY, POSITIVE_INFINITY}
     */
    @CheckReturnValue
    public static Point2D infinityPoint2D() {
        return new Point2D.Double(POSITIVE_INFINITY, POSITIVE_INFINITY);
    }

    /**
     * @param a the first number
     * @param b the second number
     * @return the greatest common divisor of a and b
     */
    public static int gcd(int a, int b) {
        int result = b;
        if (a != 0) {
            result = gcd(b % a, a);
        }
        return result;
    }

    /**
     * Convert Point to Point2D.
     *
     * @param p the Point
     * @return the Point2D
     */
    @CheckReturnValue
    public static Point2D pointToPoint2D(@Nonnull Point p) {
        return new Point2D.Double(p.x, p.y);
    }

    /**
     * Convert Point2D to Point.
     *
     * @param p the Point
     * @return the Point2D
     */
    @CheckReturnValue
    public static Point point2DToPoint(@Nonnull Point2D p) {
        return new Point((int) p.getX(), (int) p.getY());
    }

    /**
     * @param a the first float
     * @param b the second float
     * @return true if a is equal to b
     */
    public static boolean equals(float a, float b) {
        return (Float.floatToIntBits(a) == Float.floatToIntBits(b));
    }

    /**
     * @param a the first double
     * @param b the second double
     * @return true if a is equal to b
     */
    public static boolean equals(double a, double b) {
        return (Double.doubleToLongBits(a) == Double.doubleToLongBits(b));
    }

    /**
     * @param a the first Rectangle2D
     * @param b the second Rectangle2D
     * @return true if a is equal to b
     */
    public static boolean equals(Rectangle2D a, Rectangle2D b) {
        return (equals(a.getMinX(), b.getMinX())
                && equals(a.getMinY(), b.getMinY())
                && equals(a.getWidth(), b.getWidth())
                && equals(a.getHeight(), b.getHeight()));
    }

    /**
     * @param a the first Point2D
     * @param b the second Point2D
     * @return true if a is equal to b
     */
    public static boolean equals(Point2D a, Point2D b) {
        return (equals(a.getX(), b.getX()) && equals(a.getY(), b.getY()));
    }

    /**
     * @param p the point
     * @return true if p1 is equal to zeroPoint2D
     */
    public static boolean isEqualToZeroPoint2D(@Nonnull Point2D p) {
        return p.equals(zeroPoint2D);
    }

    /**
     * Get the minimum coordinates of two points.
     *
     * @param pA the first point
     * @param pB the second point
     * @return the minimum coordinates
     */
    @CheckReturnValue
    public static Point2D min(@Nonnull Point2D pA, @Nonnull Point2D pB) {
        return new Point2D.Double(Math.min(pA.getX(), pB.getX()), Math.min(pA.getY(), pB.getY()));
    }

    /**
     * Get the maximum coordinates of two points.
     *
     * @param pA the first point
     * @param pB the second point
     * @return the maximum coordinates
     */
    @CheckReturnValue
    public static Point2D max(@Nonnull Point2D pA, @Nonnull Point2D pB) {
        return new Point2D.Double(Math.max(pA.getX(), pB.getX()), Math.max(pA.getY(), pB.getY()));
    }

    /**
     * Get the coordinates of a point pinned between two other points.
     *
     * @param pA the first point
     * @param pB the second point
     * @param pC the third point
     * @return the coordinates of pA pined between pB and pC
     */
    @CheckReturnValue
    public static Point2D pin(@Nonnull Point2D pA, @Nonnull Point2D pB, @Nonnull Point2D pC) {
        return min(max(pA, min(pB, pC)), max(pB, pC));
    }

    /**
     * Get the coordinates of a point pinned in a rectangle
     *
     * @param pA the point
     * @param pR the rectangle
     * @return the coordinates of point pA pined in rectangle pR
     */
    @CheckReturnValue
    public static Point2D pin(@Nonnull Point2D pA, @Nonnull Rectangle2D pR) {
        return min(max(pA, getOrigin(pR)), offset(getOrigin(pR), pR.getWidth(), pR.getHeight()));
    }

    /**
     * Add two points.
     *
     * @param pA the first point
     * @param pB the second point
     * @return the sum of the two points
     */
    @CheckReturnValue
    public static Point2D add(@Nonnull Point2D pA, @Nonnull Point2D pB) {
        return new Point2D.Double(pA.getX() + pB.getX(), pA.getY() + pB.getY());
    }

    /**
     * Subtract two points.
     *
     * @param pA the first point
     * @param pB the second point
     * @return the difference of the two points
     */
    @CheckReturnValue
    public static Point2D subtract(@Nonnull Point2D pA, @Nonnull Point2D pB) {
        return new Point2D.Double(pA.getX() - pB.getX(), pA.getY() - pB.getY());
    }

    /**
     * Multiply a point times a scalar.
     *
     * @param p the point
     * @param s the scalar
     * @return the point multiplied by the scalar
     */
    @CheckReturnValue
    public static Point2D multiply(@Nonnull Point2D p, double s) {
        return new Point2D.Double(p.getX() * s, p.getY() * s);
    }

    /**
     * Multiply a point times two scalar.
     *
     * @param p the point
     * @param x the X scalar
     * @param y the Y scalar
     * @return the point multiplied by the two scalars
     */
    @CheckReturnValue
    public static Point2D multiply(@Nonnull Point2D p, double x, double y) {
        return new Point2D.Double(p.getX() * x, p.getY() * y);
    }

    /**
     * Multiply a scalar times a point.
     *
     * @param s the scalar
     * @param p the point
     * @return the point multiplied by the scalar
     */
    // (again just so parameter order doesn't matter...)
    public static Point2D multiply(double s, @Nonnull Point2D p) {
        return new Point2D.Double(p.getX() * s, p.getY() * s);
    }

    /**
     * Multiply a point times a point.
     *
     * @param p1 the first point
     * @param p2 the second point
     * @return the first point multiplied by the second
     */
    @CheckReturnValue
    public static Point2D multiply(@Nonnull Point2D p1, @Nonnull Point2D p2) {
        return multiply(p1, p2.getX(), p2.getY());
    }

    /**
     * Divide a point by a scalar.
     *
     * @param p the point
     * @param s the scalar
     * @return the point divided by the scalar
     */
    @CheckReturnValue
    public static Point2D divide(@Nonnull Point2D p, double s) {
        return new Point2D.Double(p.getX() / s, p.getY() / s);
    }

    /**
     * Divide a point by two scalars.
     *
     * @param p the point
     * @param x the X scalar
     * @param y the Y scalar
     * @return the point divided by the scalar
     */
    @CheckReturnValue
    public static Point2D divide(@Nonnull Point2D p, double x, double y) {
        return new Point2D.Double(p.getX() / x, p.getY() / y);
    }

    /**
     * Offset a point by two scalars.
     *
     * @param p the point
     * @param x the x scalar
     * @param y the y scalar
     * @return the point offset by the scalars
     */
    @CheckReturnValue
    public static Point2D offset(@Nonnull Point2D p, double x, double y) {
        return new Point2D.Double(p.getX() + x, p.getY() + y);
    }

    /**
     * Rotate x and y coordinates (by radians).
     *
     * @param x the x coordinate
     * @param y the y coordinate
     * @param a the angle (in radians)
     * @return the point rotated by the angle
     */
    @CheckReturnValue
    public static Point2D rotateRAD(double x, double y, double a) {
        double cosA = Math.cos(a), sinA = Math.sin(a);
        return new Point2D.Double(cosA * x - sinA * y, sinA * x + cosA * y);
    }

    /**
     * Rotate x and y coordinates (by degrees).
     *
     * @param x the x coordinate
     * @param y the y coordinate
     * @param a the angle (in radians)
     * @return the point rotated by the angle
     */
    @CheckReturnValue
    public static Point2D rotateDEG(double x, double y, double a) {
        return rotateRAD(x, y, Math.toRadians(a));
    }

    /**
     * Rotate a point (by radians).
     *
     * @param p the point
     * @param a the angle (in radians)
     * @return the point rotated by the angle
     */
    @CheckReturnValue
    public static Point2D rotateRAD(@Nonnull Point2D p, double a) {
        return rotateRAD(p.getX(), p.getY(), a);
    }

    /**
     * Rotate a point (by degrees).
     *
     * @param p the point
     * @param a the angle (in radians)
     * @return the point rotated by the angle
     */
    @CheckReturnValue
    public static Point2D rotateDEG(@Nonnull Point2D p, double a) {
        return rotateRAD(p, Math.toRadians(a));
    }

    /**
     * Rotate a point around another point (by radians).
     *
     * @param p    the point being rotated
     * @param c    the point its being rotated around
     * @param aRAD the angle (in radians)
     * @return the point rotated by the angle
     */
    @CheckReturnValue
    public static Point2D rotateRAD(
            @Nonnull Point2D p, @Nonnull Point2D c, double aRAD) {
        return add(c, rotateRAD(subtract(p, c), aRAD));
    }

    /**
     * Rotate a point around another point (by degrees).
     *
     * @param p    the point being rotated
     * @param c    the point its being rotated around
     * @param aDEG the angle (in radians)
     * @return the point rotated by the angle
     */
    @CheckReturnValue
    public static Point2D rotateDEG(
            @Nonnull Point2D p, @Nonnull Point2D c, double aDEG) {
        return rotateRAD(p, c, Math.toRadians(aDEG));
    }

    /**
     * @param p the point
     * @return the point orthogonal to this one (relative to {0, 0})
     */
    public static Point2D orthogonal(@Nonnull Point2D p) {
        return new Point2D.Double(-p.getY(), p.getX());
    }

    /**
     * Create a vector given a direction and a magnitude.
     *
     * @param dirDEG    the direction (in degrees)
     * @param magnitude the magnitude
     * @return the vector with the specified direction and magnitude
     */
    @CheckReturnValue
    public static Point2D vectorDEG(double dirDEG, double magnitude) {
        Point2D result = new Point2D.Double(magnitude, 0.0);
        return rotateDEG(result, dirDEG);
    }

    /**
     * Create a vector given a direction and a magnitude.
     *
     * @param dirRAD    the direction (in radians)
     * @param magnitude the magnitude
     * @return the vector with the specified direction and magnitude
     */
    @CheckReturnValue
    public static Point2D vectorRAD(double dirRAD, double magnitude) {
        Point2D result = new Point2D.Double(magnitude, 0.0);
        return rotateRAD(result, dirRAD);
    }

    /**
     * Dot product of two points (vectors).
     *
     * @param pA the first point
     * @param pB the second point
     * @return the dot product of the two points note: Arccos(x) (inverse
     *         cosine) of dot product is the angle between the vectors
     */
    @CheckReturnValue
    public static double dot(@Nonnull Point2D pA, @Nonnull Point2D pB) {
        return (pA.getX() * pB.getX() + pA.getY() * pB.getY());
    }

    /**
     * Calculate the length squared of a point (vector).
     *
     * @param p the point (vector)
     * @return the length squared of the point (vector)
     */
    @CheckReturnValue
    public static double lengthSquared(@Nonnull Point2D p) {
        return dot(p, p);
    }

    /**
     * Calculate the length of a point (vector).
     *
     * @param p the point (vector)
     * @return the length of the point (vector)
     */
    @CheckReturnValue
    public static double length(@Nonnull Point2D p) {
        return Math.hypot(p.getX(), p.getY());
    }

    /**
     * Calculate the distance between two points.
     *
     * @param pA the first point
     * @param pB the second point
     * @return the distance between the two points
     */
    @CheckReturnValue
    public static double distance(@Nonnull Point2D pA, @Nonnull Point2D pB) {
        return pA.distance(pB);
    }

    /**
     * Normalize a point (vector) to a length.
     *
     * @param p      the point (vector)
     * @param length the length to normalize to
     * @return the normalized point (vector)
     */
    @CheckReturnValue
    public static Point2D normalize(@Nonnull Point2D p, double length) {
        return multiply(normalize(p), length);
    }

    /**
     * Normalize a point (vector).
     *
     * @param p the point (vector)
     * @return the normalized point (vector)
     */
    @CheckReturnValue
    public static Point2D normalize(@Nonnull Point2D p) {
        Point2D result = p;
        double length = length(p);
        if (length > 0.0) {
            result = divide(p, length);
        }
        return result;
    }

    /**
     * Compute the angle (direction in radians) for a vector.
     *
     * @param p the vector (point relative to zeroPoint2D)
     * @return the angle in radians
     */
    @CheckReturnValue
    public static double computeAngleRAD(@Nonnull Point2D p) {
        return Math.atan2(p.getX(), p.getY());
    }

    /**
     * Compute the angle (direction in degrees) for a vector.
     *
     * @param p the vector (point relative to zeroPoint2D)
     * @return the angle in degrees
     */
    @CheckReturnValue
    public static double computeAngleDEG(@Nonnull Point2D p) {
        return Math.toDegrees(computeAngleRAD(p));
    }

    /**
     * Compute the angle (direction in radians) from point 1 to point 2.
     * <p>
     * Note: Goes CCW from south to east to north to west, etc. For JMRI
     * subtract from PI/2 to get east, south, west, north
     *
     * @param p1 the first Point2D
     * @param p2 the second Point2D
     * @return the angle in radians
     */
    @CheckReturnValue
    public static double computeAngleRAD(@Nonnull Point2D p1, @Nonnull Point2D p2) {
        return computeAngleRAD(subtract(p1, p2));
    }

    /**
     * Compute the angle (direction in degrees) from point 1 to point 2.
     * <p>
     * Note: Goes CCW from south to east to north to west, etc. For JMRI
     * subtract from 90.0 to get east, south, west, north
     *
     * @param p1 the first Point2D
     * @param p2 the second Point2D
     * @return the angle in degrees
     */
    @CheckReturnValue
    public static double computeAngleDEG(@Nonnull Point2D p1, @Nonnull Point2D p2) {
        return Math.toDegrees(computeAngleRAD(subtract(p1, p2)));
    }

    /**
     * Calculate the linear interpolation between two integers.
     *
     * @param a the first number
     * @param b the second number
     * @param t the fraction (between 0 and 1)
     * @return the linear interpolation between a and b for t
     */
    public static int lerp(int a, int b, double t) {
        return (int) lerp((double) a, (double) b, t);
    }

    /**
     * Calculate the linear interpolation between two doubles.
     *
     * @param a the first number
     * @param b the second number
     * @param t the fraction (between 0 and 1)
     * @return the linear interpolation between a and b for t
     */
    @CheckReturnValue
    public static double lerp(double a, double b, double t) {
        return ((1.D - t) * a) + (t * b);
    }

    /**
     * Calculate the linear interpolation between two Doubles.
     *
     * @param a the first number
     * @param b the second number
     * @param t the fraction (between 0 and 1)
     * @return the linear interpolation between a and b for t
     */
    @CheckReturnValue
    public static Double lerp(@Nonnull Double a, @Nonnull Double b, @Nonnull Double t) {
        return ((1.D - t) * a) + (t * b);
    }

    /**
     * Calculate the linear interpolation between two points.
     *
     * @param pA the first point
     * @param pB the second point
     * @param t  the fraction (between 0 and 1)
     * @return the linear interpolation between a and b for t
     */
    @CheckReturnValue
    public static Point2D lerp(@Nonnull Point2D pA, @Nonnull Point2D pB, double t) {
        return new Point2D.Double(
                lerp(pA.getX(), pB.getX(), t),
                lerp(pA.getY(), pB.getY(), t));
    }

    /**
     * Round value to granular increment.
     *
     * @param v the value to granulize
     * @param g the granularity
     * @return the value granulized to the granularity
     */
    @CheckReturnValue
    public static double granulize(double v, double g) {
        return Math.round(v / g) * g;
    }

    /**
     * Round point to horizontal and vertical granular increments.
     *
     * @param p  the point to granulize
     * @param gH the horizontal granularity
     * @param gV the vertical granularity
     * @return the point granulized to the granularity
     */
    @CheckReturnValue
    public static Point2D granulize(@Nonnull Point2D p, double gH, double gV) {
        return new Point2D.Double(granulize(p.getX(), gH), granulize(p.getY(), gV));
    }

    /**
     * Round point to granular increment.
     *
     * @param p the point to granulize
     * @param g the granularity
     * @return the point granulized to the granularity
     */
    @CheckReturnValue
    public static Point2D granulize(@Nonnull Point2D p, double g) {
        return granulize(p, g, g);
    }

    /**
     * Round Rectangle2D to granular increment.
     *
     * @param r the rectangle to granulize
     * @param g the granularity
     * @return the rectangle granulized to the granularity
     */
    @CheckReturnValue
    public static Rectangle2D granulize(@Nonnull Rectangle2D r, double g) {
        return new Rectangle2D.Double(
                granulize(r.getMinX(), g),
                granulize(r.getMinY(), g),
                granulize(r.getWidth(), g),
                granulize(r.getHeight(), g));
    }

    /**
     * Calculate the midpoint between two points.
     *
     * @param pA the first point
     * @param pB the second point
     * @return the midpoint between the two points
     */
    @CheckReturnValue
    public static Point2D midPoint(@Nonnull Point2D pA, @Nonnull Point2D pB) {
        return lerp(pA, pB, 0.5);
    }

    /**
     * Calculate the point 1/3 of the way between two points.
     *
     * @param pA the first point
     * @param pB the second point
     * @return the point one third of the way from pA to pB
     */
    @CheckReturnValue
    public static Point2D oneThirdPoint(@Nonnull Point2D pA, @Nonnull Point2D pB) {
        return lerp(pA, pB, 1.0 / 3.0);
    }

    /**
     * Calculate the point 2/3 of the way between two points.
     *
     * @param pA the first point
     * @param pB the second point
     * @return the point two thirds of the way from pA to pB
     */
    @CheckReturnValue
    public static Point2D twoThirdsPoint(@Nonnull Point2D pA, @Nonnull Point2D pB) {
        return lerp(pA, pB, 2.0 / 3.0);
    }

    /**
     * Calculate the point 1/4 of the way between two points.
     *
     * @param pA the first point
     * @param pB the second point
     * @return the point one fourth of the way from pA to pB
     */
    @CheckReturnValue
    public static Point2D oneFourthPoint(@Nonnull Point2D pA, @Nonnull Point2D pB) {
        return lerp(pA, pB, 1.0 / 4.0);
    }

    /**
     * Calculate the point 3/4 of the way between two points.
     *
     * @param pA the first point
     * @param pB the second point
     * @return the point three fourths of the way from pA to pB
     */
    @CheckReturnValue
    public static Point2D threeFourthsPoint(@Nonnull Point2D pA, @Nonnull Point2D pB) {
        return lerp(pA, pB, 3.0 / 4.0);
    }

    /**
     * Wrap an int between two values (for example +/- 180 or 0-360 degrees).
     *
     * @param inValue the value
     * @param inMin   the lowest value
     * @param inMax   the highest value
     * @return the value wrapped between the lowest and highest values Note:
     *         THIS IS NOT A PIN OR TRUNCATE; VALUES WRAP AROUND BETWEEN MIN AND
     *         MAX (And yes, this works correctly with negative numbers)
     */
    public static int wrap(int inValue, int inMin, int inMax) {
        int valueRange = inMax - inMin;
        return inMin + ((((inValue - inMin) % valueRange) + valueRange) % valueRange);
    }

    /**
     * Wrap a double between two values (for example +/- 180 or 0-360 degrees).
     *
     * @param inValue the value
     * @param inMin   the lowest value
     * @param inMax   the highest value
     * @return the value wrapped between the lowest and highest values Note:
     *         THIS IS NOT A PIN OR TRUNCATE; VALUES WRAP AROUND BETWEEN MIN AND
     *         MAX (And yes, this works correctly with negative numbers)
     */
    @CheckReturnValue
    public static double wrap(double inValue, double inMin, double inMax) {
        double valueRange = inMax - inMin;
        return inMin + ((((inValue - inMin) % valueRange) + valueRange) % valueRange);
    }

    /**
     * Wrap a value between +/-180.
     *
     * @param inValue the value
     * @return the value wrapped between -180 and +180
     */
    @CheckReturnValue
    public static double wrapPM180(double inValue) {
        return wrap(inValue, -180.0, +180.0);
    }

    /**
     * Wrap a value between +/-360.
     *
     * @param inValue the value
     * @return the value wrapped between -360 and +360
     */
    @CheckReturnValue
    public static double wrapPM360(double inValue) {
        return wrap(inValue, -360.0, +360.0);
    }

    /**
     * Wrap a value between 0 and 360.
     *
     * @param inValue the value
     * @return the value wrapped between -360 and +360
     */
    @CheckReturnValue
    public static double wrap360(double inValue) {
        return wrap(inValue, 0.0, +360.0);
    }

    /**
     * Wrap an angle between 0 and 360.
     *
     * @param a the angle
     * @return the angle wrapped between 0 and 360
     */
    @CheckReturnValue
    public static double normalizeAngleDEG(double a) {
        return wrap360(a);
    }

    /**
     * Calculate the relative difference (+/-180) between two angles.
     *
     * @param a the first angle
     * @param b the second angle
     * @return the relative difference between the two angles (in degrees)
     */
    @CheckReturnValue
    public static double diffAngleDEG(double a, double b) {
        return wrapPM180(a - b);
    }

    /**
     * Calculate the absolute difference (0-180) between two angles.
     *
     * @param a the first angle
     * @param b the second angle
     * @return the absolute difference between the two angles (in degrees)
     */
    @CheckReturnValue
    public static double absDiffAngleDEG(double a, double b) {
        return Math.abs(diffAngleDEG(a, b));
    }

    /**
     * Calculate the relative difference (+/-PI) between two angles.
     *
     * @param a the first angle
     * @param b the second angle
     * @return the relative difference between the two angles (in radians)
     */
    @CheckReturnValue
    public static double diffAngleRAD(double a, double b) {
        return wrap(a - b, -PI, +PI);

    }

    /**
     * Calculate the absolute difference (0-PI) between two angles.
     *
     * @param a the first angle
     * @param b the second angle
     * @return the absolute difference between the two angles (in radians)
     */
    @CheckReturnValue
    public static double absDiffAngleRAD(double a, double b) {
        return Math.abs(diffAngleRAD(a, b));
    }

    /**
     * Pin a value between min and max.
     *
     * @param inValue the value
     * @param inMin   the min
     * @param inMax   the max
     * @return the value pinned between the min and max values
     */
    public static int pin(int inValue, int inMin, int inMax) {
        return Math.min(Math.max(inValue, inMin), inMax);
    }

    /**
     * Pin a value between min and max.
     *
     * @param inValue the value
     * @param inMin   the min
     * @param inMax   the max
     * @return the value pinned between the min and max values
     */
    @CheckReturnValue
    public static double pin(double inValue, double inMin, double inMax) {
        return Math.min(Math.max(inValue, inMin), inMax);
    }

    /**
     * @return a new rectangle {0.0, 0.0, 0.0, 0.0}
     */
    @CheckReturnValue
    public static Rectangle2D zeroRectangle2D() {
        return new Rectangle2D.Double(0.0, 0.0, 0.0, 0.0);
    }

    /**
     * @return a new rectangle {0.0, 0.0, POSITIVE_INFINITY, POSITIVE_INFINITY}
     */
    @CheckReturnValue
    public static Rectangle2D zeroToInfinityRectangle2D() {
        return new Rectangle2D.Double(0.0, 0.0, POSITIVE_INFINITY, POSITIVE_INFINITY);
    }

    /**
     * @return a new rectangle {NEGATIVE_INFINITY, NEGATIVE_INFINITY,
     *         POSITIVE_INFINITY, POSITIVE_INFINITY}
     */
    @CheckReturnValue
    public static Rectangle2D infinityRectangle2D() {
        return new Rectangle2D.Double(NEGATIVE_INFINITY, NEGATIVE_INFINITY, POSITIVE_INFINITY, POSITIVE_INFINITY);
    }

    /**
     * rectangle2DToString return a string to represent a rectangle
     *
     * @param r the rectangle2D
     * @return the string
     */
    @Nonnull
    public static String rectangle2DToString(@Nonnull Rectangle2D r) {
        return String.format("{%.2f, %.2f, %.2f, %.2f}",
                r.getMinX(), r.getMinY(), r.getWidth(), r.getHeight());
    }

    /**
     * Convert Rectangle to Rectangle2D.
     *
     * @param r the Rectangle
     * @return the Rectangle2D
     */
    @CheckReturnValue
    public static Rectangle2D rectangleToRectangle2D(@Nonnull Rectangle r) {
        return new Rectangle2D.Double(r.x, r.y, r.width, r.height);
    }

    /**
     * Convert Rectangle2D to Rectangle.
     *
     * @param r the Rectangle
     * @return the Rectangle2D
     */
    @CheckReturnValue
    public static Rectangle rectangle2DToRectangle(@Nonnull Rectangle2D r) {
        return new Rectangle((int) r.getX(), (int) r.getY(), (int) r.getWidth(), (int) r.getHeight());
    }

    /**
     * Get the origin (top left) of the rectangle.
     *
     * @param r the rectangle
     * @return the origin of the rectangle
     */
    @CheckReturnValue
    public static Point2D getOrigin(@Nonnull Rectangle2D r) {
        return new Point2D.Double(r.getX(), r.getY());
    }

    /**
     * Set the origin (top left) of the rectangle.
     *
     * @param r      the rectangle
     * @param origin the origin
     * @return a new rectangle with the new origin
     */
    @CheckReturnValue
    public static Rectangle2D setOrigin(@Nonnull Rectangle2D r, @Nonnull Point2D origin) {
        return new Rectangle2D.Double(origin.getX(), origin.getY(), r.getWidth(), r.getHeight());
    }

    /**
     * dimensionToString return a string to represent a Dimension
     *
     * @param d the Dimension
     * @return the string
     */
    @Nonnull
    public static String dimensionToString(@Nonnull Dimension d) {
        return String.format("{%.2f, %.2f}", d.getWidth(), d.getHeight());
    }

    /**
     * Get the size of a rectangle.
     *
     * @param r the rectangle
     * @return the size of the rectangle
     */
    @CheckReturnValue
    public static Dimension getSize(@Nonnull Rectangle2D r) {
        return new Dimension((int) r.getWidth(), (int) r.getHeight());
    }

    /**
     * Set the size of a rectangle
     *
     * @param r the rectangle
     * @param d the new size (as dimension)
     * @return a new rectangle with the new size
     */
    @CheckReturnValue
    public static Rectangle2D setSize(@Nonnull Rectangle2D r, @Nonnull Dimension d) {
        return new Rectangle2D.Double(r.getMinX(), r.getMinY(), d.getWidth(), d.getHeight());
    }

    /**
     * Set the size of a rectangle
     *
     * @param r the rectangle
     * @param s the new size (as Point2D)
     * @return a new rectangle with the new size
     */
    @CheckReturnValue
    public static Rectangle2D setSize(@Nonnull Rectangle2D r, @Nonnull Point2D s) {
        return new Rectangle2D.Double(r.getMinX(), r.getMinY(), s.getX(), s.getY());
    }

    /**
     * Calculate the center of the rectangle.
     *
     * @param r the rectangle
     * @return the center of the rectangle
     */
    @CheckReturnValue
    public static Point2D center(@Nonnull Rectangle2D r) {
        return new Point2D.Double(r.getCenterX(), r.getCenterY());
    }

    /**
     * Calculate the midpoint of the rectangle.
     *
     * @param r the rectangle
     * @return the midpoint of the rectangle
     */
    @CheckReturnValue
    public static Point2D midPoint(@Nonnull Rectangle2D r) {
        return center(r);
    }

    /**
     * Offset a rectangle by distinct x,y values.
     *
     * @param r the rectangle
     * @param x the horizontal offset
     * @param y the vertical offset
     * @return the offset rectangle
     */
    @CheckReturnValue
    public static Rectangle2D offset(@Nonnull Rectangle2D r, double x, double y) {
        return new Rectangle2D.Double(r.getX() + x, r.getY() + y, r.getWidth(), r.getHeight());
    }

    /**
     * Offset a rectangle by a single value.
     *
     * @param r the rectangle
     * @param o the offset
     * @return the offset rectangle
     */
    @CheckReturnValue
    public static Rectangle2D offset(@Nonnull Rectangle2D r, @Nonnull Point2D o) {
        return offset(r, o.getX(), o.getY());
    }

    /**
     * Inset a rectangle by a single value.
     *
     * @param r the rectangle
     * @param i the inset (positive make it smaller, negative, bigger)
     * @return the inset rectangle
     */
    @CheckReturnValue
    public static Rectangle2D inset(@Nonnull Rectangle2D r, double i) {
        return inset(r, i, i);
    }

    /**
     * Inset a rectangle by distinct x,y values.
     *
     * @param r the rectangle
     * @param h the horzontial inset (positive make it smaller, negative,
     *          bigger)
     * @param v the vertical inset (positive make it smaller, negative, bigger)
     * @return the inset rectangle
     */
    @CheckReturnValue
    public static Rectangle2D inset(@Nonnull Rectangle2D r, double h, double v) {
        return new Rectangle2D.Double(r.getX() + h, r.getY() + v, r.getWidth() - (2 * h), r.getHeight() - (2 * v));
    }

    /**
     * Scale a rectangle.
     *
     * @param r the rectangle
     * @param s the scale
     * @return the scaled rectangle
     */
    //TODO: add test case
    @CheckReturnValue
    public static Rectangle2D scale(@Nonnull Rectangle2D r, double s) {
        return new Rectangle2D.Double(r.getX() * s, r.getY() * s, r.getWidth() * s, r.getHeight() * s);
    }

    /**
     * Center rectangle on point.
     *
     * @param r the rectangle
     * @param p the point
     * @return the Point2D
     */
    @CheckReturnValue
    public static Rectangle2D centerRectangleOnPoint(@Nonnull Rectangle2D r, @Nonnull Point2D p) {
        Rectangle2D result = r.getBounds2D();
        result = offset(r, subtract(p, center(result)));
        return result;
    }

    /**
     * Center rectangle on rectangle.
     *
     * @param r1 the first rectangle
     * @param r2 the second rectangle
     * @return the first rectangle centered on the second
     */
    @CheckReturnValue
    public static Rectangle2D centerRectangleOnRectangle(@Nonnull Rectangle2D r1, @Nonnull Rectangle2D r2) {
        return offset(r1, subtract(center(r2), center(r1)));
    }

    /**
     * Get rectangle at point.
     *
     * @param p      the point
     * @param width  the width
     * @param height the height
     * @return the rectangle
     */
    @CheckReturnValue
    public static Rectangle2D rectangleAtPoint(@Nonnull Point2D p, Double width, Double height) {
        return new Rectangle2D.Double(p.getX(), p.getY(), width, height);
    }

    // recursive routine to plot a cubic Bezier...
    // (also returns distance!)
    private static double plotBezier(
            GeneralPath path,
            @Nonnull Point2D p0,
            @Nonnull Point2D p1,
            @Nonnull Point2D p2,
            @Nonnull Point2D p3,
            int depth,
            double displacement) {
        double result;

        // calculate flatness to determine if we need to recurse...
        double l01 = distance(p0, p1);
        double l12 = distance(p1, p2);
        double l23 = distance(p2, p3);
        double l03 = distance(p0, p3);
        double flatness = (l01 + l12 + l23) / l03;

        // depth prevents stack overflow
        // (I picked 12 because 2^12 = 2048 is larger than most monitors ;-)
        // the flatness comparison value is somewhat arbitrary.
        // (I just kept moving it closer to 1 until I got good results. ;-)
        if ((depth > 12) || (flatness <= 1.001)) {
            Point2D vO = normalize(orthogonal(subtract(p3, p0)), displacement);
            if (path.getCurrentPoint() == null) {   // if this is the 1st point
                Point2D p0P = add(p0, vO);
                path.moveTo(p0P.getX(), p0P.getY());
            }
            Point2D p3P = add(p3, vO);
            path.lineTo(p3P.getX(), p3P.getY());
            result = l03;
        } else {
            // first order midpoints
            Point2D q0 = midPoint(p0, p1);
            Point2D q1 = midPoint(p1, p2);
            Point2D q2 = midPoint(p2, p3);

            // second order midpoints
            Point2D r0 = midPoint(q0, q1);
            Point2D r1 = midPoint(q1, q2);

            // third order midPoint
            Point2D s = midPoint(r0, r1);

            // draw left side Bezier
            result = plotBezier(path, p0, q0, r0, s, depth + 1, displacement);
            // draw right side Bezier
            result += plotBezier(path, s, r1, q2, p3, depth + 1, displacement);
        }
        return result;
    }

    /**
     * Draw a cubic Bezier curve.
     *
     * @param g2 the Graphics2D context to draw to
     * @param p0 origin control point
     * @param p1 first control point
     * @param p2 second control point
     * @param p3 terminating control point
     *
     * @return the length of the Bezier curve
     */
    public static double drawBezier(
            Graphics2D g2,
            @Nonnull Point2D p0,
            @Nonnull Point2D p1,
            @Nonnull Point2D p2,
            @Nonnull Point2D p3) {
        GeneralPath path = new GeneralPath();
        double result = plotBezier(path, p0, p1, p2, p3, 0, 0.0);
        g2.draw(path);
        return result;
    }

    // recursive routine to plot a Bezier curve...
    // (also returns distance!)
    private static double plotBezier(
            GeneralPath path,
            @Nonnull Point2D points[],
            int depth,
            double displacement) {
        int len = points.length, idx, jdx;
        double result;

        // calculate flatness to determine if we need to recurse...
        double outer_distance = 0;
        for (idx = 1; idx < len; idx++) {
            outer_distance += distance(points[idx - 1], points[idx]);
        }
        double inner_distance = distance(points[0], points[len - 1]);
        double flatness = outer_distance / inner_distance;

        // depth prevents stack overflow
        // (I picked 12 because 2^12 = 2048 is larger than most monitors ;-)
        // the flatness comparison value is somewhat arbitrary.
        // (I just kept moving it closer to 1 until I got good results. ;-)
        if ((depth > 12) || (flatness <= 1.001)) {
            Point2D p0 = points[0], pN = points[len - 1];
            Point2D vO = normalize(orthogonal(subtract(pN, p0)), displacement);
            if (path.getCurrentPoint() == null) {   // if this is the 1st point
                Point2D p0P = add(p0, vO);
                path.moveTo(p0P.getX(), p0P.getY());
            }
            Point2D pNP = add(pN, vO);
            path.lineTo(pNP.getX(), pNP.getY());
            result = inner_distance;
        } else {
            // calculate (len - 1) order of points
            // (zero'th order are the input points)
            Point2D[][] nthOrderPoints = new Point2D[len - 1][];
            for (idx = 0; idx < len - 1; idx++) {
                nthOrderPoints[idx] = new Point2D[len - 1 - idx];
                for (jdx = 0; jdx < len - 1 - idx; jdx++) {
                    if (idx == 0) {
                        nthOrderPoints[idx][jdx] = midPoint(points[jdx], points[jdx + 1]);
                    } else {
                        nthOrderPoints[idx][jdx] = midPoint(nthOrderPoints[idx - 1][jdx], nthOrderPoints[idx - 1][jdx + 1]);
                    }
                }
            }

            // collect left points
            Point2D[] leftPoints = new Point2D[len];
            leftPoints[0] = points[0];
            for (idx = 0; idx < len - 1; idx++) {
                leftPoints[idx + 1] = nthOrderPoints[idx][0];
            }
            // draw left side Bezier
            result = plotBezier(path, leftPoints, depth + 1, displacement);

            // collect right points
            Point2D[] rightPoints = new Point2D[len];
            for (idx = 0; idx < len - 1; idx++) {
                rightPoints[idx] = nthOrderPoints[len - 2 - idx][idx];
            }
            rightPoints[idx] = points[len - 1];

            // draw right side Bezier
            result += plotBezier(path, rightPoints, depth + 1, displacement);
        }
        return result;
    }

    /*
     * Plot a Bezier curve.
     *
     * @param g2 the Graphics2D context to draw to
     * @param p  the control points
     * @param displacement right/left to draw a line parallel to the Bezier
     * @param fillFlag     false to draw / true to fill
     * @return the length of the Bezier curve
     */
    private static double plotBezier(
            Graphics2D g2,
            @Nonnull Point2D p[],
            double displacement,
            boolean fillFlag) {
        double result;
        GeneralPath path = new GeneralPath();
        if (p.length == 4) {    // draw cubic bezier?
            result = plotBezier(path, p[0], p[1], p[2], p[3], 0, displacement);
        } else {    // (nope)
            result = plotBezier(path, p, 0, displacement);
        }
        if (fillFlag) {
            g2.fill(path);
        } else {
            g2.draw(path);
        }
        return result;
    }

    /**
     * Get the path for a Bezier curve.
     *
     * @param p            control points
     * @param displacement right/left to draw a line parallel to the Bezier
     * @return the length of the Bezier curve
     */
    public static GeneralPath getBezierPath(
            @Nonnull Point2D p[],
            double displacement) {
        GeneralPath result = new GeneralPath();
        if (p.length == 4) {    // draw cubic bezier?
            plotBezier(result, p[0], p[1], p[2], p[3], 0, displacement);
        } else {    // (nope)
            plotBezier(result, p, 0, displacement);
        }
        return result;
    }

    /**
     * Get the path for a Bezier curve.
     *
     * @param p control points
     * @return the length of the Bezier curve
     */
    public static GeneralPath getBezierPath(@Nonnull Point2D p[]) {
        return getBezierPath(p, 0);
    }

    /**
     * Draw a Bezier curve
     *
     * @param g2           the Graphics2D context to draw to
     * @param p            the control points
     * @param displacement right/left to draw a line parallel to the Bezier
     * @return the length of the Bezier curve
     */
    public static double drawBezier(
            Graphics2D g2,
            @Nonnull Point2D p[],
            double displacement) {
        return plotBezier(g2, p, displacement, false);
    }

    /**
     * Fill a Bezier curve.
     *
     * @param g2           the Graphics2D context to draw to
     * @param p            the control points
     * @param displacement right/left to draw a line parallel to the Bezier
     * @return the length of the Bezier curve
     */
    public static double fillBezier(
            Graphics2D g2,
            @Nonnull Point2D p[],
            double displacement) {
        return plotBezier(g2, p, displacement, true);
    }

    /**
     * Draw a Bezier curve.
     *
     * @param g2 the Graphics2D context to draw to
     * @param p  the control points
     * @return the length of the Bezier curve
     */
    public static double drawBezier(Graphics2D g2, @Nonnull Point2D p[]) {
        return drawBezier(g2, p, 0.0);
    }

    /**
     * Fill a Bezier curve.
     *
     * @param g2 the Graphics2D context to draw to
     * @param p  the control points
     * @return the length of the Bezier curve
     */
    public static double fillBezier(Graphics2D g2, @Nonnull Point2D p[]) {
        return plotBezier(g2, p, 0.0, true);
    }

    /**
     * computer the bounds of a Bezier curve.
     *
     * @param p the control points
     * @return the bounds of the Bezier curve
     */
    public static Rectangle2D getBezierBounds(@Nonnull Point2D p[]) {
        return getBezierPath(p).getBounds2D();
    }

    /**
     * Find intersection of two lines.
     *
     * @param p1 the first point on the first line
     * @param p2 the second point on the first line
     * @param p3 the first point on the second line
     * @param p4 the second point on the second line
     * @return the intersection point of the two lines or null if one doesn't
     *         exist
     */
    @CheckReturnValue
    public static Point2D intersect(
            @Nonnull Point2D p1,
            @Nonnull Point2D p2,
            @Nonnull Point2D p3,
            @Nonnull Point2D p4) {
        Point2D result = null;  // assume failure (pessimist!)

        Point2D delta31 = MathUtil.subtract(p3, p1);    //p
        Point2D delta21 = MathUtil.subtract(p2, p1);    //q
        Point2D delta43 = MathUtil.subtract(p4, p3);    //r

        double det = delta21.getX() * delta43.getY() - delta21.getY() * delta43.getX();
        if (!MathUtil.equals(det, 0.0)) {
            double t = (delta21.getY() * delta31.getX() - delta21.getX() * delta31.getY()) / det;
            result = lerp(p1, p2, t);
        }
        return result;
    }

    /**
     * get (signed) distance p3 is from line segment defined by p1 and p2
     *
     * @param p1 the first point on the line segment
     * @param p2 the second point on the line segment
     * @param p3 the point whose distance from the line segment you wish to
     *           calculate
     * @return the distance (note: plus/minus determines the (left/right) side
     *         of the line)
     */
    public static double distance(
            @Nonnull Point2D p1,
            @Nonnull Point2D p2,
            @Nonnull Point2D p3) {
        double p1X = p1.getX(), p1Y = p1.getY();
        double p2X = p2.getX(), p2Y = p2.getY();
        double p3X = p3.getX(), p3Y = p3.getY();

        double a = p1Y - p2Y;
        double b = p2X - p1X;
        double c = (p1X * p2Y) - (p2X * p1Y);

        return (a * p3X + b * p3Y + c) / Math.sqrt(a * a + b * b);
    }

    /*==========*\
    |* polygons *|
    \*==========*/
<<<<<<< HEAD
=======

>>>>>>> eca07aaa
    /**
     * return average point in points
     *
     * @param points to average
     * @return the average point
     */
    public static Point2D midPoint(List<Point2D> points) {
        Point2D result = zeroPoint2D();
        for (Point2D point : points) {
            result = add(result, point);
        }
        result = divide(result, points.size());
        return result;
    }

    /**
     * @param pointT the point
     * @param points the polygon
     * @return true if pointT is in the polygon made up of the points
     */
    public static boolean isPointInPolygon(Point2D pointT, List<Point2D> points) {
        boolean result = false;

        Double pointT_x = pointT.getX(), pointT_y = pointT.getY();

        int n = points.size();
        for (int i = 0, j = n - 1; i < n; j = i++) {
            Point2D pointI = points.get(i), pointJ = points.get(j);
            Double pointI_x = pointI.getX(), pointI_y = pointI.getY();
            Double pointJ_x = pointJ.getX(), pointJ_y = pointJ.getY();

            if ((pointI_y > pointT_y) != (pointJ_y > pointT_y)
                    && (pointT_x < (pointJ_x - pointI_x) * (pointT_y - pointI_y) / (pointJ_y - pointI_y) + pointI_x)) {
                result = !result;
            }
        }
        return result;
    }

    /**
     * compute convex hull (outline of polygon)
     *
     * @param points of the polygon
     * @return points of the convex hull
     */
    public static List<Point2D> convexHull(List<Point2D> points) {
        if (points.isEmpty()) {
            return points;
        }

        points.sort((p1, p2) -> (int) Math.signum(p1.getX() - p2.getX()));

        List<Point2D> results = new ArrayList<>();

        // lower hull
        for (Point2D pt : points) {
            while (results.size() > 1) {
                int n = results.size();
                if (isCounterClockWise(results.get(n - 2), results.get(n - 1), pt)) {
                    break;
                } else {
                    results.remove(n - 1);
                }
            }
            results.add(pt);
        }

        // upper hull
        int t = results.size(); //terminate while loop when results are this size
        for (int i = points.size() - 1; i >= 0; i--) {
            Point2D pt = points.get(i);

            while (results.size() > t) {
                int n = results.size();
                if (isCounterClockWise(results.get(n - 2), results.get(n - 1), pt)) {
                    break;
                } else {
                    results.remove(n - 1);
                }
            }
            results.add(pt);
        }

        results.remove(results.size() - 1);
        return results;
    }

    /**
     * isCounterClockWise
     *
     * @param a the first point
     * @param b the second point
     * @param c the third point
     * @return true if the three points make a counter-clockwise turn
     */
    public static boolean isCounterClockWise(Point2D a, Point2D b, Point2D c) {
        return ((b.getX() - a.getX()) * (c.getY() - a.getY())) > ((b.getY() - a.getY()) * (c.getX() - a.getX()));
    }

    // private transient final static Logger log = LoggerFactory.getLogger(MathUtil.class);
}<|MERGE_RESOLUTION|>--- conflicted
+++ resolved
@@ -8,7 +8,6 @@
 import java.util.ArrayList;
 import java.util.List;
 
-<<<<<<< HEAD
 import java.awt.Dimension;
 import java.awt.Graphics2D;
 import java.awt.Point;
@@ -20,8 +19,6 @@
 import static java.util.Collections.emptyList;
 import java.util.List;
 
-=======
->>>>>>> eca07aaa
 import javax.annotation.CheckReturnValue;
 import javax.annotation.Nonnull;
 
@@ -1427,10 +1424,6 @@
     /*==========*\
     |* polygons *|
     \*==========*/
-<<<<<<< HEAD
-=======
-
->>>>>>> eca07aaa
     /**
      * return average point in points
      *

--- conflicted
+++ resolved
@@ -112,8 +112,6 @@
     }
 
     /**
-<<<<<<< HEAD
-=======
      * offset a point by two scalars
      * @param p the point
      * @param x the x scalar
@@ -148,20 +146,14 @@
     }
 
     /**
->>>>>>> 6f629e24
+
      * rotate a point (by radians)
      * @param p the point
      * @param a the angle (in radians)
      * @return the point rotated by the angle
      */
     public static Point2D rotateRAD(Point2D p, double a) {
-<<<<<<< HEAD
-        double pX = p.getX(), pY = p.getY();
-        double cosA = Math.cos(a), sinA = Math.sin(a);
-        return new Point2D.Double(cosA * pX - sinA * pY, sinA * pX + cosA * pY);
-=======
         return rotateRAD(p.getX(), p.getY(), a);
->>>>>>> 6f629e24
     }
 
     /**

package jmri.util;

import static java.lang.Float.NEGATIVE_INFINITY;
import static java.lang.Float.POSITIVE_INFINITY;
import static java.lang.Math.PI;

import java.awt.Graphics2D;
import java.awt.Point;
import java.awt.Rectangle;
import java.awt.geom.GeneralPath;
import java.awt.geom.Point2D;
import java.awt.geom.Rectangle2D;
import javax.annotation.CheckReturnValue;
import javax.annotation.Nonnull;
import org.slf4j.Logger;
import org.slf4j.LoggerFactory;

/**
 *
 * useful math methods
 *
 * @author geowar Copyright 2017
 */
public final class MathUtil {

    /**
     * @param a the first float
     * @param b the second float
     * @return true if a is equal to b
     */
    public static boolean equals(float a, float b) {
        return (Float.floatToIntBits(a) == Float.floatToIntBits(b));
    }

    /**
     * @param a the first double
     * @param b the second double
     * @return true if a is equal to b
     */
    public static boolean equals(double a, double b) {
        return (Double.doubleToLongBits(a) == Double.doubleToLongBits(b));
    }

    public static final Point2D zeroPoint2D = zeroPoint2D();
    public static final Point2D infinityPoint2D = infinityPoint2D();
    public static final Rectangle2D zeroRectangle2D = zeroRectangle2D();
    public static final Rectangle2D zeroToInfinityRectangle2D = zeroToInfinityRectangle2D();
    public static final Rectangle2D infinityRectangle2D = infinityRectangle2D();

    /**
     * @return the point {0, 0}
     */
    @CheckReturnValue
    public static Point2D zeroPoint2D() {
        return new Point2D.Double(0, 0);
    }

    /**
     * @return the point {POSITIVE_INFINITY, POSITIVE_INFINITY}
     */
    @CheckReturnValue
    public static Point2D infinityPoint2D() {
        return new Point2D.Double(POSITIVE_INFINITY, POSITIVE_INFINITY);
    }

    /**
     * Convert Point to Point2D
     *
     * @param p the Point
     * @return the Point2D
     */
    @CheckReturnValue
    public static Point2D pointToPoint2D(@Nonnull Point p) {
        return new Point2D.Double(p.x, p.y);
    }

    /**
     * Convert Point2D to Point
     *
     * @param p the Point
     * @return the Point2D
     */
    @CheckReturnValue
    public static Point point2DToPoint(@Nonnull Point2D p) {
        return new Point((int) p.getX(), (int) p.getY());
    }

    /**
     * @param p the point
     * @return true if p1 is equal to zeroPoint2D
     */
    public static boolean isEqualToZeroPoint2D(@Nonnull Point2D p) {
        return p.equals(zeroPoint2D);
    }

    /**
     * return the minimum coordinates of two points
     *
     * @param pA the first point
     * @param pB the second point
     * @return the minimum coordinates
     */
    @CheckReturnValue
    public static Point2D min(@Nonnull Point2D pA, @Nonnull Point2D pB) {
        return new Point2D.Double(Math.min(pA.getX(), pB.getX()), Math.min(pA.getY(), pB.getY()));
    }

    /**
     * return the maximum coordinates of two points
     *
     * @param pA the first point
     * @param pB the second point
     * @return the maximum coordinates
     */
    @CheckReturnValue
    public static Point2D max(@Nonnull Point2D pA, @Nonnull Point2D pB) {
        return new Point2D.Double(Math.max(pA.getX(), pB.getX()), Math.max(pA.getY(), pB.getY()));
    }

    /**
     * return the coordinates of a point pinned between two other points
     *
     * @param pA the first point
     * @param pB the second point
     * @param pC the third point
     * @return the coordinated of pA pined between pB and pC
     */
    @CheckReturnValue
    public static Point2D pin(@Nonnull Point2D pA, @Nonnull Point2D pB, @Nonnull Point2D pC) {
        return min(max(pA, min(pB, pC)), max(pB, pC));
    }

    /**
     * add two points
     *
     * @param pA the first point
     * @param pB the second point
     * @return the sum of the two points
     */
    @CheckReturnValue
    public static Point2D add(@Nonnull Point2D pA, @Nonnull Point2D pB) {
        return new Point2D.Double(pA.getX() + pB.getX(), pA.getY() + pB.getY());
    }

    /**
     * subtract two points
     *
     * @param pA the first point
     * @param pB the second point
     * @return the difference of the two points
     */
    @CheckReturnValue
    public static Point2D subtract(@Nonnull Point2D pA, @Nonnull Point2D pB) {
        return new Point2D.Double(pA.getX() - pB.getX(), pA.getY() - pB.getY());
    }

    /**
     * multiply a point times a scalar
     *
     * @param p the point
     * @param s the scalar
     * @return the point multiplied by the scalar
     */
    @CheckReturnValue
    public static Point2D multiply(@Nonnull Point2D p, double s) {
        return new Point2D.Double(p.getX() * s, p.getY() * s);
    }

    /**
     * multiply a point times two scalar
     *
     * @param p the point
     * @param x the X scalar
     * @param y the Y scalar
     * @return the point multiplied by the two scalars
     */
    @CheckReturnValue
    public static Point2D multiply(@Nonnull Point2D p, double x, double y) {
        return new Point2D.Double(p.getX() * x, p.getY() * y);
    }

    /**
     * multiply a scalar times a point
     *
     * @param s the scalar
     * @param p the point
     * @return the point multiplied by the scalar
     */
    // (again just so parameter order doesn't matter...)
    public static Point2D multiply(double s, @Nonnull Point2D p) {
        return new Point2D.Double(p.getX() * s, p.getY() * s);
    }

    /**
     * multiply a point times a point
     *
     * @param p1 the first point
     * @param p2 the second point
     * @return the first point multiplied by the second
     */
    @CheckReturnValue
    public static Point2D multiply(@Nonnull Point2D p1, @Nonnull Point2D p2) {
        return multiply(p1, p2.getX(), p2.getY());
    }

    /**
     * divide a point by a scalar
     *
     * @param p the point
     * @param s the scalar
     * @return the point divided by the scalar
     */
    @CheckReturnValue
    public static Point2D divide(@Nonnull Point2D p, double s) {
        return new Point2D.Double(p.getX() / s, p.getY() / s);
    }

    /**
     * divide a point by two scalars
     *
     * @param p the point
     * @param x the X scalar
     * @param y the Y scalar
     * @return the point divided by the scalar
     */
    @CheckReturnValue
    public static Point2D divide(@Nonnull Point2D p, double x, double y) {
        return new Point2D.Double(p.getX() / x, p.getY() / y);
    }

    /**
     * offset a point by two scalars
     *
     * @param p the point
     * @param x the x scalar
     * @param y the y scalar
     * @return the point offset by the scalars
     */
    @CheckReturnValue
    public static Point2D offset(@Nonnull Point2D p, double x, double y) {
        return new Point2D.Double(p.getX() + x, p.getY() + y);
    }

    /**
     * rotate x and y coordinates (by radians)
     *
     * @param x the x coordinate
     * @param y the y coordinate
     * @param a the angle (in radians)
     * @return the point rotated by the angle
     */
    @CheckReturnValue
    public static Point2D rotateRAD(double x, double y, double a) {
        double cosA = Math.cos(a), sinA = Math.sin(a);
        return new Point2D.Double(cosA * x - sinA * y, sinA * x + cosA * y);
    }

    /**
     * rotate x and y coordinates (by degrees)
     *
     * @param x the x coordinate
     * @param y the y coordinate
     * @param a the angle (in radians)
     * @return the point rotated by the angle
     */
    @CheckReturnValue
    public static Point2D rotateDEG(double x, double y, double a) {
        return rotateRAD(x, y, Math.toRadians(a));
    }

    /**
     * rotate a point (by radians)
     *
     * @param p the point
     * @param a the angle (in radians)
     * @return the point rotated by the angle
     */
    @CheckReturnValue
    public static Point2D rotateRAD(@Nonnull Point2D p, double a) {
        return rotateRAD(p.getX(), p.getY(), a);
    }

    /**
     * rotate a point (by degrees)
     *
     * @param p the point
     * @param a the angle (in radians)
     * @return the point rotated by the angle
     */
    @CheckReturnValue
    public static Point2D rotateDEG(@Nonnull Point2D p, double a) {
        return rotateRAD(p, Math.toRadians(a));
    }

    /**
     * rotate a point around another point (by radians)
     *
     * @param p    the point being rotated
     * @param c    the point its being rotated around
     * @param aRAD the angle (in radians)
     * @return the point rotated by the angle
     */
    @CheckReturnValue
    public static Point2D rotateRAD(
            @Nonnull Point2D p, @Nonnull Point2D c, double aRAD) {
        return add(c, rotateRAD(subtract(p, c), aRAD));
    }

    /**
     * rotate a point around another point (by degrees)
     *
     * @param p    the point being rotated
     * @param c    the point its being rotated around
     * @param aDEG the angle (in radians)
     * @return the point rotated by the angle
     */
    @CheckReturnValue
    public static Point2D rotateDEG(
            @Nonnull Point2D p, @Nonnull Point2D c, double aDEG) {
        return rotateRAD(p, c, Math.toRadians(aDEG));
    }

    /**
     * @param p the point
     * @return the point orthogonal to this one (relative to {0, 0})
     */
    public static Point2D orthogonal(@Nonnull Point2D p) {
        return new Point2D.Double(-p.getY(), p.getX());
    }

    /**
     * create a vector given a direction and a magnitude
     *
     * @param dirDEG    the direction (in degrees)
     * @param magnitude the magnitude
     * @return the vector with the specified direction and magnitude
     */
    @CheckReturnValue
    public static Point2D vectorDEG(double dirDEG, double magnitude) {
        Point2D result = new Point2D.Double(magnitude, 0.0);
        return rotateDEG(result, dirDEG);
    }

    /**
     * create a vector given a direction and a magnitude
     *
     * @param dirRAD    the direction (in radians)
     * @param magnitude the magnitude
     * @return the vector with the specified direction and magnitude
     */
    @CheckReturnValue
    public static Point2D vectorRAD(double dirRAD, double magnitude) {
        Point2D result = new Point2D.Double(magnitude, 0.0);
        return rotateRAD(result, dirRAD);
    }

    /**
     * dot product of two points (vectors)
     *
     * @param pA the first point
     * @param pB the second point
     * @return the dot product of the two points note: Arccos(x) (inverse
     *         cosine) of dot product is the angle between the vectors
     */
    @CheckReturnValue
    public static double dot(@Nonnull Point2D pA, @Nonnull Point2D pB) {
        return (pA.getX() * pB.getX() + pA.getY() * pB.getY());
    }

    /**
     * calculate the length squared of a point (vector)
     *
     * @param p the point (vector)
     * @return the length squared of the point (vector)
     */
    @CheckReturnValue
    public static double lengthSquared(@Nonnull Point2D p) {
        return dot(p, p);
    }

    /**
     * calculate the length of a point (vector)
     *
     * @param p the point (vector)
     * @return the length of the point (vector)
     */
    @CheckReturnValue
    public static double length(@Nonnull Point2D p) {
        return Math.hypot(p.getX(), p.getY());
    }

    /**
     * calculate the distance between two points
     *
     * @param pA the first point
     * @param pB the second point
     * @return the distance between the two points
     */
    @CheckReturnValue
    public static double distance(@Nonnull Point2D pA, @Nonnull Point2D pB) {
        return pA.distance(pB);
    }

    /**
     * normalize a point (vector) to a length
     *
     * @param p      the point (vector)
     * @param length the length to normalize to
     * @return the normalized point (vector)
     */
    @CheckReturnValue
    public static Point2D normalize(@Nonnull Point2D p, double length) {
        return multiply(normalize(p), length);
    }

    /**
     * normalize a point (vector)
     *
     * @param p the point (vector)
     * @return the normalized point (vector)
     */
    @CheckReturnValue
    public static Point2D normalize(@Nonnull Point2D p) {
        Point2D result = p;
        double length = length(p);
        if (length >= 0.001) {
            result = divide(p, length);
        }
        return result;
    }

    /**
     * compute the angle (direction in radians) for a vector
     *
     * @param p the vector (point relative to zeroPoint2D)
     * @return the angle in radians
     */
    @CheckReturnValue
    public static double computeAngleRAD(@Nonnull Point2D p) {
        return Math.atan2(p.getX(), p.getY());
    }

    /**
     * compute the angle (direction in degrees) for a vector
     *
     * @param p the vector (point relative to zeroPoint2D)
     * @return the angle in degrees
     */
    @CheckReturnValue
    public static double computeAngleDEG(@Nonnull Point2D p) {
        return Math.toDegrees(computeAngleRAD(p));
    }

    /**
     * compute the angle (direction in radians) from point 1 to point 2
     * <p>
     * Note: Goes CCW from south to east to north to west, etc.
     * For JMRI subtract from PI/2 to get east, south, west, north
     *
     * @param p1 the first Point2D
     * @param p2 the second Point2D
     * @return the angle in radians
     */
    @CheckReturnValue
    public static double computeAngleRAD(@Nonnull Point2D p1, @Nonnull Point2D p2) {
        return computeAngleRAD(subtract(p1, p2));
    }

    /**
     * compute the angle (direction in degrees) from point 1 to point 2
     * <p>
     * Note: Goes CCW from south to east to north to west, etc.
     * For JMRI subtract from 90.0 to get east, south, west, north
     *
     * @param p1 the first Point2D
     * @param p2 the second Point2D
     * @return the angle in degrees
     */
    @CheckReturnValue
    public static double computeAngleDEG(@Nonnull Point2D p1, @Nonnull Point2D p2) {
        return Math.toDegrees(computeAngleRAD(subtract(p1, p2)));
    }

    /**
     * calculate the linear interpolation between two integers
     *
     * @param a the first number
     * @param b the second number
     * @param t the fraction (between 0 and 1)
     * @return the linear interpolation between a and b for t
     */
    @CheckReturnValue
    public static int lerp(int a, int b, double t) {
        return (int) lerp((double) a, (double) b, t);
    }

    /**
     * calculate the linear interpolation between two doubles
     *
     * @param a the first number
     * @param b the second number
     * @param t the fraction (between 0 and 1)
     * @return the linear interpolation between a and b for t
     */
    @CheckReturnValue
    public static double lerp(double a, double b, double t) {
        return ((1.0 - t) * a) + (t * b);
    }

    /**
     * calculate the linear interpolation between two Doubles
     *
     * @param a the first number
     * @param b the second number
     * @param t the fraction (between 0 and 1)
     * @return the linear interpolation between a and b for t
     */
    @CheckReturnValue
    public static Double lerp(@Nonnull Double a, @Nonnull Double b, @Nonnull Double t) {
        return ((1.0 - t) * a) + (t * b);
    }

    /**
     * calculate the linear interpolation between two points
     *
     * @param pA the first point
     * @param pB the second point
     * @param t  the fraction (between 0 and 1)
     * @return the linear interpolation between a and b for t
     */
    @CheckReturnValue
    public static Point2D lerp(@Nonnull Point2D pA, @Nonnull Point2D pB, double t) {
        return new Point2D.Double(
                lerp(pA.getX(), pB.getX(), t),
                lerp(pA.getY(), pB.getY(), t));
    }

    /**
     * round value to granular increment
     *
     * @param v the value to granulize
     * @param g the granularity
     * @return the value granulized to the granularity
     */
    @CheckReturnValue
    public static double granulize(double v, double g) {
        return Math.round(v / g) * g;
    }

    /**
     * round point to horzontal and vertical granular increments
     *
     * @param p  the point to granulize
     * @param gH the horzontal granularity
     * @param gV the vertical granularity
     * @return the point granulized to the granularity
     */
    @CheckReturnValue
    public static Point2D granulize(@Nonnull Point2D p, double gH, double gV) {
        return new Point2D.Double(granulize(p.getX(), gH), granulize(p.getY(), gV));
    }

    /**
     * round point to granulur increment
     *
     * @param p the point to granulize
     * @param g the granularity
     * @return the point granulized to the granularity
     */
    @CheckReturnValue
    public static Point2D granulize(@Nonnull Point2D p, double g) {
        return granulize(p, g, g);
    }

    /**
     * calculate the midpoint between two points
     *
     * @param pA the first point
     * @param pB the second point
     * @return the midpoint between the two points
     */
    @CheckReturnValue
    public static Point2D midPoint(@Nonnull Point2D pA, @Nonnull Point2D pB) {
        return lerp(pA, pB, 0.5);
    }

    /**
     * calculate the point 1/3 of the way between two points
     *
     * @param pA the first point
     * @param pB the second point
     * @return the point one third of the way from pA to pB
     */
    @CheckReturnValue
    public static Point2D oneThirdPoint(@Nonnull Point2D pA, @Nonnull Point2D pB) {
        return lerp(pA, pB, 1.0 / 3.0);
    }

    /**
     * calculate the point 2/3 of the way between two points
     *
     * @param pA the first point
     * @param pB the second point
     * @return the point two thirds of the way from pA to pB
     */
    @CheckReturnValue
    public static Point2D twoThirdsPoint(@Nonnull Point2D pA, @Nonnull Point2D pB) {
        return lerp(pA, pB, 2.0 / 3.0);
    }

    /**
     * calculate the point 1/4 of the way between two points
     *
     * @param pA the first point
     * @param pB the second point
     * @return the point one fourth of the way from pA to pB
     */
    @CheckReturnValue
    public static Point2D oneFourthPoint(@Nonnull Point2D pA, @Nonnull Point2D pB) {
        return lerp(pA, pB, 1.0 / 4.0);
    }

    /**
     * calculate the point 3/4 of the way between two points
     *
     * @param pA the first point
     * @param pB the second point
     * @return the point three fourths of the way from pA to pB
     */
    @CheckReturnValue
    public static Point2D threeFourthsPoint(@Nonnull Point2D pA, @Nonnull Point2D pB) {
        return lerp(pA, pB, 3.0 / 4.0);
    }

    /**
     * Wrap an int between two values (for example +/- 180 or 0-360 degrees)
     *
     * @param inValue the value
     * @param inMin   the lowest value
     * @param inMax   the highest value
     * @return the value wrapped between the lowest and highest values Note:
     *         THIS IS NOT A PIN OR TRUNCATE; VALUES WRAP AROUND BETWEEN MIN AND
     *         MAX (And yes, this works correctly with negative numbers)
     */
    @CheckReturnValue
    public static int wrap(int inValue, int inMin, int inMax) {
        int valueRange = inMax - inMin;
        return inMin + ((((inValue - inMin) % valueRange) + valueRange) % valueRange);
    }

    /**
     * Wrap a double between two values (for example +/- 180 or 0-360 degrees)
     *
     * @param inValue the value
     * @param inMin   the lowest value
     * @param inMax   the highest value
     * @return the value wrapped between the lowest and highest values Note:
     *         THIS IS NOT A PIN OR TRUNCATE; VALUES WRAP AROUND BETWEEN MIN AND
     *         MAX (And yes, this works correctly with negative numbers)
     */
    @CheckReturnValue
    public static double wrap(double inValue, double inMin, double inMax) {
        double valueRange = inMax - inMin;
        return inMin + ((((inValue - inMin) % valueRange) + valueRange) % valueRange);
    }

    /**
     * wrap a value between +/-180
     *
     * @param inValue the value
     * @return the value wrapped between -180 and +180
     */
    @CheckReturnValue
    public static double wrapPM180(double inValue) {
        return wrap(inValue, -180.0, +180.0);
    }

    /**
     * wrap a value between +/-360
     *
     * @param inValue the value
     * @return the value wrapped between -360 and +360
     */
    @CheckReturnValue
    public static double wrapPM360(double inValue) {
        return wrap(inValue, -360.0, +360.0);
    }

    /**
     * wrap a value between 0 and 360
     *
     * @param inValue the value
     * @return the value wrapped between -360 and +360
     */
    @CheckReturnValue
    public static double wrap360(double inValue) {
        return wrap(inValue, 0.0, +360.0);
    }

    /**
     * wrap an angle between 0 and 360
     *
     * @param a the angle
     * @return the angle wrapped between 0 and 360
     */
    @CheckReturnValue
    public static double normalizeAngleDEG(double a) {
        return wrap360(a);
    }

    /**
     * calculate the relative difference (+/-180) between two angles
     *
     * @param a the first angle
     * @param b the second angle
     * @return the relative difference between the two angles (in degrees)
     */
    @CheckReturnValue
    public static double diffAngleDEG(double a, double b) {
        return wrapPM180(a - b);
    }

    /**
     * calculate the absolute difference (0-180) between two angles
     *
     * @param a the first angle
     * @param b the second angle
     * @return the absolute difference between the two angles (in degrees)
     */
    @CheckReturnValue
    public static double absDiffAngleDEG(double a, double b) {
        return Math.abs(diffAngleDEG(a, b));
    }

    /**
     * calculate the relative difference (+/-PI) between two angles
     *
     * @param a the first angle
     * @param b the second angle
     * @return the relative difference between the two angles (in radians)
     */
    @CheckReturnValue
    public static double diffAngleRAD(double a, double b) {
        return wrap(a - b, -PI, +PI);

    }

    /**
     * calculate the absolute difference (0-PI) between two angles
     *
     * @param a the first angle
     * @param b the second angle
     * @return the absolute difference between the two angles (in radians)
     */
    @CheckReturnValue
    public static double absDiffAngleRAD(double a, double b) {
        return Math.abs(diffAngleRAD(a, b));
    }

    /**
     * pin a value between min and max
     *
     * @param inValue the value
     * @param inMin   the min
     * @param inMax   the max
     * @return the value pinned between the min and max values
     */
    @CheckReturnValue
    public static int pin(int inValue, int inMin, int inMax) {
        return Math.min(Math.max(inValue, inMin), inMax);
    }

    /**
     * pin a value between min and max
     *
     * @param inValue the value
     * @param inMin   the min
     * @param inMax   the max
     * @return the value pinned between the min and max values
     */
    @CheckReturnValue
    public static double pin(double inValue, double inMin, double inMax) {
        return Math.min(Math.max(inValue, inMin), inMax);
    }

    /**
     * @return a new rectangle {0.0, 0.0, 0.0, 0.0}
     */
    @CheckReturnValue
    public static Rectangle2D zeroRectangle2D() {
        return new Rectangle2D.Double(0.0, 0.0, 0.0, 0.0);
    }

    /**
     * @return a new rectangle {0.0, 0.0, POSITIVE_INFINITY, POSITIVE_INFINITY}
     */
    @CheckReturnValue
    public static Rectangle2D zeroToInfinityRectangle2D() {
        return new Rectangle2D.Double(0.0, 0.0, POSITIVE_INFINITY, POSITIVE_INFINITY);
    }

    /**
     * @return a new rectangle {NEGATIVE_INFINITY, NEGATIVE_INFINITY,
     *         POSITIVE_INFINITY, POSITIVE_INFINITY}
     */
    @CheckReturnValue
    public static Rectangle2D infinityRectangle2D() {
        return new Rectangle2D.Double(NEGATIVE_INFINITY, NEGATIVE_INFINITY, POSITIVE_INFINITY, POSITIVE_INFINITY);
    }

    /**
     * Convert Rectangle to Rectangle2D
     *
     * @param r the Rectangle
     * @return the Rectangle2D
     * @deprecated since 4.9.4; use
     * {@link #rectangleToRectangle2D(java.awt.Rectangle)} instead
     */
    @Deprecated // 4.9.4
    @CheckReturnValue
    public static Rectangle2D rectangle2DForRectangle(@Nonnull Rectangle r) {
        jmri.util.Log4JUtil.deprecationWarning(log, "rectangle2DForRectangle");
        return rectangleToRectangle2D(r);
    }

    /**
     * Convert Rectangle to Rectangle2D
     *
     * @param r the Rectangle
     * @return the Rectangle2D
     */
    @CheckReturnValue
    public static Rectangle2D rectangleToRectangle2D(@Nonnull Rectangle r) {
        return new Rectangle2D.Double(r.x, r.y, r.width, r.height);
    }

    /**
     * Convert Rectangle2D to Rectangle
     *
     * @param r the Rectangle
     * @return the Rectangle2D
     * @deprecated since 4.9.4; use
     * {@link #rectangle2DToRectangle(java.awt.geom.Rectangle2D)} instead
     */
    @Deprecated // 4.9.4
    @CheckReturnValue
    public static Rectangle rectangleForRectangle2D(@Nonnull Rectangle2D r) {
        jmri.util.Log4JUtil.deprecationWarning(log, "rectangleForRectangle2D");
        return rectangle2DToRectangle(r);
    }

    /**
     * Convert Rectangle2D to Rectangle
     *
     * @param r the Rectangle
     * @return the Rectangle2D
     */
    @CheckReturnValue
    public static Rectangle rectangle2DToRectangle(@Nonnull Rectangle2D r) {
        return new Rectangle((int) r.getX(), (int) r.getY(), (int) r.getWidth(), (int) r.getHeight());
    }

    /**
     * returns the origin (top left) of the rectangle
     *
     * @param r the rectangle
     * @return the origin of the rectangle
     */
    @CheckReturnValue
    public static Point2D origin(@Nonnull Rectangle2D r) {
        return new Point2D.Double(r.getX(), r.getY());
    }

    /**
     * returns the size of the rectangle
     *
     * @param r the rectangle
     * @return the size of the rectangle
     */
    @CheckReturnValue
    public static Point2D size(@Nonnull Rectangle2D r) {
        return new Point2D.Double(r.getWidth(), r.getHeight());
    }

    /**
     * calculate the center of the rectangle
     *
     * @param r the rectangle
     * @return the center of the rectangle
     */
    @CheckReturnValue
    public static Point2D center(@Nonnull Rectangle2D r) {
        return new Point2D.Double(r.getCenterX(), r.getCenterY());
    }

    /**
     * calculate the midpoint of the rectangle
     *
     * @param r the rectangle
     * @return the midpoint of the rectangle
     */
    @CheckReturnValue
    public static Point2D midPoint(@Nonnull Rectangle2D r) {
        return center(r);
    }

    /**
     * offset a rectangle
     *
     * @param r the rectangle
     * @param x the horzontial offset
     * @param y the vertical offset
     * @return the offset rectangle
     */
    @CheckReturnValue
    public static Rectangle2D offset(@Nonnull Rectangle2D r, double x, double y) {
        return new Rectangle2D.Double(r.getX() + x, r.getY() + y, r.getWidth(), r.getHeight());
    }

    /**
     * offset a rectangle
     *
     * @param r the rectangle
     * @param o the offset
     * @return the offset rectangle
     */
    @CheckReturnValue
    public static Rectangle2D offset(@Nonnull Rectangle2D r, @Nonnull Point2D o) {
        return offset(r, o.getX(), o.getY());
    }

    /**
     * inset a rectangle
     *
     * @param r the rectangle
     * @param i the inset (positive make it smaller, negative, bigger)
     * @return the inset rectangle
     */
    @CheckReturnValue
    public static Rectangle2D inset(@Nonnull Rectangle2D r, double i) {
        return new Rectangle2D.Double(r.getX() + i, r.getY() + i, r.getWidth() - (2 * i), r.getHeight() - (2 * i));
    }

    /**
     * inset a rectangle
     *
     * @param r the rectangle
     * @param h the horzontial inset (positive make it smaller, negative,
     *          bigger)
     * @param v the vertical inset (positive make it smaller, negative, bigger)
     * @return the inset rectangle
     */
    @CheckReturnValue
    public static Rectangle2D inset(@Nonnull Rectangle2D r, double h, double v) {
        return new Rectangle2D.Double(r.getX() + h, r.getY() + v, r.getWidth() - (2 * h), r.getHeight() - (2 * v));
    }

    /**
     * scale a rectangle
     *
     * @param r the rectangle
     * @param s the scale
     * @return the scaled rectangle
     */
    //TODO: add test case
    @CheckReturnValue
    public static Rectangle2D scale(@Nonnull Rectangle2D r, double s) {
        return new Rectangle2D.Double(r.getX() * s, r.getY() * s, r.getWidth() * s, r.getHeight() * s);
    }

    /**
     * center rectangle on point
     *
     * @param r the rectangle
     * @param p the point
     * @return the Point2D
     */
    @CheckReturnValue
    public static Rectangle2D centerRectangleOnPoint(@Nonnull Rectangle2D r, @Nonnull Point2D p) {
        Rectangle2D result = r.getBounds2D();
        result = offset(r, subtract(p, center(result)));
        return result;
    }

    /**
     * center rectangle on rectangle
     *
     * @param r1 the first rectangle
     * @param r2 the second rectangle
     * @return the first rectangle centered on the second
     */
    @CheckReturnValue
    public static Rectangle2D centerRectangleOnRectangle(@Nonnull Rectangle2D r1, @Nonnull Rectangle2D r2) {
        return offset(r1, subtract(center(r2), center(r1)));
    }

    /**
     * return rectangle at point
     *
     * @param p,      the point
     * @param width,  the width
     * @param height, the height
     * @return the rectangle
     */
    @CheckReturnValue
    public static Rectangle2D rectangleAtPoint(@Nonnull Point2D p, Double width, Double height) {
        return new Rectangle2D.Double(p.getX(), p.getY(), width, height);
    }

    // recursive routine to plot a cubic Bezier...
    // (also returns distance!)
    private static double plotBezier(
            GeneralPath path,
            @Nonnull Point2D p0,
            @Nonnull Point2D p1,
            @Nonnull Point2D p2,
            @Nonnull Point2D p3,
            int depth,
            double displacement) {
        double result;

        // calculate flatness to determine if we need to recurse...
        double l01 = distance(p0, p1);
        double l12 = distance(p1, p2);
        double l23 = distance(p2, p3);
        double l03 = distance(p0, p3);
        double flatness = (l01 + l12 + l23) / l03;

        // depth prevents stack overflow
        // (I picked 12 because 2^12 = 2048 is larger than most monitors ;-)
        // the flatness comparison value is somewhat arbitrary.
        // (I just kept moving it closer to 1 until I got good results. ;-)
        if ((depth > 12) || (flatness <= 1.001)) {
            Point2D vO = normalize(orthogonal(subtract(p3, p0)), displacement);
            if (path.getCurrentPoint() == null) {   // if this is the 1st point
                Point2D p0P = add(p0, vO);
                path.moveTo(p0P.getX(), p0P.getY());
            }
            Point2D p3P = add(p3, vO);
            path.lineTo(p3P.getX(), p3P.getY());
            result = l03;
        } else {
            // first order midpoints
            Point2D q0 = midPoint(p0, p1);
            Point2D q1 = midPoint(p1, p2);
            Point2D q2 = midPoint(p2, p3);

            // second order midpoints
            Point2D r0 = midPoint(q0, q1);
            Point2D r1 = midPoint(q1, q2);

            // third order midPoint
            Point2D s = midPoint(r0, r1);

            // draw left side Bezier
            result = plotBezier(path, p0, q0, r0, s, depth + 1, displacement);
            // draw right side Bezier
            result += plotBezier(path, s, r1, q2, p3, depth + 1, displacement);
        }
        return result;
    }

    /**
     * Draw a cubic Bezier curve
     *
     * @param g2 the Graphics2D to draw to
     * @param p0 origin control point
     * @param p1 first control point
     * @param p2 second control point
     * @param p3 terminating control point
     *
     * @return the length of the Bezier curve
     */
    public static double drawBezier(
            Graphics2D g2,
            @Nonnull Point2D p0,
            @Nonnull Point2D p1,
            @Nonnull Point2D p2,
            @Nonnull Point2D p3) {
        GeneralPath path = new GeneralPath();
        double result = plotBezier(path, p0, p1, p2, p3, 0, 0.0);
        g2.draw(path);
        return result;
    }

    // recursive routine to plot a Bezier curve...
    // (also returns distance!)
    private static double plotBezier(
            GeneralPath path,
            @Nonnull Point2D points[],
            int depth,
            double displacement) {
        int len = points.length, idx, jdx;
        double result;

        // calculate flatness to determine if we need to recurse...
        double outer_distance = 0;
        for (idx = 1; idx < len; idx++) {
            outer_distance += distance(points[idx - 1], points[idx]);
        }
        double inner_distance = distance(points[0], points[len - 1]);
        double flatness = outer_distance / inner_distance;

        // depth prevents stack overflow
        // (I picked 12 because 2^12 = 2048 is larger than most monitors ;-)
        // the flatness comparison value is somewhat arbitrary.
        // (I just kept moving it closer to 1 until I got good results. ;-)
        if ((depth > 12) || (flatness <= 1.001)) {
            Point2D p0 = points[0], pN = points[len - 1];
            Point2D vO = normalize(orthogonal(subtract(pN, p0)), displacement);
            if (path.getCurrentPoint() == null) {   // if this is the 1st point
                Point2D p0P = add(p0, vO);
                path.moveTo(p0P.getX(), p0P.getY());
            }
            Point2D pNP = add(pN, vO);
            path.lineTo(pNP.getX(), pNP.getY());
            result = inner_distance;
        } else {
            // calculate (len - 1) order of points
            // (zero'th order are the input points)
            Point2D[][] nthOrderPoints = new Point2D[len - 1][];
            for (idx = 0; idx < len - 1; idx++) {
                nthOrderPoints[idx] = new Point2D[len - 1 - idx];
                for (jdx = 0; jdx < len - 1 - idx; jdx++) {
                    if (idx == 0) {
                        nthOrderPoints[idx][jdx] = midPoint(points[jdx], points[jdx + 1]);
                    } else {
                        nthOrderPoints[idx][jdx] = midPoint(nthOrderPoints[idx - 1][jdx], nthOrderPoints[idx - 1][jdx + 1]);
                    }
                }
            }

            // collect left points
            Point2D[] leftPoints = new Point2D[len];
            leftPoints[0] = points[0];
            for (idx = 0; idx < len - 1; idx++) {
                leftPoints[idx + 1] = nthOrderPoints[idx][0];
            }
            // draw left side Bezier
            result = plotBezier(path, leftPoints, depth + 1, displacement);

            // collect right points
            Point2D[] rightPoints = new Point2D[len];
            for (idx = 0; idx < len - 1; idx++) {
                rightPoints[idx] = nthOrderPoints[len - 2 - idx][idx];
            }
            rightPoints[idx] = points[len - 1];

            // draw right side Bezier
            result += plotBezier(path, rightPoints, depth + 1, displacement);
        }
        return result;
    }

    /*
     * plot a Bezier curve
     *
<<<<<<< HEAD
     * @param g2           the Graphics2D to draw to
     * @param p[]          control points
=======
     * @param g2  the Graphics2D to draw to
     * @param p control points
>>>>>>> 090b2ffc
     * @param displacement right/left to draw a line parallel to the Bezier
     * @param fillFlag     false to draw / true to fill
     * @return the length of the Bezier curve
     */
    private static double plotBezier(
            Graphics2D g2,
            @Nonnull Point2D p[],
            double displacement,
            boolean fillFlag) {
        double result;
        GeneralPath path = new GeneralPath();
        if (p.length == 4) {    // draw cubic bezier?
            result = plotBezier(path, p[0], p[1], p[2], p[3], 0, displacement);
        } else {    // (nope)
            result = plotBezier(path, p, 0, displacement);
        }
        if (fillFlag) {
            g2.fill(path);
        } else {
            g2.draw(path);
        }
        return result;
    }

    /**
     * get the path for a Bezier curve
     *
     * @param p[]          control points
     * @param displacement right/left to draw a line parallel to the Bezier
     * @return the length of the Bezier curve
     */
    public static GeneralPath getBezierPath(
            @Nonnull Point2D p[],
            double displacement) {
        GeneralPath result = new GeneralPath();
        if (p.length == 4) {    // draw cubic bezier?
            plotBezier(result, p[0], p[1], p[2], p[3], 0, displacement);
        } else {    // (nope)
            plotBezier(result, p, 0, displacement);
        }
        return result;
    }

    /**
     * get the path for a Bezier curve
     *
     * @param p[] control points
     * @return the length of the Bezier curve
     */
    public static GeneralPath getBezierPath(@Nonnull Point2D p[]) {
        return getBezierPath(p, 0);
    }

    /**
     * Draw a Bezier curve
     *
     * @param g2           the Graphics2D to draw to
     * @param p[]          control points
     * @param displacement right/left to draw a line parallel to the Bezier
     * @return the length of the Bezier curve
     */
    public static double drawBezier(
            Graphics2D g2,
            @Nonnull Point2D p[],
            double displacement) {
        return plotBezier(g2, p, displacement, false);
    }

    /**
     * Fill a Bezier curve
     *
     * @param g2           the Graphics2D to draw to
     * @param p[]          control points
     * @param displacement right/left to draw a line parallel to the Bezier
     * @return the length of the Bezier curve
     */
    public static double fillBezier(
            Graphics2D g2,
            @Nonnull Point2D p[],
            double displacement) {
        return plotBezier(g2, p, displacement, true);
    }

    /**
     * Draw a Bezier curve
     *
     * @param g2  the Graphics2D to draw to
     * @param p control points
     * @return the length of the Bezier curve
     */
    public static double drawBezier(Graphics2D g2, @Nonnull Point2D p[]) {
        return drawBezier(g2, p, 0.0);
    }

    /**
     * Fill a Bezier curve
     *
     * @param g2  the Graphics2D to draw to
     * @param p[] control points
     * @return the length of the Bezier curve
     */
    public static double fillBezier(Graphics2D g2, @Nonnull Point2D p[]) {
        return plotBezier(g2, p, 0.0, true);
    }
    private transient final static Logger log = LoggerFactory.getLogger(MathUtil.class);
}<|MERGE_RESOLUTION|>--- conflicted
+++ resolved
@@ -1155,13 +1155,8 @@
     /*
      * plot a Bezier curve
      *
-<<<<<<< HEAD
      * @param g2           the Graphics2D to draw to
      * @param p[]          control points
-=======
-     * @param g2  the Graphics2D to draw to
-     * @param p control points
->>>>>>> 090b2ffc
      * @param displacement right/left to draw a line parallel to the Bezier
      * @param fillFlag     false to draw / true to fill
      * @return the length of the Bezier curve

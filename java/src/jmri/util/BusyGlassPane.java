--- conflicted
+++ resolved
@@ -103,7 +103,6 @@
             inDrag = false;
         }
 
-        @SuppressWarnings("deprecation")  // getMenuShortcutKeyMask()
         private void redispatchMouseEvent(MouseEvent e) {
             boolean inButton = false;
             Point glassPanePoint = e.getPoint();
@@ -161,11 +160,7 @@
                         // and
                         // getModifierEx is 0x400 BUTTON1_DOWN_MASK
 
-<<<<<<< HEAD
-                        e.getModifiersEx(),
-=======
                         e.getModifiers(),
->>>>>>> c0e62ba9
                         componentPoint.x,
                         componentPoint.y,
                         e.getClickCount(),

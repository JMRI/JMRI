# UtilBundle.properties
#
# Default properties for the jmri.util package

WarnChangedMsg = This window contains changed values.\nDo you want to save them?
WarnChangedTitle = Warning
WarnYesSave = Yes, save values and close
WarnNoClose = No, just close
HELP = Help

UseExisting = Use Existing
CreateNew = Create new

# The following names the key that commands "Close Window"
VkKeyWindowClose = W

# used in DavidFlanagan.HardcopyWriter
ButtonPreviousPage = Previous Page
ButtonNextPage = Next Page
<<<<<<< HEAD
HeaderPageNum = Page
=======
HeaderPageNum = Page {0} / {1}
>>>>>>> 4556953f

# interface colors
Color           = Color
Black           = Black
DarkGray        = Dark Gray
Gray            = Gray
LightGray       = Light Gray
White           = White
Red             = Red
Pink            = Pink
Yellow          = Yellow
Green           = Green
Orange          = Orange
Blue            = Blue
Magenta         = Magenta
Cyan            = Cyan
ColorClear      = Clear
None            = None<|MERGE_RESOLUTION|>--- conflicted
+++ resolved
@@ -17,11 +17,7 @@
 # used in DavidFlanagan.HardcopyWriter
 ButtonPreviousPage = Previous Page
 ButtonNextPage = Next Page
-<<<<<<< HEAD
-HeaderPageNum = Page
-=======
 HeaderPageNum = Page {0} / {1}
->>>>>>> 4556953f
 
 # interface colors
 Color           = Color

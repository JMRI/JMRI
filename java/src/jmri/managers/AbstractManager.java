package jmri.managers;

import java.beans.*;
import java.text.DecimalFormat;
import java.util.*;
import java.util.concurrent.atomic.AtomicInteger;
import java.util.concurrent.atomic.AtomicReference;
import javax.annotation.CheckReturnValue;
import javax.annotation.Nonnull;
import javax.annotation.OverridingMethodsMustInvokeSuper;
import jmri.ConfigureManager;
import jmri.InstanceManager;
import jmri.Manager;
import jmri.NamedBean;
import jmri.NamedBean.DuplicateSystemNameException;
import jmri.NamedBeanPropertyDescriptor;
import jmri.jmrix.SystemConnectionMemo;

/**
 * Abstract partial implementation for all Manager-type classes.
 * <p>
 * Note that this does not enforce any particular system naming convention at
 * the present time. They're just names...
 * <p>
 * It does include, with AbstractNamedBean, the implementation of the normalized
 * user name.
 * <p>
 * See source file for extensive implementation notes.
 *
 * @param <E> the class this manager supports
 * @see jmri.NamedBean#normalizeUserName
 *
 * @author Bob Jacobsen Copyright (C) 2003
 */
public abstract class AbstractManager<E extends NamedBean> implements Manager<E>, PropertyChangeListener, VetoableChangeListener {

    // The data model consists of several components:
    // * The primary reference is _beans, a SortedSet of NamedBeans, sorted automatically on system name.
    //      Currently that's implemented as a TreeSet; further performance work might change that
    //      Live access is available as an unmodifiableSortedSet via getNamedBeanSet()
    // * The manager also maintains synchronized maps from SystemName -> NamedBean (_tsys) and UserName -> NamedBean (_tuser)
    //      These are not made available: get access through the manager calls
    //      These use regular HashMaps instead of some sorted form for efficiency
    // * Caches for the String[] getSystemNameArray(), List<String> getSystemNameList() and List<E> getNamedBeanList() calls

    protected final SystemConnectionMemo memo;
    protected final TreeSet<E> _beans;
    protected final Hashtable<String, E> _tsys = new Hashtable<>();   // stores known E (NamedBean, i.e. Turnout) instances by system name
    protected final Hashtable<String, E> _tuser = new Hashtable<>();  // stores known E (NamedBean, i.e. Turnout) instances by user name

    // caches
    private String[] cachedSystemNameArray = null;
    private ArrayList<String> cachedSystemNameList = null;
    private ArrayList<E> cachedNamedBeanList = null;

    // Auto names. The atomic integer is always created even if not used, to
    // simplify concurrency.
    AtomicInteger lastAutoNamedBeanRef = new AtomicInteger(0);
    DecimalFormat paddedNumber = new DecimalFormat("0000");

    public AbstractManager(SystemConnectionMemo memo) {
        this.memo = memo;
        this._beans = new TreeSet<>(memo.getNamedBeanComparator(getNamedBeanClass()));
        registerSelf();
    }

    /**
     * By default, register this manager to store as configuration information.
     * Override to change that.
     */
    @OverridingMethodsMustInvokeSuper
    protected void registerSelf() {
        log.debug("registerSelf for config of type {}", getClass());
        InstanceManager.getOptionalDefault(ConfigureManager.class).ifPresent(cm -> {
            cm.registerConfig(this, getXMLOrder());
            log.debug("registering for config of type {}", getClass());
        });
    }

    /** {@inheritDoc} */
    @Override
    @Nonnull
    public SystemConnectionMemo getMemo() {
        return memo;
    }

    /** {@inheritDoc} */
    @Override
    @Nonnull
    public String makeSystemName(@Nonnull String s, boolean logErrors, Locale locale) {
        try {
            return Manager.super.makeSystemName(s, logErrors, locale);
        } catch (IllegalArgumentException ex) {
            if (logErrors || log.isTraceEnabled()) {
                log.error("Invalid system name for {}: {}", getBeanTypeHandled(), ex.getMessage());
            }
            throw ex;
        }
    }

    /** {@inheritDoc} */
    @Override
    @OverridingMethodsMustInvokeSuper
    public void dispose() {
        InstanceManager.getOptionalDefault(ConfigureManager.class).ifPresent(cm -> cm.deregister(this));
        _beans.clear();
        _tsys.clear();
        _tuser.clear();
    }

    /**
     * Get a NamedBean by its system name.
     *
     * @param systemName the system name
     * @return the result of {@link #getBySystemName(java.lang.String)}
     *         with systemName
     * @deprecated since 4.15.6; use
     * {@link #getBySystemName(java.lang.String)} instead
     */
    @Deprecated
    protected E getInstanceBySystemName(String systemName) {
        return getBySystemName(systemName);
    }

    /**
     * Get a NamedBean by its user name.
     *
     * @param userName the user name
     * @return the result of {@link #getByUserName(java.lang.String)} call,
     *         with userName
     * @deprecated since 4.15.6; use
     * {@link #getByUserName(java.lang.String)} instead
     */
    @Deprecated
    protected E getInstanceByUserName(String userName) {
        return getByUserName(userName);
    }

    /** {@inheritDoc} */
    @Override
    public E getBySystemName(@Nonnull String systemName) {
        return _tsys.get(systemName);
    }

    /**
     * Protected method used by subclasses to over-ride the default behavior of
<<<<<<< HEAD
     * getBeanBySystemName when a simple string lookup is not sufficient.
=======
     * getBySystemName when a simple string lookup is not sufficient
>>>>>>> 5d8a63fc
     *
     * @param systemName the system name to check
     * @param comparator a Comparator encapsulating the system specific comparison behavior
     * @return a named bean of the appropriate type, or null if not found
     */
    protected E getBySystemName(String systemName, Comparator<String> comparator){
<<<<<<< HEAD
        for (Map.Entry<String,E> e : _tsys.entrySet()) {
            if (0 == comparator.compare(e.getKey(), systemName)) {
=======
        for(Map.Entry<String,E> e:_tsys.entrySet()){
            if(0==comparator.compare(e.getKey(),systemName)){
>>>>>>> 5d8a63fc
                return e.getValue();
            }
        }
        return null;
    }

    /** {@inheritDoc} */
    @Override
    public E getByUserName(@Nonnull String userName) {
        String normalizedUserName = NamedBean.normalizeUserName(userName);
        return normalizedUserName != null ? _tuser.get(normalizedUserName) : null;
    }

    /** {@inheritDoc} */
    @Override
    public E getNamedBean(@Nonnull String name) {
        String normalizedUserName = NamedBean.normalizeUserName(name);
        if (normalizedUserName != null) {
            E b = getByUserName(normalizedUserName);
            if (b != null) {
                return b;
            }
        }
        return getBySystemName(name);
    }

    /** {@inheritDoc} */
    @Override
    @OverridingMethodsMustInvokeSuper
    public void deleteBean(@Nonnull E bean, @Nonnull String property) throws PropertyVetoException {
        // throws PropertyVetoException if vetoed
        fireVetoableChange(property, bean, null);
        if (property.equals("DoDelete")) { // NOI18N
            deregister(bean);
            bean.dispose();
        }
    }

    /** {@inheritDoc} */
    @Override
    @OverridingMethodsMustInvokeSuper
    public void register(@Nonnull E s) {
        String systemName = s.getSystemName();

        E existingBean = getBySystemName(systemName);
        if (existingBean != null) {
            if (s == existingBean) {
                log.debug("the named bean is registered twice: {}", systemName);
            } else {
                log.error("systemName is already registered: {}", systemName);
                throw new DuplicateSystemNameException("systemName is already registered: " + systemName);
            }
        } else {
            // Check if the manager already has a bean with a system name that is
            // not equal to the system name of the new bean, but there the two
            // system names are treated as the same. For example LT1 and LT01.
            if (_beans.contains(s)) {
                final AtomicReference<String> oldSysName = new AtomicReference<>();
                Comparator<E> c = memo.getNamedBeanComparator(getNamedBeanClass());
                _beans.forEach(t -> {
                    if (c.compare(s, t) == 0) {
                        oldSysName.set(t.getSystemName());
                    }
                });
                if (!systemName.equals(oldSysName.get())) {
                    String msg = String.format("systemName is already registered. Current system name: %s. New system name: %s",
                            oldSysName, systemName);
                    log.error(msg);
                    throw new DuplicateSystemNameException(msg);
                }
            }
        }

        // clear caches
        cachedSystemNameArray = null;
        cachedSystemNameList = null;
        cachedNamedBeanList = null;
        
        // save this bean
        _beans.add(s);
        _tsys.put(systemName, s);
        registerUserName(s);

        // notifications
        int position = getPosition(s);
        fireDataListenersAdded(position, position, s);
        fireIndexedPropertyChange("beans", position, null, s);
        firePropertyChange("length", null, _beans.size());
        // listen for name and state changes to forward
        s.addPropertyChangeListener(this);
    }

    // not efficient, but does job for now
    private int getPosition(E s) {
        int position = 0;
        for (E bean : _beans) {
            if (s == bean) {
                return position;
            }
            position++;
        }
        return -1;
    }

    /**
     * Invoked by {@link #register(NamedBean)} to register the user name of the
     * bean.
     *
     * @param s the bean to register
     */
    protected void registerUserName(E s) {
        String userName = s.getUserName();
        if (userName == null) {
            return;
        }

        handleUserNameUniqueness(s);
        // since we've handled uniqueness,
        // store the new bean under the name
        _tuser.put(userName, s);
    }

    /**
     * Invoked by {@link #registerUserName(NamedBean)} to ensure uniqueness of
     * the NamedBean during registration.
     *
     * @param s the bean to register
     */
    protected void handleUserNameUniqueness(E s) {
        String userName = s.getUserName();
        // enforce uniqueness of user names
        // by setting username to null in any existing bean with the same name
        // Note that this is not a "move" operation for the user name
        if (userName != null && _tuser.get(userName) != null && _tuser.get(userName) != s) {
            _tuser.get(userName).setUserName(null);
        }
    }

    /** {@inheritDoc} */
    @Override
    @OverridingMethodsMustInvokeSuper
    public void deregister(@Nonnull E s) {
        int position = getPosition(s);

        // clear caches
        cachedSystemNameArray = null;
        cachedSystemNameList = null;
        cachedNamedBeanList = null;

        // stop listening for user name changes
        s.removePropertyChangeListener(this);
        
        // remove bean from local storage
        String systemName = s.getSystemName();
        _beans.remove(s);
        _tsys.remove(systemName);
        String userName = s.getUserName();
        if (userName != null) {
            _tuser.remove(userName);
        }
        
        // notifications
        fireDataListenersRemoved(position, position, s);
        fireIndexedPropertyChange("beans", position, s, null);
        firePropertyChange("length", null, _beans.size());
    }

    /**
     * By default there are no custom properties.
     *
     * @return empty list
     */
    @Override
    @Nonnull
    public List<NamedBeanPropertyDescriptor<?>> getKnownBeanProperties() {
        return new LinkedList<>();
    }

    /**
     * The PropertyChangeListener interface in this class is intended to keep
     * track of user name changes to individual NamedBeans. It is not completely
     * implemented yet. In particular, listeners are not added to newly
     * registered objects.
     *
     * @param e the event
     */
    @Override
    @SuppressWarnings("unchecked") // The cast of getSource() to E can't be checked due to type erasure, but we catch errors
    @OverridingMethodsMustInvokeSuper
    public void propertyChange(PropertyChangeEvent e) {
        if (e.getPropertyName().equals("UserName")) {
            String old = (String) e.getOldValue();  // previous user name
            String now = (String) e.getNewValue();  // current user name
            try { // really should always succeed
                E t = (E) e.getSource();
                if (old != null) {
                    _tuser.remove(old); // remove old name for this bean
                }
                if (now != null) {
                    // was there previously a bean with the new name?
                    if (_tuser.get(now) != null && _tuser.get(now) != t) {
                        // If so, clear. Note that this is not a "move" operation
                        _tuser.get(now).setUserName(null);
                    }
                    _tuser.put(now, t); // put new name for this bean
                }
            } catch (ClassCastException ex) {
                log.error("Received event of wrong type {}", e.getSource().getClass().getName(), ex);
            }

            // called DisplayListName, as DisplayName might get used at some point by a NamedBean
            firePropertyChange("DisplayListName", old, now); //IN18N
        }
    }

    /** {@inheritDoc} */
    @Override
    @CheckReturnValue
    public int getObjectCount() { return _beans.size();}    

    /** {@inheritDoc} */
    @Override
    @Nonnull
    @Deprecated  // will be removed when superclass method is removed due to @Override
    public String[] getSystemNameArray() {
        jmri.util.Log4JUtil.deprecationWarning(log, "getSystemNameArray");
        if (log.isTraceEnabled()) log.trace("Manager#getSystemNameArray() called", new Exception("traceback"));

        if (cachedSystemNameArray == null) {
            cachedSystemNameArray = getSystemNameList().toArray(new String[_beans.size()]);
        }
        return cachedSystemNameArray;
    }

    /** {@inheritDoc} */
    @Override
    @Nonnull
    @Deprecated  // will be removed when superclass method is removed due to @Override
    public List<String> getSystemNameList() {
        // jmri.util.Log4JUtil.deprecationWarning(log, "getSystemNameList");
        if (cachedSystemNameList == null) {
            cachedSystemNameList = new ArrayList<>();
            for (E b : _beans) {
                cachedSystemNameList.add(b.getSystemName());
            }
        }
        return Collections.unmodifiableList(cachedSystemNameList);
    }

    /** {@inheritDoc} */
    @Override
    @Nonnull
    @Deprecated  // will be removed when superclass method is removed due to @Override
    public List<E> getNamedBeanList() {
        jmri.util.Log4JUtil.deprecationWarning(log, "getNamedBeanList");
        if (cachedNamedBeanList == null) {
            cachedNamedBeanList = new ArrayList<>(_beans);
        }
        return Collections.unmodifiableList(cachedNamedBeanList);
    }

    /** {@inheritDoc} */
    @Override
    @Nonnull
    public SortedSet<E> getNamedBeanSet() {
        return Collections.unmodifiableSortedSet(_beans);
    }

    private PropertyChangeSupport pcs = new PropertyChangeSupport(this);

    /** {@inheritDoc} */
    @Override
    @OverridingMethodsMustInvokeSuper
    public synchronized void addPropertyChangeListener(PropertyChangeListener l) {
        pcs.addPropertyChangeListener(l);
    }

    /** {@inheritDoc} */
    @Override
    @OverridingMethodsMustInvokeSuper
    public synchronized void removePropertyChangeListener(PropertyChangeListener l) {
        pcs.removePropertyChangeListener(l);
    }

    /** {@inheritDoc} */
    @Override
    @OverridingMethodsMustInvokeSuper
    public void addPropertyChangeListener(String propertyName, PropertyChangeListener listener) {
        pcs.addPropertyChangeListener(propertyName, listener);
    }

    /** {@inheritDoc} */
    @Override
    @Nonnull
    @OverridingMethodsMustInvokeSuper
    public PropertyChangeListener[] getPropertyChangeListeners() {
        return pcs.getPropertyChangeListeners();
    }

    /** {@inheritDoc} */
    @Override
    @Nonnull
    @OverridingMethodsMustInvokeSuper
    public PropertyChangeListener[] getPropertyChangeListeners(String propertyName) {
        return pcs.getPropertyChangeListeners(propertyName);
    }

    /** {@inheritDoc} */
    @Override
    @OverridingMethodsMustInvokeSuper
    public void removePropertyChangeListener(String propertyName, PropertyChangeListener listener) {
        pcs.removePropertyChangeListener(propertyName, listener);
    }

    @OverridingMethodsMustInvokeSuper
    protected void firePropertyChange(String p, Object old, Object n) {
        pcs.firePropertyChange(p, old, n);
    }

    @OverridingMethodsMustInvokeSuper
    protected void fireIndexedPropertyChange(String propertyName, int index, Object oldValue, Object newValue) {
        pcs.fireIndexedPropertyChange(propertyName, index, oldValue, newValue);
    }

    private VetoableChangeSupport vcs = new VetoableChangeSupport(this);

    /** {@inheritDoc} */
    @Override
    @OverridingMethodsMustInvokeSuper
    public synchronized void addVetoableChangeListener(VetoableChangeListener l) {
        vcs.addVetoableChangeListener(l);
    }

    /** {@inheritDoc} */
    @Override
    @OverridingMethodsMustInvokeSuper
    public synchronized void removeVetoableChangeListener(VetoableChangeListener l) {
        vcs.removeVetoableChangeListener(l);
    }

    /** {@inheritDoc} */
    @Override
    @OverridingMethodsMustInvokeSuper
    public void addVetoableChangeListener(String propertyName, VetoableChangeListener listener) {
        vcs.addVetoableChangeListener(propertyName, listener);
    }

    /** {@inheritDoc} */
    @Override
    @Nonnull
    @OverridingMethodsMustInvokeSuper
    public VetoableChangeListener[] getVetoableChangeListeners() {
        return vcs.getVetoableChangeListeners();
    }

    /** {@inheritDoc} */
    @Override
    @Nonnull
    @OverridingMethodsMustInvokeSuper
    public VetoableChangeListener[] getVetoableChangeListeners(String propertyName) {
        return vcs.getVetoableChangeListeners(propertyName);
    }

    /** {@inheritDoc} */
    @Override
    @OverridingMethodsMustInvokeSuper
    public void removeVetoableChangeListener(String propertyName, VetoableChangeListener listener) {
        vcs.removeVetoableChangeListener(propertyName, listener);
    }

    /**
     * Inform all registered listeners of a vetoable change. If the
     * propertyName is "CanDelete" ALL listeners with an interest in the bean
     * will throw an exception, which is recorded returned back to the invoking
     * method, so that it can be presented back to the user. However if a
     * listener decides that the bean can not be deleted then it should throw an
     * exception with a property name of "DoNotDelete", this is thrown back up
     * to the user and the delete process should be aborted.
     *
     * @param p   The programmatic name of the property that is to be changed.
     *            "CanDelete" will enquire with all listerners if the item can
     *            be deleted. "DoDelete" tells the listerner to delete the item.
     * @param old The old value of the property.
     * @param n   The new value of the property.
     * @throws PropertyVetoException - if the recipients wishes the delete to be
     *                               aborted.
     */
    @OverridingMethodsMustInvokeSuper
    protected void fireVetoableChange(String p, Object old, Object n) throws PropertyVetoException {
        PropertyChangeEvent evt = new PropertyChangeEvent(this, p, old, n);
        if (p.equals("CanDelete")) { //IN18N
            StringBuilder message = new StringBuilder();
            for (VetoableChangeListener vc : vcs.getVetoableChangeListeners()) {
                try {
                    vc.vetoableChange(evt);
                } catch (PropertyVetoException e) {
                    if (e.getPropertyChangeEvent().getPropertyName().equals("DoNotDelete")) { //IN18N
                        log.info(e.getMessage());
                        throw e;
                    }
                    message.append(e.getMessage());
                    message.append("<hr>"); //IN18N
                }
            }
            throw new PropertyVetoException(message.toString(), evt);
        } else {
            try {
                vcs.fireVetoableChange(evt);
            } catch (PropertyVetoException e) {
                log.error("Change vetoed.", e);
            }
        }
    }

    /** {@inheritDoc} */
    @Override
    @OverridingMethodsMustInvokeSuper
    public void vetoableChange(PropertyChangeEvent evt) throws PropertyVetoException {

        if ("CanDelete".equals(evt.getPropertyName())) { //IN18N
            StringBuilder message = new StringBuilder();
            message.append(Bundle.getMessage("VetoFoundIn", getBeanTypeHandled()))
                    .append("<ul>");
            boolean found = false;
            for (NamedBean nb : _beans) {
                try {
                    nb.vetoableChange(evt);
                } catch (PropertyVetoException e) {
                    if (e.getPropertyChangeEvent().getPropertyName().equals("DoNotDelete")) { //IN18N
                        throw e;
                    }
                    found = true;
                    message.append("<li>")
                            .append(e.getMessage())
                            .append("</li>");
                }
            }
            message.append("</ul>")
                    .append(Bundle.getMessage("VetoWillBeRemovedFrom", getBeanTypeHandled()));
            if (found) {
                throw new PropertyVetoException(message.toString(), evt);
            }
        } else {
            for (NamedBean nb : _beans) {
                // throws PropertyVetoException if vetoed
                nb.vetoableChange(evt);
            }
        }
    }

    /**
     * {@inheritDoc}
     *
     * @return {@link jmri.Manager.NameValidity#INVALID} if system name does not
     *         start with
     *         {@link #getSystemNamePrefix()}; {@link jmri.Manager.NameValidity#VALID_AS_PREFIX_ONLY}
     *         if system name equals {@link #getSystemNamePrefix()}; otherwise
     *         {@link jmri.Manager.NameValidity#VALID} to allow Managers that do
     *         not perform more specific validation to be considered valid.
     */
    @Override
    public NameValidity validSystemNameFormat(@Nonnull String systemName) {
        if (getSystemNamePrefix().equals(systemName)) {
            return NameValidity.VALID_AS_PREFIX_ONLY;
        }
        return systemName.startsWith(getSystemNamePrefix()) ? NameValidity.VALID : NameValidity.INVALID;
    }

    /**
     * {@inheritDoc}
     * 
     * The implementation in {@link AbstractManager} should be final, but is not
     * for four managers that have arbitrary prefixes.
     */
    @Override
    @Nonnull
    public final String getSystemPrefix() {
        return memo.getSystemPrefix();
    }

    /** {@inheritDoc} */
    @Override
    public void addDataListener(ManagerDataListener<E> e) {
        if (e != null) listeners.add(e);
    }

    /** {@inheritDoc} */
    @Override
    public void removeDataListener(ManagerDataListener<E> e) {
        if (e != null) listeners.remove(e);
    }

    private final List<ManagerDataListener<E>> listeners = new ArrayList<>();

    private boolean muted = false;
    
    /** {@inheritDoc} */
    @Override
    public void setDataListenerMute(boolean m) {
        if (muted && !m) {
            // send a total update, as we haven't kept track of specifics
            ManagerDataEvent<E> e = new ManagerDataEvent<>(this, ManagerDataEvent.CONTENTS_CHANGED, 0, getObjectCount()-1, null);
            for (ManagerDataListener<E> listener : listeners) {
                listener.contentsChanged(e);
            }          
        }
        this.muted = m;
    }

    protected void fireDataListenersAdded(int start, int end, E changedBean) {
        if (muted) return;
        ManagerDataEvent<E> e = new ManagerDataEvent<>(this, ManagerDataEvent.INTERVAL_ADDED, start, end, changedBean);
        for (ManagerDataListener<E> m : listeners) {
            m.intervalAdded(e);
        }
    }
    protected void fireDataListenersRemoved(int start, int end, E changedBean) {
        if (muted) return;
        ManagerDataEvent<E> e = new ManagerDataEvent<>(this, ManagerDataEvent.INTERVAL_REMOVED, start, end, changedBean);
        for (ManagerDataListener<E> m : listeners) {
            m.intervalRemoved(e);
        }
    }

    public void updateAutoNumber(String systemName) {
        /* The following keeps track of the last created auto system name.
         currently we do not reuse numbers, although there is nothing to stop the
         user from manually recreating them */
        if (systemName.startsWith(getSystemNamePrefix() + ":AUTO:")) {
            try {
                int autoNumber = Integer.parseInt(systemName.substring(8));
                lastAutoNamedBeanRef.accumulateAndGet(autoNumber, Math::max);
            } catch (NumberFormatException e) {
                log.warn("Auto generated SystemName {} is not in the correct format", systemName);
            }
        }
    }

    public String getAutoSystemName() {
        int nextAutoBlockRef = lastAutoNamedBeanRef.incrementAndGet();
        StringBuilder b = new StringBuilder(getSystemNamePrefix() + ":AUTO:");
        String nextNumber = paddedNumber.format(nextAutoBlockRef);
        b.append(nextNumber);
        return b.toString();
    }

    private static final org.slf4j.Logger log = org.slf4j.LoggerFactory.getLogger(AbstractManager.class);

}<|MERGE_RESOLUTION|>--- conflicted
+++ resolved
@@ -15,6 +15,8 @@
 import jmri.NamedBean.DuplicateSystemNameException;
 import jmri.NamedBeanPropertyDescriptor;
 import jmri.jmrix.SystemConnectionMemo;
+import org.slf4j.Logger;
+import org.slf4j.LoggerFactory;
 
 /**
  * Abstract partial implementation for all Manager-type classes.
@@ -144,24 +146,15 @@
 
     /**
      * Protected method used by subclasses to over-ride the default behavior of
-<<<<<<< HEAD
-     * getBeanBySystemName when a simple string lookup is not sufficient.
-=======
-     * getBySystemName when a simple string lookup is not sufficient
->>>>>>> 5d8a63fc
+     * getBySystemName when a simple string lookup is not sufficient.
      *
      * @param systemName the system name to check
      * @param comparator a Comparator encapsulating the system specific comparison behavior
      * @return a named bean of the appropriate type, or null if not found
      */
     protected E getBySystemName(String systemName, Comparator<String> comparator){
-<<<<<<< HEAD
         for (Map.Entry<String,E> e : _tsys.entrySet()) {
             if (0 == comparator.compare(e.getKey(), systemName)) {
-=======
-        for(Map.Entry<String,E> e:_tsys.entrySet()){
-            if(0==comparator.compare(e.getKey(),systemName)){
->>>>>>> 5d8a63fc
                 return e.getValue();
             }
         }
@@ -708,6 +701,6 @@
         return b.toString();
     }
 
-    private static final org.slf4j.Logger log = org.slf4j.LoggerFactory.getLogger(AbstractManager.class);
+    private static final Logger log = LoggerFactory.getLogger(AbstractManager.class);
 
 }
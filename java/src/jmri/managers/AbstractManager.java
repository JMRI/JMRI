--- conflicted
+++ resolved
@@ -5,7 +5,6 @@
 import java.util.*;
 import java.util.concurrent.atomic.AtomicInteger;
 import java.util.concurrent.atomic.AtomicReference;
-import javax.annotation.CheckForNull;
 import javax.annotation.CheckReturnValue;
 import javax.annotation.Nonnull;
 import javax.annotation.OverridingMethodsMustInvokeSuper;
@@ -60,7 +59,7 @@
     // simplify concurrency.
     AtomicInteger lastAutoNamedBeanRef = new AtomicInteger(0);
     DecimalFormat paddedNumber = new DecimalFormat("0000");
-            
+
     public AbstractManager(SystemConnectionMemo memo) {
         this.memo = memo;
         this._beans = new TreeSet<>(memo.getNamedBeanComparator(getNamedBeanClass()));
@@ -111,24 +110,6 @@
         _tuser.clear();
     }
 
-<<<<<<< HEAD
-    protected final SystemConnectionMemo memo;
-    protected TreeSet<E> _beans = new TreeSet<>(new jmri.util.NamedBeanComparator<>());
-    protected Hashtable<String, E> _tsys = new Hashtable<>();   // stores known E (NamedBean, i.e. Turnout) instances by system name
-    protected Hashtable<String, E> _tuser = new Hashtable<>();  // stores known E (NamedBean, i.e. Turnout) instances by user name
-
-    // caches
-    private String[] cachedSystemNameArray = null;
-    private ArrayList<String> cachedSystemNameList = null;
-    private ArrayList<E> cachedNamedBeanList = null;
-
-    // Auto names. The atomic integer is always created even if not used, to
-    // simplify concurrency.
-    private AtomicInteger lastAutoNamedBeanRef = new AtomicInteger(0);
-    private DecimalFormat paddedNumber = new DecimalFormat("0000");
-
-=======
->>>>>>> 64d11ab7
     /**
      * Get a NamedBean by its system name.
      *
@@ -198,31 +179,6 @@
             }
         }
         return getBeanBySystemName(name);
-    }
-
-    /** {@inheritDoc} */
-    @Override
-    @CheckForNull
-    public E getByUserThenSystemName(@Nonnull String systemName,
-                                           E sysNameResult,
-                                           String userName,
-                                           E uNameResult){
-        E b;
-        if ((userName != null) && ((b = uNameResult) != null)) {
-            if (sysNameResult != b) {
-                log.error("inconsistent user ({}) and system name ({}) results; userName related to ({})",
-                        userName, systemName, b.getSystemName());
-            }
-            return b;
-        }
-        if ((b = sysNameResult) != null) {
-            if ((b.getUserName() == null) && (userName != null)) {
-                b.setUserName(userName);
-            } else if (userName != null) {
-                log.warn("Found bean by system name ({}) with non-null user name ({})", systemName, userName);
-            }
-        }
-        return b;
     }
 
     /** {@inheritDoc} */
@@ -441,7 +397,7 @@
         // jmri.util.Log4JUtil.deprecationWarning(log, "getSystemNameList");
         if (cachedSystemNameList == null) {
             cachedSystemNameList = new ArrayList<>();
-            for (E b :_beans) {
+            for (E b : _beans) {
                 cachedSystemNameList.add(b.getSystemName());
             }
         }

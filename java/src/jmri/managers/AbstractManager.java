--- conflicted
+++ resolved
@@ -108,24 +108,6 @@
         _tuser.clear();
     }
 
-<<<<<<< HEAD
-    protected final SystemConnectionMemo memo;
-    protected TreeSet<E> _beans = new TreeSet<>(new NamedBeanComparator<>());
-    protected Hashtable<String, E> _tsys = new Hashtable<>();   // stores known E (NamedBean, i.e. Turnout) instances by system name
-    protected Hashtable<String, E> _tuser = new Hashtable<>();  // stores known E (NamedBean, i.e. Turnout) instances by user name
-
-    // caches
-    private String[] cachedSystemNameArray = null;
-    private ArrayList<String> cachedSystemNameList = null;
-    private ArrayList<E> cachedNamedBeanList = null;
-
-    // Auto names. The atomic integer is always created even if not used, to
-    // simplify concurrency.
-    AtomicInteger lastAutoNamedBeanRef = new AtomicInteger(0);
-    DecimalFormat paddedNumber = new DecimalFormat("0000");
-
-=======
->>>>>>> 2e255861
     /**
      * Get a NamedBean by its system name.
      *

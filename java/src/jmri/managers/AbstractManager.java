--- conflicted
+++ resolved
@@ -666,17 +666,10 @@
         /* The following keeps track of the last created auto system name.
          currently we do not reuse numbers, although there is nothing to stop the
          user from manually recreating them */
-<<<<<<< HEAD
-        String prefix = getSubSystemNamePrefix() + ":AUTO:";
-        if (systemName.startsWith(prefix)) {
-            try {
-                int autoNumber = Integer.parseInt(systemName.substring(prefix.length()));
-=======
         String autoPrefix = getSystemNamePrefix() + ":AUTO:";
         if (systemName.startsWith(autoPrefix)) {
             try {
                 int autoNumber = Integer.parseInt(systemName.substring(autoPrefix.length()));
->>>>>>> fcda0ccd
                 lastAutoNamedBeanRef.accumulateAndGet(autoNumber, Math::max);
             } catch (NumberFormatException e) {
                 log.warn("Auto generated SystemName {} is not in the correct format", systemName);

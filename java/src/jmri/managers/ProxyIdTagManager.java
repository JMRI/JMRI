package jmri.managers;

import javax.annotation.Nonnull;

import jmri.IdTag;
import jmri.IdTagManager;
import jmri.Manager;
import jmri.Reporter;
import java.util.List;
import java.util.ArrayList;
import jmri.InstanceManager;
import jmri.jmrix.internal.InternalSystemConnectionMemo;

/**
 * Implementation of a IdTagManager that can serve as a proxy for multiple
 * system-specific implementations.
 *
 * @author	Bob Jacobsen Copyright (C) 2010, 2018
 * @author	Dave Duchamp Copyright (C) 2004
 * @author	Paul Bender Copyright (C) 2019
 */
public class ProxyIdTagManager extends AbstractProxyManager<IdTag>
        implements IdTagManager {

    public ProxyIdTagManager() {
        super();
    }

    @Override
    public int getXMLOrder() {
        return jmri.Manager.IDTAGS;
    }

    @Override
    public void init() {
        if (!isInitialised()) {
            getDefaultManager();
        }
    }

    @Override
    public boolean isInitialised() {
        return InstanceManager.getNullableDefault(IdTagManager.class) != null;
    }

    @Override
    protected AbstractManager<IdTag> makeInternalManager() {
        // since this really is an internal tracking mechanisim,
        // build the new manager and add it here.
        DefaultIdTagManager tagMan = new DefaultIdTagManager(InstanceManager.getDefault(InternalSystemConnectionMemo.class));
        InstanceManager.setIdTagManager(tagMan);
        return tagMan;
    }

    /**
     * Locate via user name, then system name if needed.
     *
     * @return Null if nothing by that name exists
     */
    @Override
    public IdTag getIdTag(String name) {
        return super.getNamedBean(name);
    }

    @Override
    protected IdTag makeBean(int i, String systemName, String userName) {
        return ((IdTagManager) getMgr(i)).newIdTag(systemName, userName);
    }

    @Override
    /**
     * {@inheritDoc}
     */
    public IdTag provide(@Nonnull String name) throws IllegalArgumentException {
        return provideIdTag(name);
    }

    /**
     * Locate via user name, then system name if needed. If that fails, create a
     * new IdTag: If the name is a valid system name, it will be used for the
     * new IdTag. Otherwise, the makeSystemName method will attempt to turn it
     * into a valid system name.
     *
     * @return Never null under normal circumstances
     */
    @Override
    public IdTag provideIdTag(String name) throws IllegalArgumentException {
        return super.provideNamedBean(name);
    }

    /**
     * Locate an instance based on a system name. Returns null if no instance
     * already exists.
     *
     * @return requested IdTag object or null if none exists
     */
    @Override
    public IdTag getBySystemName(String systemName) {
        return super.getBeanBySystemName(systemName);
    }

    /**
     * Locate an instance based on a user name. Returns null if no instance
     * already exists.
     *
     * @return requested Turnout object or null if none exists
     */
    @Override
    public IdTag getByUserName(String userName) {
        return super.getBeanByUserName(userName);
    }

    /**
     * Return an instance with the specified system and user names. Note that
     * two calls with the same arguments will get the same instance; there is
     * only one IdTag object representing a given physical light and therefore
     * only one with a specific system or user name.
     * <p>
     * This will always return a valid object reference for a valid request; a
     * new object will be created if necessary. In that case:
     * <ul>
     * <li>If a null reference is given for user name, no user name will be
     * associated with the IdTag object created; a valid system name must be
     * provided
     * <li>If a null reference is given for the system name, a system name will
     * _somehow_ be inferred from the user name. How this is done is system
     * specific. Note: a future extension of this interface will add an
     * exception to signal that this was not possible.
     * <li>If both names are provided, the system name defines the hardware
     * access of the desired turnout, and the user address is associated with
     * it.
     * </ul>
     * Note that it is possible to make an inconsistent request if both
     * addresses are provided, but the given values are associated with
     * different objects. This is a problem, and we don't have a good solution
     * except to issue warnings. This will mostly happen if you're creating
     * IdTags when you should be looking them up.
     *
     * @return requested IdTag object (never null)
     */
    @Override
    public IdTag newIdTag(String systemName, String userName) {
        return newNamedBean(systemName, userName);
    }

    @Override
    public IdTag getByTagID(String tagID) {
        return getBySystemName(makeSystemName(tagID));
    }

    /**
     * {@inheritDoc}
     */
    @Override
    public String getEntryToolTip() {
        return "Enter a number from 1 to 9999"; // Basic number format help
    }

    @Override
    public String getBeanTypeHandled(boolean plural) {
        return Bundle.getMessage(plural ? "BeanNameIdTags" : "BeanNameIdTag");
    }

    private boolean stateSaved = false;

    @Override
    public void setStateStored(boolean state) {
        stateSaved = state;
        for (Manager<IdTag> mgr : getManagerList()) {
            ((IdTagManager) mgr).setStateStored(state);
        }
    }

    @Override
    public boolean isStateStored() {
<<<<<<< HEAD
        for (Manager<IdTag> mgr : getManagerList()) {
            if (!((IdTagManager) mgr).isStateStored()) {
                return false;
=======
        stateSaved = true;
        for( Manager<IdTag> mgr: getManagerList()){
            if(!((IdTagManager)mgr).isStateStored()){
                stateSaved=false;
                break;
>>>>>>> 701a9436
            }
        }
        return stateSaved;
    }

    private boolean useFastClock = false;

    @Override
    public void setFastClockUsed(boolean fastClock) {
        useFastClock = fastClock;
        for (Manager<IdTag> mgr : getManagerList()) {
            ((IdTagManager) mgr).setFastClockUsed(fastClock);
        }
    }

    @Override
    public boolean isFastClockUsed() {
<<<<<<< HEAD
        for (Manager<IdTag> mgr : getManagerList()) {
            if (!((IdTagManager) mgr).isFastClockUsed()) {
                return false;
=======
        useFastClock=true;
        for( Manager<IdTag> mgr: getManagerList()){
            if(!((IdTagManager)mgr).isFastClockUsed()){
               useFastClock=false;
               break;
>>>>>>> 701a9436
            }
        }
        return useFastClock;
    }

    @Override
    public List<IdTag> getTagsForReporter(Reporter reporter, long threshold) {
        List<IdTag> out = new ArrayList<>();
        return out;
    }

}<|MERGE_RESOLUTION|>--- conflicted
+++ resolved
@@ -173,17 +173,11 @@
 
     @Override
     public boolean isStateStored() {
-<<<<<<< HEAD
-        for (Manager<IdTag> mgr : getManagerList()) {
-            if (!((IdTagManager) mgr).isStateStored()) {
-                return false;
-=======
         stateSaved = true;
-        for( Manager<IdTag> mgr: getManagerList()){
-            if(!((IdTagManager)mgr).isStateStored()){
-                stateSaved=false;
+        for (Manager<IdTag> mgr: getManagerList()) {
+            if(!((IdTagManager) mgr).isStateStored()) {
+                stateSaved = false;
                 break;
->>>>>>> 701a9436
             }
         }
         return stateSaved;
@@ -201,17 +195,11 @@
 
     @Override
     public boolean isFastClockUsed() {
-<<<<<<< HEAD
-        for (Manager<IdTag> mgr : getManagerList()) {
+        useFastClock = true;
+        for (Manager<IdTag> mgr: getManagerList()) {
             if (!((IdTagManager) mgr).isFastClockUsed()) {
-                return false;
-=======
-        useFastClock=true;
-        for( Manager<IdTag> mgr: getManagerList()){
-            if(!((IdTagManager)mgr).isFastClockUsed()){
-               useFastClock=false;
+               useFastClock = false;
                break;
->>>>>>> 701a9436
             }
         }
         return useFastClock;

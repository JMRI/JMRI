--- conflicted
+++ resolved
@@ -63,29 +63,6 @@
     }
 
     /**
-<<<<<<< HEAD
-     * Locate an instance based on a system name.
-     *
-     * @return requested Light object or null if none exists
-     */
-    @Override
-    public Light getBySystemName(@Nonnull String systemName) {
-        return super.getBeanBySystemName(systemName);
-    }
-
-    /**
-     * Locate an instance based on a user name.
-     *
-     * @return requested Light object or null if none exists
-     */
-    @Override
-    public Light getByUserName(@Nonnull String userName) {
-        return super.getBeanByUserName(userName);
-    }
-
-    /**
-=======
->>>>>>> 988b1168
      * Return an instance with the specified system and user names. Note that
      * two calls with the same arguments will get the same instance; there is
      * only one Light object representing a given physical light and therefore

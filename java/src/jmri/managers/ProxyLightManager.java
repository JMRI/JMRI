--- conflicted
+++ resolved
@@ -1,15 +1,10 @@
 package jmri.managers;
 
-import javax.annotation.CheckForNull;
 import javax.annotation.Nonnull;
 
 import jmri.Light;
 import jmri.LightManager;
-<<<<<<< HEAD
-import jmri.NamedBean;
-=======
 import jmri.SignalHead;
->>>>>>> 64d11ab7
 
 /**
  * Implementation of a LightManager that can serve as a proxy for multiple
@@ -87,14 +82,6 @@
     @Override
     public Light getByUserName(@Nonnull String userName) {
         return super.getBeanByUserName(userName);
-    }
-
-    /** {@inheritDoc} */
-    @CheckForNull
-    @Override
-    public Light getByUserThenSystemName(@Nonnull String systemName, Light sysNameResult, String userName, Light uNameResult) {
-        return super.getByUserThenSystemName(systemName, sysNameResult,
-                userName, uNameResult);
     }
 
     /**

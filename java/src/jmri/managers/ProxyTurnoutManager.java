--- conflicted
+++ resolved
@@ -56,39 +56,11 @@
         return super.provideNamedBean(name);
     }
 
-<<<<<<< HEAD
 
     /** {@inheritDoc} */
     @Override
     @Nonnull
     public Turnout provide(@Nonnull String name) throws IllegalArgumentException { return provideTurnout(name); }
-
-    /**
-     * Locate an instance based on a system name.
-     *
-     * @return requested Turnout object or null if none exists
-     */
-    @Override
-    public Turnout getBySystemName(@Nonnull String systemName) {
-        return super.getBeanBySystemName(systemName);
-    }
-
-    /**
-     * Locate an instance based on a user name.
-     *
-     * @return requested Turnout object or null if none exists
-     */
-    @Override
-    public Turnout getByUserName(@Nonnull String userName) {
-        return super.getBeanByUserName(userName);
-    }
-=======
-
-    /** {@inheritDoc} */
-    @Override
-    @Nonnull
-    public Turnout provide(@Nonnull String name) throws IllegalArgumentException { return provideTurnout(name); }
->>>>>>> 988b1168
 
     /**
      * Get an instance with the specified system and user names. Note that

package jmri.managers;

import java.beans.PropertyChangeListener;
import java.beans.PropertyVetoException;
import java.beans.VetoableChangeListener;
import java.util.*;
import javax.annotation.CheckReturnValue;
import javax.annotation.Nonnull;
import javax.annotation.OverridingMethodsMustInvokeSuper;
import jmri.*;
import jmri.jmrix.SystemConnectionMemo;
import jmri.jmrix.internal.InternalSystemConnectionMemo;
import jmri.util.NamedBeanComparator;
import jmri.util.com.dictiography.collections.IndexedTreeSet;
import org.slf4j.Logger;
import org.slf4j.LoggerFactory;

/**
 * Implementation of a Manager that can serves as a proxy for multiple
 * system-specific implementations.
 * <p>
 * Automatically includes an Internal system, which need not be separately added
 * any more.
 * <p>
 * Encapsulates access to the "Primary" manager, used by default, which is the
 * first one provided.
 * <p>
 * Internally, this is done by using an ordered list of all non-Internal
 * managers, plus a separate reference to the internal manager and default
 * manager.
 *
 * @param <E> the supported type of NamedBean
 * @author Bob Jacobsen Copyright (C) 2003, 2010, 2018
 */
abstract public class AbstractProxyManager<E extends NamedBean> implements ProxyManager<E>, ProvidingManager<E>, Manager.ManagerDataListener<E> {

    /**
     * Number of managers available through getManager(i) and getManagerList(),
     * including the Internal manager
     *
     * @return the number of managers.
     */
    protected int nMgrs() {
        // make sure internal present
        initInternal();

        return mgrs.size();
    }

    protected Manager<E> getMgr(int index) {
        // make sure internal present
        initInternal();

        if (index < mgrs.size()) {
            return mgrs.exact(index);
        } else {
            throw new IllegalArgumentException("illegal index " + index); // NOI18N
        }
    }

    /**
     * {@inheritDoc}
     */
    @Override
    public List<Manager<E>> getManagerList() {
        // make sure internal present
        initInternal();
        return new ArrayList<>(mgrs);
    }

    /**
     * {@inheritDoc}
     */
    @Override
    public List<Manager<E>> getDisplayOrderManagerList() {
        // make sure internal present
        initInternal();

        ArrayList<Manager<E>> retval = new ArrayList<>();
        if (defaultManager != null) { retval.add(defaultManager); }
        for (Manager<E> manager : mgrs) {
            if (manager != defaultManager && manager != internalManager) {
                retval.add(manager);
            }
        }
        if (internalManager != null && internalManager != defaultManager) {
            retval.add(internalManager);
        }
        return retval;
    }

    public Manager<E> getInternalManager() {
        initInternal();
        return internalManager;
    }

    /**
     * {@inheritDoc}
     */
    @Override
    @Nonnull
    public Manager<E> getDefaultManager() {
        return defaultManager != null ? defaultManager : getInternalManager();
    }

    /**
     * {@inheritDoc}
     */
    @Override
    public void addManager(@Nonnull Manager<E> m) {
        Objects.requireNonNull(m, "Can only add non-null manager");
        // check for already present
        for (Manager<E> check : mgrs) {
            if (m == check) { // can't use contains(..) because of Comparator.equals is on the prefix
                // already present, complain and skip
                log.warn("Manager already present: {}", m); // NOI18N
                return;
            }
        }
        mgrs.add(m);

        if (defaultManager == null) defaultManager = m;  // 1st one is default

        propertyVetoListenerList.stream().forEach((l) -> {
            m.addVetoableChangeListener(l);
        });
        propertyListenerList.stream().forEach((l) -> {
            m.addPropertyChangeListener(l);
        });
        namedPropertyVetoListenerMap.entrySet().forEach((e) -> {
            e.getValue().forEach((l) -> {
                m.addVetoableChangeListener(e.getKey(), l);
            });
        });
        namedPropertyListenerMap.entrySet().forEach((e) -> {
            e.getValue().forEach((l) -> {
                m.addPropertyChangeListener(e.getKey(), l);
            });
        });

        m.addDataListener(this);
        recomputeNamedBeanSet();
        log.debug("added manager {}", m.getClass());
    }

    private Manager<E> initInternal() {
        if (internalManager == null) {
            log.debug("create internal manager when first requested"); // NOI18N
            internalManager = makeInternalManager();
        }
        return internalManager;
    }

    private final IndexedTreeSet<Manager<E>> mgrs = new IndexedTreeSet<>(new Comparator<Manager<E>>(){
        @Override
        public int compare(Manager<E> e1, Manager<E> e2) { return e1.getSystemPrefix().compareTo(e2.getSystemPrefix()); }
    });
    private Manager<E> internalManager = null;
    protected Manager<E> defaultManager = null;

    /**
     * Create specific internal manager as needed for concrete type.
     *
     * @return an internal manager
     */
    abstract protected Manager<E> makeInternalManager();

    /** {@inheritDoc} */
    @Override
    public E getNamedBean(@Nonnull String name) {
<<<<<<< HEAD
        E t = getBeanByUserName(name);
=======
        E t = getByUserName(name);
>>>>>>> 988b1168
        if (t != null) {
            return t;
        }
        return getBySystemName(name);
    }

    /**
     * Locate via user name, then system name if needed. If that fails, create a
     * new NamedBean: If the name is a valid system name, it will be used for
     * the new NamedBean. Otherwise, the makeSystemName method will attempt to
     * turn it into a valid system name. Subclasses use this to create provider methods such as
     * getSensor or getTurnout via casts.
     *
     * @param name the user name or system name of the bean
     * @return an existing or new NamedBean
     * @throws IllegalArgumentException if name is not usable in a bean
     */
    protected E provideNamedBean(String name) throws IllegalArgumentException {
        // make sure internal present
        initInternal();

        E t = getNamedBean(name);
        if (t != null) {
            return t;
        }
        // Doesn't exist. If the systemName was specified, find that system
        int index = matchTentative(name);
        if (index >= 0) {
            return makeBean(index, name, null);
        }
        log.debug("provideNamedBean did not find manager for name {}, defer to default", name); // NOI18N
        return makeBean(mgrs.entryIndex(getDefaultManager()), getDefaultManager().makeSystemName(name), null);
    }

    /**
     * Defer creation of the proper type to the subclass.
     *
     * @param index      the manager to invoke
     * @param systemName the system name
     * @param userName   the user name
     * @return a bean
     */
    abstract protected E makeBean(int index, String systemName, String userName);

    /** {@inheritDoc} */
    @Override
<<<<<<< HEAD
    public E getBeanBySystemName(@Nonnull String systemName) {
=======
    public E getBySystemName(@Nonnull String systemName) {
>>>>>>> 988b1168
        // System names can be matched to managers by system and type at front of name
        int index = matchTentative(systemName);
        if (index >= 0) {
            Manager<E> m = getMgr(index);
            return m.getBySystemName(systemName);
        }
        log.debug("getBySystemName did not find manager from name {}, defer to default manager", systemName); // NOI18N
        return getDefaultManager().getBySystemName(systemName);
    }

    /** {@inheritDoc} */
    @Override
<<<<<<< HEAD
    public E getBeanByUserName(@Nonnull String userName) {
=======
    public E getByUserName(@Nonnull String userName) {
>>>>>>> 988b1168
        for (Manager<E> m : this.mgrs) {
            E b = m.getByUserName(userName);
            if (b != null) {
                return b;
            }
        }
        return null;
    }

    /**
     * {@inheritDoc}
     * <p>
     * This implementation locates a specific Manager based on the system name
     * and validates against that. If no matching Manager exists, the default
     * Manager attempts to validate the system name.
     */
    @Override
    @Nonnull
    public String validateSystemNameFormat(@Nonnull String systemName, @Nonnull Locale locale) {
        int i = matchTentative(systemName);
        Manager manager = getDefaultManager();
        if (i >= 0) {
            manager = getMgr(i);
        }
        return manager.validateSystemNameFormat(systemName, locale);
    }

    /**
     * Validate system name format. Locate a system specific Manager based on a
     * system name.
     *
     * @return if a manager is found, return its determination of validity of
     *         system name format. Return INVALID if no manager exists.
     */
    @Override
    public NameValidity validSystemNameFormat(@Nonnull String systemName) {
        int i = matchTentative(systemName);
        if (i >= 0) {
            return getMgr(i).validSystemNameFormat(systemName);
        }
        return NameValidity.INVALID;
    }

    /**
     * Return an instance with the specified system and user names. Note that
     * two calls with the same arguments will get the same instance; there is
     * i.e. only one Sensor object representing a given physical sensor and
     * therefore only one with a specific system or user name.
     * <p>
     * This will always return a valid object reference for a valid request; a
     * new object will be created if necessary. In that case:
     * <ul>
     * <li>If a null reference is given for user name, no user name will be
     * associated with the NamedBean object created; a valid system name must be
     * provided
     * <li>If a null reference is given for the system name, a system name will
     * _somehow_ be inferred from the user name. How this is done is system
     * specific. Note: a future extension of this interface will add an
     * exception to signal that this was not possible.
     * <li>If both names are provided, the system name defines the hardware
     * access of the desired turnout, and the user address is associated with
     * it.
     * </ul>
     * Note that it is possible to make an inconsistent request if both
     * addresses are provided, but the given values are associated with
     * different objects. This is a problem, and we don't have a good solution
     * except to issue warnings. This will mostly happen if you're creating
     * NamedBean when you should be looking them up.
     *
     * @param systemName the system name
     * @param userName   the user name
     * @return requested NamedBean object (never null)
     */
    public E newNamedBean(String systemName, String userName) {
        // make sure internal present
        initInternal();

        // if the systemName is specified, find that system
        int i = matchTentative(systemName);
        if (i >= 0) {
            return makeBean(i, systemName, userName);
        }

        // did not find a manager, allow it to default to the primary
        log.debug("Did not find manager for system name {}, delegate to primary", systemName); // NOI18N
        return makeBean(mgrs.entryIndex(getDefaultManager()), systemName, userName);
    }

    /** {@inheritDoc} */
    @Override
    public void dispose() {
        for (Manager<E> m : mgrs) {
            m.dispose();
        }
        mgrs.clear();
        if (internalManager != null) {
            internalManager.dispose(); // don't make if not made yet
        }
    }

    /**
     * Find the index of a matching manager.
     *
     * @param  systemName the system name
     * @return the index of the matching manager, or -1 if there is no match,
     *         which is not considered an error
     */
    protected int matchTentative(String systemName) {
        for (Manager<E> m : mgrs) {
            if (systemName.startsWith(m.getSystemPrefix() + m.typeLetter())) {
                return mgrs.entryIndex(m);
            }
        }
        return -1;
    }

    /**
     * Find the index of a matching manager. Throws IllegalArgumentException if
     * there is no match, here considered to be an error that must be reported.
     *
     * @param systemName the system name
     * @return the index of the matching manager
     */
    protected int match(String systemName) {
        // make sure internal present
        initInternal();

        int index = matchTentative(systemName);
        if (index < 0) {
            throw new IllegalArgumentException("System name " + systemName + " failed to match"); // NOI18N
        }
        return index;
    }

    /**
     * Shared method to create a systemName based on the address base, the prefix and manager class.
     *
     * @param curAddress base address to use
     * @param prefix system prefix to use
     * @param managerType BeanType manager (method is used for Turnout and Sensor Managers)
     * @return a valid system name for this connection
     * @throws JmriException if systemName cannot be created
     */
    String createSystemName(String curAddress, String prefix, Class managerType) throws JmriException {
        for (Manager<E> m : mgrs) {
            if (prefix.equals(m.getSystemPrefix()) && managerType.equals(m.getClass())) {
                try {
                    if (managerType == TurnoutManager.class) {
                        return ((TurnoutManager) m).createSystemName(curAddress, prefix);
                    } else if (managerType == SensorManager.class) {
                        return ((SensorManager) m).createSystemName(curAddress, prefix);
                    } else {
                        log.warn("createSystemName requested for incompatible Manager");
                    }
                } catch (jmri.JmriException ex) {
                    throw ex;
                }
            }
        }
        throw new jmri.JmriException("Manager could not be found for System Prefix " + prefix);
    }

    public String getNextValidAddress(@Nonnull String curAddress, @Nonnull String prefix, char typeLetter) throws jmri.JmriException {
        for (Manager<E> m : mgrs) {
            log.debug("NextValidAddress requested for {}", curAddress);
            if (prefix.equals(m.getSystemPrefix()) && typeLetter == m.typeLetter()) {
                try {
                    switch (typeLetter) { // use #getDefaultManager() instead?
                        case 'T':
                            return ((TurnoutManager) m).getNextValidAddress(curAddress, prefix);
                        case 'S':
                            return ((SensorManager) m).getNextValidAddress(curAddress, prefix);
                        case 'R':
                            return ((ReporterManager) m).getNextValidAddress(curAddress, prefix);
                        default:
                            return null;
                    }
                } catch (jmri.JmriException ex) {
                    throw ex;
                }
            }
        }
        return null;
    }

    /** {@inheritDoc} */
    @Override
    public void deleteBean(@Nonnull E s, @Nonnull String property) throws PropertyVetoException {
        String systemName = s.getSystemName();
        try {
            getMgr(match(systemName)).deleteBean(s, property);
        } catch (PropertyVetoException e) {
            throw e;
        }
    }

    /**
     * {@inheritDoc}
     * <p>
     * Forwards the register request to the matching system.
     */
    @Override
    public void register(@Nonnull E s) {
        String systemName = s.getSystemName();
        getMgr(match(systemName)).register(s);
    }

    /**
     * {@inheritDoc}
     * <p>
     * Forwards the deregister request to the matching system.
     *
     * @param s the name
     */
    @Override
    public void deregister(@Nonnull E s) {
        String systemName = s.getSystemName();
        getMgr(match(systemName)).deregister(s);
    }

    /** {@inheritDoc} */
    @Nonnull
    @Override
    public List<NamedBeanPropertyDescriptor<?>> getKnownBeanProperties() {
        List<NamedBeanPropertyDescriptor<?>> l = new ArrayList<>();
        for (Manager<E> m : mgrs) {
            l.addAll(m.getKnownBeanProperties());
        }
        return l;
    }

    /** {@inheritDoc} */
    @Override
    public synchronized void addPropertyChangeListener(PropertyChangeListener l) {
        if (!propertyListenerList.contains(l)) {
            propertyListenerList.add(l);
        }
        for (Manager<E> m : mgrs) {
            m.addPropertyChangeListener(l);
        }
    }

    /** {@inheritDoc} */
    @Override
    public synchronized void removePropertyChangeListener(PropertyChangeListener l) {
        if (propertyListenerList.contains(l)) {
            propertyListenerList.remove(l);
        }
        for (Manager<E> m : mgrs) {
            m.removePropertyChangeListener(l);
        }
    }

    /** {@inheritDoc} */
    @Override
    @OverridingMethodsMustInvokeSuper
    public void addPropertyChangeListener(String propertyName, PropertyChangeListener listener) {
        if (!namedPropertyListenerMap.containsKey(propertyName)) {
            namedPropertyListenerMap.put(propertyName, new ArrayList<>());
        }
        if (!namedPropertyListenerMap.get(propertyName).contains(listener)) {
            namedPropertyListenerMap.get(propertyName).add(listener);
        }
        for (Manager<E> m : mgrs) {
            m.addPropertyChangeListener(propertyName, listener);
        }
    }

    /** {@inheritDoc} */
    @Override
    @OverridingMethodsMustInvokeSuper
    public PropertyChangeListener[] getPropertyChangeListeners() {
        ArrayList<PropertyChangeListener> listeners = new ArrayList<>(propertyListenerList);
        for (ArrayList<PropertyChangeListener> list : namedPropertyListenerMap.values()) {
            listeners.addAll(list);
        }
        return listeners.toArray(new PropertyChangeListener[listeners.size()]);
    }

    /** {@inheritDoc} */
    @Override
    @Nonnull
    @OverridingMethodsMustInvokeSuper
    public PropertyChangeListener[] getPropertyChangeListeners(String propertyName) {
        if (!namedPropertyListenerMap.containsKey(propertyName)) {
            namedPropertyListenerMap.put(propertyName, new ArrayList<>());
        }
        ArrayList<PropertyChangeListener> listeners = namedPropertyListenerMap.get(propertyName);
        return listeners.toArray(new PropertyChangeListener[listeners.size()]);
    }

    /** {@inheritDoc} */
    @Override
    @OverridingMethodsMustInvokeSuper
    public void removePropertyChangeListener(String propertyName, PropertyChangeListener listener) {
        if (!namedPropertyListenerMap.containsKey(propertyName)) {
            namedPropertyListenerMap.put(propertyName, new ArrayList<>());
        }
        namedPropertyListenerMap.get(propertyName).remove(listener);
        for (Manager<E> m : mgrs) {
            m.removePropertyChangeListener(propertyName, listener);
        }
    }

    /** {@inheritDoc} */
    @Override
    public synchronized void addVetoableChangeListener(VetoableChangeListener l) {
        if (!propertyVetoListenerList.contains(l)) {
            propertyVetoListenerList.add(l);
        }
        for (Manager<E> m : mgrs) {
            m.addVetoableChangeListener(l);
        }
    }

    /** {@inheritDoc} */
    @Override
    public synchronized void removeVetoableChangeListener(VetoableChangeListener l) {
        if (propertyVetoListenerList.contains(l)) {
            propertyVetoListenerList.remove(l);
        }
        for (Manager<E> m : mgrs) {
            m.removeVetoableChangeListener(l);
        }
    }

    /** {@inheritDoc} */
    @Override
    @OverridingMethodsMustInvokeSuper
    public void addVetoableChangeListener(String propertyName, VetoableChangeListener listener) {
        if (!namedPropertyVetoListenerMap.containsKey(propertyName)) {
            namedPropertyVetoListenerMap.put(propertyName, new ArrayList<>());
        }
        if (!namedPropertyVetoListenerMap.get(propertyName).contains(listener)) {
            namedPropertyVetoListenerMap.get(propertyName).add(listener);
        }
        for (Manager<E> m : mgrs) {
            m.addVetoableChangeListener(propertyName, listener);
        }
    }

    /** {@inheritDoc} */
    @Override
    @OverridingMethodsMustInvokeSuper
    public VetoableChangeListener[] getVetoableChangeListeners() {
        ArrayList<VetoableChangeListener> listeners = new ArrayList<>(propertyVetoListenerList);
        for (ArrayList<VetoableChangeListener> list : namedPropertyVetoListenerMap.values()) {
            listeners.addAll(list);
        }
        return listeners.toArray(new VetoableChangeListener[listeners.size()]);
    }

    /** {@inheritDoc} */
    @Override
    @OverridingMethodsMustInvokeSuper
    public VetoableChangeListener[] getVetoableChangeListeners(String propertyName) {
        if (!namedPropertyVetoListenerMap.containsKey(propertyName)) {
            namedPropertyVetoListenerMap.put(propertyName, new ArrayList<>());
        }
        ArrayList<VetoableChangeListener> listeners = namedPropertyVetoListenerMap.get(propertyName);
        return listeners.toArray(new VetoableChangeListener[listeners.size()]);
    }

    /** {@inheritDoc} */
    @Override
    @OverridingMethodsMustInvokeSuper
    public void removeVetoableChangeListener(String propertyName, VetoableChangeListener listener) {
        if (!namedPropertyVetoListenerMap.containsKey(propertyName)) {
            namedPropertyVetoListenerMap.put(propertyName, new ArrayList<>());
        }
        namedPropertyVetoListenerMap.get(propertyName).remove(listener);
        for (Manager<E> m : mgrs) {
            m.removeVetoableChangeListener(propertyName, listener);
        }
    }

    ArrayList<PropertyChangeListener> propertyListenerList = new ArrayList<>();
    HashMap<String, ArrayList<PropertyChangeListener>> namedPropertyListenerMap = new HashMap<>();
    ArrayList<VetoableChangeListener> propertyVetoListenerList = new ArrayList<>();
    HashMap<String, ArrayList<VetoableChangeListener>> namedPropertyVetoListenerMap = new HashMap<>();

    /**
     * {@inheritDoc}
     *
     * @return The system connection memo for the manager returned by
     *         {@link #getDefaultManager()}, or the Internal system connection
     *         memo if there is no default manager
     */
    @Override
    @Nonnull
    public SystemConnectionMemo getMemo() {
        try {
            return getDefaultManager().getMemo();
        } catch (IndexOutOfBoundsException ex) {
            return InstanceManager.getDefault(InternalSystemConnectionMemo.class);
        }
    }

    /**
     * @return The system-specific prefix letter for the primary implementation
     */
    @Override
    @Nonnull
    public String getSystemPrefix() {
        try {
            return getDefaultManager().getSystemPrefix();
        } catch (IndexOutOfBoundsException ie) {
            return "?";
        }
    }

    /**
     * @return The type letter for for the primary implementation
     */
    @Override
    public char typeLetter() {
        return getDefaultManager().typeLetter();
    }

    /**
     * @return A system name from a user input, typically a number, from the
     *         primary system.
     */
    @Override
    @Nonnull
    public String makeSystemName(@Nonnull String s) {
        return getDefaultManager().makeSystemName(s);
    }

    /** {@inheritDoc} */
    @CheckReturnValue
    @Override
    public int getObjectCount() {
        int count = 0;
        for (Manager<E> m : mgrs) { count += m.getObjectCount(); }
        return count;
    }

    /** {@inheritDoc} */
    @Nonnull
    @Override
    @Deprecated  // will be removed when superclass method is removed due to @Override
    public String[] getSystemNameArray() {
        jmri.util.Log4JUtil.deprecationWarning(log, "getSystemNameArray");        
        log.trace("Manager#getSystemNameArray() called", new Exception("traceback"));
        
        List<E> list = getNamedBeanList();
        String[] retval = new String[list.size()];
        int i = 0;
        for (E e : list) retval[i++] = e.getSystemName();
        return retval;
    }

    /** {@inheritDoc} */
    @Nonnull
    @Override
    @Deprecated  // will be removed when superclass method is removed due to @Override
    public List<String> getSystemNameList() {
        // jmri.util.Log4JUtil.deprecationWarning(log, "getSystemNameList"); // used by configureXML
        List<E> list = getNamedBeanList();
        ArrayList<String> retval = new ArrayList<>(list.size());
        for (E e : list) retval.add(e.getSystemName());
        return Collections.unmodifiableList(retval);
    }

    /** {@inheritDoc} */
    @Override
    @Deprecated  // will be removed when superclass method is removed due to @Override
    @Nonnull
    public List<E> getNamedBeanList() {
        // jmri.util.Log4JUtil.deprecationWarning(log, "getNamedBeanList"); // used by getSystemNameList
        // by doing this in order by manager and from each managers ordered sets, its finally in order
        ArrayList<E> tl = new ArrayList<>();
        for (Manager<E> m : mgrs) {
            tl.addAll(m.getNamedBeanSet());
        }
        return Collections.unmodifiableList(tl);
    }

    private TreeSet<E> namedBeanSet = null;
    protected void recomputeNamedBeanSet() {
        if (namedBeanSet == null) return; // only maintain if requested
        namedBeanSet.clear();
        for (Manager<E> m : mgrs) {
            namedBeanSet.addAll(m.getNamedBeanSet());
        }
    }

    /** {@inheritDoc} */
    @Override
    @Nonnull
    public SortedSet<E> getNamedBeanSet() {
        if (namedBeanSet == null) {
            namedBeanSet = new TreeSet<>(new NamedBeanComparator<>());
            recomputeNamedBeanSet();
        }
        return Collections.unmodifiableSortedSet(namedBeanSet);
    }

    /** {@inheritDoc} */
    @Override
    public void addDataListener(ManagerDataListener<E> e) {
        if (e != null) listeners.add(e);
    }

    /** {@inheritDoc} */
    @Override
    public void removeDataListener(ManagerDataListener<E> e) {
        if (e != null) listeners.remove(e);
    }

    final List<ManagerDataListener<E>> listeners = new ArrayList<>();

    /**
     * {@inheritDoc}
     * From Manager.ManagerDataListener, receives notifications from underlying
     * managers.
     */
    @Override
    public void contentsChanged(Manager.ManagerDataEvent<E> e) {
    }

    /**
     * {@inheritDoc}
     * From Manager.ManagerDataListener, receives notifications from underlying
     * managers.
     */
    @Override
    public void intervalAdded(AbstractProxyManager.ManagerDataEvent<E> e) {
        if (namedBeanSet != null && e.getIndex0() == e.getIndex1()) {
            // just one element added, and we have the object reference
            namedBeanSet.add(e.getChangedBean());
        } else {
            recomputeNamedBeanSet();
        }

        if (muted) return;

        int offset = 0;
        for (Manager<E> m : mgrs) {
            if (m == e.getSource()) break;
            offset += m.getObjectCount();
        }

        ManagerDataEvent<E> eOut = new ManagerDataEvent<E>(this, Manager.ManagerDataEvent.INTERVAL_ADDED, e.getIndex0()+offset, e.getIndex1()+offset, e.getChangedBean());

        for (ManagerDataListener<E> m : listeners) {
            m.intervalAdded(eOut);
        }
    }

    /**
     * {@inheritDoc}
     * From Manager.ManagerDataListener, receives notifications from underlying
     * managers.
     */
    @Override
    public void intervalRemoved(AbstractProxyManager.ManagerDataEvent<E> e) {
        recomputeNamedBeanSet();

        if (muted) return;

        int offset = 0;
        for (Manager<E> m : mgrs) {
            if (m == e.getSource()) break;
            offset += m.getObjectCount();
        }

        ManagerDataEvent<E> eOut = new ManagerDataEvent<E>(this, Manager.ManagerDataEvent.INTERVAL_REMOVED, e.getIndex0()+offset, e.getIndex1()+offset, e.getChangedBean());

        for (ManagerDataListener<E> m : listeners) {
            m.intervalRemoved(eOut);
        }
    }

    private boolean muted = false;
    /** {@inheritDoc} */
    @Override
    public void setDataListenerMute(boolean m) {
        if (muted && !m) {
            // send a total update, as we haven't kept track of specifics
            ManagerDataEvent<E> e = new ManagerDataEvent<E>(this, ManagerDataEvent.CONTENTS_CHANGED, 0, getObjectCount()-1, null);
            for (ManagerDataListener<E> listener : listeners) {
                listener.contentsChanged(e);
            }
        }
        this.muted = m;
    }

    // initialize logging
    private final static Logger log = LoggerFactory.getLogger(AbstractProxyManager.class);

}<|MERGE_RESOLUTION|>--- conflicted
+++ resolved
@@ -168,11 +168,7 @@
     /** {@inheritDoc} */
     @Override
     public E getNamedBean(@Nonnull String name) {
-<<<<<<< HEAD
-        E t = getBeanByUserName(name);
-=======
         E t = getByUserName(name);
->>>>>>> 988b1168
         if (t != null) {
             return t;
         }
@@ -219,11 +215,7 @@
 
     /** {@inheritDoc} */
     @Override
-<<<<<<< HEAD
-    public E getBeanBySystemName(@Nonnull String systemName) {
-=======
     public E getBySystemName(@Nonnull String systemName) {
->>>>>>> 988b1168
         // System names can be matched to managers by system and type at front of name
         int index = matchTentative(systemName);
         if (index >= 0) {
@@ -236,11 +228,7 @@
 
     /** {@inheritDoc} */
     @Override
-<<<<<<< HEAD
-    public E getBeanByUserName(@Nonnull String userName) {
-=======
     public E getByUserName(@Nonnull String userName) {
->>>>>>> 988b1168
         for (Manager<E> m : this.mgrs) {
             E b = m.getByUserName(userName);
             if (b != null) {

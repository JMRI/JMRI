--- conflicted
+++ resolved
@@ -70,27 +70,6 @@
      */
     @Override
     @Nonnull
-<<<<<<< HEAD
-=======
-    public String validateSystemNameFormat(@javax.annotation.Nonnull String name, @javax.annotation.Nonnull java.util.Locale locale) 
-                        throws jmri.NamedBean.BadSystemNameException {
-        try {
-            validateSystemNamePrefix(name, locale);
-        } catch (jmri.NamedBean.BadSystemNameException e) {
-            jmri.util.Log4JUtil.warnOnce(log, "Invalid Route Name: {} must start with IR", name, new Exception("traceback"));
-        }
-        return name;
-    }
-
-    /**
-     * {@inheritDoc}
-     *
-     * Keep autostring in line with {@link #provideRoute(String, String)},
-     * {@link #getSystemPrefix()} and {@link #typeLetter()}
-     */
-    @Override
-    @Nonnull
->>>>>>> 988b1168
     public Route newRoute(@Nonnull String userName) {
         return provideRoute(getAutoSystemName(), userName);
     }
@@ -118,19 +97,6 @@
         return getBySystemName(name);
     }
 
-<<<<<<< HEAD
-    @Override
-    public Route getBySystemName(@Nonnull String name) {
-        return _tsys.get(name);
-    }
-
-    @Override
-    public Route getByUserName(@Nonnull String key) {
-        return _tuser.get(key);
-    }
-
-=======
->>>>>>> 988b1168
     /**
      * @return the default instance of DefaultRouteManager
      * @deprecated since 4.17.3; use

--- conflicted
+++ resolved
@@ -1,9 +1,7 @@
 package jmri.managers;
 
-import javax.annotation.CheckForNull;
 import javax.annotation.Nonnull;
 
-import jmri.NamedBean;
 import jmri.Reporter;
 import jmri.ReporterManager;
 import jmri.SignalHead;
@@ -45,8 +43,8 @@
         return ((ReporterManager) getMgr(i)).newReporter(systemName, userName);
     }
 
+    @Override
     @Nonnull
-    @Override
     public Reporter provideReporter(@Nonnull String sName) throws IllegalArgumentException {
         return super.provideNamedBean(sName);
     }
@@ -86,14 +84,6 @@
         }
         // If it's not in the system list, go ahead and return null
         return (retv);
-    }
-
-    /** {@inheritDoc} */
-    @CheckForNull
-    @Override
-    public Reporter getByUserThenSystemName(@Nonnull String systemName, Reporter sysNameResult, String userName, Reporter uNameResult) {
-        return super.getByUserThenSystemName(systemName, sysNameResult,
-                userName, uNameResult);
     }
 
     /**
@@ -158,8 +148,6 @@
         return Bundle.getMessage(plural ? "BeanNameReporters" : "BeanNameReporter");
     }
 
-<<<<<<< HEAD
-=======
     /**
      * {@inheritDoc}
      */
@@ -167,5 +155,5 @@
     public Class<Reporter> getNamedBeanClass() {
         return Reporter.class;
     }
->>>>>>> 64d11ab7
+
 }
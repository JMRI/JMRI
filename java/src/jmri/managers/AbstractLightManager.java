package jmri.managers;

import javax.annotation.CheckForNull;
import javax.annotation.Nonnull;
import jmri.Light;
import jmri.LightManager;
import jmri.Manager;
import org.slf4j.Logger;
import org.slf4j.LoggerFactory;

/**
 * Abstract partial implementation of a LightManager.
 * <p>
 * Based on AbstractSignalHeadManager.java and AbstractSensorManager.java
 *
 * @author Dave Duchamp Copyright (C) 2004
 */
public abstract class AbstractLightManager extends AbstractManager<Light>
        implements LightManager, java.beans.PropertyChangeListener {

    /**
     * Create a new LightManager instance.
     */
    public AbstractLightManager() {
        super();
    }

<<<<<<< HEAD
    /** {@inheritDoc} */
=======
    /**
     * Get XML order.
     *
     * @return the XML order
     */
>>>>>>> 9be1d458
    @Override
    public int getXMLOrder() {
        return Manager.LIGHTS;
    }

    /**
     * {@inheritDoc}
     */
    @Override
    public char typeLetter() {
        return 'L';
    }

    /**
     * {@inheritDoc}
     */
    @Override
    @Nonnull
    public Light provideLight(@Nonnull String name) {
        Light t = getLight(name);
        if (t == null) {
            if (name.startsWith(getSystemPrefix() + typeLetter())) {
                return newLight(name, null);
            } else if (name.length() > 0) {
                return newLight(makeSystemName(name), null);
            } else {
                throw new IllegalArgumentException("\"" + name + "\" is invalid");
            }
        }
        return t;
    }

    /**
     * {@inheritDoc}
     */
    @Override
    @CheckForNull
    public Light getLight(@Nonnull String name) {
        Light result = getByUserName(name);
        if (result == null) {
            result = getBySystemName(name);
        }
        return result;
    }

    /**
     * {@inheritDoc}
     */
    @Override
    @CheckForNull
    public Light getBySystemName(@Nonnull String name
    ) {
        return _tsys.get(name);
    }

    /**
     * {@inheritDoc}
     */
    @Override
    @CheckForNull
    public Light getByUserName(@Nonnull String key
    ) {
        return _tuser.get(key);
    }

    /**
     * {@inheritDoc}
     */
    @Override
    @Nonnull
    public Light newLight(@Nonnull String systemName, @CheckForNull String userName) {
        if (log.isDebugEnabled()) {
            log.debug("newLight:"
                    + ((systemName == null) ? "null" : systemName)
                    + ";" + ((userName == null) ? "null" : userName));
        }
        // is system name in correct format?
        if (validSystemNameFormat(systemName) != NameValidity.VALID) {
            log.error("Invalid system name for newLight: {}", systemName);
            throw new IllegalArgumentException("\"" + systemName + "\" is invalid");
        }

        // return existing if there is one
        Light s;
        if ((userName != null) && ((s = getByUserName(userName)) != null)) {
            if (getBySystemName(systemName) != s) {
                log.error("inconsistent user '{}' and system name '{}' results; user name related to {}",
                        userName, systemName, s.getSystemName());
            }
            return s;
        }
        if ((s = getBySystemName(systemName)) != null) {
            if ((s.getUserName() == null) && (userName != null)) {
                s.setUserName(userName);
            } else if (userName != null) {
                log.warn("Found light via system name '{}' with non-null user name '{}'",
                        systemName, userName);
            }
            return s;
        }

        // doesn't exist, make a new one
        s = createNewLight(systemName, userName);

        // if that failed, blame it on the input arguments
        if (s == null) {
            throw new IllegalArgumentException("cannot create new light " + systemName);
        }

        // save in the maps
        register(s);

        return s;
    }

    /**
     * Internal method to invoke the factory, after all the logic for returning
     * an existing method has been invoked.
     *
     * @param systemName the system name to use for this light
     * @param userName   the user name to use for this light
     * @return the new light
     */
    @CheckForNull
    abstract protected Light createNewLight(
            @Nonnull String systemName,
            @Nonnull String userName);

    /**
     * {@inheritDoc}
     */
    @Override
    public void activateAllLights() {
        // Set up an iterator over all Lights contained in this manager
        java.util.Iterator<String> iter
                = getSystemNameList().iterator();
        while (iter.hasNext()) {
            String systemName = iter.next();
            if (systemName == null) {
                log.error("System name null during activation of Lights");
            } else {
                log.debug("Activated Light system name is " + systemName);
                Light l = getBySystemName(systemName);
                if (l == null) {
                    log.error("light null during activation of lights");
                } else {
                    l.activateLight();
                }
            }
        }
    }

    /**
     * {@inheritDoc}
     */
    @Override
    @Nonnull
    public String normalizeSystemName(@Nonnull String systemName) {
        return systemName;
    }

    /**
     * {@inheritDoc}
     */
    @Override
    @Nonnull
    public String convertSystemNameToAlternate(@Nonnull String systemName) {
        return "";
    }

    /**
     * {@inheritDoc}
     */
    @Override
    public boolean supportsVariableLights(@Nonnull String systemName) {
        return false;
    }

    /**
     * {@inheritDoc}
     */
    @Override
    public boolean allowMultipleAdditions(@Nonnull String systemName) {
        return false;
    }

    /**
     * get bean type handled
     *
     * @return a string for the type of object handled by this manager
     */
    @Override
    public String getBeanTypeHandled() {
        return Bundle.getMessage("BeanNameLight");
    }

    /**
     * {@inheritDoc}
     */
    @Override
    @CheckForNull
    public String getEntryToolTip() {
        return "Enter a number from 1 to 9999"; // Basic number format help
    }

    private final static Logger log
            = LoggerFactory.getLogger(AbstractLightManager.class);

}<|MERGE_RESOLUTION|>--- conflicted
+++ resolved
@@ -25,15 +25,7 @@
         super();
     }
 
-<<<<<<< HEAD
     /** {@inheritDoc} */
-=======
-    /**
-     * Get XML order.
-     *
-     * @return the XML order
-     */
->>>>>>> 9be1d458
     @Override
     public int getXMLOrder() {
         return Manager.LIGHTS;

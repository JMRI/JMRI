--- conflicted
+++ resolved
@@ -120,13 +120,8 @@
                     + ";" + ((userName == null) ? "null" : userName));
         }
         // is system name in correct format?
-<<<<<<< HEAD
         if (validSystemNameFormat(systemName) != NameValidity.VALID) {
             log.error("Invalid system name for newLight: {}", systemName);
-=======
-        if ( validSystemNameFormat(systemName) != NameValidity.VALID) {
-            log.error("Invalid system name for newLight: " + systemName);
->>>>>>> 6b3408de
             throw new IllegalArgumentException("\""+systemName+"\" is invalid");
         }
 

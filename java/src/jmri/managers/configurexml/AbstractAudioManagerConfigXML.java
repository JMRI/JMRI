--- conflicted
+++ resolved
@@ -119,14 +119,6 @@
                     continue;
                 }
 
-<<<<<<< HEAD
-=======
-                Audio a = am.getBySystemName(sname);
-                if (a == null) {
-                    continue;
-                }
-
->>>>>>> 643ba95a
                 // Transient objects for current element and any children
                 Element e = null;
                 Element ce = null;

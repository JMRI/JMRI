package jmri.managers.configurexml;

import java.util.List;
import java.util.SortedSet;

import jmri.InstanceManager;
import jmri.Reporter;
import jmri.ReporterManager;
import org.jdom2.Element;
import org.slf4j.Logger;
import org.slf4j.LoggerFactory;

/**
 * Provides the abstract base and store functionality for configuring
 * ReporterManagers, working with AbstractReporterManagers.
 * <p>
 * Typically, a subclass will just implement the load(Element Reporters) class,
 * relying on implementation here to load the individual Reporters. Note that
 * these are stored explicitly, so the resolution mechanism doesn't need to see
 * *Xml classes for each specific Reporter or AbstractReporter subclass at store
 * time.
 *
 * @author Bob Jacobsen Copyright: Copyright (c) 2002, 2008, 2009
 */
public abstract class AbstractReporterManagerConfigXML extends AbstractNamedBeanManagerConfigXML {

    public AbstractReporterManagerConfigXML() {
    }

    /**
     * Default implementation for storing the contents of a ReporterManager
     *
     * @param o Object to store, of type ReporterManager
     * @return Element containing the complete info
     */
    @Override
    public Element store(Object o) {
        Element reporters = new Element("reporters");
        setStoreElementClass(reporters);
<<<<<<< HEAD
        ReporterManager rm = (ReporterManager) o;
        if (rm != null) {
            SortedSet<Reporter> rList = rm.getNamedBeanSet();
            // don't return an element if there are no reporters to include
            if (rList.isEmpty()) {
                return null;
            }
            // store the Reporters
            for (Reporter r : rList) {
                if (r == null) {
                    log.error("Reporter null during store, skipped");
                    break;
                }
                String rName = r.getSystemName();
                log.debug("system name is {}", rName);
=======
        ReporterManager tm = (ReporterManager) o;
        if (tm != null) {
            java.util.Iterator<Reporter> iter
                    = tm.getNamedBeanSet().iterator();

            // don't return an element if there are not reporters to include
            if (!iter.hasNext()) {
                return null;
            }

            // store the reporters
            while (iter.hasNext()) {
                Reporter r = iter.next();
                String sname = r.getSystemName();
                log.debug("system name is " + sname);
>>>>>>> e3c46923
                Element elem = new Element("reporter");
                elem.addContent(new Element("systemName").addContent(rName));
                // store common parts
                storeCommon(r, elem);

                log.debug("store Reporter {}", r);
                reporters.addContent(elem);
            }
        }
        return reporters;
    }

    /**
     * Subclass provides implementation to create the correct top element,
     * including the type information. Default implementation is to use the
     * local class here.
     *
     * @param reporters The top-level element being created
     */
    abstract public void setStoreElementClass(Element reporters);

    /**
     * Utility method to load the individual Reporter objects. If there's no
     * additional info needed for a specific Reporter type, invoke this with the
     * parent of the set of Reporter elements.
     *
     * @param reporters Element containing the Reporter elements to load.
     * @return true if successful
     */
    public boolean loadReporters(Element reporters) {
        boolean result = true;
        List<Element> reporterList = reporters.getChildren("reporter");
        log.debug("Found {} reporters", reporterList.size());
        ReporterManager tm = InstanceManager.getDefault(jmri.ReporterManager.class);
        tm.setDataListenerMute(true);

        for (Element e : reporterList) {
            String sysName = getSystemName(e);
            if (sysName == null) {
                log.warn("unexpected null in systemName {} {}", e, e.getAttributes());
                result = false;
                break;
            }

            String userName = getUserName(e);

            log.debug("create Reporter: ({})({})", sysName, (userName == null ? "<null>" : userName));
            Reporter r = tm.newReporter(sysName, userName);
            loadCommon(r, e);
        }
        tm.setDataListenerMute(false);
        return result;
    }

    @Override
    public int loadOrder() {
        return InstanceManager.getDefault(jmri.ReporterManager.class).getXMLOrder();
    }

    private final static Logger log = LoggerFactory.getLogger(AbstractReporterManagerConfigXML.class);

}<|MERGE_RESOLUTION|>--- conflicted
+++ resolved
@@ -2,7 +2,6 @@
 
 import java.util.List;
 import java.util.SortedSet;
-
 import jmri.InstanceManager;
 import jmri.Reporter;
 import jmri.ReporterManager;
@@ -37,7 +36,6 @@
     public Element store(Object o) {
         Element reporters = new Element("reporters");
         setStoreElementClass(reporters);
-<<<<<<< HEAD
         ReporterManager rm = (ReporterManager) o;
         if (rm != null) {
             SortedSet<Reporter> rList = rm.getNamedBeanSet();
@@ -53,29 +51,12 @@
                 }
                 String rName = r.getSystemName();
                 log.debug("system name is {}", rName);
-=======
-        ReporterManager tm = (ReporterManager) o;
-        if (tm != null) {
-            java.util.Iterator<Reporter> iter
-                    = tm.getNamedBeanSet().iterator();
-
-            // don't return an element if there are not reporters to include
-            if (!iter.hasNext()) {
-                return null;
-            }
-
-            // store the reporters
-            while (iter.hasNext()) {
-                Reporter r = iter.next();
-                String sname = r.getSystemName();
-                log.debug("system name is " + sname);
->>>>>>> e3c46923
                 Element elem = new Element("reporter");
                 elem.addContent(new Element("systemName").addContent(rName));
                 // store common parts
                 storeCommon(r, elem);
 
-                log.debug("store Reporter {}", r);
+                log.debug("store Reporter {}", rName);
                 reporters.addContent(elem);
             }
         }

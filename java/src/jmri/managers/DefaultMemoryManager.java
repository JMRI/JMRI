--- conflicted
+++ resolved
@@ -21,26 +21,15 @@
 
     @Override
     protected Memory createNewMemory(String systemName, String userName) {
-<<<<<<< HEAD
         String prefix = getSystemNamePrefix();
         if (systemName.isEmpty() || systemName.equals(prefix)) {
-            log.error("Invalid system name for memory: \"{}\" but needed IM followed by a suffix", systemName);
-            throw new IllegalArgumentException("Invalid system name for memory: \"" + systemName + "\" but needed IM followed by a suffix");
+            log.error("Invalid system name for memory: \"{}\" but needed {} followed by a suffix", systemName, prefix);
+            throw new IllegalArgumentException("Invalid system name for memory: \"" + systemName + "\" but needed " + prefix + " followed by a suffix");
         }
         // we've decided to enforce that memory system
         // names start with IM by prepending if not present
         if (!systemName.startsWith(prefix)) {
             systemName = makeSystemName(systemName);
-=======
-        if(systemName.equals("") || systemName.equals("IM")){
-           log.error("Invalid system name for memory: \"{}\" but needed IM followed by a suffix",systemName);
-           throw new IllegalArgumentException("Invalid system name for memory: \"" + systemName + "\" but needed IM followed by a suffix");
-        }
-        // we've decided to enforce that memory system
-        // names start with IM by prepending if not present
-        if (!systemName.startsWith("IM")) {
-            systemName = "IM" + systemName;
->>>>>>> 682f4c42
         }
         return new DefaultMemory(systemName, userName);
     }

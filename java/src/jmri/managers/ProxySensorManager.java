package jmri.managers;

import javax.annotation.CheckForNull;
import javax.annotation.Nonnull;

import jmri.NamedBean;
import jmri.Sensor;
import jmri.SensorManager;
<<<<<<< HEAD
=======
import jmri.SignalHead;
>>>>>>> 64d11ab7

import org.slf4j.Logger;
import org.slf4j.LoggerFactory;

/**
 * Implementation of a SensorManager that can serve as a proxy for multiple
 * system-specific implementations.
 *
 * @author	Bob Jacobsen Copyright (C) 2003, 2010
 */
public class ProxySensorManager extends AbstractProxyManager<Sensor>
        implements SensorManager {

    public ProxySensorManager() {
        super();
    }

    @Override
    protected AbstractManager<Sensor> makeInternalManager() {
        return jmri.InstanceManager.getDefault(jmri.jmrix.internal.InternalSystemConnectionMemo.class).getSensorManager();
    }

    /**
     * Locate via user name, then system name if needed.
     *
     * @return Null if nothing by that name exists
     */
    @Override
    public Sensor getSensor(@Nonnull String name) {
        return super.getNamedBean(name);
    }

    @Override
    protected Sensor makeBean(int i, String systemName, String userName) throws IllegalArgumentException {
        log.debug("makeBean({}, \"{}\", \"{}\"", i, systemName, userName);
        return ((SensorManager) getMgr(i)).newSensor(systemName, userName);
    }

    @Override
    @Nonnull
    public Sensor provideSensor(@Nonnull String sName) throws IllegalArgumentException {
        return super.provideNamedBean(sName);
    }

    /** {@inheritDoc} */
    @Override
    @Nonnull
    public Sensor provide(@Nonnull String name) throws IllegalArgumentException { return provideSensor(name); }

    /**
     * Locate an instance based on a system name.
     *
     * @return requested Turnout object or null if none exists
     */
    @Override
    public Sensor getBySystemName(@Nonnull String sName) {
        return super.getBeanBySystemName(sName);
    }

    /**
     * Locate an instance based on a user name.
     *
     * @return requested Turnout object or null if none exists
     */
    @Override
    public Sensor getByUserName(@Nonnull String userName) {
        return super.getBeanByUserName(userName);
    }

    /** {@inheritDoc} */
    @CheckForNull
    @Override
    public Sensor getByUserThenSystemName(@Nonnull String systemName, Sensor sysNameResult,
                                             String userName, Sensor uNameResult) {
        return super.getByUserThenSystemName(systemName, sysNameResult,
                userName, uNameResult);
    }

    /**
     * Return an instance with the specified system and user names. Note that
     * two calls with the same arguments will get the same instance; there is
     * only one Sensor object representing a given physical turnout and
     * therefore only one with a specific system or user name.
     * <p>
     * This will always return a valid object reference for a valid request; a
     * new object will be created if necessary. In that case:
     * <ul>
     * <li>If a null reference is given for user name, no user name will be
     * associated with the Turnout object created; a valid system name must be
     * provided
     * <li>If a null reference is given for the system name, a system name will
     * _somehow_ be inferred from the user name. How this is done is system
     * specific. Note: a future extension of this interface will add an
     * exception to signal that this was not possible.
     * <li>If both names are provided, the system name defines the hardware
     * access of the desired turnout, and the user address is associated with
     * it.
     * </ul>
     * Note that it is possible to make an inconsistent request if both
     * addresses are provided, but the given values are associated with
     * different objects. This is a problem, and we don't have a good solution
     * except to issue warnings. This will mostly happen if you're creating
     * Sensors when you should be looking them up.
     *
     * @return requested Sensor object (never null)
     */
    @Override
    @Nonnull
    public Sensor newSensor(@Nonnull String systemName, String userName) {
        return newNamedBean(systemName, userName);
    }

    // null implementation to satisfy the SensorManager interface
    @Override
    public void updateAll() {
    }

    @Override
    public boolean allowMultipleAdditions(@Nonnull String systemName) {
        int i = matchTentative(systemName);
        if (i >= 0) {
            return ((SensorManager) getMgr(i)).allowMultipleAdditions(systemName);
        }
        return ((SensorManager) getMgr(0)).allowMultipleAdditions(systemName);
    }

    @Override
    @Nonnull
    public String createSystemName(@Nonnull String curAddress, @Nonnull String prefix) throws jmri.JmriException {
        return createSystemName(curAddress, prefix, SensorManager.class);
    }

    @Override
    public String getNextValidAddress(@Nonnull String curAddress, @Nonnull String prefix) throws jmri.JmriException {
        return getNextValidAddress(curAddress, prefix, typeLetter());
    }

    /**
     * {@inheritDoc}
     */
    @Override
    public String getEntryToolTip() {
        return "Enter a number from 1 to 9999"; // Basic number format help
    }

    @Override
    public long getDefaultSensorDebounceGoingActive() {
        return ((SensorManager) getMgr(0)).getDefaultSensorDebounceGoingActive();
    }

    @Override
    public long getDefaultSensorDebounceGoingInActive() {
        return ((SensorManager) getMgr(0)).getDefaultSensorDebounceGoingInActive();
    }

    @Override
    public void setDefaultSensorDebounceGoingActive(long timer) {
        for (int i = 0; i < nMgrs(); i++) {
            ((SensorManager) getMgr(i)).setDefaultSensorDebounceGoingActive(timer);
        }
    }

    @Override
    public void setDefaultSensorDebounceGoingInActive(long timer) {
        for (int i = 0; i < nMgrs(); i++) {
            ((SensorManager) getMgr(i)).setDefaultSensorDebounceGoingInActive(timer);
        }
    }

    @Override
    public int getXMLOrder() {
        return jmri.Manager.SENSORS;
    }

    @Override
    @Nonnull
    public String getBeanTypeHandled(boolean plural) {
        return Bundle.getMessage(plural ? "BeanNameSensors" : "BeanNameSensor");
    }

    /**
     * {@inheritDoc}
     */
    @Override
    public Class<Sensor> getNamedBeanClass() {
        return Sensor.class;
    }

    /**
     * Do the sensor objects provided by this manager support configuring
     * an internal pullup or pull down resistor?
     * <p>
     * Return false to satisfy the SensorManager interface.
     *
     * @return true if pull up/pull down configuration is supported.
     */
    @Override
    public boolean isPullResistanceConfigurable(){
       return false;
    }

    // initialize logging
    private final static Logger log = LoggerFactory.getLogger(ProxySensorManager.class);

}<|MERGE_RESOLUTION|>--- conflicted
+++ resolved
@@ -1,15 +1,10 @@
 package jmri.managers;
 
-import javax.annotation.CheckForNull;
 import javax.annotation.Nonnull;
 
-import jmri.NamedBean;
 import jmri.Sensor;
 import jmri.SensorManager;
-<<<<<<< HEAD
-=======
 import jmri.SignalHead;
->>>>>>> 64d11ab7
 
 import org.slf4j.Logger;
 import org.slf4j.LoggerFactory;
@@ -77,15 +72,6 @@
     @Override
     public Sensor getByUserName(@Nonnull String userName) {
         return super.getBeanByUserName(userName);
-    }
-
-    /** {@inheritDoc} */
-    @CheckForNull
-    @Override
-    public Sensor getByUserThenSystemName(@Nonnull String systemName, Sensor sysNameResult,
-                                             String userName, Sensor uNameResult) {
-        return super.getByUserThenSystemName(systemName, sysNameResult,
-                userName, uNameResult);
     }
 
     /**

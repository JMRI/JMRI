--- conflicted
+++ resolved
@@ -2,7 +2,6 @@
 
 import java.util.Enumeration;
 import java.util.Objects;
-
 import jmri.JmriException;
 import jmri.Manager;
 import jmri.Sensor;
@@ -94,15 +93,9 @@
     @Override
     @Nonnull
     public Sensor newSensor(@Nonnull String systemName, String userName) throws IllegalArgumentException {
-<<<<<<< HEAD
         log.debug(" newSensor(\"{}\", \"{}\")", systemName, (userName == null ? "null" : userName));
         Objects.requireNonNull(systemName, "SystemName cannot be null. UserName was "
                 + (userName == null ? "null" : userName));  // NOI18N
-=======
-        log.debug(" newSensor(\"{}\", \"{}\")", systemName, userName);
-        Objects.requireNonNull(systemName, "SystemName cannot be null. UserName was " + ((userName == null) ? "null" : userName));  // NOI18N
-
->>>>>>> f786ed5f
         systemName = validateSystemNameFormat(systemName);
         // return existing if there is one
         Sensor s;
@@ -123,15 +116,12 @@
         }
         // doesn't exist, make a new one
         s = createNewSensor(systemName, userName);
-<<<<<<< HEAD
-=======
 
         // if that failed, blame it on the input arguments
         if (s == null) {
             throw new IllegalArgumentException();
         }
 
->>>>>>> f786ed5f
         // save in the maps
         register(s);
 

--- conflicted
+++ resolved
@@ -5,10 +5,7 @@
 # This resource bundle should only be referenced via the Bundle class tree,
 # see http://jmri.org/help/en/html/doc/Technical/I8N.shtml
 # for more information.
-<<<<<<< HEAD
-=======
 # updated by Herv\u00e9 BLOREC <bzh56420@yahoo.fr> on 2016-06-09
->>>>>>> 3d5670a0
 
 VetoFoundIn = Trouv\u00e9 dans le suivant <b>{0}s</b>
 VetoWillBeRemovedFrom = Il sera retir\u00e9e de la {0}s
@@ -22,17 +19,6 @@
 DIRECTBITMODE       = Bit Direct
 DIRECTBYTEMODE      = Octet Direct
 DIRECTMODE          = Direct
-<<<<<<< HEAD
-ADDRESSMODE         = Address
-OPSBYTEMODE         = Ops Byte
-OPSBITMODE          = Ops Bit
-OPSACCBYTEMODE      = Ops Accessory Byte
-OPSACCBITMODE       = Ops Accessory Bit
-OPSACCEXTBYTEMODE   = Ops Accessory Extended Byte
-OPSACCEXTBITMODE    = Ops Accessory Extended Bit
-#Error message displayed when the Internal connection is the default for all purposes.
-ManagerDefaultSelector.AllInternal=JMRI is defaulting to internal systems for all purposes. Usually this is indicates a misconfiguration.
-=======
 ADDRESSMODE         = Adresse
 OPSBYTEMODE         = Octet Ops
 OPSBITMODE          = Bit Ops
@@ -46,5 +32,4 @@
 SkipMessageSession  = Sauter le message pour cette session seulement?
 SkipMessageFuture   =  Sauter le message dans le futur ?
 Reminder            = Rappel
-ReminderLine        = Vous pouvez r\u00e9afficher ce message depuis le menu "\u00c9dition --> Pr\u00e9f\u00e9rences|Message".
->>>>>>> 3d5670a0
+ReminderLine        = Vous pouvez r\u00e9afficher ce message depuis le menu "\u00c9dition --> Pr\u00e9f\u00e9rences|Message".
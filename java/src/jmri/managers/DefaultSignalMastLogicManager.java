--- conflicted
+++ resolved
@@ -233,95 +233,6 @@
         throw new UnsupportedOperationException("Not supported yet.");
     }
 
-<<<<<<< HEAD
-    /** {@inheritDoc} */
-    @Override
-    public String makeSystemName(String s) {
-        throw new UnsupportedOperationException("Not supported yet.");
-    }
-
-    /**
-     * {@inheritDoc}
-     *
-     * @return always 'VALID'
-     */
-    @Override
-    public NameValidity validSystemNameFormat(String systemName) {
-        return NameValidity.VALID;
-    }
-
-    /**
-     * Enforces, and as a user convenience converts to, the standard form for a system name
-     * for the NamedBeans handled by this manager.
-     *
-     * @param inputName System name to be normalized
-     * @throws NamedBean.BadSystemNameException If the inputName can't be converted to normalized form
-     * @return A system name in standard normalized form 
-     */
-    @Override
-    @CheckReturnValue
-    public @Nonnull String normalizeSystemName(@Nonnull String inputName) throws NamedBean.BadSystemNameException {
-        return inputName;
-    }
-
-    /** {@inheritDoc} */
-    @Override
-    @CheckReturnValue
-    public int getObjectCount() { 
-        throw new UnsupportedOperationException("Not supported yet.");
-    }
-
-    /** {@inheritDoc} */
-    @Override
-    @Deprecated  // will be removed when Manager method is removed due to @Override
-    public String[] getSystemNameArray() {
-        throw new UnsupportedOperationException("Not supported yet.");
-    }
-
-    /** {@inheritDoc} */
-    @Override
-    @Deprecated  // will be removed when Manager method is removed due to @Override
-    public List<String> getSystemNameList() {
-        throw new UnsupportedOperationException("Not supported yet.");
-    }
-
-    /** {@inheritDoc} */
-    @Override
-    public SortedSet<SignalMastLogic> getNamedBeanSet(){
-        TreeSet<SignalMastLogic> beanList = new TreeSet<>(new jmri.util.NamedBeanComparator());
-        for (SignalMastLogic e : signalMastLogic) {
-            beanList.add(e);
-        }
-        return beanList;
-    }
-
-    /** {@inheritDoc} */
-    @Override
-    @Deprecated  // will be removed when Manager method is removed due to @Override
-    public List<SignalMastLogic> getNamedBeanList() {
-        throw new UnsupportedOperationException("Not supported yet.");
-    }
-
-    java.beans.PropertyChangeSupport pcs = new java.beans.PropertyChangeSupport(this);
-
-    /** {@inheritDoc} */
-    @Override
-    public synchronized void addPropertyChangeListener(java.beans.PropertyChangeListener l) {
-        pcs.addPropertyChangeListener(l);
-    }
-
-    /** {@inheritDoc} */
-    @Override
-    public synchronized void removePropertyChangeListener(java.beans.PropertyChangeListener l) {
-        pcs.removePropertyChangeListener(l);
-    }
-
-    protected void firePropertyChange(String p, Object old, Object n) {
-        pcs.firePropertyChange(p, old, n);
-    }
-
-=======
->>>>>>> 4bc956ea
     java.beans.VetoableChangeSupport vcs = new java.beans.VetoableChangeSupport(this);
 
     int signalLogicDelay = 500;

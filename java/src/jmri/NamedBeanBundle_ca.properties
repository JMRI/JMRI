# NamedBeanBundle_ca.properties
#
# Catalan properties for the jmri package of JMRI
#
# This resource bundle should only be referenced via the Bundle class tree, 
# see http://jmri.org/help/en/html/doc/Technical/I8N.shtml
# for more information.  At some later date
# the name of this bundle will change
#
# Translation: Joan de Castro (joan276dca@yahoo.es) 20/09/2014
# Translation: Luis Zamora (eldelinux) (eldelinux@gmail.com) 12/01/2020

BeanStateInconsistent   = Inconsistent
BeanStateUnknown        = Desconegut
BeanStateUnexpected     = Valor inesperat: {0}

BeanNameTurnout         = Desviament
BeanNameSensor          = Sensor
BeanNameSignalHead      = Cap de Senyal
BeanNameSignalMast      = M\u00e0stil de Senyals
BeanNameMemory          = Mem\u00f2ria
BeanNameReporter        = Informe
BeanNameLight           = Llum
BeanNameLogix           = Logix
BeanNameLRoute          = LRoute
BeanNameRoute           = Itinerari
BeanNameBlock           = Bloc
BeanNameConditional     = Condicional
BeanNameSection         = Secci\u00f3
BeanNameAudio           = \u00c0udio
BeanNameTransit         = Circulacions
BeanNameSignalSystem    = Sistema de senyalitzaci\u00f3
BeanNameSignalMastLogic = L\u00f2gica de pal de senyals
BeanNameSignalAppMap    = Aparen\u00e7a del pal de senyals
BeanNameSignalGroup     = Grup de senyals
BeanNameWarrant         = Autoritzaci\u00f3
BeanNameOBlock          = Ocupaci\u00f3 del Bloc
BeanNamePortal          = Portal
BeanNameEntryExit       = Sortida
# not a real bean but form for LogixTableAction
EntryExit               = Sortida
FastClock               = Rellotge Accelerat
Script                  = Script
BeanName                = Nom

# common name keys
LabelSystemName         = Nom de sistema:
LabelUserName           = Nom d'usuari:
ColumnSystemName        = Nom de sistema
ColumnUserName          = Nom d'usuari
# for beantable, signalling and conditional, Xnet
ColumnState             = Estat
ColumnSpeed             = Velocitat
# use the MakeLabel key to add a localized interpunction after the above (or any other) item
# called in code as Bundle.getMessage("MakeLabel", Bundle.getMessage("BeanName")) so translation must include {0}
MakeLabel               = {0}:

StateOff                = Off
StateOn                 = On
LightStateIntermediate  = Intermedi
LightStateTransitioning = Transici\u00f3
LightStateTransitioningToFullOn = Transici\u00f3 a ON
LightStateTransitioningHigher = Transici\u00f3 a valor superior
LightStateTransitioningLower = Transici\u00f3 a valor superior
LightStateTransitioningToFullOff = Transici\u00f3 a OFF

TurnoutStateClosed      = Directe
StateClosedShort        = Di
TurnoutStateThrown      = Desviat
StateThrownShort        = De

TurnoutOperationOff     = Apagat
TurnoutOperationDefault = Use Global Default 
TurnoutOperationRaw     = En Cru 
TurnoutOperationSensor  = Sensor 
TurnoutOperationNoFeedback = NoFeedback
UseGlobal               = \u00das {0}

SensorStateActive       = Actiu
SensorStateInactive     = Inactiu
MultiSensorPosition     = Posici\u00f3

#Logix Table items
True                    = Cert
False                   = Fals
LogicAND                = AND
LogicOR                 = OR
LogicNOT                = NOT
LogicMixed              = Mixed

plainIcon               = Icona
background              = Imatge de fons

#Tab names in jmrit.signalling.SignallingPanel, also in EntryExitBundle.properties
Blocks                  = Blocks
Turnouts                = Desviaments
Sensors                 = Sensors
SignalMasts             = M\u00e0stils de Senyals
SignalHeads             = Signal Heads
Reporters               = Reporters
Memories                = Memories
Lights                  = Llums

SignalHeadStateRed      = Vermell
SignalHeadStateYellow   = Groc
SignalHeadStateGreen    = Verd
SignalHeadStateLunar    = Blanc
SignalHeadStateDark     = Apagat
SignalHeadStateLit      = Enc\u00e8s
SignalHeadStateFlashingRed = Vermell intermitent
SignalHeadStateFlashingYellow = Groc intermitent
SignalHeadStateFlashingGreen = Vermell intermitent
SignalHeadStateFlashingLunar = Blanc intermitent
SignalHeadStateHeld     = Bloquejada
# Lit/Held Mast has a different conjugation in French etc.
SignalMastStateLit      = Enc\u00e8s
SignalMastStateHeld     = Bloquejat

TrackClear              = Lliure
TrackOccupied           = Ocupada
TrackAllocated          = Assigna
TrackCurrentPosition    = Posici\u00f3 actual
TrackDoNotUse           = Fora de servei
TrackError              = Error de pot\u00e8ncia de via
StateReserved           = Assigna
StateFree               = Lliure
# very simple default signal system definitions
SignalAspectDefaultRed  = Parada
SignalAspectDefaultYellow = Atenci\u00f3
SignalAspectDefaultGreen = Lliure
SignalAspectKey         = Velocitat
# next three need aspect names from above after underscore
SignalAspect_Speed_Stop = 0
SignalAspect_Speed_Approach = 30
SignalAspect_Speed_Clear = 60

# Cardinal directions
North                   = Nord
South                   = Sud
East                    = Est
West                    = Oest
Clockwise               = CW
CounterClockwise        = CCW
Leftward                = Esquerra
Rightward               = Dreta
# horizontal alignment (for Palette editors)
left                    = Esquerra
right                   = Dreta
center                  = Centrat
# Used in the Editors for a Slip Icon Edit
LowerWestToUpperEast    = Inferior Oest a Superior Est
UpperWestToLowerEast    = Superior Oest a Inferior Est
LowerWestToLowerEast    = Inferior Oest a Inferior Est
UpperWestToUpperEast    = Superior Oest a Superior Est
Slip                    = Creuer Angl\u00e8s
Upper                   = Sortida Superior
Lower                   = Sortida Inferior
Middle                  = Sortida intermitja

# Programming status and errors
StatusOK                = OK
# terminate new strings with "; " please, and add a unique error number
NoLocoDetected          = Cap m\u00e0quina detectada (301);
ProgrammerBusy          = Programador ocupat (302);
NotImplemented          = Operaci\u00f3 no suportada per la central (303);
UserAborted             = Cancel\u00b7lat per l'usuari (304);
ConfirmFailed           = Confirmaci\u00f3 no rebuda (305);
FailedTimeout           = Temps de comunicaci\u00f3 amb la central superat (306);
UnknownError            = Error desconegut (307);
NoAck                   = No hi ha resposta [ACK] de la locomotora (308);
ProgrammingShort        = Curt-circuit a la via de programaci\u00f3 (309);
SequenceError           = Error de programaci\u00f3 (310);
CommError               = Error de comunicaci\u00f3 entre la central i l'ordinador (311);

# Protocol names
ProtocolDCC             = DCC
ProtocolDCC_Long        = DCC llarg
ProtocolDCC_Short       = DCC curt
ProtocolSelectrix       = Selectrix
ProtocolMotorola        = Motorola
ProtocolM4              = M4
ProtocolMFX             = MFX
ProtocolOpenLCB         = OpenLCB
ProtocolLGB             = LGB

# ProgrammerMode values
NONE                    = (None)
None                    = Cap
REGISTERMODE            = Mode de registre
PAGEMODE                = Mode de paginaci\u00f3
DIRECTBITMODE           = Mode de Bit Directe
DIRECTBYTEMODE          = Mode de Byte directe
DIRECTMODE              = Direct
ADDRESSMODE             = Mode d'adre\u00e7a
OPSBYTEMODE             = Mode de byte en POM
OPSBITMODE              = Ops Bit
OPSACCBYTEMODE          = Ops Accessory Byte
OPSACCBITMODE           = Ops Accessory Bit
OPSACCEXTBYTEMODE       = Ops Accessory Extended Byte
OPSACCEXTBITMODE        = Ops Accessory Extended Bit

# Application status & general info, from apps.AppsBundle
TitleAbout              = About {0}
ConnectionFailed        = {0}: ERROR {1} utilitzant {2}
ConnectionSucceeded     = {0}: utilitzant {1} en {2}
ConnectionListReadError = Impossible llegir llista de connexions
DefaultVersionCredit    = JMRI. Versi\u00f3 {0}
JavaVersionCredit       = Java. Versi\u00f3 {0} ({1})
Copyright               = Copyright \u00a9 {0} JMRI Community

MenuWindow              = Finestra
MenuItemMinimize        = Minimitza
MenuHelp                = Ajuda
MenuItemWindowHelp      = Finestra d'ajuda
MenuItemHelp            = Ajuda general
MenuItemLicense         = Llic\u00e8ncia
MenuItemLocations       = Ubicacions
MenuItemCheckUpdates    = Revisa actualitzacions
MenuItemContext         = Context
MenuItemConsole         = Consola de sistema
MenuItemAbout           = Quant a
MenuFile                = Fitxer
MenuEdit                = Edita
MenuItemCut             = Retalla
MenuItemCopy            = Copia
MenuItemPaste           = Enganxa
MenuItemPrintSummary    = Imprimeix entrades
MenuItemPreviewSummary  = Visualitza entrades

# Block items
InUseSensorBlockVeto    = El sensor \u00e9s en \u00fas pel bloc "{0}"
VetoFoundInBlocks       = Trobat en els seg\u00fcents blocs
VetoWillBeRemovedFromBlock = Ser\u00e0 eliminat del bloc

Forward                 = Davant
Reverse                 = Darrere
Blocking                = Blocant
Stopping                = Aturant

VetoBlockingSensor      = \u00c9s en \u00fas com a {1} {2} {0} a la secci\u00f3 {3}
VetoBlockInSection      = El bloc \u00e9s usat a la secci\u00f3 "{0}"

VetoTransitSection      = \u00c9s en \u00fas en la circulaci\u00f3 {0}

# Generic Dialogs
UnsavedChangesMessage   = <html><b>{0} hi han canvis no desats.</b><br>Vols desar-los?</html>
UnsavedChangesTitle     = Canvis no Desats
FileOverwriteWarning    = Arxiu {0} ja existeix.\nSobreescriu-lo?
OverwriteFile           = Sobreescriu arxiu?
# shown on Prefs | Messages | AudioTable (AudioTableAction.java)
# for jmrit.Beantable and jmrix.ecos
MessageRememberSetting  = Recordar aquest ajut la propera vegada?
DeleteAsk               = Demana Sempre
DeleteNever             = No eliminis mai
DeleteAlways            = Elimina sense demanar
DeleteItemInUse         = Quan s'elimini un objecte que \u00e9s en \u00fas

# Generic Profile Information
ActiveProfile           = Activa Profile: {0}
FailedProfile           = (C\u00e0rrega del Perfil Fallida)

# Buttons used in multiple jmri.* packages
ButtonOK                = OK
ButtonCancel            = Cancel\u00b7la
ButtonDelete            = Elimina
ButtonClear             = Neteja
ButtonDone              = Fet
ButtonEdit              = Edita
ButtonApply             = S\u00ed
ButtonSelect            = Selecciona
ButtonCopy              = Copia
ButtonSet               = Estableix
ButtonReset             = Reinicia
ButtonSearch            = Cerca
ButtonUpdate            = Actualitza
ButtonSave              = Desa
ButtonSend              = Envia
ButtonNo                = No
ButtonYes               = S\u00ed
ButtonClose             = Tanca
ButtonOpen              = Obre
ButtonDisable           = Desactiva
# jmrix and symbolic prog items
<<<<<<< HEAD
ButtonRead              = Llegeix
ButtonWrite             = Escriu
ButtonPrint             = Imprimeix
ButtonStop              = Atura
ButtonStart             = Inicia
ButtonCreate            = Crea
=======
ButtonRead              = Read
ButtonWrite             = Write
ButtonPrint             = Print
ButtonStop              = Stop
ButtonStart             = Inicia
ButtonCreate            = Create
>>>>>>> 44b5c177
# jmrit.ConditionalEdit Buttons
ButtonUp                = Amunt
ButtonDown              = Avall
ButtonHelp              = Ajuda
ButtonToggle            = Commuta
Toggle                  = Commuta
ButtonCheck             = Verifica estat

Renameddd               = Renombra...
Duplicateddd            = Duplica...

TooltipOpenFile         = Selecciona {0} arxiu des de el disc

WarningTitle            = Advert\u00e8ncia
ErrorTitle              = Error
QuestionTitle           = Pregunta
ReminderTitle           = Recorda
MessageTitle            = Missatge

# Beantable (SML edit) and jmrix (cmri) items
Show                    = Mostra
ThrottleTitle           = Regulador
RosterTitle             = Flota

# Power states
PowerStateOn            = On
PowerStateOff           = Off
PowerStateUnknown       = Desconegut
InitialStateOn          = ON
InitialStateOff         = OFF

# NmraPacket messages
DccToStringFormat       = {0} tipus: {1} a adre\u00e7a {2}

# Pull-up/Pull-down resistance names.
PullResistanceUp        = Pull-up Resistor Enabled
PullResistanceDown      = Pull-down Resistor Enabled
PullResistanceOff       = No Pull-up/Pull-down

# Specifically for AbstractLoaderPane 
StatusFileNotFound      = Arxiu no trobat

# server preferences, keys used in jmris, jmrit and jmrix
LabelPort               = Port N\u00famero
ErrorConvertNumberX     = No s'ha pogut convertir {0} a una adre\u00e7a v\u00e0lida
#Preferences label for startup checkbox
LabelStartup            = Iniciar autom\u00e0ticament amb l'aplicaci\u00f3
#Button text for starting server
StartServer             = Inicia el Servidor
#Button text for stopping server
StopServer              = Atura el Servidor

# Manual operation/configuration, used in Warrants, Operations, jmrix.lenz
Manual                  = Manual
Automatic               = Auto
rsType                  = Locomotora
FunctionMomentary       = Momentani
FunctionContinuous      = Continu

# Keys used in both jmri.jmrix and jmri.jmrit
SendPacketTitle         = Envia Paquet
PacketLabel             = Paquet:
SendToolTip             = Envia el paquet especificat (missatge)
EnterHexToolTip         = Entra comanda com a cadena en hexadecimal (0xnnn)
EnterHexBytesToolTip    = Entra comanda en bytes hexadecimal separat per espais, per exemple: 82 7D

# interface colors
# these are used in Display/PositionableProperties, Operations and signaling/EntryExit and util
Color           = Color
Black           = Negre
DarkGray        = Gris Fosc
Gray            = Gris
LightGray       = Gris Clar 
White           = Blanc
Red             = Vermell
Pink            = Rosa
Yellow          = Groc
Green           = Verd
Orange          = Taronja
Blue            = Blau
Magenta         = Magenta
Cyan            = Cyan
Brown           = Marr\u00f3
ColorClear      = Transparent<|MERGE_RESOLUTION|>--- conflicted
+++ resolved
@@ -281,21 +281,13 @@
 ButtonOpen              = Obre
 ButtonDisable           = Desactiva
 # jmrix and symbolic prog items
-<<<<<<< HEAD
 ButtonRead              = Llegeix
 ButtonWrite             = Escriu
 ButtonPrint             = Imprimeix
 ButtonStop              = Atura
 ButtonStart             = Inicia
 ButtonCreate            = Crea
-=======
-ButtonRead              = Read
-ButtonWrite             = Write
-ButtonPrint             = Print
-ButtonStop              = Stop
-ButtonStart             = Inicia
-ButtonCreate            = Create
->>>>>>> 44b5c177
+
 # jmrit.ConditionalEdit Buttons
 ButtonUp                = Amunt
 ButtonDown              = Avall

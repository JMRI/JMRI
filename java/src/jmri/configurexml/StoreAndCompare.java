package jmri.configurexml;

import edu.umd.cs.findbugs.annotations.SuppressFBWarnings;

import java.awt.GraphicsEnvironment;
import java.awt.event.ActionEvent;
import java.io.BufferedReader;
import java.io.File;
import java.io.FileInputStream;
import java.io.InputStreamReader;
import java.util.UUID;

import javax.swing.AbstractAction;
import javax.swing.JFileChooser;

import jmri.*;

/**
 * Determine if there have been changes made to the PanelPro data.  If so, then a prompt will
 * be displayed to store the data before the JMRI shutdown process proceeds.
 * <p>
 * If the JMRI application is DecoderPro, the checking does not occur.  If the PanelPro tables
 * contain only 3 time related beans and no panels, the checking does not occur.
 * <p>
 * The main check process uses the checkFile process which is used by the load and store tests.
 * The current configuration is stored to a temporary file. This temp file is compared to the file
 * that was loaded manually or via a start up action.  If there are differences and the
 * shutdown store check preference is enabled, a store request prompt is displayed.  The
 * prompt does not occur when running in headless mode.
 *
 * @author Dave Sand Copyright (c) 2022
 */
public class StoreAndCompare extends AbstractAction {

    public StoreAndCompare() {
        this("Store and Compare");  // NOI18N
    }

    public StoreAndCompare(String s) {
        super(s);
    }

    private static ShutdownPreferences _preferences = jmri.InstanceManager.getDefault(ShutdownPreferences.class);

    @Override
    public void actionPerformed(ActionEvent e) {
        requestStoreIfNeeded();
    }

    /**
     * Check if data has changed and if so, if the user has permission to store.
     * @return true if user wants to abort shutdown, false otherwise
     */
    public static boolean checkPermissionToStoreIfNeeded() {
        if (InstanceManager.getDefault(PermissionManager.class)
                .hasPermission(LoadAndStorePermissionOwner.STORE_XML_FILE_PERMISSION)) {
            // User has permission to store. No need to abort.
            return false;
        }

        if (Application.getApplicationName().equals("PanelPro")) {
            if (_preferences.isStoreCheckEnabled()) {
                if (dataHasChanged() && !GraphicsEnvironment.isHeadless()) {
                    return jmri.configurexml.swing.StoreAndCompareDialog.showAbortShutdownDialogPermissionDenied();
                }
            }
        }

        // If here, no need to abort.
        return false;
    }

    public static void requestStoreIfNeeded() {
<<<<<<< HEAD
        if ( Application.getApplicationName().equals("PanelPro") && _preferences.isStoreCheckEnabled()) {
            jmri.util.ThreadingUtil.runOnGUI( () -> { 
                if ( dataHasChanged() && !GraphicsEnvironment.isHeadless() ) {
=======
        if (!InstanceManager.getDefault(PermissionManager.class)
                .hasPermission(LoadAndStorePermissionOwner.STORE_XML_FILE_PERMISSION)) {
            // User has not permission to store.
            return;
        }
        if (Application.getApplicationName().equals("PanelPro")) {
            if (_preferences.isStoreCheckEnabled()) {
                if (dataHasChanged() && !GraphicsEnvironment.isHeadless()) {
>>>>>>> 50dafc99
                    jmri.configurexml.swing.StoreAndCompareDialog.showDialog();
                }
            });
        }
    }

    public static boolean dataHasChanged() {
        var result = false;

        // Get file 1 :: This will be the file used to load the layout data.
        JFileChooser chooser = LoadStoreBaseAction.getUserFileChooser();
        File file1 = chooser.getSelectedFile();
        if (file1 == null) {
            // No file loaded, check for possible additions.
            return noFileChecks();
        }

        // Get file 2 :: This is the default tmp directory with a random xml file name.
        var tempDir = System.getProperty("java.io.tmpdir") + File.separator;
        var fileName = UUID.randomUUID().toString();
        File file2 = new File(tempDir + fileName + ".xml");

        // Store the current data using the temp file.
        jmri.ConfigureManager cm = jmri.InstanceManager.getNullableDefault(jmri.ConfigureManager.class);
        if (cm != null) {
            boolean stored = cm.storeUser(file2);
            log.debug("temp file '{}' stored :: {}", file2, stored);

            try {
                result = checkFile(file1, file2);
            } catch (Exception ex) {
                log.debug("checkFile exception: ", ex);
            }

            if (!file2.delete()) {
                log.warn("An error occurred while deleting temporary file {}", file2.getPath());
            }
        }

        return result;
    }

    /**
     * When a file has not been loaded, there might be items that should be stored.  This check
     * is not exhaustive.
     * <p>
     * If ISCLOCKRUNNING is the only sensor, that is not considered a change.  This also applies
     * to the IMCURRENTTIME and IMRATEFACTOR memories.
     * @return true if notification should occur.
     */
    @SuppressFBWarnings(value = {"RCN_REDUNDANT_NULLCHECK_OF_NONNULL_VALUE"},
            justification =
                    "spotbugs did not like the protection provided by the result boolean, but the second test was declared redundant")
    private static boolean noFileChecks() {
        var result = false;

        var tMgr = InstanceManager.getDefault(TurnoutManager.class);
        var sMgr = InstanceManager.getDefault(SensorManager.class);
        var mMgr = InstanceManager.getDefault(MemoryManager.class);

        // Get the system prefix for internal beans using the memory manager to avoid the default prefix.
        var systemPrefix = "I";
        if (mMgr != null) {
            systemPrefix = mMgr.getSystemPrefix();
        }

        if (tMgr == null || sMgr == null || mMgr == null) {
            log.debug("triple manager test sets true");
            result = true;
        }

        if (!result && tMgr != null && tMgr.getNamedBeanSet().size() > 0) {
            log.debug("turnout manager test sets true");
            result = true;
        }

        if (!result && sMgr != null) {
            var sensorSize = sMgr.getNamedBeanSet().size();
            if (sensorSize > 1) {
                log.debug("sensor > 1 sets true");
                result = true;
            } else if (sensorSize == 1) {
                if (sMgr.getBySystemName(systemPrefix + "SCLOCKRUNNING") == null) {
                    log.debug("sensor == 1 sets true");
                    result = true;  // One sensor but it is not ISCLOCKRUNNING
                }
            }
        }

        if (!result && mMgr != null) {
            var memSize = mMgr.getNamedBeanSet().size();
            if (memSize > 2) {
                log.debug("memory > 2 sets true");
                result = true;
            } else if (memSize != 0) {
                if (mMgr.getBySystemName(systemPrefix + "MCURRENTTIME") == null) {
                    log.debug("memory no MCURRENTTIME sets true");
                    result = true;  // Two memories but one is not IMCURRENTTIME
                }
                if (mMgr.getBySystemName(systemPrefix + "MRATEFACTOR") == null) {
                    log.debug("memory no MRATEFACTOR sets true");
                    result = true;  // Two memories but one is not IMRATEFACTOR
                }
            }
        }

        if (!result) {
            if (InstanceManager.getDefault(jmri.jmrit.display.EditorManager.class).getList().size() > 0) {
                log.debug("panel check sets true");
                result = true;  // One or more panels have been added.
            }
        }

        return result;
    }

    @SuppressFBWarnings(value = {"OS_OPEN_STREAM_EXCEPTION_PATH", "RV_DONT_JUST_NULL_CHECK_READLINE"},
            justification =
            "Open streams are not a problem during JMRI shutdown."
            + "The line represents the end of a XML comment and is not relevant")
    public static boolean checkFile(File inFile1, File inFile2) throws Exception {
        boolean result = false;
        // compare files, except for certain special lines
        BufferedReader fileStream1 = new BufferedReader(
                new InputStreamReader(new FileInputStream(inFile1)));
        BufferedReader fileStream2 = new BufferedReader(
                new InputStreamReader(new FileInputStream(inFile2)));

        String line1 = fileStream1.readLine();
        String line2 = fileStream2.readLine();

        int lineNumber1 = 0, lineNumber2 = 0;
        String next1, next2;
        while ((next1 = fileStream1.readLine()) != null && (next2 = fileStream2.readLine()) != null) {
            lineNumber1++;
            lineNumber2++;

            // Do we have a multi line comment? Comments in the xml file is used by LogixNG.
            // This only happens in the first file since store() will not store comments
            if  (next1.startsWith("<!--")) {
                while ((next1 = fileStream1.readLine()) != null && !next1.endsWith("-->")) {
                    lineNumber1++;
                }

                // If here, we either have a line that ends with --> or we have reached endf of file
                if (fileStream1.readLine() == null) break;

                // If here, we have a line that ends with --> or we have reached end of file
                continue;
            }

            // where the (empty) entryexitpairs line ends up seems to be non-deterministic
            // so if we see it in either file we just skip it
            String entryexitpairs = "<entryexitpairs class=\"jmri.jmrit.signalling.configurexml.EntryExitPairsXml\" />";
            if (line1.contains(entryexitpairs)) {
                line1 = next1;
                if ((next1 = fileStream1.readLine()) == null) {
                    break;
                }
                lineNumber1++;
            }
            if (line2.contains(entryexitpairs)) {
                line2 = next2;
                if ((next2 = fileStream2.readLine()) == null) {
                    break;
                }
                lineNumber2++;
            }

            // if we get to the file history...
            String filehistory = "filehistory";
            if (line1.contains(filehistory) && line2.contains(filehistory)) {
                break;  // we're done!
            }

            boolean match = false;  // assume failure (pessimist!)

            String[] startsWithStrings = {
                "  <!--Written by JMRI version",
                "    <test>",       // version changes over time
                "    <modifier",    // version changes over time
                "    <major",       // version changes over time
                "    <minor",       // version changes over time
                "<layout-config",   // Linux seems to put attributes in different order
                "<?xml-stylesheet", // Linux seems to put attributes in different order
                "    <memory systemName=\"IMCURRENTTIME\"", // time varies - old format
                "    <modifier>This line ignored</modifier>"
            };
            for (String startsWithString : startsWithStrings) {
                if (line1.startsWith(startsWithString) && line2.startsWith(startsWithString)) {
                    match = true;
                    break;
                }
            }

            // Memory variables have a value attribute for non-null values or no attribute.
            if (!match) {
                var mem1 = line1.startsWith("    <memory value") || line1.startsWith("    <memory>");
                var mem2 = line2.startsWith("    <memory value") || line2.startsWith("    <memory>");
                if (mem1 && mem2) {
                    match = true;
                }
            }

            // Screen size will vary when written out
            if (!match) {
                if (line1.contains("  <LayoutEditor")) {
                    // if either line contains a windowheight attribute
                    String windowheight_regexe = "( windowheight=\"[^\"]*\")";
                    line1 = filterLineUsingRegEx(line1, windowheight_regexe);
                    line2 = filterLineUsingRegEx(line2, windowheight_regexe);
                    // if either line contains a windowheight attribute
                    String windowwidth_regexe = "( windowwidth=\"[^\"]*\")";
                    line1 = filterLineUsingRegEx(line1, windowwidth_regexe);
                    line2 = filterLineUsingRegEx(line2, windowwidth_regexe);
                }
            }

            // window positions will sometimes differ based on window decorations.
            if (!match) {
                if (line1.contains("  <LayoutEditor") ||
                    line1.contains(" <switchboardeditor")) {
                    // if either line contains a y position attribute
                    String yposition_regexe = "( y=\"[^\"]*\")";
                    line1 = filterLineUsingRegEx(line1, yposition_regexe);
                    line2 = filterLineUsingRegEx(line2, yposition_regexe);
                    // if either line contains an x position attribute
                    String xposition_regexe = "( x=\"[^\"]*\")";
                    line1 = filterLineUsingRegEx(line1, xposition_regexe);
                    line2 = filterLineUsingRegEx(line2, xposition_regexe);
                }
            }

            // Dates can vary when written out
            String date_string = "<date>";
            if (!match && line1.contains(date_string) && line2.contains(date_string)) {
                match = true;
            }

            if (!match) {
                // remove fontname and fontFamily attributes from comparison
                String fontname_regexe = "( fontname=\"[^\"]*\")";
                line1 = filterLineUsingRegEx(line1, fontname_regexe);
                line2 = filterLineUsingRegEx(line2, fontname_regexe);
                String fontFamily_regexe = "( fontFamily=\"[^\"]*\")";
                line1 = filterLineUsingRegEx(line1, fontFamily_regexe);
                line2 = filterLineUsingRegEx(line2, fontFamily_regexe);
            }

            // Check if timebase is ignored
            if (!match && line1.startsWith("  <timebase") && line2.startsWith("  <timebase")) {
                if (_preferences.isIgnoreTimebaseEnabled()) {
                    match = true;
                }
            }

            // Check if sensor icon label colors are ignored
            if (!match
                    && line1.startsWith("    <sensoricon") && line2.startsWith("    <sensoricon")
                    && line1.contains("icon=\"no\"") && line2.contains("icon=\"no\"")
                    && _preferences.isIgnoreSensorColorsEnabled()) {
                line1 = removeSensorColors(line1);
                line2 = removeSensorColors(line2);
            }

            if (!match && !line1.equals(line2)) {
                log.warn("Match failed in StoreAndCompare:");
                log.warn("    file1:line {}: \"{}\"", lineNumber1, line1);
                log.warn("    file2:line {}: \"{}\"", lineNumber2, line2);
                log.warn("  comparing file1:\"{}\"", inFile1.getPath());
                log.warn("         to file2:\"{}\"", inFile2.getPath());
                result = true;
                break;
            }
            line1 = next1;
            line2 = next2;
        }   // while readLine() != null

        fileStream1.close();
        fileStream2.close();

        return result;
    }

    private static String filterLineUsingRegEx(String line, String regexe) {
        String[] splits = line.split(regexe);
        if (splits.length == 2) {  // (yes) remove it
            line = splits[0] + splits[1];
        }
        return line;
    }

    private static String removeSensorColors(String line) {
        var leftSide = line.substring(0, line.indexOf(" red="));

        // Find the next non color attribute.  "justification" is always present."
        var index = 0;
        if (line.indexOf("margin=") != -1) {
            index = line.indexOf("margin=");
        } else if (line.indexOf("borderSize=") != -1) {
            index = line.indexOf("borderSize=");
        } else if (line.indexOf("redBorder=") != -1) {
            index = line.indexOf("redBorder=");
        } else if (line.indexOf("greenBorder=") != -1) {
            index = line.indexOf("greenBorder=");
        } else if (line.indexOf("blueBorder=") != -1) {
            index = line.indexOf("blueBorder=");
        } else if (line.indexOf("fixedWidth=") != -1) {
            index = line.indexOf("fixedWidth=");
        } else if (line.indexOf("fixedHeight=") != -1) {
            index = line.indexOf("fixedHeight=");
        } else {
            index = line.indexOf("justification=");
        }

        var rightSide = line.substring(index - 1, line.length());
        return leftSide + rightSide;
    }

    private static final org.slf4j.Logger log = org.slf4j.LoggerFactory.getLogger(StoreAndCompare.class);
}<|MERGE_RESOLUTION|>--- conflicted
+++ resolved
@@ -71,11 +71,9 @@
     }
 
     public static void requestStoreIfNeeded() {
-<<<<<<< HEAD
         if ( Application.getApplicationName().equals("PanelPro") && _preferences.isStoreCheckEnabled()) {
-            jmri.util.ThreadingUtil.runOnGUI( () -> { 
+            jmri.util.ThreadingUtil.runOnGUI( () -> {
                 if ( dataHasChanged() && !GraphicsEnvironment.isHeadless() ) {
-=======
         if (!InstanceManager.getDefault(PermissionManager.class)
                 .hasPermission(LoadAndStorePermissionOwner.STORE_XML_FILE_PERMISSION)) {
             // User has not permission to store.
@@ -84,7 +82,6 @@
         if (Application.getApplicationName().equals("PanelPro")) {
             if (_preferences.isStoreCheckEnabled()) {
                 if (dataHasChanged() && !GraphicsEnvironment.isHeadless()) {
->>>>>>> 50dafc99
                     jmri.configurexml.swing.StoreAndCompareDialog.showDialog();
                 }
             });

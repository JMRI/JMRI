--- conflicted
+++ resolved
@@ -1,15 +1,8 @@
 package jmri;
 
 /**
-<<<<<<< HEAD
- * SignalGroup.java
- * <P>
- * The Signal Group is used to represent European subsidiary signals that would
- * be sited with a signal mast. Such subsidiary signals would be used to
-=======
  * Signal Groups are used to represent European subsidary signals that would
  * be sited with a signal mast. Such subsidary signals would be used to
->>>>>>> 5b6ca8e5
  * indicated routes, junctions and allowable speeds. Each such
  * route/junction/speed would be represented by a single output signal (head),
  * that is either Off or On. Within the group only one such signal head would be

--- conflicted
+++ resolved
@@ -266,25 +266,8 @@
         if (l.isEmpty()) {
             synchronized (type) {
 
-<<<<<<< HEAD
-            // example of tracing where something is being initialized
-            // log.error("jmri.implementation.SignalSpeedMap init", new Exception());
-            if (traceFileActive) {
-                traceFilePrint("Start initialization: " + type.toString());
-                traceFileIndent++;
-            }
-
-            // check whether already working on this type
-            InitializationState working = getDefault().getInitializationState(type);
-            Exception except = getDefault().getInitializationException(type);
-            getDefault().setInitializationState(type, InitializationState.STARTED);
-            if (working == InitializationState.STARTED) {
-                log.error("Proceeding to initialize {} while already in initialization", type, new Exception("Thread \"" + Thread.currentThread().getName() + "\""));
-                log.error("    Prior initialization:", except);
-=======
                 // example of tracing where something is being initialized
                 //if (type == jmri.implementation.SignalSpeedMap.class) new Exception("jmri.implementation.SignalSpeedMap init").printStackTrace();
->>>>>>> a2453469
                 if (traceFileActive) {
                     traceFilePrint("Start initialization: " + type.toString());
                     traceFileIndent++;

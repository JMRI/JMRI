package jmri;

import java.beans.PropertyChangeListener;
import java.beans.PropertyChangeSupport;
import java.lang.reflect.InvocationTargetException;
import java.util.ArrayList;
import java.util.HashMap;
import java.util.List;
import java.util.Optional;
import java.util.ServiceLoader;
import javax.annotation.CheckForNull;
import javax.annotation.Nonnull;
import jmri.implementation.DccConsistManager;
import jmri.implementation.NmraConsistManager;
import org.slf4j.Logger;
import org.slf4j.LoggerFactory;

/**
 * Provides methods for locating various interface implementations. These form
 * the base for locating JMRI objects, including the key managers.
 * <p>
 * The structural goal is to have the jmri package not depend on the lower
 * jmri.jmrit and jmri.jmrix packages, with the implementations still available
 * at run-time through the InstanceManager.
 * <p>
 * To retrieve the default object of a specific type, do
 * {@link InstanceManager#getDefault} where the argument is e.g.
 * "SensorManager.class". In other words, you ask for the default object of a
 * particular type. Note that this call is intended to be used in the usual case
 * of requiring the object to function; it will log a message if there isn't
 * such an object. If that's routine, then use the
 * {@link InstanceManager#getNullableDefault} method instead.
 * <p>
 * Multiple items can be held, and are retrieved as a list with
 * {@link    InstanceManager#getList}.
 * <p>
 * If a specific item is needed, e.g. one that has been constructed via a
 * complex process during startup, it should be installed with
 * {@link InstanceManager#store}.
 * <p>
 * If it's OK for the InstanceManager to create an object on first request, have
 * that object's class implement the {@link InstanceManagerAutoDefault} flag
 * interface. The InstanceManager will then construct a default object via the
 * no-argument constructor when one is first requested.
 * <p>
 * For initialization of more complex default objects, see the
 * {@link InstanceInitializer} mechanism and its default implementation in
 * {@link jmri.managers.DefaultInstanceInitializer}.
 *
 * <hr>
 * This file is part of JMRI.
 * <P>
 * JMRI is free software; you can redistribute it and/or modify it under the
 * terms of version 2 of the GNU General Public License as published by the Free
 * Software Foundation. See the "COPYING" file for a copy of this license.
 * <P>
 * JMRI is distributed in the hope that it will be useful, but WITHOUT ANY
 * WARRANTY; without even the implied warranty of MERCHANTABILITY or FITNESS FOR
 * A PARTICULAR PURPOSE. See the GNU General Public License for more details.
 * <P>
 * @author Bob Jacobsen Copyright (C) 2001, 2008, 2013, 2016
 * @author Matthew Harris copyright (c) 2009
 */
public final class InstanceManager {

    // the default instance of the InstanceManager
    private static volatile InstanceManager defaultInstanceManager = null;
    // data members to hold contact with the property listeners
    private final PropertyChangeSupport pcs = new PropertyChangeSupport(this);
    private final HashMap<Class<?>, List<Object>> managerLists = new HashMap<>();
    private final HashMap<Class<?>, InstanceInitializer> initializers = new HashMap<>();

    /* properties */
    /**
     *
     * @deprecated since 4.5.4 use
     * {@code InstanceManager.getDefaultsPropertyName(ConsistManager.class)}
     * instead.
     */
    @Deprecated
    public static final String CONSIST_MANAGER = "consistmanager"; // NOI18N
    /**
     *
     * @deprecated since 4.5.4 use
     * {@code InstanceManager.getDefaultsPropertyName(ProgrammerManager.class)}
     * instead.
     */
    @Deprecated
    public static final String PROGRAMMER_MANAGER = "programmermanager"; // NOI18N

    /**
     * Store an object of a particular type for later retrieval via
     * {@link #getDefault} or {@link #getList}.
     *
     * @param <T>  The type of the class
     * @param item The object of type T to be stored
     * @param type The class Object for the item's type. This will be used as
     *             the key to retrieve the object later.
     */
    static public <T> void store(@Nonnull T item, @Nonnull Class<T> type) {
        log.debug("Store item of type {}", type.getName());
        if (item == null) {
            NullPointerException npe = new NullPointerException();
            log.error("Should not store null value of type {}", type.getName());
            throw npe;
        }
        List<T> l = (ArrayList<T>) getList(type);
        l.add(item);
    }

    /**
     * Retrieve a list of all objects of type T that were registered with
     * {@link #store}.
     *
     * @param <T>  The type of the class
     * @param type The class Object for the items' type.
     * @return A list of type Objects registered with the manager or an empty
     *         list.
     */
    @Nonnull
    static public <T> List<T> getList(@Nonnull Class<T> type) {
        return getDefault().getInstances(type);
    }

    /**
     * Deregister all objects of a particular type.
     *
     * @param <T>  The type of the class
     * @param type The class Object for the items to be removed.
     */
    static public <T> void reset(@Nonnull Class<T> type) {
        getDefault().clear(type);
    }

    /**
     * Remove an object of a particular type that had earlier been registered
     * with {@link #store}.
     *
     * @param <T>  The type of the class
     * @param item The object of type T to be deregistered
     * @param type The class Object for the item's type.
     */
    static public <T> void deregister(@Nonnull T item, @Nonnull Class<T> type) {
        log.debug("Remove item type {}", type.getName());
        List<T> l = (ArrayList<T>) getList(type);
        int index = l.indexOf(item);
        l.remove(item);
        if (item instanceof Disposable) {
            getDefault().dispose((Disposable) item);
        }
        getDefault().pcs.fireIndexedPropertyChange(getListPropertyName(type), index, item, null);
    }

    /**
     * Retrieve the last object of type T that was registered with
     * {@link #store(java.lang.Object, java.lang.Class) }.
     * <p>
     * Unless specifically set, the default is the last object stored, see the
     * {@link #setDefault(java.lang.Class, java.lang.Object) } method.
     * <p>
     * In some cases, InstanceManager can create the object the first time it's
     * requested. For more on that, see the class comment.
     * <p>
     * In most cases, system configuration assures the existence of a default
     * object, so this method will log and throw an exception if one doesn't
     * exist. Use {@link #getNullableDefault(java.lang.Class)} or
     * {@link #getOptionalDefault(java.lang.Class)} if the default is not
     * guaranteed to exist.
     *
     * @param <T>  The type of the class
     * @param type The class Object for the item's type
     * @return The default object for type
     * @throws NullPointerException if no default object for type exists
     * @see #getNullableDefault(java.lang.Class)
     * @see #getOptionalDefault(java.lang.Class)
     */
    @Nonnull
    static public <T> T getDefault(@Nonnull Class<T> type) {
        log.trace("getDefault of type {}", type.getName());
        T object = InstanceManager.getNullableDefault(type);
        if (object == null) {
            throw new NullPointerException("Required nonnull default for " + type.getName() + " does not exist.");
        }
        return object;
    }

    /**
     * Retrieve the last object of type T that was registered with
     * {@link #store(java.lang.Object, java.lang.Class) }.
     * <p>
     * Unless specifically set, the default is the last object stored, see the
     * {@link #setDefault(java.lang.Class, java.lang.Object) } method.
     * <p>
     * In some cases, InstanceManager can create the object the first time it's
     * requested. For more on that, see the class comment.
     * <p>
     * In most cases, system configuration assures the existence of a default
     * object, but this method also handles the case where one doesn't exist.
     * Use {@link #getDefault(java.lang.Class)} when the object is guaranteed to
     * exist.
     *
     * @param <T>  The type of the class
     * @param type The class Object for the item's type.
     * @return The default object for type.
     * @see #getOptionalDefault(java.lang.Class)
     */
    @CheckForNull
    static public <T> T getNullableDefault(@Nonnull Class<T> type) {
        log.trace("getOptionalDefault of type {}", type.getName());
        List<T> l = (ArrayList<T>) getList(type);
        if (l.isEmpty()) {
            // see if can autocreate
            log.debug("    attempt auto-create of {}", type.getName());
            if (InstanceManagerAutoDefault.class.isAssignableFrom(type)) {
                try {
                    l.add(type.getConstructor((Class[]) null).newInstance((Object[]) null));
                    log.debug("      auto-created default of {}", type.getName());
                } catch (NoSuchMethodException | InstantiationException | IllegalAccessException | InvocationTargetException e) {
                    log.error("Exception creating auto-default object", e); // unexpected
                    return null;
                }
                return l.get(l.size() - 1);
            }
            // see if initializer can handle
            log.debug("    attempt initializer create of {}", type.getName());
            if (getDefault().initializers.containsKey(type)) {
                try {
                    @SuppressWarnings("unchecked")
                    T obj = (T) getDefault().initializers.get(type).getDefault(type);
                    log.debug("      initializer created default of {}", type.getName());
                    l.add(obj);
                    return l.get(l.size() - 1);
                } catch (IllegalArgumentException ex) {
                    log.error("Known initializer for {} does not provide a default instance for that class", type.getName());
                }
            } else {
                log.debug("        no initializer registered for {}", type.getName());
            }

            // don't have, can't make
            return null;
        }
        return l.get(l.size() - 1);
    }

    /**
     * Retrieve the last object of type T that was registered with
     * {@link #store(java.lang.Object, java.lang.Class)} wrapped in an
     * {@link java.util.Optional}.
     * <p>
     * Unless specifically set, the default is the last object stored, see the
     * {@link #setDefault(java.lang.Class, java.lang.Object)} method.
     * <p>
     * In some cases, InstanceManager can create the object the first time it's
     * requested. For more on that, see the class comment.
     * <p>
     * In most cases, system configuration assures the existence of a default
     * object, but this method also handles the case where one doesn't exist.
     * Use {@link #getDefault(java.lang.Class)} when the object is guaranteed to
     * exist.
     *
     * @param <T>  the type of the default class
     * @param type the class Object for the default type
     * @return the default wrapped in an Optional or an empty Optional if the
     *         default is null
     * @see #getNullableDefault(java.lang.Class)
     */
    @Nonnull
    static public <T> Optional<T> getOptionalDefault(@Nonnull Class<T> type) {
        return Optional.ofNullable(InstanceManager.getNullableDefault(type));
    }

    /**
     * Set an object of type T as the default for that type.
     * <p>
     * Also registers (stores) the object if not already present.
     * <p>
     * Now, we do that moving the item to the back of the list; see the
     * {@link #getDefault} method
     *
     * @param <T>  The type of the class
     * @param type The Class object for val
     * @param item The object to make default for type
     * @return The default for type (normally this is the item passed in)
     */
    @Nonnull
    static public <T> T setDefault(@Nonnull Class<T> type, @Nonnull T item) {
        log.trace("setDefault for type {}", type.getName());
        if (item == null) {
            NullPointerException npe = new NullPointerException();
            log.error("Should not set default of type {} to null value", type.getName());
            throw npe;
        }
        Object oldDefault = getNullableDefault(type);
        List<T> l = getList(type);
        l.remove(item);
        l.add(item);
        if (oldDefault == null || !oldDefault.equals(item)) {
            notifyPropertyChangeListener(getDefaultsPropertyName(type), oldDefault, item);
        }
        return getDefault(type);
    }

    /**
     * Dump generic content of InstanceManager by type.
     *
     * @return A formatted multiline list of managed objects
     */
    @Nonnull
    static public String contentsToString() {

        StringBuilder retval = new StringBuilder();
        getDefault().managerLists.keySet().stream().forEachOrdered((c) -> {
            retval.append("List of ");
            retval.append(c);
            retval.append(" with ");
            retval.append(Integer.toString(getList(c).size()));
            retval.append(" objects\n");
            getList(c).stream().forEachOrdered((o) -> {
                retval.append("    ");
                retval.append(o.getClass().toString());
                retval.append("\n");
            });
        });
        return retval.toString();
    }

    /**
     * Remove notification on changes to specific types.
     *
     * @param l The listener to remove
     */
    public static synchronized void removePropertyChangeListener(PropertyChangeListener l) {
        getDefault().pcs.removePropertyChangeListener(l);
    }

    /**
     * Remove notification on changes to specific types.
     *
     * @param propertyName the property being listened for
     * @param l            The listener to remove
     */
    public static synchronized void removePropertyChangeListener(String propertyName, PropertyChangeListener l) {
        getDefault().pcs.removePropertyChangeListener(propertyName, l);
    }

    /**
     * Register for notification on changes to specific types.
     *
     * @param l The listener to add
     */
    public static synchronized void addPropertyChangeListener(PropertyChangeListener l) {
        getDefault().pcs.addPropertyChangeListener(l);
    }

    /**
     * Register for notification on changes to specific types
     *
     * @param propertyName the property being listened for
     * @param l            The listener to add
     */
    public static synchronized void addPropertyChangeListener(String propertyName, PropertyChangeListener l) {
        getDefault().pcs.addPropertyChangeListener(propertyName, l);
    }

    protected static void notifyPropertyChangeListener(String property, Object oldValue, Object newValue) {
        getDefault().pcs.firePropertyChange(property, oldValue, newValue);
    }

    /**
     * Get the property name included in the
     * {@link java.beans.PropertyChangeEvent} thrown when the default for a
     * specific class is changed.
     *
     * @param clazz the class being listened for
     * @return the property name
     */
    public static String getDefaultsPropertyName(Class<?> clazz) {
        return "default-" + clazz.getName();
    }

    /**
     * Get the property name included in the
     * {@link java.beans.PropertyChangeEvent} thrown when the list for a
     * specific class is changed.
     *
     * @param clazz the class being listened for
     * @return the property name
     */
    public static String getListPropertyName(Class<?> clazz) {
        return "list-" + clazz.getName();
    }

    /* ****************************************************************************
     *                   Primary Accessors - Left (for now)
     *
     *          These are so extensively used that we're leaving for later
     *                      Please don't create any more of these
     * ****************************************************************************/
    /**
     * Will eventually be deprecated, use @{link #getDefault} directly.
     *
     * @return the default light manager. May not be the only instance.
     */
    static public LightManager lightManagerInstance() {
        return getDefault(LightManager.class);
    }

    /**
     * Will eventually be deprecated, use @{link #getDefault} directly.
     *
     * @return the default memory manager. May not be the only instance.
     */
    static public MemoryManager memoryManagerInstance() {
        return getDefault(MemoryManager.class);
    }

    /**
     * Will eventually be deprecated, use @{link #getDefault} directly.
     *
     * @return the default sensor manager. May not be the only instance.
     */
    static public SensorManager sensorManagerInstance() {
        return getDefault(SensorManager.class);
    }

    /**
     * Will eventually be deprecated, use @{link #getDefault} directly.
     *
     * @return the default turnout manager. May not be the only instance.
     */
    static public TurnoutManager turnoutManagerInstance() {
        return getDefault(TurnoutManager.class);
    }

    /**
     * Will eventually be deprecated, use @{link #getDefault} directly.
     *
     * @return the default throttle manager. May not be the only instance.
     */
    static public ThrottleManager throttleManagerInstance() {
        return getDefault(ThrottleManager.class);
    }

    /* ****************************************************************************
     *                   Primary Accessors - Deprecated for removal
     *
     *                      Please don't create any more of these
     * ****************************************************************************/
    // Simplification order - for each type, starting with those not in the jmri package:
    //   1) Remove it from jmri.managers.DefaultInstanceInitializer, get tests to build & run
    //   2) Remove the setter from here, get tests to build & run
    //   3) Remove the accessor from here, get tests to build & run

    /**
     * Deprecated, use @{link #getDefault} directly.
     *
     * @return the default block manager. May not be the only instance. In use by scripts.
     * @deprecated 4.5.1
     */
    @Deprecated
    static public BlockManager blockManagerInstance() {
        return getDefault(BlockManager.class);
    }

    /**
     * Deprecated, use @{link #getDefault} directly. In use by scripts.
     *
     * @return the default power manager. May not be the only instance.
     * @deprecated 4.5.1
     */
    @Deprecated
    static public PowerManager powerManagerInstance() {
        return getDefault(PowerManager.class);
    }

    /**
     * @return the default programmer manager. May not be the only instance.
     * @deprecated Since 3.11.1, use @{link #getDefault} for either
     * GlobalProgrammerManager or AddressedProgrammerManager directly
     * @deprecated 4.5.1
     */
    @Deprecated
    static public ProgrammerManager programmerManagerInstance() {
        return getDefault(ProgrammerManager.class);
    }

    /**
     * Deprecated, use @{link #getDefault} directly.
     *
     * @return the default reporter manager. May not be the only instance.
     * @deprecated 4.5.1
     */
    @Deprecated
    static public ReporterManager reporterManagerInstance() {
        return getDefault(ReporterManager.class);
    }

    /**
     * Deprecated, use @{link #getDefault} directly.
     *
     * @return the default route manager. May not be the only instance.
     * @deprecated 4.5.1
     */
    @Deprecated
    static public RouteManager routeManagerInstance() {
        return getDefault(RouteManager.class);
    }

    /**
     * Deprecated, use @{link #getDefault} directly.
     *
     * @return the default section manager. May not be the only instance.
     * @deprecated 4.5.1
     */
    @Deprecated
    static public SectionManager sectionManagerInstance() {
        return getDefault(SectionManager.class);
    }

    /* ****************************************************************************
     *         Deprecated Accessors - removed from JMRI itself
     *
     *             Remove these in or after JMRI 4.8.1
     *                 (Check scripts first)
     * ****************************************************************************/
    /**
     * Deprecated, use @{link #getDefault} directly.
     *
     * @return the default consist manager. May not be the only instance.
     * @deprecated 4.5.1
     */
    @Deprecated
    static public ConsistManager consistManagerInstance() {
        return getDefault(ConsistManager.class);
    }

    /**
     * Deprecated, use @{link #getDefault} directly.
     *
     * @return the default configure manager. May not be the only instance.
     * @deprecated 4.5.1
     */
    @Deprecated
    static public ConfigureManager configureManagerInstance() {
        return getDefault(ConfigureManager.class);
    }

    /**
     * Deprecated, use @{link #getDefault} directly.
     *
     * @return the default Timebase. May not be the only instance.
     * @deprecated 4.5.1
     */
    @Deprecated
    static public Timebase timebaseInstance() {
        return getDefault(Timebase.class);
    }

    /* ****************************************************************************
     *                   Old Style Setters - To be migrated
     *
     *                   Migrate JMRI uses of these, then move to next category
     * ****************************************************************************/
    /**
     * @param p clock control to make default
     * @deprecated Since 3.7.1, use
     * {@link #setDefault(java.lang.Class, java.lang.Object)} directly.
     */
    @Deprecated
    static public void addClockControl(ClockControl p) {
        store(p, ClockControl.class);
        setDefault(ClockControl.class, p);
    }

    // Needs to have proxy manager converted to work
    // with current list of managers (and robust default
    // management) before this can be deprecated in favor of
    // store(p, TurnoutManager.class)
    static public void setTurnoutManager(TurnoutManager p) {
        log.debug(" setTurnoutManager");
        ((jmri.managers.AbstractProxyManager) getDefault(TurnoutManager.class)).addManager(p);
        //store(p, TurnoutManager.class);
    }

    static public void setThrottleManager(ThrottleManager p) {
        store(p, ThrottleManager.class);
    }

    /**
     * @param p signal head manager to make default
     * @deprecated Since 3.7.4, use
     * {@link #setDefault(java.lang.Class, java.lang.Object)} directly.
     */
    @Deprecated
    static public void setSignalHeadManager(SignalHeadManager p) {
        store(p, SignalHeadManager.class);
        setDefault(SignalHeadManager.class, p);
    }

    //
    // This updates the consist manager, which must be
    // either built into instances of calling code or a
    // new service, before this can be deprecated.
    //
    static public void setCommandStation(CommandStation p) {
        store(p, CommandStation.class);

        // since there is a command station available, use
        // the NMRA consist manager instead of the generic consist
        // manager.
        if (getNullableDefault(ConsistManager.class) == null
                || getDefault(ConsistManager.class).getClass() == DccConsistManager.class) {
            setConsistManager(new NmraConsistManager());
        }
    }

    /**
     * @param p configure manager to make default
     * @deprecated Since 3.7.4, use
     * {@link #setDefault(java.lang.Class, java.lang.Object)} directly.
     */
    @Deprecated
    static public void setConfigureManager(ConfigureManager p) {
        log.debug(" setConfigureManager");
        store(p, ConfigureManager.class);
        setDefault(ConfigureManager.class, p);
    }

    //
    // This provides notification services, which
    // must be migrated before this method can be
    // deprecated.
    //
    static public void setConsistManager(ConsistManager p) {
        store(p, ConsistManager.class);
        notifyPropertyChangeListener(CONSIST_MANAGER, null, null);
    }

    // Needs to have proxy manager converted to work
    // with current list of managers (and robust default
    // management) before this can be deprecated in favor of
    // store(p, TurnoutManager.class)
    static public void setLightManager(LightManager p) {
        log.debug(" setLightManager");
        ((jmri.managers.AbstractProxyManager) getDefault(LightManager.class)).addManager(p);
        //store(p, LightManager.class);
    }

    //
    // Note: Also provides consist manager services on store operation.
    // Do we need a new mechanism for this? Or just move this code to
    // the 30+ classes that reference it? Or maybe have a default of the
    // DccConsistManager that's smarter?
    //
    //
    // This provides notification services, which
    // must be migrated before this method can be
    // deprecated.
    //
    static public void setProgrammerManager(ProgrammerManager p) {
        if (p.isAddressedModePossible()) {
            store(p, AddressedProgrammerManager.class);
        }
        if (p.isGlobalProgrammerAvailable()) {
            store(p, GlobalProgrammerManager.class);
        }

        // Now that we have a programmer manager, install the default
        // Consist manager if Ops mode is possible, and there isn't a
        // consist manager already.
        if (programmerManagerInstance().isAddressedModePossible()
                && getNullableDefault(ConsistManager.class) == null) {
            setConsistManager(new DccConsistManager());
        }
        notifyPropertyChangeListener(PROGRAMMER_MANAGER, null, null);
    }

    // Needs to have proxy manager converted to work
    // with current list of managers (and robust default
    // management) before this can be deprecated in favor of
    // store(p, ReporterManager.class)
    static public void setReporterManager(ReporterManager p) {
        log.debug(" setReporterManager");
        ((jmri.managers.AbstractProxyManager) getDefault(ReporterManager.class)).addManager(p);
        //store(p, ReporterManager.class);
    }

    // Needs to have proxy manager converted to work
    // with current list of managers (and robust default
    // management) before this can be deprecated in favor of
    // store(p, SensorManager.class)
    static public void setSensorManager(SensorManager p) {
        log.debug(" setSensorManager");
        ((jmri.managers.AbstractProxyManager) getDefault(SensorManager.class)).addManager(p);
        //store(p, SensorManager.class);
    }

    /* *************************************************************************** */
    /**
     * Default constructor for the InstanceManager.
     */
    public InstanceManager() {
        ServiceLoader.load(InstanceInitializer.class).forEach((provider) -> {
            provider.getInitalizes().forEach((cls) -> {
                this.initializers.put(cls, provider);
                log.debug("Using {} to provide default instance of {}", provider.getClass().getName(), cls.getName());
            });
        });
    }

    /**
     * Get a list of all registered objects of type T.
     *
     * @param <T>  type of the class
     * @param type class Object for type T
     * @return a list of registered T instances with the manager or an empty
     *         list
     */
    @SuppressWarnings("unchecked") // the cast here is protected by the structure of the managerLists
    @Nonnull
    public <T> List<T> getInstances(@Nonnull Class<T> type) {
        log.trace("Get list of type {}", type.getName());
        if (managerLists.get(type) == null) {
            managerLists.put(type, new ArrayList<>());
            pcs.fireIndexedPropertyChange(getListPropertyName(type), 0, null, null);
        }
        return (List<T>) managerLists.get(type);
    }

    /**
     * Call {@link jmri.Disposable#dispose()} on the passed in Object if and
     * only if the passed in Object is not held in any lists.
     *
     * @param disposable the Object to dispose of
     */
    private void dispose(@Nonnull Disposable disposable) {
        boolean canDispose = true;
        for (List<?> list : this.managerLists.values()) {
            if (list.contains(disposable)) {
                canDispose = false;
                break;
            }
        }
        if (canDispose) {
            disposable.dispose();
        }
    }

    /**
     * Clear all managed instances from this InstanceManager.
     * <p>
     * Realistically, JMRI can't ensure that all objects
     * and combination of objects
     * held by the InstanceManager are threadsafe.  This call
     * therefore defers to the GUI thread to become atomic and reduce risk.
     */
    public void clearAll() {
        jmri.util.ThreadingUtil.runOnGUI( ()->{ 
            log.debug("Clearing InstanceManager");
            managerLists.keySet().forEach((type) -> {
                clear(type);
             } );
        });
    }

    /**
     * Clear all managed instances of a particular type from this
     * InstanceManager.
     * <p>
     * Realistically, JMRI can't ensure that all objects 
     * and combination of objects
     * held by the InstanceManager are threadsafe.  This call
     * therefore defers to the GUI thread to become atomic and reduce risk.
     *
     * @param type the type to clear
     */
    public void clear(@Nonnull Class<?> type) {
<<<<<<< HEAD
        log.trace("Clearing managers of {}", type.getName());
        getInstances(type).stream().filter((o) -> (o instanceof Disposable)).forEachOrdered((o) -> {
            dispose((Disposable) o);
=======
        jmri.util.ThreadingUtil.runOnGUI( ()->{ 
            log.trace("Clearing managers of {}", type.getName());
            getInstances(type).stream().filter((o) -> (o instanceof Disposable)).forEachOrdered((o) -> {
                dispose((Disposable) o);
            });
            // Should this be sending notifications of removed instances to listeners?
            managerLists.put(type, new ArrayList<>());
>>>>>>> f7fec230
        });
    }

    /**
     * Get the default instance of the InstanceManager. This is used for
     * verifying the source of events fired by the InstanceManager.
     *
     * @return the default instance of the InstanceManager, creating it if
     *         needed
     */
    @Nonnull
    public static synchronized InstanceManager getDefault() {
        if (defaultInstanceManager == null) {
            defaultInstanceManager = new InstanceManager();
        }
        return defaultInstanceManager;
    }
    private final static Logger log = LoggerFactory.getLogger(InstanceManager.class.getName());
}<|MERGE_RESOLUTION|>--- conflicted
+++ resolved
@@ -776,11 +776,6 @@
      * @param type the type to clear
      */
     public void clear(@Nonnull Class<?> type) {
-<<<<<<< HEAD
-        log.trace("Clearing managers of {}", type.getName());
-        getInstances(type).stream().filter((o) -> (o instanceof Disposable)).forEachOrdered((o) -> {
-            dispose((Disposable) o);
-=======
         jmri.util.ThreadingUtil.runOnGUI( ()->{ 
             log.trace("Clearing managers of {}", type.getName());
             getInstances(type).stream().filter((o) -> (o instanceof Disposable)).forEachOrdered((o) -> {
@@ -788,7 +783,6 @@
             });
             // Should this be sending notifications of removed instances to listeners?
             managerLists.put(type, new ArrayList<>());
->>>>>>> f7fec230
         });
     }
 

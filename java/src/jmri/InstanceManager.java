package jmri;

import java.beans.PropertyChangeListener;
import java.beans.PropertyChangeSupport;
import java.lang.reflect.InvocationTargetException;
import java.util.ArrayList;
import java.util.HashMap;
import java.util.List;
import java.util.Optional;
import java.util.ServiceLoader;
import javax.annotation.CheckForNull;
import javax.annotation.Nonnull;
import jmri.implementation.DccConsistManager;
import jmri.implementation.NmraConsistManager;
import org.slf4j.Logger;
import org.slf4j.LoggerFactory;

/**
 * Provides methods for locating various interface implementations. These form
 * the base for locating JMRI objects, including the key managers.
 * <p>
 * The structural goal is to have the jmri package not depend on the lower
 * jmri.jmrit and jmri.jmrix packages, with the implementations still available
 * at run-time through the InstanceManager.
 * <p>
 * To retrieve the default object of a specific type, do
 * {@link InstanceManager#getDefault} where the argument is e.g.
 * "SensorManager.class". In other words, you ask for the default object of a
 * particular type. Note that this call is intended to be used in the usual case
 * of requiring the object to function; it will log a message if there isn't
 * such an object. If that's routine, then use the
 * {@link InstanceManager#getNullableDefault} method instead.
 * <p>
 * Multiple items can be held, and are retrieved as a list with
 * {@link InstanceManager#getList}.
 * <p>
 * If a specific item is needed, e.g. one that has been constructed via a
 * complex process during startup, it should be installed with
 * {@link InstanceManager#store}.
 * <p>
 * If it is desirable for the InstanceManager to create an object on first
 * request, have that object's class implement the
 * {@link InstanceManagerAutoDefault} flag interface. The InstanceManager will
 * then construct a default object via the no-argument constructor when one is
 * first requested.
 * <p>
 * For initialization of more complex default objects, see the
 * {@link InstanceInitializer} mechanism and its default implementation in
 * {@link jmri.managers.DefaultInstanceInitializer}.
 * <p>
 * Implement the {@link InstanceManagerAutoInitialize} interface when default
 * objects need to be initialized after the default instance has been
 * constructed and registered with the InstanceManager. This will allow
 * references to the default instance during initialization to work as expected.
 * <hr>
 * This file is part of JMRI.
 * <P>
 * JMRI is free software; you can redistribute it and/or modify it under the
 * terms of version 2 of the GNU General Public License as published by the Free
 * Software Foundation. See the "COPYING" file for a copy of this license.
 * <P>
 * JMRI is distributed in the hope that it will be useful, but WITHOUT ANY
 * WARRANTY; without even the implied warranty of MERCHANTABILITY or FITNESS FOR
 * A PARTICULAR PURPOSE. See the GNU General Public License for more details.
 * <P>
 * @author Bob Jacobsen Copyright (C) 2001, 2008, 2013, 2016
 * @author Matthew Harris copyright (c) 2009
 */
public final class InstanceManager {

    // the default instance of the InstanceManager
    private static volatile InstanceManager defaultInstanceManager = null;
    // data members to hold contact with the property listeners
    private final PropertyChangeSupport pcs = new PropertyChangeSupport(this);
    private final HashMap<Class<?>, List<Object>> managerLists = new HashMap<>();
    private final HashMap<Class<?>, InstanceInitializer> initializers = new HashMap<>();
    private final HashMap<Class<?>, StateHolder> initState = new HashMap<>();

        
    /* properties */
    /**
     *
     * @deprecated since 4.5.4 use
     * {@code InstanceManager.getDefaultsPropertyName(ConsistManager.class)}
     * instead.
     */
    @Deprecated
    public static final String CONSIST_MANAGER = "consistmanager"; // NOI18N
    /**
     *
     * @deprecated since 4.5.4 use
     * {@code InstanceManager.getDefaultsPropertyName(ProgrammerManager.class)}
     * instead.
     */
    @Deprecated
    public static final String PROGRAMMER_MANAGER = "programmermanager"; // NOI18N

    /**
     * Store an object of a particular type for later retrieval via
     * {@link #getDefault} or {@link #getList}.
     *
     * @param <T>  The type of the class
     * @param item The object of type T to be stored
     * @param type The class Object for the item's type. This will be used as
     *             the key to retrieve the object later.
     */
    static public <T> void store(@Nonnull T item, @Nonnull Class<T> type) {
        log.debug("Store item of type {}", type.getName());
        if (item == null) {
            NullPointerException npe = new NullPointerException();
            log.error("Should not store null value of type {}", type.getName());
            throw npe;
        }
        List<T> l = (ArrayList<T>) getList(type);
        l.add(item);
    }

    /**
     * Retrieve a list of all objects of type T that were registered with
     * {@link #store}.
     *
     * @param <T>  The type of the class
     * @param type The class Object for the items' type.
     * @return A list of type Objects registered with the manager or an empty
     *         list.
     */
    @Nonnull
    static public <T> List<T> getList(@Nonnull Class<T> type) {
        return getDefault().getInstances(type);
    }

    /**
     * Deregister all objects of a particular type.
     *
     * @param <T>  The type of the class
     * @param type The class Object for the items to be removed.
     */
    static public <T> void reset(@Nonnull Class<T> type) {
        getDefault().clear(type);
    }

    /**
     * Remove an object of a particular type that had earlier been registered
     * with {@link #store}. If item was previously registered, this will remove
     * item and fire an indexed property change event for the property matching
     * the output of {@link #getListPropertyName(java.lang.Class)} for type.
     *
     * @param <T>  The type of the class
     * @param item The object of type T to be deregistered
     * @param type The class Object for the item's type
     */
    static public <T> void deregister(@Nonnull T item, @Nonnull Class<T> type) {
        log.debug("Remove item type {}", type.getName());
        List<T> l = (ArrayList<T>) getList(type);
        int index = l.indexOf(item);
        if (index != -1) { // -1 means items was not in list, and therefor, not registered
            l.remove(item);
            if (item instanceof Disposable) {
                getDefault().dispose((Disposable) item);
            }
            getDefault().pcs.fireIndexedPropertyChange(getListPropertyName(type), index, item, null);
        }
        // if removing last, will have to initialize laster
        if (l.isEmpty()) getDefault().setInitializationState(type, InitializationState.NOTSET);
    }

    /**
     * Retrieve the last object of type T that was registered with
     * {@link #store(java.lang.Object, java.lang.Class) }.
     * <p>
     * Unless specifically set, the default is the last object stored, see the
     * {@link #setDefault(java.lang.Class, java.lang.Object) } method.
     * <p>
     * In some cases, InstanceManager can create the object the first time it's
     * requested. For more on that, see the class comment.
     * <p>
     * In most cases, system configuration assures the existence of a default
     * object, so this method will log and throw an exception if one doesn't
     * exist. Use {@link #getNullableDefault(java.lang.Class)} or
     * {@link #getOptionalDefault(java.lang.Class)} if the default is not
     * guaranteed to exist.
     *
     * @param <T>  The type of the class
     * @param type The class Object for the item's type
     * @return The default object for type
     * @throws NullPointerException if no default object for type exists
     * @see #getNullableDefault(java.lang.Class)
     * @see #getOptionalDefault(java.lang.Class)
     */
    @Nonnull
    static public <T> T getDefault(@Nonnull Class<T> type) {
        log.trace("getDefault of type {}", type.getName());
        T object = InstanceManager.getNullableDefault(type);
        if (object == null) {
            throw new NullPointerException("Required nonnull default for " + type.getName() + " does not exist.");
        }
        return object;
    }

    /**
     * Retrieve the last object of type T that was registered with
     * {@link #store(java.lang.Object, java.lang.Class) }.
     * <p>
     * Unless specifically set, the default is the last object stored, see the
     * {@link #setDefault(java.lang.Class, java.lang.Object) } method.
     * <p>
     * In some cases, InstanceManager can create the object the first time it's
     * requested. For more on that, see the class comment.
     * <p>
     * In most cases, system configuration assures the existence of a default
     * object, but this method also handles the case where one doesn't exist.
     * Use {@link #getDefault(java.lang.Class)} when the object is guaranteed to
     * exist.
     *
     * @param <T>  The type of the class
     * @param type The class Object for the item's type.
     * @return The default object for type.
     * @see #getOptionalDefault(java.lang.Class)
     */
    @CheckForNull
    static public <T> T getNullableDefault(@Nonnull Class<T> type) {
        log.trace("getOptionalDefault of type {}", type.getName());
        List<T> l = (ArrayList<T>) getList(type);
        if (l.isEmpty()) {

            // example of tracing where something is being initialized
            //if (type == jmri.implementation.SignalSpeedMap.class) new Exception("jmri.implementation.SignalSpeedMap init").printStackTrace();

            if (traceFileActive) { traceFilePrint("Start initialization: "+type.toString()); traceFileIndent++; }

            // check whether already working on this type
            InitializationState working = getDefault().getInitializationState(type);
            Exception except = getDefault().getInitializationException(type);
            getDefault().setInitializationState(type, InitializationState.STARTED);
            if (working == InitializationState.STARTED) {
                log.error("Proceeding to initialize {} while already in initialization", type, new Exception("Thread \""+Thread.currentThread().getName()+"\""));
                log.error("    Prior initialization:", except);
                if (traceFileActive) { 
                    traceFilePrint("*** Already in process ***");
                }
            } else if (working == InitializationState.DONE) {
                log.error("Proceeding to initialize {} but initialization is marked as complete", type, new Exception("Thread \""+Thread.currentThread().getName()+"\""));
            }
  
            // see if can autocreate
            log.debug("    attempt auto-create of {}", type.getName());
            if (InstanceManagerAutoDefault.class.isAssignableFrom(type)) {
                try {
                    T obj = (T) type.getConstructor((Class[]) null).newInstance((Object[]) null);
                    l.add(obj);
                    // obj has been added, now initialize it if needed
                    if (obj instanceof InstanceManagerAutoInitialize) {
                        ((InstanceManagerAutoInitialize) obj).initialize();
                    }
                    log.debug("      auto-created default of {}", type.getName());
                } catch (NoSuchMethodException | InstantiationException | IllegalAccessException | InvocationTargetException e) {
                    log.error("Exception creating auto-default object for {}", type.getName(), e); // unexpected
                    getDefault().setInitializationState(type, InitializationState.FAILED);
                    if (traceFileActive) { traceFileIndent--; traceFilePrint("End initialization (no object) A: "+type.toString());}
                    return null;
                }
                getDefault().setInitializationState(type, InitializationState.DONE);
                if (traceFileActive) { traceFileIndent--; traceFilePrint("End initialization A: "+type.toString());}
                return l.get(l.size() - 1);
            }
            // see if initializer can handle
            log.debug("    attempt initializer create of {}", type.getName());
            if (getDefault().initializers.containsKey(type)) {
                try {
                    @SuppressWarnings("unchecked")
                    T obj = (T) getDefault().initializers.get(type).getDefault(type);
                    log.debug("      initializer created default of {}", type.getName());
                    l.add(obj);
                    // obj has been added, now initialize it if needed
                    if (obj instanceof InstanceManagerAutoInitialize) {
                        ((InstanceManagerAutoInitialize) obj).initialize();
                    }
                    getDefault().setInitializationState(type, InitializationState.DONE);
                    if (traceFileActive) { traceFileIndent--; traceFilePrint("End initialization I: "+type.toString());}
                    return l.get(l.size() - 1);
                } catch (IllegalArgumentException ex) {
                    log.error("Known initializer for {} does not provide a default instance for that class", type.getName());
                }
            } else {
                log.debug("        no initializer registered for {}", type.getName());
            }

            // don't have, can't make
            getDefault().setInitializationState(type, InitializationState.FAILED);
            if (traceFileActive) { traceFileIndent--; traceFilePrint("End initialization (no object) E: "+type.toString());}
            return null;
        }
        return l.get(l.size() - 1);
    }

    /**
     * Retrieve the last object of type T that was registered with
     * {@link #store(java.lang.Object, java.lang.Class)} wrapped in an
     * {@link java.util.Optional}.
     * <p>
     * Unless specifically set, the default is the last object stored, see the
     * {@link #setDefault(java.lang.Class, java.lang.Object)} method.
     * <p>
     * In some cases, InstanceManager can create the object the first time it's
     * requested. For more on that, see the class comment.
     * <p>
     * In most cases, system configuration assures the existence of a default
     * object, but this method also handles the case where one doesn't exist.
     * Use {@link #getDefault(java.lang.Class)} when the object is guaranteed to
     * exist.
     *
     * @param <T>  the type of the default class
     * @param type the class Object for the default type
     * @return the default wrapped in an Optional or an empty Optional if the
     *         default is null
     * @see #getNullableDefault(java.lang.Class)
     */
    @Nonnull
    static public <T> Optional<T> getOptionalDefault(@Nonnull Class< T> type) {
        return Optional.ofNullable(InstanceManager.getNullableDefault(type));
    }

    /**
     * Set an object of type T as the default for that type.
     * <p>
     * Also registers (stores) the object if not already present.
     * <p>
     * Now, we do that moving the item to the back of the list; see the
     * {@link #getDefault} method
     *
     * @param <T>  The type of the class
     * @param type The Class object for val
     * @param item The object to make default for type
     * @return The default for type (normally this is the item passed in)
     */
    @Nonnull
    static public <T> T setDefault(@Nonnull Class< T> type, @Nonnull T item) {
        log.trace("setDefault for type {}", type.getName());
        if (item == null) {
            NullPointerException npe = new NullPointerException();
            log.error("Should not set default of type {} to null value", type.getName());
            throw npe;
        }
        Object oldDefault = containsDefault(type) ? getNullableDefault(type) : null;
        List<T> l = getList(type);
        l.remove(item);
        l.add(item);
        if (oldDefault == null || !oldDefault.equals(item)) {
            notifyPropertyChangeListener(getDefaultsPropertyName(type), oldDefault, item);
        }
        return getDefault(type);
    }

    /**
     * Check if a default has been set for the given type.
     *
     * @param <T>  The type of the class
     * @param type The class type
     * @return true if an item is available as a default for the given type;
     *         false otherwise
     */
    static public <T> boolean containsDefault(@Nonnull Class<T> type) {
        List<T> l = getList(type);
        return !l.isEmpty();
    }

    /**
     * Dump generic content of InstanceManager by type.
     *
     * @return A formatted multiline list of managed objects
     */
    @Nonnull
    static public String contentsToString() {

        StringBuilder retval = new StringBuilder();
        getDefault().managerLists.keySet().stream().forEachOrdered((c) -> {
            retval.append("List of ");
            retval.append(c);
            retval.append(" with ");
            retval.append(Integer.toString(getList(c).size()));
            retval.append(" objects\n");
            getList(c).stream().forEachOrdered((o) -> {
                retval.append("    ");
                retval.append(o.getClass().toString());
                retval.append("\n");
            });
        });
        return retval.toString();
    }

    /**
     * Remove notification on changes to specific types.
     *
     * @param l The listener to remove
     */
    public static synchronized void removePropertyChangeListener(PropertyChangeListener l) {
        getDefault().pcs.removePropertyChangeListener(l);
    }

    /**
     * Remove notification on changes to specific types.
     *
     * @param propertyName the property being listened for
     * @param l            The listener to remove
     */
    public static synchronized void removePropertyChangeListener(String propertyName, PropertyChangeListener l) {
        getDefault().pcs.removePropertyChangeListener(propertyName, l);
    }

    /**
     * Register for notification on changes to specific types.
     *
     * @param l The listener to add
     */
    public static synchronized void addPropertyChangeListener(PropertyChangeListener l) {
        getDefault().pcs.addPropertyChangeListener(l);
    }

    /**
     * Register for notification on changes to specific types
     *
     * @param propertyName the property being listened for
     * @param l            The listener to add
     */
    public static synchronized void addPropertyChangeListener(String propertyName, PropertyChangeListener l) {
        getDefault().pcs.addPropertyChangeListener(propertyName, l);
    }

    protected static void notifyPropertyChangeListener(String property, Object oldValue, Object newValue) {
        getDefault().pcs.firePropertyChange(property, oldValue, newValue);
    }

    /**
     * Get the property name included in the
     * {@link java.beans.PropertyChangeEvent} thrown when the default for a
     * specific class is changed.
     *
     * @param clazz the class being listened for
     * @return the property name
     */
    public static String getDefaultsPropertyName(Class<?> clazz) {
        return "default-" + clazz.getName();
    }

    /**
     * Get the property name included in the
     * {@link java.beans.PropertyChangeEvent} thrown when the list for a
     * specific class is changed.
     *
     * @param clazz the class being listened for
     * @return the property name
     */
    public static String getListPropertyName(Class<?> clazz) {
        return "list-" + clazz.getName();
    }

    /* ****************************************************************************
     *                   Primary Accessors - Left (for now)
     *
     *          These are so extensively used that we're leaving for later
     *                      Please don't create any more of these
     * ****************************************************************************/
    /**
     * Will eventually be deprecated, use @{link #getDefault} directly.
     *
     * @return the default light manager. May not be the only instance.
     */
    static public LightManager lightManagerInstance() {
        return getDefault(LightManager.class);
    }

    /**
     * Will eventually be deprecated, use @{link #getDefault} directly.
     *
     * @return the default memory manager. May not be the only instance.
     */
    static public MemoryManager memoryManagerInstance() {
        return getDefault(MemoryManager.class);
    }

    /**
     * Will eventually be deprecated, use @{link #getDefault} directly.
     *
     * @return the default sensor manager. May not be the only instance.
     */
    static public SensorManager sensorManagerInstance() {
        return getDefault(SensorManager.class);
    }

    /**
     * Will eventually be deprecated, use @{link #getDefault} directly.
     *
     * @return the default turnout manager. May not be the only instance.
     */
    static public TurnoutManager turnoutManagerInstance() {
        return getDefault(TurnoutManager.class);
    }

    /**
     * Will eventually be deprecated, use @{link #getDefault} directly.
     *
     * @return the default throttle manager. May not be the only instance.
     */
    static public ThrottleManager throttleManagerInstance() {
        return getDefault(ThrottleManager.class);
    }

    /* ****************************************************************************
     *                   Primary Accessors - Deprecated for removal
     *
     *                      Please don't create any more of these
     * ****************************************************************************/
    // Simplification order - for each type, starting with those not in the jmri package:
    //   1) Remove it from jmri.managers.DefaultInstanceInitializer, get tests to build & run
    //   2) Remove the setter from here, get tests to build & run
    //   3) Remove the accessor from here, get tests to build & run
    /**
     * Deprecated, use @{link #getDefault} directly.
     *
     * @return the default block manager. May not be the only instance. In use
     *         by scripts.
     * @deprecated 4.5.1
     */
    @Deprecated
    static public BlockManager blockManagerInstance() {
        return getDefault(BlockManager.class);
    }

    /**
     * Deprecated, use @{link #getDefault} directly. In use by scripts.
     *
     * @return the default power manager. May not be the only instance.
     * @deprecated 4.5.1
     */
    @Deprecated
    static public PowerManager powerManagerInstance() {
        return getDefault(PowerManager.class);
    }

    /**
     * @return the default programmer manager. May not be the only instance.
     * @deprecated Since 3.11.1, use @{link #getDefault} for either
     * GlobalProgrammerManager or AddressedProgrammerManager directly
     * @deprecated 4.5.1
     */
    @Deprecated
    static public ProgrammerManager programmerManagerInstance() {
        return getDefault(ProgrammerManager.class);
    }

    /**
     * Deprecated, use @{link #getDefault} directly.
     *
     * @return the default reporter manager. May not be the only instance.
     * @deprecated 4.5.1
     */
    @Deprecated
    static public ReporterManager reporterManagerInstance() {
        return getDefault(ReporterManager.class);
    }

    /**
     * Deprecated, use @{link #getDefault} directly.
     *
     * @return the default route manager. May not be the only instance.
     * @deprecated 4.5.1
     */
    @Deprecated
    static public RouteManager routeManagerInstance() {
        return getDefault(RouteManager.class);
    }

    /**
     * Deprecated, use @{link #getDefault} directly.
     *
     * @return the default section manager. May not be the only instance.
     * @deprecated 4.5.1
     */
    @Deprecated
    static public SectionManager sectionManagerInstance() {
        return getDefault(SectionManager.class);
    }

    /* ****************************************************************************
     *         Deprecated Accessors - removed from JMRI itself
     *
     *             Remove these in or after JMRI 4.8.1
     *                 (Check scripts first)
     * ****************************************************************************/
    /**
     * Deprecated, use @{link #getDefault} directly.
     *
     * @return the default consist manager. May not be the only instance.
     * @deprecated 4.5.1
     */
    @Deprecated
    static public ConsistManager consistManagerInstance() {
        return getDefault(ConsistManager.class);
    }

    /**
     * Deprecated, use @{link #getDefault} directly.
     *
     * @return the default configure manager. May not be the only instance.
     * @deprecated 4.5.1
     */
    @Deprecated
    static public ConfigureManager configureManagerInstance() {
        return getDefault(ConfigureManager.class);
    }

    /**
     * Deprecated, use @{link #getDefault} directly.
     *
     * @return the default Timebase. May not be the only instance.
     * @deprecated 4.5.1
     */
    @Deprecated
    static public Timebase timebaseInstance() {
        return getDefault(Timebase.class);
    }

    /* ****************************************************************************
     *                   Old Style Setters - To be migrated
     *
     *                   Migrate JMRI uses of these, then move to next category
     * ****************************************************************************/
    /**
     * @param p clock control to make default
     * @deprecated Since 3.7.1, use
     * {@link #setDefault(java.lang.Class, java.lang.Object)} directly.
     */
    @Deprecated
    static public void addClockControl(ClockControl p) {
        store(p, ClockControl.class);
        setDefault(ClockControl.class, p);
    }

    // Needs to have proxy manager converted to work
    // with current list of managers (and robust default
    // management) before this can be deprecated in favor of
    // store(p, TurnoutManager.class)
    static public void setTurnoutManager(TurnoutManager p) {
        log.debug(" setTurnoutManager");
        ((jmri.managers.AbstractProxyManager) getDefault(TurnoutManager.class)).addManager(p);
        //store(p, TurnoutManager.class);
    }

    static public void setThrottleManager(ThrottleManager p) {
        store(p, ThrottleManager.class);
    }

    /**
     * @param p signal head manager to make default
     * @deprecated Since 3.7.4, use
     * {@link #setDefault(java.lang.Class, java.lang.Object)} directly.
     */
    @Deprecated
    static public void setSignalHeadManager(SignalHeadManager p) {
        store(p, SignalHeadManager.class);
        setDefault(SignalHeadManager.class, p);
    }

    //
    // This updates the consist manager, which must be
    // either built into instances of calling code or a
    // new service, before this can be deprecated.
    //
    static public void setCommandStation(CommandStation p) {
        store(p, CommandStation.class);

        // since there is a command station available, use
        // the NMRA consist manager instead of the generic consist
        // manager.
        if (getNullableDefault(ConsistManager.class) == null
                || getDefault(ConsistManager.class).getClass() == DccConsistManager.class) {
            setConsistManager(new NmraConsistManager());
        }
    }

    /**
     * @param p configure manager to make default
     * @deprecated Since 3.7.4, use
     * {@link #setDefault(java.lang.Class, java.lang.Object)} directly.
     */
    @Deprecated
    static public void setConfigureManager(ConfigureManager p) {
        log.debug(" setConfigureManager");
        store(p, ConfigureManager.class);
        setDefault(ConfigureManager.class, p);
    }

    //
    // This provides notification services, which
    // must be migrated before this method can be
    // deprecated.
    //
    static public void setConsistManager(ConsistManager p) {
        store(p, ConsistManager.class);
        notifyPropertyChangeListener(CONSIST_MANAGER, null, null);
    }

    // Needs to have proxy manager converted to work
    // with current list of managers (and robust default
    // management) before this can be deprecated in favor of
    // store(p, TurnoutManager.class)
    static public void setLightManager(LightManager p) {
        log.debug(" setLightManager");
        ((jmri.managers.AbstractProxyManager) getDefault(LightManager.class)).addManager(p);
        //store(p, LightManager.class);
    }

    //
    // Note: Also provides consist manager services on store operation.
    // Do we need a new mechanism for this? Or just move this code to
    // the 30+ classes that reference it? Or maybe have a default of the
    // DccConsistManager that's smarter?
    //
    //
    // This provides notification services, which
    // must be migrated before this method can be
    // deprecated.
    //
    static public void setProgrammerManager(ProgrammerManager p) {
        if (p.isAddressedModePossible()) {
            store(p, AddressedProgrammerManager.class);
        }
        if (p.isGlobalProgrammerAvailable()) {
            store(p, GlobalProgrammerManager.class);
        }

        // Now that we have a programmer manager, install the default
        // Consist manager if Ops mode is possible, and there isn't a
        // consist manager already.
        if (programmerManagerInstance().isAddressedModePossible()
                && getNullableDefault(ConsistManager.class) == null) {
            setConsistManager(new DccConsistManager());
        }
        notifyPropertyChangeListener(PROGRAMMER_MANAGER, null, null);
    }

    // Needs to have proxy manager converted to work
    // with current list of managers (and robust default
    // management) before this can be deprecated in favor of
    // store(p, ReporterManager.class)
    static public void setReporterManager(ReporterManager p) {
        log.debug(" setReporterManager");
        ((jmri.managers.AbstractProxyManager) getDefault(ReporterManager.class)).addManager(p);
        //store(p, ReporterManager.class);
    }

    // Needs to have proxy manager converted to work
    // with current list of managers (and robust default
    // management) before this can be deprecated in favor of
    // store(p, SensorManager.class)
    static public void setSensorManager(SensorManager p) {
        log.debug(" setSensorManager");
        ((jmri.managers.AbstractProxyManager) getDefault(SensorManager.class)).addManager(p);
        //store(p, SensorManager.class);
    }

    /* *************************************************************************** */
    /**
     * Default constructor for the InstanceManager.
     */
    public InstanceManager() {
        ServiceLoader.load(InstanceInitializer.class).forEach((provider) -> {
            provider.getInitalizes().forEach((cls) -> {
                this.initializers.put(cls, provider);
                log.debug("Using {} to provide default instance of {}", provider.getClass().getName(), cls.getName());
            });
        });
    }

    /**
     * Get a list of all registered objects of type T.
     *
     * @param <T>  type of the class
     * @param type class Object for type T
     * @return a list of registered T instances with the manager or an empty
     *         list
     */
    @SuppressWarnings("unchecked") // the cast here is protected by the structure of the managerLists
    @Nonnull
    public <T> List<T> getInstances(@Nonnull Class<T> type) {
        log.trace("Get list of type {}", type.getName());
        if (managerLists.get(type) == null) {
            managerLists.put(type, new ArrayList<>());
            pcs.fireIndexedPropertyChange(getListPropertyName(type), 0, null, null);
        }
        return (List<T>) managerLists.get(type);
    }

    /**
     * Call {@link jmri.Disposable#dispose()} on the passed in Object if and
     * only if the passed in Object is not held in any lists.
     *
     * @param disposable the Object to dispose of
     */
    private void dispose(@Nonnull Disposable disposable) {
        boolean canDispose = true;
        for (List<?> list : this.managerLists.values()) {
            if (list.contains(disposable)) {
                canDispose = false;
                break;
            }
        }
        if (canDispose) {
            disposable.dispose();
        }
    }

    /**
     * Clear all managed instances from this InstanceManager.
     * <p>
     * Realistically, JMRI can't ensure that all objects and combination of
     * objects held by the InstanceManager are threadsafe. This call therefore
     * defers to the GUI thread to become atomic and reduce risk.
     */
    public void clearAll() {
        jmri.util.ThreadingUtil.runOnGUI(() -> {
            log.debug("Clearing InstanceManager");
            managerLists.keySet().forEach((type) -> {
                clear(type);
            });
        });
        if (traceFileActive) {
            traceFileWriter.println(""); // marks new InstanceManager
            traceFileWriter.flush();
        }
    }

    /**
     * Clear all managed instances of a particular type from this
     * InstanceManager.
     * <p>
     * Realistically, JMRI can't ensure that all objects and combination of
     * objects held by the InstanceManager are threadsafe. This call therefore
     * defers to the GUI thread to become atomic and reduce risk.
     *
     * @param type the type to clear
     */
    public void clear(@Nonnull Class<?> type) {
        jmri.util.ThreadingUtil.runOnGUI(() -> {
            log.trace("Clearing managers of {}", type.getName());
            getInstances(type).stream().filter((o) -> (o instanceof Disposable)).forEachOrdered((o) -> {
                dispose((Disposable) o);
            });
            // Should this be sending notifications of removed instances to listeners?
            setInitializationState(type, InitializationState.NOTSET); // initialization will have to be redone
            managerLists.put(type, new ArrayList<>());
        });
    }

    /**
     * Get the default instance of the InstanceManager. This is used for
     * verifying the source of events fired by the InstanceManager.
     *
     * @return the default instance of the InstanceManager, creating it if
     *         needed
     */
    @Nonnull
    public static synchronized InstanceManager getDefault() {
        if (defaultInstanceManager == null) {
            defaultInstanceManager = new InstanceManager();
        }
        return defaultInstanceManager;
    }
<<<<<<< HEAD


    // support checking for overlapping intialization
    private enum InitializationState {
        NOTSET, // synonymous with no value for this stored
        NOTSTARTED,
        STARTED,
        FAILED,
        DONE
    }
    static private final class StateHolder {
        InitializationState state;
        Exception exception;
        StateHolder(InitializationState state, Exception exception) {
            this.state = state;
            this.exception = exception;
        }
    }
    private void setInitializationState(Class<?> type, InitializationState state) {
        log.trace("set state {} for {}", type, state);
        if (state == InitializationState.STARTED) {
            initState.put(type, new StateHolder(state, new Exception("Thread "+Thread.currentThread().getName())));
        } else {
            initState.put(type, new StateHolder(state, null));
        }
    }    
    private InitializationState getInitializationState(Class<?> type) {
        StateHolder holder = initState.get(type);
        if (holder == null) return InitializationState.NOTSET;
        return holder.state;
    }    
    private Exception getInitializationException(Class<?> type) {
        StateHolder holder = initState.get(type);
        if (holder == null) return null;
        return holder.exception;
    }
    
    private final static Logger log = LoggerFactory.getLogger(InstanceManager.class.getName());

    // support creating a file with initialization summary information
    private static final boolean traceFileActive = log.isTraceEnabled(); // or manually force true
    private static final boolean traceFileAppend = false; // append from run to run
    private static int traceFileIndent = 1; // used to track overlap, but note that threads are parallel
    private static final String traceFileName = "instanceManagerSequence.txt";  // use a standalone name
    private static java.io.PrintWriter traceFileWriter;
    static {
        java.io.PrintWriter tempWriter = null;
        try {
            tempWriter = (traceFileActive ? 
                    new java.io.PrintWriter(new java.io.BufferedWriter(new java.io.FileWriter(traceFileName, traceFileAppend))) 
                    : null);
        } catch (java.io.IOException e) {
            log.error("failed to open log file", e);
        } finally {
            traceFileWriter = tempWriter;
        }
    }
    static private void traceFilePrint(String msg) {
        String pad = org.apache.commons.lang3.StringUtils.repeat(' ', traceFileIndent*2);
        String threadName = "["+Thread.currentThread().getName()+"]";
        String threadNamePad = org.apache.commons.lang3.StringUtils.repeat(' ', Math.max(25-threadName.length(), 0));
        String text = threadName+threadNamePad+"|"+pad+msg;
        traceFileWriter.println(text);
        traceFileWriter.flush();
        log.trace(text);
    }

=======
    private final static Logger log = LoggerFactory.getLogger(InstanceManager.class);
>>>>>>> 3e808970
}<|MERGE_RESOLUTION|>--- conflicted
+++ resolved
@@ -866,8 +866,6 @@
         }
         return defaultInstanceManager;
     }
-<<<<<<< HEAD
-
 
     // support checking for overlapping intialization
     private enum InitializationState {
@@ -904,7 +902,7 @@
         return holder.exception;
     }
     
-    private final static Logger log = LoggerFactory.getLogger(InstanceManager.class.getName());
+    private final static Logger log = LoggerFactory.getLogger(InstanceManager.class);
 
     // support creating a file with initialization summary information
     private static final boolean traceFileActive = log.isTraceEnabled(); // or manually force true
@@ -933,8 +931,4 @@
         traceFileWriter.flush();
         log.trace(text);
     }
-
-=======
-    private final static Logger log = LoggerFactory.getLogger(InstanceManager.class);
->>>>>>> 3e808970
 }
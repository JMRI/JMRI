package jmri;

import apps.gui3.TabbedPreferences;
import java.beans.PropertyChangeListener;
import java.beans.PropertyChangeSupport;
import java.lang.reflect.InvocationTargetException;
import java.util.ArrayList;
import java.util.HashMap;
import java.util.List;
import java.util.Objects;
import java.util.Optional;
import javax.annotation.CheckForNull;
import javax.annotation.Nonnull;
import jmri.implementation.DccConsistManager;
import jmri.implementation.NmraConsistManager;
import jmri.jmrit.roster.RosterIconFactory;
import org.slf4j.Logger;
import org.slf4j.LoggerFactory;

/**
 * Provides methods for locating various interface implementations. These form
 * the base for locating JMRI objects, including the key managers.
 * <p>
 * The structural goal is to have the jmri package not depend on the lower
 * jmri.jmrit and jmri.jmrix packages, with the implementations still available
 * at run-time through the InstanceManager.
 * <p>
 * To retrieve the default object of a specific type, do
 * {@link InstanceManager#getDefault} where the argument is e.g.
 * "SensorManager.class". In other words, you ask for the default object of a
 * particular type. Note that this call is intended to be used in the usual case
 * of requiring the object to function; it will log a message if there isn't
 * such an object. If that's routine, then use the
 * {@link InstanceManager#getNullableDefault} method instead.
 * <p>
 * Multiple items can be held, and are retrieved as a list with
 * {@link    InstanceManager#getList}.
 * <p>
 * If a specific item is needed, e.g. one that has been constructed via a
 * complex process during startup, it should be installed with
 * {@link InstanceManager#store}.
 * <p>
 * If it's OK for the InstanceManager to create an object on first request, have
 * that object's class implement the {@link InstanceManagerAutoDefault} flag
 * interface. The InstanceManager will then construct a default object via the
 * no-argument constructor when one is first requested.
 * <p>
 * For initialization of more complex default objects, see the
 * {@link InstanceInitializer} mechanism and its default implementation in
 * {@link jmri.managers.DefaultInstanceInitializer}.
 *
 * <hr>
 * This file is part of JMRI.
 * <P>
 * JMRI is free software; you can redistribute it and/or modify it under the
 * terms of version 2 of the GNU General Public License as published by the Free
 * Software Foundation. See the "COPYING" file for a copy of this license.
 * <P>
 * JMRI is distributed in the hope that it will be useful, but WITHOUT ANY
 * WARRANTY; without even the implied warranty of MERCHANTABILITY or FITNESS FOR
 * A PARTICULAR PURPOSE. See the GNU General Public License for more details.
 * <P>
 * @author Bob Jacobsen Copyright (C) 2001, 2008, 2013, 2016
 * @author Matthew Harris copyright (c) 2009
 */
public class InstanceManager {

    protected static final HashMap<Class<?>, ArrayList<Object>> managerLists = new HashMap<>();
    private static final InstanceInitializer initializer = new jmri.managers.DefaultInstanceInitializer();
    // data members to hold contact with the property listeners
    private final PropertyChangeSupport pcs = new PropertyChangeSupport(this);

    /* properties */
    /**
     *
     * @deprecated since 4.5.4 use
     * {@code InstanceManager.getDefaultsPropertyName(ConsistManager.class)}
     * instead.
     */
    @Deprecated
    public static final String CONSIST_MANAGER = "consistmanager"; // NOI18N
    /**
     *
     * @deprecated since 4.5.4 use
     * {@code InstanceManager.getDefaultsPropertyName(ProgrammerManager.class)}
     * instead.
     */
    @Deprecated
    public static final String PROGRAMMER_MANAGER = "programmermanager"; // NOI18N

    /**
     * Store an object of a particular type for later retrieval via
     * {@link #getDefault} or {@link #getList}.
     *
     * @param <T>  The type of the class
     * @param item The object of type T to be stored
     * @param type The class Object for the item's type. This will be used as
     *             the key to retrieve the object later.
     */
    static public <T> void store(@Nonnull T item, @Nonnull Class<T> type) {
        log.debug("Store item of type {}", type.getName());
        if (item == null) {
            NullPointerException npe = new NullPointerException();
            log.error("Should not store null value of type {}", type.getName());
            throw npe;
        }
        ArrayList<T> l = (ArrayList<T>) getList(type);
        l.add(item);
    }

    /**
     * Retrieve a list of all objects of type T that were registered with
     * {@link #store}.
     *
     * @param <T>  The type of the class
     * @param type The class Object for the items' type.
     * @return A list of type Objects registered with the manager or an empty
     *         list.
     */
    @SuppressWarnings("unchecked") // the cast here is protected by the structure of the managerLists
    @Nonnull
    static public <T> List<T> getList(@Nonnull Class<T> type) {
        log.debug("Get list of type {}", type.getName());
        if (managerLists.get(type) == null) {
            managerLists.put(type, new ArrayList<>());
            getDefault().pcs.fireIndexedPropertyChange(getListPropertyName(type), 0, null, null);
        }
        return (List<T>) managerLists.get(type);
    }

    /**
     * Deregister all objects of a particular type.
     *
     * @param <T>  The type of the class
     * @param type The class Object for the items to be removed.
     */
    static public <T> void reset(@Nonnull Class<T> type) {
        log.debug("Reset type {}", type.getName());
        managerLists.put(type, new ArrayList<>());
    }

    /**
     * Remove an object of a particular type that had earlier been registered
     * with {@link #store}.
     *
     * @param <T>  The type of the class
     * @param item The object of type T to be deregistered
     * @param type The class Object for the item's type.
     */
    static public <T> void deregister(@Nonnull T item, @Nonnull Class<T> type) {
        log.debug("Remove item type {}", type.getName());
        ArrayList<T> l = (ArrayList<T>) getList(type);
        int index = l.indexOf(item);
        l.remove(item);
        getDefault().pcs.fireIndexedPropertyChange(getListPropertyName(type), index, item, null);
    }

    /**
     * Retrieve the last object of type T that was registered with
     * {@link #store(java.lang.Object, java.lang.Class) }.
     * <p>
     * Unless specifically set, the default is the last object stored, see the
     * {@link #setDefault(java.lang.Class, java.lang.Object) } method.
     * <p>
     * In some cases, InstanceManager can create the object the first time it's
     * requested. For more on that, see the class comment.
     * <p>
     * In most cases, system configuration assures the existence of a default
     * object, so this method will log and throw an exception if one doesn't
     * exist. Use {@link #getNullableDefault(java.lang.Class)} or
     * {@link #getOptionalDefault(java.lang.Class)} if the default is not
     * guaranteed to exist.
     *
     * @param <T>  The type of the class
     * @param type The class Object for the item's type
     * @return The default object for type
     * @throws NullPointerException if no default object for type exists
     * @see #getNullableDefault(java.lang.Class)
     * @see #getOptionalDefault(java.lang.Class)
     */
    @Nonnull
    @edu.umd.cs.findbugs.annotations.SuppressFBWarnings(value = "NP_NULL_ON_SOME_PATH_FROM_RETURN_VALUE", 
            justification = "FindBugs 3.0.1 flags the Objects.requireNonNull call as having a possible null argument, which is the entire point")
    static public <T> T getDefault(@Nonnull Class<T> type) {
        log.trace("getDefault of type {}", type.getName());
        return Objects.requireNonNull(InstanceManager.getNullableDefault(type),
                "Required nonnull default for " + type.getName() + " does not exist.");
    }

    /**
     * Retrieve the last object of type T that was registered with
     * {@link #store(java.lang.Object, java.lang.Class) }.
     * <p>
     * Unless specifically set, the default is the last object stored, see the
     * {@link #setDefault(java.lang.Class, java.lang.Object) } method.
     * <p>
     * In some cases, InstanceManager can create the object the first time it's
     * requested. For more on that, see the class comment.
     * <p>
     * In most cases, system configuration assures the existence of a default
     * object, but this method also handles the case where one doesn't exist.
     * Use {@link #getDefault(java.lang.Class)} when the object is guaranteed to
     * exist.
     *
     * @param <T>  The type of the class
     * @param type The class Object for the item's type.
     * @return The default object for type.
     * @see #getOptionalDefault(java.lang.Class)
     */
    @CheckForNull
    static public <T> T getNullableDefault(@Nonnull Class<T> type) {
        log.trace("getOptionalDefault of type {}", type.getName());
        ArrayList<T> l = (ArrayList<T>) getList(type);
        if (l.isEmpty()) {
            // see if can autocreate
            log.debug("    attempt auto-create of {}", type.getName());
            if (InstanceManagerAutoDefault.class.isAssignableFrom(type)) {
                try {
                    l.add(type.getConstructor((Class[]) null).newInstance((Object[]) null));
                    log.debug("      auto-created default of {}", type.getName());
                } catch (NoSuchMethodException | InstantiationException | IllegalAccessException | InvocationTargetException e) {
                    log.error("Exception creating auto-default object", e); // unexpected
                    return null;
                }
                return l.get(l.size() - 1);
            }
            // see if initializer can handle
            log.debug("    attempt initializer create of {}", type.getName());
            @SuppressWarnings("unchecked")
            T obj = (T) initializer.getDefault(type);
            if (obj != null) {
                log.debug("      initializer created default of {}", type.getName());
                l.add(obj);
                return l.get(l.size() - 1);
            }

            // don't have, can't make
            return null;
        }
        return l.get(l.size() - 1);
    }

    /**
     * Retrieve the last object of type T that was registered with
     * {@link #store(java.lang.Object, java.lang.Class)} wrapped in an
     * {@link java.util.Optional}.
     * <p>
     * Unless specifically set, the default is the last object stored, see the
     * {@link #setDefault(java.lang.Class, java.lang.Object)} method.
     * <p>
     * In some cases, InstanceManager can create the object the first time it's
     * requested. For more on that, see the class comment.
     * <p>
     * In most cases, system configuration assures the existence of a default
     * object, but this method also handles the case where one doesn't exist.
     * Use {@link #getDefault(java.lang.Class)} when the object is guaranteed to
     * exist.
     *
     * @param <T>  the type of the default class
     * @param type the class Object for the default type
     * @return the default wrapped in an Optional or an empty Optional if the
     *         default is null
     * @see #getNullableDefault(java.lang.Class)
     */
    @Nonnull
    static public <T> Optional<T> getOptionalDefault(@Nonnull Class<T> type) {
        return Optional.ofNullable(InstanceManager.getNullableDefault(type));
    }

    /**
     * Set an object of type T as the default for that type.
     * <p>
     * Also registers (stores) the object if not already present.
     * <p>
     * Now, we do that moving the item to the back of the list; see the
     * {@link #getDefault} method
     *
     * @param <T>  The type of the class
     * @param type The Class object for val
     * @param item The object to make default for type
     * @return The default for type (normally this is the item passed in)
     */
    @Nonnull
    static public <T> T setDefault(@Nonnull Class<T> type, @Nonnull T item) {
        log.trace("setDefault for type {}", type.getName());
        if (item == null) {
            NullPointerException npe = new NullPointerException();
            log.error("Should not set default of type {} to null value", type.getName());
            throw npe;
        }
        Object oldDefault = getNullableDefault(type);
        List<T> l = getList(type);
        l.remove(item);
        l.add(item);
        if (oldDefault == null || !oldDefault.equals(item)) {
            notifyPropertyChangeListener(getDefaultsPropertyName(type), oldDefault, item);
        }
        return getDefault(type);
    }

    /**
     * Dump generic content of InstanceManager by type.
     *
     * @return A formatted multiline list of managed objects
     */
    @Nonnull
    static public String contentsToString() {

        StringBuilder retval = new StringBuilder();
        for (Class<?> c : managerLists.keySet()) {
            retval.append("List of ");
            retval.append(c);
            retval.append(" with ");
            retval.append(Integer.toString(getList(c).size()));
            retval.append(" objects\n");
            for (Object o : getList(c)) {
                retval.append("    ");
                retval.append(o.getClass().toString());
                retval.append("\n");
            }
        }
        return retval.toString();
    }

    /**
     * Remove notification on changes to specific types.
     *
     * @param l The listener to remove
     */
    public static synchronized void removePropertyChangeListener(PropertyChangeListener l) {
        getDefault().pcs.removePropertyChangeListener(l);
    }

    /**
     * Remove notification on changes to specific types.
     *
     * @param propertyName the property being listened for
     * @param l            The listener to remove
     */
    public static synchronized void removePropertyChangeListener(String propertyName, PropertyChangeListener l) {
        getDefault().pcs.removePropertyChangeListener(propertyName, l);
    }

    /**
     * Register for notification on changes to specific types.
     *
     * @param l The listener to add
     */
    public static synchronized void addPropertyChangeListener(PropertyChangeListener l) {
        getDefault().pcs.addPropertyChangeListener(l);
    }

    /**
     * Register for notification on changes to specific types
     *
     * @param propertyName the property being listened for
     * @param l            The listener to add
     */
    public static synchronized void addPropertyChangeListener(String propertyName, PropertyChangeListener l) {
        getDefault().pcs.addPropertyChangeListener(propertyName, l);
    }

    protected static void notifyPropertyChangeListener(String property, Object oldValue, Object newValue) {
        getDefault().pcs.firePropertyChange(property, oldValue, newValue);
    }

    /**
     * Get the property name included in the
     * {@link java.beans.PropertyChangeEvent} thrown when the default for a
     * specific class is changed.
     *
     * @param clazz the class being listened for
     * @return the property name
     */
    public static String getDefaultsPropertyName(Class<?> clazz) {
        return "default-" + clazz.getName();
    }

    /**
     * Get the property name included in the
     * {@link java.beans.PropertyChangeEvent} thrown when the list for a
     * specific class is changed.
     *
     * @param clazz the class being listened for
     * @return the property name
     */
    public static String getListPropertyName(Class<?> clazz) {
        return "list-" + clazz.getName();
    }

    /* ****************************************************************************
     *                   Primary Accessors - Left (for now)
     *
     *          These are so extensively used that we're leaving for later
     *                      Please don't create any more of these
     * ****************************************************************************/
    /**
     * Will eventually be deprecated, use @{link #getDefault} directly.
     *
     * @return the default light manager. May not be the only instance.
     */
    static public LightManager lightManagerInstance() {
        return getDefault(LightManager.class);
    }

    /**
     * Will eventually be deprecated, use @{link #getDefault} directly.
     *
     * @return the default memory manager. May not be the only instance.
     */
    static public MemoryManager memoryManagerInstance() {
        return getDefault(MemoryManager.class);
    }

    /**
     * Will eventually be deprecated, use @{link #getDefault} directly.
     *
     * @return the default sensor manager. May not be the only instance.
     */
    static public SensorManager sensorManagerInstance() {
        return getDefault(SensorManager.class);
    }

    /**
     * Will eventually be deprecated, use @{link #getDefault} directly.
     *
     * @return the default turnout manager. May not be the only instance.
     */
    static public TurnoutManager turnoutManagerInstance() {
        return getDefault(TurnoutManager.class);
    }

    /**
     * Will eventually be deprecated, use @{link #getDefault} directly.
     *
     * @return the default throttle manager. May not be the only instance.
     */
    static public ThrottleManager throttleManagerInstance() {
        return getDefault(ThrottleManager.class);
    }

    /* ****************************************************************************
     *                   Primary Accessors - Deprecated for removal
     *
     *                      Please don't create any more of these
     * ****************************************************************************/
    // Simplification order - for each type, starting with those not in the jmri package:
    //   1) Remove it from jmri.managers.DefaultInstanceInitializer, get tests to build & run
    //   2) Remove the setter from here, get tests to build & run
    //   3) Remove the accessor from here, get tests to build & run

    /**
     * Deprecated, use @{link #getDefault} directly.
     *
     * @return the default block manager. May not be the only instance. In use by scripts.
     * @deprecated 4.5.1
     */
    @Deprecated
    static public BlockManager blockManagerInstance() {
        return getDefault(BlockManager.class);
    }

    /**
     * Deprecated, use @{link #getDefault} directly. In use by scripts.
     *
     * @return the default power manager. May not be the only instance.
     * @deprecated 4.5.1
     */
    @Deprecated
    static public PowerManager powerManagerInstance() {
        return getDefault(PowerManager.class);
    }

    /**
     * @return the default programmer manager. May not be the only instance.
     * @deprecated Since 3.11.1, use @{link #getDefault} for either
     * GlobalProgrammerManager or AddressedProgrammerManager directly
     * @deprecated 4.5.1
     */
    @Deprecated
    static public ProgrammerManager programmerManagerInstance() {
        return getDefault(ProgrammerManager.class);
    }

    /**
     * Deprecated, use @{link #getDefault} directly.
     *
     * @return the default reporter manager. May not be the only instance.
     * @deprecated 4.5.1
     */
    @Deprecated
    static public ReporterManager reporterManagerInstance() {
        return getDefault(ReporterManager.class);
    }

    /**
     * Deprecated, use @{link #getDefault} directly.
     *
     * @return the default roster icon factory. May not be the only instance.
     * @deprecated 4.5.1
     */
    @Deprecated
    static public RosterIconFactory rosterIconFactoryInstance() {
        return getDefault(RosterIconFactory.class);
    }

    /**
     * Deprecated, use @{link #getDefault} directly.
     *
     * @return the default route manager. May not be the only instance.
     * @deprecated 4.5.1
     */
    @Deprecated
    static public RouteManager routeManagerInstance() {
        return getDefault(RouteManager.class);
    }

    /**
     * Deprecated, use @{link #getDefault} directly.
     *
     * @return the default section manager. May not be the only instance.
     * @deprecated 4.5.1
     */
    @Deprecated
    static public SectionManager sectionManagerInstance() {
        return getDefault(SectionManager.class);
    }

    /* ****************************************************************************
     *         Deprecated Accessors - removed from JMRI itself
     *
     *             Remove these in or after JMRI 4.8.1
     *                 (Check scripts first)
     * ****************************************************************************/
    /**
     * Deprecated, use @{link #getDefault} directly.
     *
     * @return the default consist manager. May not be the only instance.
     * @deprecated 4.5.1
     */
    @Deprecated
    static public ConsistManager consistManagerInstance() {
        return getDefault(ConsistManager.class);
    }

    /**
     * Deprecated, use @{link #getDefault} directly.
     *
     * @return the default configure manager. May not be the only instance.
     * @deprecated 4.5.1
     */
    @Deprecated
    static public ConfigureManager configureManagerInstance() {
        return getDefault(ConfigureManager.class);
    }

    /**
     * Deprecated, use @{link #getDefault} directly.
     *
     * @return the default Timebase. May not be the only instance.
     * @deprecated 4.5.1
     */
    @Deprecated
    static public Timebase timebaseInstance() {
        return getDefault(Timebase.class);
    }

    /* ****************************************************************************
     *                   Old Style Setters - To be migrated
     *
     *                   Migrate JMRI uses of these, then move to next category
     * ****************************************************************************/
    /**
     * @param p clock control to make default
     * @deprecated Since 3.7.1, use
     * {@link #setDefault(java.lang.Class, java.lang.Object)} directly.
     */
    @Deprecated
    static public void addClockControl(ClockControl p) {
        store(p, ClockControl.class);
        setDefault(ClockControl.class, p);
    }

    // Needs to have proxy manager converted to work
    // with current list of managers (and robust default
    // management) before this can be deprecated in favor of
    // store(p, TurnoutManager.class)
    static public void setTurnoutManager(TurnoutManager p) {
        log.debug(" setTurnoutManager");
        ((jmri.managers.AbstractProxyManager) getDefault(TurnoutManager.class)).addManager(p);
        //store(p, TurnoutManager.class);
    }

    static public void setThrottleManager(ThrottleManager p) {
        store(p, ThrottleManager.class);
    }

    /**
     * @param p signal head manager to make default
     * @deprecated Since 3.7.4, use
     * {@link #setDefault(java.lang.Class, java.lang.Object)} directly.
     */
    @Deprecated
    static public void setSignalHeadManager(SignalHeadManager p) {
        store(p, SignalHeadManager.class);
        setDefault(SignalHeadManager.class, p);
    }

    //
    // This updates the consist manager, which must be
    // either built into instances of calling code or a
    // new service, before this can be deprecated.
    //
    static public void setCommandStation(CommandStation p) {
        store(p, CommandStation.class);

        // since there is a command station available, use
        // the NMRA consist manager instead of the generic consist
        // manager.
        if (getNullableDefault(ConsistManager.class) == null
                || getDefault(ConsistManager.class).getClass() == DccConsistManager.class) {
            setConsistManager(new NmraConsistManager());
        }
    }

    /**
     * @param p configure manager to make default
     * @deprecated Since 3.7.4, use
     * {@link #setDefault(java.lang.Class, java.lang.Object)} directly.
     */
    @Deprecated
    static public void setConfigureManager(ConfigureManager p) {
        log.debug(" setConfigureManager");
        store(p, ConfigureManager.class);
        setDefault(ConfigureManager.class, p);
    }

    //
    // This provides notification services, which
    // must be migrated before this method can be
    // deprecated.
    //
    static public void setConsistManager(ConsistManager p) {
        store(p, ConsistManager.class);
        notifyPropertyChangeListener(CONSIST_MANAGER, null, null);
    }

    // Needs to have proxy manager converted to work
    // with current list of managers (and robust default
    // management) before this can be deprecated in favor of
    // store(p, TurnoutManager.class)
    static public void setLightManager(LightManager p) {
        log.debug(" setLightManager");
        ((jmri.managers.AbstractProxyManager) getDefault(LightManager.class)).addManager(p);
        //store(p, LightManager.class);
    }

    //
    // Note: Also provides consist manager services on store operation.
    // Do we need a new mechanism for this? Or just move this code to
    // the 30+ classes that reference it? Or maybe have a default of the
    // DccConsistManager that's smarter?
    //
    //
    // This provides notification services, which
    // must be migrated before this method can be
    // deprecated.
    //
    static public void setProgrammerManager(ProgrammerManager p) {
        if (p.isAddressedModePossible()) {
            store(p, AddressedProgrammerManager.class);
        }
        if (p.isGlobalProgrammerAvailable()) {
            store(p, GlobalProgrammerManager.class);
        }

        // Now that we have a programmer manager, install the default
        // Consist manager if Ops mode is possible, and there isn't a
        // consist manager already.
        if (programmerManagerInstance().isAddressedModePossible()
                && getNullableDefault(ConsistManager.class) == null) {
            setConsistManager(new DccConsistManager());
        }
        notifyPropertyChangeListener(PROGRAMMER_MANAGER, null, null);
    }

    // Needs to have proxy manager converted to work
    // with current list of managers (and robust default
    // management) before this can be deprecated in favor of
    // store(p, ReporterManager.class)
    static public void setReporterManager(ReporterManager p) {
        log.debug(" setReporterManager");
        ((jmri.managers.AbstractProxyManager) getDefault(ReporterManager.class)).addManager(p);
        //store(p, ReporterManager.class);
    }

    // Needs to have proxy manager converted to work
    // with current list of managers (and robust default
    // management) before this can be deprecated in favor of
    // store(p, SensorManager.class)
    static public void setSensorManager(SensorManager p) {
        log.debug(" setSensorManager");
        ((jmri.managers.AbstractProxyManager) getDefault(SensorManager.class)).addManager(p);
        //store(p, SensorManager.class);
    }

<<<<<<< HEAD
=======
    /* ****************************************************************************
     *                   Old Style Setters - Deprecated and migrated,
     *                                       just here for other users
     *
     *                     Check Jython scripts before removing
     * ****************************************************************************/
    ///**
    // * @deprecated Since 3.7.1, use @{link #store} and @{link #setDefault} directly.
    // */
    //@Deprecated
    //static public void setConditionalManager(ConditionalManager p) {
    //    store(p, ConditionalManager.class);
    //    setDefault(ConditionalManager.class, p);
    //}
    ///**
    // * @deprecated Since 3.7.4, use @{link #store} directly.
    // */
    //@Deprecated
    //static public void setLogixManager(LogixManager p) {
    //    store(p, LogixManager.class);
    //}
    ///**
    // * @deprecated Since 3.7.4, use @{link #store} directly.
    // */
    //@Deprecated
    //static public void setTabbedPreferences(TabbedPreferences p) {
    //    store(p, TabbedPreferences.class);
    //}
    ///**
    // * @deprecated Since 3.7.1, use @{link #store} and @{link #setDefault}
    // * directly.
    // */
    // @Deprecated
    // static public void setPowerManager(PowerManager p) {
    //     store(p, PowerManager.class);
    // }

    /* *************************************************************************** */
    /**
     * Default constructor for the InstanceManager.
     */
    public InstanceManager() {
        // do nothing
    }

    /**
     * Get the default instance of the InstanceManager. This is used for
     * verifying the source of events fired by the InstanceManager.
     *
     * @return the default instance of the InstanceManager, creating it if
     *         needed
     */
    @Nonnull
    public static synchronized InstanceManager getDefault() {
        return InstanceManager.getOptionalDefault(InstanceManager.class).orElseGet(() -> {
            return InstanceManager.setDefault(InstanceManager.class, new InstanceManager());
        });
    }

>>>>>>> 8025a974
    private final static Logger log = LoggerFactory.getLogger(InstanceManager.class.getName());
}<|MERGE_RESOLUTION|>--- conflicted
+++ resolved
@@ -704,45 +704,6 @@
         //store(p, SensorManager.class);
     }
 
-<<<<<<< HEAD
-=======
-    /* ****************************************************************************
-     *                   Old Style Setters - Deprecated and migrated,
-     *                                       just here for other users
-     *
-     *                     Check Jython scripts before removing
-     * ****************************************************************************/
-    ///**
-    // * @deprecated Since 3.7.1, use @{link #store} and @{link #setDefault} directly.
-    // */
-    //@Deprecated
-    //static public void setConditionalManager(ConditionalManager p) {
-    //    store(p, ConditionalManager.class);
-    //    setDefault(ConditionalManager.class, p);
-    //}
-    ///**
-    // * @deprecated Since 3.7.4, use @{link #store} directly.
-    // */
-    //@Deprecated
-    //static public void setLogixManager(LogixManager p) {
-    //    store(p, LogixManager.class);
-    //}
-    ///**
-    // * @deprecated Since 3.7.4, use @{link #store} directly.
-    // */
-    //@Deprecated
-    //static public void setTabbedPreferences(TabbedPreferences p) {
-    //    store(p, TabbedPreferences.class);
-    //}
-    ///**
-    // * @deprecated Since 3.7.1, use @{link #store} and @{link #setDefault}
-    // * directly.
-    // */
-    // @Deprecated
-    // static public void setPowerManager(PowerManager p) {
-    //     store(p, PowerManager.class);
-    // }
-
     /* *************************************************************************** */
     /**
      * Default constructor for the InstanceManager.
@@ -764,7 +725,6 @@
             return InstanceManager.setDefault(InstanceManager.class, new InstanceManager());
         });
     }
-
->>>>>>> 8025a974
+  
     private final static Logger log = LoggerFactory.getLogger(InstanceManager.class.getName());
 }
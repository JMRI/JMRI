package jmri;

import java.util.List;
import javax.annotation.CheckForNull;
import javax.annotation.CheckReturnValue;
import javax.annotation.Nonnull;
import javax.annotation.Nullable;

/**
 * Locate a Turnout object representing some specific turnout on the layout.
 * <P>
 * Turnout objects are obtained from a TurnoutManager, which in turn is
 * generally located from the InstanceManager. A typical call sequence might be:
 * <PRE>
 * Turnout turnout = InstanceManager.turnoutManagerInstance().provideTurnout("23");
 * </PRE>
 * <P>
 * Each turnout has a two names. The "user" name is entirely free form, and can
 * be used for any purpose. The "system" name is provided by the system-specific
 * implementations, and provides a unique mapping to the layout control system
 * (for example LocoNet or NCE) and address within that system.
 * <P>
 * Much of the book-keeping is implemented in the AbstractTurnoutManager class,
 * which can form the basis for a system-specific implementation.
 * <P>
 * A sample use of the TurnoutManager interface can be seen in the
 * jmri.jmrit.simpleturnoutctrl.SimpleTurnoutCtrlFrame class, which provides a
 * simple GUI for controlling a single turnout.
 *
 * <P>
 * This file is part of JMRI.
 * <P>
 * JMRI is free software; you can redistribute it and/or modify it under the
 * terms of version 2 of the GNU General Public License as published by the Free
 * Software Foundation. See the "COPYING" file for a copy of this license.
 * <P>
 * JMRI is distributed in the hope that it will be useful, but WITHOUT ANY
 * WARRANTY; without even the implied warranty of MERCHANTABILITY or FITNESS FOR
 * A PARTICULAR PURPOSE. See the GNU General Public License for more details.
 * <P>
 * @author Bob Jacobsen Copyright (C) 2001
 * @see jmri.Turnout
 * @see jmri.InstanceManager
 * @see jmri.jmrit.simpleturnoutctrl.SimpleTurnoutCtrlFrame
 */
public interface TurnoutManager extends Manager<Turnout> {

    /**
     * Locate via user name, then system name if needed. If that fails, create a
     * new turnout. If the name is a valid system name, it will be used for the
     * new turnout. Otherwise, the makeSystemName method will attempt to turn it
     * into a valid system name.
     *
     * @param name User name, system name, or address which can be promoted to
     *             system name
     * @return Never null
     * @throws IllegalArgumentException if Turnout doesn't already exist and the
     *                                  manager cannot create the Turnout due to
     *                                  an illegal name or name that can't
     *                                  be parsed.
     */
    @Nonnull
    public Turnout provideTurnout(@Nonnull String name) throws IllegalArgumentException;

    /**
     * Locate via user name, then system name if needed. If that fails, return
     * null
     *
     * @param name User name or system name to match
     * @return null if no match found
     */
    @CheckForNull
    public Turnout getTurnout(@Nonnull String name);

    /**
     * Locate an instance based on a system name. Returns null if no instance
     * already exists.
     *
     * @param systemName the system name
     * @return requested Turnout object or null if none exists
     */
    @CheckForNull
    public Turnout getBySystemName(@Nonnull String systemName);

    /**
     * Locate an instance based on a user name. Returns null if no instance
     * already exists.
     *
     * @param userName the user name
     * @return requested Turnout object or null if none exists
     */
    @CheckForNull
    public Turnout getByUserName(@Nonnull String userName);

    /**
     * Return an instance with the specified system and user names. Note that
     * two calls with the same arguments will get the same instance; there is
     * only one Turnout object representing a given physical turnout and
     * therefore only one with a specific system or user name.
     * <P>
     * This will always return a valid object reference; a new object will be
     * created if necessary. In that case:
     * <UL>
     * <LI>If a null reference is given for user name, no user name will be
     * associated with the Turnout object created; a valid system name must be
     * provided
     * <LI>If both names are provided, the system name defines the hardware
     * access of the desired turnout, and the user address is associated with
     * it. The system name must be valid.
     * </UL>
     * Note that it is possible to make an inconsistent request if both
     * addresses are provided, but the given values are associated with
     * different objects. This is a problem, and we don't have a good solution
     * except to issue warnings. This will mostly happen if you're creating
     * Turnouts when you should be looking them up.
     *
     * @param systemName the system name
     * @param userName   the user name (optional)
     * @return requested Turnout object, newly created if needed
     * @throws IllegalArgumentException if cannot create the Turnout; likely due
     *                                  to an illegal name or name that cannot
     *                                  be parsed
     */
    @Nonnull
    public Turnout newTurnout(@Nonnull String systemName, @Nullable String userName) throws IllegalArgumentException;

    /**
     * Get a list of all Turnout system names.
     *
     * @return the list of names or an empty list if no turnouts have been
     *         defined
     */
    @Nonnull
    @Override
    public List<String> getSystemNameList();

    /**
     * Get text to be used for the Turnout.CLOSED state in user communication.
     * Allows text other than "CLOSED" to be used with certain hardware system
     * to represent the Turnout.CLOSED state.
     *
     * @return the textual representation of {@link jmri.Turnout#CLOSED}
     */
    @Nonnull
    public String getClosedText();

    /**
     * Get text to be used for the Turnout.THROWN state in user communication.
     * Allows text other than "THROWN" to be use with certain hardware system to
     * represent the Turnout.THROWN state.
     *
     * @return the textual representation of {@link jmri.Turnout#THROWN}
     */
    @Nonnull
    public String getThrownText();

    /**
     * Get a list of the valid TurnoutOperation subtypes for use with turnouts
     * of this system.
     *
     * @return a list of subtypes or an empty list if turnout operations are not
     *         supported
     */
    @Nonnull
    public String[] getValidOperationTypes();

    /**
     * Get, from the user, the number of addressed bits used to control a
     * turnout. Normally this is 1, and the default routine returns one
     * automatically. Turnout Managers for systems that can handle multiple
     * control bits should override this method with one which asks the user to
     * specify the number of control bits. If the user specifies more than one
     * control bit, this method should check if the additional bits are
     * available (not assigned to another object). If the bits are not
     * available, this method should return 0 for number of control bits, after
     * informing the user of the problem.
     *
     * @param systemName the turnout system name
     * @return the bit length for turnout control
     */
    public int askNumControlBits(@Nonnull String systemName);

    /**
     * Determine if the manager supports multiple control bits, as
     * {@link #askNumControlBits(java.lang.String)} will always return a value
     * even if it is not supported.
     *
     * @param systemName the turnout system name
     * @return true if manager supports multiple control bits for the turnout;
     *         false otherwise
     */
    public boolean isNumControlBitsSupported(@Nonnull String systemName);

    /**
     * Get, from the user, the type of output to be used bits to control a
     * turnout. Normally this is 0 for 'steady state' control, and the default
     * routine returns 0 automatically. Turnout Managers for systems that can
     * handle pulsed control as well as steady state control should override
     * this method with one which asks the user to specify the type of control
     * to be used. The routine should return 0 for 'steady state' control, or n
     * for 'pulsed' control, where n specifies the duration of the pulse
     * (normally in seconds).
     *
     * @param systemName the turnout system name
     * @return 0 for steady state or the number of seconds for a pulse control
     */
    public int askControlType(@Nonnull String systemName);

    /**
     * Determine if the manager supports the handling of pulsed and steady state
     * control as the {@link #askControlType(java.lang.String)} will always
     * return a value even if it is not supported.
     *
     * @param systemName the turnout system name
     * @return true if manager supports the control type returned by
     *         {@link #askControlType(java.lang.String)}; false otherwise
     *
     */
    public boolean isControlTypeSupported(@Nonnull String systemName);

    /**
     * A method that determines if it is possible to add a range of turnouts in
     * numerical order.
     *
     * @param systemName the starting turnout system name; ignored in all known
     *                   implementations
     * @return true if a range of turnouts can be added; false otherwise
     */
    public boolean allowMultipleAdditions(@Nonnull String systemName);

<<<<<<< HEAD
//    /**
//     * Test if parameter is a properly formatted hardware address
//     *
//     * @param systemName the system name
//     * @return enum indicating current validity, which might be just as a prefix
//     */
    //@CheckReturnValue
    //public NameValidity validAddressFormat(@Nonnull String address);
=======
    /**
     * Test if parameter is a properly formatted hardware address
     *
     * @param systemName the system name
     * @return enum indicating current validity, which might be just as a prefix
     */
    //@CheckReturnValue
    //public NameValidity validAddressFormat(@Nonnull String address);

>>>>>>> 6b3408de

    /**
     * Determine if the address supplied is valid and free, if not then it shall
     * return the next free valid address up to a maximum of 10 address away
     * from the initial address.
     *
     * @param prefix     System prefix used in system name
     * @param curAddress desired hardware address
     * @return the next available address or null if none available
     * @throws jmri.JmriException if unable to provide a turnout at the desired
     *                            address due to invalid format for the current
     *                            address or other reasons (some implementations
     *                            do not throw an error, but notify the user via
     *                            other means and return null)
     */
    @CheckForNull
    public String getNextValidAddress(@Nonnull String curAddress, @Nonnull String prefix) throws JmriException;

    /**
     * Get a system name for a given hardware address and system prefix.
     *
     * @param curAddress desired hardware address
     * @param prefix     system prefix used in system name
     * @return the complete turnout system name for the prefix and current
     *         address
     * @throws jmri.JmriException if unable to create a system name for the
     *                            given address, possibly due to invalid address
     *                            format
     */
    public String createSystemName(@Nonnull String curAddress, @Nonnull String prefix) throws JmriException;

    public void setDefaultClosedSpeed(String speed) throws JmriException;

    public void setDefaultThrownSpeed(String speed) throws JmriException;

    public String getDefaultThrownSpeed();

    public String getDefaultClosedSpeed();

}<|MERGE_RESOLUTION|>--- conflicted
+++ resolved
@@ -228,26 +228,14 @@
      */
     public boolean allowMultipleAdditions(@Nonnull String systemName);
 
-<<<<<<< HEAD
 //    /**
 //     * Test if parameter is a properly formatted hardware address
 //     *
-//     * @param systemName the system name
-//     * @return enum indicating current validity, which might be just as a prefix
+//     * @param address the system name suffix
+//     * @return enum indicating current validity
 //     */
     //@CheckReturnValue
     //public NameValidity validAddressFormat(@Nonnull String address);
-=======
-    /**
-     * Test if parameter is a properly formatted hardware address
-     *
-     * @param systemName the system name
-     * @return enum indicating current validity, which might be just as a prefix
-     */
-    //@CheckReturnValue
-    //public NameValidity validAddressFormat(@Nonnull String address);
-
->>>>>>> 6b3408de
 
     /**
      * Determine if the address supplied is valid and free, if not then it shall

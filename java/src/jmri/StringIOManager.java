package jmri;

import javax.annotation.Nonnull;
import javax.annotation.CheckForNull;

/**
 * Interface for obtaining StringIOs.
 * 
 * @author Daniel Bergqvist Copyright (C) 2020
 */
public interface StringIOManager extends ProvidingManager<StringIO>, NameIncrementingManager {

    @Nonnull
    StringIO provide(@Nonnull String name) throws IllegalArgumentException;

    @Nonnull
    StringIO provideStringIO(@Nonnull String name) throws IllegalArgumentException;

    /**
<<<<<<< HEAD
=======
     * Get an existing StringIO or return null if it doesn't exist. 
     * 
     * Locates via user name, then system name if needed.
     *
     * @param name User name or system name to match
     * @return null if no match found
     */
    @CheckForNull
    StringIO getStringIO(@Nonnull String name);

    /**
>>>>>>> ebb444cf
     * Return a StringIO with the specified user or system name.
     * Return StringIO by UserName else provide by SystemName.
     * <p>
     * Note that
     * two calls with the same arguments will get the same instance; there is
<<<<<<< HEAD
     * only one StringIO object representing a given physical turnout and
     * therefore only one with a specific system or user name.
     * <p>
     * This will always return a valid object reference; a new object will be
     * created if necessary. In that case:
=======
     * only one StringIO object with a specific system or user name.
     * <p>
     * This will always return a valid object reference; a new object will be
     * created if necessary. If that's not possible, an IllegalArgumentException
     * is thrown.
     * <p>
     * If a new object has to be created:
>>>>>>> ebb444cf
     * <ul>
     * <li>If a null reference is given for user name, no user name will be
     * associated with the Sensor object created; a valid system name must be
     * provided
     * <li>If both names are provided, the system name defines the hardware
     * access of the desired sensor, and the user address is associated with it.
     * The system name must be valid.
     * </ul>
     * Note that it is possible to make an inconsistent request if both
     * addresses are provided, but the given values are associated with
     * different objects. This is a problem, and we don't have a good solution
     * except to issue warnings. This will mostly happen if you're creating
     * StringIOs when you should be looking them up.
     *
     * @param systemName the desired system name
     * @param userName   the desired user name
     * @return requested StringIO object
     * @throws IllegalArgumentException if cannot create the StringIO due to e.g.
     *                                  an illegal name or name that can't be
     *                                  parsed.
     */
    @Nonnull
    StringIO newStringIO(@Nonnull String systemName, @CheckForNull String userName) throws IllegalArgumentException;

}<|MERGE_RESOLUTION|>--- conflicted
+++ resolved
@@ -17,8 +17,6 @@
     StringIO provideStringIO(@Nonnull String name) throws IllegalArgumentException;
 
     /**
-<<<<<<< HEAD
-=======
      * Get an existing StringIO or return null if it doesn't exist. 
      * 
      * Locates via user name, then system name if needed.
@@ -30,19 +28,11 @@
     StringIO getStringIO(@Nonnull String name);
 
     /**
->>>>>>> ebb444cf
      * Return a StringIO with the specified user or system name.
      * Return StringIO by UserName else provide by SystemName.
      * <p>
      * Note that
      * two calls with the same arguments will get the same instance; there is
-<<<<<<< HEAD
-     * only one StringIO object representing a given physical turnout and
-     * therefore only one with a specific system or user name.
-     * <p>
-     * This will always return a valid object reference; a new object will be
-     * created if necessary. In that case:
-=======
      * only one StringIO object with a specific system or user name.
      * <p>
      * This will always return a valid object reference; a new object will be
@@ -50,7 +40,6 @@
      * is thrown.
      * <p>
      * If a new object has to be created:
->>>>>>> ebb444cf
      * <ul>
      * <li>If a null reference is given for user name, no user name will be
      * associated with the Sensor object created; a valid system name must be

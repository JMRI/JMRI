<<<<<<< HEAD
NamedBeanComboBoxDefaultToolTipText={0} not shown cannot be used in this context.
NamedBeanComboBoxBeanInUse={0} {1} is not selectable and cannot be used in this context.
NamedBeanComboBoxNoMatchingBean=No {0} named "{1}" exists.
NamedBeanComboBoxInvalidNameFormat=<html>"{1}" is not a valid system name.<br>{2}</html>
NamedBeanComboBoxWillCreateBean=Will create {0} named "{1}".
=======
NamedBeanComboBoxDefaultToolTipText = {0} not shown cannot be used in this context.
NamedBeanComboBoxBeanInUse          = {0} {1} is not selectable and cannot be used in this context.
NamedBeanComboBoxNoMatchingBean     = No {0} named "{1}" exists.
NamedBeanComboBoxInvalidNameFormat  = "{1}" is neither a valid system name nor a valid user name.
NamedBeanComboBoxWillCreateBean     = Will create a {0} named "{1}".

SystemNameValidatorValidPrefix = <html>"{0}" is an incomplete system name for a {1}.<br><br>{2}</html>
SystemNameValidatorRequired    = <html>A system name is required.<br><br>{0}</html>
SystemNameValidatorInvalid     = <html>{0}<br><br>{1}</html>
>>>>>>> 92c1ac3c
<|MERGE_RESOLUTION|>--- conflicted
+++ resolved
@@ -1,17 +1,9 @@
-<<<<<<< HEAD
-NamedBeanComboBoxDefaultToolTipText={0} not shown cannot be used in this context.
-NamedBeanComboBoxBeanInUse={0} {1} is not selectable and cannot be used in this context.
-NamedBeanComboBoxNoMatchingBean=No {0} named "{1}" exists.
-NamedBeanComboBoxInvalidNameFormat=<html>"{1}" is not a valid system name.<br>{2}</html>
-NamedBeanComboBoxWillCreateBean=Will create {0} named "{1}".
-=======
 NamedBeanComboBoxDefaultToolTipText = {0} not shown cannot be used in this context.
 NamedBeanComboBoxBeanInUse          = {0} {1} is not selectable and cannot be used in this context.
 NamedBeanComboBoxNoMatchingBean     = No {0} named "{1}" exists.
-NamedBeanComboBoxInvalidNameFormat  = "{1}" is neither a valid system name nor a valid user name.
+NamedBeanComboBoxInvalidNameFormat  = <html>"{1}" is not a valid system name.<br>{2}</html>
 NamedBeanComboBoxWillCreateBean     = Will create a {0} named "{1}".
 
 SystemNameValidatorValidPrefix = <html>"{0}" is an incomplete system name for a {1}.<br><br>{2}</html>
 SystemNameValidatorRequired    = <html>A system name is required.<br><br>{0}</html>
-SystemNameValidatorInvalid     = <html>{0}<br><br>{1}</html>
->>>>>>> 92c1ac3c
+SystemNameValidatorInvalid     = <html>{0}<br><br>{1}</html>
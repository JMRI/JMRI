--- conflicted
+++ resolved
@@ -117,18 +117,13 @@
         this.manager = manager;
         setToolTipText(Bundle.getMessage("NamedBeanComboBoxDefaultToolTipText", this.manager.getBeanTypeHandled(true)));
         setDisplayOrder(displayOrder);
-<<<<<<< HEAD
-        NamedBeanComboBox.this.setEditable(false); // this format avoids overridable method call in constructor warning 
-=======
         NamedBeanComboBox.this.setEditable(false); // prevent overriding method call in constructor
->>>>>>> 92c1ac3c
         NamedBeanRenderer namedBeanRenderer = new NamedBeanRenderer(getRenderer());
         setRenderer(namedBeanRenderer);
         setKeySelectionManager(namedBeanRenderer);
         Component ec = getEditor().getEditorComponent();
         if (ec instanceof JComponent) {
-            JComponent jc = (JComponent) ec;
-            jc.setInputVerifier(new JInputValidator(jc, true, false) {
+            ec.setInputVerifier(new JInputValidator(jc, true, false) {
                 @Override
                 protected Validation getValidation(JComponent component, JInputValidatorPreferences preferences) {
                     if (component instanceof JTextComponent) {

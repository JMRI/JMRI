--- conflicted
+++ resolved
@@ -405,15 +405,12 @@
         int p = startsWithLegacySystemPrefix(inputName);
         if (p > 0) {
             if (legacyNameSet.size() == 0) {
-<<<<<<< HEAD
-=======
                 if (InstanceManager.getNullableDefault(ShutDownManager.class) == null) {
                 // for migration purposes, we don't insist that apps (and tests)
                 // be preconfigured with a shutdown manager before getting here
                     InstanceManager.setDefault(ShutDownManager.class, new jmri.managers.DefaultShutDownManager());
                 }
                 // register our own shutdown
->>>>>>> 68aed890
                 InstanceManager.getDefault(ShutDownManager.class)
                                 .register(legacyReportTask);
             }

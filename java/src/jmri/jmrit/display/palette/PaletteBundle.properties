--- conflicted
+++ resolved
@@ -15,15 +15,9 @@
 DontUseTrack        = Out Of Service
 ErrorTrack          = Power Error
 
-<<<<<<< HEAD
-BlockSegment    = Block Segment
-LeftEndSegment  = Left End Segment
-RightEndSegment = Right End Segment
-=======
 BlockSegment        = Block Segment
 #LeftEndSegment      = Left End Segment
 #RightEndSegment     = Right End Segment
->>>>>>> fe9ab97a
 
 block               = Visible
 path                = Path Editing
@@ -31,13 +25,8 @@
 toArrow             = Exit Arrow
 fromArrow           = Entry Arrow
 
-<<<<<<< HEAD
-OccupancySensor = Occupancy Circuit
-ErrorSensor     = Error Sensor
-=======
 OccupancySensor     = Occupancy Circuit
 ErrorSensor         = Error Sensor   
->>>>>>> fe9ab97a
 
 IconSetName         = Icon Set Name:
 #IconName            = Icon Name:
@@ -85,20 +74,6 @@
 ColorChooser        = Background Color Chooser
 PanelColor          = Control Panel Color
 
-<<<<<<< HEAD
-first   = First
-second  = Second
-third   = Third
-fourth  = Fourth
-fifth   = Fifth
-sixth   = Sixth
-seventh = Seventh
-eighth  = Eighth
-nineth  = Ninth
-tenth   = Tenth
-
-scale = scale {0}:1
-=======
 first               = First
 second              = Second
 third               = Third
@@ -109,77 +84,11 @@
 eighth              = Eighth
 nineth              = Ninth
 tenth               = Tenth
->>>>>>> fe9ab97a
 
 FamilyName          = Icon Set "{0}".
 EnterFamilyName     = Enter a name for this icon set.
 NoFamilyName        = Icon set has no name. If you would like to name it, enter a name.
 DuplicateFamilyName = Family name "{0}" is the name of another icon set for {1}s. Please change the name.
-<<<<<<< HEAD
-DuplicatePosition = Sensor {0} is already set to be the {1} position.
-NeedPosition    = This Multisensor needs {0} positions. Select more rows from the table.
-NeedIcon        = This Multisensor has only {0} positions. Clear selections to change position order./nFor additional positions, add another icon.
-AllFamiliesDeleted = All Icon sets for type {0} have been deleted.\nDo you want to restore the default sets?
-FamilyNotFound  = Icon Set "{1}" not found in type "{0}".
-RedX            = Red X
-NoIconName      = Please enter a name for the Icon:
-UnkownFamilyName = Icon set "{0}" is not known to the Palette. Do you want to add it to the icon sets?\nSelect "No" and no further messages will be posted.
-DuplicateIconName = Another icon is named {0}.
-InvalidOccDetector = {0} is not a valid Sensor or OBlock occupancy detector for Indicator track
-InvalidErrSensor = {0} is not a valid Error Sensor name
-ShowTrainName   = Display Train Name when occupied
-AllStatus       = The icon set includes all possible Track Status
-PickStatus      = The following status icons are missing. Choose what you want to add.
-SelectPathIcons = Select the path(s) that include this icon
-
-# Instructions
-AddToPanel = To Add an Icon to your control panel:
-PickRowReporter = To add a Reporter, select its row from the table
-PickRowMast = To add a Signal Mast, select its row from the table
-DragReporter    = then drag the display panel below to your control panel.
-DragIconPanel = -- drag an icon from the display panel below to your control panel
-DragIconCatalog = -- or press [{0}] and drag an icon from the catalog to your control panel
-ToAddDeleteModify = To change an icon in the display panel below, drag an icon from the catalog to the icon.
-ToChangeName    = To change the name of an icon below, Double Click on the name.
-ToDeleteIcon    = To delete an icon, click on its name and then press the activated [{0}] button.
-ToLinkToURL     = To make clicking on this {0} link to another JMRI panel or URL,
-enterPanel      = -- for a JMRI panel, type "frame:<panel name>" into the field at bottom.
-enterURL        = -- for an URL, type the link (i.e. "http://etc") into the field at bottom.
-ToColorBackground = To Choose a Color Background: Press [{0}]
-AddClockToPanel = Drag the icon below to add a {0} to your control panel.
-nullMemoryIcon = is displayed for the Display Memory Icon when Memory is null .
-emptyMemoryIcon = When Memory is an empty string i.e. "" , the Display Memory Icon is blank.
-emptyMemoryFix = When blank, enter a value in the other memory icons to view and drag it.
-comboMemory2 = Use the [{0}] popup to add or delete items.
-comboMemory1 = The ComboBox Memory Icon sets a memory by selecting an item from the ComboBox.
-addTextAndAttrs = Enter text and choose attributes for the label in the Preview panel.  Then
-
-# tooltips
-ToolTipAddToTable = Press to add a new item to the above table
-ToolTipShowIcons  = Press to display the icons for the current icon set
-ToolTipEditIcons  = Press to change the icons of the current icon set or to add and delete icon sets
-ToolTipDragTableRow  = Drag a row from the table to add a label of the item to the panel
-ToolTipDragSelection = Drag the sensor selections from the table to add the multisensor to the panel
-ToolTipDragIcon = Drag an icon from this panel to add it to the control panel
-ToolTipDragCatalog = Drag an icon directly from the Catalog Panel to add it to the control panel
-ToolTipEnterText = Enter the text for the label and press the Enter key
-ToolTipDragText = Drag the label from the Preview panel to add it to the control panel
-ToolTipSetIconSensor = Select sensor rows in the table in the order the Sensors should activate in the multiSensor.
-ToolTipAddFamily  = Create an additonal set of icons for this device
-ToolTipDeleteFamily = Delete this set of icons
-ToolTipClearSelection = Clear selected table rows
-ToolTipAddIcon = Add another icon to your icon panel. Enter a name for it.
-ToolTipDeleteIcon = Delete an icon from your icon panel. Select the icon to be deleted.
-ToolTipAddPosition = Add an additional Sensor position to this icon set
-ToolTipDeletePosition = Delete the last Sensor position from this icon set
-ToolTipEditColor = Choose a color for the background panel
-ToolTipCatalog = Open the Icon Catalog and drag icons from it to the panel
-ToolTipOccupancySensor = Enter the name of a Sensor or OBlock that detects occupancy for this track item
-ToolTipErrorSensor = Enter the name of the Sensor that detects error conditions for this track item
-ToolTipPickLists = The pick list table displays a choice of sensors or OBlocks to do the detection
-ToolTipPickFromTable = Select an item from the table and an icon set to update the panel
-ToolTipPickRowToShowIcon = Select a row from the table to show the icons for the item
-=======
 DuplicatePosition   = Sensor {0} is already set to be the {1} position.
 NeedPosition        = This Multisensor needs {0} positions. Select more rows from the table.
 NeedIcon            = This Multisensor has only {0} positions. Clear selections to change position order./nFor additional positions, add another icon.
@@ -243,7 +152,6 @@
 ToolTipPickLists    = The pick list table displays a choice of sensors or OBlocks to do the detection
 ToolTipPickFromTable = Select an item from the table and an icon set to update the Panel
 ToolTipPickRowToShowIcon = Select a row from the table to show the icons for that item
->>>>>>> fe9ab97a
 ToolTipShowTrainName = Track section should display the name of the warranted Train when it occupies the section
 ToolTipMissingStatus = Add back a previously deleted Track Status
 ToolTipDeleteStatus = Delete a Track Status you are not going to use

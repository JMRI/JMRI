package jmri.jmrit.display.palette;

import java.awt.BorderLayout;
import java.awt.Component;
import java.awt.Dimension;
import java.awt.GraphicsEnvironment;
import java.awt.event.ActionEvent;
import java.net.URL;
import java.util.Enumeration;
import java.util.HashMap;
import java.util.Iterator;
import java.util.List;
import java.util.Map.Entry;
import javax.annotation.Nonnull;
import javax.swing.JLabel;
import javax.swing.JMenu;
import javax.swing.JMenuBar;
import javax.swing.JMenuItem;
import javax.swing.JOptionPane;
import javax.swing.JPanel;
import javax.swing.JScrollPane;
import javax.swing.JTabbedPane;
import javax.swing.event.ChangeEvent;
import javax.swing.event.ChangeListener;
import javax.swing.tree.TreeNode;
import jmri.CatalogTree;
import jmri.CatalogTreeManager;
import jmri.InstanceManager;
import jmri.jmrit.catalog.CatalogTreeLeaf;
import jmri.jmrit.catalog.CatalogTreeNode;
import jmri.jmrit.catalog.DirectorySearcher;
import jmri.jmrit.catalog.ImageIndexEditor;
import jmri.jmrit.catalog.NamedIcon;
import jmri.jmrit.display.DisplayFrame;
import jmri.jmrit.display.Editor;
import jmri.jmrit.picker.PickListModel;
import jmri.util.FileUtil;
import org.jdom2.Element;
import org.slf4j.Logger;
import org.slf4j.LoggerFactory;

/**
 * Container for adding items to Control Panels. Starting point for palette package.
 * <p>
 * Loads and stores icons used in Control Panel Editor panels.
 * For background colors to work on a particular editor instance, select the
 * 'Item Palette' item under 'Add Items' menu and configure the 'Backgrounds' tab
 * ItemPalette for that editor. Otherwise any item can be dragged and
 * dropped to any editor.
 * <p>
 * The icons are displayed on the background of the last editor to call the
 * ItemPalette instance. In session the user can set it to another color or a white/gray
 * squares pattern using the "View on:" combo. This choice is shared across tabs
 * as a field on the {@link jmri.jmrit.display.DisplayFrame} parent frame.
 * <p>
 * <a href="doc-files/ItemPalette-ClassDiagram.png"><img src="doc-files/ItemPalette-ClassDiagram.png" alt="UML Class diagram" height="50%" width="50%"></a>
 *
 * @author Pete Cressman Copyright (c) 2010, 2018
 * @author Egbert Broerse Copyright (c) 2017
 */
/*
@startuml jmri/jmrit/display/palette/doc-files/ItemPalette-ClassDiagram.png

abstract class JPanel
package "jmri.util.swing.ImagePanel" {
   class ImagePanel {
-BufferedImage back
+setImage()
+paintComponent()
}
}
package "jmri.util.swing.DrawSquares" {
   class "DrawSquares" {
+DrawSquares()
}
}
abstract class ItemPanel {
-String type
#int previewBgSet
#BufferedImage[] _backgrounds
#MakeBgCombo()
}
JPanel --|> ItemPanel
abstract class FamilyItemPanel
class TableItemPanel
class IndicatorItemPanel
IndicatorItemPanel : type = "Indicator"
object viewOnCombo
viewOnCombo : -int choice
viewOnCombo : +EventListener InitListener
object preview
preview : -image = 1
preview : +EventListener comboListener
object TurnoutItemPanel
TurnoutItemPanel : type = "Turnout"
TableItemPanel -- TurnoutItemPanel
object SensorItemPanel
SensorItemPanel : type = "Sensor"
TableItemPanel -- SensorItemPanel
class SignalMastItemPanel
SignalMastItemPanel : type = "SignalMast"
TableItemPanel --|> SignalMastItemPanel
class MultiSensorItemPanel
MultiSensorItemPanel : type = "MultiSensor"
TableItemPanel --|> MultiSensorItemPanel
class IconItemPanel
class BackgroundItemPanel
BackgroundItemPanel : type = "Background"
IconItemPanel --|> BackgroundItemPanel
class ClockItemPanel
ClockItemPanel : type = "Clock"
IconItemPanel --|> ClockItemPanel
class DecoratorPanel
DecoratorPanel : #int previewBgSet
DecoratorPanel : #BufferedImage[] _backgrounds
JPanel --|> DecoratorPanel
abstract class DragJComponent
JPanel --|> DragJComponent
class TextItemPanel
TextItemPanel : type = "Text"

ItemPanel --|> FamilyItemPanel
FamilyItemPanel --|> TableItemPanel
FamilyItemPanel --|> IndicatorItemPanel
DecoratorPanel *-- viewOnCombo
FamilyItemPanel *-- viewOnCombo : if != SignalMast
FamilyItemPanel *-- preview
IconItemPanel *-- viewOnCombo : if != Background
SignalMastItemPanel *-- viewOnCombo
viewOnCombo ..> preview: setImage[n]
viewOnCombo -- DrawSquares
ItemPanel --|> IconItemPanel
ItemPanel --|> TextItemPanel
DecoratorPanel -- TextItemPanel
ImagePanel -- preview
DragJComponent --|> ReporterItemPanel
ReporterItemPanel *-- preview
' MemoryItemPanel not shown

@enduml
*/

public class ItemPalette extends DisplayFrame implements ChangeListener {

    public static final int STRUT_SIZE = 10;
    static final String RED_X = "resources/icons/misc/X-red.gif";

    protected static JTabbedPane _tabPane;
    private static HashMap<String, ItemPanel> _tabIndex;

    private static volatile HashMap<String, HashMap<String, HashMap<String, NamedIcon>>> _iconMaps;
    // for now, special case 4 level maps since IndicatorTO is the only case.
    private static volatile HashMap<String, HashMap<String, HashMap<String, HashMap<String, NamedIcon>>>> _indicatorTOMaps;
    private ItemPanel _currentItemPanel;

    /**
     * Store palette icons in preferences file catalogTrees.xml
     */
    public static void storeIcons() {
        if (_iconMaps == null) {
            return;     // never loaded
        }
        CatalogTreeManager manager = InstanceManager.getDefault(jmri.CatalogTreeManager.class);
        // unfiltered, xml-stored, item palate icon tree
        CatalogTree tree = manager.getBySystemName("NXPI");
        // discard old version
        if (tree != null) {
            manager.deregister(tree);
        }
        tree = manager.newCatalogTree("NXPI", "Item Palette");
        CatalogTreeNode root = tree.getRoot();

        for (Entry<String, HashMap<String, HashMap<String, NamedIcon>>> entry : _iconMaps.entrySet()) {
            root.add(store3levelMap(entry.getKey(), entry.getValue()));
            if (log.isDebugEnabled()) {
                log.debug("Add type node " + entry.getKey());
            }
        }

        for (Entry<String, HashMap<String, HashMap<String, HashMap<String, NamedIcon>>>> entry : _indicatorTOMaps.entrySet()) {
            CatalogTreeNode typeNode = new CatalogTreeNode(entry.getKey());
            for (Entry<String, HashMap<String, HashMap<String, NamedIcon>>> ent : entry.getValue().entrySet()) {
                typeNode.add(store3levelMap(ent.getKey(), ent.getValue()));
                log.debug("Add IndicatorTO node {}", ent.getKey());
            }
            root.add(typeNode);
            log.debug("Add IndicatorTO node {}", entry.getKey());
        }
    }

    static CatalogTreeNode store3levelMap(String type, HashMap<String, HashMap<String, NamedIcon>> familyMap) {
        CatalogTreeNode typeNode = new CatalogTreeNode(type);
        for (Entry<String, HashMap<String, NamedIcon>> mapEntry : familyMap.entrySet()) {
            String family = mapEntry.getKey();
            CatalogTreeNode familyNode = new CatalogTreeNode(family);
            HashMap<String, NamedIcon> iconMap = mapEntry.getValue();
            for (Entry<String, NamedIcon> iconEntry : iconMap.entrySet()) {
                String state = iconEntry.getKey();
                String path = iconEntry.getValue().getURL();
                familyNode.addLeaf(state, path);
            }
            typeNode.add(familyNode);
            log.debug("Add familyNode {}", familyNode);
        }
        return typeNode;
    }

    public static void loadIcons() {
        if (_iconMaps == null) {
            // long t = System.currentTimeMillis();
            InstanceManager.getDefault(jmri.CatalogTreeManager.class).loadImageIndex();
            _iconMaps = new HashMap<>();
            _indicatorTOMaps = new HashMap<>();

            if (!loadSavedIcons()) {
                loadDefaultIcons();
            }
        }
    }

    static boolean loadSavedIcons() {
        CatalogTreeManager manager = InstanceManager.getDefault(jmri.CatalogTreeManager.class);
        CatalogTree tree = manager.getBySystemName("NXPI");
        if (tree != null) {
            CatalogTreeNode root = tree.getRoot();
            Enumeration<TreeNode> e = root.children();
            while (e.hasMoreElements()) {
                CatalogTreeNode node = (CatalogTreeNode)e.nextElement();
                String typeName = (String) node.getUserObject();
                // detect this is a 4 level map collection.
                // not very elegant (i.e. extensible), but maybe all that's needed.
                if (typeName.equals("IndicatorTO")) {
                    HashMap<String, HashMap<String, HashMap<String, NamedIcon>>> familyTOMap
                            = loadIndicatorFamilyMap(node);
                    log.debug("Add {} indicatorTO families to item type {} for _indicatorTOMaps.",
                            familyTOMap.size(), typeName );
                    _indicatorTOMaps.put(typeName, familyTOMap);
                } else {
                    HashMap<String, HashMap<String, NamedIcon>> familyMap
                            = loadFamilyMap(node);
                    _iconMaps.put(typeName, familyMap);
                    log.debug("Add item type {} to _iconMaps.", typeName);
                }
            }
            log.debug("Icon Map has {} members", _iconMaps.size());
            return true;
        }
        return false;
    }

    static HashMap<String, HashMap<String, HashMap<String, NamedIcon>>>
            loadIndicatorFamilyMap(CatalogTreeNode node) {
        HashMap<String, HashMap<String, HashMap<String, NamedIcon>>> familyMap
                = new HashMap<>();
        Enumeration<TreeNode> ee = node.children();
        while (ee.hasMoreElements()) {
            CatalogTreeNode famNode = (CatalogTreeNode)ee.nextElement();
            String name = (String) famNode.getUserObject();
            familyMap.put(name, loadFamilyMap(famNode));
        }
        return familyMap;
    }

    static HashMap<String, HashMap<String, NamedIcon>> loadFamilyMap(CatalogTreeNode node) {
        HashMap<String, HashMap<String, NamedIcon>> familyMap = new HashMap<>();
        Enumeration<TreeNode> ee = node.children();
        while (ee.hasMoreElements()) {
            CatalogTreeNode famNode = (CatalogTreeNode)ee.nextElement();
            String familyName = (String) famNode.getUserObject();
            HashMap<String, NamedIcon> iconMap = new HashMap<>();
            List<CatalogTreeLeaf> list = famNode.getLeaves();
            for (CatalogTreeLeaf catalogTreeLeaf : list) {
                String iconName = catalogTreeLeaf.getName();
                CatalogTreeLeaf leaf = catalogTreeLeaf;
                String path = leaf.getPath();
                NamedIcon icon = NamedIcon.getIconByName(path);
                if (icon == null) {
                    log.warn("loadFamilyMap cannot find icon \"{}\" in family\"{}\" at path \"{}\"", iconName, familyName, path);
                    String fileName = RED_X;
                    icon = new jmri.jmrit.catalog.NamedIcon(fileName, fileName);
                }
                iconMap.put(iconName, icon);
                log.debug("Add {} icon to family \"{}\"", iconName, familyName);
            }
            familyMap.put(familyName, iconMap);
        }
        return familyMap;
    }

    static List<Element> getDefaultIconItemTypes() throws org.jdom2.JDOMException, java.io.IOException {
        URL file = FileUtil.findURL("xml/defaultPanelIcons.xml");
        if (file == null) {
            throw new IllegalArgumentException("defaultPanelIcons file (xml/defaultPanelIcons.xml) doesn't exist.");
        }
        jmri.jmrit.XmlFile xf = new jmri.jmrit.XmlFile() {
        };
        Element root = xf.rootFromURL(file);
        return (root.getChild("ItemTypes").getChildren());
    }

    static void loadDefaultIcons() {
        try {
            List<Element> typeList = getDefaultIconItemTypes();
            for (Element type : typeList) {
                String typeName = type.getName();
                List<Element> families = type.getChildren();
                loadFamilies(typeName, families);
            }
        } catch (org.jdom2.JDOMException | java.io.IOException e) {
            log.error("error reading file \"defaultPanelIcons.xml\" due to: ", e);
        }
    }

    static void loadFamilies(String typeName, List<Element> families) {
        // detect this is a 4 level map collection.
        // not very elegant (i.e. extensible), but maybe all that's needed.
        if (typeName.equals("IndicatorTO")) {
            HashMap<String, HashMap<String, HashMap<String, NamedIcon>>> familyTOMap
                    = loadDefaultIndicatorTOMap(families);
            _indicatorTOMaps.put(typeName, familyTOMap);
            log.debug("Add {} indicatorTO families to item type {} to _indicatorTOMaps.",
                    familyTOMap.size(), typeName);
        } else {
            HashMap<String, HashMap<String, NamedIcon>> familyMap = loadDefaultFamilyMap(families);
            _iconMaps.put(typeName, familyMap);
            log.debug("Add {} families to item type \"{}\" to _iconMaps.",
                    familyMap.size(), typeName);
        }
    }

    static void loadMissingItemType(String itemType) {
        try {
            List<Element> typeList = getDefaultIconItemTypes();
            for (Element type : typeList) {
                String typeName = type.getName();
                if (!typeName.equals(itemType)) {
                    continue;
                }
                List<Element> families = type.getChildren();
                loadFamilies(itemType, families);
                InstanceManager.getDefault(CatalogTreeManager.class).indexChanged(true);
            }
        } catch (org.jdom2.JDOMException | java.io.IOException ex) {
            log.error("error reading file \"defaultPanelIcons.xml\" due to: ", ex);
        }
    }

    static HashMap<String, HashMap<String, NamedIcon>> loadDefaultFamilyMap(List<Element> families) {
        HashMap<String, HashMap<String, NamedIcon>> familyMap = new HashMap<>();
        for (Element family : families) {
            String familyName = family.getName();
            HashMap<String, NamedIcon> iconMap = new HashMap<>();
            // Map of all icons of in family, familyName
            List<Element> iconfiles = family.getChildren();
            for (Element iconfile : iconfiles) {
                String iconName = iconfile.getName();
                String fileName = iconfile.getText().trim();
                if (fileName.length() == 0) {
<<<<<<< HEAD
                    fileName = "resources/icons/misc/X-red.gif";
                    log.warn("loadDefaultFamilyMap: iconName = {} in family {} has no image file.", iconName, familyName);
=======
                    log.warn("loadDefaultFamilyMap: icon \"{}\" in family \"{}\" has no image file.",
                            iconName, familyName);
                    fileName = RED_X;
>>>>>>> 54468fd5
                }
                NamedIcon icon = NamedIcon.getIconByName(fileName);
                if (icon == null) {
                    log.warn("loadDefaultFamilyMap: icon \"{}\" in family \"{}\" cannot get icon from file \"{}\".",
                            iconName, familyName, fileName);
                    fileName = RED_X;
                    icon = new jmri.jmrit.catalog.NamedIcon(fileName, fileName);
                }
                iconMap.put(iconName, icon);
            }
            familyMap.put(familyName, iconMap);
            if (log.isDebugEnabled()) {
                log.debug("Add {}  icons to family \"{}\"", iconMap.size(), familyName);
            }
        }
        return familyMap;
    }

    static HashMap<String, HashMap<String, HashMap<String, NamedIcon>>>
            loadDefaultIndicatorTOMap(List<Element> typeList) {
        HashMap<String, HashMap<String, HashMap<String, NamedIcon>>> familyTOMap = new HashMap<>();
        // Map of all families of type, typeName
<<<<<<< HEAD
        for (Element element : typeList) {
            String familyName = element.getName();
            List<Element> types = element.getChildren();
            HashMap<String, HashMap<String, NamedIcon>> familyMap = loadDefaultFamilyMap(types, ed);
=======
        for (int k = 0; k < typeList.size(); k++) {
            String familyName = typeList.get(k).getName();
            List<Element> types = typeList.get(k).getChildren();
            HashMap<String, HashMap<String, NamedIcon>> familyMap = loadDefaultFamilyMap(types);
>>>>>>> 54468fd5
            familyTOMap.put(familyName, familyMap);
            if (log.isDebugEnabled()) {
                log.debug("Add {}  IndicatorTO sub-families to item type {}  to IndicatorTO families.", familyMap.size(), familyName);
            }
        }
        return familyTOMap;
    }

    public static ItemPalette getDefault(String title, @Nonnull Editor ed) {
        if (GraphicsEnvironment.isHeadless()) {
            return null;
        }
<<<<<<< HEAD
        ItemPalette instance = InstanceManager.getOptionalDefault(ItemPalette.class).orElseGet(() -> InstanceManager.setDefault(ItemPalette.class, new ItemPalette(title, ed)));
        for (ItemPanel itemPanel : _tabIndex.values()) {
            itemPanel.setEditor(ed);
=======
        ItemPalette instance = InstanceManager.getOptionalDefault(ItemPalette.class).orElseGet(() -> {
            return InstanceManager.setDefault(ItemPalette.class, new ItemPalette(title, ed));
        });
        if (!ed.equals(instance.getEditor())) {
            instance.updateBackground(ed);
            InstanceManager.getDefault(jmri.util.PlaceWindow.class).nextTo(ed, null, instance);
>>>>>>> 54468fd5
        }
        String name = ed.getName();
        if (name == null || name.equals("")) {
            name = Bundle.getMessage("untitled");
        }
        instance.setTitle(Bundle.getMessage("MenuItemItemPalette") + " - " + name);
        // pack before setLocation
        instance.pack();
        InstanceManager.getDefault(jmri.util.PlaceWindow.class).nextTo(ed, null, instance);
        instance.setVisible(true);
        return instance;
    }
    
    public void setEditor(Editor ed) {
        updateBackground(ed);
        InstanceManager.getDefault(jmri.util.PlaceWindow.class).nextTo(ed, null, this);
    }

    public ItemPalette(String title, Editor ed) {
        super(title, ed);
        init(title);
    }

    private void init(String title) {
        this.setTitle(title);
        loadIcons();
        addWindowListener(new java.awt.event.WindowAdapter() {
            @Override
            public void windowClosing(java.awt.event.WindowEvent e) {
                closePanels(e);
            }
        });

        makeMenus();
        buildTabPane(this);

        setLayout(new BorderLayout(5, 5));
        add(_tabPane, BorderLayout.CENTER);
        JScrollPane sp = (JScrollPane) _tabPane.getSelectedComponent();
        _currentItemPanel = (ItemPanel) sp.getViewport().getView();
    }

    /*
     * Add the tabs on the Control Panel Editor.
     */
    static void buildTabPane(ItemPalette palette) {
        _tabPane = new JTabbedPane();
        _tabIndex = new HashMap<>();

        ItemPanel itemPanel = new TableItemPanel<>(palette, "Turnout", null,
                PickListModel.turnoutPickModelInstance());
        addItemTab(itemPanel, "Turnout", "BeanNameTurnout");
        itemPanel.init();  // show panel on start

        itemPanel = new TableItemPanel<>(palette, "Sensor", null,
                PickListModel.sensorPickModelInstance());
        addItemTab(itemPanel, "Sensor", "BeanNameSensor");

        itemPanel = new SignalHeadItemPanel(palette, "SignalHead", null,
                PickListModel.signalHeadPickModelInstance());
        addItemTab(itemPanel, "SignalHead", "BeanNameSignalHead");

        itemPanel = new SignalMastItemPanel(palette, "SignalMast", null,
                PickListModel.signalMastPickModelInstance());
        addItemTab(itemPanel, "SignalMast", "BeanNameSignalMast");

        itemPanel = new MemoryItemPanel(palette, "Memory", null,
                PickListModel.memoryPickModelInstance());
        addItemTab(itemPanel, "Memory", "BeanNameMemory");

        itemPanel = new ReporterItemPanel(palette, "Reporter", null,
                PickListModel.reporterPickModelInstance());
        addItemTab(itemPanel, "Reporter", "BeanNameReporter");

        itemPanel = new TableItemPanel<>(palette, "Light", null,
                PickListModel.lightPickModelInstance());
        addItemTab(itemPanel, "Light", "BeanNameLight");

        itemPanel = new MultiSensorItemPanel(palette, "MultiSensor", null,
                PickListModel.multiSensorPickModelInstance());
        addItemTab(itemPanel, "MultiSensor", "MultiSensor");

        itemPanel = new IconItemPanel(palette, "Icon");
        addItemTab(itemPanel, "Icon", "Icon");

        itemPanel = new BackgroundItemPanel(palette, "Background");
        addItemTab(itemPanel, "Background", "Background");

        itemPanel = new TextItemPanel(palette, "Text");
        addItemTab(itemPanel, "Text", "Text");

        itemPanel = new RPSItemPanel(palette, "RPSReporter", null);
        addItemTab(itemPanel, "RPSReporter", "RPSreporter");

        itemPanel = new ClockItemPanel(palette, "FastClock");
        addItemTab(itemPanel, "FastClock", "FastClock");

        itemPanel = new IndicatorItemPanel(palette, "IndicatorTrack", null);
        addItemTab(itemPanel, "IndicatorTrack", "IndicatorTrack");

        itemPanel = new IndicatorTOItemPanel(palette, "IndicatorTO", null,
                PickListModel.turnoutPickModelInstance());
        addItemTab(itemPanel, "IndicatorTO", "IndicatorTO");

        itemPanel = new PortalItemPanel(palette, "Portal", null);
        addItemTab(itemPanel, "Portal", "BeanNamePortal");

        _tabPane.addChangeListener(palette);
    }

    static void addItemTab(ItemPanel itemPanel, String key, String tabTitle) {
        JScrollPane scrollPane = new JScrollPane(itemPanel);
        _tabPane.add(scrollPane, Bundle.getMessage(tabTitle));
        _tabIndex.put(key, itemPanel);
    }

    @Override
<<<<<<< HEAD
    public void updateBackground0(java.awt.image.BufferedImage im) {
        int bgIdx = getPreviewBg();
        for (ItemPanel panel : _tabIndex.values()) {
            panel.updateBackground0(im);
            panel.setPreviewBg(bgIdx);
=======
    public void setPreviewBg(int index) {
        super.setPreviewBg(index);
        if (_currentItemPanel != null) {    // wait until tab panels are created
            for (ItemPanel panel : _tabIndex.values()) {
                panel.previewColorChange();
            }
>>>>>>> 54468fd5
        }
    }

    @Override
    public void stateChanged(ChangeEvent e) {
        // long t = System.currentTimeMillis();
        JTabbedPane tp = (JTabbedPane) e.getSource();
        JScrollPane sp = (JScrollPane) tp.getSelectedComponent();
        ItemPanel p = (ItemPanel) sp.getViewport().getView();
        p.closeDialogs();
        p.init(); // (re)initialize tab pane
        p.invalidate();
        Dimension newTabDim = p.getPreferredSize();
        Dimension oldTabDim = null;
        if (_currentItemPanel != null) {
            _currentItemPanel.closeDialogs();
            oldTabDim = _currentItemPanel.getSize();
        } else {
            oldTabDim = newTabDim;
        }
        Dimension totalDim = _tabPane.getSize();
        Dimension deltaDim;
        if (log.isDebugEnabled()) {
            deltaDim = new Dimension(totalDim.width - oldTabDim.width, totalDim.height - oldTabDim.height);
            log.debug(" old _tabPane Dim= ({}, {}) oldType=({})= ({}, {})newType=({})= ({}, {}). diff= ({}, {})",
                    totalDim.width, totalDim.height, _currentItemPanel._itemType, oldTabDim.width, oldTabDim.height,
                    p._itemType, newTabDim.width, newTabDim.height, deltaDim.width, deltaDim.height);
        }
        deltaDim = p.shellDimension(p);
        reSize(_tabPane, deltaDim, newTabDim);
        _currentItemPanel = p;
    }

    private void makeMenus() {
        JMenuBar menuBar = new JMenuBar();
        JMenu findIcon = new JMenu(Bundle.getMessage("findIconMenu"));
        menuBar.add(findIcon);

        JMenuItem editItem = new JMenuItem(Bundle.getMessage("editIndexMenu"));
        editItem.addActionListener((ActionEvent e) -> {
                ImageIndexEditor ii = InstanceManager.getDefault(ImageIndexEditor.class);
                ii.pack();
                ii.setVisible(true);
        });
        findIcon.add(editItem);
        findIcon.addSeparator();

        JMenuItem openItem = new JMenuItem(Bundle.getMessage("openDirMenu"));
        openItem.addActionListener((ActionEvent e) -> InstanceManager.getDefault(DirectorySearcher.class).openDirectory());
        findIcon.add(openItem);

         JMenuItem searchItem = new JMenuItem(Bundle.getMessage("searchFSMenu"));
         searchItem.addActionListener((ActionEvent e) -> DirectorySearcher.instance().searchFS());
         findIcon.add(searchItem);

        setJMenuBar(menuBar);
        addHelpMenu("package.jmri.jmrit.display.ItemPalette", true);
    }

    public void closePanels(java.awt.event.WindowEvent e) {
        java.awt.Component[] comps = _tabPane.getComponents();
        if (log.isDebugEnabled()) {
            log.debug("closePanels: tab count= " + _tabPane.getTabCount());
        }
        for (Component comp : comps) {
            javax.swing.JViewport vp = (javax.swing.JViewport) ((JScrollPane) comp).getComponent(0);
            Component ip = vp.getView();
            if (ip instanceof ItemPanel) {
                ((ItemPanel) ip).closeDialogs();
            }
        }
        super.windowClosing(e);
    }

    /*
     * Look for duplicate name of family in the iterated set.
     */
    static protected boolean familyNameOK(String type, String family, Iterator<String> it) {
        if (family == null || family.length() == 0) {
            JOptionPane.showMessageDialog(null,
                    Bundle.getMessage("EnterFamilyName"),
                    Bundle.getMessage("WarningTitle"), JOptionPane.WARNING_MESSAGE);
            return false;
        }
        while (it.hasNext()) {
            String f = it.next();
            log.debug("familyNameOK compare {} {} to {}", type, family, f);
            if (family.equals(f)) {
<<<<<<< HEAD
                JOptionPane.showMessageDialog(frame,
                        java.text.MessageFormat.format(Bundle.getMessage("DuplicateFamilyName"), family, type),
=======
                JOptionPane.showMessageDialog(null,
                        java.text.MessageFormat.format(Bundle.getMessage("DuplicateFamilyName"),
                                new Object[]{family, type}),
>>>>>>> 54468fd5
                        Bundle.getMessage("WarningTitle"), JOptionPane.WARNING_MESSAGE);
                return false;
            }
        }
        return true;
    }

    /**
     * Add a new Family of icons to the device type.
     *
     * @param type type
     * @param family family
     * @param iconMap iconMap
     * @return result
     */
    static protected boolean addFamily(String type, String family, HashMap<String, NamedIcon> iconMap) {
        if (ItemPalette.getFamilyMaps(type) == null) {
            HashMap<String, HashMap<String, NamedIcon>> typeMap = new HashMap<>();
            _iconMaps.put(type, typeMap);
            // typeMap.put(family, iconMap);
        }
        Iterator<String> iter = ItemPalette.getFamilyMaps(type).keySet().iterator();
        if (familyNameOK(type, family, iter)) {
            getFamilyMaps(type).put(family, iconMap);
            InstanceManager.getDefault(CatalogTreeManager.class).indexChanged(true);
            return true;
        }
        log.warn("addFamily: family name \"{}\" for type {} NOT OK! map size= {}", family, type, iconMap.size());
        return false;
    }

    /**
     * Get all the Families of icons for a given device type.
     *
     * @param type type
     * @return map of families
     */
    static protected HashMap<String, HashMap<String, NamedIcon>> getFamilyMaps(String type) {
        return _iconMaps.get(type);
    }

    /**
     * Remove a Family of icons from the device type.
     *
     * @param type type
     * @param family family
     */
    static protected void removeIconMap(String type, String family) {
        if (log.isDebugEnabled()) {
            log.debug("removeIconMap for family \"{}\" in type \"{}\"", family, type);
        }
        _iconMaps.get(type).remove(family);
        InstanceManager.getDefault(CatalogTreeManager.class).indexChanged(true);
        if (log.isDebugEnabled()) {
            HashMap<String, HashMap<String, NamedIcon>> families = getFamilyMaps(type);
            if (families != null && families.size() > 0) {
                for (String s : families.keySet()) {
                    log.debug("removeIconMap remaining Keys: family \"{}\" in type \"{}\"", s, type);
                }
            }
        }
    }

    /*
     * Get a clone of the Family of icons for a given device type and family.
     */
    static protected HashMap<String, NamedIcon> getIconMap(String type, String family) {
        HashMap<String, HashMap<String, NamedIcon>> itemMap = _iconMaps.get(type);
        if (itemMap == null) {
            log.error("getIconMap failed. item type \"{}\" not found.", type);
            return null;
        }
        HashMap<String, NamedIcon> iconMap = itemMap.get(family);
        if (iconMap == null) {
            log.error("getIconMap failed. family \"{}\" not found in item type \"{}\"", family, type);
            return null;
        }
        return cloneMap(iconMap);
    }

    /**
     * ************ Currently only needed for IndicatorTO type **************
     * @param type type
     * @param family family
     * @param iconMap iconMap
     * @return result
     */
    // add entire family
    static protected boolean addLevel4Family(String type, String family,
            HashMap<String, HashMap<String, NamedIcon>> iconMap) {
        Iterator<String> iter = getLevel4FamilyMaps(type).keySet().iterator();
        if (familyNameOK(type, family, iter)) {
            getLevel4FamilyMaps(type).put(family, iconMap);
            InstanceManager.getDefault(CatalogTreeManager.class).indexChanged(true);
            return true;
        }
        return false;
    }

    // add entire family
    static protected void addLevel4FamilyMap(String type, String family,
            String key, HashMap<String, NamedIcon> iconMap) {
        HashMap<String, HashMap<String, NamedIcon>> familyMap = getLevel4Family(type, family);
        familyMap.put(key, iconMap);
        InstanceManager.getDefault(CatalogTreeManager.class).indexChanged(true);
    }

    // Currently only needed for IndicatorTO type
    static protected HashMap<String, HashMap<String, HashMap<String, NamedIcon>>>
            getLevel4FamilyMaps(String type) {
        return _indicatorTOMaps.get(type);
    }

    // Currently only needed for IndicatorTO type
    static protected HashMap<String, HashMap<String, NamedIcon>>
            getLevel4Family(String type, String family) {
        HashMap<String, HashMap<String, HashMap<String, NamedIcon>>> map = _indicatorTOMaps.get(type);
        return map.get(family);
    }

    // Currently only needed for IndicatorTO type
    static protected void removeLevel4IconMap(String type, String family, String key) {
        if (log.isDebugEnabled()) {
            log.debug("removeLevel4IconMap for indicator family \"{}\" in type \"{}\" with key \"{}\"",
                    family, type, key);
        }
        if (key != null) {
            _indicatorTOMaps.get(type).get(family).remove(key);
        } else {
            _indicatorTOMaps.get(type).remove(family);
        }
        InstanceManager.getDefault(CatalogTreeManager.class).indexChanged(true);
    }

    ///////////////////////////////////////////////////////////////////////////////

    static protected HashMap<String, NamedIcon> cloneMap(HashMap<String, NamedIcon> map) {
        HashMap<String, NamedIcon> clone = new HashMap<>();
        if (map != null) {
            for (Entry<String, NamedIcon> entry : map.entrySet()) {
                String name = entry.getKey();
                NamedIcon icon = new NamedIcon(entry.getValue());
                clone.put(name, icon);
            }
        }
        return clone;
    }

    static public String convertText(String name) {
        String cName = null;
        try {
            // NOI18N
            cName = Bundle.getMessage(name);
        } catch (java.util.MissingResourceException mre) {
            cName = name;
        }
        return cName;
    }

    static protected JPanel makeBannerPanel(String labelText, Component field) {
        JPanel panel = new JPanel();
        panel.setLayout(new java.awt.GridBagLayout());
        java.awt.GridBagConstraints c = new java.awt.GridBagConstraints();
        c.gridwidth = 1;
        c.gridheight = 1;
        c.gridx = 0;
        c.gridy = 0;
        c.anchor = java.awt.GridBagConstraints.CENTER;
        panel.add(new JLabel(Bundle.getMessage(labelText)), c);
        c.gridx = 1;
        c.anchor = java.awt.GridBagConstraints.CENTER;
        c.weightx = 1.0;
        c.fill = java.awt.GridBagConstraints.HORIZONTAL; // text field will expand
        panel.add(field, c);
        return panel;
    }

    private final static Logger log = LoggerFactory.getLogger(ItemPalette.class);

}<|MERGE_RESOLUTION|>--- conflicted
+++ resolved
@@ -269,9 +269,9 @@
             String familyName = (String) famNode.getUserObject();
             HashMap<String, NamedIcon> iconMap = new HashMap<>();
             List<CatalogTreeLeaf> list = famNode.getLeaves();
-            for (CatalogTreeLeaf catalogTreeLeaf : list) {
-                String iconName = catalogTreeLeaf.getName();
-                CatalogTreeLeaf leaf = catalogTreeLeaf;
+            for (int i = 0; i < list.size(); i++) {
+                String iconName = list.get(i).getName();
+                CatalogTreeLeaf leaf = list.get(i);
                 String path = leaf.getPath();
                 NamedIcon icon = NamedIcon.getIconByName(path);
                 if (icon == null) {
@@ -347,23 +347,18 @@
 
     static HashMap<String, HashMap<String, NamedIcon>> loadDefaultFamilyMap(List<Element> families) {
         HashMap<String, HashMap<String, NamedIcon>> familyMap = new HashMap<>();
-        for (Element family : families) {
-            String familyName = family.getName();
+        for (int k = 0; k < families.size(); k++) {
+            String familyName = families.get(k).getName();
             HashMap<String, NamedIcon> iconMap = new HashMap<>();
             // Map of all icons of in family, familyName
-            List<Element> iconfiles = family.getChildren();
-            for (Element iconfile : iconfiles) {
-                String iconName = iconfile.getName();
-                String fileName = iconfile.getText().trim();
+            List<Element> iconfiles = families.get(k).getChildren();
+            for (int j = 0; j < iconfiles.size(); j++) {
+                String iconName = iconfiles.get(j).getName();
+                String fileName = iconfiles.get(j).getText().trim();
                 if (fileName.length() == 0) {
-<<<<<<< HEAD
-                    fileName = "resources/icons/misc/X-red.gif";
-                    log.warn("loadDefaultFamilyMap: iconName = {} in family {} has no image file.", iconName, familyName);
-=======
                     log.warn("loadDefaultFamilyMap: icon \"{}\" in family \"{}\" has no image file.",
                             iconName, familyName);
                     fileName = RED_X;
->>>>>>> 54468fd5
                 }
                 NamedIcon icon = NamedIcon.getIconByName(fileName);
                 if (icon == null) {
@@ -386,20 +381,14 @@
             loadDefaultIndicatorTOMap(List<Element> typeList) {
         HashMap<String, HashMap<String, HashMap<String, NamedIcon>>> familyTOMap = new HashMap<>();
         // Map of all families of type, typeName
-<<<<<<< HEAD
-        for (Element element : typeList) {
-            String familyName = element.getName();
-            List<Element> types = element.getChildren();
-            HashMap<String, HashMap<String, NamedIcon>> familyMap = loadDefaultFamilyMap(types, ed);
-=======
         for (int k = 0; k < typeList.size(); k++) {
             String familyName = typeList.get(k).getName();
             List<Element> types = typeList.get(k).getChildren();
             HashMap<String, HashMap<String, NamedIcon>> familyMap = loadDefaultFamilyMap(types);
->>>>>>> 54468fd5
             familyTOMap.put(familyName, familyMap);
             if (log.isDebugEnabled()) {
-                log.debug("Add {}  IndicatorTO sub-families to item type {}  to IndicatorTO families.", familyMap.size(), familyName);
+                log.debug("Add {}  IndicatorTO sub-families to item type {}  to IndicatorTO families.",
+                        familyMap.size(), familyName);
             }
         }
         return familyTOMap;
@@ -409,18 +398,12 @@
         if (GraphicsEnvironment.isHeadless()) {
             return null;
         }
-<<<<<<< HEAD
-        ItemPalette instance = InstanceManager.getOptionalDefault(ItemPalette.class).orElseGet(() -> InstanceManager.setDefault(ItemPalette.class, new ItemPalette(title, ed)));
-        for (ItemPanel itemPanel : _tabIndex.values()) {
-            itemPanel.setEditor(ed);
-=======
         ItemPalette instance = InstanceManager.getOptionalDefault(ItemPalette.class).orElseGet(() -> {
             return InstanceManager.setDefault(ItemPalette.class, new ItemPalette(title, ed));
         });
         if (!ed.equals(instance.getEditor())) {
             instance.updateBackground(ed);
             InstanceManager.getDefault(jmri.util.PlaceWindow.class).nextTo(ed, null, instance);
->>>>>>> 54468fd5
         }
         String name = ed.getName();
         if (name == null || name.equals("")) {
@@ -538,20 +521,12 @@
     }
 
     @Override
-<<<<<<< HEAD
-    public void updateBackground0(java.awt.image.BufferedImage im) {
-        int bgIdx = getPreviewBg();
-        for (ItemPanel panel : _tabIndex.values()) {
-            panel.updateBackground0(im);
-            panel.setPreviewBg(bgIdx);
-=======
     public void setPreviewBg(int index) {
         super.setPreviewBg(index);
         if (_currentItemPanel != null) {    // wait until tab panels are created
             for (ItemPanel panel : _tabIndex.values()) {
                 panel.previewColorChange();
             }
->>>>>>> 54468fd5
         }
     }
 
@@ -600,11 +575,15 @@
         findIcon.addSeparator();
 
         JMenuItem openItem = new JMenuItem(Bundle.getMessage("openDirMenu"));
-        openItem.addActionListener((ActionEvent e) -> InstanceManager.getDefault(DirectorySearcher.class).openDirectory());
+        openItem.addActionListener((ActionEvent e) -> {
+            InstanceManager.getDefault(DirectorySearcher.class).openDirectory();
+        });
         findIcon.add(openItem);
 
          JMenuItem searchItem = new JMenuItem(Bundle.getMessage("searchFSMenu"));
-         searchItem.addActionListener((ActionEvent e) -> DirectorySearcher.instance().searchFS());
+         searchItem.addActionListener((ActionEvent e) -> {
+             jmri.jmrit.catalog.DirectorySearcher.instance().searchFS();
+         });
          findIcon.add(searchItem);
 
         setJMenuBar(menuBar);
@@ -616,9 +595,9 @@
         if (log.isDebugEnabled()) {
             log.debug("closePanels: tab count= " + _tabPane.getTabCount());
         }
-        for (Component comp : comps) {
-            javax.swing.JViewport vp = (javax.swing.JViewport) ((JScrollPane) comp).getComponent(0);
-            Component ip = vp.getView();
+        for (int i = 0; i < comps.length; i++) {
+            javax.swing.JViewport vp = (javax.swing.JViewport) ((JScrollPane) comps[i]).getComponent(0);
+            java.awt.Component ip = vp.getView();
             if (ip instanceof ItemPanel) {
                 ((ItemPanel) ip).closeDialogs();
             }
@@ -640,14 +619,9 @@
             String f = it.next();
             log.debug("familyNameOK compare {} {} to {}", type, family, f);
             if (family.equals(f)) {
-<<<<<<< HEAD
-                JOptionPane.showMessageDialog(frame,
-                        java.text.MessageFormat.format(Bundle.getMessage("DuplicateFamilyName"), family, type),
-=======
                 JOptionPane.showMessageDialog(null,
                         java.text.MessageFormat.format(Bundle.getMessage("DuplicateFamilyName"),
                                 new Object[]{family, type}),
->>>>>>> 54468fd5
                         Bundle.getMessage("WarningTitle"), JOptionPane.WARNING_MESSAGE);
                 return false;
             }
@@ -704,8 +678,9 @@
         if (log.isDebugEnabled()) {
             HashMap<String, HashMap<String, NamedIcon>> families = getFamilyMaps(type);
             if (families != null && families.size() > 0) {
-                for (String s : families.keySet()) {
-                    log.debug("removeIconMap remaining Keys: family \"{}\" in type \"{}\"", s, type);
+                Iterator<String> it = families.keySet().iterator();
+                while (it.hasNext()) {
+                    log.debug("removeIconMap remaining Keys: family \"{}\" in type \"{}\"", it.next(), type);
                 }
             }
         }
@@ -787,7 +762,9 @@
     static protected HashMap<String, NamedIcon> cloneMap(HashMap<String, NamedIcon> map) {
         HashMap<String, NamedIcon> clone = new HashMap<>();
         if (map != null) {
-            for (Entry<String, NamedIcon> entry : map.entrySet()) {
+            Iterator<Entry<String, NamedIcon>> it = map.entrySet().iterator();
+            while (it.hasNext()) {
+                Entry<String, NamedIcon> entry = it.next();
                 String name = entry.getKey();
                 NamedIcon icon = new NamedIcon(entry.getValue());
                 clone.put(name, icon);

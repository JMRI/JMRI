--- conflicted
+++ resolved
@@ -171,11 +171,14 @@
 
     private void addShowButtonToBottom() {
         _showIconsButton = new JButton(Bundle.getMessage("ShowIcons"));
-        _showIconsButton.addActionListener(a -> {
-            if (_iconPanel.isVisible()) {
-                hideIcons();
-            } else {
-                showIcons();
+        _showIconsButton.addActionListener(new ActionListener() {
+            @Override
+            public void actionPerformed(ActionEvent a) {
+                if (_iconPanel.isVisible()) {
+                    hideIcons();
+                } else {
+                    showIcons();
+                }
             }
         });
         _showIconsButton.setToolTipText(Bundle.getMessage("ToolTipShowIcons"));
@@ -186,7 +189,12 @@
         _bottom1Panel = new JPanel(new FlowLayout());
         addShowButtonToBottom();
         _editIconsButton = new JButton(Bundle.getMessage("ButtonEditIcons"));
-        _editIconsButton.addActionListener(a -> openDialog(_itemType, _family, _currentIconMap));
+        _editIconsButton.addActionListener(new ActionListener() {
+            @Override
+            public void actionPerformed(ActionEvent a) {
+                openDialog(_itemType, _family, _currentIconMap);
+            }
+        });
         _editIconsButton.setToolTipText(Bundle.getMessage("ToolTipEditIcons"));
         _bottom1Panel.add(_editIconsButton);
 
@@ -198,12 +206,22 @@
 
     protected void addCreateDeleteFamilyButtons() {
         JButton createIconsButton = new JButton(Bundle.getMessage("createNewFamily"));
-        createIconsButton.addActionListener(a -> newFamilyDialog());
+        createIconsButton.addActionListener(new ActionListener() {
+            @Override
+            public void actionPerformed(ActionEvent a) {
+                newFamilyDialog();
+            }
+        });
         createIconsButton.setToolTipText(Bundle.getMessage("ToolTipAddFamily"));
         _bottom1Panel.add(createIconsButton);
 
         JButton deleteButton = new JButton(Bundle.getMessage("deleteFamily"));
-        deleteButton.addActionListener(a -> deleteFamilySet());
+        deleteButton.addActionListener(new ActionListener() {
+            @Override
+            public void actionPerformed(ActionEvent a) {
+                deleteFamilySet();
+           }
+        });
         deleteButton.setToolTipText(Bundle.getMessage("ToolTipDeleteFamily"));
         _bottom1Panel.add(deleteButton);
     }
@@ -305,7 +323,9 @@
      * @return null if map is not in the family
      */
     private String findFamilyOfMap(HashMap<String, NamedIcon> iconMap, HashMap<String, HashMap<String, NamedIcon>> families) {
-        for (Entry<String, HashMap<String, NamedIcon>> entry : families.entrySet()) {
+        Iterator<Entry<String, HashMap<String, NamedIcon>>> it = families.entrySet().iterator();
+        while (it.hasNext()) {
+            Entry<String, HashMap<String, NamedIcon>> entry = it.next();
             log.debug("FamilyKey = {}", entry.getKey());
             if (mapsAreEqual(entry.getValue(), iconMap)) {
                 String family = entry.getKey();
@@ -325,7 +345,9 @@
      * @return true if all of signal head entries have matching entries in the family map.
      */
     protected boolean mapsAreEqual(HashMap<String, NamedIcon> familyMap, HashMap<String, NamedIcon> signalHeadMap) {
-        for (Entry<String, NamedIcon> signlHeadEntry : signalHeadMap.entrySet()) {
+        Iterator<Entry<String, NamedIcon>> iter = signalHeadMap.entrySet().iterator();
+        while (iter.hasNext()) {
+            Entry<String, NamedIcon> signlHeadEntry = iter.next();
             NamedIcon familyIcon = familyMap.get(signlHeadEntry.getKey());
             if (familyIcon == null) {
                 log.debug("key = {}, signal head map url= {} family icon is null", signlHeadEntry.getKey(), signlHeadEntry.getValue().getURL());
@@ -656,7 +678,8 @@
             iPanel.add(image);
             panel.add(iPanel);
 
-            String scaleText = java.text.MessageFormat.format(Bundle.getMessage("scale"), CatalogPanel.printDbl(scale, 2));
+            String scaleText = java.text.MessageFormat.format(Bundle.getMessage("scale"),
+                    new Object[]{CatalogPanel.printDbl(scale, 2)});
             JLabel label = new JLabel(scaleText);
             JPanel sPanel = new JPanel();
             sPanel.setOpaque(false);
@@ -800,13 +823,23 @@
         JPanel panel = new JPanel();
         panel.setLayout(new FlowLayout());
         JButton newFamilyButton = new JButton(Bundle.getMessage("createNewFamily"));
-        newFamilyButton.addActionListener(a -> newFamilyDialog());
+        newFamilyButton.addActionListener(new ActionListener() {
+            @Override
+            public void actionPerformed(ActionEvent a) {
+                newFamilyDialog();
+            }
+        });
         newFamilyButton.setToolTipText(Bundle.getMessage("ToolTipAddFamily"));
         panel.add(newFamilyButton);
 
         if(!_update) {
             JButton cancelButton = new JButton(Bundle.getMessage("ButtonCancel"));
-            cancelButton.addActionListener(a -> updateFamiliesPanel());
+            cancelButton.addActionListener(new ActionListener() {
+                @Override
+                public void actionPerformed(ActionEvent a) {
+                    updateFamiliesPanel();
+                }
+            });
             panel.add(cancelButton);
         }
         return panel;
@@ -819,18 +852,12 @@
             // bail out
             return false;
         }
-<<<<<<< HEAD
-        for (String s : ItemPalette.getFamilyMaps(_itemType).keySet()) {
-            if (family.equals(s)) {
-                JOptionPane.showMessageDialog(_paletteFrame, Bundle.getMessage("DuplicateFamilyName", family, _itemType), Bundle.getMessage("WarningTitle"), JOptionPane.WARNING_MESSAGE);
-=======
         Iterator<String> iter = ItemPalette.getFamilyMaps(_itemType).keySet().iterator();
         while (iter.hasNext()) {
             if (family.equals(iter.next())) {
                 JOptionPane.showMessageDialog(_frame,
                         Bundle.getMessage("DuplicateFamilyName", family, _itemType),
                         Bundle.getMessage("WarningTitle"), JOptionPane.WARNING_MESSAGE);
->>>>>>> 54468fd5
                 return false;
             }
         }

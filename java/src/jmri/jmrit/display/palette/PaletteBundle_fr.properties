--- conflicted
+++ resolved
@@ -3,9 +3,6 @@
 ## Translated by Herv\u00e9 BLOREC <bzh56420@yahoo.fr> le 2014-1-13
 
 # \u00c9tiquettes de l'onglet
-<<<<<<< HEAD
-# most are in NamedBeanBundle
-=======
 Turnout = Aiguillage
 Sensor = Capteur
 SignalHead =Feu de Signalisation
@@ -14,7 +11,6 @@
 Light = Lumi\u00e8re
 Memory = M\u00e9moire
 Reporter = Rapport
->>>>>>> 3d5670a0
 RPSReporter = Rapport RPS
 Icon = Ic\u00f4ne
 Background = Arri\u00e8re-plan

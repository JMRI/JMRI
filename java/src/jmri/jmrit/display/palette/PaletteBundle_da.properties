--- conflicted
+++ resolved
@@ -17,13 +17,8 @@
 ErrorTrack      = Power Fejl
 
 BlockSegment    = Blok Segment
-<<<<<<< HEAD
-LeftEndSegment  = Left End Segment
-RightEndSegment = Right End Segment
-=======
 #LeftEndSegment  = Left End Segment
 #RightEndSegment = Right End Segment
->>>>>>> fe9ab97a
 
 block           = Synlig
 path            = Path Editing
@@ -80,20 +75,6 @@
 ColorChooser    = Baggrunds Farve V\u00e6lger
 PanelColor      = Kontrol Panel Farve
 
-<<<<<<< HEAD
-first   = First
-second  = Second
-third   = Third
-fourth  = Fourth
-fifth   = Fifth
-sixth   = Sixth
-seventh = Seventh
-eighth  = Eighth
-nineth  = Ninth
-tenth   = Tenth
-
-scale = scale {0}:1
-=======
 first           = First
 second          = Second
 third           = Third
@@ -104,7 +85,6 @@
 eighth          = Eighth
 nineth          = Ninth
 tenth           = Tenth
->>>>>>> fe9ab97a
 
 FamilyName      = Ikon S\u00e6t "{0}".
 EnterFamilyName = Indtast et navn for dette ikon s\u00e6t.
@@ -148,15 +128,6 @@
 addTextAndAttrs = Enter text and choose attributes for the label in the Preview panel. Then
 
 # tooltips
-<<<<<<< HEAD
-ToolTipAddToTable = Press to add a new item to the above table
-ToolTipShowIcons  = Press to display the icons for the current icon set
-ToolTipEditIcons  = Press to change the icons of the current icon set or to add and delete icon sets
-ToolTipDragTableRow  = Drag a row from the table to add a label of the item to the panel
-ToolTipDragSelection = Drag the sensor selections from the table to add the multisensor to the panel
-ToolTipDragIcon = Drag an icon from this panel to add it to the control panel
-ToolTipDragCatalog = Drag an icon directly from the Catalog Panel to add it to the control panel
-=======
 ToolTipAddToTable = Press to add a new item to the table
 ToolTipShowIcons  = Press to display the icons for the current Icon Set
 ToolTipEditIcons  = Press to change the icons of the current Icon Set or to add and delete Icon Sets
@@ -164,28 +135,18 @@
 ToolTipDragSelection = Drag the sensor selections from the table to add the MultiSensor to the Panel
 ToolTipDragIcon = Drag an icon from the Preview pane to add it to the Control Panel
 ToolTipDragCatalog = Drag an icon directly from the Catalog Pane to add it to the Control Panel
->>>>>>> fe9ab97a
 ToolTipEnterText = Enter the text for the label and press the Enter key
 ToolTipDragText = Drag the label from the Preview pane to add it to the Control Panel
 ToolTipSetIconSensor = Select sensor rows in the table in the order the Sensors should activate in the MultiSensor.
 ToolTipAddFamily  = Create an additional set of icons for this device
 ToolTipDeleteFamily = Delete this set of icons
 ToolTipClearSelection = Clear selected table rows
-<<<<<<< HEAD
-ToolTipAddIcon = Add another icon to your icon panel. Enter a name for it.
-ToolTipDeleteIcon = Delete an icon from your icon panel. Select the icon to be deleted.
-ToolTipAddPosition = Add an additional Sensor position to this icon set
-ToolTipDeletePosition = Delete the last Sensor position from this icon set
-ToolTipEditColor = Choose a color for the background panel
-ToolTipCatalog = Open the Icon Catalog and drag icons from it to the panel
-=======
 ToolTipAddIcon  = Add another icon to your Icon Set. Enter a name for it.
 ToolTipDeleteIcon = Delete an icon from your Icon Set. Select the icon to be deleted.
 ToolTipAddPosition = Add an additional Sensor position to this Icon Set
 ToolTipDeletePosition = Delete the last Sensor position from this Icon Set
 ToolTipEditColor = Choose a background color for the Panel
 ToolTipCatalog  = Open the Icon Catalog and drag icons from there to the Panel
->>>>>>> fe9ab97a
 ToolTipOccupancySensor = Enter the name of a Sensor or OBlock that detects occupancy for this track item
 ToolTipErrorSensor = Enter the name of the Sensor that detects error conditions for this track item
 ToolTipPickLists = The pick list table displays a choice of sensors or OBlocks to do the detection

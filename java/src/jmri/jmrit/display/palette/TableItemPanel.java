--- conflicted
+++ resolved
@@ -109,13 +109,21 @@
 
         JPanel panel = new JPanel();
         _addTableButton = new JButton(Bundle.getMessage("CreateNewItem"));
-        _addTableButton.addActionListener(a -> makeAddToTableWindow());
+        _addTableButton.addActionListener(new ActionListener() {
+            @Override
+            public void actionPerformed(ActionEvent a) {
+                makeAddToTableWindow();
+            }
+        });
         _addTableButton.setToolTipText(Bundle.getMessage("ToolTipAddToTable"));
         panel.add(_addTableButton);
         JButton clearSelectionButton = new JButton(Bundle.getMessage("ClearSelection"));
-        clearSelectionButton.addActionListener(a -> {
-            _table.clearSelection();
-            hideIcons();
+        clearSelectionButton.addActionListener(new ActionListener() {
+            @Override
+            public void actionPerformed(ActionEvent a) {
+                _table.clearSelection();
+                hideIcons();
+            }
         });
         clearSelectionButton.setToolTipText(Bundle.getMessage("ToolTipClearSelection"));
         panel.add(clearSelectionButton);
@@ -129,7 +137,10 @@
     protected void makeAddToTableWindow() {
         _addTableDialog = new JDialog(_frame, Bundle.getMessage("AddToTableTitle"), true);
 
-        ActionListener cancelListener = this::cancelPressed;
+        ActionListener cancelListener = new ActionListener() {
+            @Override
+            public void actionPerformed(ActionEvent e) { cancelPressed(e); }
+        };
         ActionListener okListener = new ActionListener() {
             /** {@inheritDoc} */
             @Override
@@ -296,7 +307,9 @@
                 if (_itemType.equals("Turnout")) {
                     TurnoutIcon t = new TurnoutIcon(editor);
                     t.setTurnout(bean.getDisplayName());
-                    for (Entry<String, NamedIcon> ent : iMap.entrySet()) {
+                    Iterator<Entry<String, NamedIcon>> iter = iMap.entrySet().iterator();
+                    while (iter.hasNext()) {
+                        Entry<String, NamedIcon> ent = iter.next();
                         t.setIcon(ent.getKey(), new NamedIcon(ent.getValue()));
                     }
                     t.setFamily(_family);
@@ -304,15 +317,10 @@
                     return t;
                 } else if (_itemType.equals("Sensor")) {
                     SensorIcon s = new SensorIcon(new NamedIcon("resources/icons/smallschematics/tracksegments/circuit-error.gif",
-<<<<<<< HEAD
-                            "resources/icons/smallschematics/tracksegments/circuit-error.gif"), _editor);
-                    for (Entry<String, NamedIcon> ent : iMap.entrySet()) {
-=======
                             "resources/icons/smallschematics/tracksegments/circuit-error.gif"), editor);
                     Iterator<Entry<String, NamedIcon>> iter = iMap.entrySet().iterator();
                     while (iter.hasNext()) {
                         Entry<String, NamedIcon> ent = iter.next();
->>>>>>> 54468fd5
                         s.setIcon(ent.getKey(), new NamedIcon(ent.getValue()));
                     }
                     s.setSensor(bean.getDisplayName());

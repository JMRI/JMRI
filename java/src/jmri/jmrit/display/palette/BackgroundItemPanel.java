--- conflicted
+++ resolved
@@ -122,14 +122,6 @@
     protected void initLinkPanel() {
         JPanel bottomPanel = new JPanel();
         JButton backgroundButton = new JButton(Bundle.getMessage("ButtonBackgroundColor"));
-<<<<<<< HEAD
-        backgroundButton.addActionListener(a -> {
-            hideCatalog();
-            ActionListener colorAction = ((ActionEvent event) -> {
-                colorChanged(); // callback
-            });
-            new ColorDialog(_editor, _editor.getTargetPanel(), ColorDialog.ONLY, colorAction);
-=======
         backgroundButton.addActionListener(new ActionListener() {
             @Override
             public void actionPerformed(ActionEvent a) {
@@ -139,7 +131,6 @@
                     setColor();
                 }
             }
->>>>>>> 54468fd5
         });
         backgroundButton.setToolTipText(Bundle.getMessage("ToColorBackground"));
         bottomPanel.add(backgroundButton);

--- conflicted
+++ resolved
@@ -2,25 +2,15 @@
 
 import java.beans.PropertyChangeEvent;
 import java.beans.PropertyChangeListener;
-<<<<<<< HEAD
 import java.awt.Component;
 import java.awt.Toolkit;
 import java.awt.event.ActionEvent;
 import java.awt.event.ActionListener;
-import java.util.ArrayList;
-import java.util.Collections;
-import java.util.Comparator;
-import java.util.List;
-import java.util.SortedSet;
-import java.util.TreeSet;
-=======
 import java.util.*;
->>>>>>> 6b37ccbc
 import java.util.stream.Collectors;
 
 import javax.annotation.CheckForNull;
 import javax.annotation.Nonnull;
-<<<<<<< HEAD
 import javax.swing.BorderFactory;
 import javax.swing.BoxLayout;
 import javax.swing.JButton;
@@ -28,10 +18,8 @@
 import javax.swing.JDialog;
 import javax.swing.JLabel;
 import javax.swing.JPanel;
+
 import jmri.InstanceManager;
-=======
-
->>>>>>> 6b37ccbc
 import jmri.InstanceManagerAutoDefault;
 import jmri.ShutDownManager;
 import jmri.beans.Bean;
@@ -230,7 +218,7 @@
     public Editor get(@Nonnull String name) {
         return getAll().stream().filter(e -> e.getTitle().equals(name)).findFirst().orElse(null);
     }
-    
+
     /**
      * Get the editor with the given name or the editor with the given target frame name.
      *

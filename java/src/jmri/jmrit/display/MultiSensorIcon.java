--- conflicted
+++ resolved
@@ -181,7 +181,9 @@
             name.append(Bundle.getMessage("NotConnected"));
         } else {
             name.append(entries.get(0).namedSensor.getName());
-            entries.forEach((entry) -> name.append(",").append(entry.namedSensor.getName()));
+            entries.forEach((entry) -> {
+                name.append(",").append(entry.namedSensor.getName());
+            });
         }
         return name.toString();
     }
@@ -191,8 +193,8 @@
      */
     @Override
     protected void rotateOrthogonal() {
-        for (Entry entry : entries) {
-            NamedIcon icon = entry.icon;
+        for (int i = 0; i < entries.size(); i++) {
+            NamedIcon icon = entries.get(i).icon;
             icon.setRotation(icon.getRotation() + 1, this);
         }
         inactive.setRotation(inactive.getRotation() + 1, this);
@@ -205,8 +207,8 @@
 
     @Override
     public void setScale(double s) {
-        for (Entry entry : entries) {
-            NamedIcon icon = entry.icon;
+        for (int i = 0; i < entries.size(); i++) {
+            NamedIcon icon = entries.get(i).icon;
             icon.scale(s, this);
         }
         inactive.scale(s, this);
@@ -217,8 +219,8 @@
 
     @Override
     public void rotate(int deg) {
-        for (Entry entry : entries) {
-            NamedIcon icon = entry.icon;
+        for (int i = 0; i < entries.size(); i++) {
+            NamedIcon icon = entries.get(i).icon;
             icon.rotate(deg, this);
         }
         inactive.rotate(deg, this);
@@ -244,15 +246,10 @@
     protected void editItem() {
         _paletteFrame = makePaletteFrame(Bundle.getMessage("EditItem", Bundle.getMessage("MultiSensor")));
         _itemPanel = new MultiSensorItemPanel(_paletteFrame, "MultiSensor", _iconFamily,
-<<<<<<< HEAD
-                PickListModel.multiSensorPickModelInstance(), _editor);
-        ActionListener updateAction = (ActionEvent a) -> updateItem();
-=======
                 PickListModel.multiSensorPickModelInstance());
         ActionListener updateAction = (ActionEvent a) -> {
             updateItem();
         };
->>>>>>> 54468fd5
         // duplicate _iconMap map with unscaled and unrotated icons
         HashMap<String, NamedIcon> map = new HashMap<>();
         map.put("SensorStateInactive", inactive);
@@ -262,8 +259,8 @@
             map.put(MultiSensorItemPanel.getPositionName(i), entries.get(i).icon);
         }
         _itemPanel.init(updateAction, map);
-        for (Entry entry : entries) {
-            _itemPanel.setSelection(entry.namedSensor.getBean());
+        for (int i = 0; i < entries.size(); i++) {
+            _itemPanel.setSelection(entries.get(i).namedSensor.getBean());
         }
         _itemPanel.setUpDown(getUpDown());
         initPaletteFrame(_paletteFrame, _itemPanel);
@@ -312,7 +309,9 @@
             ((MultiSensorIconAdder) _iconEditor).setMultiIcon(entries);
             _iconEditor.makeIconPanel(false);
 
-            ActionListener addIconAction = (ActionEvent a) -> updateSensor();
+            ActionListener addIconAction = (ActionEvent a) -> {
+                updateSensor();
+            };
             iconEditor.complete(addIconAction, true, true, true);
         }
     }
@@ -323,8 +322,8 @@
             setInactiveIcon(iconEditor.getIcon("SensorStateInactive"));
             setInconsistentIcon(iconEditor.getIcon("BeanStateInconsistent"));
             setUnknownIcon(iconEditor.getIcon("BeanStateUnknown"));
-            for (Entry entry : entries) {
-                entry.namedSensor.getBean().removePropertyChangeListener(this);
+            for (int i = 0; i < entries.size(); i++) {
+                entries.get(i).namedSensor.getBean().removePropertyChangeListener(this);
             }
             int numPositions = iconEditor.getNumIcons();
             entries = new ArrayList<>(numPositions);
@@ -414,8 +413,8 @@
                         (inconsistent != null) ? inconsistent.getIconHeight() : 0)
         );
         if (entries != null) {
-            for (Entry entry : entries) {
-                size = Math.max(size, entry.icon.getIconHeight());
+            for (int i = 0; i < entries.size(); i++) {
+                size = Math.max(size, entries.get(i).icon.getIconHeight());
             }
         }
         return size;
@@ -431,8 +430,8 @@
                         (inconsistent != null) ? inconsistent.getIconWidth() : 0)
         );
         if (entries != null) {
-            for (Entry entry : entries) {
-                size = Math.max(size, entry.icon.getIconWidth());
+            for (int i = 0; i < entries.size(); i++) {
+                size = Math.max(size, entries.get(i).icon.getIconWidth());
             }
         }
         return size;
@@ -507,8 +506,9 @@
     @Override
     public void dispose() {
         // remove listeners
-        for (Entry entry : entries) {
-            entry.namedSensor.getBean().removePropertyChangeListener(this);
+        for (int i = 0; i < entries.size(); i++) {
+            entries.get(i).namedSensor.getBean()
+                    .removePropertyChangeListener(this);
         }
         super.dispose();
     }

# DisplayBundle_cs.properties
#
<<<<<<< HEAD
# Translation:  Petr Sidlo
#
# Default properties for the jmrit.display package

Title         = Panel Editor

# menu items
MenuPanels    = Panely
MenuEdit      = Upravit
MenuFile      = Soubor
MenuMarker    = Zna\u010dky
MenuOption    = Volby
MenuZoom      = P\u0159ibl\u00ed\u017een\u00ed
MenuIcon      = P\u0159idat polo\u017eky

MenuMarkerMnemonic = M

MenuItemNew   = Nov\u00fd panel...
MenuItemLoad  = Otev\u0159\u00edt panely...
LoadPanelTitle = Otev\u0159\u00edt soubor panelu
MenuItemStore = Ulo\u017eit panely...
StorePanelTitle = Ulo\u017eit panely
MenuItemStoreAccelerator = S
MenuItemShowHistory = Zobrazit historii
MIStoreImageIndex = Ulo\u017eit rejst\u0159\u00edk obr\u00e1zk\u016f
MenuShowPanel   = Zobrazit panel
OpenEditor      = Otev\u0159\u00edt editor
CloseEditor     = Zav\u0159\u00edt editor
renamePanelMenu = P\u0159ejmenovat panel
OpenIconChooser = Otev\u0159\u00edt v\u00fdb\u011br ikon
DeletePanel     = Vymazat tento panel...
Options = Volby
MenuWarrant     = Varov\u00e1n\u00ed
AddLoco         = P\u0159idat lokomotivu
AddLocoRoster   = P\u0159idat lokomotivu z evidence
RemoveMarkers	= Odebrat zna\u010dky
LocoFromRoster  = Zna\u010dka lokomotivy z evidence
SelectLoco      = Vybrat lokomotivu
EnterLocoMarker = Zadat zna\u010dku lokomotivy
EnterLocoID     = Zadat ID lokomotivy (max 6 znak\u016f)
LocoID         = ID lokomotivy
OK             = OK
setDockingLocation=Nastavit um\u00edst\u011bn\u00ed pro st\u00e1n\u00ed
dockIcon		= St\u00e1n\u00ed

MenuItemCut    = Vyjmout
MenuItemCopy   = Kop\u00edrovat
MenuItemPaste  = Vlo\u017eit
MenuItemDuplicate= Zdvojit
MenuItemItemPallette = Paleta polo\u017eek
MenuItemTableList = Tabulka seznam polo\u017eek

MenuItemScript = Spustit skript...

MenuItemMonitor = Monitor vl\u00e1kna
MenuItemScriptLog = V\u00fdstup skriptu
MenuItemScriptInput = Vstup skriptu

MenuItemNoPanels = (\u017d\u00e1dn\u00fd panel nen\u00ed k dispozici)

LabelSelectDirectory = Pro zobrazen\u00ed obr\u00e1zk\u016f vyberte adres\u00e1\u0159 kde jsou ulo\u017eeny
CatalogMessage = Vyberte ko\u0159enovou jednotku pro hled\u00e1n\u00ed obr\u00e1zk\u016f.

# editor choice items
ChooseEditor = Vyberte editor
ChoiceText1 = Pros\u00edm vyberte editor pro v\u00e1\u0161 nov\u00fd panel.
ChoiceText2 = Klikn\u011bte na 'Editor panel' pro minimalizaci editoru PanelPro.
ChoiceText3 = Klikn\u011bte 'Ovl\u00e1d\u00e1n\u00ed editoru panel' pro jin\u00fd panel editor
ChoiceText4 = Klikn\u011bte 'Editor situa\u010dn\u00ed dispozice' pro kresl\u00edc\u00ed editor.
PanelEditor = Panel editor
ControlPanelEditor = Panel editor ovl\u00e1d\u00e1n\u00ed
LayoutEditor = Editor dispozice koleji\u0161t\u011b
Cancel          = Zru\u0161it
Set             = Nastavit
namelabel       = N\u00e1zev: {0}
Angle           = \u00dahel = {0}
enterDegrees    = Zadejte stupn\u011b pooto\u010den\u00ed
Scale           = M\u011b\u0159\u00edtko procent {0}
enterScale      = Zadejte m\u011b\u0159\u00edtko procent
enterZoom       = Zadejte p\u0159ibl\u00ed\u017een\u00ed procent 

# labels, etc
ButtonSetName=Nastavit n\u00e1zev panelu
ButtonAddText       = P\u0159idat text:
ButtonAddIcon       = P\u0159idat do panelu
ButtonUpdateIcon    = Aktualizovat panel
ButtonChangeIcon    = Zm\u011bnit obr\u00e1zek...
ButtonCloseCatalog  = Zav\u0159\u00edt katalog
ButtonDeleteIcon    = Vymazat
CPEView         = Zm\u011bnit n\u00e1hled na Ovl\u00e1d\u00e1n\u00ed editoru panel
PEView          = Zm\u011bnit n\u00e1hled na Editor panel
IMView          = Zm\u011bnit n\u00e1hled na N\u00e1vrh\u00e1\u0159 obvod\u016f
deleteSelection = VYmazat v\u00fdb\u011br
addItem			= P\u0159idat novou polo\u017eku
newItem			= Nov\u00e1 polo\u017eka:
comboList		= Upravit polo\u017eky rozbalovac\u00edho seznamu

#Icon dropdown menus
NotConnected    = <Nep\u0159ipojeno>
UnKnown         = <nezn\u00e1m\u00fd>
Inconsistent    = <nekonzistentn\u00ed>
Rotate          = Oto\u010dit (v prav\u00e9m \u00fahlu)
EditIcon        = Upravit obr\u00e1zek...
Remove          = Odstranit
LockPosition    = Zamknout pozici 
Hide            = Skr\u00fdt
WhenClicked     = Kdy\u017e kliknuto
ChangeAspect    = Zm\u011bnit n\u00e1v\u011bst
Cycle3Aspects   = Cyklus 3 n\u00e1v\u011bst\u00ed
AlternateLit    = N\u00e1hradn\u00ed osv\u011btlen\u00ed
AlternateHeld   = N\u00e1hradn\u00ed z\u00e1vislost
WhenNotLit      = Kdy\u017e nesv\u00edt\u00ed
ShowAppearance  = Uk\u00e1zat vyobrazen\u00ed 
ShowDarkIcon    = Uk\u00e1zat no\u010dn\u00ed obr\u00e1zek 
EditLogic       = Upravit logiku...
SignalLogic     = N\u00e1v\u011bstn\u00ed logika pro {0}
Held            = <z\u00e1vislost>
Dark            = <zhasnuto>
red             = <\u010derven\u00e1>
FlashRed        = <blikaj\u00edc\u00ed \u010derven\u00e1>
yellow          = <\u017elut\u00e1>
FlashYellow     = <blikaj\u00edc\u00ed \u017elut\u00e1>
green           = <zelen\u00e1>
FlashGreen      = <blikaj\u00edc\u00ed zelen\u00e1>
lunar           = <b\u00edl\u00e1>
FlashLunar      = <blikaj\u00edc\u00ed b\u00edl\u00e1>
Momentary       = Kr\u00e1tkodob\u00fd
DirectControl   = P\u0159\u00edm\u00e9 ovl\u00e1d\u00e1n\u00ed
Active          = Aktivn\u00ed
Inactive        = Neaktivn\u00ed
Blank           = <pr\u00e1zdn\u00fd>
NoReport        = <bez zpr\u00e1vy>
addToTable      = P\u0159idat polo\u017eku do tabulky
FontStyle       = Styp p\u00edsma
Plain           = B\u011b\u017en\u00e9
Italic          = Kurz\u00edva
Bold            = Itali
FontColor       = Barva p\u00edsma
FontBackgroundColor = Barva pozad\u00ed
LocoColor       = Barva zna\u010dky lokomotivy
Color           = Barva
Black           = \u010cern\u00e1
DarkGray        = Tmav\u00e1 \u0161ed\u00e1
Gray            = \u0160ed\u00e1
LightGray       = Sv\u011btl\u00e1 \u0161ed\u00e1
White           = B\u00edl\u00e1
Red             = \u010cerven\u00e1
Pink            = Fialov\u00e1
Yellow          = \u017dlut\u00e1
Green           = Zelen\u00e1
Orange          = Oran\u017eov\u00e1
Blue            = Modr\u00e1
Clear           = Pr\u016fhledn\u00e1
Magenta         = Purpurov\u00e1
Cyan            = Azurov\u00e1
IconToolTip     = Prav\u00fdm klikem zobrazit menu, pro p\u0159esun t\u00e1hnout s kl\u00e1vesou modifik\u00e1tor
Fixed           = Upevn\u011bn\u00fd
Disable         = Zak\u00e1zat
Tristate        = T\u0159\u00edstavov\u00fd
EditLocation    = Upravit um\u00edst\u011bn\u00ed...
EditAlignment   = Upravit zarovn\u00e1n\u00ed...
EditLevel       = Upravit \u00farove\u0148...
EditFixed       = Upravit pevnou velikost...
EditMargin      = Upravi okraj...
EditFont        = Upravit p\u00edsmo...
EditText        = Upravit text...
EditLink        = Upravit odkaz...
EditBorder      = Upravit ohrani\u010den\u00ed...
EditTooltip     = Upravit popisek...
OverlayText     = P\u0159ekr\u00fdt obr\u00e1zek textem...
ChangeText      = Zm\u011bnit text...
SetXY           = Nastavit x & y...
SetLevel        = Nastavit \u00farove\u0148...
ShowTooltip     = Uk\u00e1zet popisek
SetTooltip      = Nastavit popisek...
SetSysNameTooltip= Nastavit popisek na u\u017eivatelsk\u00fd n\u00e1zev (syst\u00e9mov\u00fd n\u00e1zev)
SetBorder       = Nastavit ohrani\u010den\u00ed...
SetHidden       = Skr\u00fdt kdy\u017e se neupravuje
AlignX          = Zarovnat svisle na lev\u00fd okraj
AlignMiddleX	= Zarovnat svisle na st\u0159ed
AlignOtherX	= Zarovnat svisle na prav\u00fd okraj 
AlignY          = Zarovnat vodorovn\u011b na horn\u00ed okraj
AlignMiddleY	= Zarovnat vodorovn\u011b na st\u0159ed
AlignOtherY	= Zarovnat vodorovn\u011b na doln\u00ed okraj
AlignXFirst     = Zarovnat svisle na prvn\u00ed vybran\u00fd
AlignYFirst     = Zarovnat vodorovn\u011b na prvn\u00ed vybran\u00fd
Transform       = Transformovat...
shear           = Zbavit se...
scale           = M\u011b\u0159\u00edtko (procento)...
rotate          = Oto\u010dit (stupe\u0148)...
NoZoom          = Nep\u0159ibli\u017eovat                  
Zoom            = P\u0159ibl\u00ed\u017eit (procento)...
ZoomFit         = P\u0159ibl\u00ed\u017eit akor\u00e1t
Edit            = Upravit
Done            = hotovo
Hidden          = Skryto
NotHidden       = Neskryto
TextAttributes  = Upravit text/Edit Text/Atributy pozad\u00ed...
SelectAll       = Vybrat v\u0161e

#CoordinateEdit
EnterXcoord		= Zadat X sou\u0159adnice
EnterYcoord		= Zadat Y sou\u0159adnice
EnterLevel		= Zadat \u00farove\u0148 zobrazen\u00ed
EnterTooltip	= Zadat popisek
LinkEqual		= Odkaz =
EnterLink		= Zadat odkaz

PromptNewName   = Zadat nov\u00fd n\u00e1zev:

LabelX              = x:
LabelY              = y:
DefaultX            = 0
DefaultY            = 0

CheckBoxGlobalFlags = P\u0159epsat konkr\u00e9tn\u00ed pozici a kontrola nastaven\u00ed
CheckBoxEditable    = Polo\u017eky m\u00edstn\u00ed nab\u00eddky panelu jsou aktivn\u00ed
CheckBoxPositionable = V\u0161echny polo\u017eky panelu mohou b\u00fdt p\u0159esunuty
CheckBoxHidden = Zobrazit v\u0161echny skryt\u00e9 polo\u017eky 
CheckBoxShowCoordinates = Zobrazit sou\u0159adnice polo\u017eky v m\u00edstn\u00ed nab\u00eddce 
CheckBoxShowTooltips = Zobrazit popisky v\u0161ech polo\u017eek  
CheckBoxControlling = Panel rozvr\u017een\u00ed ovl\u00e1dac\u00edch polo\u017eek
CheckBoxMenuBar     = Panel m\u00e1 nab\u00eddku

ComboBoxScrollable  = Posuvn\u00edky panelu...
ScrollNone          = Bez posuvn\u00edk\u016f
ScrollBoth          = Oba posuvn\u00edky
ScrollHorizontal    = Pouze vodorovn\u00e9
ScrollVertical      = Pouze svisl\u00e9

TitleChangeIcon     = Zm\u011bnit obr\u00e1zek
SystemName          = Syst\u00e9mov\u00fd n\u00e1zev
UserName            = U\u017eivatelsk\u00fd n\u00e1zev

LabelEditor         = Editor

findIconMenu    = Naj\u00edt obr\u00e1zky
editIndexMenu   = Vytvo\u0159it/upravit rejst\u0159\u00edk obr\u00e1zk\u016f
openDirMenu     = Otev\u0159\u00edt adres\u00e1\u0159 souborov\u00e9ho syst\u00e9mu
searchFSMenu    = Hledat obr\u00e1zky v souborov\u00e9m syst\u00e9mu


selectTypeIcon  = Vyberte typ obr\u00e1zku pro p\u0159id\u00e1n\u00ed do panelu
invisibleIcon   = neviditeln\u00fd obr\u00e1zek
ToolTipDragIcon = T\u00e1hnout obr\u00e1zek z katalogu pro p\u0159eps\u00e1n\u00ed obr\u00e1zku ve skupin\u011b polo\u017eky
ToolTipDragIconToText = T\u00e1hnout obr\u00e1zek z katalogu do textov\u00e9ho pol\u00ed\u010dka pro opravu n\u00e1zvu url
ButtonIgnore    = Ignorovat chyby
BadIcon         = Obr\u00e1zek nenalezen
IconUrlError    = Soubor obr\u00e1zku pro {0} nenalezen
UrlErrorPrompt1 = Pro tuto polo\u017eku v panelu se nezobraz\u00ed \u017e\u00e1dn\u00fd obr\u00e1zek.
UrlErrorPrompt1A= Zadejte spr\u00e1vn\u00fd n\u00e1zev souboru v textov\u00e9m pol\u00ed\u010dku nebo 
UrlErrorPrompt1B= p\u0159et\u00e1hn\u011bte obr\u00e1zek z adres\u00e1\u0159e n\u00ed\u017ee do textov\u00e9ho pol\u00ed\u010dka.
UrlErrorPrompt2 = Stiskn\u011bte Pokra\u010dovat pro pou\u017eit\u00ed jm\u00e9na souboru v textov\u00e9m pol\u00ed\u010dku pro obr\u00e1zek
UrlErrorPrompt3 = Vymazat pro vyjmut\u00ed obr\u00e1zku kdy\u017e je panel ulo\u017een 
UrlErrorPrompt3A= Ulo\u017een\u00ed panelu ud\u011bl\u00e1 zm\u011bny trval\u00e9.  
UrlErrorPrompt4 = Vyberte Ignorovat a nebude posl\u00e1na \u017e\u00e1dn\u00e1 dal\u0161\u00ed zpr\u00e1va   
ButtonContinue  = Pokra\u010dovat
TooltipFixUrl   = Zapi\u0161te jm\u00e9no souboru spr\u00e1vn\u00fd url jm\u00e9no nebo p\u0159et\u00e1hn\u011bte obr\u00e1zek z panelu Katalog
TooltipContinue = Pou\u017eijte jm\u00e9no souboru v textov\u00e9m pol\u00ed\u010dku a uchovejte je kdy\u017e je panel ulo\u017een
TooltipDelete   = Vyma\u017ete tuto polo\u017eku z panelu a neukl\u00e1dejte ji do xml souboru
TooltipIgnore   = Ignorovat jak\u00e9koliv dal\u0161\u00ed chyba n\u00e1zvu url a ponechat aktu\u00e1ln\u00ed jm\u00e9no souboru obr\u00e1zku

MultiSensorPosition = Poloha {0}
notSet          = nedefinov\u00e1no
UpDown          = Naho\u0159e - Dole
RightLeft       = Vpravo - Vlevo
AddMultiSensorIcon = P\u0159idat dal\u0161\u00ed obrzek
NoIconAt        = V m\u00edst\u011b {0} nen\u00ed stanoven\u00fd \u017e\u00e1dn\u00fd obr\u00e1zek.
NoSensorAt      = V m\u00edst\u011b {0} nen\u00ed stanoven\u00fd \u017e\u00e1dn\u00fd sn\u00edma\u010d. 

Turnout         = V\u00fdhybka
IndicatorTrack  = Indik\u00e1tor koleje
IndicatorTO     = Indik\u00e1tor v\u00fdhybky
RightTurnout    = Prav\u00e1 v\u00fdhybka
LeftTurnout     = Lev\u00e1 v\u00fdhybka
Sensor          = Sn\u00edma\u010d
Reporter        = Reporter
RPSreporter     = RPS Reporter
SignalHead      = N\u00e1v\u011bstn\u00ed \u0161t\u00edty
SignalMast      = N\u00e1v\u011bstidla
Memory          = Pam\u011bt
Block           = \u00dasek
Light           = Osv\u011btlen\u00ed
Background      = Pozad\u00ed
Icon            = Obr\u00e1zek
MultiSensor     = V\u00edcen\u00e1sobn\u00fd sn\u00edma\u010d
FastClock       = Modelov\u00fd \u010das
Spinner         = Spinner
InputBox        = Vstupn\u00ed pol\u00ed\u010dko
Text            = Text/\u0160t\u00edtek
BlockLabel      = \u0160t\u00edtek obsahu \u00faseku

AddItem         = P\u0159idat {0}
EditItem        = Upravit {0} obr\u00e1zek
addItenToPanel  = P\u0159idat {0} do panelu,
editItenInPanel = Upravit {0} v panelu,
TableSelect     = Vybrat {0} z tabulky, potom stisknout {1}
IconSelect      = Vybrat {0} obr\u00e1zek, potom stisknout {1}
#addIconToPanel= To add this Icon to the Panel,
#addMemValueToPanel= To add a Memory value to the Panel,
#addReportValueToPanel= To add a Reporter value to the Panel,
#addBackgroundToPanel= To add this Background to the Panel,

pressAdd        = Stiknout P\u0159idat do panelu

# Fixed Size Edit
SetFixedWidth = Nastavit pevnou \u0161\u00ed\u0159ku
StateColors = Stav barev
SetFixedSize = Nastavit pevnou velikost
SetMarginSize = Nastavit velikost okraje
ChangeToText = Zm\u011bnit na text
ChangeToIcon = Zm\u011bnit na obr\u00e1zek

FixedSizeHeight = Nastavit pevnou v\u00fd\u0161ku pro textov\u00e9 pole
FixedSizeWidth = Nastavit pevnou \u0161\u00ed\u0159ku pro textov\u00e9 pole

# Border Width Menu
SetBorderSize = Nastavit velikost okraje
BorderColorMenu = Barva okraje

# Titles of Icon Editor Frames
#IconEditor      = Add Icon (plain)
TrackSegmentEditor      = P\u0159idat \u00fasek koleke
TextLabelEditor = P\u0159idat textov\u00fd \u0161t\u00edtek
PromptNewLabel  = Zadej text, potom stiskni OK
SlipTOEditor    = K\u0159i\u017eovatkov\u00e1 v\u00fdhybka / t\u0159\u00edcestn\u00e1 v\u00fdhybka / dvojit\u00e1 kolejov\u00e1 spojka
EditSl          = Upravit k\u0159i\u017eovatkovou v\u00fdhybku
EditMemoryValue = Upravit hodnotu v pam\u011bti
EditBlockValue  = Upravit hodnotu \u00faseku
EditCurrentBlockValue = Upravit hodnotu aktu\u00e1ln\u00edho \u00faseku
SelectMultiSensor = P\u0159at\u00e1hnout sn\u00edma\u010d z tabulky do \u010derven\u00fdch pol\u00ed\u010dek, potom stisknout {0}
AddFastClock    = P\u0159idat modelov\u00fd \u010das
AddSpinner      = P\u0159idat Spinner
AddInputBox     = P\u0159idat vstupn\u00ed pol\u00ed\u010dko
NumColsLabel    = \u0160\u00ed\u0159ka sloupce

ToolTipPickFromTable = Toto tla\u010d\u00edtko bude aktivn\u00ed pot\u00e9, co vyberete \u0159\u00e1dek v tabulce
ToolTipPickFromIndex = Toto tla\u010d\u00edtko bude aktivn\u00ed pot\u00e9, co vyberete obr\u00e1zek z katalogu
ToolTipWillActivate  = Toto tla\u010d\u00edtko bude aktivn\u00ed pot\u00e9, co zad\u00e1te text do textov\u00e9ho pol\u00ed\u010dka
ToolTipAssignSensors = Toto tkla\u010d\u00edtko bude aktivn\u00ed pot\u00e9, co p\u0159i\u0159ad\u00edte sn\u00edma\u010de v\u0161em obr\u00e1zk\u016fm

warnTitle    = Upozorn\u011bn\u00ed
errorTitle   = Chyba
questionTitle = Dotaz
IconSizeDiff = Obr\u00e1zky instalovan\u00e9 do panelu maj\u00ed rozd\u00edln\u00e9 rozm\u011bry.\nTo m\u016f\u017ee ovlivnit spr\u00e1vnou funkci.
DupSensorName = Sn\u00edma\u010d "{0}" je ji\u017e definov\u00e1n pro aktivn\u00ed obr\u00e1zek.
ErrorEnterLocoID = Chybn\u00fd vstup - je po\u017eadov\u00e1no ID lokomotivy. 

# delete panel validation items
DeleteVerifyTitle = Potvrdit vymazat
ButtonYesDelete = Ano - vymazat 
ButtonNoCancel = Ne - Zru\u0161it
QuestionA = Jste si jist\u00fd, \u017ee chcete vymazat tento panel a v\u0161echny zobrazen\u00e9 obr\u00e1zky a objekty kolej\u00ed?
QuestionB = (Pokud byl tento panel otev\u0159en, bude vymaz\u00e1t trvale, vyberte Ulo\u017eit panely... v nemu Panel.)

# rename panel error messages
CanNotRename = Nemohu p\u0159ejmenovat panel jm\u00e9nem ji\u017e existuj\u00edc\u00edho panelu
PanelExist = Jm\u00e9no panelu ji\u017e existuje!

# close panel warning messages and buttons
# reminder messages
ReminderTitle = Upom\u00ednka
Reminder1 = Tento panel byl zm\u011bn\u011bn.  
Reminder2 = Pros\u00edm nezapome\u0148te to ulo\u017eit na disk.
Reminder3 = (Vyberte 'Ulo\u017eit panely...' v menu Panely nebo v menu Soubor v libovoln\u00e9m panelu.)
ButtonDontShow = Toto znovu nezobrazovat
PanelCloseQuestion = Chcete "{0}" skr\u00fdt nebo vymazat?
PanelCloseHelp = Pou\u017eijte Panely -> Zobrazit panel pro zobrazen\u00ed skryt\u00fdch panel\u016f.
ButtonHide = Skr\u00fdt panel
ButtonDelete = Vymazat panel

# panel load error messages
PanelLoadError = Chyba otv\u00edr\u00e1n\u00ed panelu!
PanelHasErrors = B\u011bhem nahr\u00e1v\u00e1n\u00ed panelu do\u0161lo k chyb\u011b.
CheckPreferences = Zkontrolujte va\u0161e p\u0159edvolby syst\u00e9mu.
ConsoleWindowHasInfo = Okno konsole obsahuje detaily chyby.
CantFindFile    = Nemohu nal\u00e9zt soubor "{0}"
#panel store error messages
PanelStoreError = Chyba ukl\u00e1d\u00e1n\u00ed panelu!
PanelStoreHasErrors = B\u011bhem ukl\u00e1d\u00e1n\u00ed panelu do\u0161lo k chyb\u011b.
PanelStoreIncomplete = Ukl\u00e1d\u00e1n\u00ed va\u0161eho panelu je nekompletn\u00ed a m\u016f\u017ee zp\u016fsobit ztr\u00e1tu polo\u017eek

#panel store error messages
StoreError = Chyba p\u0159i ukl\u00e1d\u00e1n\u00ed informac\u00ed!
StoreHasErrors = B\u011bhem ukl\u00e1d\u00e1n\u00ed do\u0161lo k chyb\u011b.
StoreIncomplete = Ukl\u00e1d\u00e1n\u00ed va\u0161ich informac\u00ed je nekompletn\u00ed a m\u016f\u017ee zp\u016fsobit ztr\u00e1tu polo\u017eek

# From Layout Editor
SensorActive = Aktivn\u00ed
SensorInactive = Neaktivn\u00ed
Unknown = <nezn\u00e1m\u00fd>

SetButtonToolTip = Stiskn\u011bte pro zm\u011bnu textu
CancelButtonToolTip = Stiskn\u011bte pro zru\u0161en\u00ed zm\u011bn

# Sensor Icon Edit Text
SetSensorText = Zadejte text pro stav sn\u00edma\u010de
EnterActiveToolTip = Zadejte text, kter\u00fd bude zobrazen kdy\u017e je sn\u00edma\u010d aktivn\u00ed
EnterInActiveToolTip = Zadejte text, kter\u00fd bude zobrazen kdy\u017e je sn\u00edma\u010d neaktivn\u00ed
EnterInconToolTip  = Zadejte text, kter\u00fd bude zobrazen kdy\u017e je sn\u00edma\u010d v nekonzistentn\u00edm stavu
EnterUnknownToolTip  = Zadejte text, kter\u00fd bude zobrazen kdy\u017e je sn\u00edma\u010d nezn\u00e1m\u00e9m stavu
SetButtonToolTipSensor = Stiskn\u011bte pro zm\u011bnu textu
CancelButtonToolTipSensor = Stiskn\u011bte pro zru\u0161en\u00ed zm\u011bn

#Slip Icon Edit
StraightLR = Rovn\u011b zleva doprava 
StraightTB = Rovn\u011b shora dol\u016f
SlipTurnout = K\u0159i\u017eovatkov\u00e1 v\u00fdhybka
ToolTipAssignTurnouts = P\u0159i\u0159adit v\u00fdhybky
DupTurnoutName = Kop\u00edrovat n\u00e1zev v\u00fdhybky
SetTurnoutText = Zadejte text pro stavy v\u00fdhybky

LowerWestToUpperEast = Z doln\u00ed z\u00e1padn\u00ed na horn\u00ed v\u00fdchodn\u00ed
UpperWestToLowerEast = Z horn\u00ed z\u00e1padn\u00ed na doln\u00ed v\u00fdchodn\u00ed
LowerWestToLowerEast = Z doln\u00ed z\u00e1padn\u00ed na doln\u00ed v\u00fdchodn\u00ed
UpperWestToUpperEast = Z horn\u00ed z\u00e1padn\u00ed na horn\u00ed v\u00fdchodn\u00ed
Slip = Kombinovan\u00e9 v\u00fdhybky
DoubleSlip = K\u0159i\u017eovatkov\u00e1 v\u00fdhybka
SingleSlip = Polovi\u010dn\u00ed k\u0159i\u017eovatkov\u00e1 v\u00fdhybka
ThreeWay = Dvojit\u00e1 v\u00fdhybka
Scissor = Dvojit\u00e1 kolejov\u00e1 spojka
SingleSlipRoute = Jednoduch\u00e1 kolejov\u00e1 spojka
SetSlipText = Zadejte popis v\u00fdhybky
Set3WayText = Zadejte popis dvojit\u00e9 v\u00fdhybky
SetScissorText = Zadejte popis dvojit\u00e9 kolejov\u00e9 spojky
WestTurnout = Z\u00e1padn\u00ed v\u00fdhybka 
EastTurnout = V\u00fdchodn\u00ed v\u00fdhybka 
Name = N\u00e1zev
ToUpper = Prvn\u00ed v\u00fdhybka vyj\u00ed\u017ed\u00ed nahoru 
ToLower = Prvn\u00ed v\u00fdhybka vyj\u00ed\u017ed\u00ed dol\u016f 
Upper = Horn\u00ed v\u00fdjezd
Lower = Doln\u00ed v\u00fdjezd
Middle = Prost\u0159edn\u00ed v\u00fdjezd
FirstTurnout = Prvn\u00ed v\u00fdhybka
SecondTurnout = Druh\u00e1 v\u00fdhybka

EnterUWLEToolTip = Zadejte text pro cestu v\u00fdhybkami z horn\u00ed z\u00e1padn\u00ed na horn\u00ed v\u00fdchodn\u00ed
EnterLWUEToolTip = Zadejte text pro cestu v\u00fdhybkami z doln\u00ed z\u00e1padn\u00ed na horn\u00ed v\u00fdchodn\u00ed
EnterLWLEToolTip = Zadejte text pro cestu v\u00fdhybkami z doln\u00ed z\u00e1padn\u00ed na doln\u00ed v\u00fdchodn\u00ed
EnterUWUEToolTip = Zadejte text pro cestu v\u00fdhybkami z horn\u00ed z\u00e1padn\u00ed na doln\u00ed v\u00fdchodn\u00ed

EnterUpperToolTip = Zadejte text pro horn\u00ed v\u00fdjezd dvojit\u00e9 v\u00fdhybky
EnterLowerToolTip = Zadejte text pro doln\u00ed v\u00fdjezd dvojit\u00e9 v\u00fdhybky
EnterMiddleToolTip = Zadejte text pro prost\u0159edn\u00ed v\u00fdjezd dvojit\u00e9 v\u00fdhybky

LowerWestTurnout = Lower West Turnout
LowerEastTurnout = Lower East Turnout
UpperWestTurnout = Upper West Turnout
UpperEastTurnout = Upper East Turnout
RHCrossing = Pravostrann\u00e1 k\u0159i\u017eovatka
LHCrossing = Levostrann\u00e1 k\u0159i\u017eovatka

SignalMastIconSet = Pou\u017eijte sadu obr\u00e1zk\u016f n\u00e1v\u011bstidel
SignalMastIconLoadError = Nemohu nahr\u00e1t v\u0161echny obr\u00e1zky pro n\u00e1v\u011bstidlo "{0}"\nNa panelu nebudou zobrazeny v\u0161echny stavy\nZkontrolujte v\u00fdstup na konsoli pro detaily 
SignalMastIconLoadError2 = Nemohu nahr\u00e1t obr\u00e1zek {0}\n  {1} \npro n\u00e1v\u011bstidlo {2}
SignalMastIconLoadErrorTitle = Chyba obr\u00e1zku
SignalMastLogic = Logika n\u00e1v\u011bstidel

DragOccupancyName = P\u0159et\u00e1hn\u011bte n\u00e1zev za\u0159\u00edzen\u00ed (OBlock nebo sn\u00edma\u010d) do pole detektoru obsazen\u00ed.
DragErrorName = P\u0159et\u00e1hn\u011bte n\u00e1zev sn\u00edma\u010de pro zobrazen\u00ed chybov\u00e9 podm\u00ednky na pole sn\u00edma\u010d chyby.
ClosePicklist = Uzav\u0159\u00edt v\u00fdb\u011brov\u00fd seznam
noRowSelected   = Vyberte \u0159\u00e1dek v tabulce ktar\u00fd poskytuje za\u0159\u00edzen\u00ed pro tento obr\u00e1zek.

OpenThrottle = Otev\u0159\u00edt ovlada\u010d

# Used with Icon tools to create a transit from a panel
MenuTransitCreate = Vytvo\u0159it tranzit z tohoto m\u00edsta
MenuTransitAddTo = P\u0159idat do tranzit
MenuTransitCancel = Zru\u0161it vytvo\u0159en\u00ed tranzitu 
MenuTransitAddComplete = P\u0159idat do tranzitu a dokon\u010dit
TransitErrorTitle = Chyba vytv\u00e1\u0159en\u00ed tranzitu
TransitCreatedTitle = Tranzit vytvo\u0159en
TransitCreatedMessage = Trantit {0} vytvo\u0159en \u00fasp\u011b\u0161n\u011b
MenuTerminateTrain = Ukon\u010dit vlak
MenuAllocateExtra = P\u0159id\u011bli dodate\u010dn\u00fd odd\u00edl
MenuNewTrain = Vytvo\u0159it nov\u00fd vlak
MenuRestartTrain = Restartovat

VetoFoundInPanel = Nalezen {0} kr\u00e1t jako obr\u00e1zek
VetoInUseEditorHeader = Je pou\u017eit v Editor panelu <b>{0}</b>
VetoReferencesWillBeRemoved = Tyto polo\u017eky a odkazy budou odstran\u011bny.
=======
# by Michal Basta
# Czech properties (w/o diacritic) for the jmrit.display package

# menu items
MenuPanels    = Panely
MenuItemNew   = Novy Panel
MenuItemLoad  = Nahrat panel...
MenuItemStore = Ulozit panel...

MenuItemScript = Spustit skript...
>>>>>>> d247150d
<|MERGE_RESOLUTION|>--- conflicted
+++ resolved
@@ -1,9 +1,8 @@
 # DisplayBundle_cs.properties
 #
-<<<<<<< HEAD
 # Translation:  Petr Sidlo
 #
-# Default properties for the jmrit.display package
+# Czech properties for the jmrit.display package
 
 Title         = Panel Editor
 
@@ -18,7 +17,7 @@
 
 MenuMarkerMnemonic = M
 
-MenuItemNew   = Nov\u00fd panel...
+MenuItemNew   = Nov\u00fd panel
 MenuItemLoad  = Otev\u0159\u00edt panely...
 LoadPanelTitle = Otev\u0159\u00edt soubor panelu
 MenuItemStore = Ulo\u017eit panely...
@@ -481,16 +480,4 @@
 
 VetoFoundInPanel = Nalezen {0} kr\u00e1t jako obr\u00e1zek
 VetoInUseEditorHeader = Je pou\u017eit v Editor panelu <b>{0}</b>
-VetoReferencesWillBeRemoved = Tyto polo\u017eky a odkazy budou odstran\u011bny.
-=======
-# by Michal Basta
-# Czech properties (w/o diacritic) for the jmrit.display package
-
-# menu items
-MenuPanels    = Panely
-MenuItemNew   = Novy Panel
-MenuItemLoad  = Nahrat panel...
-MenuItemStore = Ulozit panel...
-
-MenuItemScript = Spustit skript...
->>>>>>> d247150d
+VetoReferencesWillBeRemoved = Tyto polo\u017eky a odkazy budou odstran\u011bny.
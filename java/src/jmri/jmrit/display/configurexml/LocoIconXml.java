package jmri.jmrit.display.configurexml;

import jmri.configurexml.JmriConfigureXmlException;
import jmri.jmrit.catalog.NamedIcon;
import jmri.jmrit.display.Editor;
import jmri.jmrit.display.LocoIcon;
import jmri.jmrit.roster.Roster;
import jmri.jmrit.roster.RosterEntry;

import org.jdom2.Element;
import org.slf4j.Logger;
import org.slf4j.LoggerFactory;

/**
 * Handle configuration for display.LocoIcon objects.
 *
 * @author Bob Jacobsen Copyright: Copyright (c) 2002
 */
public class LocoIconXml extends PositionableLabelXml {

    public LocoIconXml() {
    }

    /**
     * Default implementation for storing the contents of a LocoIcon
     *
     * @param o Object to store, of type LocoIcon
     * @return Element containing the complete info
     */
    @Override
    public Element store(Object o) {

        LocoIcon p = (LocoIcon) o;
        if (!p.isActive()) {
            return null;  // if flagged as inactive, don't store
        }
        Element element = new Element("locoicon");
        storeCommonAttributes(p, element);

        // include contents
        if (p.getUnRotatedText() != null) {
            element.setAttribute("text", p.getUnRotatedText());
        }
        storeTextInfo(p, element);
        element.setAttribute("icon", "yes");
        element.setAttribute("dockX", "" + p.getDockX());
        element.setAttribute("dockY", "" + p.getDockY());
        element.addContent(storeIcon("icon", (NamedIcon) p.getIcon()));
        RosterEntry entry = p.getRosterEntry();
        if (entry != null) {
            element.setAttribute("rosterentry", entry.getId());
        }

        storeLogixNG_Data(p, element);

        element.setAttribute("class", "jmri.jmrit.display.configurexml.LocoIconXml");

        return element;
    }

    /**
     * Create a PositionableLabel, then add to a target JLayeredPane
     *
     * @param element Top level Element to unpack.
     * @param o       an Editor as an Object
     * @throws JmriConfigureXmlException when a error prevents creating the objects as as
     *                   required by the input XML
     */
    @Override
    public void load(Element element, Object o) throws JmriConfigureXmlException {
        Editor ed = (Editor) o;
        LocoIcon l = new LocoIcon(ed);

        // create the objects
        String textName = "error";
        try {
            textName = element.getAttribute("text").getValue();
        } catch (Exception e) {
            log.error("failed to get loco text attribute", e);
        }
        String name = "error";
        NamedIcon icon;
        try {
            name = element.getAttribute("icon").getValue();
        } catch (Exception e) {
            log.error("failed to get icon attribute", e);
        }
        if (name.equals("yes")) {
            icon = loadIcon(l, "icon", element, "LocoIcon", ed);
        } else {
            icon = NamedIcon.getIconByName(name);
            if (icon == null) {
                icon = ed.loadFailed("LocoIcon", name);
                if (icon == null) {
                    log.info("LocoIcon icon removed for url= {}", name);
                    return;
                }
            }
        }
        l.updateIcon(icon);

        try {
            int x = element.getAttribute("dockX").getIntValue();
            int y = element.getAttribute("dockY").getIntValue();
            l.setDockingLocation(x, y);
            //           l.dock();
        } catch (Exception e) {
            log.warn("failed to get docking location", e);
        }

        String rosterId = null;
        try {
            rosterId = element.getAttribute("rosterentry").getValue();
            RosterEntry entry = Roster.getDefault().entryFromTitle(rosterId);
            l.setRosterEntry(entry);
        } catch (Exception e) {
            log.debug("no roster entry for {}", rosterId, e);
        }
        ed.putLocoIcon(l, textName);
        // load individual item's option settings after editor has set its global settings
        loadCommonAttributes(l, Editor.MARKERS, element);
        loadTextInfo(l, element);

<<<<<<< HEAD
        loadLogixNG_Data(l, element);

        l.init();  // to detect "background" color for use in Tracker, examine icon file 
=======
        l.init();  // to detect "background" color for use in Tracker, examine icon file
>>>>>>> dd3443bb
    }

    private final static Logger log = LoggerFactory.getLogger(LocoIconXml.class);
}<|MERGE_RESOLUTION|>--- conflicted
+++ resolved
@@ -121,13 +121,9 @@
         loadCommonAttributes(l, Editor.MARKERS, element);
         loadTextInfo(l, element);
 
-<<<<<<< HEAD
         loadLogixNG_Data(l, element);
 
-        l.init();  // to detect "background" color for use in Tracker, examine icon file 
-=======
         l.init();  // to detect "background" color for use in Tracker, examine icon file
->>>>>>> dd3443bb
     }
 
     private final static Logger log = LoggerFactory.getLogger(LocoIconXml.class);

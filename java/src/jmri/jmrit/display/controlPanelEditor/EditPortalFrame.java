--- conflicted
+++ resolved
@@ -11,7 +11,7 @@
 import java.util.Iterator;
 import java.util.List;
 import java.util.SortedSet;
-import javax.annotation.Nonnull;
+
 import javax.swing.BorderFactory;
 import javax.swing.Box;
 import javax.swing.BoxLayout;
@@ -24,6 +24,7 @@
 import javax.swing.JTextField;
 import javax.swing.event.ListSelectionEvent;
 import javax.swing.event.ListSelectionListener;
+
 import jmri.InstanceManager;
 import jmri.jmrit.catalog.DragJLabel;
 import jmri.jmrit.catalog.NamedIcon;
@@ -48,7 +49,6 @@
     private PortalList _portalList;
     private JTextField _portalName;
     private JPanel _dndPanel;
-    private boolean _canEdit = true;
 
     /* Ctor for fix a portal error  */
     public EditPortalFrame(String title, CircuitBuilder parent, OBlock block, Portal portal, PortalIcon icon) {
@@ -57,9 +57,8 @@
         _portalName.setText(name);
         _adjacentBlock = portal.getOpposingBlock(block);
 
-        String msg;
+        String msg = null;
         if (icon != null) {
-            msg =  Bundle.getMessage("portalIconPosition");
             setSelected(icon);
         } else {
             msg = Bundle.getMessage("portalHasNoIcon", name); 
@@ -70,10 +69,18 @@
     public EditPortalFrame(String title, CircuitBuilder parent, OBlock block) {
         super(title, parent, block);
         pack();
-        String msg = null;
-        _canEdit = _parent.queryConvertTrackIcons(block, "PortalOrPath");
+        String msg = _parent.checkForTrackIcons(block, "PortalOrPath");
+        if (msg != null) {
+            _canEdit = false;
+        }
         if (_canEdit) {
             msg = _parent.checkForPortals(block, "BlockPaths");
+            if (msg != null) {
+                StringBuilder sb = new StringBuilder(msg);
+                sb.append("\n");
+                sb.append(Bundle.getMessage("portalIconPosition"));
+                msg = sb.toString();
+            }
         }
         if (_canEdit && msg == null) {
             msg = _parent.checkForPortalIcons(block, "DirectionArrow");
@@ -189,8 +196,7 @@
     }
 
     protected void setSelected(PortalIcon icon) {
-        if (!_canEdit) {
-            closingEvent(true);
+        if (!canEdit()) {
             return;
         }
         Portal portal = icon.getPortal();
@@ -251,33 +257,12 @@
     }
 
     protected void closingEvent(boolean close) {
-        String msg = null;
-        if(!_parent.queryConvertTrackIcons(_homeBlock, "PortalOrPath")) {
-            close = true;
-        } else {
-            msg = _parent.checkForPortals(_homeBlock, "BlockPaths");
-        }
+        String msg = _parent.checkForPortals(_homeBlock, "BlockPaths");
         if (_canEdit && msg == null) {
             msg = _parent.checkForPortalIcons(_homeBlock, "BlockPaths");
         }
-<<<<<<< HEAD
         closingEvent(close, msg);
     }
-
-=======
-        _parent.closePortalFrame(_homeBlock);
-        storeLocDim(getLocation(_loc), getSize(_dim));
-        dispose();
-    }
-
-    private static void storeLocDim(@Nonnull Point location, @Nonnull Dimension size) {
-        _loc = location;
-        _dim = size;
-    }
->>>>>>> 9bf5e006
-    /*
-     * ***************** end button actions **********
-     */
 
     /**
      * Called after click on portal icon moved recheck block connections.
@@ -443,34 +428,6 @@
         return block;
     }
 
-<<<<<<< HEAD
-=======
-    /**
-     * Query whether icon intersects any track icons of block.
-     *
-     * @return null if intersection, otherwise a messages
-     */
-    private String iconIntersectsBlock(PortalIcon icon, OBlock block) {
-        java.util.List<Positionable> list = _parent.getCircuitIcons(block);
-        if (list == null || list.size() == 0) {
-            return Bundle.getMessage("needIcons", block.getDisplayName(), Bundle.getMessage("editCircuitItem"));
-        }
-        Rectangle rect = new Rectangle();
-        Rectangle iconRect = icon.getBounds(new Rectangle());
-        for (int i = 0; i < list.size(); i++) {
-            Positionable comp = list.get(i);
-            if (CircuitBuilder.isTrack(comp)) {
-                rect = list.get(i).getBounds(rect);
-                if (iconRect.intersects(rect)) {
-                    return null;
-                }
-            }
-        }
-        return Bundle.getMessage("iconNotOnBlock",
-                block.getDisplayName(), icon.getNameString());
-    }
-
->>>>>>> 9bf5e006
     //////////////////////////// DnD ////////////////////////////
     protected JPanel makeDndIconPanel() {
         _dndPanel = new JPanel();
@@ -583,5 +540,4 @@
     }
 
     private final static Logger log = LoggerFactory.getLogger(EditPortalFrame.class);
-
 }
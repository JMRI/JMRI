--- conflicted
+++ resolved
@@ -1,16 +1,8 @@
-<<<<<<< HEAD
-## DisplayBundle_fr.properties
-#
-# French properties for the jmrit.display package
-# Translated by Fran\u00e7ois Taburet
-# Updated by BLOREC Herv\u00e9 <bzh56420@yahoo.fr> 2016-01-09
-=======
 # DisplayBundle_fr.properties
 ## Revision $Revision$
 ## Default properties for the jmrit.display package
 ## Translated by Fran\u00e7ois Taburet
 ##Updated by BLOREC Herv\u00e9 <bzh56420@yahoo.fr> 2016-06-04
->>>>>>> 3d5670a0
 
 Title         = \u00c9diteur de Panneau
 
@@ -239,23 +231,6 @@
 TooltipIgnore           = Ignorer toutes les autres erreurs de noms d'URL et de conserver les noms actuels des fichiers d'ic\u00f4nes .
 
 MultiSensorPosition     = Position "{0}""
-<<<<<<< HEAD
-notSet                   = Ind\u00e9fini
-UpDown                  = Haut<->Bas
-RightLeft               = Droite<->Gauche
-AddMultiSensorIcon      = Ajouter une autre Ic\u00f4ne
-NoIconAt                = Aucune ic\u00f4ne n'est sp\u00e9cifi\u00e9e \u00e0 la position "{0}" .
-NoSensorAt              = Aucun capteur n'est sp\u00e9cifi\u00e9 \u00e0 la position "{0}" .
-
-# do not use for plain labels, use Bundle.getMessage("BeanNamexxx") instead
-#IndicatorTrack  = Indicateur de Voie
-#IndicatorTO     = Indicateur d'Aiguillage
-RightTurnout    = Aiguillage D
-LeftTurnout     = Aiguillage G
-RightCrossover  = Bretelle D
-LeftCrossover   = Bretelle G
-RPSreporter     = Rapport RPS
-=======
 NoSet                   = Ind\u00e9fini
 UpDown                  = Haut - Bas
 RightLeft               = Droite - Gauche
@@ -276,7 +251,6 @@
 Memory          = M\u00e9moire
 Block           = Canton
 Light           = Lumi\u00e8re
->>>>>>> 3d5670a0
 Background      = Arri\u00e8re-Plan
 Icon            = Ic\u00f4ne
 #MultiSensor     = MultiCapteur
@@ -443,15 +417,9 @@
 RHCrossing       = Croisement \u00e0 Droite
 LHCrossing       = Croisement \u00e0 Gauche
 
-<<<<<<< HEAD
-SignalMastIconSet       = Utilisation du Jeu Ic\u00f4ne M\u00e2t Signal
-SignalMastIconLoadError = Non toutes les ic\u00f4nes pour M\u00e2t signal "{0}" ne pourront \u00eatre charg\u00e9es.\nTous les \u00c9tats ne seront pas affich\u00e9s sur le panneau \nV\u00e9rifiez la sortie de la Console pour plus de d\u00e9tails
-SignalMastIconLoadError2 = Impossible de charger {0} ic\u00f4ne\n  {1} \npour M\u00e2t Signal {2}
-=======
 SignalMastIconSet       = Utilisation du Jeu Ic\u00f4ne M\u00e2t de Signalisation
 SignalMastIconLoadError = Non toutes les ic\u00f4nes pour M\u00e2t de Signalisation "{0}"ne pourront \u00eatre charg\u00e9es.\nTous les \u00c9tats ne seront pas affich\u00e9s sur le panneau \nV\u00e9rifiez la sortie de la console pour plus de d\u00e9tails
 SignalMastIconLoadError2 = Impossible de charger {0} ic\u00f4ne\n  {1} \npour M\u00e2t de Signalisation {2}
->>>>>>> 3d5670a0
 SignalMastIconLoadErrorTitle = Erreur avec des ic\u00f4nes
 SignalMastLogic         = Logique M\u00e2t de Signalisation
 
@@ -464,11 +432,7 @@
 OpenThrottle = Ouvrir R\u00e9gulateur
 
 # Utilis\u00e9 avec les Ic\u00f4ne outils  pour cr\u00e9er un transit \u00e0 partir d'un panneau
-<<<<<<< HEAD
-MenuTransitCreate       = Cr\u00e9er Transit depuis I\u00e7i
-=======
 MenuTransitCreate       = Cr\u00e9er Transit Depuis Ici
->>>>>>> 3d5670a0
 MenuTransitAddTo        = Ajouter au Transit
 MenuTransitCancel       = Annuler Cr\u00e9ation Transit
 MenuTransitAddComplete  = Ajouter au transit et Terminez

--- conflicted
+++ resolved
@@ -172,13 +172,6 @@
 Blank           = <leeg>
 NoReport        = <geen rapport>
 
-<<<<<<< HEAD
-=======
-PanelCloseQuestion = "{0}" verbergen of wissen?
-PanelCloseHelp = Verborgen Panelen kan je zichtbaar maken via het menu Panelen -> Toon Paneel
-ButtonHide = Verberg
-ButtonDeletePanel = Wis Paneel
->>>>>>> b85fda50
 Rotate = Roteer (graden){0}
 RotateSign = Roteer... ({0}\u00b0)
 MenuWarrant = Rijtoestemming

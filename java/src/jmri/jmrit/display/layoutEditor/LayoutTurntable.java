--- conflicted
+++ resolved
@@ -135,13 +135,8 @@
      * @param angleDEG the angle
      * @return the RayTrack
      */
-<<<<<<< HEAD
-    protected RayTrack addRay(double angleDEG) {
-        RayTrack rt = new RayTrack(angleDEG, getNewIndex());
-=======
     public RayTrack addRay(double angle) {
         RayTrack rt = new RayTrack(angle, getNewIndex());
->>>>>>> 7f10e85f
         rayList.add(rt);
         return rt;
     }

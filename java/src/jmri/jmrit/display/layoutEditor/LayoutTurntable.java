package jmri.jmrit.display.layoutEditor;

import static java.lang.Float.POSITIVE_INFINITY;

<<<<<<< HEAD
=======
import java.awt.BasicStroke;
>>>>>>> 890f57c2
import java.awt.Color;
import java.awt.Graphics2D;
import java.awt.event.ActionEvent;
import java.awt.event.MouseEvent;
import java.awt.geom.Ellipse2D;
import java.awt.geom.Line2D;
import java.awt.geom.Point2D;
import java.awt.geom.Rectangle2D;
import java.beans.PropertyChangeEvent;
import java.beans.PropertyChangeListener;
import java.util.ArrayList;
import java.util.HashMap;
import java.util.LinkedHashSet;
import java.util.List;
import java.util.Map;
import java.util.Set;
import javax.annotation.Nonnull;
import javax.swing.AbstractAction;
import javax.swing.JMenuItem;
import javax.swing.JPopupMenu;
import javax.swing.JSeparator;
import jmri.NamedBeanHandle;
import jmri.Turnout;
import jmri.util.MathUtil;
import org.slf4j.Logger;
import org.slf4j.LoggerFactory;

/**
 * A LayoutTurntable is a representation used by LayoutEditor to display a
 * turntable.
 * <P>
 * A LayoutTurntable has a variable number of connection points, called
 * RayTracks, each radiating from the center of the turntable. Each of these
 * points should be connected to a TrackSegment.
 * <P>
 * Each radiating segment (RayTrack) gets its Block information from its
 * connected track segment.
 * <P>
 * Each radiating segment (RayTrack) has a unique connection index. The
 * connection index is set when the RayTrack is created, and cannot be changed.
 * This connection index is used to maintain the identity of the radiating
 * segment to its connected Track Segment as ray tracks are added and deleted by
 * the user.
 * <P>
 * The radius of the turntable circle is variable by the user.
 * <P>
 * Each radiating segment (RayTrack) connecting point is a fixed distance
 * from the center of the turntable. The user may vary the angle of the
 * radiating segment. Angles are measured from the vertical (12 o'clock)
 * position in a clockwise manner. For example, 30 degrees is 1 o'clock, 60
 * degrees is 2 o'clock, 90 degrees is 3 o'clock, etc.
 * <P>
 * Each radiating segment is drawn from its connection point to the turntable
 * circle in the direction of the turntable center.
 *
 * @author Dave Duchamp Copyright (c) 2007
 * @author George Warner Copyright (C) 2017
 */
public class LayoutTurntable extends LayoutTrack {

    // defined constants
    // operational instance variables (not saved between sessions)
    private boolean dccControlledTurnTable = false;

    // persistent instance variables (saved between sessions)
    private double radius = 25.0;
    private ArrayList<RayTrack> rayList = new ArrayList<>(); // list of Ray Track objects.
    private int lastKnownIndex = -1;

    /**
     * constructor method
     */
    public LayoutTurntable(@Nonnull String id, @Nonnull Point2D c, @Nonnull LayoutEditor layoutEditor) {
        super(id, c, layoutEditor);
        radius = 25.0;
    }

    // this should only be used for debugging...
    public String toString() {
        return "LayoutTurntable " + getName();
    }

    /**
     * Accessor methods
     */
    public double getRadius() {
        return radius;
    }

    public void setRadius(double r) {
        radius = r;
    }

    /**
     * @return the bounds of this turntable
     */
    public Rectangle2D getBounds() {
        Rectangle2D result;

        result = new Rectangle2D.Double(center.getX(), center.getY(), 0, 0);
        for (int k = 0; k < getNumberRays(); k++) {
            result.add(getRayCoordsOrdered(k));
        }
        return result;
    }

    protected RayTrack addRay(double angle) {
        RayTrack rt = new RayTrack(angle, getNewIndex());
        // (ray!=null) {
        rayList.add(rt);
        //}
        return rt;
    }

    private int getNewIndex() {
        int index = -1;
        if (rayList.size() == 0) {
            return 0;
        }

        boolean found = true;
        while (found) {
            index++;
            found = false; // assume failure (pessimist!)
            for (RayTrack rt : rayList) {
                if (index == rt.getConnectionIndex()) {
                    found = true;
                }
            }
        }
        return index;
    }

    // the following method is only for use in loading layout turntables
    public void addRayTrack(double angle, int index, String name) {
        RayTrack rt = new RayTrack(angle, index);
        //if (ray!=null) {
        rayList.add(rt);
        rt.connectName = name;
        //}
    }

    public TrackSegment getRayConnectIndexed(int index) {
        TrackSegment result = null;
        for (RayTrack rt : rayList) {
            if (rt.getConnectionIndex() == index) {
                result = rt.getConnect();
                break;
            }
        }
        return result;
    }

    public TrackSegment getRayConnectOrdered(int i) {
        TrackSegment result = null;

        if (i < rayList.size()) {
            RayTrack rt = rayList.get(i);
            if (rt != null) {
                result = rt.getConnect();
            }
        }
        return result;
    }

    public void setRayConnect(TrackSegment ts, int index) {
        for (RayTrack rt : rayList) {
            if (rt.getConnectionIndex() == index) {
                rt.setConnect(ts);
                break;
            }
        }
    }

    protected ArrayList<RayTrack> getRayList() {
        return rayList;
    }

    public int getNumberRays() {
        return rayList.size();
    }

    public int getRayIndex(int i) {
        int result = 0;
        if (i < rayList.size()) {
            RayTrack rt = rayList.get(i);
            result = rt.getConnectionIndex();
        }
        return result;
    }

    public double getRayAngle(int i) {
        double result = 0.0;
        if (i < rayList.size()) {
            RayTrack rt = rayList.get(i);
            result = rt.getAngle();
        }
        return result;
    }

    public void setRayTurnout(int index, String turnoutName, int state) {
        boolean found = false; // assume failure (pessimist!)
        for (RayTrack rt : rayList) {
            if (rt.getConnectionIndex() == index) {
                rt.setTurnout(turnoutName, state);
                found = true;
                break;
            }
        }
        if (!found) {
            log.error("Attempt to add Turnout control to a non-existant ray track");
        }
    }

    public String getRayTurnoutName(int i) {
        String result = null;
        if (i < rayList.size()) {
            RayTrack rt = rayList.get(i);
            result = rt.getTurnoutName();
        }
        return result;
    }

    public Turnout getRayTurnout(int i) {
        Turnout result = null;
        if (i < rayList.size()) {
            RayTrack rt = rayList.get(i);
            result = rt.getTurnout();
        }
        return result;
    }

    public int getRayTurnoutState(int i) {
        int result = 0;
        if (i < rayList.size()) {
            RayTrack rt = rayList.get(i);
            result = rt.getTurnoutState();
        }
        return result;
    }

    public Point2D getRayCoordsIndexed(int index) {
        Point2D result = MathUtil.zeroPoint2D;
        double rayRadius = radius + LayoutEditor.SIZE * layoutEditor.getTurnoutCircleSize();
        for (RayTrack rt : rayList) {
            if (rt.getConnectionIndex() == index) {
                double angle = Math.toRadians(rt.getAngle());
                // calculate coordinates
                result = new Point2D.Double(
                        (center.getX() + (rayRadius * Math.sin(angle))),
                        (center.getY() - (rayRadius * Math.cos(angle))));
                break;
            }
        }
        return result;
    }

    public Point2D getRayCoordsOrdered(int i) {
        Point2D result = MathUtil.zeroPoint2D;
        RayTrack rt = rayList.get(i);
        if (rt != null) {
            double angle = Math.toRadians(rt.getAngle());
            double rayRadius = radius + LayoutEditor.SIZE * layoutEditor.getTurnoutCircleSize();
            // calculate coordinates
            result = new Point2D.Double(
                    (center.getX() + (rayRadius * Math.sin(angle))),
                    (center.getY() - (rayRadius * Math.cos(angle))));
        }
        return result;
    }

    public void setRayCoordsIndexed(double x, double y, int index) {
        boolean found = false; // assume failure (pessimist!)
        for (RayTrack rt : rayList) {
            if (rt.getConnectionIndex() == index) {
                // convert these coordinates to an angle
                double angle = Math.atan2(x - center.getX(), y - center.getY());
                angle = MathUtil.wrapPM360(180.0 - Math.toDegrees(angle));
                rt.setAngle(angle);
                found = true;
                break;
            }
        }
        if (!found) {
            log.error("Attempt to move a non-existant ray track");
        }
    }

    /**
     * Get the coordinates for a specified connection type.
     *
     * @param locationType the connection type
     * @return the coordinates for the specified connection type
     */
    public Point2D getCoordsForConnectionType(int locationType) {
        Point2D result = getCoordsCenter();
        if (TURNTABLE_CENTER == locationType) {
            // nothing to see here, move along...
            // (results are already correct)
        } else if (locationType >= TURNTABLE_RAY_OFFSET) {
            result = getRayCoordsIndexed(locationType - TURNTABLE_RAY_OFFSET);
        } else {
            log.error("Invalid connection type " + locationType); // NOI18N
        }
        return result;
    }

    /**
     * {@inheritDoc}
     */
    @Override
    public LayoutTrack getConnection(int connectionType) throws jmri.JmriException {
        LayoutTrack result = null;
        if (connectionType >= TURNTABLE_RAY_OFFSET) {
            result = getRayConnectIndexed(connectionType - TURNTABLE_RAY_OFFSET);
        } else {
            log.error("Invalid Turntable connection type " + connectionType); // NOI18N
            throw new jmri.JmriException("Invalid Point");
        }
        return result;
    }

    /**
     * {@inheritDoc}
     */
    @Override
    public void setConnection(int connectionType, LayoutTrack o, int type) throws jmri.JmriException {
        if ((type != TRACK) && (type != NONE)) {
            log.error("unexpected type of connection to LevelXing - " + type);
            throw new jmri.JmriException("unexpected type of connection to LevelXing - " + type);
        }
        if (connectionType >= TURNTABLE_RAY_OFFSET) {
            if ((o == null) || (o instanceof TrackSegment)) {
                setRayConnect((TrackSegment) o, connectionType - TURNTABLE_RAY_OFFSET);
            } else {
                String msg = "Invalid object type " + o.getClass().getName(); // NOI18N
                log.error(msg);
                throw new jmri.JmriException(msg);
            }
        } else {
            String msg = "Invalid Connection Type " + connectionType; // NOI18N
            log.error(msg);
            throw new jmri.JmriException(msg);
        }
    }

    /**
     * Test if ray is a mainline track or not.
     * <p>
     * Defaults to false (not mainline) if connecting track segment is missing.
     *
     * @return true if connecting track segment is mainline
     */
    public boolean isMainlineIndexed(int index) {
        boolean result = false; // assume failure (pessimist!)

        for (RayTrack rt : rayList) {
            if (rt.getConnectionIndex() == index) {
                TrackSegment ts = rt.getConnect();
                if (ts != null) {
                    result = ts.isMainline();
                    break;
                }
            }
        }
        return result;
    }

    public boolean isMainlineOrdered(int i) {
        boolean result = false; // assume failure (pessimist!)
        if (i < rayList.size()) {
            RayTrack rt = rayList.get(i);
            if (rt != null) {
                TrackSegment ts = rt.getConnect();
                if (ts != null) {
                    result = ts.isMainline();
                }
            }
        }
        return result;
    }

    public boolean isMainline() {
        return false;
    }

    /**
     * Modify coordinates methods
     */
    /**
     * scale this LayoutTrack's coordinates by the x and y factors
     *
     * @param xFactor the amount to scale X coordinates
     * @param yFactor the amount to scale Y coordinates
     */
    public void scaleCoords(float xFactor, float yFactor) {
        Point2D factor = new Point2D.Double(xFactor, yFactor);
        center = MathUtil.granulize(MathUtil.multiply(center, factor), 1.0);
    }

    /**
     * translate this LayoutTrack's coordinates by the x and y factors
     *
     * @param xFactor the amount to translate X coordinates
     * @param yFactor the amount to translate Y coordinates
     */
    @Override
    public void translateCoords(float xFactor, float yFactor) {
        Point2D factor = new Point2D.Double(xFactor, yFactor);
        center = MathUtil.add(center, factor);
    }

    /**
     * {@inheritDoc}
     */
    @Override
    protected int findHitPointType(Point2D hitPoint, boolean useRectangles, boolean requireUnconnected) {
        int result = NONE;  // assume point not on connection
        //note: optimization here: instead of creating rectangles for all the
        // points to check below, we create a rectangle for the test point
        // and test if the points below are in that rectangle instead.
<<<<<<< HEAD
        Rectangle2D r = layoutEditor.trackControlCircleRectAt(hitPoint);
=======
        Rectangle2D r = layoutEditor.trackControlRectAt(hitPoint);
>>>>>>> 890f57c2
        Point2D p, minPoint = MathUtil.zeroPoint2D;

        double circleRadius = LayoutEditor.SIZE * layoutEditor.getTurnoutCircleSize();
        double distance, minDistance = POSITIVE_INFINITY;
        if (!requireUnconnected) {
            //check the center point
            p = getCoordsCenter();
            distance = MathUtil.distance(p, hitPoint);
            if (distance < minDistance) {
                minDistance = distance;
                minPoint = p;
                result = TURNTABLE_CENTER;
            }
        }

        for (int k = 0; k < getNumberRays(); k++) {
            if (!requireUnconnected || (getRayConnectOrdered(k) == null)) {
<<<<<<< HEAD
                p = getCoordsCenter();
=======
                p = getRayCoordsOrdered(k);
>>>>>>> 890f57c2
                distance = MathUtil.distance(p, hitPoint);
                if (distance < minDistance) {
                    minDistance = distance;
                    minPoint = p;
                    result = TURNTABLE_RAY_OFFSET + getRayIndex(k);
                }
            }
        }
        if ((useRectangles && !r.contains(minPoint))
                || (!useRectangles && (minDistance > circleRadius))) {
            result = NONE;
        }
        return result;
    }   // findHitPointType

    /**
     * Initialization method The name of each track segment connected to a ray
     * track is initialized by by LayoutTurntableXml, then the following method
     * is called after the entire LayoutEditor is loaded to set the specific
     * TrackSegment objects.
     */
    public void setObjects(LayoutEditor p) {
        for (RayTrack rt : rayList) {
            rt.setConnect(p.getFinder().findTrackSegmentByName(rt.connectName));
        }
    }

    public boolean isTurnoutControlled() {
        return dccControlledTurnTable;
    }

    public void setTurnoutControlled(boolean boo) {
        dccControlledTurnTable = boo;
    }

    JPopupMenu popup = null;

    /**
     * {@inheritDoc}
     */
    @Override
    @Nonnull
    protected JPopupMenu showPopup(@Nonnull MouseEvent mouseEvent) {
        if (popup != null) {
            popup.removeAll();
        } else {
            popup = new JPopupMenu();
        }

        JMenuItem jmi = popup.add(Bundle.getMessage("MakeLabel", Bundle.getMessage("Turntable")) + getName());
        jmi.setEnabled(false);

        popup.add(new JSeparator(JSeparator.HORIZONTAL));

        popup.add(new AbstractAction(Bundle.getMessage("ButtonEdit")) {
            @Override
            public void actionPerformed(ActionEvent e) {
                layoutEditor.getLayoutTrackEditors().editLayoutTurntable(LayoutTurntable.this);
            }
        });
        popup.add(new AbstractAction(Bundle.getMessage("ButtonDelete")) {
            @Override
            public void actionPerformed(ActionEvent e) {
                if (layoutEditor.removeTurntable(LayoutTurntable.this)) {
                    // Returned true if user did not cancel
                    remove();
                    dispose();
                }
            }
        });
        layoutEditor.setShowAlignmentMenu(popup);
        popup.show(mouseEvent.getComponent(), mouseEvent.getX(), mouseEvent.getY());
        return popup;
    }   // showPopup

    JPopupMenu rayPopup = null;

    protected void showRayPopUp(MouseEvent e, int index) {
        if (rayPopup != null) {
            rayPopup.removeAll();
        } else {
            rayPopup = new JPopupMenu();
        }

        for (RayTrack rt : rayList) {
            if (rt.getConnectionIndex() == index) {
                JMenuItem jmi = rayPopup.add("Turntable Ray " + index);
                jmi.setEnabled(false);

                rayPopup.add(new AbstractAction(
                        Bundle.getMessage("MakeLabel",
                                Bundle.getMessage("Connected"))
                        + rt.getConnect().getName()) {
                    @Override
                    public void actionPerformed(ActionEvent e) {
                        LayoutEditorFindItems lf = layoutEditor.getFinder();
                        LayoutTrack lt = lf.findObjectByName(rt.getConnect().getName());
                        // this shouldn't ever be null... however...
                        if (lt != null) {
                            layoutEditor.setSelectionRect(lt.getBounds());
                            lt.showPopup();
                        }
                    }
                });

                if (rt.getTurnout() != null) {
                    String info = rt.getTurnout().getDisplayName();
                    String stateString = getTurnoutStateString(rt.getTurnoutState());
                    if (!stateString.isEmpty()) {
                        info += " (" + stateString + ")";
                    }
                    jmi = rayPopup.add(info);
                    jmi.setEnabled(false);
                }
                rayPopup.show(e.getComponent(), e.getX(), e.getY());
                break;
            }
        }
    }

    public void setPosition(int index) {
        if (isTurnoutControlled()) {
            boolean found = false; // assume failure (pessimist!)
            for (RayTrack rt : rayList) {
                if (rt.getConnectionIndex() == index) {
                    lastKnownIndex = index;
                    rt.setPosition();
                    layoutEditor.redrawPanel();
                    layoutEditor.setDirty();
                    found = true;
                    break;
                }
            }
            if (!found) {
                log.error("Attempt to set the position on a non-existant ray track");
            }
        }
    }

    public int getPosition() {
        return lastKnownIndex;
    }

    protected void deleteRay(RayTrack closest) {
        TrackSegment t = null;
        if (closest == null) {
            log.error("closest is null!");
        } else {
            t = closest.getConnect();
            getRayList().remove(closest.getConnectionIndex());
            closest.dispose();
        }
        if (t != null) {
            layoutEditor.removeTrackSegment(t);
        }

        // update the panel
        layoutEditor.redrawPanel();
        layoutEditor.setDirty();
    }

    /**
     * Clean up when this object is no longer needed. Should not be called while
     * the object is still displayed; see remove()
     */
    void dispose() {
        if (popup != null) {
            popup.removeAll();
        }
        popup = null;
        for (RayTrack rt : rayList) {
            rt.dispose();
        }
    }

    /**
     * Removes this object from display and persistance
     */
    void remove() {
        // remove from persistance by flagging inactive
        active = false;
    }

    boolean active = true;

    /**
     * "active" means that the object is still displayed, and should be stored.
     */
    public boolean isActive() {
        return active;
    }

    protected class RayTrack {

        public RayTrack(double angle, int index) {
            rayAngle = MathUtil.wrapPM360(angle);
            connect = null;
            connectionIndex = index;
        }

        // persistant instance variables
        private double rayAngle = 0.0;
        private TrackSegment connect = null;
        private int connectionIndex = -1;

        // accessor routines
        public TrackSegment getConnect() {
            return connect;
        }

        public void setConnect(TrackSegment ts) {
            connect = ts;
        }

        public double getAngle() {
            return rayAngle;
        }

        public void setAngle(double an) {
            rayAngle = MathUtil.wrapPM360(an);
        }

        public int getConnectionIndex() {
            return connectionIndex;
        }

        // initialization instance variable (used when loading a LayoutEditor)
        public String connectName = "";

        private NamedBeanHandle<Turnout> namedTurnout;
        //Turnout t;
        private int turnoutState;
        private PropertyChangeListener mTurnoutListener;

        public void setTurnout(String turnoutName, int state) {
            Turnout turnout = null;
            if (mTurnoutListener == null) {
                mTurnoutListener = (PropertyChangeEvent e) -> {
                    if (getTurnout().getKnownState() == turnoutState) {
                        lastKnownIndex = connectionIndex;
                        layoutEditor.redrawPanel();
                        layoutEditor.setDirty();
                    }
                };
            }
            if (turnoutName != null) {
                turnout = jmri.InstanceManager.turnoutManagerInstance().
                        getTurnout(turnoutName);
            }
            if (namedTurnout != null && namedTurnout.getBean() != turnout) {
                namedTurnout.getBean().removePropertyChangeListener(mTurnoutListener);
            }
            if (turnout != null && (namedTurnout == null || namedTurnout.getBean() != turnout)) {
                namedTurnout = jmri.InstanceManager.getDefault(jmri.NamedBeanHandleManager.class).getNamedBeanHandle(turnoutName, turnout);
                turnout.addPropertyChangeListener(mTurnoutListener, turnoutName, "Layout Editor Turntable");
            }
            if (turnout == null) {
                namedTurnout = null;
            }

            if (this.turnoutState != state) {
                this.turnoutState = state;
            }
        }

        public void setPosition() {
            if (namedTurnout != null) {
                getTurnout().setCommandedState(turnoutState);
            }
        }

        public Turnout getTurnout() {
            if (namedTurnout == null) {
                return null;
            }
            return namedTurnout.getBean();
        }

        public String getTurnoutName() {
            if (namedTurnout == null) {
                return null;
            }
            return namedTurnout.getName();
        }

        public int getTurnoutState() {
            return turnoutState;
        }

        void dispose() {
            if (getTurnout() != null) {
                getTurnout().removePropertyChangeListener(mTurnoutListener);
            }
            if (lastKnownIndex == connectionIndex) {
                lastKnownIndex = -1;
            }
        }
    }   // class RayTrack

    /**
     * {@inheritDoc}
     */
    @Override
    protected void draw1(Graphics2D g2, boolean isMain, boolean isBlock) {
        float trackWidth = 2.F;
        float halfTrackWidth = trackWidth / 2.f;
        double radius = getRadius(), diameter = radius + radius;
        double circleRadius = LayoutEditor.SIZE * layoutEditor.getTurnoutCircleSize();

        if (isBlock && isMain) {
            // draw turntable circle - default track color, side track width
            g2.setStroke(new BasicStroke(trackWidth, BasicStroke.CAP_BUTT, BasicStroke.JOIN_ROUND));
            g2.setColor(defaultTrackColor);
            g2.draw(new Ellipse2D.Double(center.getX() - radius, center.getY() - radius, diameter, diameter));
        }

        // draw ray tracks
        for (int j = 0; j < getNumberRays(); j++) {
            boolean main = false;
            TrackSegment ts = getRayConnectOrdered(j);
            if (ts != null) {
                main = ts.isMainline();
            }
            if (isBlock) {
                if (ts == null) {
                    g2.setColor(defaultTrackColor);
                } else {
                    setColorForTrackBlock(g2, ts.getLayoutBlock());
                }
            }
            if (main == isMain) {
                Point2D pt2 = getRayCoordsOrdered(j);
                Point2D delta = MathUtil.normalize(MathUtil.subtract(pt2, center), radius);
                Point2D pt1 = MathUtil.add(center, delta);
                g2.draw(new Line2D.Double(pt1, pt2));
                if (isTurnoutControlled() && (getPosition() == j)) {
                    delta = MathUtil.normalize(delta, radius - halfTrackWidth);
                    pt1 = MathUtil.subtract(center, delta);
                    g2.draw(new Line2D.Double(pt1, pt2));
                }
            }
        }
    }   // draw1

    /**
     * {@inheritDoc}
     */
    @Override
    protected void draw2(Graphics2D g2, boolean isMain, float railDisplacement) {
        float trackWidth = 2.F;
        float halfTrackWidth = trackWidth / 2.f;
        double radius = getRadius(), diameter = radius + radius;

        // draw ray tracks
        for (int j = 0; j < getNumberRays(); j++) {
            boolean main = false;
            TrackSegment ts = getRayConnectOrdered(j);
            if (ts != null) {
                main = ts.isMainline();
            }
            if (main == isMain) {
                Point2D pt2 = getRayCoordsOrdered(j);
                Point2D vDelta = MathUtil.normalize(MathUtil.subtract(pt2, center), radius);
                Point2D vDeltaO = MathUtil.normalize(MathUtil.orthogonal(vDelta), railDisplacement);
                Point2D pt1 = MathUtil.add(center, vDelta);
                Point2D pt1L = MathUtil.subtract(pt1, vDeltaO);
                Point2D pt1R = MathUtil.add(pt1, vDeltaO);
                Point2D pt2L = MathUtil.subtract(pt2, vDeltaO);
                Point2D pt2R = MathUtil.add(pt2, vDeltaO);
                g2.draw(new Line2D.Double(pt1L, pt2L));
                g2.draw(new Line2D.Double(pt1R, pt2R));
                if (isTurnoutControlled() && (getPosition() == j)) {
                    vDelta = MathUtil.normalize(vDelta, radius - halfTrackWidth);
                    pt1 = MathUtil.subtract(center, vDelta);
                    pt1L = MathUtil.subtract(pt1, vDeltaO);
                    pt1R = MathUtil.add(pt1, vDeltaO);
                    g2.draw(new Line2D.Double(pt1L, pt2L));
                    g2.draw(new Line2D.Double(pt1R, pt2R));
                }
            }
        }
    }   // draw2

    /**
     * {@inheritDoc}
     */
    @Override
    protected void drawUnconnected(Graphics2D g2) {
        for (int j = 0; j < getNumberRays(); j++) {
            if (getRayConnectOrdered(j) == null) {
                Point2D pt = getRayCoordsOrdered(j);
                g2.fill(layoutEditor.trackControlCircleAt(pt));
            }
        }
    }

    /**
     * draw this turntable's controls
     *
     * @param g2 the graphics port to draw to
     */
    protected void drawTurnoutControls(Graphics2D g2) {
        if (isTurnoutControlled()) {
            // draw control circles at all but current position ray tracks
            for (int j = 0; j < getNumberRays(); j++) {
                if (getPosition() != j) {
                    Point2D pt = getRayCoordsOrdered(j);
                    g2.draw(layoutEditor.trackControlCircleAt(pt));
                }
            }
        }
    }

    /**
     * draw this turntable's edit controls
     *
     * @param g2 the graphics port to draw to
     */
    protected void drawEditControls(Graphics2D g2) {
        Point2D pt = getCoordsCenter();
        g2.setColor(defaultTrackColor);
        g2.draw(layoutEditor.trackControlCircleAt(pt));

        for (int j = 0; j < getNumberRays(); j++) {
            pt = getRayCoordsOrdered(j);

            if (getRayConnectOrdered(j) == null) {
                g2.setColor(Color.red);
            } else {
                g2.setColor(Color.green);
            }
            g2.draw(layoutEditor.trackEditControlRectAt(pt));
        }
    }

    /*
     * {@inheritDoc}
     */
    @Override
    protected void reCheckBlockBoundary() {
        // nothing to see here... move along...
    }

    /*
     * {@inheritDoc}
     */
    @Override
    protected List<LayoutConnectivity> getLayoutConnectivity() {
        // nothing to see here... move along...
        return null;
    }

    /**
     * {@inheritDoc}
     */
    @Override
    public List<Integer> checkForFreeConnections() {
        List<Integer> result = new ArrayList<>();

        for (int k = 0; k < getNumberRays(); k++) {
            if (getRayConnectOrdered(k) == null) {
                result.add(Integer.valueOf(TURNTABLE_RAY_OFFSET + getRayIndex(k)));
            }
        }
        return result;
    }

    /**
     * {@inheritDoc}
     */
    @Override
    public boolean checkForUnAssignedBlocks() {
        // Layout turnouts get their block information from the
        // track segments attached to their rays so...
        // nothing to see here... move along...
        return true;
    }

    /**
     * {@inheritDoc}
     */
    @Override
    public void checkForNonContiguousBlocks(
            @Nonnull HashMap<String, List<Set<String>>> blockNamesToTrackNameSetsMap) {
        /*
         * For each (non-null) blocks of this track do:
         * #1) If it's got an entry in the blockNamesToTrackNameSetMap then
         * #2) If this track is already in the TrackNameSet for this block
         *     then return (done!)
         * #3) else add a new set (with this block/track) to
         *     blockNamesToTrackNameSetMap and check all the connections in this
         *     block (by calling the 2nd method below)
         * <p>
         *     Basically, we're maintaining contiguous track sets for each block found
         *     (in blockNamesToTrackNameSetMap)
         */

        // We're only using a map here because it's convient to
        // use it to pair up blocks and connections
        Map<LayoutTrack, String> blocksAndTracksMap = new HashMap<>();
        for (int k = 0; k < getNumberRays(); k++) {
            TrackSegment ts = getRayConnectOrdered(k);
            if (ts != null) {
                String blockName = ts.getBlockName();
                if (blockName != null) {
                    blocksAndTracksMap.put(ts, blockName);
                }
            }
        }

        List<Set<String>> TrackNameSets = null;
        Set<String> TrackNameSet = null;
        for (Map.Entry<LayoutTrack, String> entry : blocksAndTracksMap.entrySet()) {
            LayoutTrack theConnect = entry.getKey();
            String theBlockName = entry.getValue();

            TrackNameSet = null;    // assume not found (pessimist!)
            TrackNameSets = blockNamesToTrackNameSetsMap.get(theBlockName);
            if (TrackNameSets != null) { // (#1)
                for (Set<String> checkTrackNameSet : TrackNameSets) {
                    if (checkTrackNameSet.contains(getName())) { // (#2)
                        TrackNameSet = checkTrackNameSet;
                        break;
                    }
                }
            } else {    // (#3)
                log.debug("*New block ('{}') trackNameSets", theBlockName);
                TrackNameSets = new ArrayList<>();
                blockNamesToTrackNameSetsMap.put(theBlockName, TrackNameSets);
            }
            if (TrackNameSet == null) {
                TrackNameSet = new LinkedHashSet<>();
                TrackNameSets.add(TrackNameSet);
            }
            if (TrackNameSet.add(getName())) {
                log.debug("*    Add track '{}' to trackNameSet for block '{}'", getName(), theBlockName);
            }
            theConnect.collectContiguousTracksNamesInBlockNamed(theBlockName, TrackNameSet);
        }
    } // collectContiguousTracksNamesInBlockNamed

    /**
     * {@inheritDoc}
     */
    public void collectContiguousTracksNamesInBlockNamed(@Nonnull String blockName,
            @Nonnull Set<String> TrackNameSet) {
        if (!TrackNameSet.contains(getName())) {
            // for all the rays with matching blocks in this turnout
            //  #1) if it's track segment's block is in this block
            //  #2)     add turntable to TrackNameSet (if not already there)
            //  #3)     if the track segment isn't in the TrackNameSet
            //  #4)         flood it
            for (int k = 0; k < getNumberRays(); k++) {
                TrackSegment ts = getRayConnectOrdered(k);
                if (ts != null) {
                    String blk = ts.getBlockName();
                    if ((blk != null) && (blk.equals(blockName))) { // (#1)
                        // if we are added to the TrackNameSet
                        if (TrackNameSet.add(getName())) {
                            log.debug("*    Add track '{}'for block '{}'", getName(), blockName);
                        }
                        // it's time to play... flood your neighbours!
                        ts.collectContiguousTracksNamesInBlockNamed(blockName,
                                TrackNameSet); // (#4)
                    }
                }
            }
        }
    }

    /**
     * {@inheritDoc}
     */
    public void setAllLayoutBlocks(LayoutBlock layoutBlock) {
        // turntables don't have blocks...
        // nothing to see here, move along...
    }

    private final static Logger log = LoggerFactory.getLogger(LayoutTurntable.class);

}<|MERGE_RESOLUTION|>--- conflicted
+++ resolved
@@ -2,10 +2,7 @@
 
 import static java.lang.Float.POSITIVE_INFINITY;
 
-<<<<<<< HEAD
-=======
 import java.awt.BasicStroke;
->>>>>>> 890f57c2
 import java.awt.Color;
 import java.awt.Graphics2D;
 import java.awt.event.ActionEvent;
@@ -52,11 +49,11 @@
  * <P>
  * The radius of the turntable circle is variable by the user.
  * <P>
- * Each radiating segment (RayTrack) connecting point is a fixed distance
- * from the center of the turntable. The user may vary the angle of the
- * radiating segment. Angles are measured from the vertical (12 o'clock)
- * position in a clockwise manner. For example, 30 degrees is 1 o'clock, 60
- * degrees is 2 o'clock, 90 degrees is 3 o'clock, etc.
+ * Each radiating segment (RayTrack) connecting point is a fixed distance from
+ * the center of the turntable. The user may vary the angle of the radiating
+ * segment. Angles are measured from the vertical (12 o'clock) position in a
+ * clockwise manner. For example, 30 degrees is 1 o'clock, 60 degrees is 2
+ * o'clock, 90 degrees is 3 o'clock, etc.
  * <P>
  * Each radiating segment is drawn from its connection point to the turntable
  * circle in the direction of the turntable center.
@@ -427,11 +424,7 @@
         //note: optimization here: instead of creating rectangles for all the
         // points to check below, we create a rectangle for the test point
         // and test if the points below are in that rectangle instead.
-<<<<<<< HEAD
-        Rectangle2D r = layoutEditor.trackControlCircleRectAt(hitPoint);
-=======
         Rectangle2D r = layoutEditor.trackControlRectAt(hitPoint);
->>>>>>> 890f57c2
         Point2D p, minPoint = MathUtil.zeroPoint2D;
 
         double circleRadius = LayoutEditor.SIZE * layoutEditor.getTurnoutCircleSize();
@@ -449,11 +442,7 @@
 
         for (int k = 0; k < getNumberRays(); k++) {
             if (!requireUnconnected || (getRayConnectOrdered(k) == null)) {
-<<<<<<< HEAD
-                p = getCoordsCenter();
-=======
                 p = getRayCoordsOrdered(k);
->>>>>>> 890f57c2
                 distance = MathUtil.distance(p, hitPoint);
                 if (distance < minDistance) {
                     minDistance = distance;

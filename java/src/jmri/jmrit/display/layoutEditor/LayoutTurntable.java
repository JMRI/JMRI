package jmri.jmrit.display.layoutEditor;

import static java.lang.Float.POSITIVE_INFINITY;

import java.awt.BasicStroke;
import java.awt.Color;
import java.awt.Graphics2D;
import java.awt.Stroke;
import java.awt.event.ActionEvent;
import java.awt.event.MouseEvent;
import java.awt.geom.Ellipse2D;
import java.awt.geom.Line2D;
import java.awt.geom.Point2D;
import java.awt.geom.Rectangle2D;
import java.beans.PropertyChangeEvent;
import java.beans.PropertyChangeListener;
import java.util.ArrayList;
import java.util.HashMap;
import java.util.LinkedHashSet;
import java.util.List;
import java.util.Map;
import java.util.Set;
import javax.annotation.Nonnull;
import javax.swing.AbstractAction;
import javax.swing.JCheckBoxMenuItem;
import javax.swing.JMenuItem;
import javax.swing.JPopupMenu;
import javax.swing.JSeparator;
import jmri.NamedBeanHandle;
import jmri.Turnout;
import jmri.util.MathUtil;
import org.slf4j.Logger;
import org.slf4j.LoggerFactory;

/**
 * A LayoutTurntable is a representation used by LayoutEditor to display a
 * turntable.
 * <P>
 * A LayoutTurntable has a variable number of connection points, called
 * RayTracks, each radiating from the center of the turntable. Each of these
 * points should be connected to a TrackSegment.
 * <P>
 * Each radiating segment (RayTrack) gets its Block information from its
 * connected track segment.
 * <P>
 * Each radiating segment (RayTrack) has a unique connection index. The
 * connection index is set when the RayTrack is created, and cannot be changed.
 * This connection index is used to maintain the identity of the radiating
 * segment to its connected Track Segment as ray tracks are added and deleted by
 * the user.
 * <P>
 * The radius of the turntable circle is variable by the user.
 * <P>
 * Each radiating segment (RayTrack) connecting point is a fixed distance from
 * the center of the turntable. The user may vary the angle of the radiating
 * segment. Angles are measured from the vertical (12 o'clock) position in a
 * clockwise manner. For example, 30 degrees is 1 o'clock, 60 degrees is 2
 * o'clock, 90 degrees is 3 o'clock, etc.
 * <P>
 * Each radiating segment is drawn from its connection point to the turntable
 * circle in the direction of the turntable center.
 *
 * @author Dave Duchamp Copyright (c) 2007
 * @author George Warner Copyright (c) 2017-2018
 */
public class LayoutTurntable extends LayoutTrack {

    // defined constants
    // operational instance variables (not saved between sessions)
    // persistent instance variables (saved between sessions)
    private boolean turnoutControlled = false;
    private double radius = 25.0;
    private ArrayList<RayTrack> rayList = new ArrayList<>(); // list of Ray Track objects.
    private int lastKnownIndex = -1;

    /**
     * constructor method
     */
    public LayoutTurntable(@Nonnull String id, @Nonnull Point2D c, @Nonnull LayoutEditor layoutEditor) {
        super(id, c, layoutEditor);
        radius = 25.0;
    }

    // 
    /**
     * get a string that represents this object (this should only be used for
     * debugging...)
     *
     * @return the string
     */
    public String toString() {
        return "LayoutTurntable " + getName();
    }

    //
    // Accessor methods
    //
    /**
     * get the radius for this turntable
     *
     * @return the radius for this turntable
     */
    public double getRadius() {
        return radius;
    }

    /**
     * set the radius for this turntable
     *
     * @param r the radius for this turntable
     */
    public void setRadius(double r) {
        radius = r;
    }

    /**
     * @return the bounds of this turntable
     */
    public Rectangle2D getBounds() {
        Rectangle2D result;

        result = new Rectangle2D.Double(center.getX(), center.getY(), 0, 0);
        for (int k = 0; k < getNumberRays(); k++) {
            result.add(getRayCoordsOrdered(k));
        }
        return result;
    }

    /**
     * add a ray at the specified angle
     *
     * @param angle the angle
     * @return the RayTrack
     */
    protected RayTrack addRay(double angle) {
        RayTrack rt = new RayTrack(angle, getNewIndex());
        rayList.add(rt);
        return rt;
    }

    private int getNewIndex() {
        int index = -1;
        if (rayList.size() == 0) {
            return 0;
        }

        boolean found = true;
        while (found) {
            index++;
            found = false; // assume failure (pessimist!)
            for (RayTrack rt : rayList) {
                if (index == rt.getConnectionIndex()) {
                    found = true;
                }
            }
        }
        return index;
    }

    // the following method is only for use in loading layout turntables
    public void addRayTrack(double angle, int index, String name) {
        RayTrack rt = new RayTrack(angle, index);
        //if (ray!=null) {
        rayList.add(rt);
        rt.connectName = name;
        //}
    }

    /**
     * get the connection for the ray with this index
     *
     * @param index the index
     * @return the connection for the ray with this index
     */
    public TrackSegment getRayConnectIndexed(int index) {
        TrackSegment result = null;
        for (RayTrack rt : rayList) {
            if (rt.getConnectionIndex() == index) {
                result = rt.getConnect();
                break;
            }
        }
        return result;
    }

    /**
     * get the connection for the ray at the index in the rayList
     *
     * @param i the index in the rayList
     * @return the connection for the ray at that index in the rayList
     */
    public TrackSegment getRayConnectOrdered(int i) {
        TrackSegment result = null;

        if (i < rayList.size()) {
            RayTrack rt = rayList.get(i);
            if (rt != null) {
                result = rt.getConnect();
            }
        }
        return result;
    }

    /**
     * set the connection for the ray at the index in the rayList
     *
     * @param ts    the connection
     * @param index the index in the rayList
     */
    public void setRayConnect(TrackSegment ts, int index) {
        for (RayTrack rt : rayList) {
            if (rt.getConnectionIndex() == index) {
                rt.setConnect(ts);
                break;
            }
        }
    }

    // should only be used by xml save code
    protected ArrayList<RayTrack> getRayList() {
        return rayList;
    }

    /**
     * get the number of rays
     *
     * @return the number of rays
     */
    public int getNumberRays() {
        return rayList.size();
    }

    /**
     * get the index for the ray at this position in the rayList
     *
     * @param i the position in the rayList
     * @return the index
     */
    public int getRayIndex(int i) {
        int result = 0;
        if (i < rayList.size()) {
            RayTrack rt = rayList.get(i);
            result = rt.getConnectionIndex();
        }
        return result;
    }

    /**
     * get the angle for the ray at this position in the rayList
     *
     * @param i the position in the rayList
     * @return the angle
     */
    public double getRayAngle(int i) {
        double result = 0.0;
        if (i < rayList.size()) {
            RayTrack rt = rayList.get(i);
            result = rt.getAngle();
        }
        return result;
    }

    /**
     * set the turnout and state for the ray with this index
     *
     * @param index       the index
     * @param turnoutName the turnout name
     * @param state       the state
     */
    public void setRayTurnout(int index, String turnoutName, int state) {
        boolean found = false; // assume failure (pessimist!)
        for (RayTrack rt : rayList) {
            if (rt.getConnectionIndex() == index) {
                rt.setTurnout(turnoutName, state);
                found = true;
                break;
            }
        }
        if (!found) {
            log.error("Attempt to add Turnout control to a non-existant ray track");
        }
    }

    /**
     * get the name of the turnout for the ray at this index
     *
     * @param i the index
     * @return name of the turnout for the ray at this index
     */
    public String getRayTurnoutName(int i) {
        String result = null;
        if (i < rayList.size()) {
            RayTrack rt = rayList.get(i);
            result = rt.getTurnoutName();
        }
        return result;
    }

    /**
     * get the turnout for the ray at this index
     *
     * @param i the index
     * @return the turnout for the ray at this index
     */
    public Turnout getRayTurnout(int i) {
        Turnout result = null;
        if (i < rayList.size()) {
            RayTrack rt = rayList.get(i);
            result = rt.getTurnout();
        }
        return result;
    }

    /**
     * get the state of the turnout for the ray at this index
     *
     * @param i the index
     * @return state of the turnout for the ray at this index
     */
    public int getRayTurnoutState(int i) {
        int result = 0;
        if (i < rayList.size()) {
            RayTrack rt = rayList.get(i);
            result = rt.getTurnoutState();
        }
        return result;
    }

    /**
     * get if the ray at this index is disabled
     *
     * @param i the index
     * @return true if disabled
     */
    public boolean isRayDisabled(int i) {
        boolean result = false;    // assume not disabled
        if (i < rayList.size()) {
            RayTrack rt = rayList.get(i);
            result = rt.isDisabled();
        }
        return result;
    }

    /**
     * set the disabled state of the ray at this index
     *
     * @param i   the index
     * @param boo the state
     */
    public void setRayDisabled(int i, boolean boo) {
        if (i < rayList.size()) {
            RayTrack rt = rayList.get(i);
            rt.setDisabled(boo);
        }
    }

    /**
     * get the disabled when occupied state of the ray at this index
     *
     * @param i the index
     * @return the state
     */
    public boolean isRayDisabledWhenOccupied(int i) {
        boolean result = false;    // assume not disabled when occupied
        if (i < rayList.size()) {
            RayTrack rt = rayList.get(i);
            result = rt.isDisabledWhenOccupied();
        }
        return result;
    }

    /**
     * set the disabled when occupied state of the ray at this index
     *
     * @param i   the index
     * @param boo the state
     */
    public void setRayDisabledWhenOccupied(int i, boolean boo) {
        if (i < rayList.size()) {
            RayTrack rt = rayList.get(i);
            rt.setDisabledWhenOccupied(boo);
        }
    }

    /**
     * get the coordinates for the ray with this index
     *
     * @param index the index
     * @return the coordinates
     */
    public Point2D getRayCoordsIndexed(int index) {
        Point2D result = MathUtil.zeroPoint2D;
        double rayRadius = radius + LayoutEditor.SIZE * layoutEditor.getTurnoutCircleSize();
        for (RayTrack rt : rayList) {
            if (rt.getConnectionIndex() == index) {
                double angle = Math.toRadians(rt.getAngle());
                // calculate coordinates
                result = new Point2D.Double(
                        (center.getX() + (rayRadius * Math.sin(angle))),
                        (center.getY() - (rayRadius * Math.cos(angle))));
                break;
            }
        }
        return result;
    }

    /**
     * get the coordinates for the ray at this index
     *
     * @param i the index
     * @return the coordinates
     */
    public Point2D getRayCoordsOrdered(int i) {
        Point2D result = MathUtil.zeroPoint2D;
<<<<<<< HEAD
        if (i < rayList.size()) {
            RayTrack rt = rayList.get(i);
            if (rt != null) {
                double angle = Math.toRadians(rt.getAngle());
                // calculate coordinates
                result = new Point2D.Double(
                        (center.getX() + ((1.25 * radius) * Math.sin(angle))),
                        (center.getY() - ((1.25 * radius) * Math.cos(angle))));
            }
=======
        RayTrack rt = rayList.get(i);
        if (rt != null) {
            double angle = Math.toRadians(rt.getAngle());
            double rayRadius = radius + LayoutEditor.SIZE * layoutEditor.getTurnoutCircleSize();
            // calculate coordinates
            result = new Point2D.Double(
                    (center.getX() + (rayRadius * Math.sin(angle))),
                    (center.getY() - (rayRadius * Math.cos(angle))));
>>>>>>> 63766653
        }
        return result;
    }

    /**
     * set the coordinates for the ray at this index
     *
     * @param x     the x coordinates
     * @param y     the y coordinates
     * @param index the index
     */
    public void setRayCoordsIndexed(double x, double y, int index) {
        boolean found = false; // assume failure (pessimist!)
        for (RayTrack rt : rayList) {
            if (rt.getConnectionIndex() == index) {
                // convert these coordinates to an angle
                double angle = Math.atan2(x - center.getX(), y - center.getY());
                angle = MathUtil.wrapPM360(180.0 - Math.toDegrees(angle));
                rt.setAngle(angle);
                found = true;
                break;
            }
        }
        if (!found) {
            log.error("Attempt to move a non-existant ray track");
        }
    }

    /**
     * Get the coordinates for a specified connection type.
     *
     * @param locationType the connection type
     * @return the coordinates
     */
    public Point2D getCoordsForConnectionType(int locationType) {
        Point2D result = getCoordsCenter();
        if (TURNTABLE_CENTER == locationType) {
            // nothing to see here, move along...
            // (results are already correct)
        } else if (locationType >= TURNTABLE_RAY_OFFSET) {
            result = getRayCoordsIndexed(locationType - TURNTABLE_RAY_OFFSET);
        } else {
            log.error("Invalid connection type " + locationType); // NOI18N
        }
        return result;
    }

    /**
     * {@inheritDoc}
     */
    @Override
    public LayoutTrack getConnection(int connectionType) throws jmri.JmriException {
        LayoutTrack result = null;
        if (connectionType >= TURNTABLE_RAY_OFFSET) {
            result = getRayConnectIndexed(connectionType - TURNTABLE_RAY_OFFSET);
        } else {
            log.error("Invalid Turntable connection type " + connectionType); // NOI18N
            throw new jmri.JmriException("Invalid Point");
        }
        return result;
    }

    /**
     * {@inheritDoc}
     */
    @Override
    public void setConnection(int connectionType, LayoutTrack o, int type) throws jmri.JmriException {
        if ((type != TRACK) && (type != NONE)) {
            log.error("unexpected type of connection to LevelXing - " + type);
            throw new jmri.JmriException("unexpected type of connection to LevelXing - " + type);
        }
        if (connectionType >= TURNTABLE_RAY_OFFSET) {
            if ((o == null) || (o instanceof TrackSegment)) {
                setRayConnect((TrackSegment) o, connectionType - TURNTABLE_RAY_OFFSET);
            } else {
                String msg = "Invalid object type " + o.getClass().getName(); // NOI18N
                log.error(msg);
                throw new jmri.JmriException(msg);
            }
        } else {
            String msg = "Invalid Connection Type " + connectionType; // NOI18N
            log.error(msg);
            throw new jmri.JmriException(msg);
        }
    }

    /**
     * Test if ray with this index is a mainline track or not.
     * <p>
     * Defaults to false (not mainline) if connecting track segment is missing.
     * <p>
     * @param index the index
     * @return true if connecting track segment is mainline
     */
    public boolean isMainlineIndexed(int index) {
        boolean result = false; // assume failure (pessimist!)

        for (RayTrack rt : rayList) {
            if (rt.getConnectionIndex() == index) {
                TrackSegment ts = rt.getConnect();
                if (ts != null) {
                    result = ts.isMainline();
                    break;
                }
            }
        }
        return result;
    }

    /**
     * Test if ray at this index is a mainline track or not.
     * <p>
     * Defaults to false (not mainline) if connecting track segment is missing.
     * <p>
     * @param i the index
     * @return true if connecting track segment is mainline
     */
    public boolean isMainlineOrdered(int i) {
        boolean result = false; // assume failure (pessimist!)
        if (i < rayList.size()) {
            RayTrack rt = rayList.get(i);
            if (rt != null) {
                TrackSegment ts = rt.getConnect();
                if (ts != null) {
                    result = ts.isMainline();
                }
            }
        }
        return result;
    }

    public boolean isMainline() {
        return false;
    }

    /**
     * Modify coordinates methods
     */
    /**
     * scale this LayoutTrack's coordinates by the x and y factors
     *
     * @param xFactor the amount to scale X coordinates
     * @param yFactor the amount to scale Y coordinates
     */
    public void scaleCoords(float xFactor, float yFactor) {
        Point2D factor = new Point2D.Double(xFactor, yFactor);
        center = MathUtil.granulize(MathUtil.multiply(center, factor), 1.0);
    }

    /**
     * translate this LayoutTrack's coordinates by the x and y factors
     *
     * @param xFactor the amount to translate X coordinates
     * @param yFactor the amount to translate Y coordinates
     */
    @Override
    public void translateCoords(float xFactor, float yFactor) {
        Point2D factor = new Point2D.Double(xFactor, yFactor);
        center = MathUtil.add(center, factor);
    }

    /**
     * {@inheritDoc}
     */
    @Override
    protected int findHitPointType(Point2D hitPoint, boolean useRectangles, boolean requireUnconnected) {
        int result = NONE;  // assume point not on connection
        //note: optimization here: instead of creating rectangles for all the
        // points to check below, we create a rectangle for the test point
        // and test if the points below are in that rectangle instead.
        Rectangle2D r = layoutEditor.trackControlCircleRectAt(hitPoint);
        Point2D p, minPoint = MathUtil.zeroPoint2D;

        double circleRadius = LayoutEditor.SIZE * layoutEditor.getTurnoutCircleSize();
        double distance, minDistance = POSITIVE_INFINITY;
        if (!requireUnconnected) {
            //check the center point
            p = getCoordsCenter();
            distance = MathUtil.distance(p, hitPoint);
            if (distance < minDistance) {
                minDistance = distance;
                minPoint = p;
                result = TURNTABLE_CENTER;
            }
        }

        for (int k = 0; k < getNumberRays(); k++) {
            if (!requireUnconnected || (getRayConnectOrdered(k) == null)) {
                p = getRayCoordsOrdered(k);
                distance = MathUtil.distance(p, hitPoint);
                if (distance < minDistance) {
                    minDistance = distance;
                    minPoint = p;
                    result = TURNTABLE_RAY_OFFSET + getRayIndex(k);
                }
            }
        }
        if ((useRectangles && !r.contains(minPoint))
                || (!useRectangles && (minDistance > circleRadius))) {
            result = NONE;
        }
        return result;
    }   // findHitPointType

    /**
     * Initialization method The name of each track segment connected to a ray
     * track is initialized by by LayoutTurntableXml, then the following method
     * is called after the entire LayoutEditor is loaded to set the specific
     * TrackSegment objects.
     *
     * @param p the layout editor
     */
    public void setObjects(LayoutEditor p) {
        for (RayTrack rt : rayList) {
            rt.setConnect(p.getFinder().findTrackSegmentByName(rt.connectName));
        }
    }

    /**
     * is this turntable turnout controlled?
     *
     * @return true if so
     */
    public boolean isTurnoutControlled() {
        return turnoutControlled;
    }

    /**
     * set if this turntable is turnout controlled
     *
     * @param boo set true if so
     */
    public void setTurnoutControlled(boolean boo) {
        turnoutControlled = boo;
    }

    JPopupMenu popup = null;

    /**
     * {@inheritDoc}
     */
    @Override
    @Nonnull
    protected JPopupMenu showPopup(@Nonnull MouseEvent mouseEvent) {
        if (popup != null) {
            popup.removeAll();
        } else {
            popup = new JPopupMenu();
        }

        JMenuItem jmi = popup.add(Bundle.getMessage("MakeLabel", Bundle.getMessage("Turntable")) + getName());
        jmi.setEnabled(false);

        popup.add(new JSeparator(JSeparator.HORIZONTAL));

        popup.add(new AbstractAction(Bundle.getMessage("ButtonEdit")) {
            @Override
            public void actionPerformed(ActionEvent e) {
                layoutEditor.getLayoutTrackEditors().editLayoutTurntable(LayoutTurntable.this);
            }
        });
        popup.add(new AbstractAction(Bundle.getMessage("ButtonDelete")) {
            @Override
            public void actionPerformed(ActionEvent e) {
                if (layoutEditor.removeTurntable(LayoutTurntable.this)) {
                    // Returned true if user did not cancel
                    remove();
                    dispose();
                }
            }
        });
        layoutEditor.setShowAlignmentMenu(popup);
        popup.show(mouseEvent.getComponent(), mouseEvent.getX(), mouseEvent.getY());
        return popup;
    }   // showPopup

    private JPopupMenu rayPopup = null;

    protected void showRayPopUp(MouseEvent e, int index) {
        if (rayPopup != null) {
            rayPopup.removeAll();
        } else {
            rayPopup = new JPopupMenu();
        }

        for (RayTrack rt : rayList) {
            if (rt.getConnectionIndex() == index) {
                JMenuItem jmi = rayPopup.add("Turntable Ray " + index);
                jmi.setEnabled(false);

                rayPopup.add(new AbstractAction(
                        Bundle.getMessage("MakeLabel",
                                Bundle.getMessage("Connected"))
                        + rt.getConnect().getName()) {
                    @Override
                    public void actionPerformed(ActionEvent e) {
                        LayoutEditorFindItems lf = layoutEditor.getFinder();
                        LayoutTrack lt = lf.findObjectByName(rt.getConnect().getName());
                        // this shouldn't ever be null... however...
                        if (lt != null) {
                            layoutEditor.setSelectionRect(lt.getBounds());
                            lt.showPopup();
                        }
                    }
                });

                if (rt.getTurnout() != null) {
                    String info = rt.getTurnout().getDisplayName();
                    String stateString = getTurnoutStateString(rt.getTurnoutState());
                    if (!stateString.isEmpty()) {
                        info += " (" + stateString + ")";
                    }
                    jmi = rayPopup.add(info);
                    jmi.setEnabled(false);

                    rayPopup.add(new JSeparator(JSeparator.HORIZONTAL));

                    JCheckBoxMenuItem cbmi = new JCheckBoxMenuItem(Bundle.getMessage("Disabled"));
                    cbmi.setSelected(rt.isDisabled());
                    rayPopup.add(cbmi);
                    cbmi.addActionListener((java.awt.event.ActionEvent e2) -> {
                        JCheckBoxMenuItem o = (JCheckBoxMenuItem) e2.getSource();
                        rt.setDisabled(o.isSelected());
                    });

                    cbmi = new JCheckBoxMenuItem(Bundle.getMessage("DisabledWhenOccupied"));
                    cbmi.setSelected(rt.isDisabledWhenOccupied());
                    rayPopup.add(cbmi);
                    cbmi.addActionListener((java.awt.event.ActionEvent e3) -> {
                        JCheckBoxMenuItem o = (JCheckBoxMenuItem) e3.getSource();
                        rt.setDisabledWhenOccupied(o.isSelected());
                    });
                }
                rayPopup.show(e.getComponent(), e.getX(), e.getY());
                break;
            }
        }
    }

    /**
     * set turntable position to the ray with this index
     *
     * @param index the index
     */
    public void setPosition(int index) {
        if (isTurnoutControlled()) {
            boolean found = false; // assume failure (pessimist!)
            for (RayTrack rt : rayList) {
                if (rt.getConnectionIndex() == index) {
                    lastKnownIndex = index;
                    rt.setPosition();
                    layoutEditor.redrawPanel();
                    layoutEditor.setDirty();
                    found = true;
                    break;
                }
            }
            if (!found) {
                log.error("Attempt to set the position on a non-existant ray track");
            }
        }
    }

    /**
     * get the turntable position
     *
     * @return the turntable position
     */
    public int getPosition() {
        return lastKnownIndex;
    }

    /**
     * delete this ray track
     *
     * @param rayTrack the ray track
     */
    protected void deleteRay(RayTrack rayTrack) {
        TrackSegment t = null;
        if (rayTrack == null) {
            log.error("rayTrack is null!");
        } else {
            t = rayTrack.getConnect();
            getRayList().remove(rayTrack.getConnectionIndex());
            rayTrack.dispose();
        }
        if (t != null) {
            layoutEditor.removeTrackSegment(t);
        }

        // update the panel
        layoutEditor.redrawPanel();
        layoutEditor.setDirty();
    }

    /**
     * Clean up when this object is no longer needed. Should not be called while
     * the object is still displayed; see remove()
     */
    void dispose() {
        if (popup != null) {
            popup.removeAll();
        }
        popup = null;
        for (RayTrack rt : rayList) {
            rt.dispose();
        }
    }

    /**
     * Removes this object from display and persistance
     */
    void remove() {
        // remove from persistance by flagging inactive
        active = false;
    }

    private boolean active = true;

    /**
     * "active" means that the object is still displayed, and should be stored.
     */
    public boolean isActive() {
        return active;
    }

    protected class RayTrack {

        /**
         * the constructor for RayTracks
         *
         * @param angle its angle
         * @param index its index
         */
        public RayTrack(double angle, int index) {
            rayAngle = MathUtil.wrapPM360(angle);
            connect = null;
            connectionIndex = index;

            disabled = false;
            disableWhenOccupied = false;
        }

        // persistant instance variables
        private double rayAngle = 0.0;
        private TrackSegment connect = null;
        private int connectionIndex = -1;

        private boolean disabled = false;
        private boolean disableWhenOccupied = false;

        //
        // accessor routines
        //
        /**
         * set ray track disabled
         *
         * @param boo set true to disable
         */
        public void setDisabled(boolean boo) {
            if (disabled != boo) {
                disabled = boo;
                if (layoutEditor != null) {
                    layoutEditor.redrawPanel();
                }
            }
        }

        /**
         * is ray track disabled
         *
         * @return true if so
         */
        public boolean isDisabled() {
            return disabled;
        }

        /**
         * set ray track disabled if occupied
         *
         * @param boo set true to disable if occupied
         */
        public void setDisabledWhenOccupied(boolean boo) {
            if (disableWhenOccupied != boo) {
                disableWhenOccupied = boo;
                if (layoutEditor != null) {
                    layoutEditor.redrawPanel();
                }
            }
        }

        /**
         * is ray track disabled if occupied
         *
         * @return true if so
         */
        public boolean isDisabledWhenOccupied() {
            return disableWhenOccupied;
        }

        /**
         * get the track segment connected to this ray
         *
         * @return the track segment connected to this ray
         */
        public TrackSegment getConnect() {
            return connect;
        }

        /**
         * set the track segment connected to this ray
         *
         * @param ts the track segment to connect to this ray
         */
        public void setConnect(TrackSegment ts) {
            connect = ts;
        }

        /**
         * get the angle for this ray
         *
         * @return the angle for this ray
         */
        public double getAngle() {
            return rayAngle;
        }

        /**
         * set the angle for this ray
         *
         * @param an the angle for this ray
         */
        public void setAngle(double an) {
            rayAngle = MathUtil.wrapPM360(an);
        }

        /**
         * get the connection index for this ray
         *
         * @return the connection index for this ray
         */
        public int getConnectionIndex() {
            return connectionIndex;
        }

        /**
         * is this ray occupied?
         *
         * @return true if occupied
         */
        private boolean isOccupied() {
            boolean result = false; // assume not
            if (connect != null) {  // does it have a connection? (yes)
                LayoutBlock lb = connect.getLayoutBlock();
                if (lb != null) {   // does the connection have a block? (yes)
                    // is the block occupied?
                    result = (lb.getOccupancy() == LayoutBlock.OCCUPIED);
                }
            }
            return result;
        }

        // initialization instance variable (used when loading a LayoutEditor)
        public String connectName = "";

        private NamedBeanHandle<Turnout> namedTurnout;
        //Turnout t;
        private int turnoutState;
        private PropertyChangeListener mTurnoutListener;

        /**
         * set the turnout and state for this ray track
         *
         * @param turnoutName the turnout name
         * @param state       its state
         */
        public void setTurnout(String turnoutName, int state) {
            Turnout turnout = null;
            if (mTurnoutListener == null) {
                mTurnoutListener = (PropertyChangeEvent e) -> {
                    if (getTurnout().getKnownState() == turnoutState) {
                        lastKnownIndex = connectionIndex;
                        layoutEditor.redrawPanel();
                        layoutEditor.setDirty();
                    }
                };
            }
            if (turnoutName != null) {
                turnout = jmri.InstanceManager.turnoutManagerInstance().
                        getTurnout(turnoutName);
            }
            if (namedTurnout != null && namedTurnout.getBean() != turnout) {
                namedTurnout.getBean().removePropertyChangeListener(mTurnoutListener);
            }
            if (turnout != null && (namedTurnout == null || namedTurnout.getBean() != turnout)) {
                namedTurnout = jmri.InstanceManager.getDefault(jmri.NamedBeanHandleManager.class).getNamedBeanHandle(turnoutName, turnout);
                turnout.addPropertyChangeListener(mTurnoutListener, turnoutName, "Layout Editor Turntable");
            }
            if (turnout == null) {
                namedTurnout = null;
            }

            if (this.turnoutState != state) {
                this.turnoutState = state;
            }
        }

        /**
         * set the position for this ray track
         */
        public void setPosition() {
            if (namedTurnout != null) {
                if (disableWhenOccupied && isOccupied()) {
                    log.debug("Can not setPosition of turntable ray when it is occupied");
                } else {
                    getTurnout().setCommandedState(turnoutState);
                }
            }
        }

        /**
         * get the turnout for this ray track
         *
         * @return the turnout
         */
        public Turnout getTurnout() {
            if (namedTurnout == null) {
                return null;
            }
            return namedTurnout.getBean();
        }

        /**
         * get the turnout name for the ray track
         *
         * @return the turnout name
         */
        public String getTurnoutName() {
            if (namedTurnout == null) {
                return null;
            }
            return namedTurnout.getName();
        }

        /**
         * get the state for the turnout for this ray track
         *
         * @return the state
         */
        public int getTurnoutState() {
            return turnoutState;
        }

        /**
         * dispose of this ray track
         */
        void dispose() {
            if (getTurnout() != null) {
                getTurnout().removePropertyChangeListener(mTurnoutListener);
            }
            if (lastKnownIndex == connectionIndex) {
                lastKnownIndex = -1;
            }
        }
    }   // class RayTrack

    /**
     * {@inheritDoc}
     */
    @Override
    protected void draw1(Graphics2D g2, boolean isMain, boolean isBlock) {
        float trackWidth = 2.F;
        float halfTrackWidth = trackWidth / 2.f;
        double radius = getRadius(), diameter = radius + radius;

        if (isBlock && isMain) {
            Stroke stroke = g2.getStroke();
            Color color = g2.getColor();
        // draw turntable circle - default track color, side track width
            g2.setStroke(new BasicStroke(trackWidth, BasicStroke.CAP_BUTT, BasicStroke.JOIN_ROUND));
        g2.setColor(defaultTrackColor);
            g2.draw(new Ellipse2D.Double(center.getX() - radius, center.getY() - radius, diameter, diameter));
            g2.setStroke(stroke);
            g2.setColor(color);
        }

        // draw ray tracks
        for (int j = 0; j < getNumberRays(); j++) {
            boolean main = false;
            TrackSegment ts = getRayConnectOrdered(j);
            if (ts != null) {
                main = ts.isMainline();
            }
            if (isBlock) {
                if (ts == null) {
                    g2.setColor(defaultTrackColor);
                } else {
                setColorForTrackBlock(g2, ts.getLayoutBlock());
            }
            }
            if (main == isMain) {
                Point2D pt2 = getRayCoordsOrdered(j);
                Point2D delta = MathUtil.normalize(MathUtil.subtract(pt2, center), radius);
                Point2D pt1 = MathUtil.add(center, delta);
            g2.draw(new Line2D.Double(pt1, pt2));
            if (isTurnoutControlled() && (getPosition() == j)) {
                    delta = MathUtil.normalize(delta, radius - halfTrackWidth);
                pt1 = MathUtil.subtract(center, delta);
                g2.draw(new Line2D.Double(pt1, pt2));
            }
        }
    }
    }   // draw1

    /**
     * {@inheritDoc}
     */
    @Override
    protected void draw2(Graphics2D g2, boolean isMain, float railDisplacement) {
        float trackWidth = 2.F;
        float halfTrackWidth = trackWidth / 2.f;

        // draw ray tracks
        for (int j = 0; j < getNumberRays(); j++) {
            boolean main = false;
            TrackSegment ts = getRayConnectOrdered(j);
            if (ts != null) {
                main = ts.isMainline();
            }
            if (main == isMain) {
                Point2D pt2 = getRayCoordsOrdered(j);
                Point2D vDelta = MathUtil.normalize(MathUtil.subtract(pt2, center), radius);
                Point2D vDeltaO = MathUtil.normalize(MathUtil.orthogonal(vDelta), railDisplacement);
                Point2D pt1 = MathUtil.add(center, vDelta);
                Point2D pt1L = MathUtil.subtract(pt1, vDeltaO);
                Point2D pt1R = MathUtil.add(pt1, vDeltaO);
                Point2D pt2L = MathUtil.subtract(pt2, vDeltaO);
                Point2D pt2R = MathUtil.add(pt2, vDeltaO);
                g2.draw(new Line2D.Double(pt1L, pt2L));
                g2.draw(new Line2D.Double(pt1R, pt2R));
                if (isTurnoutControlled() && (getPosition() == j)) {
                    vDelta = MathUtil.normalize(vDelta, radius - halfTrackWidth);
                    pt1 = MathUtil.subtract(center, vDelta);
                    pt1L = MathUtil.subtract(pt1, vDeltaO);
                    pt1R = MathUtil.add(pt1, vDeltaO);
                    g2.draw(new Line2D.Double(pt1L, pt2L));
                    g2.draw(new Line2D.Double(pt1R, pt2R));
                }
            }
        }
    }   // draw2

    /**
     * {@inheritDoc}
     */
    @Override
    protected void drawUnconnected(Graphics2D g2) {
        for (int j = 0; j < getNumberRays(); j++) {
            if (getRayConnectOrdered(j) == null) {
                Point2D pt = getRayCoordsOrdered(j);
                g2.fill(layoutEditor.trackControlCircleAt(pt));
            }
        }
    }

    /**
     * draw this turntable's controls
     *
     * @param g2 the graphics port to draw to
     */
    protected void drawTurnoutControls(Graphics2D g2) {
        if (isTurnoutControlled()) {
            // draw control circles at all but current position ray tracks
            for (int j = 0; j < getNumberRays(); j++) {
                if (getPosition() != j) {
                    RayTrack rt = rayList.get(j);
                    if (!rt.isDisabled() && !(rt.isDisabledWhenOccupied() && rt.isOccupied())) {
                        Point2D pt = getRayCoordsOrdered(j);
                        g2.draw(layoutEditor.trackControlCircleAt(pt));
                    }
                }
            }
        }
    }

    /**
     * draw this turntable's edit controls
     *
     * @param g2 the graphics port to draw to
     */
    protected void drawEditControls(Graphics2D g2) {
        Point2D pt = getCoordsCenter();
        g2.setColor(defaultTrackColor);
        g2.draw(layoutEditor.trackControlCircleAt(pt));

        for (int j = 0; j < getNumberRays(); j++) {
            pt = getRayCoordsOrdered(j);

            if (getRayConnectOrdered(j) == null) {
                g2.setColor(Color.red);
            } else {
                g2.setColor(Color.green);
            }
            g2.draw(layoutEditor.trackEditControlRectAt(pt));
        }
    }

    /*
     * {@inheritDoc}
     */
    @Override
    protected void reCheckBlockBoundary() {
        // nothing to see here... move along...
    }

    /*
     * {@inheritDoc}
     */
    @Override
    protected List<LayoutConnectivity> getLayoutConnectivity() {
        // nothing to see here... move along...
        return null;
    }

    /**
     * {@inheritDoc}
     */
    @Override
    public List<Integer> checkForFreeConnections() {
        List<Integer> result = new ArrayList<>();

        for (int k = 0; k < getNumberRays(); k++) {
            if (getRayConnectOrdered(k) == null) {
                result.add(Integer.valueOf(TURNTABLE_RAY_OFFSET + getRayIndex(k)));
            }
        }
        return result;
    }

    /**
     * {@inheritDoc}
     */
    @Override
    public boolean checkForUnAssignedBlocks() {
        // Layout turnouts get their block information from the
        // track segments attached to their rays so...
        // nothing to see here... move along...
        return true;
    }

    /**
     * {@inheritDoc}
     */
    @Override
    public void checkForNonContiguousBlocks(
            @Nonnull HashMap<String, List<Set<String>>> blockNamesToTrackNameSetsMap) {
        /*
         * For each (non-null) blocks of this track do:
         * #1) If it's got an entry in the blockNamesToTrackNameSetMap then
         * #2) If this track is already in the TrackNameSet for this block
         *     then return (done!)
         * #3) else add a new set (with this block/track) to
         *     blockNamesToTrackNameSetMap and check all the connections in this
         *     block (by calling the 2nd method below)
         * <p>
         *     Basically, we're maintaining contiguous track sets for each block found
         *     (in blockNamesToTrackNameSetMap)
         */

        // We're using a map here because it is convient to
        // use it to pair up blocks and connections
        Map<LayoutTrack, String> blocksAndTracksMap = new HashMap<>();
        for (int k = 0; k < getNumberRays(); k++) {
            TrackSegment ts = getRayConnectOrdered(k);
            if (ts != null) {
                String blockName = ts.getBlockName();
                    blocksAndTracksMap.put(ts, blockName);
                }
            }

        List<Set<String>> TrackNameSets = null;
        Set<String> TrackNameSet = null;
        for (Map.Entry<LayoutTrack, String> entry : blocksAndTracksMap.entrySet()) {
            LayoutTrack theConnect = entry.getKey();
            String theBlockName = entry.getValue();

            TrackNameSet = null;    // assume not found (pessimist!)
            TrackNameSets = blockNamesToTrackNameSetsMap.get(theBlockName);
            if (TrackNameSets != null) { // (#1)
                for (Set<String> checkTrackNameSet : TrackNameSets) {
                    if (checkTrackNameSet.contains(getName())) { // (#2)
                        TrackNameSet = checkTrackNameSet;
                        break;
                    }
                }
            } else {    // (#3)
                log.debug("*New block ('{}') trackNameSets", theBlockName);
                TrackNameSets = new ArrayList<>();
                blockNamesToTrackNameSetsMap.put(theBlockName, TrackNameSets);
            }
            if (TrackNameSet == null) {
                TrackNameSet = new LinkedHashSet<>();
                TrackNameSets.add(TrackNameSet);
            }
            if (TrackNameSet.add(getName())) {
                log.debug("*    Add track '{}' to trackNameSet for block '{}'", getName(), theBlockName);
            }
            theConnect.collectContiguousTracksNamesInBlockNamed(theBlockName, TrackNameSet);
        }
    } // collectContiguousTracksNamesInBlockNamed

    /**
     * {@inheritDoc}
     */
    public void collectContiguousTracksNamesInBlockNamed(@Nonnull String blockName,
            @Nonnull Set<String> TrackNameSet) {
        if (!TrackNameSet.contains(getName())) {
            // for all the rays with matching blocks in this turnout
            //  #1) if it's track segment's block is in this block
            //  #2)     add turntable to TrackNameSet (if not already there)
            //  #3)     if the track segment isn't in the TrackNameSet
            //  #4)         flood it
            for (int k = 0; k < getNumberRays(); k++) {
                TrackSegment ts = getRayConnectOrdered(k);
                if (ts != null) {
                    String blk = ts.getBlockName();
                    if ((blk != null) && (blk.equals(blockName))) { // (#1)
                        // if we are added to the TrackNameSet
                        if (TrackNameSet.add(getName())) {
                            log.debug("*    Add track '{}'for block '{}'", getName(), blockName);
                        }
                        // it's time to play... flood your neighbours!
                        ts.collectContiguousTracksNamesInBlockNamed(blockName,
                                TrackNameSet); // (#4)
                    }
                }
            }
        }
    }

    /**
     * {@inheritDoc}
     */
    public void setAllLayoutBlocks(LayoutBlock layoutBlock) {
        // turntables don't have blocks...
        // nothing to see here, move along...
    }

    private final static Logger log
            = LoggerFactory.getLogger(LayoutTurntable.class);
}<|MERGE_RESOLUTION|>--- conflicted
+++ resolved
@@ -407,31 +407,21 @@
     /**
      * get the coordinates for the ray at this index
      *
-     * @param i the index
+     * @param i the index; zero point returned if this is out of range
      * @return the coordinates
      */
     public Point2D getRayCoordsOrdered(int i) {
         Point2D result = MathUtil.zeroPoint2D;
-<<<<<<< HEAD
         if (i < rayList.size()) {
             RayTrack rt = rayList.get(i);
             if (rt != null) {
                 double angle = Math.toRadians(rt.getAngle());
+                double rayRadius = radius + LayoutEditor.SIZE * layoutEditor.getTurnoutCircleSize();
                 // calculate coordinates
                 result = new Point2D.Double(
-                        (center.getX() + ((1.25 * radius) * Math.sin(angle))),
-                        (center.getY() - ((1.25 * radius) * Math.cos(angle))));
-            }
-=======
-        RayTrack rt = rayList.get(i);
-        if (rt != null) {
-            double angle = Math.toRadians(rt.getAngle());
-            double rayRadius = radius + LayoutEditor.SIZE * layoutEditor.getTurnoutCircleSize();
-            // calculate coordinates
-            result = new Point2D.Double(
-                    (center.getX() + (rayRadius * Math.sin(angle))),
-                    (center.getY() - (rayRadius * Math.cos(angle))));
->>>>>>> 63766653
+                        (center.getX() + (rayRadius * Math.sin(angle))),
+                        (center.getY() - (rayRadius * Math.cos(angle))));
+            }
         }
         return result;
     }

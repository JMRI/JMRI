--- conflicted
+++ resolved
@@ -895,11 +895,7 @@
                     }
                 }
             } else {    // (#3)
-<<<<<<< HEAD
-                log.info("- New block ('{}') trackNameSets", theBlockName);
-=======
                 log.info("-New block ('{}') trackNameSets", theBlockName);
->>>>>>> 31d7ee34
                 TrackNameSets = new ArrayList<>();
                 blockNamesToTrackNameSetsMap.put(theBlockName, TrackNameSets);
             }

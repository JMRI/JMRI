--- conflicted
+++ resolved
@@ -562,26 +562,17 @@
         Rectangle2D result = new Rectangle2D.Double(ep1.getX(), ep1.getY(), 0, 0);
         result.add(ep2);
 
-<<<<<<< HEAD
-        if (isCircle()) {
-            result.add(getCoordsCenterCircle());
-=======
         if (isArc()) {
             result.add(getCentreSeg());
             if (isCircle()) {
                 result.add(getCoordsCenterCircle());
             }
->>>>>>> eca07aaa
         } else if (isBezier()) {
             for (int index = 0; index < bezierControlPoints.size(); index++) {
                 result.add(bezierControlPoints.get(index));
             }
         }
-<<<<<<< HEAD
         result.add(getCentreSeg());
-=======
-        result.add(getCoordsCenter());
->>>>>>> eca07aaa
 
         return result;
     }

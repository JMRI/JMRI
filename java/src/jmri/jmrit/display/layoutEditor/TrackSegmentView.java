package jmri.jmrit.display.layoutEditor;

import java.awt.*;
import java.awt.event.ActionEvent;
import java.awt.event.MouseEvent;
import java.awt.geom.*;
import java.util.List;
import java.util.*;
import java.util.function.*;

import javax.annotation.CheckForNull;
import javax.annotation.Nonnull;
import javax.swing.*;

import jmri.jmrit.display.layoutEditor.blockRoutingTable.LayoutBlockRouteTableAction;
import jmri.util.*;
import jmri.util.swing.JmriColorChooser;

/**
 * MVC View component for the TrackSegment class.
<<<<<<< HEAD
 * <p>
=======
>>>>>>> 83c0f30e
 * <p>
 * Arrows and bumpers are visual, presentation aspects handled in the View.
 *
 * @author Bob Jacobsen Copyright (c) 2020
 */
public class TrackSegmentView extends LayoutTrackView {

    public TrackSegmentView(@Nonnull TrackSegment track, @Nonnull LayoutEditor layoutEditor) {
        super(track, layoutEditor);

        this.trackSegment = track;

        setupDefaultBumperSizes(layoutEditor);
        editor = new jmri.jmrit.display.layoutEditor.LayoutEditorDialogs.TrackSegmentEditor(layoutEditor);
    }

    /**
     * constructor method.
     *
     * @param track        the track segment to view
     * @param layoutEditor for reference to tools
     * @param arc          specify display
     * @param flip         specify display
     * @param circle       specify display
     */
    public TrackSegmentView(@Nonnull TrackSegment track, @Nonnull LayoutEditor layoutEditor,
            boolean arc, boolean flip, boolean circle
    ) {
        this(track, layoutEditor);
    }

    // persistent instances variables (saved between sessions)
    private boolean dashed = false;

    private boolean arc = false;
    private boolean circle = false;
    private boolean flip = false;
    private double angle = 0.0D;

    private boolean changed = false;
    private boolean bezier = false;

    // for Bezier
    private final ArrayList<Point2D> bezierControlPoints = new ArrayList<>(); // list of control point displacements

    // temporary reference to the Editor that will eventually be part of View
    private final jmri.jmrit.display.layoutEditor.LayoutEditorDialogs.TrackSegmentEditor editor;

    final private TrackSegment trackSegment;

    // temporary?
    @Nonnull
    public TrackSegment getTrackSegment() {
        return trackSegment;
    }

    /**
     * Get debugging string for the TrackSegment.
     *
     * @return text showing id and connections of this segment
     */
    @Override
    public String toString() {
        return "TrackSegmentView " + getName()
                + " c1:{" + getConnect1Name() + " (" + getType1() + ")},"
                + " c2:{" + getConnect2Name() + " (" + getType2() + ")}";

    }

    /*
    * Accessor methods
     */
    @Nonnull
    public String getBlockName() {
        return trackSegment.getBlockName();
    }

    public HitPointType getType1() {
        return trackSegment.getType1();
    }

    public HitPointType getType2() {
        return trackSegment.getType2();
    }

    public LayoutTrack getConnect1() {
        return trackSegment.getConnect1();
    }

    public LayoutTrack getConnect2() {
        return trackSegment.getConnect2();
    }

    /**
     * set a new connection 1
     *
     * @param connectTrack   the track we want to connect to
     * @param connectionType where on that track we want to be connected
     */
    protected void setNewConnect1(@CheckForNull LayoutTrack connectTrack, HitPointType connectionType) {
        trackSegment.setNewConnect1(connectTrack, connectionType);
    }

    /**
     * set a new connection 2
     *
     * @param connectTrack   the track we want to connect to
     * @param connectionType where on that track we want to be connected
     */
    protected void setNewConnect2(@CheckForNull LayoutTrack connectTrack, HitPointType connectionType) {
        trackSegment.setNewConnect2(connectTrack, connectionType);
    }

    /**
     * replace old track connection with new track connection
     *
     * @param oldTrack the old track connection
     * @param newTrack the new track connection
     * @param newType  type of the new track connection
     * @return true if successful
     */
    public boolean replaceTrackConnection(@CheckForNull LayoutTrack oldTrack, @CheckForNull LayoutTrack newTrack, HitPointType newType) {
        return trackSegment.replaceTrackConnection(oldTrack, newTrack, newType);
    }

    /**
     * @return true if track segment should be drawn dashed
     */
    public boolean isDashed() {
        return dashed;
    }

    public void setDashed(boolean dash) {
        if (dashed != dash) {
            dashed = dash;
            layoutEditor.redrawPanel();
            layoutEditor.setDirty();
        }
    }

    /**
     * @return true if track segment is an arc
     */
    public boolean isArc() {
        return arc;
    }

    public void setArc(boolean boo) {
        if (arc != boo) {
            arc = boo;
            if (arc) {
                circle = false;
                bezier = false;
                hideConstructionLines(SHOWCON);
            }
            changed = true;
        }
    }

    /**
     * @return true if track segment is circle
     */
    public boolean isCircle() {
        return circle;
    }

    public void setCircle(boolean boo) {
        if (circle != boo) {
            circle = boo;
            if (circle) {
                // if it was a bezier
                if (bezier) {
                    // then use control point to calculate arc
                    // adjacent connections must be defined...
                    if ((getConnect1() != null) && (getConnect2() != null)) {
                        Point2D end1 = layoutEditor.getCoords(getConnect1(), getType1());
                        Point2D end2 = layoutEditor.getCoords(getConnect2(), getType2());
                        double chordLength = MathUtil.distance(end1, end2);

                        // get first and last control points
                        int cnt = bezierControlPoints.size();

                        Point2D cp0 = bezierControlPoints.get(0);
                        Point2D cpN = bezierControlPoints.get(cnt - 1);
                        // calculate orthoginal points
                        Point2D op1 = MathUtil.add(end1, MathUtil.orthogonal(MathUtil.subtract(cp0, end1)));
                        Point2D op2 = MathUtil.subtract(end2, MathUtil.orthogonal(MathUtil.subtract(cpN, end2)));
                        // use them to find center point
                        Point2D ip = MathUtil.intersect(end1, op1, end2, op2);
                        if (ip != null) {   // single intersection point found
                            double r1 = MathUtil.distance(ip, end1);
                            double r2 = MathUtil.distance(ip, end2);
                            if (Math.abs(r1 - r2) <= 1.0) {
                                // calculate arc: θ = 2 sin-1(c/(2r))
                                setAngle(Math.toDegrees(2.0 * Math.asin(chordLength / (2.0 * r1))));
                                // the sign of the distance tells what side of the line the center point is on
                                double distance = MathUtil.distance(end1, end2, ip);
                                setFlip(distance < 0.0);
                            }
                        }
                    }
                    bezier = false;
                } else if (getAngle() < 1.0D) {
                    setAngle(90.0D);
                }
                arc = true;
                hideConstructionLines(SHOWCON);
            }
            changed = true;
        }
    }

    /**
     * @return true if track segment circle or arc should be drawn flipped
     */
    public boolean isFlip() {
        return flip;
    }

    public void setFlip(boolean boo) {
        if (flip != boo) {
            flip = boo;
            changed = true;
            hideConstructionLines(SHOWCON);
            layoutEditor.redrawPanel();
            layoutEditor.setDirty();
        }
    }

    /**
     * @return true if track segment is a bezier curve
     */
    public boolean isBezier() {
        return bezier;
    }

    /**
     * @param bool Set true to turn on Bezier curve representation.
     */
    public void setBezier(boolean bool) {
        if (bezier != bool) {
            bezier = bool;
            if (bezier) {
                arc = false;
                circle = false;
                hideConstructionLines(SHOWCON);
            }
            changed = true;
        }
    }

    public double getAngle() {
        return angle;
    }

    public void setAngle(double x) {
        angle = MathUtil.pin(x, 0.0D, 180.0D);
        changed = true;
    }

    /**
     * Get the direction from end point 1 to 2.
     * <p>
     * Note: Goes CW from east (0) to south (PI/2) to west (PI) to north
     * (PI*3/2), etc.
     *
     * @return The direction (in radians)
     */
    public double getDirectionRAD() {
        Point2D ep1 = getCoordsCenter(), ep2 = getCoordsCenter();
        if (getConnect1() != null) {
            ep1 = layoutEditor.getCoords(getConnect1(), getType1());
        }
        if (getConnect2() != null) {
            ep2 = layoutEditor.getCoords(getConnect2(), getType2());
        }
        return (Math.PI / 2.D) - MathUtil.computeAngleRAD(ep1, ep2);
    }

    /**
     * Get the direction from end point 1 to 2.
     * <p>
     * Note: Goes CW from east (0) to south (90) to west (180) to north (270),
     * etc.
     *
     * @return the direction (in degrees)
     */
    public double getDirectionDEG() {
        return Math.toDegrees(getDirectionRAD());
    }

    /**
     * Determine if we need to redraw a curved piece of track. Saves having to
     * recalculate the circle details each time.
     *
     * @return true means needs to be (re)drawn
     */
    public boolean trackNeedsRedraw() {
        return changed;
    }

    public void trackRedrawn() {
        changed = false;
    }

    public LayoutBlock getLayoutBlock() {
        return trackSegment.getLayoutBlock();
    }

    public String getConnect1Name() {
        return trackSegment.getConnect1Name();
    }

    public String getConnect2Name() {
        return trackSegment.getConnect2Name();
    }

    @Override
    public LayoutTrack getConnection(HitPointType connectionType) throws jmri.JmriException {
        return trackSegment.getConnection(connectionType);
    }

    /**
     * {@inheritDoc}
     * <p>
     * This implementation does nothing because {@link #setNewConnect1} and
     * {@link #setNewConnect2} should be used instead.
     */
    // only implemented here to suppress "does not override abstract method " error in compiler
    @Override
    public void setConnection(HitPointType connectionType, @CheckForNull LayoutTrack o, HitPointType type) throws jmri.JmriException {
    }

    public int getNumberOfBezierControlPoints() {
        return bezierControlPoints.size();
    }

    /**
     * @param index If negative, this is index from the end i.e. -1 is the last
     *              element
     * @return Reference to the indexed control point
     */
    public Point2D getBezierControlPoint(int index) {
        Point2D result = getCoordsCenter();
        if (index < 0) {
            index += bezierControlPoints.size();
        }
        if ((index >= 0) && (index < bezierControlPoints.size())) {
            result = bezierControlPoints.get(index);
        }
        return result;
    }

    /**
     * @param p     the location of the point to be set
     * @param index If negative, this is index from the end i.e. -1 is the last
     *              element
     */
    public void setBezierControlPoint(@CheckForNull Point2D p, int index) {
        if (index < 0) {
            index += bezierControlPoints.size();
        }
        if ((index >= 0) && (index <= bezierControlPoints.size())) {
            if (index < bezierControlPoints.size()) {
                bezierControlPoints.set(index, p);
            } else {
                bezierControlPoints.add(p);
            }
        }
    }

    @Nonnull
    public ArrayList<Point2D> getBezierControlPoints() {
        return bezierControlPoints;
    }

    /**
     * Set up a LayoutBlock for this Track Segment.
     *
     * @param newLayoutBlock the LayoutBlock to set
     */
    public void setLayoutBlock(@CheckForNull LayoutBlock newLayoutBlock) {
        trackSegment.setLayoutBlock(newLayoutBlock);
    }

    /**
     * Set up a LayoutBlock for this Track Segment.
     *
     * @param name the name of the new LayoutBlock
     */
    public void setLayoutBlockByName(@CheckForNull String name) {
        trackSegment.setLayoutBlockByName(name);
    }

    /*
    * non-accessor methods
     */
    /**
     * {@inheritDoc}
     */
    @Override
    public void scaleCoords(double xFactor, double yFactor) {
        Point2D factor = new Point2D.Double(xFactor, yFactor);
        super.setCoordsCenter(MathUtil.multiply(getCoordsCenter(), factor));
        if (isBezier()) {
            for (Point2D p : bezierControlPoints) {
                p.setLocation(MathUtil.multiply(p, factor));
            }
        }
    }

    /**
     * {@inheritDoc}
     */
    @Override
    public void translateCoords(double xFactor, double yFactor) {
        super.setCoordsCenter(MathUtil.add(getCoordsCenter(), new Point2D.Double(xFactor, yFactor)));
    }

    /**
     * {@inheritDoc}
     */
    @Override
    public void rotateCoords(double angleDEG) {
        if (isBezier()) {
            for (Point2D p : bezierControlPoints) {
                p.setLocation(MathUtil.rotateDEG(p, getCoordsCenter(), angleDEG));
            }
        }
    }

    /**
     * Set center coordinates.
     *
     * @param newCenterPoint the coordinates to set
     */
    @Override
    public void setCoordsCenter(@Nonnull Point2D newCenterPoint) {
        if (getCoordsCenter() != newCenterPoint) {
            if (isBezier()) {
                Point2D delta = MathUtil.subtract(newCenterPoint, getCoordsCenter());
                for (Point2D p : bezierControlPoints) {
                    p.setLocation(MathUtil.add(p, delta));
                }
            }
            super.setCoordsCenter(newCenterPoint);
        }
    }

    // initialization instance variables (used when loading a LayoutEditor)
    public String tConnect1Name = "";
    public String tConnect2Name = "";

    public String tLayoutBlockName = "";

    public void updateBlockInfo() {
        trackSegment.updateBlockInfo();
    }

    /**
     * {@inheritDoc}
     */
    @Override
    protected HitPointType findHitPointType(Point2D hitPoint, boolean useRectangles, boolean requireUnconnected) {
        HitPointType result = HitPointType.NONE;  // assume point not on connection

        if (!requireUnconnected) {
            // note: optimization here: instead of creating rectangles for all the
            // points to check below, we create a rectangle for the test point
            // and test if the points below are in that rectangle instead.
            Rectangle2D r = layoutEditor.layoutEditorControlCircleRectAt(hitPoint);
            Point2D p, minPoint = MathUtil.zeroPoint2D;
            double circleRadius = LayoutEditor.SIZE * layoutEditor.getTurnoutCircleSize();
            double distance, minDistance = Float.POSITIVE_INFINITY;

            if (isCircle()) {
                p = getCoordsCenterCircle();
                distance = MathUtil.distance(p, hitPoint);
                if (distance < minDistance) {
                    minDistance = distance;
                    minPoint = p;
                    result = HitPointType.TRACK_CIRCLE_CENTRE;
                }
            } else if (isBezier()) {
                // hit testing for the control points
                for (int index = 0; index < bezierControlPoints.size(); index++) {
                    p = bezierControlPoints.get(index);
                    distance = MathUtil.distance(p, hitPoint);
                    if (distance < minDistance) {
                        minDistance = distance;
                        minPoint = p;
                        result = HitPointType.bezierPointIndexedValue(index);
                    }
                }
            }
            p = getCentreSeg();
            if (r.contains(p)) {
                distance = MathUtil.distance(p, hitPoint);
                if (distance <= minDistance) {
                    minDistance = distance;
                    minPoint = p;
                    result = HitPointType.TRACK;
                }
            }
            if ((result != HitPointType.NONE) && (useRectangles ? !r.contains(minPoint) : (minDistance > circleRadius))) {
                result = HitPointType.NONE;
            }
        }
        return result;
    }   // findHitPointType

    /**
     * Get the coordinates for a specified connection type.
     *
     * @param connectionType the connection type
     * @return the coordinates for the specified connection type
     */
    @Override
    public Point2D getCoordsForConnectionType(HitPointType connectionType) {
        Point2D result = getCentreSeg();
        if (connectionType == HitPointType.TRACK_CIRCLE_CENTRE) {
            result = getCoordsCenterCircle();
        } else if (HitPointType.isBezierHitType(connectionType)) {
            result = getBezierControlPoint(connectionType.bezierPointIndex());
        }
        return result;
    }

    /**
     * @return the bounds of this track segment
     */
    @Override
    public Rectangle2D getBounds() {
        Rectangle2D result;

        Point2D ep1 = getCoordsCenter(), ep2 = getCoordsCenter();
        if (getConnect1() != null) {
            ep1 = layoutEditor.getCoords(getConnect1(), getType1());
        }
        if (getConnect2() != null) {
            ep2 = layoutEditor.getCoords(getConnect2(), getType2());
        }

        result = new Rectangle2D.Double(ep1.getX(), ep1.getY(), 0, 0);
        result.add(ep2);

        Point2D p;  //BUGFIX:
        if (isCircle()) {
            result.add(getCoordsCenterCircle());
        } else if (isBezier()) {
            for (int index = 0; index < bezierControlPoints.size(); index++) {
                result.add(bezierControlPoints.get(index));
            }
        }
        result.add(getCentreSeg());

        return result;
    }

    private JPopupMenu popupMenu = null;
    private final JCheckBoxMenuItem mainlineCheckBoxMenuItem = new JCheckBoxMenuItem(Bundle.getMessage("MainlineCheckBoxMenuItemTitle"));
    private final JCheckBoxMenuItem hiddenCheckBoxMenuItem = new JCheckBoxMenuItem(Bundle.getMessage("HiddenCheckBoxMenuItemTitle"));
    private final JCheckBoxMenuItem dashedCheckBoxMenuItem = new JCheckBoxMenuItem(Bundle.getMessage("DashedCheckBoxMenuItemTitle"));
    private final JCheckBoxMenuItem flippedCheckBoxMenuItem = new JCheckBoxMenuItem(Bundle.getMessage("FlippedCheckBoxMenuItemTitle"));

    /**
     * Maximum length of the bumper decoration.
     */
    public static final int MAX_BUMPER_LENGTH = 40;
    public static final int MIN_BUMPER_LENGTH = 8;
    public static final int MAX_BUMPER_WIDTH = 10;
    public static final int MIN_BUMPER_WIDTH = 1;

    private static final int MAX_ARROW_LINE_WIDTH = 5;
    private static final int MAX_ARROW_LENGTH = 60;
    private static final int MAX_ARROW_GAP = 40;

    private static final int MAX_BRIDGE_LINE_WIDTH = 5;
    private static final int MIN_BRIDGE_LINE_WIDTH = 1;

    private static final int MAX_BRIDGE_APPROACH_WIDTH = 100;
    private static final int MIN_BRIDGE_APPROACH_WIDTH = 8;

    private static final int MAX_BRIDGE_DECK_WIDTH = 80;
    private static final int MIN_BRIDGE_DECK_WIDTH = 6;

    private static final int MAX_BUMPER_LINE_WIDTH = 9;
    private static final int MIN_BUMPER_LINE_WIDTH = 1;

    private static final int MAX_TUNNEL_FLOOR_WIDTH = 40;
    private static final int MIN_TUNNEL_FLOOR_WIDTH = 4;

    private static final int MAX_TUNNEL_LINE_WIDTH = 9;
    private static final int MIN_TUNNEL_LINE_WIDTH = 1;

    private static final int MAX_TUNNEL_ENTRANCE_WIDTH = 80;
    private static final int MIN_TUNNEL_ENTRANCE_WIDTH = 1;

    /**
     * Helper method, which adds "Set value" item to the menu. The value can be
     * optionally range-checked. Item will be appended at the end of the menu.
     *
     * @param menu       the target menu.
     * @param titleKey   bundle key for the menu title/dialog title
     * @param toolTipKey bundle key for the menu item tooltip
     * @param val        value getter
     * @param set        value setter
     * @param predicate  checking predicate, possibly null.
     */
    private void addNumericMenuItem(@Nonnull JMenu menu,
            @Nonnull String titleKey, @Nonnull String toolTipKey,
            @Nonnull Supplier<Integer> val,
            @Nonnull Consumer<Integer> set,
            @CheckForNull Predicate<Integer> predicate) {
        int oldVal = val.get();
        JMenuItem jmi = menu.add(new JMenuItem(Bundle.getMessage("MakeLabel",
                Bundle.getMessage(titleKey)) + oldVal));
        jmi.setToolTipText(Bundle.getMessage(toolTipKey));
        jmi.addActionListener((java.awt.event.ActionEvent e3) -> {
            // prompt for lineWidth
            int newValue = QuickPromptUtil.promptForInteger(layoutEditor,
                    Bundle.getMessage(titleKey),
                    Bundle.getMessage(titleKey),
                    // getting again, maybe something changed from the menu construction ?
                    val.get(), predicate);
            set.accept(newValue);
            layoutEditor.repaint();
        });
    }

    /**
     * {@inheritDoc}
     */
    @Override
    @Nonnull
    protected JPopupMenu showPopup(@Nonnull MouseEvent mouseEvent) {
        if (popupMenu != null) {
            popupMenu.removeAll();
        } else {
            popupMenu = new JPopupMenu();
        }

        String info = Bundle.getMessage("TrackSegment");
        if (isArc()) {
            if (isCircle()) {
                info = info + " (" + Bundle.getMessage("Circle") + ")";
            } else {
                info = info + " (" + Bundle.getMessage("Ellipse") + ")";
            }
        } else if (isBezier()) {
            info = info + " (" + Bundle.getMessage("Bezier") + ")";
        } else {
            info = info + " (" + Bundle.getMessage("Line") + ")";
        }

        JMenuItem jmi = popupMenu.add(Bundle.getMessage("MakeLabel", info) + getName());
        jmi.setEnabled(false);

        if (getBlockName().isEmpty()) {
            jmi = popupMenu.add(Bundle.getMessage("NoBlock"));
        } else {
            jmi = popupMenu.add(Bundle.getMessage("MakeLabel", Bundle.getMessage("BeanNameBlock")) + getLayoutBlock().getDisplayName());
        }
        jmi.setEnabled(false);

        // if there are any track connections
        if ((getConnect1() != null) || (getConnect2() != null)) {
            JMenu connectionsMenu = new JMenu(Bundle.getMessage("Connections")); // there is no pane opening (which is what ... implies)
            if (getConnect1() != null) {
                connectionsMenu.add(new AbstractAction(Bundle.getMessage("MakeLabel", "1") + getConnect1().getName()) {
                    @Override
                    public void actionPerformed(ActionEvent e) {
                        LayoutEditorFindItems lf = layoutEditor.getFinder();
                        LayoutTrack lt = lf.findObjectByName(getConnect1().getName());
                        // this shouldn't ever be null... however...
                        if (lt != null) {
                            LayoutTrackView ltv = layoutEditor.getLayoutTrackView(lt);
                            layoutEditor.setSelectionRect(ltv.getBounds());
                            ltv.showPopup();
                        }
                    }
                });
            }
            if (getConnect2() != null) {
                connectionsMenu.add(new AbstractAction(Bundle.getMessage("MakeLabel", "2") + getConnect2().getName()) {
                    @Override
                    public void actionPerformed(ActionEvent e) {
                        LayoutEditorFindItems lf = layoutEditor.getFinder();
                        LayoutTrack lt = lf.findObjectByName(getConnect2().getName());
                        // this shouldn't ever be null... however...
                        if (lt != null) {
                            LayoutTrackView ltv = layoutEditor.getLayoutTrackView(lt);
                            layoutEditor.setSelectionRect(ltv.getBounds());
                            ltv.showPopup();
                        }
                    }
                });
            }
            popupMenu.add(connectionsMenu);
        }

        popupMenu.add(new JSeparator(JSeparator.HORIZONTAL));

        popupMenu.add(mainlineCheckBoxMenuItem);
        mainlineCheckBoxMenuItem.addActionListener((java.awt.event.ActionEvent e3) -> trackSegment.setMainline(mainlineCheckBoxMenuItem.isSelected()));
        mainlineCheckBoxMenuItem.setToolTipText(Bundle.getMessage("MainlineCheckBoxMenuItemToolTip"));
        mainlineCheckBoxMenuItem.setSelected(trackSegment.isMainline());

        popupMenu.add(hiddenCheckBoxMenuItem);
        hiddenCheckBoxMenuItem.addActionListener((java.awt.event.ActionEvent e3) -> setHidden(hiddenCheckBoxMenuItem.isSelected()));
        hiddenCheckBoxMenuItem.setToolTipText(Bundle.getMessage("HiddenCheckBoxMenuItemToolTip"));
        hiddenCheckBoxMenuItem.setSelected(isHidden());

        popupMenu.add(dashedCheckBoxMenuItem);
        dashedCheckBoxMenuItem.addActionListener((java.awt.event.ActionEvent e3) -> setDashed(dashedCheckBoxMenuItem.isSelected()));
        dashedCheckBoxMenuItem.setToolTipText(Bundle.getMessage("DashedCheckBoxMenuItemToolTip"));
        dashedCheckBoxMenuItem.setSelected(dashed);

        if (isArc()) {
            popupMenu.add(flippedCheckBoxMenuItem);
            flippedCheckBoxMenuItem.addActionListener((java.awt.event.ActionEvent e3) -> setFlip(flippedCheckBoxMenuItem.isSelected()));
            flippedCheckBoxMenuItem.setToolTipText(Bundle.getMessage("FlippedCheckBoxMenuItemToolTip"));
            flippedCheckBoxMenuItem.setSelected(isFlip());
        }

        //
        // decorations menu
        //
        JMenu decorationsMenu = new JMenu(Bundle.getMessage("DecorationMenuTitle"));
        decorationsMenu.setToolTipText(Bundle.getMessage("DecorationMenuToolTip"));

        JCheckBoxMenuItem jcbmi;

        //
        // arrows menus
        //
        // arrows can only be added at edge connector
        //
        boolean hasEC1 = false;
        if (getType1() == HitPointType.POS_POINT) {
            PositionablePoint pp = (PositionablePoint) getConnect1();
            if (pp.getType() == PositionablePoint.PointType.EDGE_CONNECTOR) {
                hasEC1 = true;
            }
        }
        boolean hasEC2 = false;
        if (getType2() == HitPointType.POS_POINT) {
            PositionablePoint pp = (PositionablePoint) getConnect2();
            if (pp.getType() == PositionablePoint.PointType.EDGE_CONNECTOR) {
                hasEC2 = true;
            }
        }
        if (hasEC1 || hasEC2) {
            JMenu arrowsMenu = new JMenu(Bundle.getMessage("ArrowsMenuTitle"));
            decorationsMenu.setToolTipText(Bundle.getMessage("ArrowsMenuToolTip"));
            decorationsMenu.add(arrowsMenu);

            JMenu arrowsCountMenu = new JMenu(Bundle.getMessage("DecorationStyleMenuTitle"));
            arrowsCountMenu.setToolTipText(Bundle.getMessage("DecorationStyleMenuToolTip"));
            arrowsMenu.add(arrowsCountMenu);

            jcbmi = new JCheckBoxMenuItem(Bundle.getMessage("DecorationNoneMenuItemTitle"));
            arrowsCountMenu.add(jcbmi);
            jcbmi.setToolTipText(Bundle.getMessage("DecorationNoneMenuItemToolTip"));
            jcbmi.addActionListener((java.awt.event.ActionEvent e3) -> {
                setArrowEndStart(false);
                setArrowEndStop(false);
                // setArrowStyle(0);
            });
            jcbmi.setSelected(arrowStyle == 0);

            // configure the arrows
            for (int i = 1; i < NUM_ARROW_TYPES; i++) {
                jcbmi = loadArrowImageToJCBItem(i, arrowsCountMenu);
                final int n = i;
                jcbmi.addActionListener((java.awt.event.ActionEvent e3) -> {
                    setArrowEndStart((getType1() == HitPointType.POS_POINT) && (((PositionablePoint) getConnect1()).getType() == PositionablePoint.PointType.EDGE_CONNECTOR));
                    setArrowEndStop((getType2() == HitPointType.POS_POINT) && (((PositionablePoint) getConnect2()).getType() == PositionablePoint.PointType.EDGE_CONNECTOR));
                    setArrowStyle(n);
                });
                jcbmi.setSelected(arrowStyle == i);
            }

            if (hasEC1 && hasEC2) {
                JMenu arrowsEndMenu = new JMenu(Bundle.getMessage("DecorationEndMenuTitle"));
                arrowsEndMenu.setToolTipText(Bundle.getMessage("DecorationEndMenuToolTip"));
                arrowsMenu.add(arrowsEndMenu);

                jcbmi = new JCheckBoxMenuItem(Bundle.getMessage("DecorationNoneMenuItemTitle"));
                arrowsEndMenu.add(jcbmi);
                jcbmi.setToolTipText(Bundle.getMessage("DecorationNoneMenuItemToolTip"));
                jcbmi.addActionListener((java.awt.event.ActionEvent e3) -> {
                    setArrowEndStart(false);
                    setArrowEndStop(false);
                });
                jcbmi.setSelected(!arrowEndStart && !arrowEndStop);

                jcbmi = new JCheckBoxMenuItem(Bundle.getMessage("DecorationStartMenuItemTitle"));
                arrowsEndMenu.add(jcbmi);
                jcbmi.setToolTipText(Bundle.getMessage("DecorationStartMenuItemToolTip"));
                jcbmi.addActionListener((java.awt.event.ActionEvent e3) -> {
                    setArrowEndStart(true);
                    setArrowEndStop(false);
                });
                jcbmi.setSelected(arrowEndStart && !arrowEndStop);

                jcbmi = new JCheckBoxMenuItem(Bundle.getMessage("DecorationEndMenuItemTitle"));
                arrowsEndMenu.add(jcbmi);
                jcbmi.setToolTipText(Bundle.getMessage("DecorationEndMenuItemToolTip"));
                jcbmi.addActionListener((java.awt.event.ActionEvent e3) -> {
                    setArrowEndStop(true);
                    setArrowEndStart(false);
                });
                jcbmi.setSelected(!arrowEndStart && arrowEndStop);

                jcbmi = new JCheckBoxMenuItem(Bundle.getMessage("DecorationBothMenuItemTitle"));
                arrowsEndMenu.add(jcbmi);
                jcbmi.setToolTipText(Bundle.getMessage("DecorationBothMenuItemToolTip"));
                jcbmi.addActionListener((java.awt.event.ActionEvent e3) -> {
                    setArrowEndStart(true);
                    setArrowEndStop(true);
                });
                jcbmi.setSelected(arrowEndStart && arrowEndStop);
            }

            JMenu arrowsDirMenu = new JMenu(Bundle.getMessage("ArrowsDirectionMenuTitle"));
            arrowsDirMenu.setToolTipText(Bundle.getMessage("ArrowsDirectionMenuToolTip"));
            arrowsMenu.add(arrowsDirMenu);

            jcbmi = new JCheckBoxMenuItem(Bundle.getMessage("DecorationNoneMenuItemTitle"));
            arrowsDirMenu.add(jcbmi);
            jcbmi.setToolTipText(Bundle.getMessage("DecorationNoneMenuItemToolTip"));
            jcbmi.addActionListener((java.awt.event.ActionEvent e3) -> {
                setArrowDirIn(false);
                setArrowDirOut(false);
            });
            jcbmi.setSelected(!arrowDirIn && !arrowDirOut);

            jcbmi = new JCheckBoxMenuItem(Bundle.getMessage("ArrowsDirectionInMenuItemTitle"));
            arrowsDirMenu.add(jcbmi);
            jcbmi.setToolTipText(Bundle.getMessage("ArrowsDirectionInMenuItemToolTip"));
            jcbmi.addActionListener((java.awt.event.ActionEvent e3) -> {
                setArrowDirIn(true);
                setArrowDirOut(false);
            });
            jcbmi.setSelected(arrowDirIn && !arrowDirOut);

            jcbmi = new JCheckBoxMenuItem(Bundle.getMessage("ArrowsDirectionOutMenuItemTitle"));
            arrowsDirMenu.add(jcbmi);
            jcbmi.setToolTipText(Bundle.getMessage("ArrowsDirectionOutMenuItemToolTip"));
            jcbmi.addActionListener((java.awt.event.ActionEvent e3) -> {
                setArrowDirOut(true);
                setArrowDirIn(false);
            });
            jcbmi.setSelected(!arrowDirIn && arrowDirOut);

            jcbmi = new JCheckBoxMenuItem(Bundle.getMessage("ArrowsDirectionBothMenuItemTitle"));
            arrowsDirMenu.add(jcbmi);
            jcbmi.setToolTipText(Bundle.getMessage("ArrowsDirectionBothMenuItemToolTip"));
            jcbmi.addActionListener((java.awt.event.ActionEvent e3) -> {
                setArrowDirIn(true);
                setArrowDirOut(true);
            });
            jcbmi.setSelected(arrowDirIn && arrowDirOut);

            jmi = arrowsMenu.add(new JMenuItem(Bundle.getMessage("DecorationColorMenuItemTitle")));
            jmi.setToolTipText(Bundle.getMessage("DecorationColorMenuItemToolTip"));
            jmi.addActionListener((java.awt.event.ActionEvent e3) -> {
                Color newColor = JmriColorChooser.showDialog(null, "Choose a color", arrowColor);
                if ((newColor != null) && !newColor.equals(arrowColor)) {
                    setArrowColor(newColor);
                }
            });
            jmi.setForeground(arrowColor);
            jmi.setBackground(ColorUtil.contrast(arrowColor));

            jmi = arrowsMenu.add(new JMenuItem(Bundle.getMessage("MakeLabel",
                    Bundle.getMessage("DecorationLineWidthMenuItemTitle")) + arrowLineWidth));
            jmi.setToolTipText(Bundle.getMessage("DecorationLineWidthMenuItemToolTip"));
            jmi.addActionListener((java.awt.event.ActionEvent e3) -> {
                // prompt for arrow line width
                int newValue = QuickPromptUtil.promptForInt(layoutEditor,
                        Bundle.getMessage("DecorationLineWidthMenuItemTitle"),
                        Bundle.getMessage("DecorationLineWidthMenuItemTitle"),
                        arrowLineWidth);
                setArrowLineWidth(newValue);
            });

            jmi = arrowsMenu.add(new JMenuItem(Bundle.getMessage("MakeLabel",
                    Bundle.getMessage("DecorationLengthMenuItemTitle")) + arrowLength));
            jmi.setToolTipText(Bundle.getMessage("DecorationLengthMenuItemToolTip"));
            jmi.addActionListener((java.awt.event.ActionEvent e3) -> {
                // prompt for arrow length
                int newValue = QuickPromptUtil.promptForInt(layoutEditor,
                        Bundle.getMessage("DecorationLengthMenuItemTitle"),
                        Bundle.getMessage("DecorationLengthMenuItemTitle"),
                        arrowLength);
                setArrowLength(newValue);
            });

            jmi = arrowsMenu.add(new JMenuItem(Bundle.getMessage("MakeLabel",
                    Bundle.getMessage("DecorationGapMenuItemTitle")) + arrowGap));
            jmi.setToolTipText(Bundle.getMessage("DecorationGapMenuItemToolTip"));
            jmi.addActionListener((java.awt.event.ActionEvent e3) -> {
                // prompt for arrow gap
                int newValue = QuickPromptUtil.promptForInt(layoutEditor,
                        Bundle.getMessage("DecorationGapMenuItemTitle"),
                        Bundle.getMessage("DecorationGapMenuItemTitle"),
                        arrowGap);
                setArrowGap(newValue);
            });
        }

        //
        // bridge menus
        //
        JMenu bridgeMenu = new JMenu(Bundle.getMessage("BridgeMenuTitle"));
        decorationsMenu.setToolTipText(Bundle.getMessage("BridgeMenuToolTip"));
        decorationsMenu.add(bridgeMenu);

        JMenu bridgeSideMenu = new JMenu(Bundle.getMessage("DecorationSideMenuTitle"));
        bridgeSideMenu.setToolTipText(Bundle.getMessage("DecorationSideMenuToolTip"));
        bridgeMenu.add(bridgeSideMenu);

        jcbmi = new JCheckBoxMenuItem(Bundle.getMessage("DecorationNoneMenuItemTitle"));
        bridgeSideMenu.add(jcbmi);
        jcbmi.setToolTipText(Bundle.getMessage("DecorationNoneMenuItemToolTip"));
        jcbmi.addActionListener((java.awt.event.ActionEvent e3) -> {
            setBridgeSideLeft(false);
            setBridgeSideRight(false);
        });
        jcbmi.setSelected(!bridgeSideLeft && !bridgeSideRight);

        jcbmi = new JCheckBoxMenuItem(Bundle.getMessage("DecorationSideLeftMenuItemTitle"));
        bridgeSideMenu.add(jcbmi);
        jcbmi.setToolTipText(Bundle.getMessage("DecorationSideLeftMenuItemToolTip"));
        jcbmi.addActionListener((java.awt.event.ActionEvent e3) -> {
            setBridgeSideLeft(true);
            setBridgeSideRight(false);
        });
        jcbmi.setSelected(bridgeSideLeft && !bridgeSideRight);

        jcbmi = new JCheckBoxMenuItem(Bundle.getMessage("DecorationSideRightMenuItemTitle"));
        bridgeSideMenu.add(jcbmi);
        jcbmi.setToolTipText(Bundle.getMessage("DecorationSideRightMenuItemToolTip"));
        jcbmi.addActionListener((java.awt.event.ActionEvent e3) -> {
            setBridgeSideRight(true);
            setBridgeSideLeft(false);
        });
        jcbmi.setSelected(!bridgeSideLeft && bridgeSideRight);

        jcbmi = new JCheckBoxMenuItem(Bundle.getMessage("DecorationBothMenuItemTitle"));
        bridgeSideMenu.add(jcbmi);
        jcbmi.setToolTipText(Bundle.getMessage("DecorationBothMenuItemToolTip"));
        jcbmi.addActionListener((java.awt.event.ActionEvent e3) -> {
            setBridgeSideLeft(true);
            setBridgeSideRight(true);
        });
        jcbmi.setSelected(bridgeSideLeft && bridgeSideRight);

        JMenu bridgeEndMenu = new JMenu(Bundle.getMessage("DecorationEndMenuTitle"));
        bridgeEndMenu.setToolTipText(Bundle.getMessage("DecorationEndMenuToolTip"));
        bridgeMenu.add(bridgeEndMenu);

        jcbmi = new JCheckBoxMenuItem(Bundle.getMessage("DecorationNoneMenuItemTitle"));
        bridgeEndMenu.add(jcbmi);
        jcbmi.setToolTipText(Bundle.getMessage("DecorationNoneMenuItemToolTip"));
        jcbmi.addActionListener((java.awt.event.ActionEvent e3) -> {
            setBridgeHasEntry(false);
            setBridgeHasExit(false);
        });
        jcbmi.setSelected(!bridgeHasEntry && !bridgeHasExit);

        jcbmi = new JCheckBoxMenuItem(Bundle.getMessage("DecorationEntryMenuItemTitle"));
        bridgeEndMenu.add(jcbmi);
        jcbmi.setToolTipText(Bundle.getMessage("DecorationEntryMenuItemToolTip"));
        jcbmi.addActionListener((java.awt.event.ActionEvent e3) -> {
            setBridgeHasEntry(true);
            setBridgeHasExit(false);
        });
        jcbmi.setSelected(bridgeHasEntry && !bridgeHasExit);

        jcbmi = new JCheckBoxMenuItem(Bundle.getMessage("DecorationExitMenuItemTitle"));
        bridgeEndMenu.add(jcbmi);
        jcbmi.setToolTipText(Bundle.getMessage("DecorationExitMenuItemToolTip"));
        jcbmi.addActionListener((java.awt.event.ActionEvent e3) -> {
            setBridgeHasExit(true);
            setBridgeHasEntry(false);
        });
        jcbmi.setSelected(!bridgeHasEntry && bridgeHasExit);

        jcbmi = new JCheckBoxMenuItem(Bundle.getMessage("DecorationBothMenuItemTitle"));
        bridgeEndMenu.add(jcbmi);
        jcbmi.setToolTipText(Bundle.getMessage("DecorationBothMenuItemToolTip"));
        jcbmi.addActionListener((java.awt.event.ActionEvent e3) -> {
            setBridgeHasEntry(true);
            setBridgeHasExit(true);
        });
        jcbmi.setSelected(bridgeHasEntry && bridgeHasExit);

        jmi = bridgeMenu.add(new JMenuItem(Bundle.getMessage("DecorationColorMenuItemTitle")));
        jmi.setToolTipText(Bundle.getMessage("DecorationColorMenuItemToolTip"));
        jmi.addActionListener((java.awt.event.ActionEvent e3) -> {
            Color newColor = JmriColorChooser.showDialog(null, "Choose a color", bridgeColor);
            if ((newColor != null) && !newColor.equals(bridgeColor)) {
                setBridgeColor(newColor);
            }
        });
        jmi.setForeground(bridgeColor);
        jmi.setBackground(ColorUtil.contrast(bridgeColor));

        addNumericMenuItem(bridgeMenu,
                "DecorationLineWidthMenuItemTitle", "DecorationLineWidthMenuItemToolTip",
                this::getBridgeLineWidth, this::setBridgeLineWidth,
                QuickPromptUtil.checkIntRange(1, MAX_BRIDGE_LINE_WIDTH, null));

        addNumericMenuItem(bridgeMenu,
                "BridgeApproachWidthMenuItemTitle", "BridgeApproachWidthMenuItemToolTip",
                this::getBridgeApproachWidth, this::setBridgeApproachWidth,
                QuickPromptUtil.checkIntRange(4, MAX_BRIDGE_APPROACH_WIDTH, null));

        addNumericMenuItem(bridgeMenu,
                "BridgeDeckWidthMenuItemTitle", "BridgeDeckWidthMenuItemToolTip",
                this::getBridgeDeckWidth, this::setBridgeDeckWidth,
                QuickPromptUtil.checkIntRange(1, MAX_BRIDGE_DECK_WIDTH, null));

        //
        // end bumper menus
        //
        // end bumper decorations can only be on end bumpers
        //
        boolean hasEB1 = false;
        if (getType1() == HitPointType.POS_POINT) {
            PositionablePoint pp = (PositionablePoint) getConnect1();
            if (pp.getType() == PositionablePoint.PointType.END_BUMPER) {
                hasEB1 = true;
            }
        }
        boolean hasEB2 = false;
        if (getType2() == HitPointType.POS_POINT) {
            PositionablePoint pp = (PositionablePoint) getConnect2();
            if (pp.getType() == PositionablePoint.PointType.END_BUMPER) {
                hasEB2 = true;
            }
        }
        if (hasEB1 || hasEB2) {
            JMenu endBumperMenu = new JMenu(Bundle.getMessage("EndBumperMenuTitle"));
            decorationsMenu.setToolTipText(Bundle.getMessage("EndBumperMenuToolTip"));
            decorationsMenu.add(endBumperMenu);

            if (hasEB1 && hasEB2) {
                JMenu endBumperEndMenu = new JMenu(Bundle.getMessage("DecorationEndMenuTitle"));
                endBumperEndMenu.setToolTipText(Bundle.getMessage("DecorationEndMenuToolTip"));
                endBumperMenu.add(endBumperEndMenu);

                jcbmi = new JCheckBoxMenuItem(Bundle.getMessage("DecorationNoneMenuItemTitle"));
                endBumperEndMenu.add(jcbmi);
                jcbmi.setToolTipText(Bundle.getMessage("DecorationNoneMenuItemToolTip"));
                jcbmi.addActionListener((java.awt.event.ActionEvent e3) -> {
                    setBumperEndStart(false);
                    setBumperEndStop(false);
                });
                jcbmi.setSelected(!bumperEndStart && !bumperEndStop);

                jcbmi = new JCheckBoxMenuItem(Bundle.getMessage("DecorationStartMenuItemTitle"));
                endBumperEndMenu.add(jcbmi);
                jcbmi.setToolTipText(Bundle.getMessage("DecorationStartMenuItemToolTip"));
                jcbmi.addActionListener((java.awt.event.ActionEvent e3) -> {
                    setBumperEndStart(true);
                    setBumperEndStop(false);
                });
                jcbmi.setSelected(bumperEndStart && !bumperEndStop);

                jcbmi = new JCheckBoxMenuItem(Bundle.getMessage("DecorationEndMenuItemTitle"));
                endBumperEndMenu.add(jcbmi);
                jcbmi.setToolTipText(Bundle.getMessage("DecorationEndMenuItemToolTip"));
                jcbmi.addActionListener((java.awt.event.ActionEvent e3) -> {
                    setBumperEndStart(false);
                    setBumperEndStop(true);
                });
                jcbmi.setSelected(!bumperEndStart && bumperEndStop);

                jcbmi = new JCheckBoxMenuItem(Bundle.getMessage("DecorationBothMenuItemTitle"));
                endBumperEndMenu.add(jcbmi);
                jcbmi.setToolTipText(Bundle.getMessage("DecorationEndMenuItemToolTip"));
                jcbmi.addActionListener((java.awt.event.ActionEvent e3) -> {
                    setBumperEndStart(true);
                    setBumperEndStop(true);
                });
                jcbmi.setSelected(bumperEndStart && bumperEndStop);
            } else {
                JCheckBoxMenuItem enableCheckBoxMenuItem = new JCheckBoxMenuItem(Bundle.getMessage("EndBumperEnableMenuItemTitle"));
                enableCheckBoxMenuItem.setToolTipText(Bundle.getMessage("EndBumperEnableMenuItemToolTip"));

                endBumperMenu.add(enableCheckBoxMenuItem);
                enableCheckBoxMenuItem.addActionListener((java.awt.event.ActionEvent e3) -> {
                    if ((getType1() == HitPointType.POS_POINT) && (((PositionablePoint) getConnect1()).getType() == PositionablePoint.PointType.END_BUMPER)) {
                        setBumperEndStart(enableCheckBoxMenuItem.isSelected());
                    }
                    if ((getType2() == HitPointType.POS_POINT) && (((PositionablePoint) getConnect2()).getType() == PositionablePoint.PointType.END_BUMPER)) {
                        setBumperEndStop(enableCheckBoxMenuItem.isSelected());
                    }
                });
                enableCheckBoxMenuItem.setSelected(bumperEndStart || bumperEndStop);
            }

            jmi = endBumperMenu.add(new JMenuItem(Bundle.getMessage("DecorationColorMenuItemTitle")));
            jmi.setToolTipText(Bundle.getMessage("DecorationColorMenuItemToolTip"));
            jmi.addActionListener((java.awt.event.ActionEvent e3) -> {
                Color newColor = JmriColorChooser.showDialog(null, "Choose a color", bumperColor);
                if ((newColor != null) && !newColor.equals(bumperColor)) {
                    setBumperColor(newColor);
                }
            });
            jmi.setForeground(bumperColor);
            jmi.setBackground(ColorUtil.contrast(bumperColor));

            jmi = endBumperMenu.add(new JMenuItem(Bundle.getMessage("MakeLabel",
                    Bundle.getMessage("DecorationLineWidthMenuItemTitle")) + bumperLineWidth));
            jmi.setToolTipText(Bundle.getMessage("DecorationLineWidthMenuItemToolTip"));
            jmi.addActionListener((java.awt.event.ActionEvent e3) -> {
                // prompt for width
                int newValue = QuickPromptUtil.promptForInteger(layoutEditor,
                        Bundle.getMessage("DecorationLineWidthMenuItemTitle"),
                        Bundle.getMessage("DecorationLineWidthMenuItemTitle"),
                        getBumperLineWidth(), t -> {
                            if (t < 0 || t > MAX_BUMPER_WIDTH) {
                                throw new IllegalArgumentException(
                                        Bundle.getMessage("DecorationLengthMenuItemRange", MAX_BUMPER_WIDTH));
                            }
                            return true;
                        });
                setBumperLineWidth(newValue);
            });

            jmi = endBumperMenu.add(new JMenuItem(Bundle.getMessage("MakeLabel",
                    Bundle.getMessage("DecorationLengthMenuItemTitle")) + bumperLength));
            jmi.setToolTipText(Bundle.getMessage("DecorationLengthMenuItemToolTip"));
            jmi.addActionListener((java.awt.event.ActionEvent e3) -> {
                // prompt for length
                int newValue = QuickPromptUtil.promptForInteger(layoutEditor,
                        Bundle.getMessage("DecorationLengthMenuItemTitle"),
                        Bundle.getMessage("DecorationLengthMenuItemTitle"),
                        bumperLength, t -> {
                            if (t < 0 || t > MAX_BUMPER_LENGTH) {
                                throw new IllegalArgumentException(
                                        Bundle.getMessage("DecorationLengthMenuItemRange", MAX_BUMPER_LENGTH));
                            }
                            return true;
                        });
                setBumperLength(newValue);
            });
        }

        //
        // tunnel menus
        //
        JMenu tunnelMenu = new JMenu(Bundle.getMessage("TunnelMenuTitle"));
        decorationsMenu.setToolTipText(Bundle.getMessage("TunnelMenuToolTip"));
        decorationsMenu.add(tunnelMenu);

        JMenu tunnelSideMenu = new JMenu(Bundle.getMessage("DecorationSideMenuTitle"));
        tunnelSideMenu.setToolTipText(Bundle.getMessage("DecorationSideMenuToolTip"));
        tunnelMenu.add(tunnelSideMenu);

        jcbmi = new JCheckBoxMenuItem(Bundle.getMessage("DecorationNoneMenuItemTitle"));
        tunnelSideMenu.add(jcbmi);
        jcbmi.setToolTipText(Bundle.getMessage("DecorationNoneMenuItemToolTip"));
        jcbmi.addActionListener((java.awt.event.ActionEvent e3) -> {
            setTunnelSideLeft(false);
            setTunnelSideRight(false);
        });
        jcbmi.setSelected(!tunnelSideLeft && !tunnelSideRight);

        jcbmi = new JCheckBoxMenuItem(Bundle.getMessage("DecorationSideLeftMenuItemTitle"));
        tunnelSideMenu.add(jcbmi);
        jcbmi.setToolTipText(Bundle.getMessage("DecorationSideLeftMenuItemToolTip"));
        jcbmi.addActionListener((java.awt.event.ActionEvent e3) -> {
            setTunnelSideLeft(true);
            setTunnelSideRight(false);
        });
        jcbmi.setSelected(tunnelSideLeft && !tunnelSideRight);

        jcbmi = new JCheckBoxMenuItem(Bundle.getMessage("DecorationSideRightMenuItemTitle"));
        tunnelSideMenu.add(jcbmi);
        jcbmi.setToolTipText(Bundle.getMessage("DecorationSideRightMenuItemToolTip"));
        jcbmi.addActionListener((java.awt.event.ActionEvent e3) -> {
            setTunnelSideRight(true);
            setTunnelSideLeft(false);
        });
        jcbmi.setSelected(!tunnelSideLeft && tunnelSideRight);

        jcbmi = new JCheckBoxMenuItem(Bundle.getMessage("DecorationBothMenuItemTitle"));
        tunnelSideMenu.add(jcbmi);
        jcbmi.setToolTipText(Bundle.getMessage("DecorationBothMenuItemToolTip"));
        jcbmi.addActionListener((java.awt.event.ActionEvent e3) -> {
            setTunnelSideLeft(true);
            setTunnelSideRight(true);
        });
        jcbmi.setSelected(tunnelSideLeft && tunnelSideRight);

        JMenu tunnelEndMenu = new JMenu(Bundle.getMessage("DecorationEndMenuTitle"));
        tunnelEndMenu.setToolTipText(Bundle.getMessage("DecorationEndMenuToolTip"));
        tunnelMenu.add(tunnelEndMenu);

        jcbmi = new JCheckBoxMenuItem(Bundle.getMessage("DecorationNoneMenuItemTitle"));
        tunnelEndMenu.add(jcbmi);
        jcbmi.setToolTipText(Bundle.getMessage("DecorationNoneMenuItemToolTip"));
        jcbmi.addActionListener((java.awt.event.ActionEvent e3) -> {
            setTunnelHasEntry(false);
            setTunnelHasExit(false);
        });
        jcbmi.setSelected(!tunnelHasEntry && !tunnelHasExit);

        jcbmi = new JCheckBoxMenuItem(Bundle.getMessage("DecorationEntryMenuItemTitle"));
        tunnelEndMenu.add(jcbmi);
        jcbmi.setToolTipText(Bundle.getMessage("DecorationEntryMenuItemToolTip"));
        jcbmi.addActionListener((java.awt.event.ActionEvent e3) -> {
            setTunnelHasEntry(true);
            setTunnelHasExit(false);
        });
        jcbmi.setSelected(tunnelHasEntry && !tunnelHasExit);

        jcbmi = new JCheckBoxMenuItem(Bundle.getMessage("DecorationExitMenuItemTitle"));
        tunnelEndMenu.add(jcbmi);
        jcbmi.setToolTipText(Bundle.getMessage("DecorationExitMenuItemToolTip"));
        jcbmi.addActionListener((java.awt.event.ActionEvent e3) -> {
            setTunnelHasExit(true);
            setTunnelHasEntry(false);
        });
        jcbmi.setSelected(!tunnelHasEntry && tunnelHasExit);

        jcbmi = new JCheckBoxMenuItem(Bundle.getMessage("DecorationBothMenuItemTitle"));
        tunnelEndMenu.add(jcbmi);
        jcbmi.setToolTipText(Bundle.getMessage("DecorationBothMenuItemToolTip"));
        jcbmi.addActionListener((java.awt.event.ActionEvent e3) -> {
            setTunnelHasEntry(true);
            setTunnelHasExit(true);
        });
        jcbmi.setSelected(tunnelHasEntry && tunnelHasExit);

        jmi = tunnelMenu.add(new JMenuItem(Bundle.getMessage("DecorationColorMenuItemTitle")));
        jmi.setToolTipText(Bundle.getMessage("DecorationColorMenuItemToolTip"));
        jmi.addActionListener((java.awt.event.ActionEvent e3) -> {
            Color newColor = JmriColorChooser.showDialog(null, "Choose a color", tunnelColor);
            if ((newColor != null) && !newColor.equals(tunnelColor)) {
                setTunnelColor(newColor);
            }
        });
        jmi.setForeground(tunnelColor);
        jmi.setBackground(ColorUtil.contrast(tunnelColor));

        addNumericMenuItem(tunnelMenu,
                "TunnelFloorWidthMenuItemTitle", "TunnelFloorWidthMenuItemToolTip",
                this::getTunnelFloorWidth, this::setTunnelFloorWidth,
                QuickPromptUtil.checkIntRange(1, MAX_TUNNEL_FLOOR_WIDTH, null));
        addNumericMenuItem(tunnelMenu,
                "DecorationLineWidthMenuItemTitle", "DecorationLineWidthMenuItemToolTip",
                this::getTunnelLineWidth, this::setTunnelLineWidth,
                QuickPromptUtil.checkIntRange(1, MAX_TUNNEL_LINE_WIDTH, null));
        addNumericMenuItem(tunnelMenu,
                "TunnelEntranceWidthMenuItemTitle", "TunnelEntranceWidthMenuItemToolTip",
                this::getTunnelEntranceWidth, this::setTunnelEntranceWidth,
                QuickPromptUtil.checkIntRange(1, MAX_TUNNEL_ENTRANCE_WIDTH, null));

        popupMenu.add(decorationsMenu);

        popupMenu.add(new JSeparator(JSeparator.HORIZONTAL));
        popupMenu.add(new AbstractAction(Bundle.getMessage("ButtonEdit")) {
            @Override
            public void actionPerformed(ActionEvent e) {
                editor.editLayoutTrack(TrackSegmentView.this);
            }
        });
        popupMenu.add(new AbstractAction(Bundle.getMessage("ButtonDelete")) {
            @Override
            public void actionPerformed(ActionEvent e) {
                if (canRemove()) {
                    layoutEditor.removeTrackSegment(trackSegment);
                    remove();
                    dispose();
                }
            }
        });
        popupMenu.add(new AbstractAction(Bundle.getMessage("SplitTrackSegment")) {
            @Override
            public void actionPerformed(ActionEvent e) {
                splitTrackSegment();
            }
        });

        JMenu lineType = new JMenu(Bundle.getMessage("ChangeTo"));
        jmi = lineType.add(new JCheckBoxMenuItem(new AbstractAction(Bundle.getMessage("Line")) {
            @Override
            public void actionPerformed(ActionEvent e) {
                changeType(0);
            }
        }));
        jmi.setSelected(!isArc() && !isBezier());

        jmi = lineType.add(new JCheckBoxMenuItem(new AbstractAction(Bundle.getMessage("Circle")) {
            @Override
            public void actionPerformed(ActionEvent e) {
                changeType(1);
            }
        }));
        jmi.setSelected(isArc() && isCircle());

        jmi = lineType.add(new JCheckBoxMenuItem(new AbstractAction(Bundle.getMessage("Ellipse")) {
            @Override
            public void actionPerformed(ActionEvent e) {
                changeType(2);
            }
        }));
        jmi.setSelected(isArc() && !isCircle());

        jmi = lineType.add(new JCheckBoxMenuItem(new AbstractAction(Bundle.getMessage("Bezier")) {
            @Override
            public void actionPerformed(ActionEvent e) {
                changeType(3);
            }
        }));
        jmi.setSelected(!isArc() && isBezier());

        popupMenu.add(lineType);

        if (isArc() || isBezier()) {
            if (hideConstructionLines()) {
                popupMenu.add(new AbstractAction(Bundle.getMessage("ShowConstruct")) {
                    @Override
                    public void actionPerformed(ActionEvent e) {
                        hideConstructionLines(SHOWCON);
                    }
                });
            } else {
                popupMenu.add(new AbstractAction(Bundle.getMessage("HideConstruct")) {
                    @Override
                    public void actionPerformed(ActionEvent e) {
                        hideConstructionLines(HIDECON);
                    }
                });
            }
        }
        if ((!getBlockName().isEmpty()) && (jmri.InstanceManager.getDefault(LayoutBlockManager.class).isAdvancedRoutingEnabled())) {
            popupMenu.add(new AbstractAction(Bundle.getMessage("ViewBlockRouting")) {
                @Override
                public void actionPerformed(ActionEvent e) {
                    AbstractAction routeTableAction = new LayoutBlockRouteTableAction("ViewRouting", getLayoutBlock());
                    routeTableAction.actionPerformed(e);
                }
            });
        }
        popupMenu.show(mouseEvent.getComponent(), mouseEvent.getX(), mouseEvent.getY());
        return popupMenu;
    }   // showPopup

    /**
     * {@inheritDoc}
     */
    @Override
    public boolean canRemove() {
        List<String> itemList = new ArrayList<>();

        HitPointType type1Temp = getType1();
        LayoutTrack conn1Temp = getConnect1();
        itemList.addAll(getPointReferences(type1Temp, conn1Temp));

        HitPointType type2Temp = getType2();
        LayoutTrack conn2Temp = getConnect2();
        itemList.addAll(getPointReferences(type2Temp, conn2Temp));

        if (!itemList.isEmpty()) {
            displayRemoveWarningDialog(itemList, "TrackSegment");  // NOI18N
        }
        return itemList.isEmpty();
    }

    public ArrayList<String> getPointReferences(HitPointType type, LayoutTrack conn) {
        ArrayList<String> result = new ArrayList<>();

        if (type == HitPointType.POS_POINT && conn instanceof PositionablePoint) {
            PositionablePoint pt = (PositionablePoint) conn;
            if (!pt.getEastBoundSignal().isEmpty()) {
                result.add(pt.getEastBoundSignal());
            }
            if (!pt.getWestBoundSignal().isEmpty()) {
                result.add(pt.getWestBoundSignal());
            }
            if (!pt.getEastBoundSignalMastName().isEmpty()) {
                result.add(pt.getEastBoundSignalMastName());
            }
            if (!pt.getWestBoundSignalMastName().isEmpty()) {
                result.add(pt.getWestBoundSignalMastName());
            }
            if (!pt.getEastBoundSensorName().isEmpty()) {
                result.add(pt.getEastBoundSensorName());
            }
            if (!pt.getWestBoundSensorName().isEmpty()) {
                result.add(pt.getWestBoundSensorName());
            }
            if (pt.getType() == PositionablePoint.PointType.EDGE_CONNECTOR && pt.getLinkedPoint() != null) {
                result.add(Bundle.getMessage("DeleteECisActive"));   // NOI18N
            }
        }

        if (HitPointType.isTurnoutHitType(type) && conn instanceof LayoutTurnout) {
            LayoutTurnout lt = (LayoutTurnout) conn;
            switch (type) {
                case TURNOUT_A: {
                    result = lt.getBeanReferences("A");  // NOI18N
                    break;
                }
                case TURNOUT_B: {
                    result = lt.getBeanReferences("B");  // NOI18N
                    break;
                }
                case TURNOUT_C: {
                    result = lt.getBeanReferences("C");  // NOI18N
                    break;
                }
                case TURNOUT_D: {
                    result = lt.getBeanReferences("D");  // NOI18N
                    break;
                }
                default: {
                    log.error("Unexpected HitPointType: {}", type);
                }
            }
        }

        if (HitPointType.isLevelXingHitType(type) && conn instanceof LevelXing) {
            LevelXing lx = (LevelXing) conn;
            switch (type) {
                case LEVEL_XING_A: {
                    result = lx.getBeanReferences("A");  // NOI18N
                    break;
                }
                case LEVEL_XING_B: {
                    result = lx.getBeanReferences("B");  // NOI18N
                    break;
                }
                case LEVEL_XING_C: {
                    result = lx.getBeanReferences("C");  // NOI18N
                    break;
                }
                case LEVEL_XING_D: {
                    result = lx.getBeanReferences("D");  // NOI18N
                    break;
                }
                default: {
                    log.error("Unexpected HitPointType: {}", type);
                }
            }
        }

        if (HitPointType.isSlipHitType(type) && conn instanceof LayoutSlip) {
            LayoutSlip ls = (LayoutSlip) conn;
            switch (type) {
                case SLIP_A: {
                    result = ls.getBeanReferences("A");  // NOI18N
                    break;
                }
                case SLIP_B: {
                    result = ls.getBeanReferences("B");  // NOI18N
                    break;
                }
                case SLIP_C: {
                    result = ls.getBeanReferences("C");  // NOI18N
                    break;
                }
                case SLIP_D: {
                    result = ls.getBeanReferences("D");  // NOI18N
                    break;
                }
                default: {
                    log.error("Unexpected HitPointType: {}", type);
                }
            }
        }

        return result;
    }

    /**
     * split track segment into two track segments with an anchor between
     */
    public void splitTrackSegment() {
        // create a new anchor
        Point2D p = getCentreSeg();
        PositionablePoint newAnchor = layoutEditor.addAnchor(p);
        // link it to me
        layoutEditor.setLink(newAnchor, HitPointType.POS_POINT, trackSegment, HitPointType.TRACK);

        // get unique name for a new track segment
        String name = layoutEditor.getFinder().uniqueName("T", 1);

        // create it between the new anchor and my getConnect2()(/type2)
        TrackSegment newTrackSegment = new TrackSegment(name,
                newAnchor, HitPointType.POS_POINT,
                getConnect2(), getType2(),
                trackSegment.isMainline(), layoutEditor);
        TrackSegmentView ntsv = new TrackSegmentView(newTrackSegment,
                layoutEditor);
        log.error("temporary: splitTrackSegment created track without view, didn't include isDashed() ");
        // add it to known tracks
        layoutEditor.addLayoutTrack(newTrackSegment, ntsv);
        layoutEditor.setDirty();

        // copy attributes to new track segment
        newTrackSegment.setLayoutBlock(this.getLayoutBlock());
        ntsv.setArc(this.isArc());
        ntsv.setCircle(this.isCircle());
        // split any angle between the two new track segments
        ntsv.setAngle(this.getAngle() / 2.0);
        this.setAngle(this.getAngle() / 2.0);
        // newTrackSegment.setBezier(this.isBezier());
        ntsv.setFlip(this.isFlip());

        // copy over decorations
        Map<String, String> d = new HashMap<>();
        this.getDecorations().forEach((k, v) -> {
            if (k.equals("arrow")) {                // if this is an arrow
                if (this.isArrowEndStop()) {        // and it's on the stop end
                    d.put(k, v);                    // copy it to new track
                    this.setArrowEndStop(false);    // and remove it from this track
                }
            } else if (k.equals("bumper")) {        // if this is an end bumper
                if (this.isBumperEndStop()) {       // amd it's on the stop end
                    d.put(k, v);                    // copy it to new track
                    this.setBumperEndStop(false);   // and remove it from this track
                }
            } else {                                // otherwise...
                d.put(k, v);                        // copy to new track
            }
        });
        ntsv.setDecorations(d);

        // link my getConnect2() to the new track segment
        if (getConnect2() instanceof PositionablePoint) {
            PositionablePoint pp = (PositionablePoint) getConnect2();
            pp.replaceTrackConnection(trackSegment, newTrackSegment);
        } else {
            layoutEditor.setLink(getConnect2(), getType2(), newTrackSegment, HitPointType.TRACK);
        }

        // link the new anchor to the new track segment
        layoutEditor.setLink(newAnchor, HitPointType.POS_POINT, newTrackSegment, HitPointType.TRACK);

        // link me to the new newAnchor
        trackSegment.setConnect2(newAnchor, HitPointType.POS_POINT);

        // check on layout block
        LayoutBlock b = this.getLayoutBlock();

        if (b != null) {
            newTrackSegment.setLayoutBlock(b);
            layoutEditor.getLEAuxTools().setBlockConnectivityChanged();
            newTrackSegment.updateBlockInfo();
        }
        layoutEditor.setDirty();
        layoutEditor.redrawPanel();
    }   // splitTrackSegment

    /**
     * Display popup menu for information and editing.
     *
     * @param e            The original event causing this
     * @param hitPointType the type of the underlying hit
     */
    protected void showBezierPopUp(MouseEvent e, HitPointType hitPointType) {
        int bezierControlPointIndex = hitPointType.bezierPointIndex();
        if (popupMenu != null) {
            popupMenu.removeAll();
        } else {
            popupMenu = new JPopupMenu();
        }

        JMenuItem jmi = popupMenu.add(Bundle.getMessage("BezierControlPoint") + " #" + bezierControlPointIndex);
        jmi.setEnabled(false);
        popupMenu.add(new JSeparator(JSeparator.HORIZONTAL));

        if (bezierControlPoints.size() <= HitPointType.NUM_BEZIER_CONTROL_POINTS) {
            popupMenu.add(new AbstractAction(Bundle.getMessage("AddBezierControlPointAfter")) {

                @Override
                public void actionPerformed(ActionEvent e) {
                    addBezierControlPointAfter(bezierControlPointIndex);
                }
            });
            popupMenu.add(new AbstractAction(Bundle.getMessage("AddBezierControlPointBefore")) {

                @Override
                public void actionPerformed(ActionEvent e) {
                    addBezierControlPointBefore(bezierControlPointIndex);
                }
            });
        }

        if (bezierControlPoints.size() > 2) {
            popupMenu.add(new AbstractAction(Bundle.getMessage("DeleteBezierControlPoint") + " #" + bezierControlPointIndex) {

                @Override
                public void actionPerformed(ActionEvent e) {
                    deleteBezierControlPoint(bezierControlPointIndex);
                }
            });
        }
        popupMenu.show(e.getComponent(), e.getX(), e.getY());
    }

    private void addBezierControlPointBefore(int index) {
        Point2D addPoint = getBezierControlPoint(index);
        if (index > 0) {
            addPoint = MathUtil.midPoint(getBezierControlPoint(index - 1), addPoint);
        } else {
            Point2D ep1 = layoutEditor.getCoords(getConnect1(), getType1());
            addPoint = MathUtil.midPoint(ep1, addPoint);
        }
        bezierControlPoints.add(index, addPoint);
        layoutEditor.redrawPanel();
        layoutEditor.setDirty();
    }

    private void addBezierControlPointAfter(int index) {
        int cnt = bezierControlPoints.size();
        Point2D addPoint = getBezierControlPoint(index);
        if (index < cnt - 1) {
            addPoint = MathUtil.midPoint(addPoint, getBezierControlPoint(index + 1));
            bezierControlPoints.add(index + 1, addPoint);
        } else {
            Point2D ep2 = layoutEditor.getCoords(getConnect2(), getType2());
            addPoint = MathUtil.midPoint(addPoint, ep2);
            bezierControlPoints.add(addPoint);
        }
        layoutEditor.redrawPanel();
        layoutEditor.setDirty();
    }

    private void deleteBezierControlPoint(int index) {
        if ((index >= 0) && (index < bezierControlPoints.size())) {
            bezierControlPoints.remove(index);
            layoutEditor.redrawPanel();
            layoutEditor.setDirty();
        }
    }

    void changeType(int choice) {
        switch (choice) {
            case 0: // plain track segment (line)
                setArc(false);
                setAngle(0.0D);
                setCircle(false);
                setBezier(false);
                break;
            case 1: // circle
                setCircle(true);
                setArc(true);
//                setAngle(90.0D);
//                setBezier(false); // this is done in setCircle
                break;
            case 2: // arc
                setArc(true);
                setAngle(90.0D);
                setCircle(false);
                setBezier(false);
                break;
            case 3:
                setArc(false);  // bezier
                setCircle(false);
                if (bezierControlPoints.size() == 0) {
                    // TODO: Use MathUtil.intersect to find intersection of adjacent tracks
                    // TODO: and place the control points halfway between that and the two endpoints

                    // set default control point displacements
                    Point2D ep1 = layoutEditor.getCoords(getConnect1(), getType1());
                    Point2D ep2 = layoutEditor.getCoords(getConnect2(), getType2());

                    // compute orthogonal offset0 with length one third the distance from ep1 to ep2
                    Point2D offset = MathUtil.subtract(ep2, ep1);
                    offset = MathUtil.normalize(offset, MathUtil.length(offset) / 3.0);
                    offset = MathUtil.orthogonal(offset);

                    // add & subtract orthogonal offset0 to 1/3rd and 2/3rd points
                    Point2D pt1 = MathUtil.add(MathUtil.oneThirdPoint(ep1, ep2), offset);
                    Point2D pt2 = MathUtil.subtract(MathUtil.twoThirdsPoint(ep1, ep2), offset);

                    bezierControlPoints.add(pt1);
                    bezierControlPoints.add(pt2);
                }
                setBezier(true);    // do this last (it calls reCenter())
                break;
            default:
                break;
        }
        layoutEditor.redrawPanel();
        layoutEditor.setDirty();
    }

    /**
     * Clean up when this object is no longer needed.
     * <p>
     * Should not be called while the object is still displayed.
     *
     * @see #remove()
     */
    public void dispose() {
        if (popupMenu != null) {
            popupMenu.removeAll();
        }
        popupMenu = null;
    }

    /**
     * Remove this object from display and persistance.
     */
    public void remove() {
        // remove from persistance by flagging inactive
        active = false;
    }

    private boolean active = true;

    /**
     * Get state. "active" means that the object is still displayed, and should
     * be stored.
     *
     * @return true if active
     */
    public boolean isActive() {
        return active;
    }

    public static final int SHOWCON = 0x01;
    public static final int HIDECON = 0x02;     // flag set on a segment basis.
    public static final int HIDECONALL = 0x04;  // Used by layout editor for hiding all

    public int showConstructionLine = SHOWCON;

    /**
     * @return true if HIDECON is not set and HIDECONALL is not set
     */
    public boolean isShowConstructionLines() {
        return (((showConstructionLine & HIDECON) != HIDECON)
                && ((showConstructionLine & HIDECONALL) != HIDECONALL));
    }

    /**
     * Method used by LayoutEditor.
     * <p>
     * If the argument is
     * <ul>
     * <li>HIDECONALL then set HIDECONALL
     * <li>SHOWCON reset HIDECONALL is set, other wise set SHOWCON
     * <li>HIDECON or otherwise set HIDECON
     * </ul>
     * Then always redraw the LayoutEditor panel and set it dirty.
     *
     * @param hide The specification i.e. HIDECONALL, SHOWCON et al
     */
    public void hideConstructionLines(int hide) {
        if (hide == HIDECONALL) {
            showConstructionLine |= HIDECONALL;
        } else if (hide == SHOWCON) {
            if ((showConstructionLine & HIDECONALL) == HIDECONALL) {
                showConstructionLine &= ~HIDECONALL;
            } else {
                showConstructionLine = hide;
            }
        } else {
            showConstructionLine = HIDECON;
        }
        layoutEditor.redrawPanel();
        layoutEditor.setDirty();
    }

    /**
     * @return true if SHOWCON is not set
     */
    public boolean hideConstructionLines() {
        return ((showConstructionLine & SHOWCON) != SHOWCON);
    }

    /**
     * The following are used only as a local store after a circle or arc has
     * been calculated. This prevents the need to recalculate the values each
     * time a re-draw is required.
     */
    private Point2D pt1;
    private Point2D pt2;

    public Point2D getTmpPt1() {
        return pt1;
    }

    public Point2D getTmpPt2() {
        return pt2;
    }

    public void setTmpPt1(Point2D Pt1) {
        pt1 = Pt1;
        changed = true;
    }

    public void setTmpPt2(Point2D Pt2) {
        pt2 = Pt2;
        changed = true;
    }

    private double cX;

    public double getCX() {
        return cX;
    }

    public void setCX(double CX) {
        cX = CX;
    }

    private double cY;

    public double getCY() {
        return cY;
    }

    public void setCY(double CY) {
        cY = CY;
    }

    private double cW;

    public double getCW() {
        return cW;
    }

    public void setCW(double CW) {
        cW = CW;
    }

    private double cH;

    public double getCH() {
        return cH;
    }

    public void setCH(double CH) {
        cH = CH;
    }

    private double startAdj;

    public double getStartAdj() {
        return startAdj;
    }

    public void setStartAdj(double startAdj) {
        this.startAdj = startAdj;
    }

    // this is the center of the track segment (it is "on" the track segment)
    public double getCentreSegX() {
        return getCentreSeg().getX();
    }

    public void setCentreSegX(double x) {
        super.setCoordsCenter(new Point2D.Double(x, getCentreSeg().getY()));
    }

    public double getCentreSegY() {
        return getCentreSeg().getY();
    }

    public void setCentreSegY(double y) {
        super.setCoordsCenter(new Point2D.Double(getCentreSeg().getX(), y));
    }

    /**
     * @return the location of the middle of the segment (on the segment)
     */
    public Point2D getCentreSeg() {
        Point2D result = MathUtil.zeroPoint2D;

        if ((getConnect1() != null) && (getConnect2() != null)) {
            // get the end points
            Point2D ep1 = layoutEditor.getCoords(getConnect1(), getType1());
            Point2D ep2 = layoutEditor.getCoords(getConnect2(), getType2());

            if (isCircle()) {
                result = getCoordsCenter(); // new Point2D.Double(centreX, centreY);
            } else if (isArc()) {
                super.setCoordsCenter(MathUtil.midPoint(getBounds()));
                if (isFlip()) {
                    Point2D t = ep1;
                    ep1 = ep2;
                    ep2 = t;
                }
                Point2D delta = MathUtil.subtract(ep1, ep2);
                // are they of the same sign?
                if ((delta.getX() >= 0.0) != (delta.getY() >= 0.0)) {
                    delta = MathUtil.divide(delta, +5.0, -5.0);
                } else {
                    delta = MathUtil.divide(delta, -5.0, +5.0);
                }
                result = MathUtil.add(getCoordsCenter(), delta);
            } else if (isBezier()) {
                // compute result Bezier point for (t == 0.5);
                // copy all the control points (including end points) into an array
                int len = bezierControlPoints.size() + 2;
                Point2D[] points = new Point2D[len];
                points[0] = ep1;
                for (int idx = 1; idx < len - 1; idx++) {
                    points[idx] = bezierControlPoints.get(idx - 1);
                }
                points[len - 1] = ep2;

                // calculate midpoints of all points (len - 1 order times)
                for (int idx = len - 1; idx > 0; idx--) {
                    for (int jdx = 0; jdx < idx; jdx++) {
                        points[jdx] = MathUtil.midPoint(points[jdx], points[jdx + 1]);
                    }
                }
                result = points[0];
            } else {
                result = MathUtil.midPoint(ep1, ep2);
            }
            super.setCoordsCenter(result);
        }
        return result;
    }

    public void setCentreSeg(Point2D p) {
        super.setCoordsCenter(p);
    }

    // this is the center of the track segment when configured as a circle
    private double centreX;

    public double getCentreX() {
        return centreX;
    }

    public void setCentreX(double x) {
        centreX = x;
    }

    private double centreY;

    public double getCentreY() {
        return centreY;
    }

    public void setCentreY(double y) {
        centreY = y;
    }

    public Point2D getCentre() {
        return new Point2D.Double(centreX, centreY);
    }

    private double tmpangle;

    public double getTmpAngle() {
        return tmpangle;
    }

    public void setTmpAngle(double a) {
        tmpangle = a;
    }

    /**
     * get center coordinates
     *
     * @return the center coordinates
     */
    public Point2D getCoordsCenterCircle() {
        return getCentre();
    }

    /**
     * set center coordinates
     *
     * @param p the coordinates to set
     */
    public void setCoordsCenterCircle(Point2D p) {
        centreX = p.getX();
        centreY = p.getY();
    }

    private double chordLength;

    public double getChordLength() {
        return chordLength;
    }

    public void setChordLength(double chord) {
        chordLength = chord;
    }

    /*
    * Called when the user changes the angle dynamically in edit mode
    * by dragging the centre of the cirle.
     */
    protected void reCalculateTrackSegmentAngle(double x, double y) {
        if (!isBezier()) {
            double pt2x;
            double pt2y;
            double pt1x;
            double pt1y;

            if (isFlip()) {
                pt1x = getTmpPt2().getX();
                pt1y = getTmpPt2().getY();
                pt2x = getTmpPt1().getX();
                pt2y = getTmpPt1().getY();
            } else {
                pt1x = getTmpPt1().getX();
                pt1y = getTmpPt1().getY();
                pt2x = getTmpPt2().getX();
                pt2y = getTmpPt2().getY();
            }
            // Point 1 to new point distance
            double a;
            double o;
            double la;
            // Compute arc's chord
            a = pt2x - x;
            o = pt2y - y;
            la = Math.hypot(a, o);

            double lb;
            a = pt1x - x;
            o = pt1y - y;
            lb = Math.hypot(a, o);

            double newangle = Math.toDegrees(Math.acos((-getChordLength() * getChordLength() + la * la + lb * lb) / (2 * la * lb)));
            setAngle(newangle);
        }
    }

    /*
    * Calculate the initally parameters for drawing a circular track segment.
     */
    protected void calculateTrackSegmentAngle() {
        Point2D pt1, pt2;
        if (isFlip()) {
            pt1 = layoutEditor.getCoords(getConnect2(), getType2());
            pt2 = layoutEditor.getCoords(getConnect1(), getType1());
        } else {
            pt1 = layoutEditor.getCoords(getConnect1(), getType1());
            pt2 = layoutEditor.getCoords(getConnect2(), getType2());
        }
        if ((getTmpPt1() != pt1) || (getTmpPt2() != pt2) || trackNeedsRedraw()) {
            setTmpPt1(pt1);
            setTmpPt2(pt2);

            double pt1x = pt1.getX();
            double pt1y = pt1.getY();
            double pt2x = pt2.getX();
            double pt2y = pt2.getY();

            if (getAngle() == 0.0D) {
                setTmpAngle(90.0D);
            } else {
                setTmpAngle(getAngle());
            }
            // Convert angle to radiants in order to speed up math
            double halfAngleRAD = Math.toRadians(getTmpAngle()) / 2.D;

            // Compute arc's chord
            double a = pt2x - pt1x;
            double o = pt2y - pt1y;
            double chord = Math.hypot(a, o);
            setChordLength(chord);

            // Make sure chord is not null
            // In such a case (ep1 == ep2), there is no arc to draw
            if (chord > 0.D) {
                double radius = (chord / 2.D) / Math.sin(halfAngleRAD);
                // Circle
                double startRad = Math.atan2(a, o) - halfAngleRAD;
                setStartAdj(Math.toDegrees(startRad));
                if (isCircle()) {
                    // Circle - Compute center
                    setCentreX(pt2x - Math.cos(startRad) * radius);
                    setCentreY(pt2y + Math.sin(startRad) * radius);

                    // Circle - Compute rectangle required by Arc2D.Double
                    setCW(radius * 2.0D);
                    setCH(radius * 2.0D);
                    setCX(getCentreX() - radius);
                    setCY(getCentreY() - radius);

                    // Compute where to locate the control circle on the circle segment
                    Point2D offset = new Point2D.Double(
                            +radius * Math.cos(startRad + halfAngleRAD),
                            -radius * Math.sin(startRad + halfAngleRAD));
                    setCentreSeg(MathUtil.add(getCentre(), offset));
                } else {
                    // Ellipse - Round start angle to the closest multiple of 90
                    setStartAdj(Math.round(getStartAdj() / 90.0D) * 90.0D);
                    // Ellipse - Compute rectangle required by Arc2D.Double
                    setCW(Math.abs(a) * 2.0D);
                    setCH(Math.abs(o) * 2.0D);
                    // Ellipse - Adjust rectangle corner, depending on quadrant
                    if (o * a < 0.0D) {
                        a = -a;
                    } else {
                        o = -o;
                    }
                    setCX(Math.min(pt1x, pt2x) - Math.max(a, 0.0D));
                    setCY(Math.min(pt1y, pt2y) - Math.max(o, 0.0D));
                }
            }
        }
    }   // calculateTrackSegmentAngle

    /**
     * {@inheritDoc}
     */
    @Override
    protected void draw1(Graphics2D g2, boolean isMain, boolean isBlock) {
//   if (getName().equals("T15")) {
//       log.debug("STOP");
//   }
        if (!isBlock && isDashed() && getLayoutBlock() != null) {
            // Skip the dashed rail layer, the block layer will display the dashed track
            // This removes random rail fragments from between the block dashes
            return;
        }
        if (isMain == trackSegment.isMainline()) {
            if (isBlock) {
                setColorForTrackBlock(g2, getLayoutBlock());
            }
            if (isArc()) {
                calculateTrackSegmentAngle();
                g2.draw(new Arc2D.Double(getCX(), getCY(), getCW(), getCH(), getStartAdj(), getTmpAngle(), Arc2D.OPEN));
                trackRedrawn();
            } else if (isBezier()) {
                Point2D[] points = getBezierPoints();
                MathUtil.drawBezier(g2, points);
            } else {
                Point2D end1 = layoutEditor.getCoords(
                        getConnect1(),
                        getType1());
                Point2D end2 = layoutEditor.getCoords(
                        getConnect2(),
                        getType2());

                g2.draw(new Line2D.Double(end1, end2));
            }
        }
    }

    /**
     * {@inheritDoc}
     */
    @Override
    protected void draw2(Graphics2D g2, boolean isMain, float railDisplacement) {
//   if (getName().equals("T5")) {
//       log.debug("STOP");
//   }
        if (isDashed() && getLayoutBlock() != null) {
            // Skip the dashed rail layer, the block layer will display the dashed track
            // This removes random rail fragments from between the block dashes
            return;
        }
        if (isMain == trackSegment.isMainline()) {
            if (isArc()) {
                calculateTrackSegmentAngle();
                Rectangle2D cRectangle2D = new Rectangle2D.Double(
                        getCX(), getCY(), getCW(), getCH());
                Rectangle2D tRectangle2D = MathUtil.inset(cRectangle2D, -railDisplacement);
                double startAdj = getStartAdj(), tmpAngle = getTmpAngle();
                g2.draw(new Arc2D.Double(tRectangle2D.getX(), tRectangle2D.getY(),
                        tRectangle2D.getWidth(), tRectangle2D.getHeight(),
                        startAdj, tmpAngle, Arc2D.OPEN));
                tRectangle2D = MathUtil.inset(cRectangle2D, +railDisplacement);
                g2.draw(new Arc2D.Double(tRectangle2D.getX(), tRectangle2D.getY(),
                        tRectangle2D.getWidth(), tRectangle2D.getHeight(),
                        startAdj, tmpAngle, Arc2D.OPEN));
                trackRedrawn();
            } else if (isBezier()) {
                Point2D[] points = getBezierPoints();
                MathUtil.drawBezier(g2, points, -railDisplacement);
                MathUtil.drawBezier(g2, points, +railDisplacement);
            } else {
                Point2D end1 = layoutEditor.getCoords(getConnect1(), getType1());
                Point2D end2 = layoutEditor.getCoords(getConnect2(), getType2());

                Point2D delta = MathUtil.subtract(end2, end1);
                Point2D vector = MathUtil.normalize(delta, railDisplacement);
                vector = MathUtil.orthogonal(vector);

                Point2D ep1L = MathUtil.add(end1, vector);
                Point2D ep2L = MathUtil.add(end2, vector);
                g2.draw(new Line2D.Double(ep1L, ep2L));

                Point2D ep1R = MathUtil.subtract(end1, vector);
                Point2D ep2R = MathUtil.subtract(end2, vector);
                g2.draw(new Line2D.Double(ep1R, ep2R));
            }
        }
    }

    /**
     * {@inheritDoc}
     */
    @Override
    protected void highlightUnconnected(Graphics2D g2, HitPointType selectedType) {
        // TrackSegments are always connected
        // nothing to see here... move along...
    }

    @Override
    protected void drawEditControls(Graphics2D g2) {
        g2.setColor(Color.black);
        if (isShowConstructionLines()) {
            Point2D ep1 = layoutEditor.getCoords(getConnect1(), getType1());
            Point2D ep2 = layoutEditor.getCoords(getConnect2(), getType2());
            if (isCircle()) {
                // draw radiuses
                Point2D circleCenterPoint = getCoordsCenterCircle();
                g2.draw(new Line2D.Double(circleCenterPoint, ep1));
                g2.draw(new Line2D.Double(circleCenterPoint, ep2));
                // Draw a circle and square at the circles centre, that
                // allows the user to change the angle by dragging the mouse.
                g2.draw(trackEditControlCircleAt(circleCenterPoint));
                g2.draw(layoutEditor.layoutEditorControlRectAt(circleCenterPoint));
            } else if (isBezier()) {
                // draw construction lines and control circles
                Point2D lastPt = ep1;
                for (Point2D bcp : bezierControlPoints) {
                    g2.draw(new Line2D.Double(lastPt, bcp));
                    lastPt = bcp;
                    g2.draw(layoutEditor.layoutEditorControlRectAt(bcp));
                }
                g2.draw(new Line2D.Double(lastPt, ep2));
            }
        }
        g2.draw(trackEditControlCircleAt(getCentreSeg()));
    }   // drawEditControls

    @Override
    protected void drawTurnoutControls(Graphics2D g2) {
        // TrackSegments don't have turnout controls...
        // nothing to see here... move along...
    }

    /**
     * {@inheritDoc}
     */
    @Override
    public void reCheckBlockBoundary() {
        // nothing to see here... move along...
    }

    /**
     * {@inheritDoc}
     */
    @Override
    protected void drawDecorations(Graphics2D g2) {

        log.trace("TrackSegmentView: drawDecorations arrowStyle {}", arrowStyle);
// get end points and calculate start/stop angles (in radians)
        Point2D ep1 = layoutEditor.getCoords(getConnect1(), getType1());
        Point2D ep2 = layoutEditor.getCoords(getConnect2(), getType2());
        Point2D p1, p2, p3, p4, p5, p6, p7;
        Point2D p1P = ep1, p2P = ep2, p3P, p4P, p5P, p6P, p7P;
        double startAngleRAD, stopAngleRAD;
        if (isArc()) {
            calculateTrackSegmentAngle();
            double startAngleDEG = getStartAdj(), extentAngleDEG = getTmpAngle();
            startAngleRAD = (Math.PI / 2.D) - Math.toRadians(startAngleDEG);
            stopAngleRAD = (Math.PI / 2.D) - Math.toRadians(startAngleDEG + extentAngleDEG);
            if (isFlip()) {
                startAngleRAD += Math.PI;
                stopAngleRAD += Math.PI;
            } else {
                double temp = startAngleRAD;
                startAngleRAD = stopAngleRAD;
                stopAngleRAD = temp;
            }
        } else if (isBezier()) {
            Point2D cp0 = bezierControlPoints.get(0);
            Point2D cpN = bezierControlPoints.get(bezierControlPoints.size() - 1);
            startAngleRAD = (Math.PI / 2.D) - MathUtil.computeAngleRAD(cp0, ep1);
            stopAngleRAD = (Math.PI / 2.D) - MathUtil.computeAngleRAD(ep2, cpN);
        } else {
            startAngleRAD = (Math.PI / 2.D) - MathUtil.computeAngleRAD(ep2, ep1);
            stopAngleRAD = startAngleRAD;
        }

//
// arrow decorations
//
        if (arrowStyle > 0) {
            log.trace("arrowstyle>0 with width {}", arrowLineWidth);
            g2.setStroke(new BasicStroke(arrowLineWidth,
                    BasicStroke.CAP_BUTT, BasicStroke.JOIN_MITER, 1.F));
            g2.setColor(arrowColor);

            // draw the start arrows
            int offset = 1;
            if (arrowEndStart) {
                if (arrowDirIn) {
                    offset = drawArrow(g2, ep1, Math.PI + startAngleRAD, false, offset);
                }
                if (arrowDirOut) {
                    offset = drawArrow(g2, ep1, Math.PI + startAngleRAD, true, offset);
                }
            }

            // draw the stop arrows
            offset = 1;
            if (arrowEndStop) {
                if (arrowDirIn) {
                    offset = drawArrow(g2, ep2, stopAngleRAD, false, offset);
                }
                if (arrowDirOut) {
                    offset = drawArrow(g2, ep2, stopAngleRAD, true, offset);
                }
            }
        }   // arrow decoration

//
// bridge decorations
//
        if (bridgeSideLeft || bridgeSideRight) {
            float halfWidth = bridgeDeckWidth / 2.F;

            log.trace("bridgeleft/right with width {}", bridgeLineWidth);
            g2.setStroke(new BasicStroke(bridgeLineWidth,
                    BasicStroke.CAP_BUTT, BasicStroke.JOIN_MITER, 1.F));
            g2.setColor(bridgeColor);

            if (isArc()) {
                calculateTrackSegmentAngle();
                Rectangle2D cRectangle2D = new Rectangle2D.Double(
                        getCX(), getCY(), getCW(), getCH());
                double startAdj = getStartAdj(), tmpAngle = getTmpAngle();
                if (bridgeSideLeft) {
                    Rectangle2D tRectangle2D = MathUtil.inset(cRectangle2D, -halfWidth);
                    g2.draw(new Arc2D.Double(tRectangle2D.getX(), tRectangle2D.getY(),
                            tRectangle2D.getWidth(), tRectangle2D.getHeight(),
                            startAdj, tmpAngle, Arc2D.OPEN));
                }
                if (bridgeSideRight) {
                    Rectangle2D tRectangle2D = MathUtil.inset(cRectangle2D, +halfWidth);
                    g2.draw(new Arc2D.Double(tRectangle2D.getX(), tRectangle2D.getY(),
                            tRectangle2D.getWidth(), tRectangle2D.getHeight(),
                            startAdj, tmpAngle, Arc2D.OPEN));
                }
            } else if (isBezier()) {
                Point2D[] points = getBezierPoints();
                if (bridgeSideLeft) {
                    MathUtil.drawBezier(g2, points, -halfWidth);
                }
                if (bridgeSideRight) {
                    MathUtil.drawBezier(g2, points, +halfWidth);
                }
            } else {
                Point2D delta = MathUtil.subtract(ep2, ep1);
                Point2D vector = MathUtil.normalize(delta, halfWidth);
                vector = MathUtil.orthogonal(vector);

                if (bridgeSideRight) {
                    Point2D ep1R = MathUtil.add(ep1, vector);
                    Point2D ep2R = MathUtil.add(ep2, vector);
                    g2.draw(new Line2D.Double(ep1R, ep2R));
                }

                if (bridgeSideLeft) {
                    Point2D ep1L = MathUtil.subtract(ep1, vector);
                    Point2D ep2L = MathUtil.subtract(ep2, vector);
                    g2.draw(new Line2D.Double(ep1L, ep2L));
                }
            }   // if isArc() {} else if isBezier() {} else...

            if (isFlip()) {
                boolean temp = bridgeSideRight;
                bridgeSideRight = bridgeSideLeft;
                bridgeSideLeft = temp;
            }

            if (bridgeHasEntry) {
                if (bridgeSideRight) {
                    p1 = new Point2D.Double(-bridgeApproachWidth, +bridgeApproachWidth + halfWidth);
                    p2 = new Point2D.Double(0.0, +halfWidth);
                    p1P = MathUtil.add(MathUtil.rotateRAD(p1, startAngleRAD), ep1);
                    p2P = MathUtil.add(MathUtil.rotateRAD(p2, startAngleRAD), ep1);
                    g2.draw(new Line2D.Double(p1P, p2P));
                }
                if (bridgeSideLeft) {
                    p1 = new Point2D.Double(-bridgeApproachWidth, -bridgeApproachWidth - halfWidth);
                    p2 = new Point2D.Double(0.0, -halfWidth);
                    p1P = MathUtil.add(MathUtil.rotateRAD(p1, startAngleRAD), ep1);
                    p2P = MathUtil.add(MathUtil.rotateRAD(p2, startAngleRAD), ep1);
                    g2.draw(new Line2D.Double(p1P, p2P));
                }
            }
            if (bridgeHasExit) {
                if (bridgeSideRight) {
                    p1 = new Point2D.Double(+bridgeApproachWidth, +bridgeApproachWidth + halfWidth);
                    p2 = new Point2D.Double(0.0, +halfWidth);
                    p1P = MathUtil.add(MathUtil.rotateRAD(p1, stopAngleRAD), ep2);
                    p2P = MathUtil.add(MathUtil.rotateRAD(p2, stopAngleRAD), ep2);
                    g2.draw(new Line2D.Double(p1P, p2P));
                }
                if (bridgeSideLeft) {
                    p1 = new Point2D.Double(+bridgeApproachWidth, -bridgeApproachWidth - halfWidth);
                    p2 = new Point2D.Double(0.0, -halfWidth);
                    p1P = MathUtil.add(MathUtil.rotateRAD(p1, stopAngleRAD), ep2);
                    p2P = MathUtil.add(MathUtil.rotateRAD(p2, stopAngleRAD), ep2);
                    g2.draw(new Line2D.Double(p1P, p2P));
                }
            }

            // if necessary flip these back
            if (isFlip()) {
                boolean temp = bridgeSideRight;
                bridgeSideRight = bridgeSideLeft;
                bridgeSideLeft = temp;
            }
        }

//
// end bumper decorations
//
        if (bumperEndStart || bumperEndStop) {
            log.trace("bumper end/start with width {}", bumperLineWidth);
            g2.setStroke(new BasicStroke(bumperLineWidth,
                    BasicStroke.CAP_BUTT, BasicStroke.JOIN_MITER, 1.F));
            g2.setColor(bumperColor);

            float halfLength = bumperLength / 2.F;

            if (bumperFlipped) {
                double temp = startAngleRAD;
                startAngleRAD = stopAngleRAD;
                stopAngleRAD = temp;
            }

            // common points
            p1 = new Point2D.Double(0.F, -halfLength);
            p2 = new Point2D.Double(0.F, +halfLength);

            if (bumperEndStart) {
                p1P = MathUtil.add(MathUtil.rotateRAD(p1, startAngleRAD), ep1);
                p2P = MathUtil.add(MathUtil.rotateRAD(p2, startAngleRAD), ep1);
                // draw cross tie
                g2.draw(new Line2D.Double(p1P, p2P));
            }
            if (bumperEndStop) {
                p1P = MathUtil.add(MathUtil.rotateRAD(p1, stopAngleRAD), ep2);
                p2P = MathUtil.add(MathUtil.rotateRAD(p2, stopAngleRAD), ep2);
                // draw cross tie
                g2.draw(new Line2D.Double(p1P, p2P));
            }
        }   // if (bumperEndStart || bumperEndStop)

//
// tunnel decorations
//
        if (tunnelSideRight || tunnelSideLeft) {
            log.trace("tunnel left/right with width {}", tunnelLineWidth);
            float halfWidth = tunnelFloorWidth / 2.F;
            g2.setStroke(new BasicStroke(tunnelLineWidth,
                    BasicStroke.CAP_BUTT, BasicStroke.JOIN_BEVEL, 10.F,
                    new float[]{6.F, 4.F}, 0));
            g2.setColor(tunnelColor);

            if (isArc()) {
                calculateTrackSegmentAngle();
                Rectangle2D cRectangle2D = new Rectangle2D.Double(
                        getCX(), getCY(), getCW(), getCH());
                double startAngleDEG = getStartAdj(), extentAngleDEG = getTmpAngle();
                if (tunnelSideRight) {
                    Rectangle2D tRectangle2D = MathUtil.inset(cRectangle2D, +halfWidth);
                    g2.draw(new Arc2D.Double(tRectangle2D.getX(), tRectangle2D.getY(),
                            tRectangle2D.getWidth(), tRectangle2D.getHeight(),
                            startAngleDEG, extentAngleDEG, Arc2D.OPEN));
                }
                if (tunnelSideLeft) {
                    Rectangle2D tRectangle2D = MathUtil.inset(cRectangle2D, -halfWidth);
                    g2.draw(new Arc2D.Double(tRectangle2D.getX(), tRectangle2D.getY(),
                            tRectangle2D.getWidth(), tRectangle2D.getHeight(),
                            startAngleDEG, extentAngleDEG, Arc2D.OPEN));
                }
                trackRedrawn();
            } else if (isBezier()) {
                Point2D[] points = getBezierPoints();
                if (tunnelSideRight) {
                    MathUtil.drawBezier(g2, points, +halfWidth);
                }
                if (tunnelSideLeft) {
                    MathUtil.drawBezier(g2, points, -halfWidth);
                }
            } else {
                Point2D delta = MathUtil.subtract(ep2, ep1);
                Point2D vector = MathUtil.normalize(delta, halfWidth);
                vector = MathUtil.orthogonal(vector);

                if (tunnelSideRight) {
                    Point2D ep1L = MathUtil.add(ep1, vector);
                    Point2D ep2L = MathUtil.add(ep2, vector);
                    g2.draw(new Line2D.Double(ep1L, ep2L));
                }
                if (tunnelSideLeft) {
                    Point2D ep1R = MathUtil.subtract(ep1, vector);
                    Point2D ep2R = MathUtil.subtract(ep2, vector);
                    g2.draw(new Line2D.Double(ep1R, ep2R));
                }
            }   // if isArc() {} else if isBezier() {} else...

            g2.setStroke(new BasicStroke(tunnelLineWidth,
                    BasicStroke.CAP_BUTT, BasicStroke.JOIN_MITER, 1.F));
            g2.setColor(tunnelColor);

            // don't let tunnelEntranceWidth be less than tunnelFloorWidth + 6
            tunnelEntranceWidth = Math.max(tunnelEntranceWidth, tunnelFloorWidth + 6);

            double halfEntranceWidth = tunnelEntranceWidth / 2.0;
            double halfFloorWidth = tunnelFloorWidth / 2.0;
            double halfDiffWidth = halfEntranceWidth - halfFloorWidth;

            if (isFlip()) {
                boolean temp = tunnelSideRight;
                tunnelSideRight = tunnelSideLeft;
                tunnelSideLeft = temp;
            }

            if (tunnelHasEntry) {
                if (tunnelSideRight) {
                    p1 = new Point2D.Double(0.0, 0.0);
                    p2 = new Point2D.Double(0.0, +halfFloorWidth);
                    p3 = new Point2D.Double(0.0, +halfEntranceWidth);
                    p4 = new Point2D.Double(-halfEntranceWidth - halfFloorWidth, +halfEntranceWidth);
                    p5 = new Point2D.Double(-halfEntranceWidth - halfFloorWidth, +halfEntranceWidth - halfDiffWidth);
                    p6 = new Point2D.Double(-halfFloorWidth, +halfEntranceWidth - halfDiffWidth);
                    p7 = new Point2D.Double(-halfDiffWidth, 0.0);

                    p1P = MathUtil.add(MathUtil.rotateRAD(p1, startAngleRAD), ep1);
                    p2P = MathUtil.add(MathUtil.rotateRAD(p2, startAngleRAD), ep1);
                    p3P = MathUtil.add(MathUtil.rotateRAD(p3, startAngleRAD), ep1);
                    p4P = MathUtil.add(MathUtil.rotateRAD(p4, startAngleRAD), ep1);
                    p5P = MathUtil.add(MathUtil.rotateRAD(p5, startAngleRAD), ep1);
                    p6P = MathUtil.add(MathUtil.rotateRAD(p6, startAngleRAD), ep1);
                    p7P = MathUtil.add(MathUtil.rotateRAD(p7, startAngleRAD), ep1);

                    GeneralPath path = new GeneralPath();
                    path.moveTo(p1P.getX(), p1P.getY());
                    path.lineTo(p2P.getX(), p2P.getY());
                    path.quadTo(p3P.getX(), p3P.getY(), p4P.getX(), p4P.getY());
                    path.lineTo(p5P.getX(), p5P.getY());
                    path.quadTo(p6P.getX(), p6P.getY(), p7P.getX(), p7P.getY());
                    path.closePath();
                    g2.draw(path);
                }
                if (tunnelSideLeft) {
                    p1 = new Point2D.Double(0.0, 0.0);
                    p2 = new Point2D.Double(0.0, -halfFloorWidth);
                    p3 = new Point2D.Double(0.0, -halfEntranceWidth);
                    p4 = new Point2D.Double(-halfEntranceWidth - halfFloorWidth, -halfEntranceWidth);
                    p5 = new Point2D.Double(-halfEntranceWidth - halfFloorWidth, -halfEntranceWidth + halfDiffWidth);
                    p6 = new Point2D.Double(-halfFloorWidth, -halfEntranceWidth + halfDiffWidth);
                    p7 = new Point2D.Double(-halfDiffWidth, 0.0);

                    p1P = MathUtil.add(MathUtil.rotateRAD(p1, startAngleRAD), ep1);
                    p2P = MathUtil.add(MathUtil.rotateRAD(p2, startAngleRAD), ep1);
                    p3P = MathUtil.add(MathUtil.rotateRAD(p3, startAngleRAD), ep1);
                    p4P = MathUtil.add(MathUtil.rotateRAD(p4, startAngleRAD), ep1);
                    p5P = MathUtil.add(MathUtil.rotateRAD(p5, startAngleRAD), ep1);
                    p6P = MathUtil.add(MathUtil.rotateRAD(p6, startAngleRAD), ep1);
                    p7P = MathUtil.add(MathUtil.rotateRAD(p7, startAngleRAD), ep1);

                    GeneralPath path = new GeneralPath();
                    path.moveTo(p1P.getX(), p1P.getY());
                    path.lineTo(p2P.getX(), p2P.getY());
                    path.quadTo(p3P.getX(), p3P.getY(), p4P.getX(), p4P.getY());
                    path.lineTo(p5P.getX(), p5P.getY());
                    path.quadTo(p6P.getX(), p6P.getY(), p7P.getX(), p7P.getY());
                    path.closePath();
                    g2.draw(path);
                }
            }
            if (tunnelHasExit) {
                if (tunnelSideRight) {
                    p1 = new Point2D.Double(0.0, 0.0);
                    p2 = new Point2D.Double(0.0, +halfFloorWidth);
                    p3 = new Point2D.Double(0.0, +halfEntranceWidth);
                    p4 = new Point2D.Double(halfEntranceWidth + halfFloorWidth, +halfEntranceWidth);
                    p5 = new Point2D.Double(halfEntranceWidth + halfFloorWidth, +halfEntranceWidth - halfDiffWidth);
                    p6 = new Point2D.Double(halfFloorWidth, +halfEntranceWidth - halfDiffWidth);
                    p7 = new Point2D.Double(halfDiffWidth, 0.0);

                    p1P = MathUtil.add(MathUtil.rotateRAD(p1, stopAngleRAD), ep2);
                    p2P = MathUtil.add(MathUtil.rotateRAD(p2, stopAngleRAD), ep2);
                    p3P = MathUtil.add(MathUtil.rotateRAD(p3, stopAngleRAD), ep2);
                    p4P = MathUtil.add(MathUtil.rotateRAD(p4, stopAngleRAD), ep2);
                    p5P = MathUtil.add(MathUtil.rotateRAD(p5, stopAngleRAD), ep2);
                    p6P = MathUtil.add(MathUtil.rotateRAD(p6, stopAngleRAD), ep2);
                    p7P = MathUtil.add(MathUtil.rotateRAD(p7, stopAngleRAD), ep2);

                    GeneralPath path = new GeneralPath();
                    path.moveTo(p1P.getX(), p1P.getY());
                    path.lineTo(p2P.getX(), p2P.getY());
                    path.quadTo(p3P.getX(), p3P.getY(), p4P.getX(), p4P.getY());
                    path.lineTo(p5P.getX(), p5P.getY());
                    path.quadTo(p6P.getX(), p6P.getY(), p7P.getX(), p7P.getY());
                    path.closePath();
                    g2.draw(path);
                }
                if (tunnelSideLeft) {
                    p1 = new Point2D.Double(0.0, 0.0);
                    p2 = new Point2D.Double(0.0, -halfFloorWidth);
                    p3 = new Point2D.Double(0.0, -halfEntranceWidth);
                    p4 = new Point2D.Double(halfEntranceWidth + halfFloorWidth, -halfEntranceWidth);
                    p5 = new Point2D.Double(halfEntranceWidth + halfFloorWidth, -halfEntranceWidth + halfDiffWidth);
                    p6 = new Point2D.Double(halfFloorWidth, -halfEntranceWidth + halfDiffWidth);
                    p7 = new Point2D.Double(halfDiffWidth, 0.0);

                    p1P = MathUtil.add(MathUtil.rotateRAD(p1, stopAngleRAD), ep2);
                    p2P = MathUtil.add(MathUtil.rotateRAD(p2, stopAngleRAD), ep2);
                    p3P = MathUtil.add(MathUtil.rotateRAD(p3, stopAngleRAD), ep2);
                    p4P = MathUtil.add(MathUtil.rotateRAD(p4, stopAngleRAD), ep2);
                    p5P = MathUtil.add(MathUtil.rotateRAD(p5, stopAngleRAD), ep2);
                    p6P = MathUtil.add(MathUtil.rotateRAD(p6, stopAngleRAD), ep2);
                    p7P = MathUtil.add(MathUtil.rotateRAD(p7, stopAngleRAD), ep2);

                    GeneralPath path = new GeneralPath();
                    path.moveTo(p1P.getX(), p1P.getY());
                    path.lineTo(p2P.getX(), p2P.getY());
                    path.quadTo(p3P.getX(), p3P.getY(), p4P.getX(), p4P.getY());
                    path.lineTo(p5P.getX(), p5P.getY());
                    path.quadTo(p6P.getX(), p6P.getY(), p7P.getX(), p7P.getY());
                    path.closePath();
                    g2.draw(path);
                }
            }

            // if necessary, put these back
            if (isFlip()) {
                boolean temp = tunnelSideRight;
                tunnelSideRight = tunnelSideLeft;
                tunnelSideLeft = temp;
            }
        }
    }   // drawDecorations

    /*
    * getBezierPoints
    * @return the points to pass to MathUtil.drawBezier(...)
     */
    @Nonnull
    private Point2D[] getBezierPoints() {
        Point2D ep1 = layoutEditor.getCoords(getConnect1(), getType1());
        Point2D ep2 = layoutEditor.getCoords(getConnect2(), getType2());
        int cnt = bezierControlPoints.size() + 2;
        Point2D[] points = new Point2D[cnt];
        points[0] = ep1;
        for (int idx = 0; idx < cnt - 2; idx++) {
            points[idx + 1] = bezierControlPoints.get(idx);
        }
        points[cnt - 1] = ep2;
        return points;
    }

    private int drawArrow(
            Graphics2D g2,
            Point2D ep,
            double angleRAD,
            boolean dirOut,
            int offset) {
        Point2D p1, p2, p3, p4, p5, p6;
        log.trace("drawArrow in TrackSegmentView");
        switch (arrowStyle) {
            default: {
                arrowStyle = 0;
                break;
            }
            case 0: {
                break;
            }
            case 1: {
                if (dirOut) {
                    p1 = new Point2D.Double(offset, -arrowLength);
                    p2 = new Point2D.Double(offset + arrowLength, 0.0);
                    p3 = new Point2D.Double(offset, +arrowLength);
                } else {
                    p1 = new Point2D.Double(offset + arrowLength, -arrowLength);
                    p2 = new Point2D.Double(offset, 0.0);
                    p3 = new Point2D.Double(offset + arrowLength, +arrowLength);
                }
                p1 = MathUtil.add(MathUtil.rotateRAD(p1, angleRAD), ep);
                p2 = MathUtil.add(MathUtil.rotateRAD(p2, angleRAD), ep);
                p3 = MathUtil.add(MathUtil.rotateRAD(p3, angleRAD), ep);

                g2.draw(new Line2D.Double(p1, p2));
                g2.draw(new Line2D.Double(p2, p3));
                offset += arrowLength + arrowGap;
                break;
            }
            case 2: {
                if (dirOut) {
                    p1 = new Point2D.Double(offset, -arrowLength);
                    p2 = new Point2D.Double(offset + arrowLength, 0.0);
                    p3 = new Point2D.Double(offset, +arrowLength);
                    p4 = new Point2D.Double(offset + arrowLineWidth + arrowGap, -arrowLength);
                    p5 = new Point2D.Double(offset + arrowLineWidth + arrowGap + arrowLength, 0.0);
                    p6 = new Point2D.Double(offset + arrowLineWidth + arrowGap, +arrowLength);
                } else {
                    p1 = new Point2D.Double(offset + arrowLength, -arrowLength);
                    p2 = new Point2D.Double(offset, 0.0);
                    p3 = new Point2D.Double(offset + arrowLength, +arrowLength);
                    p4 = new Point2D.Double(offset + arrowLineWidth + arrowGap + arrowLength, -arrowLength);
                    p5 = new Point2D.Double(offset + arrowLineWidth + arrowGap, 0.0);
                    p6 = new Point2D.Double(offset + arrowLineWidth + arrowGap + arrowLength, +arrowLength);
                }
                p1 = MathUtil.add(MathUtil.rotateRAD(p1, angleRAD), ep);
                p2 = MathUtil.add(MathUtil.rotateRAD(p2, angleRAD), ep);
                p3 = MathUtil.add(MathUtil.rotateRAD(p3, angleRAD), ep);
                p4 = MathUtil.add(MathUtil.rotateRAD(p4, angleRAD), ep);
                p5 = MathUtil.add(MathUtil.rotateRAD(p5, angleRAD), ep);
                p6 = MathUtil.add(MathUtil.rotateRAD(p6, angleRAD), ep);

                g2.draw(new Line2D.Double(p1, p2));
                g2.draw(new Line2D.Double(p2, p3));
                g2.draw(new Line2D.Double(p4, p5));
                g2.draw(new Line2D.Double(p5, p6));
                offset += arrowLength + (2 * (arrowLineWidth + arrowGap));
                break;
            }
            case 3: {
                if (dirOut) {
                    p1 = new Point2D.Double(offset, -arrowLength);
                    p2 = new Point2D.Double(offset + arrowLength, 0.0);
                    p3 = new Point2D.Double(offset, +arrowLength);
                } else {
                    p1 = new Point2D.Double(offset + arrowLength, -arrowLength);
                    p2 = new Point2D.Double(offset, 0.0);
                    p3 = new Point2D.Double(offset + arrowLength, +arrowLength);
                }
                p1 = MathUtil.add(MathUtil.rotateRAD(p1, angleRAD), ep);
                p2 = MathUtil.add(MathUtil.rotateRAD(p2, angleRAD), ep);
                p3 = MathUtil.add(MathUtil.rotateRAD(p3, angleRAD), ep);

                GeneralPath path = new GeneralPath();
                path.moveTo(p1.getX(), p1.getY());
                path.lineTo(p2.getX(), p2.getY());
                path.lineTo(p3.getX(), p3.getY());
                path.closePath();
                if (arrowLineWidth > 1) {
                    g2.fill(path);
                } else {
                    g2.draw(path);
                }
                offset += arrowLength + arrowGap;
                break;
            }
            case 4: {
                if (dirOut) {
                    p1 = new Point2D.Double(offset, 0.0);
                    p2 = new Point2D.Double(offset + (2 * arrowLength), -arrowLength);
                    p3 = new Point2D.Double(offset + (3 * arrowLength), 0.0);
                    p4 = new Point2D.Double(offset + (2 * arrowLength), +arrowLength);
                } else {
                    p1 = new Point2D.Double(offset, 0.0);
                    p2 = new Point2D.Double(offset + (4 * arrowLength), -arrowLength);
                    p3 = new Point2D.Double(offset + (3 * arrowLength), 0.0);
                    p4 = new Point2D.Double(offset + (4 * arrowLength), +arrowLength);
                }
                p1 = MathUtil.add(MathUtil.rotateRAD(p1, angleRAD), ep);
                p2 = MathUtil.add(MathUtil.rotateRAD(p2, angleRAD), ep);
                p3 = MathUtil.add(MathUtil.rotateRAD(p3, angleRAD), ep);
                p4 = MathUtil.add(MathUtil.rotateRAD(p4, angleRAD), ep);

                g2.draw(new Line2D.Double(p1, p3));
                g2.draw(new Line2D.Double(p2, p3));
                g2.draw(new Line2D.Double(p3, p4));

                offset += (3 * arrowLength) + arrowGap;
                break;
            }
            case 5: {
                if (dirOut) {
                    p1 = new Point2D.Double(offset, 0.0);
                    p2 = new Point2D.Double(offset + (2 * arrowLength), -arrowLength);
                    p3 = new Point2D.Double(offset + (3 * arrowLength), 0.0);
                    p4 = new Point2D.Double(offset + (2 * arrowLength), +arrowLength);
                } else {
                    p1 = new Point2D.Double(offset, 0.0);
                    p2 = new Point2D.Double(offset + (4 * arrowLength), -arrowLength);
                    p3 = new Point2D.Double(offset + (3 * arrowLength), 0.0);
                    p4 = new Point2D.Double(offset + (4 * arrowLength), +arrowLength);
                }
                p1 = MathUtil.add(MathUtil.rotateRAD(p1, angleRAD), ep);
                p2 = MathUtil.add(MathUtil.rotateRAD(p2, angleRAD), ep);
                p3 = MathUtil.add(MathUtil.rotateRAD(p3, angleRAD), ep);
                p4 = MathUtil.add(MathUtil.rotateRAD(p4, angleRAD), ep);

                GeneralPath path = new GeneralPath();
                path.moveTo(p4.getX(), p4.getY());
                path.lineTo(p2.getX(), p2.getY());
                path.lineTo(p3.getX(), p3.getY());
                path.closePath();
                if (arrowLineWidth > 1) {
                    g2.fill(path);
                } else {
                    g2.draw(path);
                }
                g2.draw(new Line2D.Double(p1, p3));

                offset += (3 * arrowLength) + arrowGap;
                break;
            }
        }
        return offset;
    }   // drawArrow

    /*======================*\
    |* decoration accessors *|
    \*======================*/
    // Although the superclass LayoutTrack stores decorators in a Map,
    // here we store them in specific variables like arrowStyle, bridgeSideRight, etc.
    // We convert to and from the map during the getDecorations, setDecorations
    // and hasDecorations calls.
    /**
     * {@inheritDoc}
     */
    @Override
    public boolean hasDecorations() {
        return ((arrowStyle > 0)
                || (bridgeSideLeft || bridgeSideRight)
                || (bumperEndStart || bumperEndStop)
                || (tunnelSideLeft || tunnelSideRight));
    }

    /**
     * {@inheritDoc}
     */
    @Override
    public Map<String, String> getDecorations() {
        if (decorations == null) {
            decorations = new HashMap<>();
        } // if (decorathions != null)

        //
        // arrow decorations
        //
        if (arrowStyle > 0) {
            //<decoration name="arrow" value="double;both;linewidth=1;length=12;gap=1" />
            List<String> arrowValues = new ArrayList<>();

            arrowValues.add("style=" + arrowStyle);

            if (arrowEndStart && arrowEndStop) {
                // default behaviour is both
            } else if (arrowEndStop) {
                arrowValues.add("stop");
            } else {
                arrowEndStart = true;
                arrowValues.add("start");
            }

            if (arrowDirIn && !arrowDirOut) {
                arrowValues.add("in");
            } else if (!arrowDirIn && arrowDirOut) {
                arrowValues.add("out");
            } else {
                arrowDirIn = true;
                arrowDirOut = true;
                arrowValues.add("both");
            }
            arrowValues.add("color=" + ColorUtil.colorToHexString(arrowColor));
            arrowValues.add("linewidth=" + arrowLineWidth);
            arrowValues.add("length=" + arrowLength);
            arrowValues.add("gap=" + arrowGap);
            decorations.put("arrow", String.join(";", arrowValues));
        }   // if (arrowCount > 0)

        //
        // bridge decorations
        //
        if (bridgeSideLeft || bridgeSideRight) {
            //<decoration name="bridge" value="both;linewidth=2;deckwidth=8" />
            List<String> bridgeValues = new ArrayList<>();

            if (bridgeHasEntry && !bridgeHasExit) {
                bridgeValues.add("entry");
            } else if (!bridgeHasEntry && bridgeHasExit) {
                bridgeValues.add("exit");
            } else if (bridgeHasEntry && bridgeHasExit) {
                bridgeValues.add("both");
            }
            if (bridgeSideLeft && !bridgeSideRight) {
                bridgeValues.add("left");
            } else if (!bridgeSideLeft && bridgeSideRight) {
                bridgeValues.add("right");
            }
            bridgeValues.add("color=" + ColorUtil.colorToHexString(bridgeColor));
            bridgeValues.add("linewidth=" + bridgeLineWidth);
            bridgeValues.add("approachwidth=" + bridgeApproachWidth);
            bridgeValues.add("deckwidth=" + bridgeDeckWidth);

            decorations.put("bridge", String.join(";", bridgeValues));
        }   // if (bridgeSideLeft || bridgeSideRight)

        //
        // end bumper decorations
        //
        if (bumperEndStart || bumperEndStop) {
            //<decoration name="bumper" value="double;linewidth=2;length=6;gap=2;flipped" />
            List<String> bumperValues = new ArrayList<>();
            if (bumperEndStart) {
                bumperValues.add("start");
            } else if (bumperEndStop) {
                bumperValues.add("stop");
            }

            if (bumperFlipped) {
                bumperValues.add("flip");
            }
            bumperValues.add("color=" + ColorUtil.colorToHexString(bumperColor));
            bumperValues.add("length=" + bumperLength);
            bumperValues.add("linewidth=" + bumperLineWidth);

            decorations.put("bumper", String.join(";", bumperValues));
        }   // if (bumperCount > 0)

        //
        // tunnel decorations
        //
        if (tunnelSideLeft || tunnelSideRight) {
            //<decoration name="tunnel" value="both;linewidth=2;floorwidth=8" />
            List<String> tunnelValues = new ArrayList<>();

            if (tunnelHasEntry && !tunnelHasExit) {
                tunnelValues.add("entry");
            } else if (!tunnelHasEntry && tunnelHasExit) {
                tunnelValues.add("exit");
            } else if (tunnelHasEntry && tunnelHasExit) {
                tunnelValues.add("both");
            }

            if (tunnelSideLeft && !tunnelSideRight) {
                tunnelValues.add("left");
            } else if (tunnelSideLeft && !tunnelSideRight) {
                tunnelValues.add("right");
            }
            tunnelValues.add("color=" + ColorUtil.colorToHexString(tunnelColor));
            tunnelValues.add("linewidth=" + tunnelLineWidth);
            tunnelValues.add("entrancewidth=" + tunnelEntranceWidth);
            tunnelValues.add("floorwidth=" + tunnelFloorWidth);

            decorations.put("tunnel", String.join(";", tunnelValues));
        }   // if (tunnelSideLeft || tunnelSideRight)
        return decorations;
    }

    /**
     * {@inheritDoc}
     */
    @Override
    public void setDecorations(@Nonnull Map<String, String> decorations) {
        Color defaultTrackColor = layoutEditor.getDefaultTrackColorColor();
        super.setDecorations(decorations);
        if (decorations != null) {
            for (Map.Entry<String, String> entry : decorations.entrySet()) {
                log.debug("Key = ''{}'', Value = ''{}''", entry.getKey(), entry.getValue());
                String key = entry.getKey();
                //
                // arrow decorations
                //
                if (key.equals("arrow")) {
                    String arrowValue = entry.getValue();
                    //<decoration name="arrow" value="double;both;linewidth=1;length=12;gap=1" />
                    boolean atStart = true, atStop = true;
                    boolean hasIn = false, hasOut = false;
                    int lineWidth = 1, length = 3, gap = 1, count = 1;
                    Color color = defaultTrackColor;
                    String[] values = arrowValue.split(";");
                    for (String value : values) {
                        if (value.equals("single")) {
                            count = 1;
                        } else if (value.equals("double")) {
                            count = 2;
                        } else if (value.equals("triple")) {
                            count = 3;
                        } else if (value.startsWith("style=")) {
                            String valueString = value.substring(value.lastIndexOf("=") + 1);
                            count = Integer.parseInt(valueString);
                        } else if (value.equals("start")) {
                            atStop = false;
                        } else if (value.equals("stop")) {
                            atStart = false;
                        } else if (value.equals("in")) {
                            hasIn = true;
                        } else if (value.equals("out")) {
                            hasOut = true;
                        } else if (value.equals("both")) {
                            hasIn = true;
                            hasOut = true;
                        } else if (value.startsWith("color=")) {
                            String valueString = value.substring(value.lastIndexOf("=") + 1);
                            color = Color.decode(valueString);
                        } else if (value.startsWith("linewidth=")) {
                            String valueString = value.substring(value.lastIndexOf("=") + 1);
                            lineWidth = Integer.parseInt(valueString);
                        } else if (value.startsWith("length=")) {
                            String valueString = value.substring(value.lastIndexOf("=") + 1);
                            length = Integer.parseInt(valueString);
                        } else if (value.startsWith("gap=")) {
                            String valueString = value.substring(value.lastIndexOf("=") + 1);
                            gap = Integer.parseInt(valueString);
                        } else {
                            log.debug("arrow value ignored: {}", value);
                        }
                    }
                    hasIn |= !hasOut;   // if hasOut is false make hasIn true
                    if (!atStart && !atStop) {   // if both false
                        atStart = true; // set both true
                        atStop = true;
                    }
                    setArrowEndStart(atStart);
                    setArrowEndStop(atStop);
                    setArrowDirIn(hasIn);
                    setArrowDirOut(hasOut);
                    setArrowColor(color);
                    setArrowLineWidth(lineWidth);
                    setArrowLength(length);
                    setArrowGap(gap);
                    // set count last so it will fix ends and dir (if necessary)
                    setArrowStyle(count);
                } // if (key.equals("arrow")) {
                //
                // bridge decorations
                //
                else if (key.equals("bridge")) {
                    String bridgeValue = entry.getValue();
                    //<decoration name="bridge" value="both;linewidth=2;deckwidth=8" />
                    // right/left default true; in/out default false
                    boolean hasLeft = true, hasRight = true, hasEntry = false, hasExit = false;
                    int approachWidth = 4, lineWidth = 1, deckWidth = 2;
                    Color color = defaultTrackColor;
                    String[] values = bridgeValue.split(";");
                    for (String value : values) {
                        // log.info("value[{}]: ''{}''", i, value);
                        if (value.equals("left")) {
                            hasRight = false;
                        } else if (value.equals("right")) {
                            hasLeft = false;
                        } else if (value.equals("entry")) {
                            hasEntry = true;
                        } else if (value.equals("exit")) {
                            hasExit = true;
                        } else if (value.equals("both")) {
                            hasEntry = true;
                            hasExit = true;
                        } else if (value.startsWith("color=")) {
                            String valueString = value.substring(value.lastIndexOf("=") + 1);
                            color = Color.decode(valueString);
                        } else if (value.startsWith("approachwidth=")) {
                            String valueString = value.substring(value.lastIndexOf("=") + 1);
                            approachWidth = Integer.parseInt(valueString);
                        } else if (value.startsWith("linewidth=")) {
                            String valueString = value.substring(value.lastIndexOf("=") + 1);
                            lineWidth = Integer.parseInt(valueString);
                        } else if (value.startsWith("deckwidth=")) {
                            String valueString = value.substring(value.lastIndexOf("=") + 1);
                            deckWidth = Integer.parseInt(valueString);
                        } else {
                            log.debug("bridge value ignored: {}", value);
                        }
                    }
                    // these both can't be false
                    if (!hasLeft && !hasRight) {
                        hasLeft = true;
                        hasRight = true;
                    }
                    setBridgeSideRight(hasRight);
                    setBridgeSideLeft(hasLeft);
                    setBridgeHasEntry(hasEntry);
                    setBridgeHasExit(hasExit);
                    setBridgeColor(color);
                    setBridgeDeckWidth(deckWidth);
                    setBridgeLineWidth(lineWidth);
                    setBridgeApproachWidth(approachWidth);
                } // if (key.equals("bridge")) {
                //
                // bumper decorations
                //
                else if (key.equals("bumper")) {
                    String bumperValue = entry.getValue();
//               if (getName().equals("T15")) {
//                   log.debug("STOP");
//               }
//<decoration name="bumper" value="double;linewidth=2;length=6;gap=2;flipped" />
                    int lineWidth = 1, length = 4;
                    boolean isFlipped = false, atStart = true, atStop = true;
                    Color color = defaultTrackColor;
                    String[] values = bumperValue.split(";");
                    for (String value : values) {
                        // log.info("value[{}]: ''{}''", i, value);
                        if (value.equals("start")) {
                            atStop = false;
                        } else if (value.equals("stop")) {
                            atStart = false;
                        } else if (value.equals("both")) {
                            // this is the default behaviour; parameter ignored
                        } else if (value.equals("flip")) {
                            isFlipped = true;
                        } else if (value.startsWith("color=")) {
                            String valueString = value.substring(value.lastIndexOf("=") + 1);
                            color = Color.decode(valueString);
                        } else if (value.startsWith("linewidth=")) {
                            String valueString = value.substring(value.lastIndexOf("=") + 1);
                            lineWidth = Integer.parseInt(valueString);
                        } else if (value.startsWith("length=")) {
                            String valueString = value.substring(value.lastIndexOf("=") + 1);
                            length = Integer.parseInt(valueString);
                        } else {
                            log.debug("bumper value ignored: {}", value);
                        }
                    }
                    atStop |= !atStart;   // if atStart is false make atStop true
                    setBumperEndStart(atStart);
                    setBumperEndStop(atStop);
                    setBumperColor(color);
                    setBumperLineWidth(lineWidth);
                    setBumperLength(length);
                    setBumperFlipped(isFlipped);
                } // if (key.equals("bumper")) {
                //
                // tunnel decorations
                //
                else if (key.equals("tunnel")) {
                    String tunnelValue = entry.getValue();
                    //<decoration name="tunnel" value="both;linewidth=2;floorwidth=8" />
                    // right/left default true; in/out default false
                    boolean hasLeft = true, hasRight = true, hasIn = false, hasOut = false;
                    int entranceWidth = 4, lineWidth = 1, floorWidth = 2;
                    Color color = defaultTrackColor;
                    String[] values = tunnelValue.split(";");
                    for (String value : values) {
                        // log.info("value[{}]: ''{}''", i, value);
                        if (value.equals("left")) {
                            hasRight = false;
                        } else if (value.equals("right")) {
                            hasLeft = false;
                        } else if (value.equals("entry")) {
                            hasIn = true;
                        } else if (value.equals("exit")) {
                            hasOut = true;
                        } else if (value.equals("both")) {
                            hasIn = true;
                            hasOut = true;
                        } else if (value.startsWith("color=")) {
                            String valueString = value.substring(value.lastIndexOf("=") + 1);
                            color = Color.decode(valueString);
                        } else if (value.startsWith("entrancewidth=")) {
                            String valueString = value.substring(value.lastIndexOf("=") + 1);
                            entranceWidth = Integer.parseInt(valueString);
                        } else if (value.startsWith("linewidth=")) {
                            String valueString = value.substring(value.lastIndexOf("=") + 1);
                            lineWidth = Integer.parseInt(valueString);
                        } else if (value.startsWith("floorwidth=")) {
                            String valueString = value.substring(value.lastIndexOf("=") + 1);
                            floorWidth = Integer.parseInt(valueString);
                        } else {
                            log.debug("tunnel value ignored: {}", value);
                        }
                    }
                    // these both can't be false
                    if (!hasLeft && !hasRight) {
                        hasLeft = true;
                        hasRight = true;
                    }
                    setTunnelSideRight(hasRight);
                    setTunnelSideLeft(hasLeft);
                    setTunnelHasEntry(hasIn);
                    setTunnelHasExit(hasOut);
                    setTunnelColor(color);
                    setTunnelEntranceWidth(entranceWidth);
                    setTunnelLineWidth(lineWidth);
                    setTunnelFloorWidth(floorWidth);
                } // if (tunnelValue != null)
                else {
                    log.debug("Unknown decoration key: {}, value: {}", key, entry.getValue());
                }
            }   // for (Map.Entry<String, String> entry : decorations.entrySet())
        } // if (decorathions != null)
    }   // setDirections

    /**
     * Arrow decoration accessor. The 0 (none) and 1 through 5 arrow decorations
     * are keyed to files like
     * program:resources/icons/decorations/ArrowStyle1.png et al.
     *
     * @return Style number
     */
    public int getArrowStyle() {
        return arrowStyle;
    }

    /**
     * Set the arrow decoration. The 0 (none) and 1 through 5 arrow decorations
     * are keyed to files like
     * program:resources/icons/decorations/ArrowStyle1.png et al.
     *
     * @param newVal the new style number
     */
    public void setArrowStyle(int newVal) {
        log.trace("TrackSegmentView:setArrowStyle {} {} {}", newVal, arrowEndStart, arrowEndStop);
        if (arrowStyle != newVal) {
            if (newVal > 0) {
                if (!arrowEndStart && !arrowEndStop) {
                    arrowEndStart = true;
                    arrowEndStop = true;
                }
                if (!arrowDirIn && !arrowDirOut) {
                    arrowDirOut = true;
                }
            } else {
                newVal = 0; // only positive styles allowed!
            }
            arrowStyle = newVal;
            layoutEditor.redrawPanel();
            layoutEditor.setDirty();
        }
    }
    private int arrowStyle = 0;

    public boolean isArrowEndStart() {
        return arrowEndStart;
    }

    public void setArrowEndStart(boolean newVal) {
        if (arrowEndStart != newVal) {
            arrowEndStart = newVal;
            if (!arrowEndStart && !arrowEndStop) {
                arrowStyle = 0;
            } else if (arrowStyle == 0) {
                arrowStyle = 1;
            }
            layoutEditor.redrawPanel();
            layoutEditor.setDirty();
        }
    }
    private boolean arrowEndStart = false;

    public boolean isArrowEndStop() {
        return arrowEndStop;
    }

    public void setArrowEndStop(boolean newVal) {
        if (arrowEndStop != newVal) {
            arrowEndStop = newVal;
            if (!arrowEndStart && !arrowEndStop) {
                arrowStyle = 0;
            } else if (arrowStyle == 0) {
                arrowStyle = 1;
            }
            layoutEditor.redrawPanel();
            layoutEditor.setDirty();
        }
    }
    private boolean arrowEndStop = false;

    public boolean isArrowDirIn() {
        return arrowDirIn;
    }

    public void setArrowDirIn(boolean newVal) {
        if (arrowDirIn != newVal) {
            arrowDirIn = newVal;
            if (!arrowDirIn && !arrowDirOut) {
                arrowStyle = 0;
            } else if (arrowStyle == 0) {
                arrowStyle = 1;
            }
            layoutEditor.redrawPanel();
            layoutEditor.setDirty();
        }
    }
    private boolean arrowDirIn = false;

    public boolean isArrowDirOut() {
        return arrowDirOut;
    }

    public void setArrowDirOut(boolean newVal) {
        if (arrowDirOut != newVal) {
            arrowDirOut = newVal;
            if (!arrowDirIn && !arrowDirOut) {
                arrowStyle = 0;
            } else if (arrowStyle == 0) {
                arrowStyle = 1;
            }
            layoutEditor.redrawPanel();
            layoutEditor.setDirty();
        }
    }
    private boolean arrowDirOut = false;

    public Color getArrowColor() {
        return arrowColor;
    }

    public void setArrowColor(Color newVal) {
        if (arrowColor != newVal) {
            arrowColor = newVal;
            JmriColorChooser.addRecentColor(newVal);
            layoutEditor.redrawPanel();
            layoutEditor.setDirty();
        }
    }
    private Color arrowColor = Color.BLACK;

    public int getArrowLineWidth() {
        return arrowLineWidth;
    }

    public void setArrowLineWidth(int newVal) {
        if (arrowLineWidth != newVal) {
            arrowLineWidth = MathUtil.pin(newVal, 1, MAX_ARROW_LINE_WIDTH);
            layoutEditor.redrawPanel();
            layoutEditor.setDirty();
        }
    }
    private int arrowLineWidth = 4;

    public int getArrowLength() {
        return arrowLength;
    }

    public void setArrowLength(int newVal) {
        if (arrowLength != newVal) {
            arrowLength = MathUtil.pin(newVal, 2, MAX_ARROW_LENGTH);
            layoutEditor.redrawPanel();
            layoutEditor.setDirty();
        }
    }
    private int arrowLength = 4;

    public int getArrowGap() {
        return arrowGap;
    }

    public void setArrowGap(int newVal) {
        if (arrowGap != newVal) {
            arrowGap = MathUtil.pin(newVal, 0, MAX_ARROW_GAP);
            layoutEditor.redrawPanel();
            layoutEditor.setDirty();
        }
    }
    private int arrowGap = 1;

    //
    // bridge decoration accessors
    //
    public boolean isBridgeSideRight() {
        return bridgeSideRight;
    }

    public void setBridgeSideRight(boolean newVal) {
        if (bridgeSideRight != newVal) {
            bridgeSideRight = newVal;
            layoutEditor.redrawPanel();
            layoutEditor.setDirty();
        }
    }
    private boolean bridgeSideRight = false;

    public boolean isBridgeSideLeft() {
        return bridgeSideLeft;
    }

    public void setBridgeSideLeft(boolean newVal) {
        if (bridgeSideLeft != newVal) {
            bridgeSideLeft = newVal;
            layoutEditor.redrawPanel();
            layoutEditor.setDirty();
        }
    }
    private boolean bridgeSideLeft = false;

    public boolean isBridgeHasEntry() {
        return bridgeHasEntry;
    }

    public void setBridgeHasEntry(boolean newVal) {
        if (bridgeHasEntry != newVal) {
            bridgeHasEntry = newVal;
            layoutEditor.redrawPanel();
            layoutEditor.setDirty();
        }
    }
    private boolean bridgeHasEntry = false;

    public boolean isBridgeHasExit() {
        return bridgeHasExit;
    }

    public void setBridgeHasExit(boolean newVal) {
        if (bridgeHasExit != newVal) {
            bridgeHasExit = newVal;
            layoutEditor.redrawPanel();
            layoutEditor.setDirty();
        }
    }
    private boolean bridgeHasExit = false;

    public Color getBridgeColor() {
        return bridgeColor;
    }

    public void setBridgeColor(Color newVal) {
        if (bridgeColor != newVal) {
            bridgeColor = newVal;
            JmriColorChooser.addRecentColor(newVal);
            layoutEditor.redrawPanel();
            layoutEditor.setDirty();
        }
    }
    private Color bridgeColor = Color.BLACK;

    public int getBridgeDeckWidth() {
        return bridgeDeckWidth;
    }

    public void setBridgeDeckWidth(int newVal) {
        if (bridgeDeckWidth != newVal) {
            bridgeDeckWidth = Math.max(MIN_BRIDGE_DECK_WIDTH, newVal);   // don't let value be less than MIN
            layoutEditor.redrawPanel();
            layoutEditor.setDirty();
        }
    }
    private int bridgeDeckWidth = 10;

    public int getBridgeLineWidth() {
        return bridgeLineWidth;
    }

    public void setBridgeLineWidth(int newVal) {
        if (bridgeLineWidth != newVal) {
            bridgeLineWidth = Math.max(MIN_BRIDGE_LINE_WIDTH, newVal);   // don't let value be less than MIN
            layoutEditor.redrawPanel();
            layoutEditor.setDirty();
        }
    }
    private int bridgeLineWidth = 1;

    public int getBridgeApproachWidth() {
        return bridgeApproachWidth;
    }

    public void setBridgeApproachWidth(int newVal) {
        if (bridgeApproachWidth != newVal) {
            bridgeApproachWidth = Math.max(MIN_BRIDGE_APPROACH_WIDTH, newVal);   // don't let value be less than MIN
            layoutEditor.redrawPanel();
            layoutEditor.setDirty();
        }
    }
    private int bridgeApproachWidth = 4;

    //
    // bumper decoration accessors
    //
    public boolean isBumperEndStart() {
        return bumperEndStart;
    }

    public void setBumperEndStart(boolean newVal) {
        if (bumperEndStart != newVal) {
            bumperEndStart = newVal;
            layoutEditor.redrawPanel();
            layoutEditor.setDirty();
        }
    }
    private boolean bumperEndStart = false;

    public boolean isBumperEndStop() {
        return bumperEndStop;
    }

    public void setBumperEndStop(boolean newVal) {
        if (bumperEndStop != newVal) {
            bumperEndStop = newVal;
            layoutEditor.redrawPanel();
            layoutEditor.setDirty();
        }
    }
    private boolean bumperEndStop = false;

    public Color getBumperColor() {
        return bumperColor;
    }

    public void setBumperColor(Color newVal) {
        if (bumperColor != newVal) {
            bumperColor = newVal;
            JmriColorChooser.addRecentColor(newVal);
            layoutEditor.redrawPanel();
            layoutEditor.setDirty();
        }
    }
    private Color bumperColor = Color.BLACK;

    public int getBumperLineWidth() {
        return bumperLineWidth;
    }

    public void setBumperLineWidth(int newVal) {
        if (bumperLineWidth != newVal) {
            bumperLineWidth = MathUtil.pin(newVal, 1, MAX_BUMPER_LINE_WIDTH);
            layoutEditor.redrawPanel();
            layoutEditor.setDirty();
        }
    }

    private int bumperLineWidth = 3;

    public int getBumperLength() {
        return bumperLength;
    }

    public void setBumperLength(int newVal) {
        if (bumperLength != newVal) {
            bumperLength = Math.max(MIN_BUMPER_LENGTH, newVal);   // don't let value be less than MIN
            layoutEditor.redrawPanel();
            layoutEditor.setDirty();
        }
    }
    private int bumperLength = 20;

    public boolean isBumperFlipped() {
        return bumperFlipped;
    }

    public void setBumperFlipped(boolean newVal) {
        if (bumperFlipped != newVal) {
            bumperFlipped = newVal;
            layoutEditor.redrawPanel();
            layoutEditor.setDirty();
        }
    }
    private boolean bumperFlipped = false;

    private void setupDefaultBumperSizes(@Nonnull LayoutEditor layoutEditor) {
        LayoutTrackDrawingOptions ltdo = layoutEditor.getLayoutTrackDrawingOptions();

        // use these as default sizes for end bumpers
        int tieLength = ltdo.getSideTieLength();
        int tieWidth = ltdo.getSideTieWidth();
        int railWidth = ltdo.getSideRailWidth();
        int railGap = ltdo.getSideRailGap();
        if (trackSegment.isMainline()) {
            tieLength = ltdo.getMainTieLength();
            tieWidth = ltdo.getMainTieWidth();
            railWidth = ltdo.getMainRailWidth();
            railGap = ltdo.getMainRailGap();
        }

        bumperLineWidth = Math.max(railWidth, ltdo.getMainBlockLineWidth()) * 2;
        bumperLength = railGap + (2 * railWidth);
        if ((tieLength > 0) && (tieWidth > 0)) {
            bumperLineWidth = tieWidth;
            bumperLength = tieLength * 3 / 2;
        }
        bumperLineWidth = Math.max(MIN_BUMPER_LINE_WIDTH, bumperLineWidth); // don't let value be less than MIN
        bumperLength = Math.max(MIN_BUMPER_LENGTH, bumperLength);// don't let value be less than MIN
    }

    //
    // tunnel decoration accessors
    //
    public boolean isTunnelSideRight() {
        return tunnelSideRight;
    }

    public void setTunnelSideRight(boolean newVal) {
        if (tunnelSideRight != newVal) {
            tunnelSideRight = newVal;
            layoutEditor.redrawPanel();
            layoutEditor.setDirty();
        }
    }
    private boolean tunnelSideRight = false;

    public boolean isTunnelSideLeft() {
        return tunnelSideLeft;
    }

    public void setTunnelSideLeft(boolean newVal) {
        if (tunnelSideLeft != newVal) {
            tunnelSideLeft = newVal;
            layoutEditor.redrawPanel();
            layoutEditor.setDirty();
        }
    }
    private boolean tunnelSideLeft = false;

    public boolean isTunnelHasEntry() {
        return tunnelHasEntry;
    }

    public void setTunnelHasEntry(boolean newVal) {
        if (tunnelHasEntry != newVal) {
            tunnelHasEntry = newVal;
            layoutEditor.redrawPanel();
            layoutEditor.setDirty();
        }
    }
    private boolean tunnelHasEntry = false;

    public boolean isTunnelHasExit() {
        return tunnelHasExit;
    }

    public void setTunnelHasExit(boolean newVal) {
        if (tunnelHasExit != newVal) {
            tunnelHasExit = newVal;
            layoutEditor.redrawPanel();
            layoutEditor.setDirty();
        }
    }
    private boolean tunnelHasExit = false;

    public Color getTunnelColor() {
        return tunnelColor;
    }

    public void setTunnelColor(Color newVal) {
        if (tunnelColor != newVal) {
            tunnelColor = newVal;
            JmriColorChooser.addRecentColor(newVal);
            layoutEditor.redrawPanel();
            layoutEditor.setDirty();
        }
    }
    private Color tunnelColor = Color.BLACK;

    public int getTunnelFloorWidth() {
        return tunnelFloorWidth;
    }

    public void setTunnelFloorWidth(int newVal) {
        if (tunnelFloorWidth != newVal) {
            tunnelFloorWidth = Math.max(MIN_TUNNEL_FLOOR_WIDTH, newVal);   // don't let value be less than MIN
            layoutEditor.redrawPanel();
            layoutEditor.setDirty();
        }
    }
    private int tunnelFloorWidth = 10;

    public int getTunnelLineWidth() {
        return tunnelLineWidth;
    }

    public void setTunnelLineWidth(int newVal) {
        if (tunnelLineWidth != newVal) {
            tunnelLineWidth = Math.max(MIN_TUNNEL_LINE_WIDTH, newVal);   // don't let value be less than MIN
            layoutEditor.redrawPanel();
            layoutEditor.setDirty();
        }
    }
    private int tunnelLineWidth = 1;

    public int getTunnelEntranceWidth() {
        return tunnelEntranceWidth;
    }

    public void setTunnelEntranceWidth(int newVal) {
        if (tunnelEntranceWidth != newVal) {
            tunnelEntranceWidth = Math.max(MIN_TUNNEL_ENTRANCE_WIDTH, newVal);   // don't let value be less than 1
            layoutEditor.redrawPanel();
            layoutEditor.setDirty();
        }
    }
    private int tunnelEntranceWidth = 16;

    /**
     * {@inheritDoc}
     */
    @Override
    @Nonnull
    protected List<LayoutConnectivity> getLayoutConnectivity() {
        return trackSegment.getLayoutConnectivity();
    }

    /**
     * {@inheritDoc}
     */
    @Override
    @Nonnull
    public List<HitPointType> checkForFreeConnections() {
        return new ArrayList<>();
    }

    /**
     * {@inheritDoc}
     */
    @Override
    public boolean checkForUnAssignedBlocks() {
        return (getLayoutBlock() != null);
    }

    /**
     * {@inheritDoc}
     */
    @Override
    public void checkForNonContiguousBlocks(
            @Nonnull HashMap<String, List<Set<String>>> blockNamesToTrackNameSetsMap) {
        /*
        * For each (non-null) blocks of this track do:
        * #1) If it's got an entry in the blockNamesToTrackNameSetMap then
        * #2) If this track is already in the TrackNameSet for this block
        *     then return (done!)
        * #3) else add a new set (with this block/track) to
        *     blockNamesToTrackNameSetMap and
        * #4) collect all the connections in this block
        * <p>
        *     Basically, we're maintaining contiguous track sets for each block found
        *     (in blockNamesToTrackNameSetMap)
         */
        List<Set<String>> TrackNameSets = null;
        Set<String> TrackNameSet = null;    // assume not found (pessimist!)
        String blockName = getBlockName();
        if (!blockName.isEmpty()) {
            TrackNameSets = blockNamesToTrackNameSetsMap.get(blockName);
            if (TrackNameSets != null) { //(#1)
                for (Set<String> checkTrackNameSet : TrackNameSets) {
                    if (checkTrackNameSet.contains(getName())) { //(#2)
                        TrackNameSet = checkTrackNameSet;
                        break;
                    }
                }
            } else {    //(#3)
                log.debug("*New block (''{}'') trackNameSets", blockName);
                TrackNameSets = new ArrayList<>();
                blockNamesToTrackNameSetsMap.put(blockName, TrackNameSets);
            }
            if (TrackNameSet == null) {
                TrackNameSet = new LinkedHashSet<>();
                TrackNameSets.add(TrackNameSet);
            }
            if (TrackNameSet.add(getName())) {
                log.debug("*    Add track ''{}'' to TrackNameSets for block ''{}''", getName(), blockName);
            }
            //(#4)
            if (getConnect1() != null) {
                getConnect1().collectContiguousTracksNamesInBlockNamed(blockName, TrackNameSet);
            }
            if (getConnect2() != null) { //(#4)
                getConnect2().collectContiguousTracksNamesInBlockNamed(blockName, TrackNameSet);
            }
        }
    }

    /**
     * {@inheritDoc}
     */
    @Override
    public void collectContiguousTracksNamesInBlockNamed(@Nonnull String blockName,
            @Nonnull Set<String> TrackNameSet) {
        if (!TrackNameSet.contains(getName())) {
            // is this the blockName we're looking for?
            if (getBlockName().equals(blockName)) {
                // if we are added to the TrackNameSet
                if (TrackNameSet.add(getName())) {
                    log.debug("*    Add track ''{}''for block ''{}''", getName(), blockName);
                }
                // these should never be null... but just in case...
                // it's time to play... flood your neighbours!
                if (getConnect1() != null) {
                    getConnect1().collectContiguousTracksNamesInBlockNamed(blockName, TrackNameSet);
                }
                if (getConnect2() != null) {
                    getConnect2().collectContiguousTracksNamesInBlockNamed(blockName, TrackNameSet);
                }
            }
        }
    }

    /**
     * {@inheritDoc}
     */
    @Override
    public void setAllLayoutBlocks(LayoutBlock layoutBlock) {
        setLayoutBlock(layoutBlock);
    }

    private final static org.slf4j.Logger log = org.slf4j.LoggerFactory.getLogger(TrackSegmentView.class);
}<|MERGE_RESOLUTION|>--- conflicted
+++ resolved
@@ -18,10 +18,6 @@
 
 /**
  * MVC View component for the TrackSegment class.
-<<<<<<< HEAD
- * <p>
-=======
->>>>>>> 83c0f30e
  * <p>
  * Arrows and bumpers are visual, presentation aspects handled in the View.
  *

--- conflicted
+++ resolved
@@ -48,12 +48,8 @@
     }
     
     /**
-<<<<<<< HEAD
-     * constructor method for general use
-=======
      * constructor method.
      * @param track the track segment to view.
->>>>>>> 0194e057
      */
     public TrackSegmentView(@Nonnull TrackSegment track, @Nonnull LayoutEditor layoutEditor,
                                 boolean arc, boolean flip, boolean circle

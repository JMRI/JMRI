--- conflicted
+++ resolved
@@ -2258,11 +2258,7 @@
             if (blockName.isEmpty()) {
                 jmi = popup.add(rb.getString("NoBlock"));
             } else {
-<<<<<<< HEAD
                 jmi = popup.add(Bundle.getMessage("MakeLabel", Bundle.getMessage("BeanNameBlock")) + block.getDisplayName());
-=======
-                jmi = popup.add(Bundle.getMessage("BeanNameBlock") + ": " + getLayoutBlock().getId());
->>>>>>> 1e119b75
             }
             jmi.setEnabled(false);
 

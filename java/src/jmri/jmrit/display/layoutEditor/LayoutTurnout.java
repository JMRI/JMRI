--- conflicted
+++ resolved
@@ -233,16 +233,6 @@
     public String linkedTurnoutName = ""; // name of the linked Turnout (as entered in tool)
     public int linkType = NO_LINK;
 
-<<<<<<< HEAD
-    // note: these only change when setTurnoutCircleSize is called
-    // using these will avoid having to call getTurnoutCircleSize(),
-    // the multiply (x2) and the int -> double conversion.
-    protected double circleRadius = 4;  //matches earlier versions
-    protected double circleDiameter = 2.0 * circleRadius;
-=======
-    protected boolean hidden = false;
->>>>>>> 84e981c3
-
     private boolean useBlockSpeed = false;
 
     protected LayoutTurnout() {
@@ -424,20 +414,6 @@
             return secondNamedTurnout.getName();
         }
         return secondTurnoutName;
-    }
-
-<<<<<<< HEAD
-    public void setTurnoutCircleSize(int newSize) {
-        circleRadius = newSize;
-        circleDiameter = 2.0 * circleRadius;
-=======
-    public boolean getHidden() {
-        return hidden;
-    }
-
-    public void setHidden(boolean hide) {
-        hidden = hide;
->>>>>>> 84e981c3
     }
 
     public String getBlockName() {

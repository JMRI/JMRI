package jmri.jmrit.display.layoutEditor;

import java.awt.Color;
import java.awt.Container;
import java.awt.FlowLayout;
import java.awt.Graphics2D;
import java.awt.event.ActionEvent;
import java.awt.event.MouseEvent;
import java.awt.geom.Line2D;
import java.awt.geom.Point2D;
import java.awt.geom.Rectangle2D;
import java.util.ArrayList;
import java.util.ResourceBundle;
import javax.swing.AbstractAction;
import javax.swing.BorderFactory;
import javax.swing.BoxLayout;
import javax.swing.JButton;
import javax.swing.JCheckBox;
import javax.swing.JCheckBoxMenuItem;
import javax.swing.JComboBox;
import javax.swing.JLabel;
import javax.swing.JMenu;
import javax.swing.JMenuItem;
import javax.swing.JOptionPane;
import javax.swing.JPanel;
import javax.swing.JPopupMenu;
import javax.swing.JRootPane;
import javax.swing.JSeparator;
import javax.swing.SwingUtilities;
import javax.swing.border.TitledBorder;
import jmri.BlockManager;
import jmri.InstanceManager;
import jmri.NamedBeanHandle;
import jmri.Sensor;
import jmri.SignalHead;
import jmri.SignalMast;
import jmri.Turnout;
import jmri.jmrit.display.layoutEditor.blockRoutingTable.LayoutBlockRouteTableAction;
import jmri.jmrit.signalling.SignallingGuiTools;
import jmri.util.ColorUtil;
import jmri.util.JmriJFrame;
import jmri.util.MathUtil;
import jmri.util.swing.JmriBeanComboBox;
import org.slf4j.Logger;
import org.slf4j.LoggerFactory;

/**
 * A LayoutTurnout corresponds to a turnout on the layout. A LayoutTurnout is an
 * extension of the standard Turnout object with drawing and connectivity
 * information added.
 * <P>
 * Six types are supported: right-hand, left-hand, wye, double crossover,
 * right-handed single crossover, and left-handed single crossover. Note that
 * double-slip turnouts can be handled as two turnouts, throat to throat, and
 * three-way turnouts can be handles as two turnouts, left-hand and right-hand,
 * arranged throat to continuing route.
 * <P>
 * A LayoutTurnout has three or four connection points, designated A, B, C, and
 * D. For right-handed or left-handed turnouts, A corresponds to the throat. At
 * the crossing, A-B (and C-D for crossovers) is a straight segment (continuing
 * route). A-C (and B-D for crossovers) is the diverging route. B-C (and A-D for
 * crossovers) is an illegal condition.
 * <P>
 * {@literal
 * ==A==-==B==
 *    \\ //
 *      X
 *    // \\
 * ==D==-==C==
 * literal}
 * <P>
 * A LayoutTurnout carries Block information. For right-handed, left-handed, and
 * wye turnouts, the entire turnout is in one block,however, a block border may
 * occur at any connection (A,B,C,D). For a double crossover turnout, up to four
 * blocks may be assigned, one for each connection point, but if only one block
 * is assigned, that block applies to the entire turnout.
 * <P>
 * For drawing purposes, each LayoutTurnout carries a center point and
 * displacements for B and C. For right-handed or left-handed turnouts, the
 * displacement for A = - the displacement for B, and the center point is at the
 * junction of the diverging route and the straight through continuing route.
 * For double crossovers, the center point is at the center of the turnout, and
 * the displacement for A = - the displacement for C and the displacement for D
 * = - the displacement for B. The center point and these displacements may be
 * adjusted by the user when in edit mode. For double crossovers, AB and BC are
 * constrained to remain perpendicular. For single crossovers, AB and CD are
 * constrained to remain parallel, and AC and BD are constrained to remain
 * parallel.
 * <P>
 * When LayoutTurnouts are first created, a rotation (degrees) is provided. For
 * 0.0 rotation, the turnout lies on the east-west line with A facing east.
 * Rotations are performed in a clockwise direction.
 * <P>
 * When LayoutTurnouts are first created, there are no connections. Block
 * information and connections may be added when available.
 * <P>
 * When a LayoutTurnout is first created, it is enabled for control of an
 * assigned actual turnout. Clicking on the turnout center point will toggle the
 * turnout. This can be disabled via the popup menu.
 * <P>
 * Signal Head names are saved here to keep track of where signals are.
 * LayoutTurnout only serves as a storage place for signal head names. The names
 * are placed here by tools, e.g., Set Signals at Turnout, and Set Signals at
 * Double Crossover.
 * <P>
 * A LayoutTurnout may be linked to another LayoutTurnout to form a turnout
 * pair. Throat-To-Throat Turnouts - Two turnouts connected closely at their
 * throats, so closely that signals are not appropriate at the their throats.
 * This is the situation when two RH, LH, or WYE turnouts are used to model a
 * double slip. 3-Way Turnout - Two turnouts modeling a 3-way turnout, where the
 * throat of the second turnout is closely connected to the continuing track of
 * the first turnout. The throat will have three heads, or one head. A link is
 * required to be able to correctly interpret the use of signal heads.
 *
 * @author Dave Duchamp Copyright (c) 2004-2007
 */
public class LayoutTurnout extends LayoutTrack {

    // Defined text resource
    ResourceBundle rb = ResourceBundle.getBundle("jmri.jmrit.display.layoutEditor.LayoutEditorBundle");

    protected LayoutTurnout instance = null;

    // defined constants - turnout types
    public static final int RH_TURNOUT = 1;
    public static final int LH_TURNOUT = 2;
    public static final int WYE_TURNOUT = 3;
    public static final int DOUBLE_XOVER = 4;
    public static final int RH_XOVER = 5;
    public static final int LH_XOVER = 6;
    public static final int SINGLE_SLIP = 7;    // used for LayoutSlip which extends this class
    public static final int DOUBLE_SLIP = 8;    // used for LayoutSlip which extends this class

    // defined constants - link types
    public static final int NO_LINK = 0;
    public static final int FIRST_3_WAY = 1;       // this turnout is the first turnout of a 3-way
    // turnout pair (closest to the throat)
    public static final int SECOND_3_WAY = 2;      // this turnout is the second turnout of a 3-way
    // turnout pair (furthest from the throat)
    public static final int THROAT_TO_THROAT = 3;  // this turnout is one of two throat-to-throat
    // turnouts - no signals at throat

    // operational instance variables (not saved between sessions)
    public static final int UNKNOWN = Turnout.UNKNOWN;
    public static final int STATE_AC = 0x02;
    public static final int STATE_BD = 0x04;
    public static final int STATE_AD = 0x06;
    public static final int STATE_BC = 0x08;

    // program default turnout size parameters
    public static final double turnoutBXDefault = 20.0;  // RH, LH, WYE
    public static final double turnoutCXDefault = 20.0;
    public static final double turnoutWidDefault = 10.0;
    public static final double xOverLongDefault = 30.0;   // DOUBLE_XOVER, RH_XOVER, LH_XOVER
    public static final double xOverHWidDefault = 10.0;
    public static final double xOverShortDefault = 10.0;

    // operational instance variables (not saved between sessions)
    //private Turnout turnout = null;
    protected NamedBeanHandle<Turnout> namedTurnout = null;
    //Second turnout is used to either throw a second turnout in a cross over or if one turnout address is used to throw two physical ones
    protected NamedBeanHandle<Turnout> secondNamedTurnout = null;

    protected LayoutBlock block = null;
    protected LayoutBlock blockB = null;  // Xover - second block, if there is one
    protected LayoutBlock blockC = null;  // Xover - oneThirdPoint block, if there is one
    protected LayoutBlock blockD = null;  // Xover - oneFourthPoint block, if there is one

    private java.beans.PropertyChangeListener mTurnoutListener = null;

    // persistent instances variables (saved between sessions)
    public String turnoutName = "";   // should be the name (system or user) of
    //  an existing physical turnout
    public String secondTurnoutName = "";
    /* should be the name (system or user) of
     an existing physical turnout. Second turnout is
     used to allow the throwing of two different turnout
     to control one cross-over
     */

    public String blockName = "";  // name for block, if there is one
    public String blockBName = "";  // Xover/slip - name for second block, if there is one
    public String blockCName = "";  // Xover/slip - name for oneThirdPoint block, if there is one
    public String blockDName = "";  // Xover/slip - name for oneFourthPoint block, if there is one

    protected NamedBeanHandle<SignalHead> signalA1HeadNamed = null; // signal 1 (continuing) (throat for RH, LH, WYE)
    protected NamedBeanHandle<SignalHead> signalA2HeadNamed = null; // signal 2 (diverging) (throat for RH, LH, WYE)
    protected NamedBeanHandle<SignalHead> signalA3HeadNamed = null; // signal 3 (second diverging) (3-way turnouts only)
    protected NamedBeanHandle<SignalHead> signalB1HeadNamed = null; // continuing (RH, LH, WYE) signal 1 (double crossover)
    protected NamedBeanHandle<SignalHead> signalB2HeadNamed = null; // LH_Xover and double crossover only
    protected NamedBeanHandle<SignalHead> signalC1HeadNamed = null; // diverging (RH, LH, WYE) signal 1 (double crossover)
    protected NamedBeanHandle<SignalHead> signalC2HeadNamed = null; // RH_Xover and double crossover only
    protected NamedBeanHandle<SignalHead> signalD1HeadNamed = null; // single or double crossover only
    protected NamedBeanHandle<SignalHead> signalD2HeadNamed = null; // LH_Xover and double crossover only

    public static final int POINTA = 0x01;
    public static final int POINTA2 = 0x03;
    public static final int POINTA3 = 0x05;
    public static final int POINTB = 0x10;
    public static final int POINTB2 = 0x12;
    public static final int POINTC = 0x20;
    public static final int POINTC2 = 0x22;
    public static final int POINTD = 0x30;
    public static final int POINTD2 = 0x32;

    protected NamedBeanHandle<SignalMast> signalAMastNamed = null; // Throat
    protected NamedBeanHandle<SignalMast> signalBMastNamed = null; // Continuing
    protected NamedBeanHandle<SignalMast> signalCMastNamed = null; // diverging
    protected NamedBeanHandle<SignalMast> signalDMastNamed = null; // single or double crossover only

    protected NamedBeanHandle<Sensor> sensorANamed = null; // Throat
    protected NamedBeanHandle<Sensor> sensorBNamed = null; // Continuing
    protected NamedBeanHandle<Sensor> sensorCNamed = null; // diverging
    protected NamedBeanHandle<Sensor> sensorDNamed = null; // single or double crossover only

    public int type = RH_TURNOUT;

    public Object connectA = null;      // throat of LH, RH, RH Xover, LH Xover, and WYE turnouts
    public Object connectB = null;      // straight leg of LH and RH turnouts
    public Object connectC = null;
    public Object connectD = null;      // double xover, RH Xover, LH Xover only

    public int continuingSense = Turnout.CLOSED;

    public boolean disabled = false;
    public boolean disableWhenOccupied = false;

    public Point2D dispB = new Point2D.Double(20.0, 0.0);
    public Point2D dispA = new Point2D.Double(20.0, 10.0);
    public Point2D pointA = new Point2D.Double(0, 0);
    public Point2D pointB = new Point2D.Double(40, 0);
    public Point2D pointC = new Point2D.Double(60, 20);
    public Point2D pointD = new Point2D.Double(20, 20);

    private int version = 1;

    public String linkedTurnoutName = ""; // name of the linked Turnout (as entered in tool)
    public int linkType = NO_LINK;

    private boolean useBlockSpeed = false;

    protected LayoutTurnout() {
    }

    public LayoutTurnout(String id, int t, Point2D c, double rot,
            double xFactor, double yFactor, LayoutEditor myPanel) {
        this(id, t, c, rot, xFactor, yFactor, myPanel, 1);
    }

    /**
     * constructor method
     */
    public LayoutTurnout(String id, int t, Point2D c, double rot,
            double xFactor, double yFactor, LayoutEditor myPanel, int v) {
        super();

        instance = this;

        namedTurnout = null;
        turnoutName = "";
        mTurnoutListener = null;
        disabled = false;
        disableWhenOccupied = false;
        block = null;
        blockName = "";
        layoutEditor = myPanel;
        ident = id;
        type = t;
        center = c;
        version = v;
        // adjust initial coordinates
        if (type == LH_TURNOUT) {
            dispB.setLocation(layoutEditor.getTurnoutBX(), 0.0);
            dispA.setLocation(layoutEditor.getTurnoutCX(), -layoutEditor.getTurnoutWid());
        } else if (type == RH_TURNOUT) {
            dispB.setLocation(layoutEditor.getTurnoutBX(), 0.0);
            dispA.setLocation(layoutEditor.getTurnoutCX(), layoutEditor.getTurnoutWid());
        } else if (type == WYE_TURNOUT) {
            dispB.setLocation(layoutEditor.getTurnoutBX(), 0.5 * layoutEditor.getTurnoutWid());
            dispA.setLocation(layoutEditor.getTurnoutBX(), -0.5 * layoutEditor.getTurnoutWid());
        } else if (type == DOUBLE_XOVER) {
            if (version == 2) {
                center = new Point2D.Double(layoutEditor.getXOverLong(), layoutEditor.getXOverHWid());
                pointB.setLocation(layoutEditor.getXOverLong() * 2, 0);
                pointC.setLocation(layoutEditor.getXOverLong() * 2, (layoutEditor.getXOverHWid() * 2));
                pointD.setLocation(0, (layoutEditor.getXOverHWid() * 2));
                setCoordsCenter(c);
            } else {
                dispB.setLocation(layoutEditor.getXOverLong(), -layoutEditor.getXOverHWid());
                dispA.setLocation(layoutEditor.getXOverLong(), layoutEditor.getXOverHWid());
            }
            blockB = null;
            blockBName = "";
            blockC = null;
            blockCName = "";
            blockD = null;
            blockDName = "";
        } else if (type == RH_XOVER) {
            if (version == 2) {
                center = new Point2D.Double(layoutEditor.getXOverLong(), layoutEditor.getXOverHWid());
                pointB.setLocation((layoutEditor.getXOverShort() + layoutEditor.getXOverLong()), 0);
                pointC.setLocation(layoutEditor.getXOverLong() * 2, (layoutEditor.getXOverHWid() * 2));
                pointD.setLocation((center.getX() - layoutEditor.getXOverShort()), (layoutEditor.getXOverHWid() * 2));
                setCoordsCenter(c);
            } else {
                dispB.setLocation(layoutEditor.getXOverShort(), -layoutEditor.getXOverHWid());
                dispA.setLocation(layoutEditor.getXOverLong(), layoutEditor.getXOverHWid());
            }
            blockB = null;
            blockBName = "";
            blockC = null;
            blockCName = "";
            blockD = null;
            blockDName = "";
        } else if (type == LH_XOVER) {
            if (version == 2) {
                center = new Point2D.Double(layoutEditor.getXOverLong(), layoutEditor.getXOverHWid());

                pointA.setLocation((center.getX() - layoutEditor.getXOverShort()), 0);
                pointB.setLocation((layoutEditor.getXOverLong() * 2), 0);
                pointC.setLocation(layoutEditor.getXOverLong() + layoutEditor.getXOverShort(), (layoutEditor.getXOverHWid() * 2));
                pointD.setLocation(0, (layoutEditor.getXOverHWid() * 2));

                setCoordsCenter(c);
            } else {
                dispB.setLocation(layoutEditor.getXOverLong(), -layoutEditor.getXOverHWid());
                dispA.setLocation(layoutEditor.getXOverShort(), layoutEditor.getXOverHWid());
            }
            blockB = null;
            blockBName = "";
            blockC = null;
            blockCName = "";
            blockD = null;
            blockDName = "";
        }
        rotateCoords(rot);
        // adjust size of new turnout
        Point2D pt = new Point2D.Double(Math.round(dispB.getX() * xFactor),
                Math.round(dispB.getY() * yFactor));
        dispB = pt;
        pt = new Point2D.Double(Math.round(dispA.getX() * xFactor),
                Math.round(dispA.getY() * yFactor));
        dispA = pt;

        defaultTrackColor = ColorUtil.stringToColor(layoutEditor.getDefaultTrackColor());
    }

    // this should only be used for debugging...
    public String toString() {
        return "LayoutTurnout " + ident;
    }

    protected void rotateCoords(double rotDEG) {
        // rotate coordinates
        double rotRAD = Math.toRadians(rotDEG);
        double sineRot = Math.sin(rotRAD);
        double cosineRot = Math.cos(rotRAD);

        // rotate displacements around origin {0, 0}
        Point2D center_temp = center;
        center = MathUtil.zeroPoint2D;
        dispA = rotatePoint(dispA, sineRot, cosineRot);
        dispB = rotatePoint(dispB, sineRot, cosineRot);
        center = center_temp;

        pointA = rotatePoint(pointA, sineRot, cosineRot);
        pointB = rotatePoint(pointB, sineRot, cosineRot);
        pointC = rotatePoint(pointC, sineRot, cosineRot);
        pointD = rotatePoint(pointD, sineRot, cosineRot);
    }

    /**
     * Accessor methods
     */
    public int getVersion() {
        return version;
    }

    public void setVersion(int v) {
        version = v;
    }

    public boolean useBlockSpeed() {
        return useBlockSpeed;
    }

    public String getTurnoutName() {
        if (namedTurnout != null) {
            return namedTurnout.getName();
        }
        return turnoutName;
    }

    public String getSecondTurnoutName() {
        if (secondNamedTurnout != null) {
            return secondNamedTurnout.getName();
        }
        return secondTurnoutName;
    }

    public String getBlockName() {
        return blockName;
    }

    public String getBlockBName() {
        return blockBName;
    }

    public String getBlockCName() {
        return blockCName;
    }

    public String getBlockDName() {
        return blockDName;
    }

    public SignalHead getSignalHead(int loc) {
        NamedBeanHandle<SignalHead> signalHead = null;
        switch (loc) {
            case POINTA:
                signalHead = signalA1HeadNamed;
                break;
            case POINTA2:
                signalHead = signalA2HeadNamed;
                break;
            case POINTA3:
                signalHead = signalA3HeadNamed;
                break;
            case POINTB:
                signalHead = signalB1HeadNamed;
                break;
            case POINTB2:
                signalHead = signalB2HeadNamed;
                break;
            case POINTC:
                signalHead = signalC1HeadNamed;
                break;
            case POINTC2:
                signalHead = signalC2HeadNamed;
                break;
            case POINTD:
                signalHead = signalD1HeadNamed;
                break;
            case POINTD2:
                signalHead = signalD2HeadNamed;
                break;
            default:
                log.warn("Unhandled point type: {}", loc);
                break;
        }
        if (signalHead != null) {
            return signalHead.getBean();
        }
        return null;
    }

    public String getSignalA1Name() {
        if (signalA1HeadNamed != null) {
            return signalA1HeadNamed.getName();
        }
        return "";
    }

    public void setSignalA1Name(String signalHead) {
        if (signalHead == null || signalHead.isEmpty()) {
            signalA1HeadNamed = null;
            return;
        }

        SignalHead head = InstanceManager.getDefault(jmri.SignalHeadManager.class).getSignalHead(signalHead);
        if (head != null) {
            signalA1HeadNamed = InstanceManager.getDefault(jmri.NamedBeanHandleManager.class).getNamedBeanHandle(signalHead, head);
        } else {
            signalA1HeadNamed = null;
            log.error("Signal Head " + signalHead + " Not found for turnout " + getTurnoutName());
        }
    }

    public String getSignalA2Name() {
        if (signalA2HeadNamed != null) {
            return signalA2HeadNamed.getName();
        }
        return "";
    }

    public void setSignalA2Name(String signalHead) {
        if (signalHead == null || signalHead.isEmpty()) {
            signalA2HeadNamed = null;
            return;
        }

        SignalHead head = InstanceManager.getDefault(jmri.SignalHeadManager.class).getSignalHead(signalHead);
        if (head != null) {
            signalA2HeadNamed = InstanceManager.getDefault(jmri.NamedBeanHandleManager.class).getNamedBeanHandle(signalHead, head);
        } else {
            signalA2HeadNamed = null;
            log.error("Signal Head " + signalHead + " Not found for turnout " + getTurnoutName());
        }
    }

    public String getSignalA3Name() {
        if (signalA3HeadNamed != null) {
            return signalA3HeadNamed.getName();
        }
        return "";
    }

    public void setSignalA3Name(String signalHead) {
        if (signalHead == null || signalHead.isEmpty()) {
            signalA3HeadNamed = null;
            return;
        }

        SignalHead head = InstanceManager.getDefault(jmri.SignalHeadManager.class).getSignalHead(signalHead);
        if (head != null) {
            signalA3HeadNamed = InstanceManager.getDefault(jmri.NamedBeanHandleManager.class).getNamedBeanHandle(signalHead, head);
        } else {
            signalA3HeadNamed = null;
            log.error("Signal Head " + signalHead + " Not found for turnout " + getTurnoutName());
        }
    }

    public String getSignalB1Name() {
        if (signalB1HeadNamed != null) {
            return signalB1HeadNamed.getName();
        }
        return "";
    }

    public void setSignalB1Name(String signalHead) {
        if (signalHead == null || signalHead.isEmpty()) {
            signalB1HeadNamed = null;
            return;
        }

        SignalHead head = InstanceManager.getDefault(jmri.SignalHeadManager.class).getSignalHead(signalHead);
        if (head != null) {
            signalB1HeadNamed = InstanceManager.getDefault(jmri.NamedBeanHandleManager.class).getNamedBeanHandle(signalHead, head);
        } else {
            signalB1HeadNamed = null;
            log.error("Signal Head " + signalHead + " Not found for turnout " + getTurnoutName());
        }
    }

    public String getSignalB2Name() {
        if (signalB2HeadNamed != null) {
            return signalB2HeadNamed.getName();
        }
        return "";
    }

    public void setSignalB2Name(String signalHead) {
        if (signalHead == null || signalHead.isEmpty()) {
            signalB2HeadNamed = null;
            return;
        }

        SignalHead head = InstanceManager.getDefault(jmri.SignalHeadManager.class).getSignalHead(signalHead);
        if (head != null) {
            signalB2HeadNamed = InstanceManager.getDefault(jmri.NamedBeanHandleManager.class).getNamedBeanHandle(signalHead, head);
        } else {
            signalB2HeadNamed = null;
            log.error("Signal Head " + signalHead + " Not found for turnout " + getTurnoutName());
        }
    }

    public String getSignalC1Name() {
        if (signalC1HeadNamed != null) {
            return signalC1HeadNamed.getName();
        }
        return "";
    }

    public void setSignalC1Name(String signalHead) {
        if (signalHead == null || signalHead.isEmpty()) {
            signalC1HeadNamed = null;
            return;
        }

        SignalHead head = InstanceManager.getDefault(jmri.SignalHeadManager.class).getSignalHead(signalHead);
        if (head != null) {
            signalC1HeadNamed = InstanceManager.getDefault(jmri.NamedBeanHandleManager.class).getNamedBeanHandle(signalHead, head);
        } else {
            signalC1HeadNamed = null;
            log.error("Signal Head " + signalHead + " Not found for turnout " + getTurnoutName());
        }
    }

    public String getSignalC2Name() {
        if (signalC2HeadNamed != null) {
            return signalC2HeadNamed.getName();
        }
        return "";
    }

    public void setSignalC2Name(String signalHead) {
        if (signalHead == null || signalHead.isEmpty()) {
            signalC2HeadNamed = null;
            return;
        }

        SignalHead head = InstanceManager.getDefault(jmri.SignalHeadManager.class).getSignalHead(signalHead);
        if (head != null) {
            signalC2HeadNamed = InstanceManager.getDefault(jmri.NamedBeanHandleManager.class).getNamedBeanHandle(signalHead, head);
        } else {
            signalC2HeadNamed = null;
            log.error("Signal Head " + signalHead + " Not found for turnout " + getTurnoutName());
        }
    }

    public String getSignalD1Name() {
        if (signalD1HeadNamed != null) {
            return signalD1HeadNamed.getName();
        }
        return "";
    }

    public void setSignalD1Name(String signalHead) {
        if (signalHead == null || signalHead.isEmpty()) {
            signalD1HeadNamed = null;
            return;
        }

        SignalHead head = InstanceManager.getDefault(jmri.SignalHeadManager.class).getSignalHead(signalHead);
        if (head != null) {
            signalD1HeadNamed = InstanceManager.getDefault(jmri.NamedBeanHandleManager.class).getNamedBeanHandle(signalHead, head);
        } else {
            signalD1HeadNamed = null;
            log.error("Signal Head " + signalHead + " Not found for turnout " + getTurnoutName());
        }
    }

    public String getSignalD2Name() {
        if (signalD2HeadNamed != null) {
            return signalD2HeadNamed.getName();
        }
        return "";
    }

    public void setSignalD2Name(String signalHead) {
        if (signalHead == null || signalHead.isEmpty()) {
            signalD2HeadNamed = null;
            return;
        }

        SignalHead head = InstanceManager.getDefault(jmri.SignalHeadManager.class).getSignalHead(signalHead);
        if (head != null) {
            signalD2HeadNamed = InstanceManager.getDefault(jmri.NamedBeanHandleManager.class).getNamedBeanHandle(signalHead, head);
        } else {
            signalD2HeadNamed = null;
            log.error("Signal Head " + signalHead + " Not found for turnout " + getTurnoutName());
        }
    }

    public void removeBeanReference(jmri.NamedBean nb) {
        if (nb == null) {
            return;
        }
        if (nb instanceof SignalMast) {
            if (nb.equals(getSignalAMast())) {
                setSignalAMast(null);
                return;
            }
            if (nb.equals(getSignalBMast())) {
                setSignalBMast(null);
                return;
            }
            if (nb.equals(getSignalCMast())) {
                setSignalCMast(null);
                return;
            }
            if (nb.equals(getSignalDMast())) {
                setSignalDMast(null);
                return;
            }
        } else if (nb instanceof Sensor) {
            if (nb.equals(getSensorA())) {
                setSensorA(null);
                return;
            }
            if (nb.equals(getSensorB())) {
                setSensorB(null);
                return;
            }
            if (nb.equals(getSensorC())) {
                setSensorC(null);
                return;
            }
            if (nb.equals(getSensorB())) {
                setSensorD(null);
                return;
            }
        } else if (nb instanceof SignalHead) {
            if (nb.equals(getSignalHead(POINTA))) {
                setSignalA1Name(null);
            }
            if (nb.equals(getSignalHead(POINTA2))) {
                setSignalA2Name(null);
            }
            if (nb.equals(getSignalHead(POINTA3))) {
                setSignalA3Name(null);
            }
            if (nb.equals(getSignalHead(POINTB))) {
                setSignalB1Name(null);
            }
            if (nb.equals(getSignalHead(POINTB2))) {
                setSignalB2Name(null);
            }
            if (nb.equals(getSignalHead(POINTC))) {
                setSignalC1Name(null);
            }
            if (nb.equals(getSignalHead(POINTC2))) {
                setSignalC2Name(null);
            }
            if (nb.equals(getSignalHead(POINTD))) {
                setSignalD1Name(null);
            }
            if (nb.equals(getSignalHead(POINTD2))) {
                setSignalD2Name(null);
            }
        }
    }

    public String getSignalAMastName() {
        if (signalAMastNamed != null) {
            return signalAMastNamed.getName();
        }
        return "";
    }

    public SignalMast getSignalAMast() {
        if (signalAMastNamed != null) {
            return signalAMastNamed.getBean();
        }
        return null;
    }

    public void setSignalAMast(String signalMast) {
        if (signalMast == null || signalMast.isEmpty()) {
            signalAMastNamed = null;
            return;
        }

        SignalMast mast = InstanceManager.getDefault(jmri.SignalMastManager.class).getSignalMast(signalMast);
        if (mast != null) {
            signalAMastNamed = InstanceManager.getDefault(jmri.NamedBeanHandleManager.class).getNamedBeanHandle(signalMast, mast);
        } else {
            signalAMastNamed = null;
            log.error("Signal Mast " + signalMast + " Not found for turnout " + getTurnoutName());
        }
    }

    public String getSignalBMastName() {
        if (signalBMastNamed != null) {
            return signalBMastNamed.getName();
        }
        return "";
    }

    public SignalMast getSignalBMast() {
        if (signalBMastNamed != null) {
            return signalBMastNamed.getBean();
        }
        return null;
    }

    public void setSignalBMast(String signalMast) {
        if (signalMast == null || signalMast.isEmpty()) {
            signalBMastNamed = null;
            return;
        }

        SignalMast mast = InstanceManager.getDefault(jmri.SignalMastManager.class).getSignalMast(signalMast);
        if (mast != null) {
            signalBMastNamed = InstanceManager.getDefault(jmri.NamedBeanHandleManager.class).getNamedBeanHandle(signalMast, mast);
        } else {
            signalBMastNamed = null;
            log.error("Signal Mast " + signalMast + " Not found for turnout " + getTurnoutName());
        }
    }

    public String getSignalCMastName() {
        if (signalCMastNamed != null) {
            return signalCMastNamed.getName();
        }
        return "";
    }

    public SignalMast getSignalCMast() {
        if (signalCMastNamed != null) {
            return signalCMastNamed.getBean();
        }
        return null;
    }

    public void setSignalCMast(String signalMast) {
        if (signalMast == null || signalMast.isEmpty()) {
            signalCMastNamed = null;
            return;
        }

        SignalMast mast = InstanceManager.getDefault(jmri.SignalMastManager.class).getSignalMast(signalMast);
        if (mast != null) {
            signalCMastNamed = InstanceManager.getDefault(jmri.NamedBeanHandleManager.class).getNamedBeanHandle(signalMast, mast);
        } else {
            log.error("Signal Mast " + signalMast + " Not found for turnout " + getTurnoutName());
            signalCMastNamed = null;
        }
    }

    public String getSignalDMastName() {
        if (signalDMastNamed != null) {
            return signalDMastNamed.getName();
        }
        return "";
    }

    public SignalMast getSignalDMast() {
        if (signalDMastNamed != null) {
            return signalDMastNamed.getBean();
        }
        return null;
    }

    public void setSignalDMast(String signalMast) {
        if (signalMast == null || signalMast.isEmpty()) {
            signalDMastNamed = null;
            return;
        }

        SignalMast mast = InstanceManager.getDefault(jmri.SignalMastManager.class).getSignalMast(signalMast);
        if (mast != null) {
            signalDMastNamed = InstanceManager.getDefault(jmri.NamedBeanHandleManager.class).getNamedBeanHandle(signalMast, mast);
        } else {
            log.error("Signal Mast " + signalMast + " Not found for turnout " + getTurnoutName());
            signalDMastNamed = null;
        }
    }

    public String getSensorAName() {
        if (sensorANamed != null) {
            return sensorANamed.getName();
        }
        return "";
    }

    public Sensor getSensorA() {
        if (sensorANamed != null) {
            return sensorANamed.getBean();
        }
        return null;
    }

    public void setSensorA(String sensorName) {
        if (sensorName == null || sensorName.isEmpty()) {
            sensorANamed = null;
            return;
        }

        try {
            Sensor sensor = InstanceManager.sensorManagerInstance().provideSensor(sensorName);
            sensorANamed = InstanceManager.getDefault(jmri.NamedBeanHandleManager.class).getNamedBeanHandle(sensorName, sensor);
        } catch (IllegalArgumentException ex) {
            sensorANamed = null;
        }
    }

    public String getSensorBName() {
        if (sensorBNamed != null) {
            return sensorBNamed.getName();
        }
        return "";
    }

    public Sensor getSensorB() {
        if (sensorBNamed != null) {
            return sensorBNamed.getBean();
        }
        return null;
    }

    public void setSensorB(String sensorName) {
        if (sensorName == null || sensorName.isEmpty()) {
            sensorBNamed = null;
            return;
        }

        try {
            Sensor sensor = InstanceManager.sensorManagerInstance().provideSensor(sensorName);
            sensorBNamed = InstanceManager.getDefault(jmri.NamedBeanHandleManager.class).getNamedBeanHandle(sensorName, sensor);
        } catch (IllegalArgumentException ex) {
            sensorBNamed = null;
        }
    }

    public String getSensorCName() {
        if (sensorCNamed != null) {
            return sensorCNamed.getName();
        }
        return "";
    }

    public Sensor getSensorC() {
        if (sensorCNamed != null) {
            return sensorCNamed.getBean();
        }
        return null;
    }

    public void setSensorC(String sensorName) {
        if (sensorName == null || sensorName.isEmpty()) {
            sensorCNamed = null;
            return;
        }

        try {
            Sensor sensor = InstanceManager.sensorManagerInstance().provideSensor(sensorName);
            sensorCNamed = InstanceManager.getDefault(jmri.NamedBeanHandleManager.class).getNamedBeanHandle(sensorName, sensor);
        } catch (IllegalArgumentException ex) {
            sensorCNamed = null;
        }
    }

    public String getSensorDName() {
        if (sensorDNamed != null) {
            return sensorDNamed.getName();
        }
        return "";
    }

    public Sensor getSensorD() {
        if (sensorDNamed != null) {
            return sensorDNamed.getBean();
        }
        return null;
    }

    public void setSensorD(String sensorName) {
        if (sensorName == null || sensorName.isEmpty()) {
            sensorDNamed = null;
            return;
        }

        try {
            Sensor sensor = InstanceManager.sensorManagerInstance().provideSensor(sensorName);
            sensorDNamed = InstanceManager.getDefault(jmri.NamedBeanHandleManager.class).getNamedBeanHandle(sensorName, sensor);
        } catch (IllegalArgumentException ex) {
            sensorDNamed = null;
        }
    }

    public String getLinkedTurnoutName() {
        return linkedTurnoutName;
    }

    public void setLinkedTurnoutName(String s) {
        linkedTurnoutName = s;
    }  //Could be done with changing over to a NamedBeanHandle

    public int getLinkType() {
        return linkType;
    }

    public void setLinkType(int type) {
        linkType = type;
    }

    public int getTurnoutType() {
        return type;
    }

    public Object getConnectA() {
        return connectA;
    }

    public Object getConnectB() {
        return connectB;
    }

    public Object getConnectC() {
        return connectC;
    }

    public Object getConnectD() {
        return connectD;
    }

    public Turnout getTurnout() {
        if (namedTurnout == null) {
            // set physical turnout if possible and needed
            setTurnout(turnoutName);
            if (namedTurnout == null) {
                return null;
            }
        }
        return namedTurnout.getBean();
    }

    public int getContinuingSense() {
        return continuingSense;
    }

    public void setTurnout(String tName) {
        if (namedTurnout != null) {
            deactivateTurnout();
        }
        turnoutName = tName;
        Turnout turnout = null;
        if (turnoutName != null && !turnoutName.isEmpty()) {
            turnout = InstanceManager.turnoutManagerInstance().getTurnout(turnoutName);
        }
        if (turnout != null) {
            namedTurnout = InstanceManager.getDefault(jmri.NamedBeanHandleManager.class).getNamedBeanHandle(turnoutName, turnout);
            activateTurnout();
        } else {
            turnoutName = "";
            namedTurnout = null;
        }
    }

    public Turnout getSecondTurnout() {
        Turnout result = null;
        if (secondNamedTurnout == null) {
            // set physical turnout if possible and needed
            setSecondTurnout(secondTurnoutName);
        }
        if (secondNamedTurnout != null) {
            result = secondNamedTurnout.getBean();
        }
        return result;
    }

    public void setSecondTurnout(String tName) {

        if (tName != null && tName.equals(secondTurnoutName)) {
            return;
        }

        if (secondNamedTurnout != null) {
            deactivateTurnout();
        }
        String oldSecondTurnoutName = secondTurnoutName;
        secondTurnoutName = tName;
        Turnout turnout = null;
        if (tName != null) {
            turnout = InstanceManager.turnoutManagerInstance().getTurnout(secondTurnoutName);
        }
        if (turnout != null) {
            secondNamedTurnout = InstanceManager.getDefault(jmri.NamedBeanHandleManager.class).getNamedBeanHandle(secondTurnoutName, turnout);
            activateTurnout();
        } else {
            secondTurnoutName = "";
            secondNamedTurnout = null;
        }
        if ((type == RH_TURNOUT) || (type == LH_TURNOUT) || (type == WYE_TURNOUT)) {
            if (oldSecondTurnoutName != null && !oldSecondTurnoutName.isEmpty()) {
                Turnout oldTurnout = InstanceManager.turnoutManagerInstance().getTurnout(oldSecondTurnoutName);
                LayoutTurnout oldLinked = layoutEditor.getFinder().findLayoutTurnoutByTurnoutName(oldTurnout.getSystemName());
                if (oldLinked == null) {
                    oldLinked = layoutEditor.getFinder().findLayoutTurnoutByTurnoutName(oldTurnout.getUserName());
                }
                if ((oldLinked != null) && oldLinked.getSecondTurnout() == getTurnout()) {
                    oldLinked.setSecondTurnout(null);
                }
            }
            if (turnout != null) {
                LayoutTurnout newLinked = layoutEditor.getFinder().findLayoutTurnoutByTurnoutName(turnout.getSystemName());
                if (newLinked == null) {
                    newLinked = layoutEditor.getFinder().findLayoutTurnoutByTurnoutName(turnout.getUserName());
                }
                if (newLinked != null) {
                    newLinked.setSecondTurnout(turnoutName);
                }
            }
        }
    }

    public void setContinuingSense(int sense) {
        continuingSense = sense;
    }

    public void setDisabled(boolean state) {
        disabled = state;
    }

    public boolean isDisabled() {
        return disabled;
    }

    public void setDisableWhenOccupied(boolean state) {
        disableWhenOccupied = state;
    }

    public boolean isDisabledWhenOccupied() {
        return disableWhenOccupied;
    }

    /**
     * get the object connected to this track for the specified connection type
     *
     * @param connectionType the specified connection type
     * @return the object connected for the specified connection type
     * @throws jmri.JmriException - if the connectionType is invalid
     */
    @Override
    public Object getConnection(int connectionType) throws jmri.JmriException {
        Object result = null;
        switch (connectionType) {
            case TURNOUT_A: {
                result = connectA;
                break;
            }
            case TURNOUT_B: {
                result = connectB;
                break;
            }
            case TURNOUT_C: {
                result = connectC;
                break;
            }
            case TURNOUT_D: {
                result = connectD;
                break;
            }
            default: {
                log.error("Invalid Connection Type " + connectionType); //I18IN
                throw new jmri.JmriException("Invalid Connection Type");
            }
        }
        return result;
    }

    /**
     * set the object connected for the specified connection type
     *
     * @param connectionType the connection type (where it is connected to us)
     * @param o              the object that is being connected
     * @param type           the type of object that we're being connected to
     *                       (Should always be "NONE" or "TRACK")
     * @throws jmri.JmriException - if connectionType or type are invalid
     */
    @Override
    public void setConnection(int connectionType, Object o, int type) throws jmri.JmriException {
        if ((type != TRACK) && (type != NONE)) {
            log.error("unexpected type of connection to layoutturnout - " + type);
            throw new jmri.JmriException("unexpected type of connection to layoutturnout - " + type);
        }
        switch (connectionType) {
            case TURNOUT_A:
                connectA = o;
                break;
            case TURNOUT_B:
                connectB = o;
                break;
            case TURNOUT_C:
                connectC = o;
                break;
            case TURNOUT_D:
                connectD = o;
                break;
            default:
                log.error("Invalid Connection Type " + connectionType); //I18IN
                throw new jmri.JmriException("Invalid Connection Type " + connectionType);
        }
    }

    public void setConnectA(Object o, int type) {
        connectA = o;
        if ((type != TRACK) && (type != NONE)) {
            log.error("unexpected type of A connection to layoutturnout - " + type);
        }
    }

    public void setConnectB(Object o, int type) {
        connectB = o;
        if ((type != TRACK) && (type != NONE)) {
            log.error("unexpected type of B connection to layoutturnout - " + type);
        }
    }

    public void setConnectC(Object o, int type) {
        connectC = o;
        if ((type != TRACK) && (type != NONE)) {
            log.error("unexpected type of C connection to layoutturnout - " + type);
        }
    }

    public void setConnectD(Object o, int type) {
        connectD = o;
        if ((type != TRACK) && (type != NONE)) {
            log.error("unexpected type of D connection to layoutturnout - " + type);
        }
    }

    public LayoutBlock getLayoutBlock() {
        return block;
    }

    public LayoutBlock getLayoutBlockB() {
        if (blockB != null) {
            return blockB;
        }
        return block;
    }

    public LayoutBlock getLayoutBlockC() {
        if (blockC != null) {
            return blockC;
        }
        return block;
    }

    public LayoutBlock getLayoutBlockD() {
        if (blockD != null) {
            return blockD;
        }
        return block;
    }

    public Point2D getCoordsA() {
        if ((type == DOUBLE_XOVER) || (type == LH_XOVER) || (type == RH_XOVER)) {
            if (version == 2) {
                return pointA;
            }
            return MathUtil.subtract(center, dispA);
        } else if (type == WYE_TURNOUT) {
            return MathUtil.subtract(center, MathUtil.midPoint(dispB, dispA));
        } else {
            return MathUtil.subtract(center, dispB);
        }
    }

    public Point2D getCoordsB() {
        if ((version == 2) && ((type == DOUBLE_XOVER) || (type == LH_XOVER) || (type == RH_XOVER))) {
            return pointB;
        }
        return MathUtil.add(center, dispB);
    }

    public Point2D getCoordsC() {
        if ((version == 2) && ((type == DOUBLE_XOVER) || (type == LH_XOVER) || (type == RH_XOVER))) {
            return pointC;
        }
        return MathUtil.add(center, dispA);
    }

    public Point2D getCoordsD() {
        if ((version == 2) && ((type == DOUBLE_XOVER) || (type == LH_XOVER) || (type == RH_XOVER))) {
            return pointD;
        }
        // only allowed for single and double crossovers
        return MathUtil.subtract(center, dispB);
    }

    /**
     * return the coordinates for a specified connection type
     *
     * @param connectionType the connection type
     * @return the coordinates for the specified connection type
     */
    public Point2D getCoordsForConnectionType(int connectionType) {
        Point2D result = center;
        double circleRadius = controlPointSize * layoutEditor.getTurnoutCircleSize();
        switch (connectionType) {
            case TURNOUT_CENTER:
                break;
            case TURNOUT_A:
                result = getCoordsA();
                break;
            case TURNOUT_B:
                result = getCoordsB();
                break;
            case TURNOUT_C:
                result = getCoordsC();
                break;
            case TURNOUT_D:
                result = getCoordsD();
                break;
            default:
                log.error("Invalid connection type " + connectionType); //I18IN
        }
        return result;
    }

    /**
     * @return the bounds of this turnout
     */
    public Rectangle2D getBounds() {
        Rectangle2D result;

        Point2D pointA = getCoordsA();
        result = new Rectangle2D.Double(pointA.getX(), pointA.getY(), 0, 0);
        result.add(getCoordsB());
        result.add(getCoordsC());
        if ((type == DOUBLE_XOVER) || (type == LH_XOVER) || (type == RH_XOVER)) {
            result.add(getCoordsD());
        }
        return result;
    }

    // updates connectivity for blocks assigned to this turnout and connected track segments
    private void updateBlockInfo() {
        LayoutBlock bA = null;
        LayoutBlock bB = null;
        LayoutBlock bC = null;
        LayoutBlock bD = null;
        layoutEditor.auxTools.setBlockConnectivityChanged();
        if (block != null) {
            block.updatePaths();
        }
        if (connectA != null) {
            bA = ((TrackSegment) connectA).getLayoutBlock();
            if ((bA != null) && (bA != block)) {
                bA.updatePaths();
            }
        }
        if ((blockB != null) && (blockB != block) && (blockB != bA)) {
            blockB.updatePaths();
        }
        if (connectB != null) {
            bB = ((TrackSegment) connectB).getLayoutBlock();
            if ((bB != null) && (bB != block) && (bB != bA) && (bB != blockB)) {
                bB.updatePaths();
            }
        }
        if ((blockC != null) && (blockC != block) && (blockC != bA)
                && (blockC != bB) && (blockC != blockB)) {
            blockC.updatePaths();
        }
        if (connectC != null) {
            bC = ((TrackSegment) connectC).getLayoutBlock();
            if ((bC != null) && (bC != block) && (bC != bA) && (bC != blockB) && (bC != bB)
                    && (bC != blockC)) {
                bC.updatePaths();
            }
        }
        if ((blockD != null) && (blockD != block) && (blockD != bA)
                && (blockD != bB) && (blockD != blockB) && (blockD != bC)
                && (blockD != blockC)) {
            blockD.updatePaths();
        }
        if (connectD != null) {
            bD = ((TrackSegment) connectD).getLayoutBlock();
            if ((bD != null) && (bD != block) && (bD != bA) && (bD != blockB) && (bD != bB)
                    && (bD != blockC) && (bD != bC) && (bD != blockD)) {
                bD.updatePaths();
            }
        }
    }

    /**
     * Set default size parameters to correspond to this turnout's size
     */
    private void setUpDefaultSize() {
        // remove the overall scale factor
        double bX = dispB.getX() / layoutEditor.getXScale();
        double bY = dispB.getY() / layoutEditor.getYScale();
        double cX = dispA.getX() / layoutEditor.getXScale();
        double cY = dispA.getY() / layoutEditor.getYScale();
        // calculate default parameters according to type of turnout
        double lenB = Math.sqrt((bX * bX) + (bY * bY));
        double lenC = Math.sqrt((cX * cX) + (cY * cY));
        double distBC = Math.sqrt(((bX - cX) * (bX - cX)) + ((bY - cY) * (bY - cY)));
        if ((type == LH_TURNOUT) || (type == RH_TURNOUT)) {
            layoutEditor.setTurnoutBX(Math.round(lenB + 0.1));
            double xc = ((bX * cX) + (bY * cY)) / lenB;
            layoutEditor.setTurnoutCX(Math.round(xc + 0.1));
            layoutEditor.setTurnoutWid(Math.round(Math.sqrt((lenC * lenC) - (xc * xc)) + 0.1));
        } else if (type == WYE_TURNOUT) {
            double xx = Math.sqrt((lenB * lenB) - (0.25 * (distBC * distBC)));
            layoutEditor.setTurnoutBX(Math.round(xx + 0.1));
            layoutEditor.setTurnoutCX(Math.round(xx + 0.1));
            layoutEditor.setTurnoutWid(Math.round(distBC + 0.1));
        } else {
            if (version == 2) {
                double aX = pointA.getX() / layoutEditor.getXScale();
                double aY = pointA.getY() / layoutEditor.getYScale();
                bX = pointB.getX() / layoutEditor.getXScale();
                bY = pointB.getY() / layoutEditor.getYScale();
                cX = pointC.getX() / layoutEditor.getXScale();
                cY = pointC.getY() / layoutEditor.getYScale();
                double lenAB = Math.sqrt(((bX - aX) * (bX - aX)) + ((bY - aY) * (bY - aY)));
                if (type == DOUBLE_XOVER) {
                    double lenBC = Math.sqrt(((bX - cX) * (bX - cX)) + ((bY - cY) * (bY - cY)));
                    layoutEditor.setXOverLong(Math.round(lenAB / 2)); //set to half to be backwardly compatible
                    layoutEditor.setXOverHWid(Math.round(lenBC / 2));
                    layoutEditor.setXOverShort(Math.round((0.5 * lenAB) / 2));
                } else if (type == RH_XOVER) {
                    lenAB = lenAB / 3;
                    layoutEditor.setXOverShort(Math.round(lenAB));
                    layoutEditor.setXOverLong(Math.round(lenAB * 2));
                    double opp = (aY - bY);
                    double ang = Math.asin(opp / (lenAB * 3));
                    opp = Math.sin(ang) * lenAB;
                    bY = bY + opp;
                    double adj = Math.cos(ang) * lenAB;
                    bX = bX + adj;
                    double lenBC = Math.sqrt(((bX - cX) * (bX - cX)) + ((bY - cY) * (bY - cY)));
                    layoutEditor.setXOverHWid(Math.round(lenBC / 2));

                } else if (type == LH_XOVER) {
                    double dY = pointD.getY() / layoutEditor.getYScale();
                    lenAB = lenAB / 3;
                    layoutEditor.setXOverShort(Math.round(lenAB));
                    layoutEditor.setXOverLong(Math.round(lenAB * 2));
                    double opp = (dY - cY);
                    double ang = Math.asin(opp / (lenAB * 3)); //Lenght of AB should be the same as CD
                    opp = Math.sin(ang) * lenAB;
                    cY = cY + opp;
                    double adj = Math.cos(ang) * lenAB;
                    cX = cX + adj;
                    double lenBC = Math.sqrt(((bX - cX) * (bX - cX)) + ((bY - cY) * (bY - cY)));
                    layoutEditor.setXOverHWid(Math.round(lenBC / 2));
                }
            } else if (type == DOUBLE_XOVER) {
                double lng = Math.sqrt((lenB * lenB) - (0.25 * (distBC * distBC)));
                layoutEditor.setXOverLong(Math.round(lng + 0.1));
                layoutEditor.setXOverHWid(Math.round((0.5 * distBC) + 0.1));
                layoutEditor.setXOverShort(Math.round((0.5 * lng) + 0.1));
            } else if (type == RH_XOVER) {
                double distDC = Math.sqrt(((bX + cX) * (bX + cX)) + ((bY + cY) * (bY + cY)));
                layoutEditor.setXOverShort(Math.round((0.25 * distDC) + 0.1));
                layoutEditor.setXOverLong(Math.round((0.75 * distDC) + 0.1));
                double hwid = Math.sqrt((lenC * lenC) - (0.5625 * distDC * distDC));
                layoutEditor.setXOverHWid(Math.round(hwid + 0.1));
            } else if (type == LH_XOVER) {
                double distDC = Math.sqrt(((bX + cX) * (bX + cX)) + ((bY + cY) * (bY + cY)));
                layoutEditor.setXOverShort(Math.round((0.25 * distDC) + 0.1));
                layoutEditor.setXOverLong(Math.round((0.75 * distDC) + 0.1));
                double hwid = Math.sqrt((lenC * lenC) - (0.0625 * distDC * distDC));
                layoutEditor.setXOverHWid(Math.round(hwid + 0.1));
            }
        }
    }

    /**
     * Set Up a Layout Block(s) for this Turnout
     */
    public void setLayoutBlock(LayoutBlock b) {
        block = b;
        if (b != null) {
            blockName = b.getID();
        } else {
            blockName = "";
        }
    }

    public void setLayoutBlockB(LayoutBlock b) {
        if ((type == DOUBLE_XOVER) || (type == LH_XOVER) || (type == RH_XOVER)) {
            blockB = b;
            if (b != null) {
                blockBName = b.getID();
            } else {
                blockBName = "";
            }
        } else {
            log.error("Attempt to set block B, but not a crossover");
        }
    }

    public void setLayoutBlockC(LayoutBlock b) {
        if ((type == DOUBLE_XOVER) || (type == LH_XOVER) || (type == RH_XOVER)) {
            blockC = b;
            if (b != null) {
                blockCName = b.getID();
            } else {
                blockCName = "";
            }
        } else {
            log.error("Attempt to set block C, but not a crossover");
        }
    }

    public void setLayoutBlockD(LayoutBlock b) {
        if ((type == DOUBLE_XOVER) || (type == LH_XOVER) || (type == RH_XOVER)) {
            blockD = b;
            if (b != null) {
                blockDName = b.getID();
            } else {
                blockDName = "";
            }
        } else {
            log.error("Attempt to set block D, but not a crossover");
        }
    }

    public void setLayoutBlockByName(String name) {
        blockName = name;
    }

    public void setLayoutBlockBByName(String name) {
        if ((type == DOUBLE_XOVER) || (type == LH_XOVER) || (type == RH_XOVER)) {
            blockBName = name;
        } else {
            log.error("Attempt to set block B name, but not a crossover");
        }
    }

    public void setLayoutBlockCByName(String name) {
        if ((type == DOUBLE_XOVER) || (type == LH_XOVER) || (type == RH_XOVER)) {
            blockCName = name;
        } else {
            log.error("Attempt to set block C name, but not a crossover");
        }
    }

    public void setLayoutBlockDByName(String name) {
        if ((type == DOUBLE_XOVER) || (type == LH_XOVER) || (type == RH_XOVER)) {
            blockDName = name;
        } else {
            log.error("Attempt to set block D name, but not a crossover");
        }
    }

    /**
     * Methods to test if turnout legs are mainline track or not Returns true if
     * connecting track segment is mainline Defaults to not mainline if
     * connecting track segment is missing
     */
    public boolean isMainlineA() {
        if (connectA != null) {
            return ((TrackSegment) connectA).getMainline();
        } else {
            // if no connection, depends on type of turnout
            if ((type == DOUBLE_XOVER) || (type == LH_XOVER) || (type == RH_XOVER)) {
                // All crossovers - straight continuing is B
                if (connectB != null) {
                    return ((TrackSegment) connectB).getMainline();
                }
            } // must be RH, LH, or WYE turnout - A is the switch throat
            else if (((connectB != null) && (((TrackSegment) connectB).getMainline()))
                    || ((connectC != null) && (((TrackSegment) connectC).getMainline()))) {
                return true;
            }
        }
        return false;
    }

    public boolean isMainlineB() {
        if (connectB != null) {
            return ((TrackSegment) connectB).getMainline();
        } else {
            // if no connection, depends on type of turnout
            if ((type == DOUBLE_XOVER) || (type == LH_XOVER) || (type == RH_XOVER)) {
                // All crossovers - straight continuing is A
                if (connectA != null) {
                    return ((TrackSegment) connectA).getMainline();
                }
            } // must be RH, LH, or WYE turnout - A is the switch throat,
            //      B is normally the continuing straight
            else if (continuingSense == Turnout.CLOSED) {
                // user hasn't changed the continuing turnout state
                if (connectA != null) { // if throat is mainline, this leg must be also
                    return ((TrackSegment) connectA).getMainline();
                }
            }
        }
        return false;
    }

    public boolean isMainlineC() {
        if (connectC != null) {
            return ((TrackSegment) connectC).getMainline();
        } else {
            // if no connection, depends on type of turnout
            if ((type == DOUBLE_XOVER) || (type == LH_XOVER) || (type == RH_XOVER)) {
                // All crossovers - straight continuing is D
                if (connectD != null) {
                    return ((TrackSegment) connectD).getMainline();
                }
            } // must be RH, LH, or WYE turnout - A is the switch throat,
            //      B is normally the continuing straight
            else if (continuingSense == Turnout.THROWN) {
                // user has changed the continuing turnout state
                if (connectA != null) { // if throat is mainline, this leg must be also
                    return ((TrackSegment) connectA).getMainline();
                }
            }
        }
        return false;
    }

    public boolean isMainlineD() {
        // this is a crossover turnout
        if (connectD != null) {
            return ((TrackSegment) connectD).getMainline();
        } else if (connectC != null) {
            return ((TrackSegment) connectC).getMainline();
        }
        return false;
    }

    /**
     * find the hit (location) type for a point
     *
     * @param p                  the point
     * @param useRectangles      whether to use (larger) rectangles or (smaller)
     *                           circles for hit testing
     * @param requireUnconnected only return free connection hit types
     * @return the location type for the point (or NONE)
     * @since 7.4.3
     */
    protected int findHitPointType(Point2D p, boolean useRectangles, boolean requireUnconnected) {
        int result = NONE;  // assume point not on connection

        if (useRectangles) {
            // calculate points control rectangle
            Rectangle2D r = layoutEditor.trackControlCircleRectAt(p);

            if (!requireUnconnected) {
                if (r.contains(center)) {
                    result = LayoutTrack.TURNOUT_CENTER;
                }
            }
            //check the A connection point
            if (NONE == result) {
                if (!requireUnconnected || (getConnectA() == null)) {
                    if (r.contains(getCoordsA())) {
                        result = LayoutTrack.TURNOUT_A;
                    }
                }
            }

            //check the B connection point
            if (NONE == result) {
                if (!requireUnconnected || (getConnectB() == null)) {
                    if (r.contains(getCoordsB())) {
                        result = LayoutTrack.TURNOUT_B;
                    }
                }
            }

            //check the C connection point
            if (NONE == result) {
                if (!requireUnconnected || (getConnectC() == null)) {
                    if (r.contains(getCoordsC())) {
                        result = LayoutTrack.TURNOUT_C;
                    }
                }
            }

            //check the D connection point
            if (NONE == result) {
                if ((type == DOUBLE_XOVER) || (type == LH_XOVER) || (type == RH_XOVER)) {
                    if (!requireUnconnected || (getConnectD() == null)) {
                        if (r.contains(getCoordsD())) {
                            result = LayoutTrack.TURNOUT_D;
                        }
                    }
                }
            }
        } else {
            // calculate radius of turnout control circle
            double circleRadius = controlPointSize * layoutEditor.getTurnoutCircleSize();

            if (!requireUnconnected) {
                // calculate the distance to the center point of this turnout
                Double distance = p.distance(getCoordsCenter());
                if (distance <= circleRadius) {
                    result = TURNOUT_CENTER;
                }
            }

            //check the A connection point
            if (NONE == result) {
                if (!requireUnconnected || (getConnectA() == null)) {
                    Double distance = p.distance(getCoordsA());
                    if (distance <= circleRadius) {
                        result = LayoutTrack.TURNOUT_A;
                    }
                }
            }

            //check the B connection point
            if (NONE == result) {
                if (!requireUnconnected || (getConnectB() == null)) {
                    Double distance = p.distance(getCoordsB());
                    if (distance <= circleRadius) {
                        result = LayoutTrack.TURNOUT_B;
                    }
                }
            }

            //check the C connection point
            if (NONE == result) {
                if (!requireUnconnected || (getConnectC() == null)) {
                    Double distance = p.distance(getCoordsC());
                    if (distance <= circleRadius) {
                        result = LayoutTrack.TURNOUT_C;
                    }
                }
            }

            //check the D connection point
            if (NONE == result) {
                if ((type == DOUBLE_XOVER) || (type == LH_XOVER) || (type == RH_XOVER)) {
                    if (!requireUnconnected || (getConnectD() == null)) {
                        Double distance = p.distance(getCoordsD());
                        if (distance <= circleRadius) {
                            result = LayoutTrack.TURNOUT_D;
                        }
                    }
                }
            }
        }
        return result;
    }

    /*
     * Modify coordinates methods
     */

    /**
     * set center coordinates
     * @param p the coordinates to set
     */
    @Override
    public void setCoordsCenter(Point2D p) {
        Point2D offset = MathUtil.subtract(p, center);
        pointA = MathUtil.add(pointA, offset);
        pointB = MathUtil.add(pointB, offset);
        pointC = MathUtil.add(pointC, offset);
        pointD = MathUtil.add(pointD, offset);
        center = p;
    }

    private void reCalculateCenter() {
        center = MathUtil.midPoint(pointA, pointC);
    }

    public void setCoordsA(Point2D p) {
        pointA = p;
        if (version == 2) {
            reCalculateCenter();
        }
        double x = center.getX() - p.getX();
        double y = center.getY() - p.getY();
        if (type == DOUBLE_XOVER) {
            dispA = new Point2D.Double(x, y);
            // adjust to maintain rectangle
            double oldLength = MathUtil.length(dispB);
            double newLength = Math.hypot(x, y);
            dispB = MathUtil.multiply(dispB, newLength / oldLength);
        } else if ((type == RH_XOVER) || (type == LH_XOVER)) {
            dispA = new Point2D.Double(x, y);
            // adjust to maintain the parallelogram
            double a = 0.0;
            double b = -y;
            double xi = 0.0;
            double yi = b;
            if ((dispB.getX() + x) != 0.0) {
                a = (dispB.getY() + y) / (dispB.getX() + x);
                b = -y + (a * x);
                xi = -b / (a + (1.0 / a));
                yi = (a * xi) + b;
            }
            if (type == RH_XOVER) {
                x = xi - (0.333333 * (-x - xi));
                y = yi - (0.333333 * (-y - yi));
            } else if (type == LH_XOVER) {
                x = xi - (3.0 * (-x - xi));
                y = yi - (3.0 * (-y - yi));
            }
            dispB = new Point2D.Double(x, y);
        } else if (type == WYE_TURNOUT) {
            // modify both to maintain same angle at wye
            double temX = (dispB.getX() + dispA.getX());
            double temY = (dispB.getY() + dispA.getY());
            double temXx = (dispB.getX() - dispA.getX());
            double temYy = (dispB.getY() - dispA.getY());
            double tan = Math.sqrt(((temX * temX) + (temY * temY))
                    / ((temXx * temXx) + (temYy * temYy)));
            double xx = x + (y / tan);
            double yy = y - (x / tan);
            dispA = new Point2D.Double(xx, yy);
            xx = x - (y / tan);
            yy = y + (x / tan);
            dispB = new Point2D.Double(xx, yy);
        } else {
            dispB = new Point2D.Double(x, y);
        }
    }

    public void setCoordsB(Point2D p) {
        pointB = p;
        double x = center.getX() - p.getX();
        double y = center.getY() - p.getY();
        dispB = new Point2D.Double(-x, -y);
        if ((type == DOUBLE_XOVER) || (type == WYE_TURNOUT)) {
            // adjust to maintain rectangle or wye shape
            double oldLength = MathUtil.length(dispA);
            double newLength = Math.hypot(x, y);
            dispA = MathUtil.multiply(dispA, newLength / oldLength);
        } else if ((type == RH_XOVER) || (type == LH_XOVER)) {
            // adjust to maintain the parallelogram
            double a = 0.0;
            double b = y;
            double xi = 0.0;
            double yi = b;
            if ((dispA.getX() - x) != 0.0) {
                if ((-dispA.getX() + x) == 0) {
                    /* we can in some situations eg 90' vertical end up with a 0 value,
                    so hence remove a small amount so that we
                    don't have a divide by zero issue */
                    x = x - 0.0000000001;
                }
                a = (dispA.getY() - y) / (dispA.getX() - x);
                b = y - (a * x);
                xi = -b / (a + (1.0 / a));
                yi = (a * xi) + b;
            }
            if (type == LH_XOVER) {
                x = xi - (0.333333 * (x - xi));
                y = yi - (0.333333 * (y - yi));
            } else if (type == RH_XOVER) {
                x = xi - (3.0 * (x - xi));
                y = yi - (3.0 * (y - yi));
            }
            dispA = new Point2D.Double(x, y);
        }
    }

    public void setCoordsC(Point2D p) {
        pointC = p;
        if (version == 2) {
            reCalculateCenter();
        }
        double x = center.getX() - p.getX();
        double y = center.getY() - p.getY();
        dispA = new Point2D.Double(-x, -y);
        if ((type == DOUBLE_XOVER) || (type == WYE_TURNOUT)) {
            // adjust to maintain rectangle or wye shape
            double oldLength = MathUtil.length(dispB);
            double newLength = Math.hypot(x, y);
            dispB = MathUtil.multiply(dispB, newLength / oldLength);
        } else if ((type == RH_XOVER) || (type == LH_XOVER)) {
            double a = 0.0;
            double b = -y;
            double xi = 0.0;
            double yi = b;
            if ((dispB.getX() + x) != 0.0) {
                if ((-dispB.getX() + x) == 0) {
                    /* we can in some situations eg 90' vertical end up with a 0 value,
                    so hence remove a small amount so that we
                    don't have a divide by zero issue */

                    x = x - 0.0000000001;
                }
                a = (-dispB.getY() + y) / (-dispB.getX() + x);
                b = -y + (a * x);
                xi = -b / (a + (1.0 / a));
                yi = (a * xi) + b;
            }
            if (type == RH_XOVER) {
                x = xi - (0.333333 * (-x - xi));
                y = yi - (0.333333 * (-y - yi));
            } else if (type == LH_XOVER) {
                x = xi - (3.0 * (-x - xi));
                y = yi - (3.0 * (-y - yi));
            }
            dispB = new Point2D.Double(-x, -y);
        }
    }

    public void setCoordsD(Point2D p) {
        pointD = p;

        // only used for crossovers
        double x = center.getX() - p.getX();
        double y = center.getY() - p.getY();
        dispB = new Point2D.Double(x, y);
        if (type == DOUBLE_XOVER) {
            // adjust to maintain rectangle
            double oldLength = MathUtil.length(dispA);
            double newLength = Math.hypot(x, y);
            dispA = MathUtil.multiply(dispA, newLength / oldLength);
        } else if ((type == RH_XOVER) || (type == LH_XOVER)) {
            // adjust to maintain the parallelogram
            double a = 0.0;
            double b = y;
            double xi = 0.0;
            double yi = b;
            if ((dispA.getX() + x) != 0.0) {
                a = (dispA.getY() + y) / (dispA.getX() + x);
                b = -y + (a * x);
                xi = -b / (a + (1.0 / a));
                yi = (a * xi) + b;
            }
            if (type == LH_XOVER) {
                x = xi - (0.333333 * (-x - xi));
                y = yi - (0.333333 * (-y - yi));
            } else if (type == RH_XOVER) {
                x = xi - (3.0 * (-x - xi));
                y = yi - (3.0 * (-y - yi));
            }
            dispA = new Point2D.Double(x, y);
        }
    }

    /**
     * scale this LayoutTrack's coordinates by the x and y factors
     * @param xFactor the amount to scale X coordinates
     * @param yFactor the amount to scale Y coordinates
     */
    public void scaleCoords(float xFactor, float yFactor) {
        Point2D factor = new Point2D.Double(xFactor, yFactor);
        center = MathUtil.granulize(MathUtil.multiply(center, factor), 1.0);

        dispA = MathUtil.granulize(MathUtil.multiply(dispA, factor), 1.0);
        dispB = MathUtil.granulize(MathUtil.multiply(dispB, factor), 1.0);

        pointA = MathUtil.granulize(MathUtil.multiply(pointA, factor), 1.0);
        pointB = MathUtil.granulize(MathUtil.multiply(pointB, factor), 1.0);
        pointC = MathUtil.granulize(MathUtil.multiply(pointC, factor), 1.0);
        pointD = MathUtil.granulize(MathUtil.multiply(pointD, factor), 1.0);
    }

    /**
     * translate this LayoutTrack's coordinates by the x and y factors
     * @param xFactor the amount to translate X coordinates
     * @param yFactor the amount to translate Y coordinates
     */
    @Override
    public void translateCoords(float xFactor, float yFactor) {
        Point2D factor = new Point2D.Double(xFactor, yFactor);
        center = MathUtil.add(center, factor);
        pointA = MathUtil.add(pointA, factor);
        pointB = MathUtil.add(pointB, factor);
        pointC = MathUtil.add(pointC, factor);
        pointD = MathUtil.add(pointD, factor);
    }

    /**
     * Activate/Deactivate turnout to redraw when turnout state changes
     */
    private void activateTurnout() {
        if (namedTurnout != null) {
            namedTurnout.getBean().addPropertyChangeListener(mTurnoutListener
                    = (java.beans.PropertyChangeEvent e) -> {
                        if (secondNamedTurnout != null) {
<<<<<<< HEAD
                            if (e.getSource().equals(secondNamedTurnout.getBean())
                            && e.getNewValue().equals(secondNamedTurnout.getBean().getState())
=======
                            if (e.getSource().equals(secondNamedTurnout.getBean()) && e.getNewValue().equals(secondNamedTurnout.getBean().getState())
>>>>>>> 9bbcc0d0
                            && e.getOldValue().equals(namedTurnout.getBean().getState())) {
                                namedTurnout.getBean().setCommandedState((int) e.getNewValue());
                            }
                        }
                        layoutEditor.redrawPanel();
                    }, namedTurnout.getName(), "Layout Editor Turnout");
        }
        if (secondNamedTurnout != null) {
            secondNamedTurnout.getBean().addPropertyChangeListener(mTurnoutListener, secondNamedTurnout.getName(), "Layout Editor Turnout");
        }
    }

    private void deactivateTurnout() {
        if (mTurnoutListener != null) {
            namedTurnout.getBean().removePropertyChangeListener(mTurnoutListener);
            if (secondNamedTurnout != null) {
                secondNamedTurnout.getBean().removePropertyChangeListener(mTurnoutListener);
            }
            mTurnoutListener = null;
        }
    }

    /**
     * Toggle turnout if clicked on, physical turnout exists, and not disabled
     */
    public void toggleTurnout() {
        if (getTurnout() != null) {
            // toggle turnout
            if (getTurnout().getKnownState() == jmri.Turnout.CLOSED) {
                setState(jmri.Turnout.THROWN);
            } else {
                setState(jmri.Turnout.CLOSED);
            }
        } else {
            log.debug("Turnout Icon not associated with a Turnout");
        }
    }

    public void setState(int state) {
        if ((getTurnout() != null) && (!disabled)) {
            if (disableWhenOccupied) {
                if (disableOccupiedTurnout()) {
                    log.debug("Turnout not changed as Block is Occupied");
                    return;
                }
            }
            getTurnout().setCommandedState(state);
            if (getSecondTurnout() != null) {
                getSecondTurnout().setCommandedState(state);
            }

        }
    }

    private boolean disableOccupiedTurnout() {
        if ((type == RH_TURNOUT) || (type == LH_TURNOUT) || (type == WYE_TURNOUT)) {
            if (block.getOccupancy() == LayoutBlock.OCCUPIED) {
                log.debug("Block " + blockName + "is Occupied");
                return true;
            }
        }
        if ((type == DOUBLE_XOVER) || (type == RH_XOVER) || (type == LH_XOVER)) {
            //If the turnout is set for straight over, we need to deal with the straight over connecting blocks
            if (getTurnout().getKnownState() == jmri.Turnout.CLOSED) {
                if ((block.getOccupancy() == LayoutBlock.OCCUPIED) && (blockB.getOccupancy() == LayoutBlock.OCCUPIED)) {
                    log.debug("Blocks " + blockName + " & " + blockBName + " are Occupied");
                    return true;
                }
                if ((blockC.getOccupancy() == LayoutBlock.OCCUPIED) && (blockD.getOccupancy() == LayoutBlock.OCCUPIED)) {
                    log.debug("Blocks " + blockCName + " & " + blockDName + " are Occupied");
                    return true;
                }
            }

        }
        if ((type == DOUBLE_XOVER) || (type == LH_XOVER)) {
            if (getTurnout().getKnownState() == jmri.Turnout.THROWN) {
                if ((blockB.getOccupancy() == LayoutBlock.OCCUPIED) && (blockD.getOccupancy() == LayoutBlock.OCCUPIED)) {
                    log.debug("Blocks " + blockBName + " & " + blockDName + " are Occupied");
                    return true;
                }
            }
        }

        if ((type == DOUBLE_XOVER) || (type == RH_XOVER)) {
            if (getTurnout().getKnownState() == jmri.Turnout.THROWN) {
                if ((block.getOccupancy() == LayoutBlock.OCCUPIED) && (blockC.getOccupancy() == LayoutBlock.OCCUPIED)) {
                    log.debug("Blocks " + block + " & " + blockCName + " are Occupied");
                    return true;
                }
            }
        }
        return false;
    }

    // initialization instance variables (used when loading a LayoutEditor)
    public String connectAName = "";
    public String connectBName = "";
    public String connectCName = "";
    public String connectDName = "";
    public String tBlockName = "";
    public String tBlockBName = "";
    public String tBlockCName = "";
    public String tBlockDName = "";
    public String tTurnoutName = "";
    public String tSecondTurnoutName = "";

    /**
     * Initialization method The above variables are initialized by
     * LayoutTurnoutXml, then the following method is called after the entire
     * LayoutEditor is loaded to set the specific TrackSegment objects.
     */
    public void setObjects(LayoutEditor p) {
        connectA = p.getFinder().findTrackSegmentByName(connectAName);
        connectB = p.getFinder().findTrackSegmentByName(connectBName);
        connectC = p.getFinder().findTrackSegmentByName(connectCName);
        connectD = p.getFinder().findTrackSegmentByName(connectDName);
        if (!tBlockName.isEmpty()) {
            block = p.getLayoutBlock(tBlockName);
            if (block != null) {
                blockName = tBlockName;
                block.incrementUse();
            } else {
                log.error("bad blockname '" + tBlockName + "' in layoutturnout " + ident);
            }
        }
        if (!tBlockBName.isEmpty()) {
            blockB = p.getLayoutBlock(tBlockBName);
            if (blockB != null) {
                blockBName = tBlockBName;
                if (block != blockB) {
                    blockB.incrementUse();
                }
            } else {
                log.error("bad blockname '" + tBlockBName + "' in layoutturnout " + ident);
            }
        }
        if (!tBlockCName.isEmpty()) {
            blockC = p.getLayoutBlock(tBlockCName);
            if (blockC != null) {
                blockCName = tBlockCName;
                if ((block != blockC) && (blockB != blockC)) {
                    blockC.incrementUse();
                }
            } else {
                log.error("bad blockname '" + tBlockCName + "' in layoutturnout " + ident);
            }
        }
        if (!tBlockDName.isEmpty()) {
            blockD = p.getLayoutBlock(tBlockDName);
            if (blockD != null) {
                blockDName = tBlockDName;
                if ((block != blockD) && (blockB != blockD)
                        && (blockC != blockD)) {
                    blockD.incrementUse();
                }
            } else {
                log.error("bad blockname '" + tBlockDName + "' in layoutturnout " + ident);
            }
        }
        //Do the second one first then the activate is only called the once
        if (!tSecondTurnoutName.isEmpty()) {
            Turnout turnout = InstanceManager.turnoutManagerInstance().getTurnout(tSecondTurnoutName);
            if (turnout != null) {
                secondNamedTurnout = InstanceManager.getDefault(jmri.NamedBeanHandleManager.class).getNamedBeanHandle(tSecondTurnoutName, turnout);
                secondTurnoutName = tSecondTurnoutName;
            } else {
                log.error("bad turnoutname '" + tSecondTurnoutName + "' in layoutturnout " + ident);
                secondTurnoutName = "";
                secondNamedTurnout = null;
            }
        }
        if (!tTurnoutName.isEmpty()) {
            Turnout turnout = InstanceManager.turnoutManagerInstance().getTurnout(tTurnoutName);
            if (turnout != null) {
                namedTurnout = InstanceManager.getDefault(jmri.NamedBeanHandleManager.class).getNamedBeanHandle(tTurnoutName, turnout);
                turnoutName = tTurnoutName;
                activateTurnout();
            } else {
                log.error("bad turnoutname '" + tTurnoutName + "' in layoutturnout " + ident);
                turnoutName = "";
                namedTurnout = null;
            }
        }
    }

    JPopupMenu popup = null;
    JCheckBoxMenuItem disableItem = null;
    JCheckBoxMenuItem disableWhenOccupiedItem = null;
    LayoutEditorTools tools = null;

    /**
     * Display popup menu for information and editing
     */
    protected void showPopUp(MouseEvent e) {
        if (popup != null) {
            popup.removeAll();
        } else {
            popup = new JPopupMenu();
        }
        if (tools == null) {
            tools = new LayoutEditorTools(layoutEditor);
        }

        if (layoutEditor.isEditable()) {
            JMenuItem jmi = null;
            switch (getTurnoutType()) {
                case RH_TURNOUT:
                    jmi = popup.add(Bundle.getMessage("RightTurnout"));
                    break;
                case LH_TURNOUT:
                    jmi = popup.add(Bundle.getMessage("LeftTurnout"));
                    break;
                case WYE_TURNOUT:
                    jmi = popup.add(rb.getString("WYETurnout"));
                    break;
                case DOUBLE_XOVER:
                    jmi = popup.add(rb.getString("DoubleCrossover"));
                    break;
                case RH_XOVER:
                    jmi = popup.add(Bundle.getMessage("RightCrossover"));
                    break;
                case LH_XOVER:
                    jmi = popup.add(Bundle.getMessage("LeftCrossover"));
                    break;
                default:
                    break;
            }
            jmi.setEnabled(false);

            jmi = popup.add(ident);
            jmi.setEnabled(false);

            if (getTurnout() == null) {
                jmi = popup.add(rb.getString("NoTurnout"));
            } else {
                jmi = popup.add(Bundle.getMessage("BeanNameTurnout") + ": " + turnoutName);
            }
            jmi.setEnabled(false);

            if (blockName.isEmpty()) {
                jmi = popup.add(rb.getString("NoBlock"));
            } else {
                jmi = popup.add(Bundle.getMessage("BeanNameBlock") + ": " + getLayoutBlock().getID());
            }
            jmi.setEnabled(false);

            if ((type == DOUBLE_XOVER) || (type == RH_XOVER) || (type == LH_XOVER)) {
                // check if extra blocks have been entered
                if (blockB != null) {
                    jmi = popup.add(Bundle.getMessage("Block_ID", 2) + ": " + blockBName);
                    jmi.setEnabled(false);
                }
                if (blockC != null) {
                    jmi = popup.add(Bundle.getMessage("Block_ID", 3) + ": " + blockCName);
                    jmi.setEnabled(false);
                }
                if (blockD != null) {
                    jmi = popup.add(Bundle.getMessage("Block_ID", 4) + ": " + blockDName);
                    jmi.setEnabled(false);
                }
            }
            if (hidden) {
                jmi = popup.add(rb.getString("Hidden"));
            } else {
                jmi = popup.add(rb.getString("NotHidden"));
            }
            jmi.setEnabled(false);

            popup.add(new JSeparator(JSeparator.HORIZONTAL));

            // Rotate if there are no track connections
            if ((connectA == null) && (connectB == null)
                    && (connectC == null) && (connectD == null)) {
                JMenuItem rotateItem = new JMenuItem(rb.getString("Rotate") + "...");
                popup.add(rotateItem);
                rotateItem.addActionListener((ActionEvent event) -> {
                    boolean entering = true;
                    boolean error = false;
                    String newAngle = "";
                    while (entering) {
                        // prompt for rotation angle
                        error = false;
                        newAngle = JOptionPane.showInputDialog(layoutEditor,
                                rb.getString("EnterRotation") + " :");
                        if (newAngle.isEmpty()) {
                            return;  // cancelled
                        }
                        double rot = 0.0;
                        try {
                            rot = Double.parseDouble(newAngle);
                        } catch (Exception e1) {
                            JOptionPane.showMessageDialog(layoutEditor, rb.getString("Error3")
                                    + " " + e1, Bundle.getMessage("ErrorTitle"), JOptionPane.ERROR_MESSAGE);
                            error = true;
                            newAngle = "";
                        }
                        if (!error) {
                            entering = false;
                            if (rot != 0.0) {
                                rotateCoords(rot);
                                layoutEditor.redrawPanel();
                            }
                        }
                    }
                });
            }
            if (disableItem == null) {
                disableItem = new JCheckBoxMenuItem(Bundle.getMessage("Disabled"));
            }
            disableItem.setSelected(disabled);
            popup.add(disableItem);
            disableItem.addActionListener((java.awt.event.ActionEvent e2) -> {
                disabled = disableItem.isSelected();
            });
            if (disableWhenOccupiedItem == null) {
                disableWhenOccupiedItem = new JCheckBoxMenuItem(rb.getString("DisabledWhenOccupied"));
            }
            disableWhenOccupiedItem.setSelected(disableWhenOccupied);
            popup.add(disableWhenOccupiedItem);
            disableWhenOccupiedItem.addActionListener((java.awt.event.ActionEvent e3) -> {
                disableWhenOccupied = disableWhenOccupiedItem.isSelected();
            });

            popup.add(new AbstractAction(rb.getString("UseSizeAsDefault")) {
                @Override
                public void actionPerformed(ActionEvent e) {
                    setUpDefaultSize();
                }
            });
            popup.add(new AbstractAction(Bundle.getMessage("ButtonEdit")) {
                @Override
                public void actionPerformed(ActionEvent e) {
                    editLayoutTurnout();
                }
            });
            popup.add(new AbstractAction(Bundle.getMessage("ButtonDelete")) {
                @Override
                public void actionPerformed(ActionEvent e) {
                    if (layoutEditor.removeLayoutTurnout(instance)) {
                        // Returned true if user did not cancel
                        remove();
                        dispose();
                    }
                }
            });

            if (getTurnout() != null) {
                AbstractAction ssaa = new AbstractAction(rb.getString("SetSignals")) {
                    @Override
                    public void actionPerformed(ActionEvent e) {
<<<<<<< HEAD
=======
                        if (tools == null) {
                            tools = new LayoutEditorTools(layoutEditor);
                        }
>>>>>>> 9bbcc0d0
                        if ((getTurnoutType() == DOUBLE_XOVER) || (getTurnoutType() == RH_XOVER) || (getTurnoutType() == LH_XOVER)) {
                            tools.setSignalsAtXoverTurnoutFromMenu(instance,
                                    layoutEditor.signalIconEditor, layoutEditor.signalFrame);
                        } else if (linkType == NO_LINK) {
                            tools.setSignalsAtTurnoutFromMenu(instance,
                                    layoutEditor.signalIconEditor, layoutEditor.signalFrame);
                        } else if (linkType == THROAT_TO_THROAT) {
                            tools.setThroatToThroatFromMenu(instance, linkedTurnoutName,
                                    layoutEditor.signalIconEditor, layoutEditor.signalFrame);
                        } else if (linkType == FIRST_3_WAY) {
                            tools.set3WayFromMenu(turnoutName, linkedTurnoutName,
                                    layoutEditor.signalIconEditor, layoutEditor.signalFrame);
                        } else if (linkType == SECOND_3_WAY) {
                            tools.set3WayFromMenu(linkedTurnoutName, turnoutName,
                                    layoutEditor.signalIconEditor, layoutEditor.signalFrame);
                        }
                    }
                };

                JMenu jm = new JMenu(Bundle.getMessage("SignalHeads"));
                if (tools.addLayoutTurnoutSignalHeadInfoToMenu(turnoutName, linkedTurnoutName, jm)) {
                    jm.add(ssaa);
                    popup.add(jm);
                } else {
                    popup.add(ssaa);
                }
            }
            if (!blockName.isEmpty()) {
                final String[] boundaryBetween = getBlockBoundaries();
                boolean blockBoundaries = false;
                for (int i = 0; i < 4; i++) {
                    if (boundaryBetween[i] != null) {
                        blockBoundaries = true;
                    }
                }
                if (InstanceManager.getDefault(LayoutBlockManager.class).isAdvancedRoutingEnabled()) {

                    if (blockBName.isEmpty() && blockCName.isEmpty() && blockDName.isEmpty()) {
                        popup.add(new AbstractAction(rb.getString("ViewBlockRouting")) {
                            @Override
                            public void actionPerformed(ActionEvent e) {
                                AbstractAction routeTableAction = new LayoutBlockRouteTableAction("ViewRouting", getLayoutBlock());
                                routeTableAction.actionPerformed(e);
                            }
                        });
                    } else {
                        JMenu viewRouting = new JMenu(rb.getString("ViewBlockRouting"));
                        viewRouting.add(new AbstractAction(blockName) {
                            @Override
                            public void actionPerformed(ActionEvent e) {
                                AbstractAction routeTableAction = new LayoutBlockRouteTableAction(blockName, getLayoutBlock());
                                routeTableAction.actionPerformed(e);
                            }
                        });
                        if (!blockBName.isEmpty() && !blockBName.equals(blockName)) {
                            viewRouting.add(new AbstractAction(blockBName) {
                                @Override
                                public void actionPerformed(ActionEvent e) {
                                    AbstractAction routeTableAction = new LayoutBlockRouteTableAction(blockBName, getLayoutBlockB());
                                    routeTableAction.actionPerformed(e);
                                }
                            });
                        }

                        if (!blockCName.isEmpty() && !blockCName.equals(blockName) && !blockCName.equals(blockBName)) {
                            viewRouting.add(new AbstractAction(blockCName) {
                                @Override
                                public void actionPerformed(ActionEvent e) {
                                    AbstractAction routeTableAction = new LayoutBlockRouteTableAction(blockCName, getLayoutBlockC());
                                    routeTableAction.actionPerformed(e);
                                }
                            });
                        }

                        if (!blockDName.isEmpty() && !blockDName.equals(blockName) && !blockDName.equals(blockBName) && !blockDName.equals(blockCName)) {
                            viewRouting.add(new AbstractAction(blockDName) {
                                @Override
                                public void actionPerformed(ActionEvent e) {
                                    AbstractAction routeTableAction = new LayoutBlockRouteTableAction(blockDName, getLayoutBlockD());
                                    routeTableAction.actionPerformed(e);
                                }
                            });
                        }

                        popup.add(viewRouting);
                    }
                }

                if (blockBoundaries) {
                    popup.add(new AbstractAction(rb.getString("SetSignalMasts")) {
                        @Override
                        public void actionPerformed(ActionEvent e) {
                            tools.setSignalMastsAtTurnoutFromMenu(instance,
                                    boundaryBetween);
                        }
                    });
                    popup.add(new AbstractAction(rb.getString("SetSensors")) {
                        @Override
                        public void actionPerformed(ActionEvent e) {
                            tools.setSensorsAtTurnoutFromMenu(instance,
                                    boundaryBetween, layoutEditor.sensorIconEditor, layoutEditor.sensorFrame);
                        }
                    });
                }
            }
            setAdditionalEditPopUpMenu(popup);
            layoutEditor.setShowAlignmentMenu(popup);
            popup.show(e.getComponent(), e.getX(), e.getY());
        } else if (!viewAdditionalMenu.isEmpty()) {
            setAdditionalViewPopUpMenu(popup);
            popup.show(e.getComponent(), e.getX(), e.getY());
        }
    }

    public String[] getBlockBoundaries() {
        final String[] boundaryBetween = new String[4];
        //ArrayList<String> boundaryBetween = new ArrayList<String>(4);
        if ((type == WYE_TURNOUT) || (type == RH_TURNOUT) || (type == LH_TURNOUT)) {
            //This should only be needed where we are looking at a single turnout.
            if (block != null) {
                LayoutBlock aLBlock = null;
                if (connectA instanceof TrackSegment) {
                    aLBlock = ((TrackSegment) connectA).getLayoutBlock();
                    if (aLBlock != block) {
                        try {
                            boundaryBetween[0] = (aLBlock.getDisplayName() + " - " + block.getDisplayName());
                        } catch (java.lang.NullPointerException e) {
                            //Can be considered normal if tracksegement hasn't yet been allocated a block
                            log.debug("TrackSegement at connection A doesn't contain a layout block");
                        }
                    }
                }

                LayoutBlock bLBlock = null;
                if (connectB instanceof TrackSegment) {
                    bLBlock = ((TrackSegment) connectB).getLayoutBlock();
                    if (bLBlock != block) {
                        try {
                            boundaryBetween[1] = (bLBlock.getDisplayName() + " - " + block.getDisplayName());
                        } catch (java.lang.NullPointerException e) {
                            //Can be considered normal if tracksegement hasn't yet been allocated a block
                            log.debug("TrackSegement at connection B doesn't contain a layout block");
                        }
                    }
                }

                LayoutBlock cLBlock = null;
                if ((connectC instanceof TrackSegment) && (((TrackSegment) connectC).getLayoutBlock() != block)) {
                    cLBlock = ((TrackSegment) connectC).getLayoutBlock();
                    if (cLBlock != block) {
                        try {
                            boundaryBetween[2] = (cLBlock.getDisplayName() + " - " + block.getDisplayName());
                        } catch (java.lang.NullPointerException e) {
                            //Can be considered normal if tracksegement hasn't yet been allocated a block
                            log.debug("TrackSegement at connection C doesn't contain a layout block");
                        }
                    }
                }
            }
        } else {
            /*ArrayList<LayoutBlock> localblks = new ArrayList<LayoutBlock>(4);
             if(block!=null)
             localblks.add(block);
             if(blockB!=null)
             localblks.add(blockB);
             if(blockC!=null)
             localblks.add(blockC);
             if(blockD!=null)
             localblks.add(blockD);*/

            LayoutBlock aLBlock = null;
            LayoutBlock bLBlock = null;
            LayoutBlock cLBlock = null;
            LayoutBlock dLBlock = null;
            if (block != null) {
                if (connectA instanceof TrackSegment) {
                    aLBlock = ((TrackSegment) connectA).getLayoutBlock();
                    if (aLBlock != block) {
                        try {
                            boundaryBetween[0] = (aLBlock.getDisplayName() + " - " + block.getDisplayName());
                        } catch (java.lang.NullPointerException e) {
                            //Can be considered normal if tracksegement hasn't yet been allocated a block
                            log.debug("TrackSegement at connection A doesn't contain a layout block");
                        }
                    } else if (block != blockB) {
                        try {
                            boundaryBetween[0] = (block.getDisplayName() + " - " + blockB.getDisplayName());
                        } catch (java.lang.NullPointerException e) {
                            //Can be considered normal if tracksegement hasn't yet been allocated a block
                            log.debug("TrackSegement at connection A doesn't contain a layout block");
                        }
                    }
                }

                if (connectB instanceof TrackSegment) {
                    bLBlock = ((TrackSegment) connectB).getLayoutBlock();

                    if (bLBlock != block && bLBlock != blockB) {
                        try {
                            boundaryBetween[1] = (bLBlock.getDisplayName() + " - " + blockB.getDisplayName());
                        } catch (java.lang.NullPointerException e) {
                            //Can be considered normal if tracksegement hasn't yet been allocated a block
                            log.debug("TrackSegement at connection B doesn't contain a layout block");
                        }
                    } else if (block != blockB) {
                        //This is an interal block on the turnout
                        try {
                            boundaryBetween[1] = (blockB.getDisplayName() + " - " + block.getDisplayName());
                        } catch (java.lang.NullPointerException e) {
                            //Can be considered normal if tracksegement hasn't yet been allocated a block
                            log.debug("TrackSegement at connection A doesn't contain a layout block");
                        }
                    }
                }

                if (connectC instanceof TrackSegment) {
                    cLBlock = ((TrackSegment) connectC).getLayoutBlock();
                    if (cLBlock != block && cLBlock != blockB && cLBlock != blockC) {
                        try {
                            boundaryBetween[2] = (cLBlock.getDisplayName() + " - " + blockC.getDisplayName());
                        } catch (java.lang.NullPointerException e) {
                            //Can be considered normal if tracksegement hasn't yet been allocated a block
                            log.debug("TrackSegement at connection C doesn't contain a layout block");
                        }
                    } else if (blockC != blockD) {
                        //This is an interal block on the turnout
                        try {
                            boundaryBetween[2] = (blockC.getDisplayName() + " - " + blockD.getDisplayName());
                        } catch (java.lang.NullPointerException e) {
                            //Can be considered normal if tracksegement hasn't yet been allocated a block
                            log.debug("TrackSegement at connection A doesn't contain a layout block");
                        }
                    }
                }

                if (connectD instanceof TrackSegment) {
                    dLBlock = ((TrackSegment) connectD).getLayoutBlock();
                    if (dLBlock != block && dLBlock != blockB && dLBlock != blockC && dLBlock != blockD) {
                        try {
                            boundaryBetween[3] = (dLBlock.getDisplayName() + " - " + blockD.getDisplayName());
                        } catch (java.lang.NullPointerException e) {
                            //Can be considered normal if tracksegement hasn't yet been allocated a block
                            log.debug("TrackSegement at connection C doesn't contain a layout block");
                        }
                    } else if (blockC != blockD) {
                        //This is an interal block on the turnout
                        try {
                            boundaryBetween[3] = (blockD.getDisplayName() + " - " + blockC.getDisplayName());
                        } catch (java.lang.NullPointerException e) {
                            //Can be considered normal if tracksegement hasn't yet been allocated a block
                            log.debug("TrackSegement at connection A doesn't contain a layout block");
                        }
                    }
                }
            }

        }
        return boundaryBetween;
    }

    // variables for Edit Layout Turnout pane
    protected JmriJFrame editLayoutTurnoutFrame = null;
    private JmriBeanComboBox firstTurnoutComboBox;
    private JmriBeanComboBox secondTurnoutComboBox;
    private JLabel secondTurnoutLabel;
    protected JmriBeanComboBox blockNameComboBox = new JmriBeanComboBox(
            InstanceManager.getDefault(BlockManager.class), null, JmriBeanComboBox.DisplayOptions.DISPLAYNAME);
    private JmriBeanComboBox blockBNameComboBox = new JmriBeanComboBox(
            InstanceManager.getDefault(BlockManager.class), null, JmriBeanComboBox.DisplayOptions.DISPLAYNAME);
    private JmriBeanComboBox blockCNameComboBox = new JmriBeanComboBox(
            InstanceManager.getDefault(BlockManager.class), null, JmriBeanComboBox.DisplayOptions.DISPLAYNAME);
    private JmriBeanComboBox blockDNameComboBox = new JmriBeanComboBox(
            InstanceManager.getDefault(BlockManager.class), null, JmriBeanComboBox.DisplayOptions.DISPLAYNAME);
    private JComboBox<String> stateBox = new JComboBox<String>();
    private JCheckBox hiddenBox = new JCheckBox(rb.getString("HideTurnout"));
    private int turnoutClosedIndex;
    private int turnoutThrownIndex;
    private JButton turnoutEditBlock;
    private JButton turnoutEditDone;
    private JButton turnoutEditCancel;
    private JButton turnoutEditBlockB;
    private JButton turnoutEditBlockC;
    private JButton turnoutEditBlockD;
    private boolean editOpen = false;
    protected boolean needRedraw = false;
    protected boolean needsBlockUpdate = false;
    private JCheckBox additionalTurnout = new JCheckBox(rb.getString("SupportingTurnout"));

    /**
     * Edit a Layout Turnout
     */
    protected void editLayoutTurnout() {
        if (editOpen) {
            editLayoutTurnoutFrame.setVisible(true);
            return;
        }
        // Initialize if needed
        if (editLayoutTurnoutFrame == null) {
            editLayoutTurnoutFrame = new JmriJFrame(rb.getString("EditTurnout"), false, true);
            editLayoutTurnoutFrame.addHelpMenu("package.jmri.jmrit.display.EditLayoutTurnout", true);
            editLayoutTurnoutFrame.setLocation(50, 30);
            Container contentPane = editLayoutTurnoutFrame.getContentPane();
            contentPane.setLayout(new BoxLayout(contentPane, BoxLayout.Y_AXIS));
            // setup turnout name
            JPanel panel1 = new JPanel();
            panel1.setLayout(new FlowLayout());
            JLabel turnoutNameLabel = new JLabel(Bundle.getMessage("MakeLabel", Bundle.getMessage("BeanNameTurnout")));
            panel1.add(turnoutNameLabel);

            // add combobox to select turnout
            firstTurnoutComboBox = new JmriBeanComboBox(InstanceManager.turnoutManagerInstance(), getTurnout(), JmriBeanComboBox.DisplayOptions.DISPLAYNAME);
            LayoutEditor.setupComboBox(firstTurnoutComboBox, true, true);
            panel1.add(firstTurnoutComboBox);
            contentPane.add(panel1);

            JPanel panel1a = new JPanel();
            panel1a.setLayout(new BoxLayout(panel1a, BoxLayout.Y_AXIS));

            secondTurnoutComboBox = new JmriBeanComboBox(InstanceManager.turnoutManagerInstance(), getSecondTurnout(), JmriBeanComboBox.DisplayOptions.DISPLAYNAME);
            LayoutEditor.setupComboBox(secondTurnoutComboBox, true, false);
            additionalTurnout.addActionListener((ActionEvent e) -> {
                if (additionalTurnout.isSelected()) {
                    secondTurnoutLabel.setEnabled(true);
                    secondTurnoutComboBox.setEnabled(true);
                } else {
                    secondTurnoutLabel.setEnabled(false);
                    secondTurnoutComboBox.setEnabled(false);
                }
            });
            if ((type != DOUBLE_XOVER) && (type != RH_XOVER) && (type != LH_XOVER)) {
                additionalTurnout.setText(rb.getString("ThrowTwoTurnouts"));
            }
            panel1a.add(additionalTurnout);
            contentPane.add(panel1a);

            secondTurnoutLabel = new JLabel(Bundle.getMessage("Supporting", Bundle.getMessage("BeanNameTurnout")));
            secondTurnoutLabel.setEnabled(false);
            secondTurnoutComboBox.setEnabled(false);
            JPanel panel1b = new JPanel();
            panel1b.add(secondTurnoutLabel);
            panel1b.add(secondTurnoutComboBox);
            contentPane.add(panel1b);

            // add continuing state choice, if not crossover
            if ((type != DOUBLE_XOVER) && (type != RH_XOVER) && (type != LH_XOVER)) {
                JPanel panel3 = new JPanel();
                panel3.setLayout(new FlowLayout());
                stateBox.removeAllItems();
                stateBox.addItem(InstanceManager.turnoutManagerInstance().getClosedText());
                turnoutClosedIndex = 0;
                stateBox.addItem(InstanceManager.turnoutManagerInstance().getThrownText());
                turnoutThrownIndex = 1;
                stateBox.setToolTipText(rb.getString("StateToolTip"));
                panel3.add(new JLabel(rb.getString("ContinuingState")));
                panel3.add(stateBox);
                contentPane.add(panel3);
            }

            JPanel panel33 = new JPanel();
            panel33.setLayout(new FlowLayout());
            hiddenBox.setToolTipText(rb.getString("HiddenToolTip"));
            panel33.add(hiddenBox);
            contentPane.add(panel33);

            TitledBorder border = BorderFactory.createTitledBorder(BorderFactory.createLineBorder(Color.black));
            border.setTitle(Bundle.getMessage("BeanNameBlock"));
            // setup block name
            JPanel panel2 = new JPanel();
            panel2.setBorder(border);
            panel2.setLayout(new FlowLayout());
            panel2.add(blockNameComboBox);
            LayoutEditor.setupComboBox(blockNameComboBox, false, true);
            blockNameComboBox.setToolTipText(rb.getString("EditBlockNameHint"));
            panel2.add(turnoutEditBlock = new JButton(rb.getString("CreateEdit")));
            turnoutEditBlock.addActionListener((ActionEvent e) -> {
                turnoutEditBlockPressed(e);
            });
            contentPane.add(panel2);
            if ((type == DOUBLE_XOVER) || (type == RH_XOVER) || (type == LH_XOVER)) {
                JPanel panel21 = new JPanel();
                panel21.setLayout(new FlowLayout());
                TitledBorder borderblk2 = BorderFactory.createTitledBorder(BorderFactory.createLineBorder(Color.black));
                borderblk2.setTitle(Bundle.getMessage("BeanNameBlock") + " 2");
                panel21.setBorder(borderblk2);
                LayoutEditor.setupComboBox(blockBNameComboBox, false, true);
                blockBNameComboBox.setToolTipText(rb.getString("EditBlockBNameHint"));
                panel21.add(blockBNameComboBox);

                panel21.add(turnoutEditBlockB = new JButton(rb.getString("CreateEdit")));
                turnoutEditBlockB.addActionListener((ActionEvent e) -> {
                    turnoutEditBlockBPressed(e);
                });
                turnoutEditBlockB.setToolTipText(Bundle.getMessage("EditBlockHint", "2"));
                contentPane.add(panel21);

                JPanel panel22 = new JPanel();
                panel22.setLayout(new FlowLayout());
                TitledBorder borderblk3 = BorderFactory.createTitledBorder(BorderFactory.createLineBorder(Color.black));
                borderblk3.setTitle(Bundle.getMessage("BeanNameBlock") + " 3");
                panel22.setBorder(borderblk3);
                LayoutEditor.setupComboBox(blockCNameComboBox, false, true);
                blockCNameComboBox.setToolTipText(rb.getString("EditBlockCNameHint"));
                panel22.add(blockCNameComboBox);
                panel22.add(turnoutEditBlockC = new JButton(rb.getString("CreateEdit")));
                turnoutEditBlockC.addActionListener((ActionEvent e) -> {
                    turnoutEditBlockCPressed(e);
                });
                turnoutEditBlockC.setToolTipText(Bundle.getMessage("EditBlockHint", "3"));
                contentPane.add(panel22);

                JPanel panel23 = new JPanel();
                panel23.setLayout(new FlowLayout());
                TitledBorder borderblk4 = BorderFactory.createTitledBorder(BorderFactory.createLineBorder(Color.black));
                borderblk4.setTitle(Bundle.getMessage("BeanNameBlock") + " 4");
                panel23.setBorder(borderblk4);
                LayoutEditor.setupComboBox(blockDNameComboBox, false, true);
                blockDNameComboBox.setToolTipText(rb.getString("EditBlockDNameHint"));
                panel23.add(blockDNameComboBox);
                panel23.add(turnoutEditBlockD = new JButton(rb.getString("CreateEdit")));
                turnoutEditBlockD.addActionListener((ActionEvent e) -> {
                    turnoutEditBlockDPressed(e);
                });
                turnoutEditBlockD.setToolTipText(Bundle.getMessage("EditBlockHint", "4"));
                contentPane.add(panel23);
            }
            // set up Edit Block, Done and Cancel buttons
            JPanel panel5 = new JPanel();
            panel5.setLayout(new FlowLayout());
            // Edit Block

            turnoutEditBlock.setToolTipText(Bundle.getMessage("EditBlockHint", "")); // empty value for block 1
            // Done
            panel5.add(turnoutEditDone = new JButton(Bundle.getMessage("ButtonDone")));

            // make this button the default button (return or enter activates)
            // Note: We have to invoke this later because we don't currently have a root pane
            SwingUtilities.invokeLater(() -> {
                JRootPane rootPane = SwingUtilities.getRootPane(turnoutEditDone);
                rootPane.setDefaultButton(turnoutEditDone);
            });

            turnoutEditDone.addActionListener((ActionEvent e) -> {
                turnoutEditDonePressed(e);
            });
            turnoutEditDone.setToolTipText(Bundle.getMessage("DoneHint", Bundle.getMessage("ButtonDone")));
            // Cancel
            panel5.add(turnoutEditCancel = new JButton(Bundle.getMessage("ButtonCancel")));
            turnoutEditCancel.addActionListener((ActionEvent e) -> {
                turnoutEditCancelPressed(e);
            });
            turnoutEditCancel.setToolTipText(Bundle.getMessage("CancelHint", Bundle.getMessage("ButtonCancel")));
            contentPane.add(panel5);
        }

        hiddenBox.setSelected(hidden);

        // Set up for Edit
        blockNameComboBox.setText(blockName);
        if ((type == DOUBLE_XOVER) || (type == RH_XOVER) || (type == LH_XOVER)) {
            blockBNameComboBox.setText(blockBName);
            blockCNameComboBox.setText(blockCName);
            blockDNameComboBox.setText(blockDName);
        }
        firstTurnoutComboBox.setSelectedItem(turnoutName);

        if (secondNamedTurnout != null) {
            additionalTurnout.setSelected(true);
            secondTurnoutLabel.setEnabled(true);
            secondTurnoutComboBox.setEnabled(true);
        }

        if ((type != DOUBLE_XOVER) && (type != RH_XOVER) && (type != LH_XOVER)) {
            if (continuingSense == Turnout.CLOSED) {
                stateBox.setSelectedIndex(turnoutClosedIndex);
            } else {
                stateBox.setSelectedIndex(turnoutThrownIndex);
            }
        }

        editLayoutTurnoutFrame.addWindowListener(new java.awt.event.WindowAdapter() {
            @Override
            public void windowClosing(java.awt.event.WindowEvent e) {
                turnoutEditCancelPressed(null);
            }
        });
        editLayoutTurnoutFrame.pack();
        editLayoutTurnoutFrame.setVisible(true);
        editOpen = true;
        needsBlockUpdate = false;
    }

    void turnoutEditBlockPressed(ActionEvent a) {
        // check if a block name has been entered
        String newName = blockNameComboBox.getUserName();
        if (!blockName.equals(newName)) {
            // block has changed, if old block exists, decrement use
            if ((block != null) && (block != blockB) && (block != blockC)
                    && (block != blockD)) {
                block.decrementUse();
            }
            // get new block, or null if block has been removed
            blockName = newName;
            try {
                block = layoutEditor.provideLayoutBlock(blockName);
            } catch (IllegalArgumentException ex) {
                blockName = "";
            }
            // decrement use if block was already counted
            if ((block != null) && ((block == blockB) || (block == blockC) || (block == blockD))) {
                block.decrementUse();
            }
            needRedraw = true;
            needsBlockUpdate = true;
        }
        // check if a block exists to edit
        if (block == null) {
            JOptionPane.showMessageDialog(editLayoutTurnoutFrame,
                    rb.getString("Error1"),
                    Bundle.getMessage("ErrorTitle"), JOptionPane.ERROR_MESSAGE);
            return;
        }
        block.editLayoutBlock(editLayoutTurnoutFrame);
        needRedraw = true;
        layoutEditor.setDirty();
    }

    void turnoutEditBlockBPressed(ActionEvent a) {
        // check if a block name has been entered
        String newName = blockBNameComboBox.getUserName();
        if (!blockBName.equals(newName)) {
            // block has changed, if old block exists, decrement use
            if ((blockB != null) && (block != blockB) && (blockB != blockC)
                    && (blockB != blockD)) {
                blockB.decrementUse();
            }
            // get new block, or null if block has been removed
            blockBName = newName;
            try {
                blockB = layoutEditor.provideLayoutBlock(blockBName);
            } catch (IllegalArgumentException ex) {
                blockBName = "";
            }
            // decrement use if block was already counted
            if ((blockB != null) && ((block == blockB) || (blockB == blockC) || (blockB == blockD))) {
                blockB.decrementUse();
            }
            needRedraw = true;
            needsBlockUpdate = true;
        }
        // check if a block exists to edit
        if (blockB == null) {
            JOptionPane.showMessageDialog(editLayoutTurnoutFrame,
                    rb.getString("Error1"),
                    Bundle.getMessage("ErrorTitle"), JOptionPane.ERROR_MESSAGE);
            return;
        }
        blockB.editLayoutBlock(editLayoutTurnoutFrame);
        needRedraw = true;
        layoutEditor.setDirty();
    }

    void turnoutEditBlockCPressed(ActionEvent a) {
        // check if a block name has been entered
        String newName = blockCNameComboBox.getUserName();
        if (!blockCName.equals(newName)) {
            // block has changed, if old block exists, decrement use
            if ((blockC != null) && (block != blockC) && (blockB != blockC)
                    && (blockC != blockD)) {
                blockC.decrementUse();
            }
            // get new block, or null if block has been removed
            blockCName = newName;
            try {
                blockC = layoutEditor.provideLayoutBlock(blockCName);
            } catch (IllegalArgumentException ex) {
                blockCName = "";
            }
            // decrement use if block was already counted
            if ((blockC != null) && ((block == blockC) || (blockB == blockC) || (blockC == blockD))) {
                blockD.decrementUse();
            }
            needRedraw = true;
            needsBlockUpdate = true;
        }
        // check if a block exists to edit
        if (blockC == null) {
            JOptionPane.showMessageDialog(editLayoutTurnoutFrame,
                    rb.getString("Error1"),
                    Bundle.getMessage("ErrorTitle"), JOptionPane.ERROR_MESSAGE);
            return;
        }
        blockC.editLayoutBlock(editLayoutTurnoutFrame);
        needRedraw = true;
        layoutEditor.setDirty();
    }

    void turnoutEditBlockDPressed(ActionEvent a) {
        // check if a block name has been entered
        String newName = blockDNameComboBox.getUserName();
        if (!blockDName.equals(newName)) {
            // block has changed, if old block exists, decrement use
            if ((blockD != null) && (block != blockD) && (blockB != blockD)
                    && (blockC != blockD)) {
                blockD.decrementUse();
            }
            // get new block, or null if block has been removed
            blockDName = newName;
            try {
                blockD = layoutEditor.provideLayoutBlock(blockDName);
            } catch (IllegalArgumentException ex) {
                blockDName = "";
            }
            // decrement use if block was already counted
            if ((blockD != null) && ((block == blockD) || (blockB == blockD) || (blockC == blockD))) {
                blockD.decrementUse();
            }
            needRedraw = true;
            needsBlockUpdate = true;
        }
        // check if a block exists to edit
        if (blockD == null) {
            JOptionPane.showMessageDialog(editLayoutTurnoutFrame,
                    rb.getString("Error1"),
                    Bundle.getMessage("ErrorTitle"), JOptionPane.ERROR_MESSAGE);
            return;
        }
        blockD.editLayoutBlock(editLayoutTurnoutFrame);
        needRedraw = true;
        layoutEditor.setDirty();
    }

    void turnoutEditDonePressed(ActionEvent a) {
        // check if Turnout changed
        String newName = firstTurnoutComboBox.getDisplayName();
        if (!turnoutName.equals(newName)) {
            // turnout has changed
            if (layoutEditor.validatePhysicalTurnout(newName, editLayoutTurnoutFrame)) {
                setTurnout(newName);
            } else {
                namedTurnout = null;
                turnoutName = "";
                firstTurnoutComboBox.setText("");
            }
            needRedraw = true;
        }

        if (additionalTurnout.isSelected()) {
            newName = secondTurnoutComboBox.getDisplayName();
            if (!secondTurnoutName.equals(newName)) {
                if ((type == DOUBLE_XOVER) || (type == RH_XOVER) || (type == LH_XOVER)) {
                    // turnout has changed
                    newName = newName;
                    if (layoutEditor.validatePhysicalTurnout(newName,
                            editLayoutTurnoutFrame)) {
                        setSecondTurnout(newName);
                    } else {
                        additionalTurnout.setSelected(false);
                        secondNamedTurnout = null;
                        secondTurnoutName = "";
                    }
                    needRedraw = true;
                } else {
                    setSecondTurnout(newName);
                }
            }
        } else {
            setSecondTurnout(null);
        }
        // set the continuing route Turnout State
        if ((type == RH_TURNOUT) || (type == LH_TURNOUT) || (type == WYE_TURNOUT)) {
            continuingSense = Turnout.CLOSED;
            if (stateBox.getSelectedIndex() == turnoutThrownIndex) {
                continuingSense = Turnout.THROWN;
            }
        }
        // check if Block changed
        newName = blockNameComboBox.getUserName();
        if (!blockName.equals(newName)) {
            // block has changed, if old block exists, decrement use
            if ((block != null) && (block != blockB) && (block != blockC)
                    && (block != blockD)) {
                block.decrementUse();
            }
            // get new block, or null if block has been removed
            blockName = newName;
            try {
                block = layoutEditor.provideLayoutBlock(blockName);
            } catch (IllegalArgumentException ex) {
                blockName = "";
            }
            // decrement use if block was already counted
            if ((block != null) && ((block == blockB) || (block == blockC) || (block == blockD))) {
                block.decrementUse();
            }
            needRedraw = true;
            needsBlockUpdate = true;
        }
        if ((type == DOUBLE_XOVER) || (type == LH_XOVER) || (type == RH_XOVER)) {
            // check if Block 2 changed
            newName = blockBNameComboBox.getUserName();
            if (!blockBName.equals(newName)) {
                // block has changed, if old block exists, decrement use
                if ((blockB != null) && (block != blockB) && (blockB != blockC)
                        && (blockB != blockD)) {
                    blockB.decrementUse();
                }
                // get new block, or null if block has been removed
                blockBName = newName;
                try {
                    blockB = layoutEditor.provideLayoutBlock(blockBName);
                } catch (IllegalArgumentException ex) {
                    blockBName = "";
                }
                // decrement use if block was already counted
                if ((blockB != null) && ((block == blockB) || (blockB == blockC) || (blockB == blockD))) {
                    blockB.decrementUse();
                }
                needRedraw = true;
                needsBlockUpdate = true;
            }
            // check if Block 3 changed
            newName = blockCNameComboBox.getUserName();
            if (!blockCName.equals(newName)) {
                // block has changed, if old block exists, decrement use
                if ((blockC != null) && (block != blockC) && (blockB != blockC)
                        && (blockC != blockD)) {
                    blockC.decrementUse();
                }
                // get new block, or null if block has been removed
                blockCName = newName;
                try {
                    blockC = layoutEditor.provideLayoutBlock(blockCName);
                } catch (IllegalArgumentException ex) {
                    blockCName = "";
                }

                // decrement use if block was already counted
                if ((blockC != null) && ((block == blockC) || (blockB == blockC) || (blockC == blockD))) {
                    blockC.decrementUse();
                }
                needRedraw = true;
                needsBlockUpdate = true;
            }
            // check if Block 4 changed
            newName = blockDNameComboBox.getUserName();
            if (!blockDName.equals(newName)) {
                // block has changed, if old block exists, decrement use
                if ((blockD != null) && (block != blockD) && (blockB != blockD)
                        && (blockC != blockD)) {
                    blockD.decrementUse();
                }
                // get new block, or null if block has been removed
                blockDName = newName;
                try {
                    blockD = layoutEditor.provideLayoutBlock(blockDName);
                } catch (IllegalArgumentException ex) {
                    blockDName = "";
                }
                // decrement use if block was already counted
                if ((blockD != null) && ((block == blockD) || (blockB == blockD) || (blockC == blockD))) {
                    blockD.decrementUse();
                }
                needRedraw = true;
                needsBlockUpdate = true;
            }
        }
        // set hidden
        boolean oldHidden = hidden;
        hidden = hiddenBox.isSelected();
        if (oldHidden != hidden) {
            needRedraw = true;
        }
        editOpen = false;
        editLayoutTurnoutFrame.setVisible(false);
        editLayoutTurnoutFrame.dispose();
        editLayoutTurnoutFrame = null;
        if (needsBlockUpdate) {
            updateBlockInfo();
            reCheckBlockBoundary();
        }
        if (needRedraw) {
            layoutEditor.redrawPanel();
            layoutEditor.setDirty();
        }
    }

    void turnoutEditCancelPressed(ActionEvent a) {
        editOpen = false;
        editLayoutTurnoutFrame.setVisible(false);
        editLayoutTurnoutFrame.dispose();
        editLayoutTurnoutFrame = null;
        if (needsBlockUpdate) {
            updateBlockInfo();
        }
        if (needRedraw) {
            layoutEditor.redrawPanel();
            layoutEditor.setDirty();
        }
    }

    //@todo on the cross-overs check the internal boundary details.
    public void reCheckBlockBoundary() {
        if (connectA == null && connectB == null && connectC == null) {
            if ((type == RH_TURNOUT) || (type == LH_TURNOUT) || (type == WYE_TURNOUT)) {
                if (signalAMastNamed != null) {
                    removeSML(getSignalAMast());
                }
                if (signalBMastNamed != null) {
                    removeSML(getSignalBMast());
                }
                if (signalCMastNamed != null) {
                    removeSML(getSignalCMast());
                }
                signalAMastNamed = null;
                signalBMastNamed = null;
                signalCMastNamed = null;
                sensorANamed = null;
                sensorBNamed = null;
                sensorCNamed = null;
                return;
            } else if (((type == DOUBLE_XOVER) || (type == RH_XOVER) || (type == LH_XOVER)) && connectD == null) {
                if (signalAMastNamed != null) {
                    removeSML(getSignalAMast());
                }
                if (signalBMastNamed != null) {
                    removeSML(getSignalBMast());
                }
                if (signalCMastNamed != null) {
                    removeSML(getSignalCMast());
                }
                if (signalDMastNamed != null) {
                    removeSML(getSignalDMast());
                }
                signalAMastNamed = null;
                signalBMastNamed = null;
                signalCMastNamed = null;
                signalDMastNamed = null;
                sensorANamed = null;
                sensorBNamed = null;
                sensorCNamed = null;
                sensorDNamed = null;
                return;
            }
        }

        if (connectA == null || connectB == null || connectC == null) {
            //could still be in the process of rebuilding.
            return;
        } else if ((connectD == null) && ((type == DOUBLE_XOVER) || (type == RH_XOVER) || (type == LH_XOVER))) {
            //could still be in the process of rebuilding.
            return;
        }

        TrackSegment trkA;
        TrackSegment trkB;
        TrackSegment trkC;
        TrackSegment trkD;

        if (connectA instanceof TrackSegment) {
            trkA = (TrackSegment) connectA;
            if (trkA.getLayoutBlock() == block) {
                if (signalAMastNamed != null) {
                    removeSML(getSignalAMast());
                }
                signalAMastNamed = null;
                sensorANamed = null;
            }
        }
        if (connectB instanceof TrackSegment) {
            trkB = (TrackSegment) connectB;
            if (trkB.getLayoutBlock() == block || trkB.getLayoutBlock() == blockB) {
                if (signalBMastNamed != null) {
                    removeSML(getSignalBMast());
                }
                signalBMastNamed = null;
                sensorBNamed = null;

            }
        }
        if (connectC instanceof TrackSegment) {
            trkC = (TrackSegment) connectC;
            if (trkC.getLayoutBlock() == block || trkC.getLayoutBlock() == blockB || trkC.getLayoutBlock() == blockC) {
                if (signalCMastNamed != null) {
                    removeSML(getSignalCMast());
                }
                signalCMastNamed = null;
                sensorCNamed = null;

            }
        }
        if (connectD != null && connectD instanceof TrackSegment
                && ((type == DOUBLE_XOVER) || (type == RH_XOVER) || (type == LH_XOVER))) {
            trkD = (TrackSegment) connectD;
            if (trkD.getLayoutBlock() == block || trkD.getLayoutBlock() == blockB || trkD.getLayoutBlock() == blockC || trkD.getLayoutBlock() == blockD) {
                if (signalDMastNamed != null) {
                    removeSML(getSignalDMast());
                }
                signalDMastNamed = null;
                sensorDNamed = null;
            }
        }
    }

    public ArrayList<LayoutBlock> getProtectedBlocks(jmri.NamedBean bean) {
        ArrayList<LayoutBlock> ret = new ArrayList<LayoutBlock>(2);
        if (block == null) {
            return ret;
        }
        if (getTurnoutType() >= DOUBLE_XOVER && getTurnoutType() <= LH_XOVER) {
            if ((getTurnoutType() == DOUBLE_XOVER || getTurnoutType() == RH_XOVER)
                    && (getSignalAMast() == bean || getSignalCMast() == bean || getSensorA() == bean || getSensorC() == bean)) {
                if (getSignalAMast() == bean || getSensorA() == bean) {
                    if (connectA != null) {
                        if (((TrackSegment) connectA).getLayoutBlock() == block) {
                            if (blockB != null && block != blockB && blockC != null && block != blockC) {
                                ret.add(blockB);
                                ret.add(blockC);
                            }
                        } else {
                            ret.add(block);
                        }
                    }
                } else {
                    if (connectC != null && blockC != null) {
                        if (((TrackSegment) connectC).getLayoutBlock() == blockC) {
                            if (blockC != block && blockD != null && blockC != blockD) {
                                ret.add(block);
                                ret.add(blockD);
                            }
                        } else {
                            ret.add(blockC);
                        }
                    }
                }
            }
            if ((getTurnoutType() == DOUBLE_XOVER || getTurnoutType() == LH_XOVER)
                    && (getSignalBMast() == bean || getSignalDMast() == bean || getSensorB() == bean || getSensorD() == bean)) {
                if (getSignalBMast() == bean || getSensorB() == bean) {
                    if (connectB != null && blockB != null) {
                        if (((TrackSegment) connectB).getLayoutBlock() == blockB) {
                            if (block != blockB && blockD != null && blockB != blockD) {
                                ret.add(block);
                                ret.add(blockD);
                            }
                        } else {
                            ret.add(blockB);
                        }
                    }
                } else {
                    if (connectD != null && blockD != null) {
                        if (((TrackSegment) connectD).getLayoutBlock() == blockD) {
                            if (blockB != null && blockB != blockD && blockC != null && blockC != blockD) {
                                ret.add(blockB);
                                ret.add(blockC);
                            }
                        } else {
                            ret.add(blockD);
                        }
                    }
                }
            }
            if (getTurnoutType() == RH_XOVER && (getSignalBMast() == bean
                    || getSignalDMast() == bean || getSensorB() == bean || getSensorD() == bean)) {
                if (getSignalBMast() == bean || getSensorB() == bean) {
                    if (connectB != null && ((TrackSegment) connectB).getLayoutBlock() == blockB) {
                        if (blockB != block) {
                            ret.add(block);
                        }
                    } else {
                        ret.add(blockB);
                    }
                } else {
                    if (connectD != null && ((TrackSegment) connectD).getLayoutBlock() == blockD) {
                        if (blockC != blockD) {
                            ret.add(blockC);
                        }
                    } else {
                        ret.add(blockD);
                    }
                }
            }
            if (getTurnoutType() == LH_XOVER && (getSensorA() == bean
                    || getSensorC() == bean || getSignalAMast() == bean || getSignalCMast() == bean)) {
                if (getSignalAMast() == bean || getSensorA() == bean) {
                    if (connectA != null && ((TrackSegment) connectA).getLayoutBlock() == block) {
                        if (blockB != block) {
                            ret.add(blockB);
                        }
                    } else {
                        ret.add(block);
                    }
                } else {
                    if (connectC != null && ((TrackSegment) connectC).getLayoutBlock() == blockC) {
                        if (blockC != blockD) {
                            ret.add(blockD);
                        }
                    } else {
                        ret.add(blockC);
                    }
                }
            }
        } else {
            if (connectA != null) {
                if (getSignalAMast() == bean || getSensorA() == bean) {
                    //Mast at throat
                    //if the turnout is in the same block as the segment connected at the throat, then we can be protecting two blocks
                    if (((TrackSegment) connectA).getLayoutBlock() == block) {
                        if (connectB != null && connectC != null) {
                            if (((TrackSegment) connectB).getLayoutBlock() != block && ((TrackSegment) connectC).getLayoutBlock() != block) {
                                ret.add(((TrackSegment) connectB).getLayoutBlock());
                                ret.add(((TrackSegment) connectC).getLayoutBlock());
                            }
                        }
                    } else {
                        ret.add(block);
                    }
                } else if (getSignalBMast() == bean || getSensorB() == bean) {
                    //Mast at Continuing
                    if (connectB != null && ((TrackSegment) connectB).getLayoutBlock() == block) {
                        if (((TrackSegment) connectA).getLayoutBlock() != block) {
                            ret.add(((TrackSegment) connectA).getLayoutBlock());
                        }
                    } else {
                        ret.add(block);
                    }
                } else if (getSignalCMast() == bean || getSensorC() == bean) {
                    //Mast at Diverging
                    if (connectC != null && ((TrackSegment) connectC).getLayoutBlock() == block) {
                        if (((TrackSegment) connectA).getLayoutBlock() != block) {
                            ret.add(((TrackSegment) connectA).getLayoutBlock());
                        }
                    } else {
                        ret.add(block);
                    }
                }
            }
        }
        return ret;
    }

    protected void removeSML(SignalMast signalMast) {
        if (signalMast == null) {
            return;
        }
        if (jmri.InstanceManager.getDefault(LayoutBlockManager.class).isAdvancedRoutingEnabled() && InstanceManager.getDefault(jmri.SignalMastLogicManager.class).isSignalMastUsed(signalMast)) {
            SignallingGuiTools.removeSignalMastLogic(null, signalMast);
        }
    }

    /**
     * Clean up when this object is no longer needed. Should not be called while
     * the object is still displayed; see remove()
     */
    void dispose() {
    }

    /**
     * Removes this object from display and persistance
     */
    void remove() {
        // if a turnout has been activated, deactivate it
        deactivateTurnout();
        // remove from persistance by flagging inactive
        active = false;
    }

    boolean active = true;

    /**
     * "active" means that the object is still displayed, and should be stored.
     */
    public boolean isActive() {
        return active;
    }

    ArrayList<JMenuItem> editAdditionalMenu = new ArrayList<JMenuItem>(0);
    ArrayList<JMenuItem> viewAdditionalMenu = new ArrayList<JMenuItem>(0);

    public void addEditPopUpMenu(JMenuItem menu) {
        if (!editAdditionalMenu.contains(menu)) {
            editAdditionalMenu.add(menu);
        }
    }

    public void addViewPopUpMenu(JMenuItem menu) {
        if (!viewAdditionalMenu.contains(menu)) {
            viewAdditionalMenu.add(menu);
        }
    }

    public void setAdditionalEditPopUpMenu(JPopupMenu popup) {
        if (editAdditionalMenu.isEmpty()) {
            return;
        }
        popup.addSeparator();
        for (JMenuItem mi : editAdditionalMenu) {
            popup.add(mi);
        }
    }

    public void setAdditionalViewPopUpMenu(JPopupMenu popup) {
        if (viewAdditionalMenu.isEmpty()) {
            return;
        }
        popup.addSeparator();
        for (JMenuItem mi : viewAdditionalMenu) {
            popup.add(mi);
        }
    }

    /**
     * draw this turnout
     *
     * @param g2 the graphics port to draw to
     */
    public void draw(Graphics2D g2) {
        Turnout to = getTurnout();

        Point2D pointA = getCoordsA();
        Point2D pointB = getCoordsB();
        Point2D pointC = getCoordsC();
        Point2D pointD = getCoordsD();

        setColorForTrackBlock(g2, getLayoutBlock());

        if (type == DOUBLE_XOVER) {
            //  double crossover turnout
            if (to == null) {
                // no physical turnout linked - draw A corner
                layoutEditor.setTrackStrokeWidth(g2, isMainlineA());
                g2.draw(new Line2D.Double(pointA, MathUtil.midPoint(pointA, pointB)));
                layoutEditor.setTrackStrokeWidth(g2, false);
                g2.draw(new Line2D.Double(pointA, MathUtil.midPoint(pointA, pointC)));

                // draw B corner
                setColorForTrackBlock(g2, getLayoutBlockB());
                layoutEditor.setTrackStrokeWidth(g2, isMainlineB());
                g2.draw(new Line2D.Double(pointB, MathUtil.midPoint(pointA, pointB)));
                layoutEditor.setTrackStrokeWidth(g2, false);
                g2.draw(new Line2D.Double(pointB, MathUtil.midPoint(pointB, pointD)));

                // draw C corner
                setColorForTrackBlock(g2, getLayoutBlockC());
                layoutEditor.setTrackStrokeWidth(g2, isMainlineC());
                g2.draw(new Line2D.Double(pointC, MathUtil.midPoint(pointC, pointD)));
                layoutEditor.setTrackStrokeWidth(g2, false);
                g2.draw(new Line2D.Double(pointC, MathUtil.midPoint(pointA, pointC)));

                // draw D corner
                setColorForTrackBlock(g2, getLayoutBlockD());
                layoutEditor.setTrackStrokeWidth(g2, isMainlineD());
                g2.draw(new Line2D.Double(pointD, MathUtil.midPoint(pointC, pointD)));
                layoutEditor.setTrackStrokeWidth(g2, false);
                g2.draw(new Line2D.Double(pointD, MathUtil.midPoint(pointB, pointD)));
            } else {
                int state = Turnout.CLOSED;
                if (layoutEditor.isAnimating()) {
                    state = to.getKnownState();
                }
                if (state == Turnout.CLOSED) {
                    // continuing path - not crossed over
                    setColorForTrackBlock(g2, getLayoutBlock());
                    layoutEditor.setTrackStrokeWidth(g2, isMainlineA());
                    g2.draw(new Line2D.Double(pointA, MathUtil.midPoint(pointA, pointB)));
                    layoutEditor.setTrackStrokeWidth(g2, false);
                    setColorForTrackBlock(g2, getLayoutBlock(), true);
                    g2.draw(new Line2D.Double(pointA, MathUtil.oneThirdPoint(pointA, pointC)));

                    setColorForTrackBlock(g2, getLayoutBlockB());
                    layoutEditor.setTrackStrokeWidth(g2, isMainlineB());
                    g2.draw(new Line2D.Double(pointB, MathUtil.midPoint(pointA, pointB)));
                    layoutEditor.setTrackStrokeWidth(g2, false);
                    setColorForTrackBlock(g2, getLayoutBlockB(), true);
                    g2.draw(new Line2D.Double(pointB, MathUtil.oneThirdPoint(pointB, pointD)));

                    setColorForTrackBlock(g2, getLayoutBlockC());
                    layoutEditor.setTrackStrokeWidth(g2, isMainlineC());
                    g2.draw(new Line2D.Double(pointC, MathUtil.midPoint(pointC, pointD)));
                    layoutEditor.setTrackStrokeWidth(g2, false);
                    setColorForTrackBlock(g2, getLayoutBlockC(), true);
                    g2.draw(new Line2D.Double(pointC, MathUtil.oneThirdPoint(pointC, pointA)));

                    setColorForTrackBlock(g2, getLayoutBlockD());
                    layoutEditor.setTrackStrokeWidth(g2, isMainlineD());
                    g2.draw(new Line2D.Double(pointD, MathUtil.midPoint(pointC, pointD)));
                    layoutEditor.setTrackStrokeWidth(g2, false);
                    setColorForTrackBlock(g2, getLayoutBlockD(), true);
                    g2.draw(new Line2D.Double(pointD, MathUtil.oneThirdPoint(pointD, pointB)));
                } else if (state == Turnout.THROWN) {
                    // diverting (crossed) path
                    setColorForTrackBlock(g2, getLayoutBlock());
                    layoutEditor.setTrackStrokeWidth(g2, isMainlineA());
                    g2.draw(new Line2D.Double(pointA, MathUtil.oneThirdPoint(pointA, pointB)));
                    layoutEditor.setTrackStrokeWidth(g2, false);
                    setColorForTrackBlock(g2, getLayoutBlock(), true);
                    g2.draw(new Line2D.Double(pointA, center));

                    setColorForTrackBlock(g2, getLayoutBlockB());
                    layoutEditor.setTrackStrokeWidth(g2, isMainlineB());
                    g2.draw(new Line2D.Double(pointB, MathUtil.oneThirdPoint(pointB, pointA)));
                    layoutEditor.setTrackStrokeWidth(g2, false);
                    setColorForTrackBlock(g2, getLayoutBlockB(), true);

                    g2.draw(new Line2D.Double(pointB, center));

                    setColorForTrackBlock(g2, getLayoutBlockC());
                    layoutEditor.setTrackStrokeWidth(g2, isMainlineC());
                    g2.draw(new Line2D.Double(pointC, MathUtil.oneThirdPoint(pointC, pointD)));
                    layoutEditor.setTrackStrokeWidth(g2, false);
                    setColorForTrackBlock(g2, getLayoutBlockC(), true);
                    g2.draw(new Line2D.Double(pointC, center));

                    setColorForTrackBlock(g2, getLayoutBlockD());
                    layoutEditor.setTrackStrokeWidth(g2, isMainlineD());
                    g2.draw(new Line2D.Double(pointD, MathUtil.oneThirdPoint(pointD, pointC)));
                    layoutEditor.setTrackStrokeWidth(g2, false);
                    setColorForTrackBlock(g2, getLayoutBlockD(), true);
                    g2.draw(new Line2D.Double(pointD, center));
                } else {
                    // unknown or inconsistent
                    layoutEditor.setTrackStrokeWidth(g2, isMainlineA());
                    g2.draw(new Line2D.Double(pointA, MathUtil.oneThirdPoint(pointA, pointB)));
                    layoutEditor.setTrackStrokeWidth(g2, false);
                    g2.draw(new Line2D.Double(pointA, MathUtil.oneThirdPoint(pointA, pointC)));

                    setColorForTrackBlock(g2, getLayoutBlockB());
                    layoutEditor.setTrackStrokeWidth(g2, isMainlineB());
                    g2.draw(new Line2D.Double(pointB, MathUtil.oneThirdPoint(pointB, pointA)));
                    layoutEditor.setTrackStrokeWidth(g2, false);
                    g2.draw(new Line2D.Double(pointB, MathUtil.oneThirdPoint(pointB, pointD)));

                    setColorForTrackBlock(g2, getLayoutBlockC());
                    layoutEditor.setTrackStrokeWidth(g2, isMainlineC());
                    g2.draw(new Line2D.Double(pointC, MathUtil.oneThirdPoint(pointC, pointD)));
                    layoutEditor.setTrackStrokeWidth(g2, false);
                    g2.draw(new Line2D.Double(pointC, MathUtil.oneThirdPoint(pointC, pointA)));

                    setColorForTrackBlock(g2, getLayoutBlockD());
                    layoutEditor.setTrackStrokeWidth(g2, isMainlineD());
                    g2.draw(new Line2D.Double(pointD, MathUtil.oneThirdPoint(pointD, pointC)));
                    layoutEditor.setTrackStrokeWidth(g2, false);
                    g2.draw(new Line2D.Double(pointD, MathUtil.oneThirdPoint(pointD, pointB)));
                }
            }
        } else if ((type == RH_XOVER) || (type == LH_XOVER)) {
            //  LH and RH crossover turnouts
            if (to == null) {
                // no physical turnout linked - draw A corner
                layoutEditor.setTrackStrokeWidth(g2, isMainlineA());
                g2.draw(new Line2D.Double(pointA, MathUtil.midPoint(pointA, pointB)));
                if (type == RH_XOVER) {
                    layoutEditor.setTrackStrokeWidth(g2, false);
                    g2.draw(new Line2D.Double(MathUtil.midPoint(pointA, pointB), center));
                }

                // draw B corner
                setColorForTrackBlock(g2, getLayoutBlockB());
                layoutEditor.setTrackStrokeWidth(g2, isMainlineB());
                g2.draw(new Line2D.Double(pointB, MathUtil.midPoint(pointA, pointB)));
                if (type == LH_XOVER) {
                    layoutEditor.setTrackStrokeWidth(g2, false);
                    g2.draw(new Line2D.Double(MathUtil.midPoint(pointA, pointB), center));
                }

                // draw C corner
                setColorForTrackBlock(g2, getLayoutBlockC());
                layoutEditor.setTrackStrokeWidth(g2, isMainlineC());
                g2.draw(new Line2D.Double(pointC, MathUtil.midPoint(pointC, pointD)));
                if (type == RH_XOVER) {
                    layoutEditor.setTrackStrokeWidth(g2, false);
                    g2.draw(new Line2D.Double(MathUtil.midPoint(pointC, pointD), center));
                }

                // draw D corner
                setColorForTrackBlock(g2, getLayoutBlockD());
                layoutEditor.setTrackStrokeWidth(g2, isMainlineD());
                g2.draw(new Line2D.Double(pointD, MathUtil.midPoint(pointC, pointD)));
                if (type == LH_XOVER) {
                    layoutEditor.setTrackStrokeWidth(g2, false);
                    g2.draw(new Line2D.Double(MathUtil.midPoint(pointC, pointD), center));
                }
            } else {
                int state = Turnout.CLOSED;
                if (layoutEditor.isAnimating()) {
                    state = to.getKnownState();
                }
                if (state == Turnout.CLOSED) {
                    // continuing path - not crossed over
                    layoutEditor.setTrackStrokeWidth(g2, isMainlineA());
                    g2.draw(new Line2D.Double(pointA, MathUtil.midPoint(pointA, pointB)));
                    if (type == RH_XOVER) {
                        layoutEditor.setTrackStrokeWidth(g2, false);
                        setColorForTrackBlock(g2, getLayoutBlock(), true);
                        g2.draw(new Line2D.Double(center, MathUtil.oneThirdPoint(center, MathUtil.midPoint(pointA, pointB))));
                    }

                    setColorForTrackBlock(g2, getLayoutBlockB());
                    layoutEditor.setTrackStrokeWidth(g2, isMainlineB());
                    g2.draw(new Line2D.Double(pointB, MathUtil.midPoint(pointA, pointB)));

                    if (type == LH_XOVER) {
                        layoutEditor.setTrackStrokeWidth(g2, false);
                        setColorForTrackBlock(g2, getLayoutBlockB(), true);
                        g2.draw(new Line2D.Double(center, MathUtil.oneThirdPoint(center, MathUtil.midPoint(pointA, pointB))));
                    }

                    setColorForTrackBlock(g2, getLayoutBlockC());
                    layoutEditor.setTrackStrokeWidth(g2, isMainlineC());
                    g2.draw(new Line2D.Double(pointC, MathUtil.midPoint(pointC, pointD)));
                    if (type == RH_XOVER) {
                        layoutEditor.setTrackStrokeWidth(g2, false);
                        setColorForTrackBlock(g2, getLayoutBlockC(), true);
                        g2.draw(new Line2D.Double(center, MathUtil.oneThirdPoint(center, MathUtil.midPoint(pointC, pointD))));
                    }

                    setColorForTrackBlock(g2, getLayoutBlockD());
                    layoutEditor.setTrackStrokeWidth(g2, isMainlineD());
                    g2.draw(new Line2D.Double(pointD, MathUtil.midPoint(pointC, pointD)));
                    if (type == LH_XOVER) {
                        layoutEditor.setTrackStrokeWidth(g2, false);
                        setColorForTrackBlock(g2, getLayoutBlockD(), true);
                        g2.draw(new Line2D.Double(center, MathUtil.oneThirdPoint(center, MathUtil.midPoint(pointC, pointD))));
                    }
                } else if (state == Turnout.THROWN) {
                    // diverting (crossed) path
                    layoutEditor.setTrackStrokeWidth(g2, isMainlineA());
                    if (type == RH_XOVER) {
                        g2.draw(new Line2D.Double(pointA, MathUtil.midPoint(pointA, pointB)));
                        //layoutEditor.setTrackStrokeWidth(g2, false);
                        g2.draw(new Line2D.Double(MathUtil.midPoint(pointA, pointB), center));
                    } else if (type == LH_XOVER) {
                        g2.draw(new Line2D.Double(pointA, MathUtil.oneFourthPoint(pointA, pointB)));
                    }

                    setColorForTrackBlock(g2, getLayoutBlockB());
                    layoutEditor.setTrackStrokeWidth(g2, isMainlineB());
                    if (type == LH_XOVER) {
                        g2.draw(new Line2D.Double(pointB, MathUtil.midPoint(pointB, pointA)));
                        //layoutEditor.setTrackStrokeWidth(g2, false);
                        g2.draw(new Line2D.Double(MathUtil.midPoint(pointA, pointB), center));
                    } else if (type == RH_XOVER) {
                        g2.draw(new Line2D.Double(pointB, MathUtil.oneFourthPoint(pointB, pointA)));
                    }

                    setColorForTrackBlock(g2, getLayoutBlockC());
                    layoutEditor.setTrackStrokeWidth(g2, isMainlineC());
                    if (type == RH_XOVER) {
                        g2.draw(new Line2D.Double(pointC, MathUtil.midPoint(pointC, pointD)));
                        //layoutEditor.setTrackStrokeWidth(g2, false);
                        g2.draw(new Line2D.Double(MathUtil.midPoint(pointC, pointD), center));
                    } else if (type == LH_XOVER) {
                        g2.draw(new Line2D.Double(pointC, MathUtil.oneFourthPoint(pointC, pointD)));
                    }

                    setColorForTrackBlock(g2, getLayoutBlockD());
                    layoutEditor.setTrackStrokeWidth(g2, isMainlineD());
                    if (type == LH_XOVER) {
                        g2.draw(new Line2D.Double(pointD, MathUtil.midPoint(pointD, pointC)));
                        //layoutEditor.setTrackStrokeWidth(g2, false);
                        g2.draw(new Line2D.Double(MathUtil.midPoint(pointC, pointD), center));
                    } else if (type == RH_XOVER) {
                        g2.draw(new Line2D.Double(pointD, MathUtil.oneFourthPoint(pointD, pointC)));
                    }
                } else {
                    // unknown or inconsistent
                    layoutEditor.setTrackStrokeWidth(g2, isMainlineA());
                    if (type == RH_XOVER) {
                        g2.draw(new Line2D.Double(pointA, MathUtil.midPoint(pointA, pointB)));
                        //layoutEditor.setTrackStrokeWidth(g2, false);
                        g2.draw(new Line2D.Double(center, MathUtil.oneThirdPoint(center, MathUtil.midPoint(pointA, pointB))));
                    } else if (type == LH_XOVER) {
                        g2.draw(new Line2D.Double(pointA, MathUtil.oneFourthPoint(pointA, pointB)));
                    }

                    setColorForTrackBlock(g2, getLayoutBlockB());
                    layoutEditor.setTrackStrokeWidth(g2, isMainlineB());
                    if (type == LH_XOVER) {
                        g2.draw(new Line2D.Double(pointB, MathUtil.midPoint(pointB, pointA)));
                        //layoutEditor.setTrackStrokeWidth(g2, false);
                        g2.draw(new Line2D.Double(center, MathUtil.oneThirdPoint(center, MathUtil.midPoint(pointA, pointB))));
                    } else if (type == RH_XOVER) {
                        g2.draw(new Line2D.Double(pointB, MathUtil.oneFourthPoint(pointB, pointA)));
                    }

                    setColorForTrackBlock(g2, getLayoutBlockC());
                    layoutEditor.setTrackStrokeWidth(g2, isMainlineC());
                    if (type == RH_XOVER) {
                        g2.draw(new Line2D.Double(pointC, MathUtil.midPoint(pointC, pointD)));
                        //layoutEditor.setTrackStrokeWidth(g2, false);
                        g2.draw(new Line2D.Double(center, MathUtil.oneThirdPoint(center, MathUtil.midPoint(pointC, pointD))));
                    } else if (type == LH_XOVER) {
                        g2.draw(new Line2D.Double(pointC, MathUtil.oneFourthPoint(pointC, pointD)));
                    }

                    setColorForTrackBlock(g2, getLayoutBlockD());
                    layoutEditor.setTrackStrokeWidth(g2, isMainlineD());
                    if (type == LH_XOVER) {
                        g2.draw(new Line2D.Double(pointD, MathUtil.midPoint(pointC, pointD)));
                        //layoutEditor.setTrackStrokeWidth(g2, false);
                        g2.draw(new Line2D.Double(center, MathUtil.oneThirdPoint(center, MathUtil.midPoint(pointC, pointD))));
                    } else if (type == RH_XOVER) {
                        g2.draw(new Line2D.Double(pointD, MathUtil.oneFourthPoint(pointD, pointC)));
                    }
                }
            }
        } else {
            // LH, RH, or WYE Turnouts
            if (to == null) {
                // no physical turnout linked - draw connected
                layoutEditor.setTrackStrokeWidth(g2, isMainlineA());
                g2.draw(new Line2D.Double(pointA, center));
                layoutEditor.setTrackStrokeWidth(g2, isMainlineB());
                g2.draw(new Line2D.Double(pointB, center));
                layoutEditor.setTrackStrokeWidth(g2, isMainlineC());
                g2.draw(new Line2D.Double(pointC, center));
            } else {
                layoutEditor.setTrackStrokeWidth(g2, isMainlineA());
                //line from throat to center
                g2.draw(new Line2D.Double(pointA, center));
                int state = Turnout.CLOSED;
                if (layoutEditor.isAnimating()) {
                    state = to.getKnownState();
                }
                switch (state) {
                    case Turnout.CLOSED:
                        if (getContinuingSense() == Turnout.CLOSED) {
                            layoutEditor.setTrackStrokeWidth(g2, isMainlineB());
                            //line from continuing leg to center
                            g2.draw(new Line2D.Double(pointB, center));
                            if (layoutEditor.getTurnoutDrawUnselectedLeg()) {
                                //line from diverging leg halfway to center
                                layoutEditor.setTrackStrokeWidth(g2, isMainlineC());
                                setColorForTrackBlock(g2, getLayoutBlockB(), true);
                                g2.draw(new Line2D.Double(pointC, MathUtil.midPoint(center, pointC)));
                            }
                        } else {
                            layoutEditor.setTrackStrokeWidth(g2, isMainlineC());
                            //line from diverging leg to center
                            g2.draw(new Line2D.Double(pointC, center));
                            if (layoutEditor.getTurnoutDrawUnselectedLeg()) {
                                //line from continuing leg halfway to center
                                layoutEditor.setTrackStrokeWidth(g2, isMainlineB());
                                setColorForTrackBlock(g2, getLayoutBlockC(), true);
                                g2.draw(new Line2D.Double(pointB, MathUtil.midPoint(center, pointB)));
                            }
                        }
                        break;
                    case Turnout.THROWN:
                        if (getContinuingSense() == Turnout.THROWN) {
                            layoutEditor.setTrackStrokeWidth(g2, isMainlineB());
                            g2.draw(new Line2D.Double(pointB, center));
                            if (layoutEditor.getTurnoutDrawUnselectedLeg()) {
                                layoutEditor.setTrackStrokeWidth(g2, isMainlineC());
                                setColorForTrackBlock(g2, getLayoutBlockB(), true);
                                g2.draw(new Line2D.Double(pointC, MathUtil.midPoint(center, pointC)));
                            }
                        } else {
                            layoutEditor.setTrackStrokeWidth(g2, isMainlineC());
                            g2.draw(new Line2D.Double(pointC, center));
                            if (layoutEditor.getTurnoutDrawUnselectedLeg()) {
                                layoutEditor.setTrackStrokeWidth(g2, isMainlineB());
                                setColorForTrackBlock(g2, getLayoutBlockC(), true);
                                g2.draw(new Line2D.Double(pointB, MathUtil.midPoint(center, pointB)));
                            }
                        }
                        break;
                    default:
                        // inconsistent or unknown
                        layoutEditor.setTrackStrokeWidth(g2, isMainlineC());
                        g2.draw(new Line2D.Double(pointC, MathUtil.midPoint(center, pointC)));
                        layoutEditor.setTrackStrokeWidth(g2, isMainlineB());
                        g2.draw(new Line2D.Double(pointB, MathUtil.midPoint(center, pointB)));
                }
            }
        }
    }   // draw(Graphics2D g2)

    public void drawControls(Graphics2D g2) {
        g2.draw(layoutEditor.trackControlCircleAt(center));
    }

    public void drawEditControls(Graphics2D g2) {
        drawControls(g2);

        Point2D pt = getCoordsA();
        if (type >= DOUBLE_XOVER && type <= LH_XOVER) {
            if (getConnectA() == null) {
                g2.setColor(Color.magenta);
            } else {
                g2.setColor(Color.blue);
            }
        } else {
            if (getConnectA() == null) {
                g2.setColor(Color.red);
            } else {
                g2.setColor(Color.green);
            }
        }
        g2.draw(layoutEditor.trackControlPointRectAt(pt));

        pt = getCoordsB();
        if (getConnectB() == null) {
            g2.setColor(Color.red);
        } else {
            g2.setColor(Color.green);
        }
        g2.draw(layoutEditor.trackControlPointRectAt(pt));

        pt = getCoordsC();
        if (getConnectC() == null) {
            g2.setColor(Color.red);
        } else {
            g2.setColor(Color.green);
        }
        g2.draw(layoutEditor.trackControlPointRectAt(pt));

        if ((type == DOUBLE_XOVER) || (type == RH_XOVER) || (type == LH_XOVER)) {
            pt = getCoordsD();
            if (getConnectD() == null) {
                g2.setColor(Color.red);
            } else {
                g2.setColor(Color.green);
            }
            g2.draw(layoutEditor.trackControlPointRectAt(pt));
        }
    }

    /*
        this is used by ConnectivityUtil to determine the turnout state necessary to get from prevLayoutBlock ==> currLayoutBlock ==> nextLayoutBlock
     */
    protected int getConnectivityStateForLayoutBlocks(LayoutBlock currLayoutBlock, LayoutBlock prevLayoutBlock, LayoutBlock nextLayoutBlock, boolean suppress) {
        int result = Turnout.UNKNOWN;

        LayoutBlock layoutBlockA = ((TrackSegment) getConnectA()).getLayoutBlock();
        LayoutBlock layoutBlockB = ((TrackSegment) getConnectB()).getLayoutBlock();
        LayoutBlock layoutBlockC = ((TrackSegment) getConnectC()).getLayoutBlock();
        LayoutBlock layoutBlockD = ((TrackSegment) getConnectD()).getLayoutBlock();

        int tTyp = getTurnoutType();
        switch (tTyp) {
            case LayoutTurnout.RH_TURNOUT:
            case LayoutTurnout.LH_TURNOUT:
            case LayoutTurnout.WYE_TURNOUT: {
                if (layoutBlockA == currLayoutBlock) {
                    if ((layoutBlockC == nextLayoutBlock) || (layoutBlockC == prevLayoutBlock)) {
                        result = Turnout.THROWN;
                    } else if ((layoutBlockB == nextLayoutBlock) || (layoutBlockB == prevLayoutBlock)) {
                        result = Turnout.CLOSED;
                    } else if (layoutBlockB == currLayoutBlock) {
                        result = Turnout.CLOSED;
                    } else if (layoutBlockC == currLayoutBlock) {
                        result = Turnout.THROWN;
                    } else {
                        if (!suppress) {
                            log.error("Cannot determine turnout setting - " + getTurnoutName());
                        }
                        result = Turnout.CLOSED;
                    }
                } else if (layoutBlockB == currLayoutBlock) {
                    result = Turnout.CLOSED;
                } else if (layoutBlockC == currLayoutBlock) {
                    result = Turnout.THROWN;
                } else {
                    if (!suppress) {
                        log.error("Cannot determine turnout setting for " + getTurnoutName());
                    }
                    if (!suppress) {
                        log.error("lb " + currLayoutBlock + " nlb " + nextLayoutBlock + " connect B " + layoutBlockB + " connect C " + layoutBlockC);
                    }
                    result = Turnout.CLOSED;
                }
                break;
            }
            case LayoutTurnout.RH_XOVER:
            case LayoutTurnout.LH_XOVER:
            case LayoutTurnout.DOUBLE_XOVER: {
                if (getLayoutBlock() == currLayoutBlock) {
                    if ((tTyp != LayoutTurnout.LH_XOVER) && ((getLayoutBlockC() == nextLayoutBlock)
                            || (getLayoutBlockC() == prevLayoutBlock))) {
                        result = Turnout.THROWN;
                    } else if ((getLayoutBlockB() == nextLayoutBlock) || (getLayoutBlockB() == prevLayoutBlock)) {
                        result = Turnout.CLOSED;
                    } else if (getLayoutBlockB() == currLayoutBlock) {
                        result = Turnout.CLOSED;
                    } else if ((tTyp != LayoutTurnout.LH_XOVER)
                            && (getLayoutBlockC() == currLayoutBlock)) {
                        result = Turnout.THROWN;
                    } else {
                        if (!suppress) {
                            log.error("Cannot determine turnout setting(A) - " + getTurnoutName());
                        }
                        result = Turnout.CLOSED;
                    }
                } else if (getLayoutBlockB() == currLayoutBlock) {
                    if ((getLayoutBlock() == nextLayoutBlock) || (getLayoutBlock() == prevLayoutBlock)) {
                        result = Turnout.CLOSED;
                    } else if ((tTyp != LayoutTurnout.RH_XOVER) && ((getLayoutBlockD() == nextLayoutBlock)
                            || (getLayoutBlockD() == prevLayoutBlock) || (getLayoutBlockD() == currLayoutBlock))) {
                        result = Turnout.THROWN;
                    } else {
                        if (!suppress) {
                            log.error("Cannot determine turnout setting(B) - " + getTurnoutName());
                        }
                        result = Turnout.CLOSED;
                    }
                } else if (getLayoutBlockC() == currLayoutBlock) {
                    if ((tTyp != LayoutTurnout.LH_XOVER) && ((getLayoutBlock() == nextLayoutBlock) || (getLayoutBlock() == prevLayoutBlock))) {
                        result = Turnout.THROWN;
                    } else if ((getLayoutBlockD() == nextLayoutBlock) || (getLayoutBlockD() == prevLayoutBlock) || (getLayoutBlockD() == currLayoutBlock)) {
                        result = Turnout.CLOSED;
                    } else if ((tTyp != LayoutTurnout.LH_XOVER) && (getLayoutBlockD() == currLayoutBlock)) {
                        result = Turnout.THROWN;
                    } else {
                        if (!suppress) {
                            log.error("Cannot determine turnout setting(C) - " + getTurnoutName());
                        }
                        result = Turnout.CLOSED;
                    }
                } else if (getLayoutBlockD() == currLayoutBlock) {
                    if ((getLayoutBlockC() == nextLayoutBlock) || (getLayoutBlockC() == prevLayoutBlock)) {
                        result = Turnout.CLOSED;
                    } else if ((tTyp != LayoutTurnout.RH_XOVER) && ((getLayoutBlockB() == nextLayoutBlock) || (getLayoutBlockB() == prevLayoutBlock))) {
                        result = Turnout.THROWN;
                    } else {
                        if (!suppress) {
                            log.error("Cannot determine turnout setting(D) - " + getTurnoutName());
                        }
                        result = Turnout.CLOSED;
                    }
                }
                break;
            }
            default: {
                log.warn("getTurnoutList() unknown tTyp: " + tTyp);
                break;
            }
        }   // switch (tTyp)

        return result;
    }   // getConnectivityStateForLayoutBlocks

    /*
        return the layout connectivity for this Layout Turnout
     */
<<<<<<< HEAD
    protected ArrayList<LayoutConnectivity> getLayoutConnectivity() {
        ArrayList<LayoutConnectivity> results = new ArrayList<LayoutConnectivity>();

        LayoutConnectivity lc = null;

        LayoutBlock lbA = getLayoutBlock(), lbB = getLayoutBlockB(), lbC = getLayoutBlockC(), lbD = getLayoutBlockD();
        if ((getTurnoutType() >= LayoutTurnout.DOUBLE_XOVER) && (lbA != null)) {
            // have a crossover turnout with at least one block, check for multiple blocks
=======
    protected LayoutConnectivity getLayoutConnectivity() {
        LayoutConnectivity result = null;

        if ((getTurnoutType() >= LayoutTurnout.DOUBLE_XOVER) && (getLayoutBlock() != null)) {
            // have a crossover turnout with at least one block, check for multiple blocks
            LayoutBlock lbA = getLayoutBlock(), lbB = getLayoutBlockB(), lbC = getLayoutBlockC(), lbD = getLayoutBlockD();
>>>>>>> 9bbcc0d0

            if ((lbA != lbB) || (lbA != lbC) || (lbA != lbD)) {
                // have multiple blocks and therefore internal block boundaries
                if (lbA != lbB) {
                    // have a AB block boundary, create a LayoutConnectivity
                    log.debug("Block boundary  ('{}'<->'{}') found at {}", lbA, lbB, this);
<<<<<<< HEAD
                    lc = new LayoutConnectivity(lbA, lbB);
                    lc.setXoverBoundary(this, LayoutConnectivity.XOVER_BOUNDARY_AB);
                    lc.setDirection(LayoutEditorAuxTools.computeDirection(getCoordsA(), getCoordsB()));
                    results.add(lc);
=======
                    result = new LayoutConnectivity(lbA, lbB);
                    result.setXoverBoundary(this, LayoutConnectivity.XOVER_BOUNDARY_AB);
                    result.setDirection(LayoutEditorAuxTools.computeDirection(getCoordsA(), getCoordsB()));
>>>>>>> 9bbcc0d0
                }
                if ((getTurnoutType() != LayoutTurnout.LH_XOVER) && (lbA != lbC)) {
                    // have a AC block boundary, create a LayoutConnectivity
                    log.debug("Block boundary  ('{}'<->'{}') found at {}", lbA, lbC, this);
<<<<<<< HEAD
                    lc = new LayoutConnectivity(lbA, lbC);
                    lc.setXoverBoundary(this, LayoutConnectivity.XOVER_BOUNDARY_AC);
                    lc.setDirection(LayoutEditorAuxTools.computeDirection(getCoordsA(), getCoordsC()));
                    results.add(lc);
=======
                    result = new LayoutConnectivity(lbA, lbC);
                    result.setXoverBoundary(this, LayoutConnectivity.XOVER_BOUNDARY_AC);
                    result.setDirection(LayoutEditorAuxTools.computeDirection(getCoordsA(), getCoordsC()));
>>>>>>> 9bbcc0d0
                }
                if (lbC != lbD) {
                    // have a CD block boundary, create a LayoutConnectivity
                    log.debug("Block boundary  ('{}'<->'{}') found at {}", lbC, lbD, this);
<<<<<<< HEAD
                    lc = new LayoutConnectivity(lbC, lbD);
                    lc.setXoverBoundary(this, LayoutConnectivity.XOVER_BOUNDARY_CD);
                    lc.setDirection(LayoutEditorAuxTools.computeDirection(getCoordsC(), getCoordsD()));
                    results.add(lc);
=======
                    result = new LayoutConnectivity(lbC, lbD);
                    result.setXoverBoundary(this, LayoutConnectivity.XOVER_BOUNDARY_CD);
                    result.setDirection(LayoutEditorAuxTools.computeDirection(getCoordsC(), getCoordsD()));
>>>>>>> 9bbcc0d0
                }
                if ((getTurnoutType() != LayoutTurnout.RH_XOVER) && (lbB != lbD)) {
                    // have a BD block boundary, create a LayoutConnectivity
                    log.debug("Block boundary  ('{}'<->'{}') found at {}", lbB, lbD, this);
<<<<<<< HEAD
                    lc = new LayoutConnectivity(lbB, lbD);
                    lc.setXoverBoundary(this, LayoutConnectivity.XOVER_BOUNDARY_BD);
                    lc.setDirection(LayoutEditorAuxTools.computeDirection(getCoordsB(), getCoordsD()));
                    results.add(lc);
                }
            }
        }
        return results;
=======
                    result = new LayoutConnectivity(lbB, lbD);
                    result.setXoverBoundary(this, LayoutConnectivity.XOVER_BOUNDARY_BD);
                    result.setDirection(LayoutEditorAuxTools.computeDirection(getCoordsB(), getCoordsD()));
                }
            }
        }
        return result;
>>>>>>> 9bbcc0d0
    }   // getLayoutConnectivity()

    private final static Logger log = LoggerFactory.getLogger(LayoutTurnout.class.getName());
}<|MERGE_RESOLUTION|>--- conflicted
+++ resolved
@@ -1938,12 +1938,8 @@
             namedTurnout.getBean().addPropertyChangeListener(mTurnoutListener
                     = (java.beans.PropertyChangeEvent e) -> {
                         if (secondNamedTurnout != null) {
-<<<<<<< HEAD
                             if (e.getSource().equals(secondNamedTurnout.getBean())
                             && e.getNewValue().equals(secondNamedTurnout.getBean().getState())
-=======
-                            if (e.getSource().equals(secondNamedTurnout.getBean()) && e.getNewValue().equals(secondNamedTurnout.getBean().getState())
->>>>>>> 9bbcc0d0
                             && e.getOldValue().equals(namedTurnout.getBean().getState())) {
                                 namedTurnout.getBean().setCommandedState((int) e.getNewValue());
                             }
@@ -2295,12 +2291,6 @@
                 AbstractAction ssaa = new AbstractAction(rb.getString("SetSignals")) {
                     @Override
                     public void actionPerformed(ActionEvent e) {
-<<<<<<< HEAD
-=======
-                        if (tools == null) {
-                            tools = new LayoutEditorTools(layoutEditor);
-                        }
->>>>>>> 9bbcc0d0
                         if ((getTurnoutType() == DOUBLE_XOVER) || (getTurnoutType() == RH_XOVER) || (getTurnoutType() == LH_XOVER)) {
                             tools.setSignalsAtXoverTurnoutFromMenu(instance,
                                     layoutEditor.signalIconEditor, layoutEditor.signalFrame);
@@ -3945,7 +3935,6 @@
     /*
         return the layout connectivity for this Layout Turnout
      */
-<<<<<<< HEAD
     protected ArrayList<LayoutConnectivity> getLayoutConnectivity() {
         ArrayList<LayoutConnectivity> results = new ArrayList<LayoutConnectivity>();
 
@@ -3954,63 +3943,35 @@
         LayoutBlock lbA = getLayoutBlock(), lbB = getLayoutBlockB(), lbC = getLayoutBlockC(), lbD = getLayoutBlockD();
         if ((getTurnoutType() >= LayoutTurnout.DOUBLE_XOVER) && (lbA != null)) {
             // have a crossover turnout with at least one block, check for multiple blocks
-=======
-    protected LayoutConnectivity getLayoutConnectivity() {
-        LayoutConnectivity result = null;
-
-        if ((getTurnoutType() >= LayoutTurnout.DOUBLE_XOVER) && (getLayoutBlock() != null)) {
-            // have a crossover turnout with at least one block, check for multiple blocks
-            LayoutBlock lbA = getLayoutBlock(), lbB = getLayoutBlockB(), lbC = getLayoutBlockC(), lbD = getLayoutBlockD();
->>>>>>> 9bbcc0d0
-
             if ((lbA != lbB) || (lbA != lbC) || (lbA != lbD)) {
                 // have multiple blocks and therefore internal block boundaries
                 if (lbA != lbB) {
                     // have a AB block boundary, create a LayoutConnectivity
                     log.debug("Block boundary  ('{}'<->'{}') found at {}", lbA, lbB, this);
-<<<<<<< HEAD
                     lc = new LayoutConnectivity(lbA, lbB);
                     lc.setXoverBoundary(this, LayoutConnectivity.XOVER_BOUNDARY_AB);
                     lc.setDirection(LayoutEditorAuxTools.computeDirection(getCoordsA(), getCoordsB()));
                     results.add(lc);
-=======
-                    result = new LayoutConnectivity(lbA, lbB);
-                    result.setXoverBoundary(this, LayoutConnectivity.XOVER_BOUNDARY_AB);
-                    result.setDirection(LayoutEditorAuxTools.computeDirection(getCoordsA(), getCoordsB()));
->>>>>>> 9bbcc0d0
                 }
                 if ((getTurnoutType() != LayoutTurnout.LH_XOVER) && (lbA != lbC)) {
                     // have a AC block boundary, create a LayoutConnectivity
                     log.debug("Block boundary  ('{}'<->'{}') found at {}", lbA, lbC, this);
-<<<<<<< HEAD
                     lc = new LayoutConnectivity(lbA, lbC);
                     lc.setXoverBoundary(this, LayoutConnectivity.XOVER_BOUNDARY_AC);
                     lc.setDirection(LayoutEditorAuxTools.computeDirection(getCoordsA(), getCoordsC()));
                     results.add(lc);
-=======
-                    result = new LayoutConnectivity(lbA, lbC);
-                    result.setXoverBoundary(this, LayoutConnectivity.XOVER_BOUNDARY_AC);
-                    result.setDirection(LayoutEditorAuxTools.computeDirection(getCoordsA(), getCoordsC()));
->>>>>>> 9bbcc0d0
                 }
                 if (lbC != lbD) {
                     // have a CD block boundary, create a LayoutConnectivity
                     log.debug("Block boundary  ('{}'<->'{}') found at {}", lbC, lbD, this);
-<<<<<<< HEAD
                     lc = new LayoutConnectivity(lbC, lbD);
                     lc.setXoverBoundary(this, LayoutConnectivity.XOVER_BOUNDARY_CD);
                     lc.setDirection(LayoutEditorAuxTools.computeDirection(getCoordsC(), getCoordsD()));
                     results.add(lc);
-=======
-                    result = new LayoutConnectivity(lbC, lbD);
-                    result.setXoverBoundary(this, LayoutConnectivity.XOVER_BOUNDARY_CD);
-                    result.setDirection(LayoutEditorAuxTools.computeDirection(getCoordsC(), getCoordsD()));
->>>>>>> 9bbcc0d0
                 }
                 if ((getTurnoutType() != LayoutTurnout.RH_XOVER) && (lbB != lbD)) {
                     // have a BD block boundary, create a LayoutConnectivity
                     log.debug("Block boundary  ('{}'<->'{}') found at {}", lbB, lbD, this);
-<<<<<<< HEAD
                     lc = new LayoutConnectivity(lbB, lbD);
                     lc.setXoverBoundary(this, LayoutConnectivity.XOVER_BOUNDARY_BD);
                     lc.setDirection(LayoutEditorAuxTools.computeDirection(getCoordsB(), getCoordsD()));
@@ -4019,15 +3980,6 @@
             }
         }
         return results;
-=======
-                    result = new LayoutConnectivity(lbB, lbD);
-                    result.setXoverBoundary(this, LayoutConnectivity.XOVER_BOUNDARY_BD);
-                    result.setDirection(LayoutEditorAuxTools.computeDirection(getCoordsB(), getCoordsD()));
-                }
-            }
-        }
-        return result;
->>>>>>> 9bbcc0d0
     }   // getLayoutConnectivity()
 
     private final static Logger log = LoggerFactory.getLogger(LayoutTurnout.class.getName());

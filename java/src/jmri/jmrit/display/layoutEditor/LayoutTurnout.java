--- conflicted
+++ resolved
@@ -1776,11 +1776,7 @@
         //note: optimization here: instead of creating rectangles for all the
         // points to check below, we create a rectangle for the test point
         // and test if the points below are in that rectangle instead.
-<<<<<<< HEAD
-        Rectangle2D r = layoutEditor.trackControlCircleRectAt(hitPoint);
-=======
         Rectangle2D r = layoutEditor.trackControlRectAt(hitPoint);
->>>>>>> 890f57c2
         Point2D p, minPoint = MathUtil.zeroPoint2D;
 
         double circleRadius = LayoutEditor.SIZE * layoutEditor.getTurnoutCircleSize();
@@ -2591,24 +2587,16 @@
                 for (int i = 0; i < 4; i++) {
                     if (boundaryBetween[i] != null) {
                         blockBoundaries = true;
-<<<<<<< HEAD
-
-                    }
-                }
-
-=======
-
-                    }
-                }
-
->>>>>>> 890f57c2
+
+                    }
+                }
+
                 if (blockBoundaries) {
                     popup.add(new AbstractAction(Bundle.getMessage("SetSignalMasts")) {
                         @Override
                         public void actionPerformed(ActionEvent e) {
                             layoutEditor.getLETools().setSignalMastsAtTurnoutFromMenu(LayoutTurnout.this,
                                     boundaryBetween);
-<<<<<<< HEAD
                         }
                     });
                     popup.add(new AbstractAction(Bundle.getMessage("SetSensors")) {
@@ -2621,20 +2609,6 @@
                                     layoutEditor.sensorFrame);
                         }
                     });
-=======
-                        }
-                    });
-                    popup.add(new AbstractAction(Bundle.getMessage("SetSensors")) {
-                        @Override
-                        public void actionPerformed(ActionEvent e) {
-                            layoutEditor.getLETools().setSensorsAtTurnoutFromMenu(
-                                    LayoutTurnout.this,
-                                    boundaryBetween,
-                                    layoutEditor.sensorIconEditor,
-                                    layoutEditor.sensorFrame);
-                        }
-                    });
->>>>>>> 890f57c2
                 }
 
                 if (InstanceManager.getDefault(LayoutBlockManager.class).isAdvancedRoutingEnabled()) {
@@ -4425,11 +4399,7 @@
                 TrackNameSets.add(TrackNameSet);
             }
             if (TrackNameSet.add(getName())) {
-<<<<<<< HEAD
                 log.debug("*    Add track '{}' to trackNameSet for block '{}'", getName(), theBlockName);
-=======
-                log.debug("-    Add track '{}' to trackNameSet for block '{}'", getName(), theBlockName);
->>>>>>> 890f57c2
             }
             theConnect.collectContiguousTracksNamesInBlockNamed(theBlockName, TrackNameSet);
         }

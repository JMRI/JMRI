package jmri.jmrit.display.layoutEditor;

import java.util.ArrayList;
import java.util.Collections;
import java.util.List;
import java.util.ResourceBundle;
import java.util.stream.Collectors;
import javax.annotation.CheckReturnValue;
import javax.annotation.Nonnull;
import javax.annotation.Nullable;
import jmri.Block;
import jmri.EntryPoint;
import jmri.InstanceManager;
import jmri.NamedBean;
import jmri.SignalHead;
import jmri.SignalMast;
import jmri.Turnout;
import jmri.jmrit.blockboss.BlockBossLogic;
import org.slf4j.Logger;
import org.slf4j.LoggerFactory;

/**
 * ConnectivityUtil provides methods supporting use of layout connectivity
 * available in Layout Editor panels. These tools allow outside classes to
 * inquire into connectivity information contained in a specified Layout Editor
 * panel.
 * <P>
 * Connectivity information is stored in the track diagram of a Layout Editor
 * panel. The "connectivity graph" of the layout consists of nodes
 * (LayoutTurnouts, LevelXings, and PositionablePoints) connected by lines
 * (TrackSegments). These methods extract information from the connection graph
 * and make it available. Each instance of ConnectivityUtil is associated with a
 * specific Layout Editor panel, and is accessed via that LayoutEditor panel's
 * 'getConnectivityUtil' method.
 * <P>
 * The methods in this module do not modify the Layout in any way, or change the
 * state of items on the layout. They only provide information to allow other
 * modules to do so as appropriate. For example, the "getTurnoutList" method
 * provides information about the turnouts in a block, but does not test the
 * state, or change the state, of any turnout.
 * <P>
 * The methods in this module are accessed via direct calls from the inquiring
 * method.
 * <P>
 * @author Dave Duchamp Copyright (c) 2009
 */
public class ConnectivityUtil {

    // Defined text resource
    protected ResourceBundle rb = ResourceBundle.getBundle("jmri.jmrit.display.layoutEditor.LayoutEditorBundle");

    // constants
    // operational instance variables
    private LayoutEditor layoutEditor = null;
    private LayoutEditorAuxTools auxTools = null;
    private LayoutBlockManager layoutBlockManager = null;
    private LayoutEditorTools leTools = null;

    // constructor method
    public ConnectivityUtil(LayoutEditor thePanel) {
        layoutEditor = thePanel;
        auxTools = new LayoutEditorAuxTools(layoutEditor);
        leTools = layoutEditor.getLETools();
        layoutBlockManager = InstanceManager.getDefault(LayoutBlockManager.class);
    }

    private List<Integer> companion = null;
    private TrackSegment tr = null;
    private int prevConnectType = 0;
    private LayoutTrack prevConnectObject = null;
    private LayoutBlock currLayoutBlock = null;
    private LayoutBlock nextLayoutBlock = null;
    private LayoutBlock prevLayoutBlock = null;

    /**
     * Provide a list of LayoutTurnouts in the specified Block, in order,
     * beginning at the connection to the specified previous Block and
     * continuing to the specified next Block. Also compiles a companion list of
     * how the turnout should be set for the specified connectivity. The
     * companion list can be accessed by "getTurnoutSettingList" immediately
     * after this method returns.
     *
     * @param currBlock the block to list LayoutTurnouts in
     * @param prevBlock the previous block
     * @param nextBlock the following block
     * @return the list of all turnouts in the block if prevBlock or nextBlock
     *         are null or the list of all turnouts required to transit
     *         currBlock between prevBlock and nextBlock; returns an empty list
     *         if prevBlock and nextBlock are not null and are not connected
     */
    @Nonnull
    public List<LayoutTurnout> getTurnoutList(
            @Nullable Block currBlock,
            @Nullable Block prevBlock,
            @Nullable Block nextBlock) {
        return getTurnoutList(currBlock, prevBlock, nextBlock, false);
    }

    /**
     * Provide a list of LayoutTurnouts in the specified Block, in order,
     * beginning at the connection to the specified previous Block and
     * continuing to the specified next Block. Also compiles a companion list of
     * how the turnout should be set for the specified connectivity. The
     * companion list can be accessed by "getTurnoutSettingList" immediately
     * after this method returns.
     *
     * @param currBlock the block to list LayoutTurnouts in
     * @param prevBlock the previous block
     * @param nextBlock the following block
     * @param suppress  true to prevent errors from being logged; false
     *                  otherwise
     * @return the list of all turnouts in the block if prevBlock or nextBlock
     *         are null or the list of all turnouts required to transit
     *         currBlock between prevBlock and nextBlock; returns an empty list
     *         if prevBlock and nextBlock are not null and are not connected
     */
    @Nonnull
    public List<LayoutTurnout> getTurnoutList(
            @Nullable Block currBlock,
            @Nullable Block prevBlock,
            @Nullable Block nextBlock,
            boolean suppress) {
        List<LayoutTurnout> result = new ArrayList<>();

        // initialize
        currLayoutBlock = null;
        String currUserName = null;
        if (currBlock != null) {
            currUserName = currBlock.getUserName();
            if ((currUserName != null) && !currUserName.isEmpty()) {
                currLayoutBlock = layoutBlockManager.getByUserName(currUserName);
            }
        }

        prevLayoutBlock = null;
        if (prevBlock != null) {
            String prevUserName = prevBlock.getUserName();
            if ((prevUserName != null) && !prevUserName.isEmpty()) {
                prevLayoutBlock = layoutBlockManager.getByUserName(prevUserName);
            }
        }

        nextLayoutBlock = null;
        if (nextBlock != null) {
            String nextUserName = nextBlock.getUserName();
            if ((nextUserName != null) && !nextUserName.isEmpty()) {
                nextLayoutBlock = layoutBlockManager.getByUserName(nextUserName);
            }
        }

        turnoutConnectivity = true;
        companion = new ArrayList<>();
        if ((prevLayoutBlock == null) || (nextLayoutBlock == null)) {
            // special search with partial information - not as good, order not assured
            List<LayoutTurnout> allTurnouts = getAllTurnoutsThisBlock(currLayoutBlock);
            result.addAll(allTurnouts);
            allTurnouts.forEach((lt) -> {
                companion.add(lt.getConnectivityStateForLayoutBlocks(currLayoutBlock, prevLayoutBlock, nextLayoutBlock, suppress));
            }); // for (LayoutTurnout ltx : allTurnouts)
            return result;
        }

        List<LayoutConnectivity> cList = auxTools.getConnectivityList(currLayoutBlock);
        int cType;
        // initialize the connectivity search, processing a turnout in this block if it is present
        boolean notFound = true;
        for (int i = 0; (i < cList.size()) && notFound; i++) {
            LayoutConnectivity lc = cList.get(i);
            if ((lc.getXover() != null) && (((lc.getBlock1() == currLayoutBlock) && (lc.getBlock2() == prevLayoutBlock))
                    || ((lc.getBlock1() == prevLayoutBlock) && (lc.getBlock2() == currLayoutBlock)))) {
                // have a block boundary in a crossover turnout, add turnout to the List
                LayoutTurnout xt = lc.getXover();
                int setting = Turnout.THROWN;
                result.add(xt);
                // determine setting and setup track segment if there is one
                tr = null;
                prevConnectObject = xt;
                switch (lc.getXoverBoundaryType()) {
                    case LayoutConnectivity.XOVER_BOUNDARY_AB:
                        setting = Turnout.CLOSED;
                        if (((TrackSegment) xt.getConnectA() != null) && (currLayoutBlock == ((TrackSegment) xt.getConnectA()).getLayoutBlock())) {
                            // block exits Xover at A
                            tr = (TrackSegment) xt.getConnectA();
                            prevConnectType = LayoutTrack.TURNOUT_A;
                        } else if (((TrackSegment) xt.getConnectB() != null) && (currLayoutBlock == ((TrackSegment) xt.getConnectB()).getLayoutBlock())) {
                            // block exits Xover at B
                            tr = (TrackSegment) xt.getConnectB();
                            prevConnectType = LayoutTrack.TURNOUT_B;
                        }
                        break;
                    case LayoutConnectivity.XOVER_BOUNDARY_CD:
                        setting = Turnout.CLOSED;
                        if (((TrackSegment) xt.getConnectC() != null) && (currLayoutBlock == ((TrackSegment) xt.getConnectC()).getLayoutBlock())) {
                            // block exits Xover at C
                            tr = (TrackSegment) xt.getConnectC();
                            prevConnectType = LayoutTrack.TURNOUT_C;
                        } else if (((TrackSegment) xt.getConnectD() != null) && (currLayoutBlock == ((TrackSegment) xt.getConnectD()).getLayoutBlock())) {
                            // block exits Xover at D
                            tr = (TrackSegment) xt.getConnectD();
                            prevConnectType = LayoutTrack.TURNOUT_D;
                        }
                        break;
                    case LayoutConnectivity.XOVER_BOUNDARY_AC:
                        if (((TrackSegment) xt.getConnectA() != null) && (currLayoutBlock == ((TrackSegment) xt.getConnectA()).getLayoutBlock())) {
                            // block exits Xover at A
                            tr = (TrackSegment) xt.getConnectA();
                            prevConnectType = LayoutTrack.TURNOUT_A;
                        } else if (((TrackSegment) xt.getConnectC() != null) && (currLayoutBlock == ((TrackSegment) xt.getConnectC()).getLayoutBlock())) {
                            // block exits Xover at C
                            tr = (TrackSegment) xt.getConnectC();
                            prevConnectType = LayoutTrack.TURNOUT_C;
                        }
                        break;
                    case LayoutConnectivity.XOVER_BOUNDARY_BD:
                        if (((TrackSegment) xt.getConnectB() != null) && (currLayoutBlock == ((TrackSegment) xt.getConnectB()).getLayoutBlock())) {
                            // block exits Xover at B
                            tr = (TrackSegment) xt.getConnectB();
                            prevConnectType = LayoutTrack.TURNOUT_B;
                        } else if (((TrackSegment) xt.getConnectD() != null) && (currLayoutBlock == ((TrackSegment) xt.getConnectD()).getLayoutBlock())) {
                            // block exits Xover at D
                            tr = (TrackSegment) xt.getConnectD();
                            prevConnectType = LayoutTrack.TURNOUT_D;
                        }
                        break;
                    default:
                        break;
                }
                companion.add(setting);
                notFound = false;
            } else if ((lc.getBlock1() == currLayoutBlock) && (lc.getBlock2() == prevLayoutBlock)) {
                // no turnout  or level crossing at the beginning of this block
                tr = lc.getTrackSegment();
                if (lc.getConnectedType() == LayoutTrack.TRACK) {
                    prevConnectType = LayoutTrack.POS_POINT;
                    prevConnectObject = lc.getAnchor();
                } else {
                    prevConnectType = lc.getConnectedType();
                    prevConnectObject = lc.getConnectedObject();
                }
                notFound = false;
            } else if ((lc.getBlock2() == currLayoutBlock) && (lc.getBlock1() == prevLayoutBlock)) {
                cType = lc.getConnectedType();
                // check for connection to a track segment
                if (cType == LayoutTrack.TRACK) {
                    tr = (TrackSegment) lc.getConnectedObject();
                    prevConnectType = LayoutTrack.POS_POINT;
                    prevConnectObject = lc.getAnchor();
                } // check for a level crossing
                else if ((cType >= LayoutTrack.LEVEL_XING_A) && (cType <= LayoutTrack.LEVEL_XING_D)) {
                    // entering this Block at a level crossing, skip over it an initialize the next
                    //      TrackSegment if there is one in this Block
                    setupOpposingTrackSegment((LevelXing) lc.getConnectedObject(), cType);
                } // check for turnout
                else if ((cType >= LayoutTrack.TURNOUT_A) && (cType <= LayoutTrack.TURNOUT_D)) {
                    // add turnout to list
                    result.add((LayoutTurnout) lc.getConnectedObject());
                    companion.add(getTurnoutSetting((LayoutTurnout) lc.getConnectedObject(), cType, suppress));
                } else if ((cType >= LayoutTrack.SLIP_A) && (cType <= LayoutTrack.SLIP_D)) {
                    result.add((LayoutTurnout) lc.getConnectedObject());
                    companion.add(getTurnoutSetting((LayoutTurnout) lc.getConnectedObject(), cType, suppress));
                }
                notFound = false;
            }
        }
        if (notFound) {
            if (prevBlock != null) {    // could not initialize the connectivity search
                if (!suppress) {
                    log.error("Could not find connection between Blocks {} and {}", currUserName, prevBlock.getUserName());
                }
            } else if (!suppress) {
                log.error("Could not find connection between Blocks {}, prevBock is null!", currUserName);
            }
            return result;
        }
        // search connectivity for turnouts by following TrackSegments to end of Block
        while (tr != null) {
            LayoutTrack cObject;
            // identify next connection
            if ((tr.getConnect1() == prevConnectObject) && (tr.getType1() == prevConnectType)) {
                cType = tr.getType2();
                cObject = tr.getConnect2();
            } else if ((tr.getConnect2() == prevConnectObject) && (tr.getType2() == prevConnectType)) {
                cType = tr.getType1();
                cObject = tr.getConnect1();
            } else {
                if (!suppress) {
                    log.error("Connectivity error when searching turnouts in Block " + currLayoutBlock.getDisplayName());
                }
                tr = null;
                break;
            }
            if (cType == LayoutTrack.POS_POINT) {
                // reached anchor point or end bumper
                if (((PositionablePoint) cObject).getType() == PositionablePoint.END_BUMPER) {
                    // end of line
                    tr = null;
                } else if (((PositionablePoint) cObject).getType() == PositionablePoint.ANCHOR || (((PositionablePoint) cObject).getType() == PositionablePoint.EDGE_CONNECTOR)) {
                    // proceed to next track segment if within the same Block
                    if (((PositionablePoint) cObject).getConnect1() == tr) {
                        tr = ((PositionablePoint) cObject).getConnect2();
                    } else {
                        tr = ((PositionablePoint) cObject).getConnect1();
                    }
                    if ((tr == null) || (tr.getLayoutBlock() != currLayoutBlock)) {
                        // track segment is not in this block
                        tr = null;
                    } else {
                        prevConnectType = cType;
                        prevConnectObject = cObject;
                    }
                }
            } else if ((cType >= LayoutTrack.LEVEL_XING_A) && (cType <= LayoutTrack.LEVEL_XING_D)) {
                // reached a level crossing, is it within this block?
                if ((cType == LayoutTrack.LEVEL_XING_A) || (cType == LayoutTrack.LEVEL_XING_C)) {
                    if (((LevelXing) cObject).getLayoutBlockAC() != currLayoutBlock) {
                        // outside of block
                        tr = null;
                    } else {
                        // same block
                        setupOpposingTrackSegment((LevelXing) cObject, cType);
                    }
                } else {
                    if (((LevelXing) cObject).getLayoutBlockBD() != currLayoutBlock) {
                        // outside of block
                        tr = null;
                    } else {
                        // same block
                        setupOpposingTrackSegment((LevelXing) cObject, cType);
                    }
                }
            } else if ((cType >= LayoutTrack.TURNOUT_A) && (cType <= LayoutTrack.TURNOUT_D)) {
                // reached a turnout
                LayoutTurnout lt = (LayoutTurnout) cObject;
                int tType = lt.getTurnoutType();
                // is this turnout a crossover turnout at least partly within this block?
                if ((tType == LayoutTurnout.DOUBLE_XOVER) || (tType == LayoutTurnout.RH_XOVER)
                        || (tType == LayoutTurnout.LH_XOVER)) {
                    // reached a crossover turnout
                    switch (cType) {
                        case LayoutTrack.TURNOUT_A:
                            if ((lt.getLayoutBlock()) != currLayoutBlock) {
                                // connection is outside of the current block
                                tr = null;
                            } else if (lt.getLayoutBlockB() == nextLayoutBlock) {
                                // exits Block at B
                                result.add((LayoutTurnout) cObject);
                                companion.add(Turnout.CLOSED);
                                tr = null;
                            } else if ((lt.getLayoutBlockC() == nextLayoutBlock) && (tType != LayoutTurnout.LH_XOVER)) {
                                // exits Block at C, either Double or RH
                                result.add((LayoutTurnout) cObject);
                                companion.add(Turnout.THROWN);
                                tr = null;
                            } else if (lt.getLayoutBlockB() == currLayoutBlock) {
                                // block continues at B
                                result.add((LayoutTurnout) cObject);
                                companion.add(Turnout.CLOSED);
                                tr = (TrackSegment) lt.getConnectB();
                                prevConnectType = LayoutTrack.TURNOUT_B;
                                prevConnectObject = cObject;
                            } else if ((lt.getLayoutBlockC() == currLayoutBlock) && (tType != LayoutTurnout.LH_XOVER)) {
                                // block continues at C, either Double or RH
                                result.add((LayoutTurnout) cObject);
                                companion.add(Turnout.THROWN);
                                tr = (TrackSegment) lt.getConnectC();
                                prevConnectType = LayoutTrack.TURNOUT_C;
                                prevConnectObject = cObject;
                            } else if (lt.getLayoutBlock() == currLayoutBlock && currLayoutBlock == nextLayoutBlock) {
                                //we are at our final destination so not an error such
                                tr = null;
                            } else {
                                // no legal outcome found, print error
                                if (!suppress) {
                                    log.error("Connectivity mismatch at A in turnout " + lt.getTurnoutName());
                                }
                                tr = null;
                            }
                            break;
                        case LayoutTrack.TURNOUT_B:
                            if ((lt.getLayoutBlockB()) != currLayoutBlock) {
                                // connection is outside of the current block
                                tr = null;
                            } else if (lt.getLayoutBlock() == nextLayoutBlock) {
                                // exits Block at A
                                result.add((LayoutTurnout) cObject);
                                companion.add(Turnout.CLOSED);
                                tr = null;
                            } else if ((lt.getLayoutBlockD() == nextLayoutBlock) && (tType != LayoutTurnout.RH_XOVER)) {
                                // exits Block at D, either Double or LH
                                result.add((LayoutTurnout) cObject);
                                companion.add(Turnout.THROWN);
                                tr = null;
                            } else if (lt.getLayoutBlock() == currLayoutBlock) {
                                // block continues at A
                                result.add((LayoutTurnout) cObject);
                                companion.add(Turnout.CLOSED);
                                tr = (TrackSegment) lt.getConnectA();
                                prevConnectType = LayoutTrack.TURNOUT_A;
                                prevConnectObject = cObject;
                            } else if ((lt.getLayoutBlockD() == currLayoutBlock) && (tType != LayoutTurnout.RH_XOVER)) {
                                // block continues at D, either Double or LH
                                result.add((LayoutTurnout) cObject);
                                companion.add(Turnout.THROWN);
                                tr = (TrackSegment) lt.getConnectD();
                                prevConnectType = LayoutTrack.TURNOUT_D;
                                prevConnectObject = cObject;
                            } else if (lt.getLayoutBlockB() == currLayoutBlock && currLayoutBlock == nextLayoutBlock) {
                                //we are at our final destination so not an error such
                                tr = null;
                            } else {
                                // no legal outcome found, print error
                                if (!suppress) {
                                    log.error("Connectivity mismatch at B in turnout " + lt.getTurnoutName());
                                }
                                tr = null;
                            }
                            break;
                        case LayoutTrack.TURNOUT_C:
                            if ((lt.getLayoutBlockC()) != currLayoutBlock) {
                                // connection is outside of the current block
                                tr = null;
                            } else if (lt.getLayoutBlockD() == nextLayoutBlock) {
                                // exits Block at D
                                result.add((LayoutTurnout) cObject);
                                companion.add(Turnout.CLOSED);
                                tr = null;
                            } else if ((lt.getLayoutBlock() == nextLayoutBlock) && (tType != LayoutTurnout.LH_XOVER)) {
                                // exits Block at A, either Double or RH
                                result.add((LayoutTurnout) cObject);
                                companion.add(Turnout.THROWN);
                                tr = null;
                            } else if (lt.getLayoutBlockD() == currLayoutBlock) {
                                // block continues at D
                                result.add((LayoutTurnout) cObject);
                                companion.add(Turnout.CLOSED);
                                tr = (TrackSegment) lt.getConnectD();
                                prevConnectType = LayoutTrack.TURNOUT_D;
                                prevConnectObject = cObject;
                            } else if ((lt.getLayoutBlock() == currLayoutBlock) && (tType != LayoutTurnout.LH_XOVER)) {
                                // block continues at A, either Double or RH
                                result.add((LayoutTurnout) cObject);
                                companion.add(Turnout.THROWN);
                                tr = (TrackSegment) lt.getConnectA();
                                prevConnectType = LayoutTrack.TURNOUT_A;
                                prevConnectObject = cObject;
                            } else if (lt.getLayoutBlockC() == currLayoutBlock && currLayoutBlock == nextLayoutBlock) {
                                //we are at our final destination so not an error such
                                tr = null;
                            } else {
                                // no legal outcome found, print error
                                if (!suppress) {
                                    log.error("Connectivity mismatch at C in turnout " + lt.getTurnoutName());
                                }
                                tr = null;
                            }
                            break;
                        case LayoutTrack.TURNOUT_D:
                            if ((lt.getLayoutBlockD()) != currLayoutBlock) {
                                // connection is outside of the current block
                                tr = null;
                            } else if (lt.getLayoutBlockC() == nextLayoutBlock) {
                                // exits Block at C
                                result.add((LayoutTurnout) cObject);
                                companion.add(Turnout.CLOSED);
                                tr = null;
                            } else if ((lt.getLayoutBlockB() == nextLayoutBlock) && (tType != LayoutTurnout.RH_XOVER)) {
                                // exits Block at B, either Double or LH
                                result.add((LayoutTurnout) cObject);
                                companion.add(Turnout.THROWN);
                                tr = null;
                            } else if (lt.getLayoutBlockC() == currLayoutBlock) {
                                // block continues at C
                                result.add((LayoutTurnout) cObject);
                                companion.add(Turnout.CLOSED);
                                tr = (TrackSegment) lt.getConnectC();
                                prevConnectType = LayoutTrack.TURNOUT_C;
                                prevConnectObject = cObject;
                            } else if ((lt.getLayoutBlockB() == currLayoutBlock) && (tType != LayoutTurnout.RH_XOVER)) {
                                // block continues at B, either Double or LH
                                result.add((LayoutTurnout) cObject);
                                companion.add(Turnout.THROWN);
                                tr = (TrackSegment) lt.getConnectB();
                                prevConnectType = LayoutTrack.TURNOUT_B;
                                prevConnectObject = cObject;
                            } else if (lt.getLayoutBlockD() == currLayoutBlock && currLayoutBlock == nextLayoutBlock) {
                                //we are at our final destination so not an error such
                                tr = null;
                            } else {
                                // no legal outcome found, print error
                                if (!suppress) {
                                    log.error("Connectivity mismatch at D in turnout " + lt.getTurnoutName());
                                }
                                tr = null;
                            }
                            break;
                        default:
                            log.warn("Unhandled crossover type: {}", cType);
                            break;
                    }
                } else if ((tType == LayoutTurnout.RH_TURNOUT) || (tType == LayoutTurnout.LH_TURNOUT)
                        || (tType == LayoutTurnout.WYE_TURNOUT)) {
                    // reached RH. LH, or WYE turnout, is it in the current Block?
                    if (lt.getLayoutBlock() != currLayoutBlock) {
                        // turnout is outside of current block
                        tr = null;
                    } else {
                        // turnout is inside current block, add it to the list
                        result.add((LayoutTurnout) cObject);
                        companion.add(getTurnoutSetting(lt, cType, suppress));
                    }
                }
            } else if ((cType >= LayoutTrack.SLIP_A) && (cType <= LayoutTrack.SLIP_D)) {
                // reached a LayoutSlip
                LayoutSlip ls = (LayoutSlip) cObject;
                if (((cType == LayoutTrack.SLIP_A) && (ls.getLayoutBlock() != currLayoutBlock))
                        || ((cType == LayoutTrack.SLIP_B) && (ls.getLayoutBlockB() != currLayoutBlock))
                        || ((cType == LayoutTrack.SLIP_C) && (ls.getLayoutBlockC() != currLayoutBlock))
                        || ((cType == LayoutTrack.SLIP_D) && (ls.getLayoutBlockD() != currLayoutBlock))) {
                    //Slip is outside of the current block
                    tr = null;
                } else {
                    // turnout is inside current block, add it to the list
                    result.add(ls);
                    companion.add(getTurnoutSetting(ls, cType, suppress));
                }
            }
        }
        return result;
    }

    /**
     * Get list of turnout settings to accomplish the transition through the
     * Block specified in
     * {@link #getTurnoutList(jmri.Block, jmri.Block, jmri.Block)}. Settings and
     * Turnouts are in sync by position in the returned list.
     *
     * @return turnout settings as integers
     */
    @CheckReturnValue
    @Nullable
    public List<Integer> getTurnoutSettingList() {
        return Collections.unmodifiableList(companion);
    }

    /**
     * Get a list of all Blocks connected to a specified Block.
     *
     * @param block the block to get connections for
     * @return connected blocks or an empty list if none
     */
    @Nonnull
    public List<Block> getConnectedBlocks(@Nonnull Block block) {
        List<Block> result = new ArrayList<>();
        //
        //TODO: Dead-code strip (after 4.9.x)
        // dissusion: lBlock could be used to match against getBlock1 & 2...
        //              instead of matching against block == getBlock()
        //
        //String userName = block.getUserName();
        //LayoutBlock lBlock = null;
        //if ((userName != null) && !userName.isEmpty()) {
        //    lBlock = layoutBlockManager.getByUserName(userName);
        //}
        List<LayoutConnectivity> cList = auxTools.getConnectivityList(currLayoutBlock);
        for (int i = 0; i < cList.size(); i++) {
            LayoutConnectivity lc = cList.get(i);
            if (lc.getBlock1().getBlock() == block) {
                result.add((lc.getBlock2()).getBlock());
            } else if (lc.getBlock2().getBlock() == block) {
                result.add((lc.getBlock1()).getBlock());
            }
        }
        return result;
    }

    /**
     * Get a list of all anchor point boundaries involving the specified Block.
     *
     * @param block the block to get anchor point boundaries for
     * @return a list of anchor point boundaries
     */
    @Nonnull
    public List<PositionablePoint> getAnchorBoundariesThisBlock(
            @Nonnull Block block) {
        List<PositionablePoint> result = new ArrayList<>();
        String userName = block.getUserName();
        LayoutBlock lBlock = null;
        if ((userName != null) && !userName.isEmpty()) {
            lBlock = layoutBlockManager.getByUserName(userName);
        }
        for (PositionablePoint p : layoutEditor.getPositionablePoints()) {
            if ((p.getConnect2() != null) && (p.getConnect1() != null)) {
                if ((p.getConnect2().getLayoutBlock() != null)
                        && (p.getConnect1().getLayoutBlock() != null)) {
                    if ((((p.getConnect1()).getLayoutBlock() == lBlock)
                            && ((p.getConnect2()).getLayoutBlock() != lBlock))
                            || (((p.getConnect1()).getLayoutBlock() != lBlock)
                            && ((p.getConnect2()).getLayoutBlock() == lBlock))) {
                        result.add(p);
                    }
                }
            }
        }
        return result;
    }

    /**
     * Get a list of all LevelXings involving the specified Block. To be listed,
     * a LevelXing must have all its four connections and all blocks must be
     * assigned. If any connection is missing, or if a block assignment is
     * missing, an error message is printed and the level crossing is not added
     * to the list.
     *
     * @param block the block to check
     * @return a list of all complete LevelXings
     */
    @Nonnull
    public List<LevelXing> getLevelCrossingsThisBlock(@Nonnull Block block) {
        List<LevelXing> result = new ArrayList<>();
        String userName = block.getUserName();
        LayoutBlock lBlock = null;
        if ((userName != null) && !userName.isEmpty()) {
            lBlock = layoutBlockManager.getByUserName(userName);
        }
        for (LevelXing x : layoutEditor.getLevelXings()) {
            boolean found = false;
            if ((x.getLayoutBlockAC() == lBlock) || (x.getLayoutBlockBD() == lBlock)) {
                found = true;
            } else if ((x.getConnectA() != null) && (((TrackSegment) x.getConnectA()).getLayoutBlock() == lBlock)) {
                found = true;
            } else if ((x.getConnectB() != null) && (((TrackSegment) x.getConnectB()).getLayoutBlock() == lBlock)) {
                found = true;
            } else if ((x.getConnectC() != null) && (((TrackSegment) x.getConnectC()).getLayoutBlock() == lBlock)) {
                found = true;
            } else if ((x.getConnectD() != null) && (((TrackSegment) x.getConnectD()).getLayoutBlock() == lBlock)) {
                found = true;
            }
            if (found) {
                if ((x.getConnectA() != null) && (((TrackSegment) x.getConnectA()).getLayoutBlock() != null)
                        && (x.getConnectB() != null) && (((TrackSegment) x.getConnectB()).getLayoutBlock() != null)
                        && (x.getConnectC() != null) && (((TrackSegment) x.getConnectC()).getLayoutBlock() != null)
                        && (x.getConnectD() != null) && (((TrackSegment) x.getConnectD()).getLayoutBlock() != null)
                        && (x.getLayoutBlockAC() != null) && (x.getLayoutBlockBD() != null)) {
                    result.add(x);
                } else {
                    log.error("Missing connection or block assignment at Level Crossing in Block " + block.getDisplayName());
                }
            }
        }
        return result;
    }

    /**
     * Get a list of all layout turnouts involving the specified Block.
     *
     * @param block the Block to get layout turnouts for
     * @return the list of associated layout turnouts or an empty list if none
     */
    @Nonnull
    public List<LayoutTurnout> getLayoutTurnoutsThisBlock(@Nonnull Block block) {
        List<LayoutTurnout> result = new ArrayList<>();
        String userName = block.getUserName();
        LayoutBlock lBlock = null;
        if ((userName != null) && !userName.isEmpty()) {
            lBlock = layoutBlockManager.getByUserName(userName);
        }
        for (LayoutTurnout t : layoutEditor.getLayoutTurnouts()) {
            if ((t.getBlockName().equals(userName)) || (t.getBlockBName().equals(userName))
                    || (t.getBlockCName().equals(userName)) || (t.getBlockDName().equals(userName))) {
                result.add(t);
            } else if ((t.getConnectA() != null) && (((TrackSegment) t.getConnectA()).getLayoutBlock() == lBlock)) {
                result.add(t);
            } else if ((t.getConnectB() != null) && (((TrackSegment) t.getConnectB()).getLayoutBlock() == lBlock)) {
                result.add(t);
            } else if ((t.getConnectC() != null) && (((TrackSegment) t.getConnectC()).getLayoutBlock() == lBlock)) {
                result.add(t);
            } else if ((t.getConnectD() != null) && (((TrackSegment) t.getConnectD()).getLayoutBlock() == lBlock)) {
                result.add(t);
            }
        }
        for (LayoutTurnout ls : layoutEditor.getLayoutTurnouts()) {
            if (ls.getBlockName().equals(userName)) {
                result.add(ls);
            } else if ((ls.getConnectA() != null) && (((TrackSegment) ls.getConnectA()).getLayoutBlock() == lBlock)) {
                result.add(ls);
            } else if ((ls.getConnectB() != null) && (((TrackSegment) ls.getConnectB()).getLayoutBlock() == lBlock)) {
                result.add(ls);
            } else if ((ls.getConnectC() != null) && (((TrackSegment) ls.getConnectC()).getLayoutBlock() == lBlock)) {
                result.add(ls);
            } else if ((ls.getConnectD() != null) && (((TrackSegment) ls.getConnectD()).getLayoutBlock() == lBlock)) {
                result.add(ls);
            }
        }
        if (log.isTraceEnabled()) {
            StringBuilder txt = new StringBuilder("Turnouts for Block ");
            txt.append(block.getUserName()).append(" - ");
            for (int k = 0; k < result.size(); k++) {
                if (k > 0) {
                    txt.append(", ");
                }
                if ((result.get(k)).getTurnout() != null) {
                    txt.append((result.get(k)).getTurnout().getSystemName());
                } else {
                    txt.append("???");
                }
            }
            log.error(txt.toString());
        }
        return result;
    }

    /**
     * Check if specified LayoutTurnout has required signals.
     *
     * @param t the LayoutTurnout to check
     * @return true if specified LayoutTurnout has required signal heads; false
     *         otherwise
     */
    public boolean layoutTurnoutHasRequiredSignals(@Nonnull LayoutTurnout t) {
        switch (t.getLinkType()) {
            case LayoutTurnout.NO_LINK:
                if ((t.getTurnoutType() == LayoutTurnout.RH_TURNOUT)
                        || (t.getTurnoutType() == LayoutTurnout.LH_TURNOUT)
                        || (t.getTurnoutType() == LayoutTurnout.WYE_TURNOUT)) {
                    return (!t.getSignalA1Name().isEmpty()
                            && !t.getSignalB1Name().isEmpty()
                            && !t.getSignalC1Name().isEmpty());
                } else if (t.getTurnoutType() == LayoutTurnout.SINGLE_SLIP
                        || t.getTurnoutType() == LayoutTurnout.DOUBLE_SLIP) {
                    if (!t.getSignalA1Name().isEmpty()
                            && !t.getSignalA2Name().isEmpty()
                            && !t.getSignalB1Name().isEmpty()
                            && !t.getSignalC1Name().isEmpty()
                            && !t.getSignalD1Name().isEmpty()
                            && !t.getSignalD2Name().isEmpty()) {
                        if (t.getTurnoutType() == LayoutTurnout.SINGLE_SLIP) {
                            return true;
                        }
                        if (t.getTurnoutType() == LayoutTurnout.DOUBLE_SLIP) {
                            if (!t.getSignalB2Name().isEmpty()
                                    && !t.getSignalC2Name().isEmpty()) {
                                return true;
                            }
                        }
                    }
                    return false;
                } else {
                    return !t.getSignalA1Name().isEmpty()
                            && !t.getSignalB1Name().isEmpty()
                            && !t.getSignalC1Name().isEmpty()
                            && !t.getSignalD1Name().isEmpty();
                }
            case LayoutTurnout.FIRST_3_WAY:
                return (!t.getSignalA1Name().isEmpty()
                        && !t.getSignalC1Name().isEmpty());
            case LayoutTurnout.SECOND_3_WAY:
            case LayoutTurnout.THROAT_TO_THROAT:
                return (!t.getSignalB1Name().isEmpty()
                        && !t.getSignalC1Name().isEmpty());
            default:
                break;
        }
        return false;
    }

    /**
     * Get the SignalHead at the Anchor block boundary.
     *
     * @param p      the anchor with the signal head
     * @param block  the adjacent block
     * @param facing true if SignalHead facing towards block should be returned;
     *               false if SignalHead facing away from block should be
     *               returned
     * @return a SignalHead facing away from or towards block depending on value
     *         of facing; may be null
     */
    @CheckReturnValue
    @Nullable
    public SignalHead getSignalHeadAtAnchor(@Nullable PositionablePoint p,
            @Nullable Block block, boolean facing) {
        if ((p == null) || (block == null)) {
            log.error("null arguments in call to getSignalHeadAtAnchor");
            return null;
        }
        String userName = block.getUserName();
        LayoutBlock lBlock = null;
        if ((userName != null) && !userName.isEmpty()) {
            lBlock = layoutBlockManager.getByUserName(userName);
        }
        if (((p.getConnect1()).getLayoutBlock() == lBlock) && ((p.getConnect2()).getLayoutBlock() != lBlock)) {
            if ((LayoutEditorTools.isAtWestEndOfAnchor(p.getConnect2(), p) && facing)
                    || ((!LayoutEditorTools.isAtWestEndOfAnchor(p.getConnect2(), p)) && (!facing))) {
                return (InstanceManager.getDefault(jmri.SignalHeadManager.class).getSignalHead(p.getWestBoundSignal()));
            } else {
                return (InstanceManager.getDefault(jmri.SignalHeadManager.class).getSignalHead(p.getEastBoundSignal()));
            }
        } else if (((p.getConnect1()).getLayoutBlock() != lBlock) && ((p.getConnect2()).getLayoutBlock() == lBlock)) {
            if ((LayoutEditorTools.isAtWestEndOfAnchor(p.getConnect1(), p) && facing)
                    || ((!LayoutEditorTools.isAtWestEndOfAnchor(p.getConnect1(), p)) && (!facing))) {
                return (InstanceManager.getDefault(jmri.SignalHeadManager.class).getSignalHead(p.getWestBoundSignal()));
            } else {
                return (InstanceManager.getDefault(jmri.SignalHeadManager.class).getSignalHead(p.getEastBoundSignal()));
            }
        } else {
            // should never happen
            return null;
        }
    }

    /**
     * Get the SignalMast at the Anchor block boundary.
     *
     * @param p      the anchor with the signal head
     * @param block  the adjacent block
     * @param facing true if SignalMast facing towards block should be returned;
     *               false if SignalMast facing away from block should be
     *               returned
     * @return a SignalMast facing away from or towards block depending on value
     *         of facing; may be null
     */
    @CheckReturnValue
    @Nullable
    public SignalMast getSignalMastAtAnchor(@Nullable PositionablePoint p,
            @Nullable Block block, boolean facing) {
        if ((p == null) || (block == null)) {
            log.error("null arguments in call to getSignalHeadAtAnchor");
            return null;
        }
        String userName = block.getUserName();
        LayoutBlock lBlock = null;
        if ((userName != null) && !userName.isEmpty()) {
            lBlock = layoutBlockManager.getByUserName(userName);
        }
        if (((p.getConnect1()).getLayoutBlock() == lBlock) && ((p.getConnect2()).getLayoutBlock() != lBlock)) {
            if ((LayoutEditorTools.isAtWestEndOfAnchor(p.getConnect2(), p) && facing)
                    || ((!LayoutEditorTools.isAtWestEndOfAnchor(p.getConnect2(), p)) && (!facing))) {
                return (InstanceManager.getDefault(jmri.SignalMastManager.class).getSignalMast(p.getWestBoundSignalMastName()));
            } else {
                return (InstanceManager.getDefault(jmri.SignalMastManager.class).getSignalMast(p.getEastBoundSignalMastName()));
            }
        } else if (((p.getConnect1()).getLayoutBlock() != lBlock) && ((p.getConnect2()).getLayoutBlock() == lBlock)) {
            if ((LayoutEditorTools.isAtWestEndOfAnchor(p.getConnect1(), p) && facing)
                    || ((!LayoutEditorTools.isAtWestEndOfAnchor(p.getConnect1(), p)) && (!facing))) {
                return (InstanceManager.getDefault(jmri.SignalMastManager.class).getSignalMast(p.getWestBoundSignalMastName()));
            } else {
                return (InstanceManager.getDefault(jmri.SignalMastManager.class).getSignalMast(p.getEastBoundSignalMastName()));
            }
        } else {
            // should never happen
            return null;
        }
    }

    //Signalmasts are only valid or required on the boundary to a block.
    public boolean layoutTurnoutHasSignalMasts(@Nonnull LayoutTurnout t) {
        String[] turnoutBlocks = t.getBlockBoundaries();
        boolean valid = true;
        if (turnoutBlocks[0] != null && (t.getSignalAMastName().isEmpty())) {
            valid = false;
        }
        if (turnoutBlocks[1] != null && (t.getSignalBMastName().isEmpty())) {
            valid = false;
        }
        if (turnoutBlocks[2] != null && (t.getSignalCMastName().isEmpty())) {
            valid = false;
        }
        if (turnoutBlocks[3] != null && (t.getSignalDMastName().isEmpty())) {
            valid = false;
        }
        return valid;
    }

    /**
     * Get the SignalHead at the level crossing.
     *
     * @param x      the level crossing
     * @param block  the adjacent block
     * @param facing true if SignalHead facing towards block should be returned;
     *               false if SignalHead facing away from block should be
     *               returned
     * @return a SignalHead facing away from or towards block depending on value
     *         of facing; may be null
     */
    @CheckReturnValue
    @Nullable
    public SignalHead getSignalHeadAtLevelXing(@Nullable LevelXing x,
            @Nullable Block block, boolean facing) {
        if ((x == null) || (block == null)) {
            log.error("null arguments in call to getSignalHeadAtLevelXing");
            return null;
        }
        String userName = block.getUserName();
        LayoutBlock lBlock = null;
        if ((userName != null) && !userName.isEmpty()) {
            lBlock = layoutBlockManager.getByUserName(userName);
        }
        if ((x.getConnectA() == null) || (x.getConnectB() == null)
                || (x.getConnectC() == null) || (x.getConnectD() == null)) {
            log.error("Missing track around level crossing near Block {}", block.getUserName());
            return null;
        }
        if (((TrackSegment) x.getConnectA()).getLayoutBlock() == lBlock) {
            if (facing) {
                return InstanceManager.getDefault(jmri.SignalHeadManager.class).getSignalHead(x.getSignalCName());
            } else {
                return InstanceManager.getDefault(jmri.SignalHeadManager.class).getSignalHead(x.getSignalAName());
            }
        }
        if (((TrackSegment) x.getConnectB()).getLayoutBlock() == lBlock) {
            if (facing) {
                return InstanceManager.getDefault(jmri.SignalHeadManager.class).getSignalHead(x.getSignalDName());
            } else {
                return InstanceManager.getDefault(jmri.SignalHeadManager.class).getSignalHead(x.getSignalBName());
            }
        }
        if (((TrackSegment) x.getConnectC()).getLayoutBlock() == lBlock) {
            if (facing) {
                return InstanceManager.getDefault(jmri.SignalHeadManager.class).getSignalHead(x.getSignalAName());
            } else {
                return InstanceManager.getDefault(jmri.SignalHeadManager.class).getSignalHead(x.getSignalCName());
            }
        }
        if (((TrackSegment) x.getConnectD()).getLayoutBlock() == lBlock) {
            if (facing) {
                return InstanceManager.getDefault(jmri.SignalHeadManager.class).getSignalHead(x.getSignalBName());
            } else {
                return InstanceManager.getDefault(jmri.SignalHeadManager.class).getSignalHead(x.getSignalDName());
            }
        }
        return null;
    }

    /**
     * Check if block is internal to a level crossing.
     *
     * @param x     the level crossing to check
     * @param block the block to check
     * @return true if block is internal to x; false if block is external or
     *         contains a connecting track segment
     */
<<<<<<< HEAD
    @CheckReturnValue
//    @Nullable  - this annotation not applicable to primative type boolean
=======
>>>>>>> 49f84dd0
    public boolean blockInternalToLevelXing(
            @Nullable LevelXing x,
            @Nullable Block block) {
        if ((x == null) || (block == null)) {
            return false;
        }
        String userName = block.getUserName();
        LayoutBlock lBlock = null;
        if ((userName != null) && !userName.isEmpty()) {
            lBlock = layoutBlockManager.getByUserName(userName);
        }
        if (lBlock == null) {
            return false;
        }
        if ((x.getConnectA() == null) || (x.getConnectB() == null)
                || (x.getConnectC() == null) || (x.getConnectD() == null)) {
            return false;
        }
        if ((x.getLayoutBlockAC() != lBlock) && (x.getLayoutBlockBD() != lBlock)) {
            return false;
        }
        if (((TrackSegment) x.getConnectA()).getLayoutBlock() == lBlock) {
            return false;
        }
        if (((TrackSegment) x.getConnectB()).getLayoutBlock() == lBlock) {
            return false;
        }
        if (((TrackSegment) x.getConnectC()).getLayoutBlock() == lBlock) {
            return false;
        }
        return (((TrackSegment) x.getConnectD()).getLayoutBlock() != lBlock);
    }

    /**
     * Get the direction of the block boundary anchor point p. If
     * {@link EntryPoint#UNKNOWN} is returned, it indicates that p is entirely
     * internal or external to the Section.
     *
     * @param mForwardEntryPoints list of forward entry points
     * @param mReverseEntryPoints list of reverse entry points
     * @param p                   anchor point to match against one of the
     *                            points in the specified lists
     * @return the direction specified in the matching entry point or
     *         {@link EntryPoint#UNKNOWN}
     */
    public int getDirectionFromAnchor(
            @Nonnull List<EntryPoint> mForwardEntryPoints,
            @Nonnull List<EntryPoint> mReverseEntryPoints,
            @Nonnull PositionablePoint p) {
        Block block1 = p.getConnect1().getLayoutBlock().getBlock();
        Block block2 = p.getConnect2().getLayoutBlock().getBlock();
        for (EntryPoint ep : mForwardEntryPoints) {
            if (((ep.getBlock() == block1) && (ep.getFromBlock() == block2))
                    || ((ep.getBlock() == block2) && (ep.getFromBlock() == block1))) {
                return EntryPoint.FORWARD;
            }
        }
        for (EntryPoint ep : mReverseEntryPoints) {
            if (((ep.getBlock() == block1) && (ep.getFromBlock() == block2))
                    || ((ep.getBlock() == block2) && (ep.getFromBlock() == block1))) {
                return EntryPoint.REVERSE;
            }
        }
        return EntryPoint.UNKNOWN;
    }

    /**
     * Checks if the AC track of a Level Crossing and its two connecting Track
     * Segments are internal to the specified block.
     * <p>
     * Note: if two connecting track segments are in the block, but the internal
     * connecting track is not, that is an error in the Layout Editor panel. If
     * found, an error message is generated and this method returns false.
     *
     * @param x     the level crossing to check
     * @param block the block to check
     * @return true if the A and C track segments of LevelXing x is in Block
     *         block; false otherwise
     */
    public boolean isInternalLevelXingAC(
            @Nonnull LevelXing x, @Nonnull Block block) {
        String userName = block.getUserName();
        LayoutBlock lBlock = null;
        if ((userName != null) && !userName.isEmpty()) {
            lBlock = layoutBlockManager.getByUserName(userName);
        }
        if ((((TrackSegment) x.getConnectA()).getLayoutBlock() == lBlock)
                && (((TrackSegment) x.getConnectC()).getLayoutBlock() == lBlock)) {
            if (x.getLayoutBlockAC() == lBlock) {
                return true;
            } else {
                log.error("Panel blocking error at AC of Level Crossing in Block {}", block.getUserName());
                return false;
            }
        }
        return false;
    }

    /**
     * Checks if the BD track of a Level Crossing and its two connecting Track
     * Segments are internal to the specified block.
     * <p>
     * Note: if two connecting track segments are in the block, but the internal
     * connecting track is not, that is an error in the Layout Editor panel. If
     * found, an error message is generated and this method returns false.
     *
     * @param x     the level crossing to check
     * @param block the block to check
     * @return true if the B and D track segments of LevelXing x is in Block
     *         block; false otherwise
     */
    public boolean isInternalLevelXingBD(
            @Nonnull LevelXing x, @Nonnull Block block) {
        String userName = block.getUserName();
        LayoutBlock lBlock = null;
        if ((userName != null) && !userName.isEmpty()) {
            lBlock = layoutBlockManager.getByUserName(userName);
        }
        if ((((TrackSegment) x.getConnectB()).getLayoutBlock() == lBlock)
                && (((TrackSegment) x.getConnectD()).getLayoutBlock() == lBlock)) {
            if (x.getLayoutBlockBD() == lBlock) {
                return true;
            } else {
                log.error("Panel blocking error at BD of Level Crossing in Block " + block.getDisplayName());
                return false;
            }
        }
        return false;
    }

    /*
     * Defines where to place sensor in a FACING mode SSL
     */
    public static final int OVERALL = 0x00;
    public static final int CONTINUING = 0x01;
    public static final int DIVERGING = 0x02;

    /*
     * Adds the specified sensor ('name') to the SSL for the specified signal head
     * 'name' should be the system name for the sensor.
     * Returns 'true' if the sensor was already in the signal head SSL or if it has been
     *      added successfully.  Returns 'false' and logs an error if not.
     * If the SSL has not been set up yet, the sensor is not added, an error message is output,
     *      and 'false' is returned.
     * Parameters: 'name' - sensor name, 'sh' - signal head, 'where' should be DIVERGING if the sensor
     *      is being added to the diverging (second) part of a facing mode SSL, 'CONTINUING' if
     *      the sensor is being added to the continuing (first) part of a facing mode SSL, OVERALL if
     *      the sensor is being added to the overall sensor list of a facing mode SSL. 'where' is
     *      ignored if not a facing mode SSL.
     */
    public boolean addSensorToSignalHeadLogic(
            @Nullable String name,
            @Nullable SignalHead sh,
            int where) {
        if (sh == null) {
            log.error("Null signal head on entry to addSensorToSignalHeadLogic");
            return false;
        }
        if ((name == null) || name.isEmpty()) {
            log.error("Null string for sensor name on entry to addSensorToSignalHeadLogic");
            return false;
        }
        BlockBossLogic bbLogic = BlockBossLogic.getStoppedObject(sh.getSystemName());

        int mode = bbLogic.getMode();
        if (((mode == BlockBossLogic.SINGLEBLOCK) || (mode == BlockBossLogic.TRAILINGMAIN)
                || (mode == BlockBossLogic.TRAILINGDIVERGING)) || ((mode == BlockBossLogic.FACING)
                && (where == OVERALL))) {
            if (((bbLogic.getSensor1() != null) && (bbLogic.getSensor1()).equals(name))
                    || ((bbLogic.getSensor2() != null) && (bbLogic.getSensor2()).equals(name))
                    || ((bbLogic.getSensor3() != null) && (bbLogic.getSensor3()).equals(name))
                    || ((bbLogic.getSensor4() != null) && (bbLogic.getSensor4()).equals(name))
                    || ((bbLogic.getSensor5() != null) && (bbLogic.getSensor5()).equals(name))) {
                bbLogic.retain();
                bbLogic.start();
                return true;
            }
            if (bbLogic.getSensor1() == null) {
                bbLogic.setSensor1(name);
            } else if (bbLogic.getSensor2() == null) {
                bbLogic.setSensor2(name);
            } else if (bbLogic.getSensor3() == null) {
                bbLogic.setSensor3(name);
            } else if (bbLogic.getSensor4() == null) {
                bbLogic.setSensor4(name);
            } else if (bbLogic.getSensor5() == null) {
                bbLogic.setSensor5(name);
            } else {
                log.error("Error - could not add sensor to SSL for signal head " + sh.getDisplayName()
                        + " because there is no room in the SSL.");
                bbLogic.retain();
                bbLogic.start();
                return false;
            }
        } else if (mode == BlockBossLogic.FACING) {
            switch (where) {
                case DIVERGING:
                    if (((bbLogic.getWatchedSensor2() != null) && (bbLogic.getWatchedSensor2()).equals(name))
                            || ((bbLogic.getWatchedSensor2Alt() != null) && (bbLogic.getWatchedSensor2Alt()).equals(name))) {
                        bbLogic.retain();
                        bbLogic.start();
                        return true;
                    }
                    if (bbLogic.getWatchedSensor2() == null) {
                        bbLogic.setWatchedSensor2(name);
                    } else if (bbLogic.getWatchedSensor2Alt() == null) {
                        bbLogic.setWatchedSensor2Alt(name);
                    } else {
                        log.error("Error - could not add watched sensor to SSL for signal head " + sh.getSystemName()
                                + " because there is no room in the facing SSL diverging part.");
                        bbLogic.retain();
                        bbLogic.start();
                        return false;
                    }
                    break;
                case CONTINUING:
                    if (((bbLogic.getWatchedSensor1() != null) && (bbLogic.getWatchedSensor1()).equals(name))
                            || ((bbLogic.getWatchedSensor1Alt() != null) && (bbLogic.getWatchedSensor1Alt()).equals(name))) {
                        bbLogic.retain();
                        bbLogic.start();
                        return true;
                    }
                    if (bbLogic.getWatchedSensor1() == null) {
                        bbLogic.setWatchedSensor1(name);
                    } else if (bbLogic.getWatchedSensor1Alt() == null) {
                        bbLogic.setWatchedSensor1Alt(name);
                    } else {
                        log.error("Error - could not add watched sensor to SSL for signal head " + sh.getSystemName()
                                + " because there is no room in the facing SSL continuing part.");
                        bbLogic.retain();
                        bbLogic.start();
                        return false;
                    }
                    break;
                default:
                    log.error("Error - could not add watched sensor to SSL for signal head " + sh.getSystemName()
                            + "because 'where' to place the sensor was not correctly designated.");
                    bbLogic.retain();
                    bbLogic.start();
                    return false;
            }
        } else {
            log.error("SSL has not been set up for signal head " + sh.getDisplayName()
                    + ". Could not add sensor - " + name + ".");
            return false;
        }
        bbLogic.retain();
        bbLogic.start();
        return true;
    }

    /**
     * Removes the specified sensors from the SSL for the specified signal head
     * if any of the sensors is currently in the SSL.
     *
     * @param names the names of the sensors to remove
     * @param sh    the signal head to remove the sensors from
     * @return true if successful; false otherwise
     */
    public boolean removeSensorsFromSignalHeadLogic(
            @Nullable List<String> names, @Nullable SignalHead sh) {
        if (sh == null) {
            log.error("Null signal head on entry to removeSensorsFromSignalHeadLogic");
            return false;
        }
        if (names == null) {
            log.error("Null List of sensor names on entry to removeSensorsFromSignalHeadLogic");
            return false;
        }
        BlockBossLogic bbLogic = BlockBossLogic.getStoppedObject(sh.getSystemName());

        for (int i = 0; i < names.size(); i++) {
            String name = names.get(i);
            if ((bbLogic.getSensor1() != null) && (bbLogic.getSensor1()).equals(name)) {
                bbLogic.setSensor1(null);
            }
            if ((bbLogic.getSensor2() != null) && (bbLogic.getSensor2()).equals(name)) {
                bbLogic.setSensor2(null);
            }
            if ((bbLogic.getSensor3() != null) && (bbLogic.getSensor3()).equals(name)) {
                bbLogic.setSensor3(null);
            }
            if ((bbLogic.getSensor4() != null) && (bbLogic.getSensor4()).equals(name)) {
                bbLogic.setSensor4(null);
            }
            if ((bbLogic.getSensor5() != null) && (bbLogic.getSensor5()).equals(name)) {
                bbLogic.setSensor5(null);
            }
            if (bbLogic.getMode() == BlockBossLogic.FACING) {
                if ((bbLogic.getWatchedSensor1() != null) && (bbLogic.getWatchedSensor1()).equals(name)) {
                    bbLogic.setWatchedSensor1(null);
                }
                if ((bbLogic.getWatchedSensor1Alt() != null) && (bbLogic.getWatchedSensor1Alt()).equals(name)) {
                    bbLogic.setWatchedSensor1Alt(null);
                }
                if ((bbLogic.getWatchedSensor2() != null) && (bbLogic.getWatchedSensor2()).equals(name)) {
                    bbLogic.setWatchedSensor2(null);
                }
                if ((bbLogic.getWatchedSensor2Alt() != null) && (bbLogic.getWatchedSensor2Alt()).equals(name)) {
                    bbLogic.setWatchedSensor2Alt(null);
                }
            }
        }
        if (bbLogic.getMode() == 0) {
            // this to avoid Unexpected mode ERROR message at startup
            bbLogic.setMode(BlockBossLogic.SINGLEBLOCK);
        }
        bbLogic.retain();
        bbLogic.start();
        return true;
    }

    /**
     * Get the next TrackNode following the specified TrackNode.
     *
     * @param cNode      the current node
     * @param cNodeState the possible path to follow (for example, if the
     *                   current node is a turnout entered at its throat, the
     *                   path could be the thrown or closed path)
     * @return the next TrackNode following cNode for the given state or null if
     *         unable to follow the track
     */
    @CheckReturnValue
    @Nullable
    public TrackNode getNextNode(@Nullable TrackNode cNode, int cNodeState) {
        if (cNode == null) {
            log.error("getNextNode called with a null Track Node");
            return null;
        }
        if (cNode.reachedEndOfTrack()) {
            log.error("getNextNode - attempt to search past endBumper");
            return null;
        }
        return (getTrackNode(cNode.getNode(), cNode.getNodeType(), cNode.getTrackSegment(), cNodeState));
    }

    /**
     * Get the next TrackNode following the specified TrackNode, assuming that
     * TrackNode was reached via the specified TrackSegment.
     * <P>
     * If the specified track node can lead to different paths to the next node,
     * for example, if the specified track node is a turnout entered at its
     * throat, then "cNodeState" must be specified to choose between the
     * possible paths. If cNodeState = 0, the search will follow the
     * 'continuing' track; if cNodeState = 1, the search will follow the
     * 'diverging' track; if cNodeState = 2 (3-way turnouts only), the search
     * will follow the second 'diverging' track.
     * <P>
     * In determining which track is the 'continuing' track for RH, LH, and WYE
     * turnouts, this search routine uses the layout turnout's
     * 'continuingState'.
     * <P>
     * When following track, this method skips over anchor points that are not
     * block boundaries.
     * <P>
     * When following track, this method treats a modeled 3-way turnout as a
     * single turnout. It also treats two THROAT_TO_THROAT turnouts as a single
     * turnout, but with each turnout having a continuing sense.
     * <P>
     * Returns a TrackNode if a node or end_of-track is reached. Returns null if
     * trouble following the track.
     *
     * @param cNode      the current node
     * @param cNodeType  the type of node
     * @param cTrack     the followed track segment
     * @param cNodeState the possible path to follow (for example, if the
     *                   current node is a turnout entered at its throat, the
     *                   path could be the thrown or closed path)
     * @return the next TrackNode following cNode for the given state or null if
     *         unable to follow the track
     */
    //TODO: cTrack parameter isn't used in this method; is this a bug?
    //TODO: pType local variable is set but never used; dead-code strip?
    @CheckReturnValue
    @Nullable
    public TrackNode getTrackNode(
            @Nonnull LayoutTrack cNode,
            int cNodeType,
            @Nullable TrackSegment cTrack,
            int cNodeState) {
        // initialize
        LayoutTrack node = null;
        int nodeType = LayoutTurnout.NONE;
        TrackSegment track = null;
        boolean hitEnd = false;
        @SuppressWarnings("unused")
        int pType = cNodeType;
        LayoutTrack pObject = cNode;
        TrackSegment tTrack = null;
        switch (cNodeType) {
            case LayoutTrack.POS_POINT:
                PositionablePoint p = (PositionablePoint) cNode;
                if (p.getType() == PositionablePoint.END_BUMPER) {
                    log.error("Attempt to search beyond end of track");
                    return null;
                }
                if (p.getConnect1() == null) {
                    tTrack = p.getConnect2();
                } else {
                    tTrack = p.getConnect1();
                }
                break;
            case LayoutTrack.TURNOUT_A: {
                LayoutTurnout lt = (LayoutTurnout) cNode;
                if ((lt.getTurnoutType() == LayoutTurnout.RH_TURNOUT)
                        || (lt.getTurnoutType() == LayoutTurnout.LH_TURNOUT)
                        || (lt.getTurnoutType() == LayoutTurnout.WYE_TURNOUT)) {
                    if ((lt.getLinkedTurnoutName() == null)
                            || (lt.getLinkedTurnoutName().isEmpty())) {
                        // Standard turnout - node type A
                        if (lt.getContinuingSense() == Turnout.CLOSED) {
                            switch (cNodeState) {
                                case 0:
                                    tTrack = (TrackSegment) lt.getConnectB();
                                    pType = LayoutTrack.TURNOUT_B;
                                    break;
                                case 1:
                                    tTrack = (TrackSegment) lt.getConnectC();
                                    pType = LayoutTrack.TURNOUT_C;
                                    break;
                                default:
                                    log.error("Bad cNodeState argument when searching track-std. normal");
                                    return null;
                            }
                        } else {
                            switch (cNodeState) {
                                case 0:
                                    tTrack = (TrackSegment) lt.getConnectC();
                                    pType = LayoutTrack.TURNOUT_C;
                                    break;
                                case 1:
                                    tTrack = (TrackSegment) lt.getConnectB();
                                    pType = LayoutTrack.TURNOUT_B;
                                    break;
                                default:
                                    log.error("Bad cNodeState argument when searching track-std reversed");
                                    return null;
                            }
                        }
                    } else {
                        // linked turnout - node type A
                        LayoutTurnout lto = layoutEditor.getFinder().findLayoutTurnoutByName(lt.getLinkedTurnoutName());
                        if (lt.getLinkType() == LayoutTurnout.THROAT_TO_THROAT) {
                            switch (cNodeState) {
                                case 0:
                                    if (lto.getContinuingSense() == Turnout.CLOSED) {
                                        tTrack = (TrackSegment) lto.getConnectB();
                                        pType = LayoutTrack.TURNOUT_B;
                                    } else {
                                        tTrack = (TrackSegment) lto.getConnectC();
                                        pType = LayoutTrack.TURNOUT_C;
                                    }
                                    break;
                                case 1:
                                    if (lto.getContinuingSense() == Turnout.CLOSED) {
                                        tTrack = (TrackSegment) lto.getConnectC();
                                        pType = LayoutTrack.TURNOUT_C;
                                    } else {
                                        tTrack = (TrackSegment) lto.getConnectB();
                                        pType = LayoutTrack.TURNOUT_B;
                                    }
                                    break;
                                default:
                                    log.error("Bad cNodeState argument when searching track - THROAT_TO_THROAT");
                                    return null;
                            }
                            pObject = lto;
                        } else if (lt.getLinkType() == LayoutTurnout.FIRST_3_WAY) {
                            switch (cNodeState) {
                                case 0:
                                    if (lto.getContinuingSense() == Turnout.CLOSED) {
                                        tTrack = (TrackSegment) lto.getConnectB();
                                        pType = LayoutTrack.TURNOUT_B;
                                    } else {
                                        tTrack = (TrackSegment) lto.getConnectC();
                                        pType = LayoutTrack.TURNOUT_C;
                                    }
                                    pObject = lto;
                                    break;
                                case 1:
                                    if (lt.getContinuingSense() == Turnout.CLOSED) {
                                        tTrack = (TrackSegment) lt.getConnectC();
                                        pType = LayoutTrack.TURNOUT_C;
                                    } else {
                                        tTrack = (TrackSegment) lt.getConnectB();
                                        pType = LayoutTrack.TURNOUT_B;
                                    }
                                    break;
                                case 2:
                                    if (lto.getContinuingSense() == Turnout.CLOSED) {
                                        tTrack = (TrackSegment) lto.getConnectC();
                                        pType = LayoutTrack.TURNOUT_C;
                                    } else {
                                        tTrack = (TrackSegment) lto.getConnectB();
                                        pType = LayoutTrack.TURNOUT_B;
                                    }
                                    pObject = lto;
                                    break;
                                default:
                                    log.error("Bad cNodeState argument when searching track - FIRST_3_WAY");
                                    return null;
                            }
                        }
                    }
                } else if ((lt.getTurnoutType() == LayoutTurnout.RH_XOVER)
                        || (lt.getTurnoutType() == LayoutTurnout.LH_XOVER)
                        || (lt.getTurnoutType() == LayoutTurnout.DOUBLE_XOVER)) {
                    // crossover turnout - node type A
                    switch (cNodeState) {
                        case 0:
                            tTrack = (TrackSegment) lt.getConnectB();
                            pType = LayoutTrack.TURNOUT_B;
                            break;
                        case 1:
                            if ((cNodeType == LayoutTrack.TURNOUT_A)
                                    && (!(lt.getTurnoutType() == LayoutTurnout.LH_XOVER))) {
                                tTrack = (TrackSegment) lt.getConnectC();
                                pType = LayoutTrack.TURNOUT_C;
                            } else {
                                log.error("Request to follow not allowed switch setting at LH_XOVER or RH_OVER");
                                return null;
                            }
                            break;
                        default:
                            log.error("Bad cNodeState argument when searching track- XOVER A");
                            return null;
                    }
                }
                break;
            }
            case LayoutTrack.TURNOUT_B:
            case LayoutTrack.TURNOUT_C: {
                LayoutTurnout lt = (LayoutTurnout) cNode;
                if ((lt.getTurnoutType() == LayoutTurnout.RH_TURNOUT)
                        || (lt.getTurnoutType() == LayoutTurnout.LH_TURNOUT)
                        || (lt.getTurnoutType() == LayoutTurnout.WYE_TURNOUT)) {
                    if ((lt.getLinkedTurnoutName() == null)
                            || (lt.getLinkedTurnoutName().isEmpty())
                            || (lt.getLinkType() == LayoutTurnout.FIRST_3_WAY)) {
                        tTrack = (TrackSegment) (lt.getConnectA());
                        pType = LayoutTrack.TURNOUT_A;
                    } else {
                        LayoutTurnout lto = layoutEditor.getFinder().findLayoutTurnoutByName(lt.getLinkedTurnoutName());
                        if (lt.getLinkType() == LayoutTurnout.SECOND_3_WAY) {
                            tTrack = (TrackSegment) (lto.getConnectA());
                            pType = LayoutTrack.TURNOUT_A;
                        } else if (lt.getLinkType() == LayoutTurnout.THROAT_TO_THROAT) {
                            switch (cNodeState) {
                                case 0:
                                    if (lto.getContinuingSense() == Turnout.CLOSED) {
                                        tTrack = (TrackSegment) lto.getConnectB();
                                        pType = LayoutTrack.TURNOUT_B;
                                    } else {
                                        tTrack = (TrackSegment) lto.getConnectC();
                                        pType = LayoutTrack.TURNOUT_C;
                                    }
                                    break;
                                case 1:
                                    if (lto.getContinuingSense() == Turnout.CLOSED) {
                                        tTrack = (TrackSegment) lto.getConnectC();
                                        pType = LayoutTrack.TURNOUT_C;
                                    } else {
                                        tTrack = (TrackSegment) lto.getConnectB();
                                        pType = LayoutTrack.TURNOUT_B;
                                    }
                                    break;
                                default:
                                    log.error("Bad cNodeState argument when searching track - THROAT_TO_THROAT - 2");
                                    return null;
                            }
                        }
                        pObject = lto;
                    }
                } else if ((lt.getTurnoutType() == LayoutTurnout.RH_XOVER)
                        || (lt.getTurnoutType() == LayoutTurnout.LH_XOVER)
                        || (lt.getTurnoutType() == LayoutTurnout.DOUBLE_XOVER)) {
                    switch (cNodeState) {
                        case 0:
                            if (cNodeType == LayoutTrack.TURNOUT_B) {
                                tTrack = (TrackSegment) lt.getConnectA();
                                pType = LayoutTrack.TURNOUT_A;
                            } else if (cNodeType == LayoutTrack.TURNOUT_C) {
                                tTrack = (TrackSegment) lt.getConnectD();
                                pType = LayoutTrack.TURNOUT_D;
                            }
                            break;
                        case 1:
                            if ((cNodeType == LayoutTrack.TURNOUT_C)
                                    && (!(lt.getTurnoutType() == LayoutTurnout.LH_XOVER))) {
                                tTrack = (TrackSegment) lt.getConnectA();
                                pType = LayoutTrack.TURNOUT_A;
                            } else if ((cNodeType == LayoutTrack.TURNOUT_B)
                                    && (!(lt.getTurnoutType() == LayoutTurnout.RH_XOVER))) {
                                tTrack = (TrackSegment) lt.getConnectD();
                                pType = LayoutTrack.TURNOUT_D;
                            } else {
                                log.error("Request to follow not allowed switch setting at LH_XOVER or RH_OVER");
                                return null;
                            }
                            break;
                        default:
                            log.error("Bad cNodeState argument when searching track - XOVER B or C");
                            return null;
                    }
                }
                break;
            }
            case LayoutTrack.TURNOUT_D: {
                LayoutTurnout lt = (LayoutTurnout) cNode;
                if ((lt.getTurnoutType() == LayoutTurnout.RH_XOVER)
                        || (lt.getTurnoutType() == LayoutTurnout.LH_XOVER)
                        || (lt.getTurnoutType() == LayoutTurnout.DOUBLE_XOVER)) {
                    switch (cNodeState) {
                        case 0:
                            tTrack = (TrackSegment) lt.getConnectC();
                            pType = LayoutTrack.TURNOUT_C;
                            break;
                        case 1:
                            if (!(lt.getTurnoutType() == LayoutTurnout.RH_XOVER)) {
                                tTrack = (TrackSegment) lt.getConnectB();
                                pType = LayoutTrack.TURNOUT_B;
                            } else {
                                log.error("Request to follow not allowed switch setting at LH_XOVER or RH_OVER");
                                return null;
                            }
                            break;
                        default:
                            log.error("Bad cNodeState argument when searching track - XOVER D");
                            return null;
                    }
                } else {
                    log.error("Bad traak node type - TURNOUT_D, but not a crossover turnout");
                    return null;
                }
                break;
            }
            case LayoutTrack.LEVEL_XING_A:
                tTrack = (TrackSegment) ((LevelXing) cNode).getConnectC();
                pType = LayoutTrack.LEVEL_XING_C;
                break;
            case LayoutTrack.LEVEL_XING_B:
                tTrack = (TrackSegment) ((LevelXing) cNode).getConnectD();
                pType = LayoutTrack.LEVEL_XING_D;
                break;
            case LayoutTrack.LEVEL_XING_C:
                tTrack = (TrackSegment) ((LevelXing) cNode).getConnectA();
                pType = LayoutTrack.LEVEL_XING_A;
                break;
            case LayoutTrack.LEVEL_XING_D:
                tTrack = (TrackSegment) ((LevelXing) cNode).getConnectB();
                pType = LayoutTrack.LEVEL_XING_B;
                break;
            case LayoutTrack.SLIP_A: {
                LayoutTurnout lt = (LayoutTurnout) cNode;
                if (cNodeState == 0) {
                    tTrack = (TrackSegment) lt.getConnectC();
                    pType = LayoutTrack.SLIP_C;
                } else if (cNodeState == 1) {
                    tTrack = (TrackSegment) lt.getConnectD();
                    pType = LayoutTrack.SLIP_D;
                }
                break;
            }
            case LayoutTrack.SLIP_B: {
                LayoutTurnout lt = (LayoutTurnout) cNode;
                if (cNodeState == 0) {
                    tTrack = (TrackSegment) lt.getConnectD();
                    pType = LayoutTrack.SLIP_D;
                } else if (cNodeState == 1 && (lt.getTurnoutType() == LayoutTurnout.DOUBLE_SLIP)) {
                    tTrack = (TrackSegment) lt.getConnectC();
                    pType = LayoutTrack.SLIP_C;
                } else {
                    log.error("Request to follow not allowed on a single slip");
                    return null;
                }
                break;
            }
            case LayoutTrack.SLIP_C: {
                LayoutTurnout lt = (LayoutTurnout) cNode;
                if (cNodeState == 0) {
                    tTrack = (TrackSegment) lt.getConnectA();
                    pType = LayoutTrack.SLIP_A;
                } else if (cNodeState == 1 && (lt.getTurnoutType() == LayoutTurnout.DOUBLE_SLIP)) {
                    tTrack = (TrackSegment) lt.getConnectB();
                    pType = LayoutTrack.SLIP_B;
                } else {
                    log.error("Request to follow not allowed on a single slip");
                    return null;
                }
                break;
            }
            case LayoutTrack.SLIP_D: {
                LayoutTurnout lt = (LayoutTurnout) cNode;
                if (cNodeState == 0) {
                    tTrack = (TrackSegment) lt.getConnectB();
                    pType = LayoutTrack.SLIP_B;
                } else if (cNodeState == 1) {
                    tTrack = (TrackSegment) lt.getConnectA();
                    pType = LayoutTrack.SLIP_A;
                }
                break;
            }
            default:
                log.error("Unable to initiate 'getTrackNode'.  Probably bad input Track Node.");
                return null;
        }

        // follow track to anchor block boundary, turnout, or level crossing
        boolean hasNode = false;
        LayoutTrack tObject;
        int tType;
        if (tTrack == null) {
            log.error("Error tTrack is null!");
            return null;
        }
        while (!hasNode) {
            if (tTrack.getConnect1() == pObject) {
                tObject = tTrack.getConnect2();
                tType = tTrack.getType2();
            } else {
                tObject = tTrack.getConnect1();
                tType = tTrack.getType1();
            }
            if (tObject == null) {
                log.error("Error while following track looking for next node");
                return null;
            }
            if (tType != LayoutTrack.POS_POINT) {
                node = tObject;
                nodeType = tType;
                track = tTrack;
                hasNode = true;
            } else {
                PositionablePoint p = (PositionablePoint) tObject;
                if (p.getType() == PositionablePoint.END_BUMPER) {
                    hitEnd = true;
                    hasNode = true;
                } else {
                    TrackSegment con1 = p.getConnect1();
                    TrackSegment con2 = p.getConnect2();
                    if ((con1 == null) || (con2 == null)) {
                        log.error("Error - Breakin connectivity at Anchor Point when searching for track node");
                        return null;
                    }
                    if (con1.getLayoutBlock() != con2.getLayoutBlock()) {
                        node = tObject;
                        nodeType = LayoutTrack.POS_POINT;
                        track = tTrack;
                        hasNode = true;
                    } else {
                        if (con1 == tTrack) {
                            tTrack = con2;
                        } else {
                            tTrack = con1;
                        }
                        pObject = tObject;
                    }
                }
            }
        }
        return (new TrackNode(node, nodeType, track, hitEnd, cNodeState));
    }

    /**
     * Returns an "exit block" for the specified track node if there is one,
     * else returns null. An "exit block" must be different from the block of
     * the track segment in the node. If the node is a PositionablePoint, it is
     * assumed to be a block boundary anchor point.
     *
     * @param node          the node to get the exit block for
     * @param excludedBlock blocks not to be considered as exit blocks
     * @return the exit block for node or null if none exists
     */
    @CheckReturnValue
    @Nullable
    public Block getExitBlockForTrackNode(
            @Nullable TrackNode node,
            @Nullable Block excludedBlock) {
        if ((node == null) || node.reachedEndOfTrack()) {
            return null;
        }
        Block block = null;
        switch (node.getNodeType()) {
            case LayoutTrack.POS_POINT:
                PositionablePoint p = (PositionablePoint) node.getNode();
                block = p.getConnect1().getLayoutBlock().getBlock();
                if (block == node.getTrackSegment().getLayoutBlock().getBlock()) {
                    block = p.getConnect2().getLayoutBlock().getBlock();
                }
                break;
            case LayoutTrack.TURNOUT_A:
                LayoutTurnout lt = (LayoutTurnout) node.getNode();
                Block tBlock = ((TrackSegment) lt.getConnectB()).getLayoutBlock().getBlock();
                if ((tBlock != node.getTrackSegment().getLayoutBlock().getBlock())
                        && (tBlock != excludedBlock)) {
                    block = tBlock;
                } else if (lt.getTurnoutType() != LayoutTurnout.LH_XOVER) {
                    tBlock = ((TrackSegment) lt.getConnectC()).getLayoutBlock().getBlock();
                    if ((tBlock != node.getTrackSegment().getLayoutBlock().getBlock())
                            && (tBlock != excludedBlock)) {
                        block = tBlock;
                    }
                }
                break;
            case LayoutTrack.TURNOUT_B:
                lt = (LayoutTurnout) node.getNode();
                tBlock = ((TrackSegment) lt.getConnectA()).getLayoutBlock().getBlock();
                if ((tBlock != node.getTrackSegment().getLayoutBlock().getBlock())
                        && (tBlock != excludedBlock)) {
                    block = tBlock;
                } else if ((lt.getTurnoutType() == LayoutTurnout.LH_XOVER)
                        || (lt.getTurnoutType() == LayoutTurnout.DOUBLE_XOVER)) {
                    tBlock = ((TrackSegment) lt.getConnectD()).getLayoutBlock().getBlock();
                    if ((tBlock != node.getTrackSegment().getLayoutBlock().getBlock())
                            && (tBlock != excludedBlock)) {
                        block = tBlock;
                    }
                }
                break;
            case LayoutTrack.TURNOUT_C:
                lt = (LayoutTurnout) node.getNode();
                if (lt.getTurnoutType() != LayoutTurnout.LH_XOVER) {
                    tBlock = ((TrackSegment) lt.getConnectA()).getLayoutBlock().getBlock();
                    if ((tBlock != node.getTrackSegment().getLayoutBlock().getBlock())
                            && (tBlock != excludedBlock)) {
                        block = tBlock;
                    }
                }
                if ((block == null) && ((lt.getTurnoutType() == LayoutTurnout.LH_XOVER)
                        || (lt.getTurnoutType() == LayoutTurnout.DOUBLE_XOVER))) {
                    tBlock = ((TrackSegment) lt.getConnectD()).getLayoutBlock().getBlock();
                    if ((tBlock != node.getTrackSegment().getLayoutBlock().getBlock())
                            && (tBlock != excludedBlock)) {
                        block = tBlock;
                    }
                }
                break;
            case LayoutTrack.TURNOUT_D:
                lt = (LayoutTurnout) node.getNode();
                if ((lt.getTurnoutType() == LayoutTurnout.LH_XOVER)
                        || (lt.getTurnoutType() == LayoutTurnout.DOUBLE_XOVER)) {
                    tBlock = ((TrackSegment) lt.getConnectB()).getLayoutBlock().getBlock();
                    if ((tBlock != node.getTrackSegment().getLayoutBlock().getBlock())
                            && (tBlock != excludedBlock)) {
                        block = tBlock;
                    }
                }
                break;
            case LayoutTrack.LEVEL_XING_A:
                LevelXing x = (LevelXing) node.getNode();
                tBlock = ((TrackSegment) x.getConnectC()).getLayoutBlock().getBlock();
                if (tBlock != node.getTrackSegment().getLayoutBlock().getBlock()) {
                    block = tBlock;
                }
                break;
            case LayoutTrack.LEVEL_XING_B:
                x = (LevelXing) node.getNode();
                tBlock = ((TrackSegment) x.getConnectD()).getLayoutBlock().getBlock();
                if (tBlock != node.getTrackSegment().getLayoutBlock().getBlock()) {
                    block = tBlock;
                }
                break;
            case LayoutTrack.LEVEL_XING_C:
                x = (LevelXing) node.getNode();
                tBlock = ((TrackSegment) x.getConnectA()).getLayoutBlock().getBlock();
                if (tBlock != node.getTrackSegment().getLayoutBlock().getBlock()) {
                    block = tBlock;
                }
                break;
            case LayoutTrack.LEVEL_XING_D:
                x = (LevelXing) node.getNode();
                tBlock = ((TrackSegment) x.getConnectB()).getLayoutBlock().getBlock();
                if (tBlock != node.getTrackSegment().getLayoutBlock().getBlock()) {
                    block = tBlock;
                }
                break;
            case LayoutTrack.SLIP_A:
                LayoutSlip ls = (LayoutSlip) node.getNode();
                tBlock = ((TrackSegment) ls.getConnectC()).getLayoutBlock().getBlock();
                if ((tBlock != node.getTrackSegment().getLayoutBlock().getBlock())
                        && (tBlock != excludedBlock)) {
                    block = tBlock;
                } else {
                    tBlock = ((TrackSegment) ls.getConnectD()).getLayoutBlock().getBlock();
                    if ((tBlock != node.getTrackSegment().getLayoutBlock().getBlock())
                            && (tBlock != excludedBlock)) {
                        block = tBlock;
                    }
                }
                break;
            case LayoutTrack.SLIP_B:
                ls = (LayoutSlip) node.getNode();
                tBlock = ((TrackSegment) ls.getConnectD()).getLayoutBlock().getBlock();
                if (ls.getTurnoutType() == LayoutSlip.DOUBLE_SLIP) {
                    //Double slip
                    if ((tBlock != node.getTrackSegment().getLayoutBlock().getBlock())
                            && (tBlock != excludedBlock)) {
                        block = tBlock;
                    } else {
                        tBlock = ((TrackSegment) ls.getConnectC()).getLayoutBlock().getBlock();
                        if ((tBlock != node.getTrackSegment().getLayoutBlock().getBlock())
                                && (tBlock != excludedBlock)) {
                            block = tBlock;
                        }
                    }
                } else {
                    if (tBlock != node.getTrackSegment().getLayoutBlock().getBlock()) {
                        block = tBlock;
                    }
                }
                break;
            case LayoutTrack.SLIP_C:
                ls = (LayoutSlip) node.getNode();
                tBlock = ((TrackSegment) ls.getConnectA()).getLayoutBlock().getBlock();
                if (ls.getTurnoutType() == LayoutSlip.DOUBLE_SLIP) {
                    if ((tBlock != node.getTrackSegment().getLayoutBlock().getBlock())
                            && (tBlock != excludedBlock)) {
                        block = tBlock;
                    } else {
                        tBlock = ((TrackSegment) ls.getConnectB()).getLayoutBlock().getBlock();
                        if ((tBlock != node.getTrackSegment().getLayoutBlock().getBlock())
                                && (tBlock != excludedBlock)) {
                            block = tBlock;
                        }
                    }
                } else {
                    if (tBlock != node.getTrackSegment().getLayoutBlock().getBlock()) {
                        block = tBlock;
                    }
                }
                break;
            case LayoutTrack.SLIP_D:
                ls = (LayoutSlip) node.getNode();
                tBlock = ((TrackSegment) ls.getConnectB()).getLayoutBlock().getBlock();
                if ((tBlock != node.getTrackSegment().getLayoutBlock().getBlock())
                        && (tBlock != excludedBlock)) {
                    block = tBlock;
                } else {
                    tBlock = ((TrackSegment) ls.getConnectA()).getLayoutBlock().getBlock();
                    if ((tBlock != node.getTrackSegment().getLayoutBlock().getBlock())
                            && (tBlock != excludedBlock)) {
                        block = tBlock;
                    }
                }
                break;
            default:
                break;
        }
        return block;
    }

    // support methods
    /**
     * Initializes the setting (as an object), sets the new track segment (if in
     * Block), and sets the prevConnectType.
     */
    private Integer getTurnoutSetting(
            @Nonnull LayoutTurnout lt, int cType, boolean suppress) {
        prevConnectObject = lt;
        int setting = Turnout.THROWN;
        int tType = lt.getTurnoutType();
        if (lt instanceof LayoutSlip) {
            setting = LayoutSlip.UNKNOWN;
            LayoutSlip ls = (LayoutSlip) lt;
            tType = ls.getTurnoutType();
            switch (cType) {
                case LayoutTrack.SLIP_A:
                    if (nextLayoutBlock == ((TrackSegment) ls.getConnectC()).getLayoutBlock()) {
                        // exiting block at C
                        prevConnectType = LayoutTrack.SLIP_A;
                        setting = LayoutSlip.STATE_AC;
                        tr = (TrackSegment) ls.getConnectC();
                    } else if (nextLayoutBlock == ((TrackSegment) ls.getConnectD()).getLayoutBlock()) {
                        // exiting block at D
                        prevConnectType = LayoutTrack.SLIP_A;
                        setting = LayoutSlip.STATE_AD;
                        tr = (TrackSegment) ls.getConnectD();
                    } else if (currLayoutBlock == ((TrackSegment) ls.getConnectC()).getLayoutBlock()
                            && currLayoutBlock != ((TrackSegment) ls.getConnectD()).getLayoutBlock()) {
                        // block continues at C only
                        tr = (TrackSegment) lt.getConnectC();
                        setting = LayoutSlip.STATE_AC;
                        prevConnectType = LayoutTrack.SLIP_A;

                    } else if (currLayoutBlock == ((TrackSegment) ls.getConnectD()).getLayoutBlock()
                            && currLayoutBlock != ((TrackSegment) ls.getConnectC()).getLayoutBlock()) {
                        // block continues at D only
                        setting = LayoutSlip.STATE_AD;
                        tr = (TrackSegment) lt.getConnectD();
                        prevConnectType = LayoutTrack.SLIP_A;
                    } else {
                        if ((ls.getConnectC() != null) && trackSegmentLeadsTo((TrackSegment) ls.getConnectC(), ls)) {
                            prevConnectType = LayoutTrack.SLIP_C;
                            setting = LayoutSlip.STATE_AC;
                            tr = (TrackSegment) lt.getConnectC();
                        } else if ((ls.getConnectD() != null) && trackSegmentLeadsTo((TrackSegment) ls.getConnectD(), ls)) {
                            prevConnectType = LayoutTrack.SLIP_D;
                            setting = LayoutSlip.STATE_AD;
                            tr = (TrackSegment) lt.getConnectD();
                        } else {
                            if (!suppress) {
                                log.error("Error - Neither branch at track node leads to requested Block.(LS1)");
                            }
                            tr = null;
                        }
                    }
                    break;
                case LayoutTrack.SLIP_B:
                    if (nextLayoutBlock == ((TrackSegment) ls.getConnectD()).getLayoutBlock()) {
                        // exiting block at D
                        prevConnectType = LayoutTrack.SLIP_D;
                        setting = LayoutSlip.STATE_BD;
                        tr = (TrackSegment) ls.getConnectD();
                    } else if (nextLayoutBlock == ((TrackSegment) ls.getConnectC()).getLayoutBlock()
                            && tType == LayoutSlip.DOUBLE_SLIP) {
                        // exiting block at C
                        prevConnectType = LayoutTrack.SLIP_C;
                        setting = LayoutSlip.STATE_BC;
                        tr = (TrackSegment) ls.getConnectC();
                    } else {
                        if (tType == LayoutSlip.DOUBLE_SLIP) {
                            if (currLayoutBlock == ((TrackSegment) ls.getConnectD()).getLayoutBlock()
                                    && currLayoutBlock != ((TrackSegment) ls.getConnectC()).getLayoutBlock()) {
                                //Found continuing at D only
                                tr = (TrackSegment) lt.getConnectD();
                                setting = LayoutSlip.STATE_BD;
                                prevConnectType = LayoutTrack.SLIP_D;

                            } else if (currLayoutBlock == ((TrackSegment) ls.getConnectC()).getLayoutBlock()
                                    && currLayoutBlock != ((TrackSegment) ls.getConnectD()).getLayoutBlock()) {
                                //Found continuing at C only
                                tr = (TrackSegment) lt.getConnectC();
                                setting = LayoutSlip.STATE_BC;
                                prevConnectType = LayoutTrack.SLIP_B;
                            } else {
                                if ((ls.getConnectD() != null) && trackSegmentLeadsTo((TrackSegment) ls.getConnectD(), ls)) {
                                    prevConnectType = LayoutTrack.SLIP_D;
                                    setting = LayoutSlip.STATE_BD;
                                    tr = (TrackSegment) lt.getConnectD();
                                } else if ((ls.getConnectC() != null) && trackSegmentLeadsTo((TrackSegment) ls.getConnectC(), ls)) {
                                    prevConnectType = LayoutTrack.SLIP_C;
                                    setting = LayoutSlip.STATE_BC;
                                    tr = (TrackSegment) lt.getConnectC();
                                } else {
                                    if (!suppress) {
                                        log.error("Error - Neither branch at track node leads to requested Block.(LS2)");
                                    }
                                    tr = null;
                                }

                            }
                        } else {
                            if (currLayoutBlock == ((TrackSegment) ls.getConnectD()).getLayoutBlock()) {
                                //Found continuing at D only
                                tr = (TrackSegment) lt.getConnectD();
                                setting = LayoutSlip.STATE_BD;
                                prevConnectType = LayoutTrack.SLIP_D;
                            } else {
                                tr = null;
                            }
                        }
                    }
                    break;
                case LayoutTrack.SLIP_C:
                    if (nextLayoutBlock == ((TrackSegment) ls.getConnectA()).getLayoutBlock()) {
                        // exiting block at A
                        prevConnectType = LayoutTrack.SLIP_A;
                        setting = LayoutSlip.STATE_AC;
                        tr = (TrackSegment) ls.getConnectA();
                    } else if (nextLayoutBlock == ((TrackSegment) ls.getConnectB()).getLayoutBlock()
                            && tType == LayoutSlip.DOUBLE_SLIP) {
                        // exiting block at B
                        prevConnectType = LayoutTrack.SLIP_B;
                        setting = LayoutSlip.STATE_BC;
                        tr = (TrackSegment) ls.getConnectB();
                    } else {
                        if (tType == LayoutSlip.DOUBLE_SLIP) {
                            if (currLayoutBlock == ((TrackSegment) ls.getConnectA()).getLayoutBlock()
                                    && currLayoutBlock != ((TrackSegment) ls.getConnectB()).getLayoutBlock()) {
                                //Found continuing at A only
                                tr = (TrackSegment) lt.getConnectA();
                                setting = LayoutSlip.STATE_AC;
                                prevConnectType = LayoutTrack.SLIP_A;

                            } else if (currLayoutBlock == ((TrackSegment) ls.getConnectB()).getLayoutBlock()
                                    && currLayoutBlock != ((TrackSegment) ls.getConnectA()).getLayoutBlock()) {
                                //Found continuing at B only
                                tr = (TrackSegment) lt.getConnectB();
                                setting = LayoutSlip.STATE_BC;
                                prevConnectType = LayoutTrack.SLIP_B;

                            } else {
                                if ((ls.getConnectA() != null) && trackSegmentLeadsTo((TrackSegment) ls.getConnectA(), ls)) {
                                    prevConnectType = LayoutTrack.SLIP_A;
                                    setting = LayoutSlip.STATE_AC;
                                    tr = (TrackSegment) lt.getConnectA();
                                } else if ((ls.getConnectB() != null) && trackSegmentLeadsTo((TrackSegment) ls.getConnectB(), ls)) {
                                    prevConnectType = LayoutTrack.SLIP_B;
                                    setting = LayoutSlip.STATE_BC;
                                    tr = (TrackSegment) lt.getConnectB();
                                } else {
                                    if (!suppress) {
                                        log.error("Error - Neither branch at track node leads to requested Block.(LS3)");
                                    }
                                    tr = null;
                                }
                            }
                        } else {
                            if (currLayoutBlock == ((TrackSegment) ls.getConnectA()).getLayoutBlock()) {
                                //Found continuing at A only
                                tr = (TrackSegment) lt.getConnectA();
                                setting = LayoutSlip.STATE_AC;
                                prevConnectType = LayoutTrack.SLIP_A;
                            } else {
                                tr = null;
                            }
                        }
                    }
                    break;
                case LayoutTrack.SLIP_D:
                    if (nextLayoutBlock == ((TrackSegment) ls.getConnectB()).getLayoutBlock()) {
                        // exiting block at B
                        prevConnectType = LayoutTrack.SLIP_B;
                        setting = LayoutSlip.STATE_BD;
                        tr = (TrackSegment) ls.getConnectB();
                    } else if (nextLayoutBlock == ((TrackSegment) ls.getConnectA()).getLayoutBlock()) {
                        // exiting block at B
                        prevConnectType = LayoutTrack.SLIP_A;
                        setting = LayoutSlip.STATE_AD;
                        tr = (TrackSegment) ls.getConnectA();
                    } else if (currLayoutBlock == ((TrackSegment) ls.getConnectB()).getLayoutBlock()
                            && currLayoutBlock != ((TrackSegment) ls.getConnectA()).getLayoutBlock()) {
                        //Found continuing at B only
                        tr = (TrackSegment) lt.getConnectB();
                        setting = LayoutSlip.STATE_BD;
                        prevConnectType = LayoutTrack.SLIP_B;

                    } else if (currLayoutBlock == ((TrackSegment) ls.getConnectA()).getLayoutBlock()
                            && currLayoutBlock != ((TrackSegment) ls.getConnectB()).getLayoutBlock()) {
                        //Found continuing at A only
                        setting = LayoutSlip.STATE_AD;
                        tr = (TrackSegment) lt.getConnectA();
                        prevConnectType = LayoutTrack.SLIP_A;
                    } else {
                        if ((ls.getConnectA() != null) && trackSegmentLeadsTo((TrackSegment) ls.getConnectA(), ls)) {
                            prevConnectType = LayoutTrack.SLIP_A;
                            setting = LayoutSlip.STATE_AD;
                            tr = (TrackSegment) lt.getConnectA();
                        } else if ((ls.getConnectB() != null) && trackSegmentLeadsTo((TrackSegment) ls.getConnectB(), ls)) {
                            prevConnectType = LayoutTrack.SLIP_B;
                            setting = LayoutSlip.STATE_BD;
                            tr = (TrackSegment) lt.getConnectB();
                        } else {
                            if (!suppress) {
                                log.error("Error - Neither branch at track node leads to requested Block.(LS4)");
                            }
                            tr = null;
                        }
                    }
                    break;
                default:
                    break;
            }
            if ((tr != null) && (tr.getLayoutBlock() != currLayoutBlock)) {
                // continuing track segment is not in this block
                tr = null;
            } else if (tr == null) {
                if (!suppress) {
                    log.error("Connectivity not complete at Slip " + ls.getDisplayName());
                }
                turnoutConnectivity = false;
            }
        } else {
            switch (cType) {
                case LayoutTrack.TURNOUT_A:
                    // check for left-handed crossover
                    if (tType == LayoutTurnout.LH_XOVER) {
                        // entering at a continuing track of a left-handed crossover
                        prevConnectType = LayoutTrack.TURNOUT_B;
                        setting = Turnout.CLOSED;
                        tr = (TrackSegment) lt.getConnectB();
                    } // entering at a throat, determine exit by checking block of connected track segment
                    else if ((nextLayoutBlock == lt.getLayoutBlockB()) || ((lt.getConnectB() != null)
                            && (nextLayoutBlock == ((TrackSegment) lt.getConnectB()).getLayoutBlock()))) {
                        // exiting block at continuing track
                        prevConnectType = LayoutTrack.TURNOUT_B;
                        setting = Turnout.CLOSED;
                        tr = (TrackSegment) lt.getConnectB();
                    } else if ((nextLayoutBlock == lt.getLayoutBlockC()) || ((lt.getConnectC() != null)
                            && (nextLayoutBlock == ((TrackSegment) lt.getConnectC()).getLayoutBlock()))) {
                        // exiting block at diverging track
                        prevConnectType = LayoutTrack.TURNOUT_C;
                        tr = (TrackSegment) lt.getConnectC();
                    } // must stay in block after turnout - check if only one track continues in block
                    else if ((lt.getConnectB() != null) && (currLayoutBlock == ((TrackSegment) lt.getConnectB()).getLayoutBlock())
                            && (lt.getConnectC() != null) && (currLayoutBlock != ((TrackSegment) lt.getConnectC()).getLayoutBlock())) {
                        // continuing in block on continuing track only
                        prevConnectType = LayoutTrack.TURNOUT_B;
                        setting = Turnout.CLOSED;
                        tr = (TrackSegment) lt.getConnectB();
                    } else if ((lt.getConnectC() != null) && (currLayoutBlock == ((TrackSegment) lt.getConnectC()).getLayoutBlock())
                            && (lt.getConnectB() != null) && (currLayoutBlock != ((TrackSegment) lt.getConnectB()).getLayoutBlock())) {
                        // continuing in block on diverging track only
                        prevConnectType = LayoutTrack.TURNOUT_C;
                        tr = (TrackSegment) lt.getConnectC();
                    } // both connecting track segments continue in current block, must search further
                    else {
                        // check if continuing track leads to the next block
                        if ((lt.getConnectB() != null) && trackSegmentLeadsTo((TrackSegment) lt.getConnectB(), lt)) {
                            prevConnectType = LayoutTrack.TURNOUT_B;
                            setting = Turnout.CLOSED;
                            tr = (TrackSegment) lt.getConnectB();
                        } // check if diverging track leads to the next block
                        else if ((lt.getConnectC() != null) && trackSegmentLeadsTo((TrackSegment) lt.getConnectC(), lt)) {
                            prevConnectType = LayoutTrack.TURNOUT_C;
                            tr = (TrackSegment) lt.getConnectC();
                        } else {
                            if (!suppress) {
                                log.error("Error - Neither branch at track node leads to requested Block.(1)");
                            }
                            tr = null;
                        }
                    }
                    break;
                case LayoutTrack.TURNOUT_B:
                    if ((tType == LayoutTurnout.LH_XOVER) || (tType == LayoutTurnout.DOUBLE_XOVER)) {
                        // entering at a throat of a double crossover or a left-handed crossover
                        if ((nextLayoutBlock == lt.getLayoutBlock()) || ((lt.getConnectA() != null)
                                && (nextLayoutBlock == ((TrackSegment) lt.getConnectA()).getLayoutBlock()))) {
                            // exiting block at continuing track
                            prevConnectType = LayoutTrack.TURNOUT_A;
                            setting = Turnout.CLOSED;
                            tr = (TrackSegment) lt.getConnectB();
                        } else if ((nextLayoutBlock == lt.getLayoutBlockD()) || ((lt.getConnectD() != null)
                                && (nextLayoutBlock == ((TrackSegment) lt.getConnectD()).getLayoutBlock()))) {
                            // exiting block at diverging track
                            prevConnectType = LayoutTrack.TURNOUT_D;
                            tr = (TrackSegment) lt.getConnectD();
                        } // must stay in block after turnout
                        else if (((lt.getConnectA() != null) && (currLayoutBlock == ((TrackSegment) lt.getConnectA()).getLayoutBlock()))
                                && ((lt.getConnectD() != null) && (currLayoutBlock != ((TrackSegment) lt.getConnectD()).getLayoutBlock()))) {
                            // continuing in block on continuing track only
                            prevConnectType = LayoutTrack.TURNOUT_A;
                            setting = Turnout.CLOSED;
                            tr = (TrackSegment) lt.getConnectA();
                        } else if (((lt.getConnectD() != null) && (currLayoutBlock == ((TrackSegment) lt.getConnectD()).getLayoutBlock()))
                                && ((lt.getConnectA() != null) && (currLayoutBlock != ((TrackSegment) lt.getConnectA()).getLayoutBlock()))) {
                            // continuing in block on diverging track only
                            prevConnectType = LayoutTrack.TURNOUT_D;
                            tr = (TrackSegment) lt.getConnectD();
                        } // both connecting track segments continue in current block, must search further
                        else {
                            // check if continuing track leads to the next block
                            if ((lt.getConnectA() != null) && trackSegmentLeadsTo((TrackSegment) lt.getConnectA(), lt)) {
                                prevConnectType = LayoutTrack.TURNOUT_A;
                                setting = Turnout.CLOSED;
                                tr = (TrackSegment) lt.getConnectA();
                            } // check if diverging track leads to the next block
                            else if ((lt.getConnectD() != null) && trackSegmentLeadsTo((TrackSegment) lt.getConnectD(), lt)) {
                                prevConnectType = LayoutTrack.TURNOUT_D;
                                tr = (TrackSegment) lt.getConnectD();
                            } else {
                                if (!suppress) {
                                    log.error("Error - Neither branch at track node leads to requested Block.(2)");
                                }
                                tr = null;
                            }
                        }
                    } else {
                        // entering at continuing track, must exit at throat
                        prevConnectType = LayoutTrack.TURNOUT_A;
                        setting = Turnout.CLOSED;
                        tr = (TrackSegment) lt.getConnectA();
                    }
                    break;
                case LayoutTrack.TURNOUT_C:
                    if ((tType == LayoutTurnout.RH_XOVER) || (tType == LayoutTurnout.DOUBLE_XOVER)) {
                        // entering at a throat of a double crossover or a right-handed crossover
                        if ((nextLayoutBlock == lt.getLayoutBlockD()) || ((lt.getConnectD() != null)
                                && (nextLayoutBlock == ((TrackSegment) lt.getConnectD()).getLayoutBlock()))) {
                            // exiting block at continuing track
                            prevConnectType = LayoutTrack.TURNOUT_D;
                            setting = Turnout.CLOSED;
                            tr = (TrackSegment) lt.getConnectD();
                        } else if ((nextLayoutBlock == lt.getLayoutBlock()) || ((lt.getConnectA() != null)
                                && (nextLayoutBlock == ((TrackSegment) lt.getConnectA()).getLayoutBlock()))) {
                            // exiting block at diverging track
                            prevConnectType = LayoutTrack.TURNOUT_A;
                            tr = (TrackSegment) lt.getConnectA();
                        } // must stay in block after turnout
                        else if (((lt.getConnectD() != null) && (currLayoutBlock == ((TrackSegment) lt.getConnectD()).getLayoutBlock()))
                                && ((lt.getConnectA() != null) && (currLayoutBlock != ((TrackSegment) lt.getConnectA()).getLayoutBlock()))) {
                            // continuing in block on continuing track
                            prevConnectType = LayoutTrack.TURNOUT_D;
                            setting = Turnout.CLOSED;
                            tr = (TrackSegment) lt.getConnectD();
                        } else if (((lt.getConnectA() != null) && (currLayoutBlock == ((TrackSegment) lt.getConnectA()).getLayoutBlock()))
                                && ((lt.getConnectD() != null) && (currLayoutBlock != ((TrackSegment) lt.getConnectD()).getLayoutBlock()))) {
                            // continuing in block on diverging track
                            prevConnectType = LayoutTrack.TURNOUT_A;
                            tr = (TrackSegment) lt.getConnectA();
                        } // both connecting track segments continue in current block, must search further
                        else {
                            // check if continuing track leads to the next block
                            if ((lt.getConnectD() != null) && trackSegmentLeadsTo((TrackSegment) lt.getConnectD(), lt)) {
                                prevConnectType = LayoutTrack.TURNOUT_D;
                                setting = Turnout.CLOSED;
                                tr = (TrackSegment) lt.getConnectD();
                            } // check if diverging track leads to the next block
                            else if ((lt.getConnectA() != null) && trackSegmentLeadsTo((TrackSegment) lt.getConnectA(), lt)) {
                                prevConnectType = LayoutTrack.TURNOUT_A;
                                tr = (TrackSegment) lt.getConnectA();
                            } else {
                                if (!suppress) {
                                    log.error("Error - Neither branch at track node leads to requested Block.(3)");
                                }
                                tr = null;
                            }
                        }
                    } else if (tType == LayoutTurnout.LH_XOVER) {
                        // entering at continuing track, must exit at throat
                        prevConnectType = LayoutTrack.TURNOUT_D;
                        tr = (TrackSegment) lt.getConnectD();
                        setting = Turnout.CLOSED;
                    } else {
                        // entering at diverging track, must exit at throat
                        prevConnectType = LayoutTrack.TURNOUT_A;
                        tr = (TrackSegment) lt.getConnectA();
                    }
                    break;
                case LayoutTrack.TURNOUT_D:
                    if ((tType == LayoutTurnout.LH_XOVER) || (tType == LayoutTurnout.DOUBLE_XOVER)) {
                        // entering at a throat of a double crossover or a left-handed crossover
                        if ((nextLayoutBlock == lt.getLayoutBlockC()) || ((lt.getConnectC() != null)
                                && (nextLayoutBlock == ((TrackSegment) lt.getConnectC()).getLayoutBlock()))) {
                            // exiting block at continuing track
                            prevConnectType = LayoutTrack.TURNOUT_C;
                            setting = Turnout.CLOSED;
                            tr = (TrackSegment) lt.getConnectC();
                        } else if ((nextLayoutBlock == lt.getLayoutBlockB()) || ((lt.getConnectB() != null)
                                && (nextLayoutBlock == ((TrackSegment) lt.getConnectB()).getLayoutBlock()))) {
                            // exiting block at diverging track
                            prevConnectType = LayoutTrack.TURNOUT_B;
                            tr = (TrackSegment) lt.getConnectB();
                        } // must stay in block after turnout
                        else if (((lt.getConnectC() != null) && (currLayoutBlock == ((TrackSegment) lt.getConnectC()).getLayoutBlock()))
                                && ((lt.getConnectB() != null) && (currLayoutBlock != ((TrackSegment) lt.getConnectB()).getLayoutBlock()))) {
                            // continuing in block on continuing track
                            prevConnectType = LayoutTrack.TURNOUT_C;
                            setting = Turnout.CLOSED;
                            tr = (TrackSegment) lt.getConnectC();
                        } else if (((lt.getConnectB() != null) && (currLayoutBlock == ((TrackSegment) lt.getConnectB()).getLayoutBlock()))
                                && ((lt.getConnectC() != null) && (currLayoutBlock != ((TrackSegment) lt.getConnectC()).getLayoutBlock()))) {
                            // continuing in block on diverging track
                            prevConnectType = LayoutTrack.TURNOUT_B;
                            tr = (TrackSegment) lt.getConnectB();
                        } // both connecting track segments continue in current block, must search further
                        else {
                            // check if continuing track leads to the next block
                            if ((lt.getConnectC() != null) && trackSegmentLeadsTo((TrackSegment) lt.getConnectC(), lt)) {
                                prevConnectType = LayoutTrack.TURNOUT_C;
                                setting = Turnout.CLOSED;
                                tr = (TrackSegment) lt.getConnectC();
                            } // check if diverging track leads to the next block
                            else if ((lt.getConnectB() != null) && trackSegmentLeadsTo((TrackSegment) lt.getConnectB(), lt)) {
                                prevConnectType = LayoutTrack.TURNOUT_B;
                                tr = (TrackSegment) lt.getConnectB();
                            } else {
                                if (!suppress) {
                                    log.error("Error - Neither branch at track node leads to requested Block.(2)");
                                }
                                tr = null;
                            }
                        }
                    } else if (tType == LayoutTurnout.RH_XOVER) {
                        // entering at through track of a right-handed crossover, must exit at throat
                        prevConnectType = LayoutTrack.TURNOUT_C;
                        tr = (TrackSegment) lt.getConnectC();
                        setting = Turnout.CLOSED;
                    } else {
                        // entering at diverging track of a right-handed crossover, must exit at throat
                        prevConnectType = LayoutTrack.TURNOUT_A;
                        tr = (TrackSegment) lt.getConnectA();
                    }
                    break;
                default: {
                    log.warn("getTurnoutSetting() unknown cType: " + cType);
                    break;
                }
            }   // switch (cType)
            if ((tr != null) && (tr.getLayoutBlock() != currLayoutBlock)) {
                // continuing track segment is not in this block
                tr = null;
            } else if (tr == null) {
                if (!suppress) {
                    log.error("Connectivity not complete at turnout " + lt.getTurnoutName());
                }
                turnoutConnectivity = false;
            }
            if (lt.getContinuingSense() != Turnout.CLOSED) {
                if (setting == Turnout.THROWN) {
                    setting = Turnout.CLOSED;
                } else if (setting == Turnout.CLOSED) {
                    setting = Turnout.THROWN;
                }
            }
        }
        return (setting);
    }

    /**
     * This method follows the track from a beginning track segment to its exits
     * from the current LayoutBlock 'currLayoutBlock' until the track connects
     * to the designated Block 'nextLayoutBlock' or all exit points have been
     * tested. Returns 'true' if designated Block is connected; returns 'false'
     * if not.
     */
    private boolean trackSegmentLeadsTo(
            @Nullable TrackSegment tsg, @Nullable LayoutTrack ob) {
        if ((tsg == null) || (ob == null)) {
            log.error("Null argument on entry to trackSegmentLeadsTo");
            return false;
        }
        TrackSegment curTS = tsg;
        LayoutTrack curObj = ob;

        if (log.isDebugEnabled()) {
            log.info("trackSegmentLeadsTo({}, {}): entry", curTS.getId(), objectToNameOrIDString(curObj));
        }

        // post process track segment and conObj lists
        List<TrackSegment> posTS = new ArrayList<>();
        List<LayoutTrack> posOB = new ArrayList<>();

        int conType;
        LayoutTrack conObj;

        // follow track to all exit points outside this block
        while (curTS != null) {
            // if the current track segment is in the next block...
            if (curTS.getLayoutBlock() == nextLayoutBlock) {
                return true;    // ... we're done!
            }

            // if the current track segment is in the current block...
            if (curTS.getLayoutBlock() == currLayoutBlock) {
                // identify next destination along track
                if (curTS.getConnect1() == curObj) {
                    // entered through 1, leaving through 2
                    conType = curTS.getType2();
                    conObj = curTS.getConnect2();
                } else if (curTS.getConnect2() == curObj) {
                    // entered through 2, leaving through 1
                    conType = curTS.getType1();
                    conObj = curTS.getConnect1();
                } else {
                    log.error("Connectivity error when following track {} in Block {}", curTS.getId(), currLayoutBlock.getUserName());
                    log.error("{} not connected to {} (connects: {} & {})",
                            objectToNameOrIDString(curObj),
                            curTS.getId(),
                            curTS.getConnect1Name(),
                            curTS.getConnect2Name());
                    return false;
                }

                if (log.isDebugEnabled()) {
                    log.info("In block {}, going from {} thru {} to {} (conType: {}), nextLayoutBlock: {}",
                            currLayoutBlock.getUserName(),
                            objectToNameOrIDString(conObj),
                            curTS.getId(),
                            objectToNameOrIDString(curObj),
                            connectionTypeToString(conType),
                            nextLayoutBlock.getId());
                }

                // follow track according to next destination type
                // this is a positionable point
                if (conType == LayoutTrack.POS_POINT) {
                    // reached anchor point or end bumper
                    if (((PositionablePoint) conObj).getType() == PositionablePoint.END_BUMPER) {
                        // end of line without reaching 'nextLayoutBlock'
                        if (log.isDebugEnabled()) {
                            log.info("end of line without reaching {}", nextLayoutBlock.getId());
                        }
                        curTS = null;
                    } else if (((PositionablePoint) conObj).getType() == PositionablePoint.ANCHOR
                            || ((PositionablePoint) conObj).getType() == PositionablePoint.EDGE_CONNECTOR) {
                        // proceed to next track segment if within the same Block
                        if (((PositionablePoint) conObj).getConnect1() == curTS) {
                            curTS = (((PositionablePoint) conObj).getConnect2());
                        } else {
                            curTS = (((PositionablePoint) conObj).getConnect1());
                        }
                        curObj = conObj;
                    }
                } else if ((conType >= LayoutTrack.LEVEL_XING_A) && (conType <= LayoutTrack.LEVEL_XING_D)) {
                    // reached a level crossing
                    if ((conType == LayoutTrack.LEVEL_XING_A) || (conType == LayoutTrack.LEVEL_XING_C)) {
                        if (((LevelXing) conObj).getLayoutBlockAC() != currLayoutBlock) {
                            if (((LevelXing) conObj).getLayoutBlockAC() == nextLayoutBlock) {
                                return true;
                            } else {
                                curTS = null;
                            }
                        } else if (conType == LayoutTrack.LEVEL_XING_A) {
                            curTS = (TrackSegment) ((LevelXing) conObj).getConnectC();
                        } else {
                            curTS = (TrackSegment) ((LevelXing) conObj).getConnectA();
                        }
                    } else {
                        if (((LevelXing) conObj).getLayoutBlockBD() != currLayoutBlock) {
                            if (((LevelXing) conObj).getLayoutBlockBD() == nextLayoutBlock) {
                                return true;
                            } else {
                                curTS = null;
                            }
                        } else if (conType == LayoutTrack.LEVEL_XING_B) {
                            curTS = (TrackSegment) ((LevelXing) conObj).getConnectD();
                        } else {
                            curTS = (TrackSegment) ((LevelXing) conObj).getConnectB();
                        }
                    }
                    curObj = conObj;
                } else if ((conType >= LayoutTrack.TURNOUT_A) && (conType <= LayoutTrack.TURNOUT_D)) {
                    // reached a turnout
                    LayoutTurnout lt = (LayoutTurnout) conObj;
                    int tType = lt.getTurnoutType();

                    // RH, LH or DOUBLE _XOVER
                    if ((tType == LayoutTurnout.DOUBLE_XOVER) || (tType == LayoutTurnout.RH_XOVER)
                            || (tType == LayoutTurnout.LH_XOVER)) {
                        // reached a crossover turnout
                        switch (conType) {
                            case LayoutTrack.TURNOUT_A:
                                if ((lt.getLayoutBlock()) != currLayoutBlock) {
                                    if (lt.getLayoutBlock() == nextLayoutBlock) {
                                        return true;
                                    } else {
                                        curTS = null;
                                    }
                                } else if ((lt.getLayoutBlockB() == nextLayoutBlock) || ((tType != LayoutTurnout.LH_XOVER)
                                        && (lt.getLayoutBlockC() == nextLayoutBlock))) {
                                    return true;
                                } else if (lt.getLayoutBlockB() == currLayoutBlock) {
                                    curTS = (TrackSegment) lt.getConnectB();
                                    if ((tType != LayoutTurnout.LH_XOVER) && (lt.getLayoutBlockC() == currLayoutBlock)) {
                                        posTS.add((TrackSegment) lt.getConnectC());
                                        posOB.add(conObj);
                                    }
                                } else if ((tType != LayoutTurnout.LH_XOVER) && (lt.getLayoutBlockC() == currLayoutBlock)) {
                                    curTS = (TrackSegment) lt.getConnectC();
                                } else {
                                    curTS = null;
                                }
                                break;
                            case LayoutTrack.TURNOUT_B:
                                if ((lt.getLayoutBlockB()) != currLayoutBlock) {
                                    if (lt.getLayoutBlockB() == nextLayoutBlock) {
                                        return true;
                                    } else {
                                        curTS = null;
                                    }
                                } else if ((lt.getLayoutBlock() == nextLayoutBlock) || ((tType != LayoutTurnout.RH_XOVER)
                                        && (lt.getLayoutBlockD() == nextLayoutBlock))) {
                                    return true;
                                } else if (lt.getLayoutBlock() == currLayoutBlock) {
                                    curTS = (TrackSegment) lt.getConnectA();
                                    if ((tType != LayoutTurnout.RH_XOVER) && (lt.getLayoutBlockD() == currLayoutBlock)) {
                                        posTS.add((TrackSegment) lt.getConnectD());
                                        posOB.add(conObj);
                                    }
                                } else if ((tType != LayoutTurnout.RH_XOVER) && (lt.getLayoutBlockD() == currLayoutBlock)) {
                                    curTS = (TrackSegment) lt.getConnectD();
                                } else {
                                    curTS = null;
                                }
                                break;
                            case LayoutTrack.TURNOUT_C:
                                if ((lt.getLayoutBlockC()) != currLayoutBlock) {
                                    if (lt.getLayoutBlockC() == nextLayoutBlock) {
                                        return true;
                                    } else {
                                        curTS = null;
                                    }
                                } else if ((lt.getLayoutBlockD() == nextLayoutBlock) || ((tType != LayoutTurnout.LH_XOVER)
                                        && (lt.getLayoutBlock() == nextLayoutBlock))) {
                                    return true;
                                } else if (lt.getLayoutBlockD() == currLayoutBlock) {
                                    curTS = (TrackSegment) lt.getConnectD();
                                    if ((tType != LayoutTurnout.LH_XOVER) && (lt.getLayoutBlock() == currLayoutBlock)) {
                                        posTS.add((TrackSegment) lt.getConnectA());
                                        posOB.add(conObj);
                                    }
                                } else if ((tType != LayoutTurnout.LH_XOVER) && (lt.getLayoutBlock() == currLayoutBlock)) {
                                    curTS = (TrackSegment) lt.getConnectA();
                                } else {
                                    curTS = null;
                                }
                                break;
                            case LayoutTrack.TURNOUT_D:
                                if ((lt.getLayoutBlockD()) != currLayoutBlock) {
                                    if (lt.getLayoutBlockD() == nextLayoutBlock) {
                                        return true;
                                    } else {
                                        curTS = null;
                                    }
                                } else if ((lt.getLayoutBlockC() == nextLayoutBlock) || ((tType != LayoutTurnout.RH_XOVER)
                                        && (lt.getLayoutBlockB() == nextLayoutBlock))) {
                                    return true;
                                } else if (lt.getLayoutBlockC() == currLayoutBlock) {
                                    curTS = (TrackSegment) lt.getConnectC();
                                    if ((tType != LayoutTurnout.RH_XOVER) && (lt.getLayoutBlockB() == currLayoutBlock)) {
                                        posTS.add((TrackSegment) lt.getConnectB());
                                        posOB.add(conObj);
                                    }
                                } else if ((tType != LayoutTurnout.RH_XOVER) && (lt.getLayoutBlockB() == currLayoutBlock)) {
                                    curTS = (TrackSegment) lt.getConnectB();
                                } else {
                                    curTS = null;
                                }
                                break;
                            default: {
                                log.warn("trackSegmentLeadsTo() unknown conType: " + conType);
                                break;
                            }
                        }   // switch (conType)
                        curObj = conObj;
                    } else // if RH, LH or DOUBLE _XOVER
                    if ((tType == LayoutTurnout.RH_TURNOUT) || (tType == LayoutTurnout.LH_TURNOUT)
                            || (tType == LayoutTurnout.WYE_TURNOUT)) {
                        // reached RH. LH, or WYE turnout
                        if (lt.getLayoutBlock() != currLayoutBlock) {    // if not in the last block...
                            if (lt.getLayoutBlock() == nextLayoutBlock) {   // if in the next block
                                return true;    //(Yes!) done
                            } else {
                                curTS = null;   //(nope) dead end
                            }
                        } else {
                            if (conType == LayoutTrack.TURNOUT_A) {
                                // if the connect B or C are in the next block...
                                if ((((TrackSegment) lt.getConnectB()).getLayoutBlock() == nextLayoutBlock)
                                        || (((TrackSegment) lt.getConnectC()).getLayoutBlock() == nextLayoutBlock)) {
                                    return true;    //(yes!) done!
                                } else // if connect B is in this block...
                                if (((TrackSegment) lt.getConnectB()).getLayoutBlock() == currLayoutBlock) {
                                    curTS = (TrackSegment) lt.getConnectB();
                                    //if connect C is in this block
                                    if (((TrackSegment) lt.getConnectC()).getLayoutBlock() == currLayoutBlock) {
                                        // add it to our post processing list
                                        posTS.add((TrackSegment) lt.getConnectC());
                                        posOB.add(conObj);
                                    }
                                } else {
                                    curTS = (TrackSegment) lt.getConnectC();
                                }
                            } else {
                                curTS = (TrackSegment) lt.getConnectA();
                            }
                            curObj = conObj;
                        }
                    }   // if RH, LH or WYE _TURNOUT
                } else if (conType >= LayoutTrack.SLIP_A && conType <= LayoutTrack.SLIP_D) {
                    LayoutSlip ls = (LayoutSlip) conObj;
                    int tType = ls.getTurnoutType();

                    if (ls.getLayoutBlock() != currLayoutBlock) {    // if not in the last block
                        if (ls.getLayoutBlock() == nextLayoutBlock) {   // if in the next block
                            return true;    //(yes!) done
                        } else {
                            curTS = null;   //(nope) dead end
                        }
                    } else {    // still in the last block
                        switch (conType) {
                            case LayoutTrack.SLIP_A:
                                if (((TrackSegment) ls.getConnectC()).getLayoutBlock() == nextLayoutBlock) {
                                    //Leg A-D has next currLayoutBlock
                                    return true;
                                }
                                if (((TrackSegment) ls.getConnectD()).getLayoutBlock() == nextLayoutBlock) {
                                    //Leg A-C has next currLayoutBlock
                                    return true;
                                }
                                if (((TrackSegment) ls.getConnectC()).getLayoutBlock() == currLayoutBlock) {
                                    curTS = (TrackSegment) ls.getConnectC();
                                    if (((TrackSegment) ls.getConnectD()).getLayoutBlock() == currLayoutBlock) {
                                        posTS.add((TrackSegment) ls.getConnectD());
                                        posOB.add(conObj);
                                    }
                                } else {
                                    curTS = (TrackSegment) ls.getConnectD();
                                }
                                break;
                            case LayoutTrack.SLIP_B:
                                if (tType == LayoutSlip.SINGLE_SLIP) {
                                    curTS = (TrackSegment) ls.getConnectD();
                                    break;
                                }
                                if (((TrackSegment) ls.getConnectC()).getLayoutBlock() == nextLayoutBlock) {
                                    //Leg B-C has next currLayoutBlock
                                    return true;
                                }
                                if (((TrackSegment) ls.getConnectD()).getLayoutBlock() == nextLayoutBlock) {
                                    //Leg D-B has next currLayoutBlock
                                    return true;
                                }
                                if (((TrackSegment) ls.getConnectC()).getLayoutBlock() == currLayoutBlock) {
                                    curTS = (TrackSegment) ls.getConnectC();
                                    if (((TrackSegment) ls.getConnectD()).getLayoutBlock() == currLayoutBlock) {
                                        posTS.add((TrackSegment) ls.getConnectD());
                                        posOB.add(conObj);
                                    }
                                } else {
                                    curTS = (TrackSegment) ls.getConnectD();
                                }
                                break;
                            case LayoutTrack.SLIP_C:
                                // if this is a single slip...
                                if (tType == LayoutSlip.SINGLE_SLIP) {
                                    curTS = (TrackSegment) ls.getConnectA();
                                    break;
                                }
                                //if connect A is in the next block
                                if (((TrackSegment) ls.getConnectA()).getLayoutBlock() == nextLayoutBlock) {
                                    return true;    //(Yes!) Leg A-C has next block
                                }
                                //if connect B is in the next block
                                if (((TrackSegment) ls.getConnectB()).getLayoutBlock() == nextLayoutBlock) {
                                    return true;    //(Yes!) Leg B-C has next block
                                }

                                //if connect B is in this block...
                                if (((TrackSegment) ls.getConnectB()).getLayoutBlock() == currLayoutBlock) {
                                    curTS = (TrackSegment) ls.getConnectB();
                                    //if connect A is in this block...
                                    if (((TrackSegment) ls.getConnectA()).getLayoutBlock() == currLayoutBlock) {
                                        // add it to our post processing list
                                        posTS.add((TrackSegment) ls.getConnectA());
                                        posOB.add(conObj);
                                    }
                                } else { //if connect A is in this block...
                                    if (((TrackSegment) ls.getConnectA()).getLayoutBlock() == currLayoutBlock) {
                                        curTS = (TrackSegment) ls.getConnectA();
                                    } else {
                                        log.debug("{} not connected to {} (connections: {} & {})",
                                                currLayoutBlock.getUserName(), ls.getName(),
                                                objectToNameOrIDString(ls.getConnectA()),
                                                objectToNameOrIDString(ls.getConnectB()));
                                    }
                                }
                                break;
                            case LayoutTrack.SLIP_D:
                                if (((TrackSegment) ls.getConnectA()).getLayoutBlock() == nextLayoutBlock) {
                                    //Leg D-A has next currLayoutBlock
                                    return true;
                                }
                                if (((TrackSegment) ls.getConnectB()).getLayoutBlock() == nextLayoutBlock) {
                                    //Leg D-B has next currLayoutBlock
                                    return true;
                                }
                                if (((TrackSegment) ls.getConnectB()).getLayoutBlock() == currLayoutBlock) {
                                    curTS = (TrackSegment) ls.getConnectB();
                                    if (((TrackSegment) ls.getConnectA()).getLayoutBlock() == currLayoutBlock) {
                                        posTS.add((TrackSegment) ls.getConnectA());
                                        posOB.add(conObj);
                                    }
                                } else {
                                    curTS = (TrackSegment) ls.getConnectA();
                                }
                                break;
                            default: {
                                log.warn("trackSegmentLeadsTo() unknown conType: " + conType);
                                break;
                            }
                        }   //switch (conType)
                        curObj = conObj;
                    }   // if (ls.getLayoutBlock() != currLayoutBlock
                }   //else if (conType >= LayoutTrack.SLIP_A && conType <= LayoutTrack.SLIP_D)
            } else {
                curTS = null;
            }

            if (curTS == null) {
                // reached an end point outside this block that was not 'nextLayoutBlock' - any other paths to follow?
                if (posTS.size() > 0) {
                    // paths remain, initialize the next one
                    curTS = posTS.get(0);
                    curObj = posOB.get(0);
                    // remove it from the list of unexplored paths
                    posTS.remove(0);
                    posOB.remove(0);
                }
            }
        }   // while (curTS != null)

        // searched all possible paths in this block, 'currLayoutBlock', without finding the desired exit block, 'nextLayoutBlock'
        return false;
    }

    @Nonnull
    private String connectionTypeToString(int conType) {
        String con_type = "TURNTABLE_RAY_OFFSET";
        if (conType <= LayoutTrack.SLIP_D) {
            String[] con_types = {"NONE", "POS_POINT",
                "TURNOUT_A", "TURNOUT_B", "TURNOUT_C", "TURNOUT_D",
                "LEVEL_XING_A", "LEVEL_XING_B", "LEVEL_XING_C", "LEVEL_XING_D",
                "TRACK", "TURNOUT_CENTER", "LEVEL_XING_CENTER", "TURNTABLE_CENTER",
                "LAYOUT_POS_LABEL", "LAYOUT_POS_JCOMP", "MULTI_SENSOR", "MARKER",
                "TRACK_CIRCLE_CENTRE", "UNUSED_19", "SLIP_CENTER",
                "SLIP_A", "SLIP_B", "SLIP_C", "SLIP_D"};
            con_type = con_types[conType];
        }
        return con_type;
    }

    @Nonnull
    private String objectToNameOrIDString(@Nonnull LayoutTrack obj) {
        String result;
        try {
            result = ((NamedBean) obj).getDisplayName();
        } catch (Exception ex1) {
            try {
                result = ((LayoutTrack) obj).getId();
            } catch (Exception ex2) {
                try {
                    result = ((LayoutTrack) obj).getName();
                } catch (Exception ex3) {
                    try {
                        result = ((LayoutTrack) obj).getId();
                    } catch (Exception ex4) {
                        result = "<" + obj + ">";
                    }
                }
            }
        }
        return result;
    }

    private boolean turnoutConnectivity = true;

    /**
     * Check if the connectivity of the turnouts has been completed in the block
     * after calling getTurnoutList().
     *
     * @return true if turnout connectivity is complete; otherwise false
     */
    public boolean isTurnoutConnectivityComplete() {
        return turnoutConnectivity;
    }

    private void setupOpposingTrackSegment(@Nonnull LevelXing x, int cType) {
        switch (cType) {
            case LayoutTrack.LEVEL_XING_A:
                tr = (TrackSegment) x.getConnectC();
                prevConnectType = LayoutTrack.LEVEL_XING_C;
                break;
            case LayoutTrack.LEVEL_XING_B:
                tr = (TrackSegment) x.getConnectD();
                prevConnectType = LayoutTrack.LEVEL_XING_D;
                break;
            case LayoutTrack.LEVEL_XING_C:
                tr = (TrackSegment) x.getConnectA();
                prevConnectType = LayoutTrack.LEVEL_XING_A;
                break;
            case LayoutTrack.LEVEL_XING_D:
                tr = (TrackSegment) x.getConnectB();
                prevConnectType = LayoutTrack.LEVEL_XING_B;
                break;
            default:
                break;
        }
        if (tr.getLayoutBlock() != currLayoutBlock) {
            // track segment is not in this block
            tr = null;
        } else {
            // track segment is in this block
            prevConnectObject = x;
        }
    }

    @Nonnull
    public List<LayoutTurnout> getAllTurnoutsThisBlock(
            @Nonnull LayoutBlock currLayoutBlock) {
        return layoutEditor.getLayoutTracks().stream()
                .filter((o) -> (o instanceof LayoutTurnout)) // this includes LayoutSlips
                .map(LayoutTurnout.class::cast)
                .filter((lt) -> ((lt.getLayoutBlock() == currLayoutBlock)
                || (lt.getLayoutBlockB() == currLayoutBlock)
                || (lt.getLayoutBlockC() == currLayoutBlock)
                || (lt.getLayoutBlockD() == currLayoutBlock)))
                .map(LayoutTurnout.class::cast)
                .collect(Collectors.toCollection(ArrayList<LayoutTurnout>::new));
    }

    // initialize logging
    private final static Logger log = LoggerFactory.getLogger(ConnectivityUtil.class);
}<|MERGE_RESOLUTION|>--- conflicted
+++ resolved
@@ -938,11 +938,6 @@
      * @return true if block is internal to x; false if block is external or
      *         contains a connecting track segment
      */
-<<<<<<< HEAD
-    @CheckReturnValue
-//    @Nullable  - this annotation not applicable to primative type boolean
-=======
->>>>>>> 49f84dd0
     public boolean blockInternalToLevelXing(
             @Nullable LevelXing x,
             @Nullable Block block) {

package jmri.jmrit.display.layoutEditor;

import java.util.ArrayList;
import java.util.List;
import java.util.ResourceBundle;
import jmri.Block;
import jmri.EntryPoint;
import jmri.InstanceManager;
import jmri.SignalHead;
import jmri.SignalMast;
import jmri.Turnout;
import jmri.implementation.AbstractNamedBean;
import jmri.jmrit.blockboss.BlockBossLogic;
import org.slf4j.Logger;
import org.slf4j.LoggerFactory;

/**
 * ConnectivityUtil provides methods supporting use of layout connectivity
 * available in Layout Editor panels. These tools allow outside classes to
 * inquire into connectivity information contained in a specified Layout Editor
 * panel.
 * <P>
 * Connectivity information is stored in the track diagram of a Layout Editor
 * panel. The "connectivity graph" of the layout consists of nodes
 * (LayoutTurnouts, LevelXings, and PositionablePoints) connected by lines
 * (TrackSegments). These methods extract information from the connection graph
 * and make it available. Each instance of ConnectivityUtil is associated with a
 * specific Layout Editor panel, and is accessed via that LayoutEditor panel's
 * 'getConnectivityUtil' method.
 * <P>
 * The methods in this module do not modify the Layout in any way, or change the
 * state of items on the layout. They only provide information to allow other
 * modules to do so as appropriate. For example, the "getTurnoutList" method
 * provides information about the turnouts in a block, but does not test the
 * state, or change the state, of any turnout.
 * <P>
 * The methods in this module are accessed via direct calls from the inquiring
 * method.
 * <P>
 * @author Dave Duchamp Copyright (c) 2009
 */
public class ConnectivityUtil {

    // Defined text resource
    ResourceBundle rb = ResourceBundle.getBundle("jmri.jmrit.display.layoutEditor.LayoutEditorBundle");

    // constants
    // operational instance variables
    private LayoutEditor layoutEditor = null;
    private LayoutEditorAuxTools auxTools = null;
    private LayoutBlockManager layoutBlockManager = null;
    private LayoutEditorTools leTools = null;

    // constructor method
    public ConnectivityUtil(LayoutEditor thePanel) {
        layoutEditor = thePanel;
        auxTools = new LayoutEditorAuxTools(layoutEditor);
        leTools = layoutEditor.getLETools();
        layoutBlockManager = InstanceManager.getDefault(LayoutBlockManager.class);
    }

    private ArrayList<Integer> companion = null;
    private TrackSegment tr = null;
    private int prevConnectType = 0;
    private Object prevConnectObject = null;
    private LayoutBlock currLayoutBlock = null;
    private LayoutBlock nextLayoutBlock = null;
    private LayoutBlock prevLayoutBlock = null;

    /**
     * Provide a list of LayoutTurnouts in the specified Block, in order,
     * beginning at the connection to the specified previous Block and
     * continuing to the specified next Block. Also compiles a companion list of
     * how the turnout should be set for the specified connectivity. The
     * companion list can be accessed by "getTurnoutSettingList" immediately
     * after this method returns.
     *
     * @param currBlock the block to list LayoutTurnouts in
     * @param prevBlock the previous block
     * @param nextBlock the following block
     * @return the list of all turnouts in the block if prevBlock or nextBlock
     *         are null or the list of all turnouts required to transit
     *         currBlock between prevBlock and nextBlock; returns an empty list
     *         if prevBlock and nextBlock are not null and are not connected
     */
    public ArrayList<LayoutTurnout> getTurnoutList(Block currBlock, Block prevBlock, Block nextBlock) {
        return getTurnoutList(currBlock, prevBlock, nextBlock, false);
    }

    /**
     * Provide a list of LayoutTurnouts in the specified Block, in order,
     * beginning at the connection to the specified previous Block and
     * continuing to the specified next Block. Also compiles a companion list of
     * how the turnout should be set for the specified connectivity. The
     * companion list can be accessed by "getTurnoutSettingList" immediately
     * after this method returns.
     *
     * @param currBlock the block to list LayoutTurnouts in
     * @param prevBlock the previous block
     * @param nextBlock the following block
     * @param suppress  true to prevent errors from being logged; false
     *                  otherwise
     * @return the list of all turnouts in the block if prevBlock or nextBlock
     *         are null or the list of all turnouts required to transit
     *         currBlock between prevBlock and nextBlock; returns an empty list
     *         if prevBlock and nextBlock are not null and are not connected
     */
    public ArrayList<LayoutTurnout> getTurnoutList(Block currBlock, Block prevBlock, Block nextBlock, boolean suppress) {
        turnoutConnectivity = true;
        ArrayList<LayoutTurnout> list = new ArrayList<>();
        companion = new ArrayList<>();
        // initialize
        currLayoutBlock = layoutBlockManager.getByUserName(currBlock.getUserName());
        if (prevBlock != null) {
            prevLayoutBlock = layoutBlockManager.getByUserName(prevBlock.getUserName());
        }
        if (nextBlock != null) {
            nextLayoutBlock = layoutBlockManager.getByUserName(nextBlock.getUserName());
        }
        if ((prevLayoutBlock == null) || (nextLayoutBlock == null)) {
            // special search with partial information - not as good, order not assured
            ArrayList<LayoutTurnout> allTurnouts = getAllTurnoutsThisBlock(currLayoutBlock);
            list.addAll(allTurnouts);
            allTurnouts.forEach((lt) -> {
                if (lt instanceof LayoutSlip) {
                    companion.add(((LayoutSlip) lt).getConnectivityStateForLayoutBlocks(currLayoutBlock, prevLayoutBlock, nextLayoutBlock, suppress));
                } else {
                    companion.add(lt.getConnectivityStateForLayoutBlocks(currLayoutBlock, prevLayoutBlock, nextLayoutBlock, suppress));
                }
            }); // for (LayoutTurnout ltx : allTurnouts)
            return list;
        }

        ArrayList<LayoutConnectivity> cList = auxTools.getConnectivityList(currLayoutBlock);
        int cType;
        // initialize the connectivity search, processing a turnout in this block if it is present
        boolean notFound = true;
        for (int i = 0; (i < cList.size()) && notFound; i++) {
            LayoutConnectivity lc = cList.get(i);
            if ((lc.getXover() != null) && (((lc.getBlock1() == currLayoutBlock) && (lc.getBlock2() == prevLayoutBlock))
                    || ((lc.getBlock1() == prevLayoutBlock) && (lc.getBlock2() == currLayoutBlock)))) {
                // have a block boundary in a crossover turnout, add turnout to the List
                LayoutTurnout xt = lc.getXover();
                int setting = Turnout.THROWN;
                list.add(xt);
                // determine setting and setup track segment if there is one
                tr = null;
                prevConnectObject = xt;
                switch (lc.getXoverBoundaryType()) {
                    case LayoutConnectivity.XOVER_BOUNDARY_AB:
                        setting = Turnout.CLOSED;
                        if (((TrackSegment) xt.getConnectA() != null) && (currLayoutBlock == ((TrackSegment) xt.getConnectA()).getLayoutBlock())) {
                            // block exits Xover at A
                            tr = (TrackSegment) xt.getConnectA();
                            prevConnectType = LayoutTrack.TURNOUT_A;
                        } else if (((TrackSegment) xt.getConnectB() != null) && (currLayoutBlock == ((TrackSegment) xt.getConnectB()).getLayoutBlock())) {
                            // block exits Xover at B
                            tr = (TrackSegment) xt.getConnectB();
                            prevConnectType = LayoutTrack.TURNOUT_B;
                        }
                        break;
                    case LayoutConnectivity.XOVER_BOUNDARY_CD:
                        setting = Turnout.CLOSED;
                        if (((TrackSegment) xt.getConnectC() != null) && (currLayoutBlock == ((TrackSegment) xt.getConnectC()).getLayoutBlock())) {
                            // block exits Xover at C
                            tr = (TrackSegment) xt.getConnectC();
                            prevConnectType = LayoutTrack.TURNOUT_C;
                        } else if (((TrackSegment) xt.getConnectD() != null) && (currLayoutBlock == ((TrackSegment) xt.getConnectD()).getLayoutBlock())) {
                            // block exits Xover at D
                            tr = (TrackSegment) xt.getConnectD();
                            prevConnectType = LayoutTrack.TURNOUT_D;
                        }
                        break;
                    case LayoutConnectivity.XOVER_BOUNDARY_AC:
                        if (((TrackSegment) xt.getConnectA() != null) && (currLayoutBlock == ((TrackSegment) xt.getConnectA()).getLayoutBlock())) {
                            // block exits Xover at A
                            tr = (TrackSegment) xt.getConnectA();
                            prevConnectType = LayoutTrack.TURNOUT_A;
                        } else if (((TrackSegment) xt.getConnectC() != null) && (currLayoutBlock == ((TrackSegment) xt.getConnectC()).getLayoutBlock())) {
                            // block exits Xover at C
                            tr = (TrackSegment) xt.getConnectC();
                            prevConnectType = LayoutTrack.TURNOUT_C;
                        }
                        break;
                    case LayoutConnectivity.XOVER_BOUNDARY_BD:
                        if (((TrackSegment) xt.getConnectB() != null) && (currLayoutBlock == ((TrackSegment) xt.getConnectB()).getLayoutBlock())) {
                            // block exits Xover at B
                            tr = (TrackSegment) xt.getConnectB();
                            prevConnectType = LayoutTrack.TURNOUT_B;
                        } else if (((TrackSegment) xt.getConnectD() != null) && (currLayoutBlock == ((TrackSegment) xt.getConnectD()).getLayoutBlock())) {
                            // block exits Xover at D
                            tr = (TrackSegment) xt.getConnectD();
                            prevConnectType = LayoutTrack.TURNOUT_D;
                        }
                        break;
                    default:
                        break;
                }
                companion.add(setting);
                notFound = false;
            } else if ((lc.getBlock1() == currLayoutBlock) && (lc.getBlock2() == prevLayoutBlock)) {
                // no turnout  or level crossing at the beginning of this block
                tr = lc.getTrackSegment();
                if (lc.getConnectedType() == LayoutTrack.TRACK) {
                    prevConnectType = LayoutTrack.POS_POINT;
                    prevConnectObject = lc.getAnchor();
                } else {
                    prevConnectType = lc.getConnectedType();
                    prevConnectObject = lc.getConnectedObject();
                }
                notFound = false;
            } else if ((lc.getBlock2() == currLayoutBlock) && (lc.getBlock1() == prevLayoutBlock)) {
                cType = lc.getConnectedType();
                // check for connection to a track segment
                if (cType == LayoutTrack.TRACK) {
                    tr = (TrackSegment) lc.getConnectedObject();
                    prevConnectType = LayoutTrack.POS_POINT;
                    prevConnectObject = lc.getAnchor();
                } // check for a level crossing
                else if ((cType >= LayoutTrack.LEVEL_XING_A) && (cType <= LayoutTrack.LEVEL_XING_D)) {
                    // entering this Block at a level crossing, skip over it an initialize the next
                    //      TrackSegment if there is one in this Block
                    setupOpposingTrackSegment((LevelXing) lc.getConnectedObject(), cType);
                } // check for turnout
                else if ((cType >= LayoutTrack.TURNOUT_A) && (cType <= LayoutTrack.TURNOUT_D)) {
                    // add turnout to list
                    list.add((LayoutTurnout) lc.getConnectedObject());
                    companion.add(getTurnoutSetting((LayoutTurnout) lc.getConnectedObject(), cType, suppress));
                } else if ((cType >= LayoutTrack.SLIP_A) && (cType <= LayoutTrack.SLIP_D)) {
                    list.add((LayoutSlip) lc.getConnectedObject());
                    companion.add(getTurnoutSetting((LayoutSlip) lc.getConnectedObject(), cType, suppress));
                }
                notFound = false;
            }
        }
        if (notFound) {
            if (prevBlock != null) {    // could not initialize the connectivity search
                if (!suppress) {
<<<<<<< HEAD
                    log.error("Could not find connection between Blocks " + currBlock.getDisplayName() + " and "
                            + prevBlock.getDisplayName());
                }
            } else if (!suppress) {
                log.error("Could not find connection between Blocks " + currBlock.getDisplayName() + ", prevBock is null!");
=======
                    log.error("Could not find connection between Blocks {} and {}", currBlock.getUserName(), prevBlock.getUserName());
                }
            } else if (!suppress) {
                log.error("Could not find connection between Blocks {}, prevBock is null!", currBlock.getUserName());
>>>>>>> 08478871
            }
            return list;
        }
        // search connectivity for turnouts by following TrackSegments to end of Block
        while (tr != null) {
            Object cObject;
            // identify next connection
            if ((tr.getConnect1() == prevConnectObject) && (tr.getType1() == prevConnectType)) {
                cType = tr.getType2();
                cObject = tr.getConnect2();
            } else if ((tr.getConnect2() == prevConnectObject) && (tr.getType2() == prevConnectType)) {
                cType = tr.getType1();
                cObject = tr.getConnect1();
            } else {
                if (!suppress) {
                    log.error("Connectivity error when searching turnouts in Block " + currLayoutBlock.getDisplayName());
                }
                tr = null;
                break;
            }
            if (cType == LayoutTrack.POS_POINT) {
                // reached anchor point or end bumper
                if (((PositionablePoint) cObject).getType() == PositionablePoint.END_BUMPER) {
                    // end of line
                    tr = null;
                } else if (((PositionablePoint) cObject).getType() == PositionablePoint.ANCHOR || (((PositionablePoint) cObject).getType() == PositionablePoint.EDGE_CONNECTOR)) {
                    // proceed to next track segment if within the same Block
                    if (((PositionablePoint) cObject).getConnect1() == tr) {
                        tr = ((PositionablePoint) cObject).getConnect2();
                    } else {
                        tr = ((PositionablePoint) cObject).getConnect1();
                    }
                    if ((tr == null) || (tr.getLayoutBlock() != currLayoutBlock)) {
                        // track segment is not in this block
                        tr = null;
                    } else {
                        prevConnectType = cType;
                        prevConnectObject = cObject;
                    }
                }
            } else if ((cType >= LayoutTrack.LEVEL_XING_A) && (cType <= LayoutTrack.LEVEL_XING_D)) {
                // reached a level crossing, is it within this block?
                if ((cType == LayoutTrack.LEVEL_XING_A) || (cType == LayoutTrack.LEVEL_XING_C)) {
                    if (((LevelXing) cObject).getLayoutBlockAC() != currLayoutBlock) {
                        // outside of block
                        tr = null;
                    } else {
                        // same block
                        setupOpposingTrackSegment((LevelXing) cObject, cType);
                    }
                } else {
                    if (((LevelXing) cObject).getLayoutBlockBD() != currLayoutBlock) {
                        // outside of block
                        tr = null;
                    } else {
                        // same block
                        setupOpposingTrackSegment((LevelXing) cObject, cType);
                    }
                }
            } else if ((cType >= LayoutTrack.TURNOUT_A) && (cType <= LayoutTrack.TURNOUT_D)) {
                // reached a turnout
                LayoutTurnout lt = (LayoutTurnout) cObject;
                int tType = lt.getTurnoutType();
                // is this turnout a crossover turnout at least partly within this block?
                if ((tType == LayoutTurnout.DOUBLE_XOVER) || (tType == LayoutTurnout.RH_XOVER)
                        || (tType == LayoutTurnout.LH_XOVER)) {
                    // reached a crossover turnout
                    switch (cType) {
                        case LayoutTrack.TURNOUT_A:
                            if ((lt.getLayoutBlock()) != currLayoutBlock) {
                                // connection is outside of the current block
                                tr = null;
                            } else if (lt.getLayoutBlockB() == nextLayoutBlock) {
                                // exits Block at B
                                list.add((LayoutTurnout) cObject);
                                companion.add(Turnout.CLOSED);
                                tr = null;
                            } else if ((lt.getLayoutBlockC() == nextLayoutBlock) && (tType != LayoutTurnout.LH_XOVER)) {
                                // exits Block at C, either Double or RH
                                list.add((LayoutTurnout) cObject);
                                companion.add(Turnout.THROWN);
                                tr = null;
                            } else if (lt.getLayoutBlockB() == currLayoutBlock) {
                                // block continues at B
                                list.add((LayoutTurnout) cObject);
                                companion.add(Turnout.CLOSED);
                                tr = (TrackSegment) lt.getConnectB();
                                prevConnectType = LayoutTrack.TURNOUT_B;
                                prevConnectObject = cObject;
                            } else if ((lt.getLayoutBlockC() == currLayoutBlock) && (tType != LayoutTurnout.LH_XOVER)) {
                                // block continues at C, either Double or RH
                                list.add((LayoutTurnout) cObject);
                                companion.add(Turnout.THROWN);
                                tr = (TrackSegment) lt.getConnectC();
                                prevConnectType = LayoutTrack.TURNOUT_C;
                                prevConnectObject = cObject;
                            } else if (lt.getLayoutBlock() == currLayoutBlock && currLayoutBlock == nextLayoutBlock) {
                                //we are at our final destination so not an error such
                                tr = null;
                            } else {
                                // no legal outcome found, print error
                                if (!suppress) {
                                    log.error("Connectivity mismatch at A in turnout " + lt.getTurnoutName());
                                }
                                tr = null;
                            }
                            break;
                        case LayoutTrack.TURNOUT_B:
                            if ((lt.getLayoutBlockB()) != currLayoutBlock) {
                                // connection is outside of the current block
                                tr = null;
                            } else if (lt.getLayoutBlock() == nextLayoutBlock) {
                                // exits Block at A
                                list.add((LayoutTurnout) cObject);
                                companion.add(Turnout.CLOSED);
                                tr = null;
                            } else if ((lt.getLayoutBlockD() == nextLayoutBlock) && (tType != LayoutTurnout.RH_XOVER)) {
                                // exits Block at D, either Double or LH
                                list.add((LayoutTurnout) cObject);
                                companion.add(Turnout.THROWN);
                                tr = null;
                            } else if (lt.getLayoutBlock() == currLayoutBlock) {
                                // block continues at A
                                list.add((LayoutTurnout) cObject);
                                companion.add(Turnout.CLOSED);
                                tr = (TrackSegment) lt.getConnectA();
                                prevConnectType = LayoutTrack.TURNOUT_A;
                                prevConnectObject = cObject;
                            } else if ((lt.getLayoutBlockD() == currLayoutBlock) && (tType != LayoutTurnout.RH_XOVER)) {
                                // block continues at D, either Double or LH
                                list.add((LayoutTurnout) cObject);
                                companion.add(Turnout.THROWN);
                                tr = (TrackSegment) lt.getConnectD();
                                prevConnectType = LayoutTrack.TURNOUT_D;
                                prevConnectObject = cObject;
                            } else if (lt.getLayoutBlockB() == currLayoutBlock && currLayoutBlock == nextLayoutBlock) {
                                //we are at our final destination so not an error such
                                tr = null;
                            } else {
                                // no legal outcome found, print error
                                if (!suppress) {
                                    log.error("Connectivity mismatch at B in turnout " + lt.getTurnoutName());
                                }
                                tr = null;
                            }
                            break;
                        case LayoutTrack.TURNOUT_C:
                            if ((lt.getLayoutBlockC()) != currLayoutBlock) {
                                // connection is outside of the current block
                                tr = null;
                            } else if (lt.getLayoutBlockD() == nextLayoutBlock) {
                                // exits Block at D
                                list.add((LayoutTurnout) cObject);
                                companion.add(Turnout.CLOSED);
                                tr = null;
                            } else if ((lt.getLayoutBlock() == nextLayoutBlock) && (tType != LayoutTurnout.LH_XOVER)) {
                                // exits Block at A, either Double or RH
                                list.add((LayoutTurnout) cObject);
                                companion.add(Turnout.THROWN);
                                tr = null;
                            } else if (lt.getLayoutBlockD() == currLayoutBlock) {
                                // block continues at D
                                list.add((LayoutTurnout) cObject);
                                companion.add(Turnout.CLOSED);
                                tr = (TrackSegment) lt.getConnectD();
                                prevConnectType = LayoutTrack.TURNOUT_D;
                                prevConnectObject = cObject;
                            } else if ((lt.getLayoutBlock() == currLayoutBlock) && (tType != LayoutTurnout.LH_XOVER)) {
                                // block continues at A, either Double or RH
                                list.add((LayoutTurnout) cObject);
                                companion.add(Turnout.THROWN);
                                tr = (TrackSegment) lt.getConnectA();
                                prevConnectType = LayoutTrack.TURNOUT_A;
                                prevConnectObject = cObject;
                            } else if (lt.getLayoutBlockC() == currLayoutBlock && currLayoutBlock == nextLayoutBlock) {
                                //we are at our final destination so not an error such
                                tr = null;
                            } else {
                                // no legal outcome found, print error
                                if (!suppress) {
                                    log.error("Connectivity mismatch at C in turnout " + lt.getTurnoutName());
                                }
                                tr = null;
                            }
                            break;
                        case LayoutTrack.TURNOUT_D:
                            if ((lt.getLayoutBlockD()) != currLayoutBlock) {
                                // connection is outside of the current block
                                tr = null;
                            } else if (lt.getLayoutBlockC() == nextLayoutBlock) {
                                // exits Block at C
                                list.add((LayoutTurnout) cObject);
                                companion.add(Turnout.CLOSED);
                                tr = null;
                            } else if ((lt.getLayoutBlockB() == nextLayoutBlock) && (tType != LayoutTurnout.RH_XOVER)) {
                                // exits Block at B, either Double or LH
                                list.add((LayoutTurnout) cObject);
                                companion.add(Turnout.THROWN);
                                tr = null;
                            } else if (lt.getLayoutBlockC() == currLayoutBlock) {
                                // block continues at C
                                list.add((LayoutTurnout) cObject);
                                companion.add(Turnout.CLOSED);
                                tr = (TrackSegment) lt.getConnectC();
                                prevConnectType = LayoutTrack.TURNOUT_C;
                                prevConnectObject = cObject;
                            } else if ((lt.getLayoutBlockB() == currLayoutBlock) && (tType != LayoutTurnout.RH_XOVER)) {
                                // block continues at B, either Double or LH
                                list.add((LayoutTurnout) cObject);
                                companion.add(Turnout.THROWN);
                                tr = (TrackSegment) lt.getConnectB();
                                prevConnectType = LayoutTrack.TURNOUT_B;
                                prevConnectObject = cObject;
                            } else if (lt.getLayoutBlockD() == currLayoutBlock && currLayoutBlock == nextLayoutBlock) {
                                //we are at our final destination so not an error such
                                tr = null;
                            } else {
                                // no legal outcome found, print error
                                if (!suppress) {
                                    log.error("Connectivity mismatch at D in turnout " + lt.getTurnoutName());
                                }
                                tr = null;
                            }
                            break;
                        default:
                            log.warn("Unhandled crossover type: {}", cType);
                            break;
                    }
                } else if ((tType == LayoutTurnout.RH_TURNOUT) || (tType == LayoutTurnout.LH_TURNOUT)
                        || (tType == LayoutTurnout.WYE_TURNOUT)) {
                    // reached RH. LH, or WYE turnout, is it in the current Block?
                    if (lt.getLayoutBlock() != currLayoutBlock) {
                        // turnout is outside of current block
                        tr = null;
                    } else {
                        // turnout is inside current block, add it to the list
                        list.add((LayoutTurnout) cObject);
                        companion.add(getTurnoutSetting(lt, cType, suppress));
                    }
                }
            } else if ((cType >= LayoutTrack.SLIP_A) && (cType <= LayoutTrack.SLIP_D)) {
                // reached a LayoutSlip
                LayoutSlip ls = (LayoutSlip) cObject;
                if (ls.getLayoutBlock() != currLayoutBlock) {
                    //Slip is outside of the current block
                    tr = null;
                } else {
                    // turnout is inside current block, add it to the list
                    list.add(ls);
                    companion.add(getTurnoutSetting(ls, cType, suppress));
                }
            }
        }
        return list;
    }

    /**
     * Get list of turnout settings to accomplish the transition through the
     * Block specified in
     * {@link #getTurnoutList(jmri.Block, jmri.Block, jmri.Block)}. Settings and
     * Turnouts are in sync by position in the returned list.
     *
     * @return turnout settings as integers
     */
    public ArrayList<Integer> getTurnoutSettingList() {
        return companion;
    }

    /**
     * Get a list of all Blocks connected to a specified Block.
     *
     * @param block the block to get connections for
     * @return connected blocks or an empty list if none
     */
    public ArrayList<Block> getConnectedBlocks(Block block) {
        ArrayList<Block> list = new ArrayList<>();
        currLayoutBlock = layoutBlockManager.getByUserName(block.getUserName());
        ArrayList<LayoutConnectivity> cList = auxTools.getConnectivityList(currLayoutBlock);
        for (int i = 0; i < cList.size(); i++) {
            LayoutConnectivity lc = cList.get(i);
            if (lc.getBlock1().getBlock() == block) {
                list.add((lc.getBlock2()).getBlock());
            } else if (lc.getBlock2().getBlock() == block) {
                list.add((lc.getBlock1()).getBlock());
            }
        }
        return list;
    }

    /**
     * Get a list of all anchor point boundaries involving the specified Block.
     *
     * @param block the block to get anchor point boundaries for
     * @return a list of anchor point boundaries
     */
    public ArrayList<PositionablePoint> getAnchorBoundariesThisBlock(Block block) {
        ArrayList<PositionablePoint> list = new ArrayList<>();
        LayoutBlock lBlock = layoutBlockManager.getByUserName(block.getUserName());
        for (PositionablePoint p : layoutEditor.pointList) {
            if ((p.getConnect2() != null) && (p.getConnect1() != null)) {
                if ((p.getConnect2().getLayoutBlock() != null) && (p.getConnect1().getLayoutBlock() != null)) {
                    if ((((p.getConnect1()).getLayoutBlock() == lBlock) && ((p.getConnect2()).getLayoutBlock() != lBlock))
                            || (((p.getConnect1()).getLayoutBlock() != lBlock) && ((p.getConnect2()).getLayoutBlock() == lBlock))) {
                        list.add(p);
                    }
                }
            }
        }
        return list;
    }

    /**
     * Get a list of all LevelXings involving the specified Block. To be listed,
     * a LevelXing must have all its four connections and all blocks must be
     * assigned. If any connection is missing, or if a block assignment is
     * missing, an error message is printed and the level crossing is not added
     * to the list.
     *
     * @param block the block to check
     * @return a list of all complete LevelXings
     */
    public ArrayList<LevelXing> getLevelCrossingsThisBlock(Block block) {
        ArrayList<LevelXing> list = new ArrayList<>();
        LayoutBlock lBlock = layoutBlockManager.getByUserName(block.getUserName());
        layoutEditor.xingList.forEach((x) -> {
            boolean found = false;
            if ((x.getLayoutBlockAC() == lBlock) || (x.getLayoutBlockBD() == lBlock)) {
                found = true;
            } else if ((x.getConnectA() != null) && (((TrackSegment) x.getConnectA()).getLayoutBlock() == lBlock)) {
                found = true;
            } else if ((x.getConnectB() != null) && (((TrackSegment) x.getConnectB()).getLayoutBlock() == lBlock)) {
                found = true;
            } else if ((x.getConnectC() != null) && (((TrackSegment) x.getConnectC()).getLayoutBlock() == lBlock)) {
                found = true;
            } else if ((x.getConnectD() != null) && (((TrackSegment) x.getConnectD()).getLayoutBlock() == lBlock)) {
                found = true;
            }
            if (found) {
                if ((x.getConnectA() != null) && (((TrackSegment) x.getConnectA()).getLayoutBlock() != null)
                        && (x.getConnectB() != null) && (((TrackSegment) x.getConnectB()).getLayoutBlock() != null)
                        && (x.getConnectC() != null) && (((TrackSegment) x.getConnectC()).getLayoutBlock() != null)
                        && (x.getConnectD() != null) && (((TrackSegment) x.getConnectD()).getLayoutBlock() != null)
                        && (x.getLayoutBlockAC() != null) && (x.getLayoutBlockBD() != null)) {
                    list.add(x);
                } else {
                    log.error("Missing connection or block assignment at Level Crossing in Block " + block.getDisplayName());
                }
            }
        });
        return list;
    }

    /**
     * Get a list of all layout turnouts involving the specified Block.
     *
     * @param block the Block to get layout turnouts for
     * @return the list of associated layout turnouts or an empty list if none
     */
    public ArrayList<LayoutTurnout> getLayoutTurnoutsThisBlock(Block block) {
        ArrayList<LayoutTurnout> list = new ArrayList<>();
        LayoutBlock lBlock = layoutBlockManager.getByUserName(block.getUserName());
        String lBlockName = block.getUserName();
        layoutEditor.turnoutList.forEach((t) -> {
            if ((t.getBlockName().equals(lBlockName)) || (t.getBlockBName().equals(lBlockName))
                    || (t.getBlockCName().equals(lBlockName)) || (t.getBlockDName().equals(lBlockName))) {
                list.add(t);
            } else if ((t.getConnectA() != null) && (((TrackSegment) t.getConnectA()).getLayoutBlock() == lBlock)) {
                list.add(t);
            } else if ((t.getConnectB() != null) && (((TrackSegment) t.getConnectB()).getLayoutBlock() == lBlock)) {
                list.add(t);
            } else if ((t.getConnectC() != null) && (((TrackSegment) t.getConnectC()).getLayoutBlock() == lBlock)) {
                list.add(t);
            } else if ((t.getConnectD() != null) && (((TrackSegment) t.getConnectD()).getLayoutBlock() == lBlock)) {
                list.add(t);
            }
        });
        layoutEditor.slipList.forEach((ls) -> {
            if (ls.getBlockName().equals(lBlockName)) {
                list.add(ls);
            } else if ((ls.getConnectA() != null) && (((TrackSegment) ls.getConnectA()).getLayoutBlock() == lBlock)) {
                list.add(ls);
            } else if ((ls.getConnectB() != null) && (((TrackSegment) ls.getConnectB()).getLayoutBlock() == lBlock)) {
                list.add(ls);
            } else if ((ls.getConnectC() != null) && (((TrackSegment) ls.getConnectC()).getLayoutBlock() == lBlock)) {
                list.add(ls);
            } else if ((ls.getConnectD() != null) && (((TrackSegment) ls.getConnectD()).getLayoutBlock() == lBlock)) {
                list.add(ls);
            }
        });
        if (log.isTraceEnabled()) {
            StringBuilder txt = new StringBuilder("Turnouts for Block ");
            txt.append(block.getUserName()).append(" - ");
            for (int k = 0; k < list.size(); k++) {
                if (k > 0) {
                    txt.append(", ");
                }
                if ((list.get(k)).getTurnout() != null) {
                    txt.append((list.get(k)).getTurnout().getSystemName());
                } else {
                    txt.append("???");
                }
            }
            log.error(txt.toString());
        }
        return list;
    }

    /**
     * Check if specified LayoutTurnout has required signals.
     *
     * @param t the LayoutTurnout to check
     * @return true if specified LayoutTurnout has required signal heads; false
     *         otherwise
     */
    public boolean layoutTurnoutHasRequiredSignals(LayoutTurnout t) {
<<<<<<< HEAD
        if (t.getLinkType() == LayoutTurnout.NO_LINK) {
            if ((t.getTurnoutType() == LayoutTurnout.RH_TURNOUT) || (t.getTurnoutType() == LayoutTurnout.LH_TURNOUT)
                    || (t.getTurnoutType() == LayoutTurnout.WYE_TURNOUT)) {
                if ((t.getSignalA1Name() != null) && (!t.getSignalA1Name().isEmpty())
                        && (t.getSignalB1Name() != null) && (!t.getSignalB1Name().isEmpty())
                        && (t.getSignalC1Name() != null) && (!t.getSignalC1Name().isEmpty())) {
                    return true;
                } else {
                    return false;
                }
            } else if (t.getTurnoutType() == LayoutTurnout.SINGLE_SLIP || t.getTurnoutType() == LayoutTurnout.DOUBLE_SLIP) {
                if ((t.getSignalA1Name() != null) && (!t.getSignalA1Name().isEmpty())
                        && (t.getSignalA2Name() != null) && (!t.getSignalA2Name().isEmpty())
                        && (t.getSignalB1Name() != null) && (!t.getSignalB1Name().isEmpty())
                        && (t.getSignalC1Name() != null) && (!t.getSignalC1Name().isEmpty())
                        && (t.getSignalD1Name() != null) && (!t.getSignalD1Name().isEmpty())
                        && (t.getSignalD2Name() != null) && (!t.getSignalD2Name().isEmpty())) {

                    if (t.getTurnoutType() == LayoutTurnout.SINGLE_SLIP) {
                        return true;
                    }
                    if (t.getTurnoutType() == LayoutTurnout.DOUBLE_SLIP) {
                        if ((t.getSignalB2Name() != null) && (!t.getSignalB2Name().isEmpty())
                                && (t.getSignalC2Name() != null) && (!t.getSignalC2Name().isEmpty())) {
=======
        switch (t.getLinkType()) {
            case LayoutTurnout.NO_LINK:
                if ((t.getTurnoutType() == LayoutTurnout.RH_TURNOUT) || (t.getTurnoutType() == LayoutTurnout.LH_TURNOUT)
                        || (t.getTurnoutType() == LayoutTurnout.WYE_TURNOUT)) {
                    return (t.getSignalA1Name() != null) && (!t.getSignalA1Name().equals(""))
                            && (t.getSignalB1Name() != null) && (!t.getSignalB1Name().equals(""))
                            && (t.getSignalC1Name() != null) && (!t.getSignalC1Name().equals(""));
                } else if (t.getTurnoutType() == LayoutTurnout.SINGLE_SLIP || t.getTurnoutType() == LayoutTurnout.DOUBLE_SLIP) {
                    if ((t.getSignalA1Name() != null) && (!t.getSignalA1Name().equals(""))
                            && (t.getSignalA2Name() != null) && (!t.getSignalA2Name().equals(""))
                            && (t.getSignalB1Name() != null) && (!t.getSignalB1Name().equals(""))
                            && (t.getSignalC1Name() != null) && (!t.getSignalC1Name().equals(""))
                            && (t.getSignalD1Name() != null) && (!t.getSignalD1Name().equals(""))
                            && (t.getSignalD2Name() != null) && (!t.getSignalD2Name().equals(""))) {

                        if (t.getTurnoutType() == LayoutTurnout.SINGLE_SLIP) {
>>>>>>> 08478871
                            return true;
                        }
                        if (t.getTurnoutType() == LayoutTurnout.DOUBLE_SLIP) {
                            if ((t.getSignalB2Name() != null) && (!t.getSignalB2Name().equals(""))
                                    && (t.getSignalC2Name() != null) && (!t.getSignalC2Name().equals(""))) {
                                return true;
                            }
                        }
                    }
<<<<<<< HEAD
                }
                return false;
            } else {
                if ((t.getSignalA1Name() != null) && (!t.getSignalA1Name().isEmpty())
                        && (t.getSignalB1Name() != null) && (!t.getSignalB1Name().isEmpty())
                        && (t.getSignalC1Name() != null) && (!t.getSignalC1Name().isEmpty())
                        && (t.getSignalD1Name() != null) && (!t.getSignalD1Name().isEmpty())) {
                    return true;
                } else {
=======
>>>>>>> 08478871
                    return false;
                } else {
                    return (t.getSignalA1Name() != null) && (!t.getSignalA1Name().equals(""))
                            && (t.getSignalB1Name() != null) && (!t.getSignalB1Name().equals(""))
                            && (t.getSignalC1Name() != null) && (!t.getSignalC1Name().equals(""))
                            && (t.getSignalD1Name() != null) && (!t.getSignalD1Name().equals(""));
                }
<<<<<<< HEAD
            }
        } else if (t.getLinkType() == LayoutTurnout.FIRST_3_WAY) {
            if ((t.getSignalA1Name() != null) && (!t.getSignalA1Name().isEmpty())
                    && (t.getSignalC1Name() != null) && (!t.getSignalC1Name().isEmpty())) {
                return true;
            } else {
                return false;
            }
        } else if (t.getLinkType() == LayoutTurnout.SECOND_3_WAY) {
            if ((t.getSignalB1Name() != null) && (!t.getSignalB1Name().isEmpty())
                    && (t.getSignalC1Name() != null) && (!t.getSignalC1Name().isEmpty())) {
                return true;
            } else {
                return false;
            }
        } else if (t.getLinkType() == LayoutTurnout.THROAT_TO_THROAT) {
            if ((t.getSignalB1Name() != null) && (!t.getSignalB1Name().isEmpty())
                    && (t.getSignalC1Name() != null) && (!t.getSignalC1Name().isEmpty())) {
                return true;
            } else {
                return false;
            }
=======
            case LayoutTurnout.FIRST_3_WAY:
                return (t.getSignalA1Name() != null) && (!t.getSignalA1Name().equals(""))
                        && (t.getSignalC1Name() != null) && (!t.getSignalC1Name().equals(""));
            case LayoutTurnout.SECOND_3_WAY:
                return (t.getSignalB1Name() != null) && (!t.getSignalB1Name().equals(""))
                        && (t.getSignalC1Name() != null) && (!t.getSignalC1Name().equals(""));
            case LayoutTurnout.THROAT_TO_THROAT:
                return (t.getSignalB1Name() != null) && (!t.getSignalB1Name().equals(""))
                        && (t.getSignalC1Name() != null) && (!t.getSignalC1Name().equals(""));
            default:
                break;
>>>>>>> 08478871
        }
        return false;
    }

    /**
     * Get the SignalHead at the Anchor block boundary.
     *
     * @param p      the anchor with the signal head
     * @param block  the adjacent block
     * @param facing true if SignalHead facing towards block should be returned;
     *               false if SignalHead facing away from block should be
     *               returned
     * @return a SignalHead facing away from or towards block depending on value
     *         of facing; may be null
     */
    public SignalHead getSignalHeadAtAnchor(PositionablePoint p, Block block, boolean facing) {
        if ((p == null) || (block == null)) {
            log.error("null arguments in call to getSignalHeadAtAnchor");
            return null;
        }
        LayoutBlock lBlock = layoutBlockManager.getByUserName(block.getUserName());
        if (((p.getConnect1()).getLayoutBlock() == lBlock) && ((p.getConnect2()).getLayoutBlock() != lBlock)) {
            if ((leTools.isAtWestEndOfAnchor(p.getConnect2(), p) && facing)
                    || ((!leTools.isAtWestEndOfAnchor(p.getConnect2(), p)) && (!facing))) {
                return (InstanceManager.getDefault(jmri.SignalHeadManager.class).getSignalHead(p.getWestBoundSignal()));
            } else {
                return (InstanceManager.getDefault(jmri.SignalHeadManager.class).getSignalHead(p.getEastBoundSignal()));
            }
        } else if (((p.getConnect1()).getLayoutBlock() != lBlock) && ((p.getConnect2()).getLayoutBlock() == lBlock)) {
            if ((leTools.isAtWestEndOfAnchor(p.getConnect1(), p) && facing)
                    || ((!leTools.isAtWestEndOfAnchor(p.getConnect1(), p)) && (!facing))) {
                return (InstanceManager.getDefault(jmri.SignalHeadManager.class).getSignalHead(p.getWestBoundSignal()));
            } else {
                return (InstanceManager.getDefault(jmri.SignalHeadManager.class).getSignalHead(p.getEastBoundSignal()));
            }
        } else {
            // should never happen
            return null;
        }
    }

    /**
     * Get the SignalMast at the Anchor block boundary.
     *
     * @param p      the anchor with the signal head
     * @param block  the adjacent block
     * @param facing true if SignalMast facing towards block should be returned;
     *               false if SignalMast facing away from block should be
     *               returned
     * @return a SignalMast facing away from or towards block depending on value
     *         of facing; may be null
     */
    public SignalMast getSignalMastAtAnchor(PositionablePoint p, Block block, boolean facing) {
        if ((p == null) || (block == null)) {
            log.error("null arguments in call to getSignalHeadAtAnchor");
            return null;
        }
        LayoutBlock lBlock = layoutBlockManager.getByUserName(block.getUserName());
        if (((p.getConnect1()).getLayoutBlock() == lBlock) && ((p.getConnect2()).getLayoutBlock() != lBlock)) {
            if ((leTools.isAtWestEndOfAnchor(p.getConnect2(), p) && facing)
                    || ((!leTools.isAtWestEndOfAnchor(p.getConnect2(), p)) && (!facing))) {
                return (InstanceManager.getDefault(jmri.SignalMastManager.class).getSignalMast(p.getWestBoundSignalMastName()));
            } else {
                return (InstanceManager.getDefault(jmri.SignalMastManager.class).getSignalMast(p.getEastBoundSignalMastName()));
            }
        } else if (((p.getConnect1()).getLayoutBlock() != lBlock) && ((p.getConnect2()).getLayoutBlock() == lBlock)) {
            if ((leTools.isAtWestEndOfAnchor(p.getConnect1(), p) && facing)
                    || ((!leTools.isAtWestEndOfAnchor(p.getConnect1(), p)) && (!facing))) {
                return (InstanceManager.getDefault(jmri.SignalMastManager.class).getSignalMast(p.getWestBoundSignalMastName()));
            } else {
                return (InstanceManager.getDefault(jmri.SignalMastManager.class).getSignalMast(p.getEastBoundSignalMastName()));
            }
        } else {
            // should never happen
            return null;
        }
    }

    //Signalmasts are only valid or required on the boundary to a block.
    public boolean layoutTurnoutHasSignalMasts(LayoutTurnout t) {
        String[] turnoutBlocks = t.getBlockBoundaries();
        boolean valid = true;
        if (turnoutBlocks[0] != null && (t.getSignalAMastName() == null || t.getSignalAMastName().isEmpty())) {
            valid = false;
        }
        if (turnoutBlocks[1] != null && (t.getSignalBMastName() == null || t.getSignalBMastName().isEmpty())) {
            valid = false;
        }
        if (turnoutBlocks[2] != null && (t.getSignalCMastName() == null || t.getSignalCMastName().isEmpty())) {
            valid = false;
        }
        if (turnoutBlocks[3] != null && (t.getSignalDMastName() == null || t.getSignalDMastName().isEmpty())) {
            valid = false;
        }
        return valid;
    }

    /**
     * Get the SignalHead at the level crossing.
     *
     * @param x      the level crossing
     * @param block  the adjacent block
     * @param facing true if SignalHead facing towards block should be returned;
     *               false if SignalHead facing away from block should be
     *               returned
     * @return a SignalHead facing away from or towards block depending on value
     *         of facing; may be null
     */
    public SignalHead getSignalHeadAtLevelXing(LevelXing x, Block block, boolean facing) {
        if ((x == null) || (block == null)) {
            log.error("null arguments in call to getSignalHeadAtLevelXing");
            return null;
        }
        LayoutBlock lBlock = layoutBlockManager.getByUserName(block.getUserName());
        if ((x.getConnectA() == null) || (x.getConnectB() == null)
                || (x.getConnectC() == null) || (x.getConnectD() == null)) {
<<<<<<< HEAD
            log.error("Missing track around level crossing near Block " + block.getDisplayName());
=======
            log.error("Missing track around level crossing near Block {}", block.getUserName());
>>>>>>> 08478871
            return null;
        }
        if (((TrackSegment) x.getConnectA()).getLayoutBlock() == lBlock) {
            if (facing) {
                return InstanceManager.getDefault(jmri.SignalHeadManager.class).getSignalHead(x.getSignalCName());
            } else {
                return InstanceManager.getDefault(jmri.SignalHeadManager.class).getSignalHead(x.getSignalAName());
            }
        }
        if (((TrackSegment) x.getConnectB()).getLayoutBlock() == lBlock) {
            if (facing) {
                return InstanceManager.getDefault(jmri.SignalHeadManager.class).getSignalHead(x.getSignalDName());
            } else {
                return InstanceManager.getDefault(jmri.SignalHeadManager.class).getSignalHead(x.getSignalBName());
            }
        }
        if (((TrackSegment) x.getConnectC()).getLayoutBlock() == lBlock) {
            if (facing) {
                return InstanceManager.getDefault(jmri.SignalHeadManager.class).getSignalHead(x.getSignalAName());
            } else {
                return InstanceManager.getDefault(jmri.SignalHeadManager.class).getSignalHead(x.getSignalCName());
            }
        }
        if (((TrackSegment) x.getConnectD()).getLayoutBlock() == lBlock) {
            if (facing) {
                return InstanceManager.getDefault(jmri.SignalHeadManager.class).getSignalHead(x.getSignalBName());
            } else {
                return InstanceManager.getDefault(jmri.SignalHeadManager.class).getSignalHead(x.getSignalDName());
            }
        }
        return null;
    }

    /**
     * Check if block is internal to a level crossing.
     *
     * @param x     the level crossing to check
     * @param block the block to check
     * @return true if block is internal to x; false if block is external or
     *         contains a connecting track segment
     */
    public boolean blockInternalToLevelXing(LevelXing x, Block block) {
        if ((x == null) || (block == null)) {
            return false;
        }
        LayoutBlock lBlock = layoutBlockManager.getByUserName(block.getUserName());
        if (lBlock == null) {
            return false;
        }
        if ((x.getConnectA() == null) || (x.getConnectB() == null)
                || (x.getConnectC() == null) || (x.getConnectD() == null)) {
            return false;
        }
        if ((x.getLayoutBlockAC() != lBlock) && (x.getLayoutBlockBD() != lBlock)) {
            return false;
        }
        if (((TrackSegment) x.getConnectA()).getLayoutBlock() == lBlock) {
            return false;
        }
        if (((TrackSegment) x.getConnectB()).getLayoutBlock() == lBlock) {
            return false;
        }
        if (((TrackSegment) x.getConnectC()).getLayoutBlock() == lBlock) {
            return false;
        }
        if (((TrackSegment) x.getConnectD()).getLayoutBlock() == lBlock) {
            return false;
        }
        return true;
    }

    /**
     * Get the direction of the block boundary anchor point p. If
     * {@link EntryPoint#UNKNOWN} is returned, it indicates that p is entirely
     * internal or external to the Section.
     *
     * @param mForwardEntryPoints list of forward entry points
     * @param mReverseEntryPoints list of reverse entry points
     * @param p                   anchor point to match against one of the
     *                            points in the specified lists
     * @return the direction specified in the matching entry point or
     *         {@link EntryPoint#UNKNOWN}
     */
    public int getDirectionFromAnchor(List<EntryPoint> mForwardEntryPoints, List<EntryPoint> mReverseEntryPoints,
            PositionablePoint p) {
        Block block1 = p.getConnect1().getLayoutBlock().getBlock();
        Block block2 = p.getConnect2().getLayoutBlock().getBlock();
        for (EntryPoint ep : mForwardEntryPoints) {
            if (((ep.getBlock() == block1) && (ep.getFromBlock() == block2))
                    || ((ep.getBlock() == block2) && (ep.getFromBlock() == block1))) {
                return EntryPoint.FORWARD;
            }
        }
        for (EntryPoint ep : mReverseEntryPoints) {
            if (((ep.getBlock() == block1) && (ep.getFromBlock() == block2))
                    || ((ep.getBlock() == block2) && (ep.getFromBlock() == block1))) {
                return EntryPoint.REVERSE;
            }
        }
        return EntryPoint.UNKNOWN;
    }

    /**
     * Checks if the AC track of a Level Crossing and its two connecting Track
     * Segments are internal to the specified block.
     * <p>
     * Note: if two connecting track segments are in the block, but the internal
     * connecting track is not, that is an error in the Layout Editor panel. If
     * found, an error message is generated and this method returns false.
     *
     * @param x     the level crossing to check
     * @param block the block to check
     * @return true if the A and C track segments of LevelXing x is in Block
     *         block; false otherwise
     */
    public boolean isInternalLevelXingAC(LevelXing x, Block block) {
        LayoutBlock lBlock = layoutBlockManager.getByUserName(block.getUserName());
        if ((((TrackSegment) x.getConnectA()).getLayoutBlock() == lBlock)
                && (((TrackSegment) x.getConnectC()).getLayoutBlock() == lBlock)) {
            if (x.getLayoutBlockAC() == lBlock) {
                return true;
            } else {
<<<<<<< HEAD
                log.error("Panel blocking error at AC of Level Crossing in Block " + block.getDisplayName());
=======
                log.error("Panel blocking error at AC of Level Crossing in Block {}", block.getUserName());
>>>>>>> 08478871
                return false;
            }
        }
        return false;
    }

    /**
     * Checks if the BD track of a Level Crossing and its two connecting Track
     * Segments are internal to the specified block.
     * <p>
     * Note: if two connecting track segments are in the block, but the internal
     * connecting track is not, that is an error in the Layout Editor panel. If
     * found, an error message is generated and this method returns false.
     *
     * @param x     the level crossing to check
     * @param block the block to check
     * @return true if the B and D track segments of LevelXing x is in Block
     *         block; false otherwise
     */
    public boolean isInternalLevelXingBD(LevelXing x, Block block) {
        LayoutBlock lBlock = layoutBlockManager.getByUserName(block.getUserName());
        if ((((TrackSegment) x.getConnectB()).getLayoutBlock() == lBlock)
                && (((TrackSegment) x.getConnectD()).getLayoutBlock() == lBlock)) {
            if (x.getLayoutBlockBD() == lBlock) {
                return true;
            } else {
                log.error("Panel blocking error at BD of Level Crossing in Block " + block.getDisplayName());
                return false;
            }
        }
        return false;
    }

    /*
     * Defines where to place sensor in a FACING mode SSL
     */
    public static final int OVERALL = 0x00;
    public static final int CONTINUING = 0x01;
    public static final int DIVERGING = 0x02;

    /*
     * Adds the specified sensor ('name') to the SSL for the specified signal head
     * 'name' should be the system name for the sensor.
     * Returns 'true' if the sensor was already in the signal head SSL or if it has been
     *      added successfully.  Returns 'false' and logs an error if not.
     * If the SSL has not been set up yet, the sensor is not added, an error message is output,
     *      and 'false' is returned.
     * Parameters: 'name' - sensor name, 'sh' - signal head, 'where' should be DIVERGING if the sensor
     *      is being added to the diverging (second) part of a facing mode SSL, 'CONTINUING' if
     *      the sensor is being added to the continuing (first) part of a facing mode SSL, OVERALL if
     *      the sensor is being added to the overall sensor list of a facing mode SSL. 'where' is
     *      ignored if not a facing mode SSL.
     */
    public boolean addSensorToSignalHeadLogic(String name, SignalHead sh, int where) {
        if (sh == null) {
            log.error("Null signal head on entry to addSensorToSignalHeadLogic");
            return false;
        }
        if ((name == null) || name.isEmpty()) {
            log.error("Null string for sensor name on entry to addSensorToSignalHeadLogic");
            return false;
        }
        BlockBossLogic bbLogic = BlockBossLogic.getStoppedObject(sh.getSystemName());

        int mode = bbLogic.getMode();
        if (((mode == BlockBossLogic.SINGLEBLOCK) || (mode == BlockBossLogic.TRAILINGMAIN)
                || (mode == BlockBossLogic.TRAILINGDIVERGING)) || ((mode == BlockBossLogic.FACING)
                && (where == OVERALL))) {
            if (((bbLogic.getSensor1() != null) && (bbLogic.getSensor1()).equals(name))
                    || ((bbLogic.getSensor2() != null) && (bbLogic.getSensor2()).equals(name))
                    || ((bbLogic.getSensor3() != null) && (bbLogic.getSensor3()).equals(name))
                    || ((bbLogic.getSensor4() != null) && (bbLogic.getSensor4()).equals(name))
                    || ((bbLogic.getSensor5() != null) && (bbLogic.getSensor5()).equals(name))) {
                bbLogic.retain();
                bbLogic.start();
                return true;
            }
            if (bbLogic.getSensor1() == null) {
                bbLogic.setSensor1(name);
            } else if (bbLogic.getSensor2() == null) {
                bbLogic.setSensor2(name);
            } else if (bbLogic.getSensor3() == null) {
                bbLogic.setSensor3(name);
            } else if (bbLogic.getSensor4() == null) {
                bbLogic.setSensor4(name);
            } else if (bbLogic.getSensor5() == null) {
                bbLogic.setSensor5(name);
            } else {
                log.error("Error - could not add sensor to SSL for signal head " + sh.getDisplayName()
                        + " because there is no room in the SSL.");
                bbLogic.retain();
                bbLogic.start();
                return false;
            }
        } else if (mode == BlockBossLogic.FACING) {
<<<<<<< HEAD
            if (where == DIVERGING) {
                if (((bbLogic.getWatchedSensor2() != null) && (bbLogic.getWatchedSensor2()).equals(name))
                        || ((bbLogic.getWatchedSensor2Alt() != null) && (bbLogic.getWatchedSensor2Alt()).equals(name))) {
                    bbLogic.retain();
                    bbLogic.start();
                    return true;
                }
                if (bbLogic.getWatchedSensor2() == null) {
                    bbLogic.setWatchedSensor2(name);
                } else if (bbLogic.getWatchedSensor2Alt() == null) {
                    bbLogic.setWatchedSensor2Alt(name);
                } else {
                    log.error("Error - could not add watched sensor to SSL for signal head " + sh.getDisplayName()
                            + " because there is no room in the facing SSL diverging part.");
                    bbLogic.retain();
                    bbLogic.start();
                    return false;
                }
            } else if (where == CONTINUING) {
                if (((bbLogic.getWatchedSensor1() != null) && (bbLogic.getWatchedSensor1()).equals(name))
                        || ((bbLogic.getWatchedSensor1Alt() != null) && (bbLogic.getWatchedSensor1Alt()).equals(name))) {
                    bbLogic.retain();
                    bbLogic.start();
                    return true;
                }
                if (bbLogic.getWatchedSensor1() == null) {
                    bbLogic.setWatchedSensor1(name);
                } else if (bbLogic.getWatchedSensor1Alt() == null) {
                    bbLogic.setWatchedSensor1Alt(name);
                } else {
                    log.error("Error - could not add watched sensor to SSL for signal head " + sh.getDisplayName()
                            + " because there is no room in the facing SSL continuing part.");
                    bbLogic.retain();
                    bbLogic.start();
                    return false;
                }
            } else {
                log.error("Error - could not add watched sensor to SSL for signal head " + sh.getDisplayName()
                        + "because 'where' to place the sensor was not correctly designated.");
                bbLogic.retain();
                bbLogic.start();
                return false;
=======
            switch (where) {
                case DIVERGING:
                    if (((bbLogic.getWatchedSensor2() != null) && (bbLogic.getWatchedSensor2()).equals(name))
                            || ((bbLogic.getWatchedSensor2Alt() != null) && (bbLogic.getWatchedSensor2Alt()).equals(name))) {
                        bbLogic.retain();
                        bbLogic.start();
                        return true;
                    }
                    if (bbLogic.getWatchedSensor2() == null) {
                        bbLogic.setWatchedSensor2(name);
                    } else if (bbLogic.getWatchedSensor2Alt() == null) {
                        bbLogic.setWatchedSensor2Alt(name);
                    } else {
                        log.error("Error - could not add watched sensor to SSL for signal head " + sh.getSystemName()
                                + " because there is no room in the facing SSL diverging part.");
                        bbLogic.retain();
                        bbLogic.start();
                        return false;
                    }
                    break;
                case CONTINUING:
                    if (((bbLogic.getWatchedSensor1() != null) && (bbLogic.getWatchedSensor1()).equals(name))
                            || ((bbLogic.getWatchedSensor1Alt() != null) && (bbLogic.getWatchedSensor1Alt()).equals(name))) {
                        bbLogic.retain();
                        bbLogic.start();
                        return true;
                    }
                    if (bbLogic.getWatchedSensor1() == null) {
                        bbLogic.setWatchedSensor1(name);
                    } else if (bbLogic.getWatchedSensor1Alt() == null) {
                        bbLogic.setWatchedSensor1Alt(name);
                    } else {
                        log.error("Error - could not add watched sensor to SSL for signal head " + sh.getSystemName()
                                + " because there is no room in the facing SSL continuing part.");
                        bbLogic.retain();
                        bbLogic.start();
                        return false;
                    }
                    break;
                default:
                    log.error("Error - could not add watched sensor to SSL for signal head " + sh.getSystemName()
                            + "because 'where' to place the sensor was not correctly designated.");
                    bbLogic.retain();
                    bbLogic.start();
                    return false;
>>>>>>> 08478871
            }
        } else {
            log.error("SSL has not been set up for signal head " + sh.getDisplayName()
                    + ". Could not add sensor - " + name + ".");
            return false;
        }
        bbLogic.retain();
        bbLogic.start();
        return true;
    }

    /**
     * Removes the specified sensors from the SSL for the specified signal head
     * if any of the sensors is currently in the SSL.
     *
     * @param names the names of the sensors to remove
     * @param sh    the signal head to remove the sensors from
     * @return true if successful; false otherwise
     */
    public boolean removeSensorsFromSignalHeadLogic(ArrayList<String> names, SignalHead sh) {
        if (sh == null) {
            log.error("Null signal head on entry to removeSensorsFromSignalHeadLogic");
            return false;
        }
        if (names == null) {
            log.error("Null ArrayList of sensor names on entry to removeSensorsFromSignalHeadLogic");
            return false;
        }
        BlockBossLogic bbLogic = BlockBossLogic.getStoppedObject(sh.getSystemName());

        for (int i = 0; i < names.size(); i++) {
            String name = names.get(i);
            if ((bbLogic.getSensor1() != null) && (bbLogic.getSensor1()).equals(name)) {
                bbLogic.setSensor1(null);
            }
            if ((bbLogic.getSensor2() != null) && (bbLogic.getSensor2()).equals(name)) {
                bbLogic.setSensor2(null);
            }
            if ((bbLogic.getSensor3() != null) && (bbLogic.getSensor3()).equals(name)) {
                bbLogic.setSensor3(null);
            }
            if ((bbLogic.getSensor4() != null) && (bbLogic.getSensor4()).equals(name)) {
                bbLogic.setSensor4(null);
            }
            if ((bbLogic.getSensor5() != null) && (bbLogic.getSensor5()).equals(name)) {
                bbLogic.setSensor5(null);
            }
            if (bbLogic.getMode() == BlockBossLogic.FACING) {
                if ((bbLogic.getWatchedSensor1() != null) && (bbLogic.getWatchedSensor1()).equals(name)) {
                    bbLogic.setWatchedSensor1(null);
                }
                if ((bbLogic.getWatchedSensor1Alt() != null) && (bbLogic.getWatchedSensor1Alt()).equals(name)) {
                    bbLogic.setWatchedSensor1Alt(null);
                }
                if ((bbLogic.getWatchedSensor2() != null) && (bbLogic.getWatchedSensor2()).equals(name)) {
                    bbLogic.setWatchedSensor2(null);
                }
                if ((bbLogic.getWatchedSensor2Alt() != null) && (bbLogic.getWatchedSensor2Alt()).equals(name)) {
                    bbLogic.setWatchedSensor2Alt(null);
                }
            }
        }
        if (bbLogic.getMode() == 0) {
            // this to avoid Unexpected mode ERROR message at startup
            bbLogic.setMode(BlockBossLogic.SINGLEBLOCK);
        }
        bbLogic.retain();
        bbLogic.start();
        return true;
    }

    /**
     * Get the next TrackNode following the specified TrackNode.
     *
     * @param cNode      the current node
     * @param cNodeState the possible path to follow (for example, if the
     *                   current node is a turnout entered at its throat, the
     *                   path could be the thrown or closed path)
     * @return the next TrackNode following cNode for the given state or null if
     *         unable to follow the track
     */
    public TrackNode getNextNode(TrackNode cNode, int cNodeState) {
        if (cNode == null) {
            log.error("getNextNode called with a null Track Node");
            return null;
        }
        if (cNode.reachedEndOfTrack()) {
            log.error("getNextNode - attempt to search past endBumper");
            return null;
        }
        return (getTrackNode(cNode.getNode(), cNode.getNodeType(), cNode.getTrackSegment(), cNodeState));
    }

    /**
     * Get the next TrackNode following the specified TrackNode, assuming that
     * TrackNode was reached via the specified TrackSegment.
     * <P>
     * If the specified track node can lead to different paths to the next node,
     * for example, if the specified track node is a turnout entered at its
     * throat, then "cNodeState" must be specified to choose between the
     * possible paths. If cNodeState = 0, the search will follow the
     * 'continuing' track; if cNodeState = 1, the search will follow the
     * 'diverging' track; if cNodeState = 2 (3-way turnouts only), the search
     * will follow the second 'diverging' track.
     * <P>
     * In determining which track is the 'continuing' track for RH, LH, and WYE
     * turnouts, this search routine uses the layout turnout's
     * 'continuingState'.
     * <P>
     * When following track, this method skips over anchor points that are not
     * block boundaries.
     * <P>
     * When following track, this method treats a modeled 3-way turnout as a
     * single turnout. It also treats two THROAT_TO_THROAT turnouts as a single
     * turnout, but with each turnout having a continuing sense.
     * <P>
     * Returns a TrackNode if a node or end_of-track is reached. Returns null if
     * trouble following the track.
     *
     * @param cNode      the current node
     * @param cNodeType  the type of node
     * @param cTrack     the followed track segment
     * @param cNodeState the possible path to follow (for example, if the
     *                   current node is a turnout entered at its throat, the
     *                   path could be the thrown or closed path)
     * @return the next TrackNode following cNode for the given state or null if
     *         unable to follow the track
     */
    public TrackNode getTrackNode(Object cNode, int cNodeType, TrackSegment cTrack, int cNodeState) {
        // initialize
        Object node = null;
        int nodeType = LayoutTurnout.NONE;
        TrackSegment track = null;
        boolean hitEnd = false;
        @SuppressWarnings("unused")
        int pType = cNodeType;
        Object pObject = cNode;
        TrackSegment tTrack = null;
        switch (cNodeType) {
            case LayoutTrack.POS_POINT:
                PositionablePoint p = (PositionablePoint) cNode;
                if (p.getType() == PositionablePoint.END_BUMPER) {
                    log.error("Attempt to search beyond end of track");
                    return null;
                }
                if (p.getConnect1() == tTrack) {
                    tTrack = p.getConnect2();
                } else {
                    tTrack = p.getConnect1();
                }
                break;
            case LayoutTrack.TURNOUT_A:
                if ((((LayoutTurnout) cNode).getTurnoutType() == LayoutTurnout.RH_TURNOUT)
                        || (((LayoutTurnout) cNode).getTurnoutType() == LayoutTurnout.LH_TURNOUT)
                        || (((LayoutTurnout) cNode).getTurnoutType() == LayoutTurnout.WYE_TURNOUT)) {
                    if ((((LayoutTurnout) cNode).getLinkedTurnoutName() == null)
                            || (((LayoutTurnout) cNode).getLinkedTurnoutName().isEmpty())) {
                        // Standard turnout - node type A
                        if (((LayoutTurnout) cNode).getContinuingSense() == Turnout.CLOSED) {
                            switch (cNodeState) {
                                case 0:
                                    tTrack = (TrackSegment) ((LayoutTurnout) cNode).getConnectB();
                                    pType = LayoutTrack.TURNOUT_B;
                                    break;
                                case 1:
                                    tTrack = (TrackSegment) ((LayoutTurnout) cNode).getConnectC();
                                    pType = LayoutTrack.TURNOUT_C;
                                    break;
                                default:
                                    log.error("Bad cNodeState argument when searching track-std. normal");
                                    return null;
                            }
                        } else {
                            switch (cNodeState) {
                                case 0:
                                    tTrack = (TrackSegment) ((LayoutTurnout) cNode).getConnectC();
                                    pType = LayoutTrack.TURNOUT_C;
                                    break;
                                case 1:
                                    tTrack = (TrackSegment) ((LayoutTurnout) cNode).getConnectB();
                                    pType = LayoutTrack.TURNOUT_B;
                                    break;
                                default:
                                    log.error("Bad cNodeState argument when searching track-std reversed");
                                    return null;
                            }
                        }
                    } else {
                        // linked turnout - node type A
                        LayoutTurnout lto = layoutEditor.getFinder().findLayoutTurnoutByName(((LayoutTurnout) cNode).getLinkedTurnoutName());
                        if (((LayoutTurnout) cNode).getLinkType() == LayoutTurnout.THROAT_TO_THROAT) {
                            switch (cNodeState) {
                                case 0:
                                    if (lto.getContinuingSense() == Turnout.CLOSED) {
                                        tTrack = (TrackSegment) lto.getConnectB();
                                        pType = LayoutTrack.TURNOUT_B;
                                    } else {
                                        tTrack = (TrackSegment) lto.getConnectC();
                                        pType = LayoutTrack.TURNOUT_C;
                                    }
                                    break;
                                case 1:
                                    if (lto.getContinuingSense() == Turnout.CLOSED) {
                                        tTrack = (TrackSegment) lto.getConnectC();
                                        pType = LayoutTrack.TURNOUT_C;
                                    } else {
                                        tTrack = (TrackSegment) lto.getConnectB();
                                        pType = LayoutTrack.TURNOUT_B;
                                    }
                                    break;
                                default:
                                    log.error("Bad cNodeState argument when searching track - THROAT_TO_THROAT");
                                    return null;
                            }
                            pObject = lto;
                        } else if (((LayoutTurnout) cNode).getLinkType() == LayoutTurnout.FIRST_3_WAY) {
                            switch (cNodeState) {
                                case 0:
                                    if (lto.getContinuingSense() == Turnout.CLOSED) {
                                        tTrack = (TrackSegment) lto.getConnectB();
                                        pType = LayoutTrack.TURNOUT_B;
                                    } else {
                                        tTrack = (TrackSegment) lto.getConnectC();
                                        pType = LayoutTrack.TURNOUT_C;
                                    }
                                    pObject = lto;
                                    break;
                                case 1:
                                    if (((LayoutTurnout) cNode).getContinuingSense() == Turnout.CLOSED) {
                                        tTrack = (TrackSegment) ((LayoutTurnout) cNode).getConnectC();
                                        pType = LayoutTrack.TURNOUT_C;
                                    } else {
                                        tTrack = (TrackSegment) ((LayoutTurnout) cNode).getConnectB();
                                        pType = LayoutTrack.TURNOUT_B;
                                    }
                                    break;
                                case 2:
                                    if (lto.getContinuingSense() == Turnout.CLOSED) {
                                        tTrack = (TrackSegment) lto.getConnectC();
                                        pType = LayoutTrack.TURNOUT_C;
                                    } else {
                                        tTrack = (TrackSegment) lto.getConnectB();
                                        pType = LayoutTrack.TURNOUT_B;
                                    }
                                    pObject = lto;
                                    break;
                                default:
                                    log.error("Bad cNodeState argument when searching track - FIRST_3_WAY");
                                    return null;
                            }
                        }
                    }
                } else if ((((LayoutTurnout) cNode).getTurnoutType() == LayoutTurnout.RH_XOVER)
                        || (((LayoutTurnout) cNode).getTurnoutType() == LayoutTurnout.LH_XOVER)
                        || (((LayoutTurnout) cNode).getTurnoutType() == LayoutTurnout.DOUBLE_XOVER)) {
                    // crossover turnout - node type A
                    switch (cNodeState) {
                        case 0:
                            tTrack = (TrackSegment) ((LayoutTurnout) cNode).getConnectB();
                            pType = LayoutTrack.TURNOUT_B;
                            break;
                        case 1:
                            if ((cNodeType == LayoutTrack.TURNOUT_A)
                                    && (!(((LayoutTurnout) cNode).getTurnoutType() == LayoutTurnout.LH_XOVER))) {
                                tTrack = (TrackSegment) ((LayoutTurnout) cNode).getConnectC();
                                pType = LayoutTrack.TURNOUT_C;
                            } else {
                                log.error("Request to follow not allowed switch setting at LH_XOVER or RH_OVER");
                                return null;
                            }
                            break;
                        default:
                            log.error("Bad cNodeState argument when searching track- XOVER A");
                            return null;
                    }
                }
                break;
            case LayoutTrack.TURNOUT_B:
            case LayoutTrack.TURNOUT_C:
                if ((((LayoutTurnout) cNode).getTurnoutType() == LayoutTurnout.RH_TURNOUT)
                        || (((LayoutTurnout) cNode).getTurnoutType() == LayoutTurnout.LH_TURNOUT)
                        || (((LayoutTurnout) cNode).getTurnoutType() == LayoutTurnout.WYE_TURNOUT)) {
                    if ((((LayoutTurnout) cNode).getLinkedTurnoutName() == null)
                            || (((LayoutTurnout) cNode).getLinkedTurnoutName().isEmpty())
                            || (((LayoutTurnout) cNode).getLinkType() == LayoutTurnout.FIRST_3_WAY)) {
                        tTrack = (TrackSegment) (((LayoutTurnout) cNode).getConnectA());
                        pType = LayoutTrack.TURNOUT_A;
                    } else {
                        LayoutTurnout lto = layoutEditor.getFinder().findLayoutTurnoutByName(((LayoutTurnout) cNode).getLinkedTurnoutName());
                        if (((LayoutTurnout) cNode).getLinkType() == LayoutTurnout.SECOND_3_WAY) {
                            tTrack = (TrackSegment) (lto.getConnectA());
                            pType = LayoutTrack.TURNOUT_A;
                        } else if (((LayoutTurnout) cNode).getLinkType() == LayoutTurnout.THROAT_TO_THROAT) {
                            switch (cNodeState) {
                                case 0:
                                    if (lto.getContinuingSense() == Turnout.CLOSED) {
                                        tTrack = (TrackSegment) lto.getConnectB();
                                        pType = LayoutTrack.TURNOUT_B;
                                    } else {
                                        tTrack = (TrackSegment) lto.getConnectC();
                                        pType = LayoutTrack.TURNOUT_C;
                                    }
                                    break;
                                case 1:
                                    if (lto.getContinuingSense() == Turnout.CLOSED) {
                                        tTrack = (TrackSegment) lto.getConnectC();
                                        pType = LayoutTrack.TURNOUT_C;
                                    } else {
                                        tTrack = (TrackSegment) lto.getConnectB();
                                        pType = LayoutTrack.TURNOUT_B;
                                    }
                                    break;
                                default:
                                    log.error("Bad cNodeState argument when searching track - THROAT_TO_THROAT - 2");
                                    return null;
                            }
                        }
                        pObject = lto;
                    }
                } else if ((((LayoutTurnout) cNode).getTurnoutType() == LayoutTurnout.RH_XOVER)
                        || (((LayoutTurnout) cNode).getTurnoutType() == LayoutTurnout.LH_XOVER)
                        || (((LayoutTurnout) cNode).getTurnoutType() == LayoutTurnout.DOUBLE_XOVER)) {
                    switch (cNodeState) {
                        case 0:
                            if (cNodeType == LayoutTrack.TURNOUT_B) {
                                tTrack = (TrackSegment) ((LayoutTurnout) cNode).getConnectA();
                                pType = LayoutTrack.TURNOUT_A;
                            } else if (cNodeType == LayoutTrack.TURNOUT_C) {
                                tTrack = (TrackSegment) ((LayoutTurnout) cNode).getConnectD();
                                pType = LayoutTrack.TURNOUT_D;
                            }
                            break;
                        case 1:
                            if ((cNodeType == LayoutTrack.TURNOUT_C)
                                    && (!(((LayoutTurnout) cNode).getTurnoutType() == LayoutTurnout.LH_XOVER))) {
                                tTrack = (TrackSegment) ((LayoutTurnout) cNode).getConnectA();
                                pType = LayoutTrack.TURNOUT_A;
                            } else if ((cNodeType == LayoutTrack.TURNOUT_B)
                                    && (!(((LayoutTurnout) cNode).getTurnoutType() == LayoutTurnout.RH_XOVER))) {
                                tTrack = (TrackSegment) ((LayoutTurnout) cNode).getConnectD();
                                pType = LayoutTrack.TURNOUT_D;
                            } else {
                                log.error("Request to follow not allowed switch setting at LH_XOVER or RH_OVER");
                                return null;
                            }
                            break;
                        default:
                            log.error("Bad cNodeState argument when searching track - XOVER B or C");
                            return null;
                    }
                }
                break;
            case LayoutTrack.TURNOUT_D:
                if ((((LayoutTurnout) cNode).getTurnoutType() == LayoutTurnout.RH_XOVER)
                        || (((LayoutTurnout) cNode).getTurnoutType() == LayoutTurnout.LH_XOVER)
                        || (((LayoutTurnout) cNode).getTurnoutType() == LayoutTurnout.DOUBLE_XOVER)) {
                    switch (cNodeState) {
                        case 0:
                            tTrack = (TrackSegment) ((LayoutTurnout) cNode).getConnectC();
                            pType = LayoutTrack.TURNOUT_C;
                            break;
                        case 1:
                            if (!(((LayoutTurnout) cNode).getTurnoutType() == LayoutTurnout.RH_XOVER)) {
                                tTrack = (TrackSegment) ((LayoutTurnout) cNode).getConnectB();
                                pType = LayoutTrack.TURNOUT_B;
                            } else {
                                log.error("Request to follow not allowed switch setting at LH_XOVER or RH_OVER");
                                return null;
                            }
                            break;
                        default:
                            log.error("Bad cNodeState argument when searching track - XOVER D");
                            return null;
                    }
                } else {
                    log.error("Bad traak node type - TURNOUT_D, but not a crossover turnout");
                    return null;
                }
                break;
            case LayoutTrack.LEVEL_XING_A:
                tTrack = (TrackSegment) ((LevelXing) cNode).getConnectC();
                pType = LayoutTrack.LEVEL_XING_C;
                break;
            case LayoutTrack.LEVEL_XING_B:
                tTrack = (TrackSegment) ((LevelXing) cNode).getConnectD();
                pType = LayoutTrack.LEVEL_XING_D;
                break;
            case LayoutTrack.LEVEL_XING_C:
                tTrack = (TrackSegment) ((LevelXing) cNode).getConnectA();
                pType = LayoutTrack.LEVEL_XING_A;
                break;
            case LayoutTrack.LEVEL_XING_D:
                tTrack = (TrackSegment) ((LevelXing) cNode).getConnectB();
                pType = LayoutTrack.LEVEL_XING_B;
                break;
            case LayoutTrack.SLIP_A:
                if (cNodeState == 0) {
                    tTrack = (TrackSegment) ((LayoutSlip) cNode).getConnectC();
                    pType = LayoutTrack.SLIP_C;
                } else if (cNodeState == 1) {
                    tTrack = (TrackSegment) ((LayoutSlip) cNode).getConnectD();
                    pType = LayoutTrack.SLIP_D;
                }
                break;
            case LayoutTrack.SLIP_B:
                if (cNodeState == 0) {
                    tTrack = (TrackSegment) ((LayoutSlip) cNode).getConnectD();
                    pType = LayoutTrack.SLIP_D;
                } else if (cNodeState == 1 && (((LayoutSlip) cNode).getTurnoutType() == LayoutTurnout.DOUBLE_SLIP)) {
                    tTrack = (TrackSegment) ((LayoutSlip) cNode).getConnectC();
                    pType = LayoutTrack.SLIP_C;
                } else {
                    log.error("Request to follow not allowed on a single slip");
                    return null;
                }
                break;
            case LayoutTrack.SLIP_C:
                if (cNodeState == 0) {
                    tTrack = (TrackSegment) ((LayoutSlip) cNode).getConnectA();
                    pType = LayoutTrack.SLIP_A;
                } else if (cNodeState == 1 && (((LayoutSlip) cNode).getTurnoutType() == LayoutTurnout.DOUBLE_SLIP)) {
                    tTrack = (TrackSegment) ((LayoutSlip) cNode).getConnectB();
                    pType = LayoutTrack.SLIP_B;
                } else {
                    log.error("Request to follow not allowed on a single slip");
                    return null;
                }
                break;
            case LayoutTrack.SLIP_D:
                if (cNodeState == 0) {
                    tTrack = (TrackSegment) ((LayoutSlip) cNode).getConnectB();
                    pType = LayoutTrack.SLIP_B;
                } else if (cNodeState == 1) {
                    tTrack = (TrackSegment) ((LayoutSlip) cNode).getConnectA();
                    pType = LayoutTrack.SLIP_A;
                }
                break;
            default:
                log.error("Unable to initiate 'getTrackNode'.  Probably bad input Track Node.");
                return null;
        }

        // follow track to anchor block boundary, turnout, or level crossing
        boolean hasNode = false;
        Object tObject;
        int tType;
        if (tTrack == null) {
            log.error("Error tTrack is null!");
            return null;
        }
        while (!hasNode) {
            if (tTrack.getConnect1() == pObject) {
                tObject = tTrack.getConnect2();
                tType = tTrack.getType2();
            } else {
                tObject = tTrack.getConnect1();
                tType = tTrack.getType1();
            }
            if (tObject == null) {
                log.error("Error while following track looking for next node");
                return null;
            }
            if (tType != LayoutTrack.POS_POINT) {
                node = tObject;
                nodeType = tType;
                track = tTrack;
                hasNode = true;
            } else {
                PositionablePoint p = (PositionablePoint) tObject;
                if (p.getType() == PositionablePoint.END_BUMPER) {
                    hitEnd = true;
                    hasNode = true;
                } else {
                    TrackSegment con1 = p.getConnect1();
                    TrackSegment con2 = p.getConnect2();
                    if ((con1 == null) || (con2 == null)) {
                        log.error("Error - Breakin connectivity at Anchor Point when searching for track node");
                        return null;
                    }
                    if (con1.getLayoutBlock() != con2.getLayoutBlock()) {
                        node = tObject;
                        nodeType = LayoutTrack.POS_POINT;
                        track = tTrack;
                        hasNode = true;
                    } else {
                        if (con1 == tTrack) {
                            tTrack = con2;
                        } else {
                            tTrack = con1;
                        }
                        pObject = tObject;
                    }
                }
            }
        }
        return (new TrackNode(node, nodeType, track, hitEnd, cNodeState));
    }

    /**
     * Returns an "exit block" for the specified track node if there is one,
     * else returns null. An "exit block" must be different from the block of
     * the track segment in the node. If the node is a PositionablePoint, it is
     * assumed to be a block boundary anchor point.
     *
     * @param node          the node to get the exit block for
     * @param excludedBlock blocks not to be considered as exit blocks
     * @return the exit block for node or null if none exists
     */
    public Block getExitBlockForTrackNode(TrackNode node, Block excludedBlock) {
        if ((node == null) || node.reachedEndOfTrack()) {
            return null;
        }
        Block block = null;
        switch (node.getNodeType()) {
            case LayoutTrack.POS_POINT:
                PositionablePoint p = (PositionablePoint) node.getNode();
                block = p.getConnect1().getLayoutBlock().getBlock();
                if (block == node.getTrackSegment().getLayoutBlock().getBlock()) {
                    block = p.getConnect2().getLayoutBlock().getBlock();
                }
                break;
            case LayoutTrack.TURNOUT_A:
                LayoutTurnout lt = (LayoutTurnout) node.getNode();
                Block tBlock = ((TrackSegment) lt.getConnectB()).getLayoutBlock().getBlock();
                if ((tBlock != node.getTrackSegment().getLayoutBlock().getBlock())
                        && (tBlock != excludedBlock)) {
                    block = tBlock;
                } else if (lt.getTurnoutType() != LayoutTurnout.LH_XOVER) {
                    tBlock = ((TrackSegment) lt.getConnectC()).getLayoutBlock().getBlock();
                    if ((tBlock != node.getTrackSegment().getLayoutBlock().getBlock())
                            && (tBlock != excludedBlock)) {
                        block = tBlock;
                    }
                }
                break;
            case LayoutTrack.TURNOUT_B:
                lt = (LayoutTurnout) node.getNode();
                tBlock = ((TrackSegment) lt.getConnectA()).getLayoutBlock().getBlock();
                if ((tBlock != node.getTrackSegment().getLayoutBlock().getBlock())
                        && (tBlock != excludedBlock)) {
                    block = tBlock;
                } else if ((lt.getTurnoutType() == LayoutTurnout.LH_XOVER)
                        || (lt.getTurnoutType() == LayoutTurnout.DOUBLE_XOVER)) {
                    tBlock = ((TrackSegment) lt.getConnectD()).getLayoutBlock().getBlock();
                    if ((tBlock != node.getTrackSegment().getLayoutBlock().getBlock())
                            && (tBlock != excludedBlock)) {
                        block = tBlock;
                    }
                }
                break;
            case LayoutTrack.TURNOUT_C:
                lt = (LayoutTurnout) node.getNode();
                if (lt.getTurnoutType() != LayoutTurnout.LH_XOVER) {
                    tBlock = ((TrackSegment) lt.getConnectA()).getLayoutBlock().getBlock();
                    if ((tBlock != node.getTrackSegment().getLayoutBlock().getBlock())
                            && (tBlock != excludedBlock)) {
                        block = tBlock;
                    }
                }
                if ((block == null) && ((lt.getTurnoutType() == LayoutTurnout.LH_XOVER)
                        || (lt.getTurnoutType() == LayoutTurnout.DOUBLE_XOVER))) {
                    tBlock = ((TrackSegment) lt.getConnectD()).getLayoutBlock().getBlock();
                    if ((tBlock != node.getTrackSegment().getLayoutBlock().getBlock())
                            && (tBlock != excludedBlock)) {
                        block = tBlock;
                    }
                }
                break;
            case LayoutTrack.TURNOUT_D:
                lt = (LayoutTurnout) node.getNode();
                if ((lt.getTurnoutType() == LayoutTurnout.LH_XOVER)
                        || (lt.getTurnoutType() == LayoutTurnout.DOUBLE_XOVER)) {
                    tBlock = ((TrackSegment) lt.getConnectB()).getLayoutBlock().getBlock();
                    if ((tBlock != node.getTrackSegment().getLayoutBlock().getBlock())
                            && (tBlock != excludedBlock)) {
                        block = tBlock;
                    }
                }
                break;
            case LayoutTrack.LEVEL_XING_A:
                LevelXing x = (LevelXing) node.getNode();
                tBlock = ((TrackSegment) x.getConnectC()).getLayoutBlock().getBlock();
                if (tBlock != node.getTrackSegment().getLayoutBlock().getBlock()) {
                    block = tBlock;
                }
                break;
            case LayoutTrack.LEVEL_XING_B:
                x = (LevelXing) node.getNode();
                tBlock = ((TrackSegment) x.getConnectD()).getLayoutBlock().getBlock();
                if (tBlock != node.getTrackSegment().getLayoutBlock().getBlock()) {
                    block = tBlock;
                }
                break;
            case LayoutTrack.LEVEL_XING_C:
                x = (LevelXing) node.getNode();
                tBlock = ((TrackSegment) x.getConnectA()).getLayoutBlock().getBlock();
                if (tBlock != node.getTrackSegment().getLayoutBlock().getBlock()) {
                    block = tBlock;
                }
                break;
            case LayoutTrack.LEVEL_XING_D:
                x = (LevelXing) node.getNode();
                tBlock = ((TrackSegment) x.getConnectB()).getLayoutBlock().getBlock();
                if (tBlock != node.getTrackSegment().getLayoutBlock().getBlock()) {
                    block = tBlock;
                }
                break;
            case LayoutTrack.SLIP_A:
                LayoutSlip ls = (LayoutSlip) node.getNode();
                tBlock = ((TrackSegment) ls.getConnectC()).getLayoutBlock().getBlock();
                if ((tBlock != node.getTrackSegment().getLayoutBlock().getBlock())
                        && (tBlock != excludedBlock)) {
                    block = tBlock;
                } else {
                    tBlock = ((TrackSegment) ls.getConnectD()).getLayoutBlock().getBlock();
                    if ((tBlock != node.getTrackSegment().getLayoutBlock().getBlock())
                            && (tBlock != excludedBlock)) {
                        block = tBlock;
                    }
                }
                break;
            case LayoutTrack.SLIP_B:
                ls = (LayoutSlip) node.getNode();
                tBlock = ((TrackSegment) ls.getConnectD()).getLayoutBlock().getBlock();
                if (ls.getTurnoutType() == LayoutSlip.DOUBLE_SLIP) {
                    //Double slip
                    if ((tBlock != node.getTrackSegment().getLayoutBlock().getBlock())
                            && (tBlock != excludedBlock)) {
                        block = tBlock;
                    } else {
                        tBlock = ((TrackSegment) ls.getConnectC()).getLayoutBlock().getBlock();
                        if ((tBlock != node.getTrackSegment().getLayoutBlock().getBlock())
                                && (tBlock != excludedBlock)) {
                            block = tBlock;
                        }
                    }
                } else {
                    if (tBlock != node.getTrackSegment().getLayoutBlock().getBlock()) {
                        block = tBlock;
                    }
                }
                break;
            case LayoutTrack.SLIP_C:
                ls = (LayoutSlip) node.getNode();
                tBlock = ((TrackSegment) ls.getConnectA()).getLayoutBlock().getBlock();
                if (ls.getTurnoutType() == LayoutSlip.DOUBLE_SLIP) {
                    if ((tBlock != node.getTrackSegment().getLayoutBlock().getBlock())
                            && (tBlock != excludedBlock)) {
                        block = tBlock;
                    } else {
                        tBlock = ((TrackSegment) ls.getConnectB()).getLayoutBlock().getBlock();
                        if ((tBlock != node.getTrackSegment().getLayoutBlock().getBlock())
                                && (tBlock != excludedBlock)) {
                            block = tBlock;
                        }
                    }
                } else {
                    if (tBlock != node.getTrackSegment().getLayoutBlock().getBlock()) {
                        block = tBlock;
                    }
                }
                break;
            case LayoutTrack.SLIP_D:
                ls = (LayoutSlip) node.getNode();
                tBlock = ((TrackSegment) ls.getConnectB()).getLayoutBlock().getBlock();
                if ((tBlock != node.getTrackSegment().getLayoutBlock().getBlock())
                        && (tBlock != excludedBlock)) {
                    block = tBlock;
                } else {
                    tBlock = ((TrackSegment) ls.getConnectA()).getLayoutBlock().getBlock();
                    if ((tBlock != node.getTrackSegment().getLayoutBlock().getBlock())
                            && (tBlock != excludedBlock)) {
                        block = tBlock;
                    }
                }
                break;
            default:
                break;
        }
        return block;
    }

    // support methods
    /**
     * Initializes the setting (as an object), sets the new track segment (if in
     * Block), and sets the prevConnectType.
     */
    private Integer getTurnoutSetting(LayoutTurnout lt, int cType, boolean suppress) {
        prevConnectObject = lt;
        int setting = Turnout.THROWN;
        int tType = lt.getTurnoutType();
        if (lt instanceof LayoutSlip) {
            setting = LayoutSlip.UNKNOWN;
            LayoutSlip ls = (LayoutSlip) lt;
            tType = ls.getTurnoutType();
            switch (cType) {
                case LayoutTrack.SLIP_A:
                    if (nextLayoutBlock == ((TrackSegment) ls.getConnectC()).getLayoutBlock()) {
                        // exiting block at C
                        prevConnectType = LayoutTrack.SLIP_A;
                        setting = LayoutSlip.STATE_AC;
                        tr = (TrackSegment) ls.getConnectC();
                    } else if (nextLayoutBlock == ((TrackSegment) ls.getConnectD()).getLayoutBlock()) {
                        // exiting block at D
                        prevConnectType = LayoutTrack.SLIP_A;
                        setting = LayoutSlip.STATE_AD;
                        tr = (TrackSegment) ls.getConnectD();
                    } else if (currLayoutBlock == ((TrackSegment) ls.getConnectC()).getLayoutBlock()
                            && currLayoutBlock != ((TrackSegment) ls.getConnectD()).getLayoutBlock()) {
                        // block continues at C only
                        tr = (TrackSegment) lt.getConnectC();
                        setting = LayoutSlip.STATE_AC;
                        prevConnectType = LayoutTrack.SLIP_A;

                    } else if (currLayoutBlock == ((TrackSegment) ls.getConnectD()).getLayoutBlock()
                            && currLayoutBlock != ((TrackSegment) ls.getConnectC()).getLayoutBlock()) {
                        // block continues at D only
                        setting = LayoutSlip.STATE_AD;
                        tr = (TrackSegment) lt.getConnectD();
                        prevConnectType = LayoutTrack.SLIP_A;
                    } else {
                        if ((ls.getConnectC() != null) && trackSegmentLeadsTo((TrackSegment) ls.getConnectC(), ls)) {
                            prevConnectType = LayoutTrack.SLIP_C;
                            setting = LayoutSlip.STATE_AC;
                            tr = (TrackSegment) lt.getConnectC();
                        } else if ((ls.getConnectD() != null) && trackSegmentLeadsTo((TrackSegment) ls.getConnectD(), ls)) {
                            prevConnectType = LayoutTrack.SLIP_D;
                            setting = LayoutSlip.STATE_AD;
                            tr = (TrackSegment) lt.getConnectD();
                        } else {
                            if (!suppress) {
                                log.error("Error - Neither branch at track node leads to requested Block.(LS1)");
                            }
                            tr = null;
                        }
                    }
                    break;
                case LayoutTrack.SLIP_B:
                    if (nextLayoutBlock == ((TrackSegment) ls.getConnectD()).getLayoutBlock()) {
                        // exiting block at D
                        prevConnectType = LayoutTrack.SLIP_D;
                        setting = LayoutSlip.STATE_BD;
                        tr = (TrackSegment) ls.getConnectD();
                    } else if (nextLayoutBlock == ((TrackSegment) ls.getConnectC()).getLayoutBlock()
                            && tType == LayoutSlip.DOUBLE_SLIP) {
                        // exiting block at C
                        prevConnectType = LayoutTrack.SLIP_C;
                        setting = LayoutSlip.STATE_BC;
                        tr = (TrackSegment) ls.getConnectC();
                    } else {
                        if (tType == LayoutSlip.DOUBLE_SLIP) {
                            if (currLayoutBlock == ((TrackSegment) ls.getConnectD()).getLayoutBlock()
                                    && currLayoutBlock != ((TrackSegment) ls.getConnectC()).getLayoutBlock()) {
                                //Found continuing at D only
                                tr = (TrackSegment) lt.getConnectD();
                                setting = LayoutSlip.STATE_BD;
                                prevConnectType = LayoutTrack.SLIP_D;

                            } else if (currLayoutBlock == ((TrackSegment) ls.getConnectC()).getLayoutBlock()
                                    && currLayoutBlock != ((TrackSegment) ls.getConnectD()).getLayoutBlock()) {
                                //Found continuing at C only
                                tr = (TrackSegment) lt.getConnectC();
                                setting = LayoutSlip.STATE_BC;
                                prevConnectType = LayoutTrack.SLIP_B;
                            } else {
                                if ((ls.getConnectD() != null) && trackSegmentLeadsTo((TrackSegment) ls.getConnectD(), ls)) {
                                    prevConnectType = LayoutTrack.SLIP_D;
                                    setting = LayoutSlip.STATE_BD;
                                    tr = (TrackSegment) lt.getConnectD();
                                } else if ((ls.getConnectC() != null) && trackSegmentLeadsTo((TrackSegment) ls.getConnectC(), ls)) {
                                    prevConnectType = LayoutTrack.SLIP_C;
                                    setting = LayoutSlip.STATE_BC;
                                    tr = (TrackSegment) lt.getConnectC();
                                } else {
                                    if (!suppress) {
                                        log.error("Error - Neither branch at track node leads to requested Block.(LS2)");
                                    }
                                    tr = null;
                                }

                            }
                        } else {
                            if (currLayoutBlock == ((TrackSegment) ls.getConnectD()).getLayoutBlock()) {
                                //Found continuing at D only
                                tr = (TrackSegment) lt.getConnectD();
                                setting = LayoutSlip.STATE_BD;
                                prevConnectType = LayoutTrack.SLIP_D;
                            } else {
                                tr = null;
                            }
                        }
                    }
                    break;
                case LayoutTrack.SLIP_C:
                    if (nextLayoutBlock == ((TrackSegment) ls.getConnectA()).getLayoutBlock()) {
                        // exiting block at A
                        prevConnectType = LayoutTrack.SLIP_A;
                        setting = LayoutSlip.STATE_AC;
                        tr = (TrackSegment) ls.getConnectA();
                    } else if (nextLayoutBlock == ((TrackSegment) ls.getConnectB()).getLayoutBlock()
                            && tType == LayoutSlip.DOUBLE_SLIP) {
                        // exiting block at B
                        prevConnectType = LayoutTrack.SLIP_B;
                        setting = LayoutSlip.STATE_BC;
                        tr = (TrackSegment) ls.getConnectB();
                    } else {
                        if (tType == LayoutSlip.DOUBLE_SLIP) {
                            if (currLayoutBlock == ((TrackSegment) ls.getConnectA()).getLayoutBlock()
                                    && currLayoutBlock != ((TrackSegment) ls.getConnectB()).getLayoutBlock()) {
                                //Found continuing at A only
                                tr = (TrackSegment) lt.getConnectA();
                                setting = LayoutSlip.STATE_AC;
                                prevConnectType = LayoutTrack.SLIP_A;

                            } else if (currLayoutBlock == ((TrackSegment) ls.getConnectB()).getLayoutBlock()
                                    && currLayoutBlock != ((TrackSegment) ls.getConnectA()).getLayoutBlock()) {
                                //Found continuing at B only
                                tr = (TrackSegment) lt.getConnectB();
                                setting = LayoutSlip.STATE_BC;
                                prevConnectType = LayoutTrack.SLIP_B;

                            } else {
                                if ((ls.getConnectA() != null) && trackSegmentLeadsTo((TrackSegment) ls.getConnectA(), ls)) {
                                    prevConnectType = LayoutTrack.SLIP_A;
                                    setting = LayoutSlip.STATE_AC;
                                    tr = (TrackSegment) lt.getConnectA();
                                } else if ((ls.getConnectB() != null) && trackSegmentLeadsTo((TrackSegment) ls.getConnectB(), ls)) {
                                    prevConnectType = LayoutTrack.SLIP_B;
                                    setting = LayoutSlip.STATE_BC;
                                    tr = (TrackSegment) lt.getConnectB();
                                } else {
                                    if (!suppress) {
                                        log.error("Error - Neither branch at track node leads to requested Block.(LS3)");
                                    }
                                    tr = null;
                                }
                            }
                        } else {
                            if (currLayoutBlock == ((TrackSegment) ls.getConnectA()).getLayoutBlock()) {
                                //Found continuing at A only
                                tr = (TrackSegment) lt.getConnectA();
                                setting = LayoutSlip.STATE_AC;
                                prevConnectType = LayoutTrack.SLIP_A;
                            } else {
                                tr = null;
                            }
                        }
                    }
                    break;
                case LayoutTrack.SLIP_D:
                    if (nextLayoutBlock == ((TrackSegment) ls.getConnectB()).getLayoutBlock()) {
                        // exiting block at B
                        prevConnectType = LayoutTrack.SLIP_B;
                        setting = LayoutSlip.STATE_BD;
                        tr = (TrackSegment) ls.getConnectB();
                    } else if (nextLayoutBlock == ((TrackSegment) ls.getConnectA()).getLayoutBlock()) {
                        // exiting block at B
                        prevConnectType = LayoutTrack.SLIP_A;
                        setting = LayoutSlip.STATE_AD;
                        tr = (TrackSegment) ls.getConnectA();
                    } else if (currLayoutBlock == ((TrackSegment) ls.getConnectB()).getLayoutBlock()
                            && currLayoutBlock != ((TrackSegment) ls.getConnectA()).getLayoutBlock()) {
                        //Found continuing at B only
                        tr = (TrackSegment) lt.getConnectB();
                        setting = LayoutSlip.STATE_BD;
                        prevConnectType = LayoutTrack.SLIP_B;

                    } else if (currLayoutBlock == ((TrackSegment) ls.getConnectA()).getLayoutBlock()
                            && currLayoutBlock != ((TrackSegment) ls.getConnectB()).getLayoutBlock()) {
                        //Found continuing at A only
                        setting = LayoutSlip.STATE_AD;
                        tr = (TrackSegment) lt.getConnectA();
                        prevConnectType = LayoutTrack.SLIP_A;
                    } else {
                        if ((ls.getConnectA() != null) && trackSegmentLeadsTo((TrackSegment) ls.getConnectA(), ls)) {
                            prevConnectType = LayoutTrack.SLIP_A;
                            setting = LayoutSlip.STATE_AD;
                            tr = (TrackSegment) lt.getConnectA();
                        } else if ((ls.getConnectB() != null) && trackSegmentLeadsTo((TrackSegment) ls.getConnectB(), ls)) {
                            prevConnectType = LayoutTrack.SLIP_B;
                            setting = LayoutSlip.STATE_BD;
                            tr = (TrackSegment) lt.getConnectB();
                        } else {
                            if (!suppress) {
                                log.error("Error - Neither branch at track node leads to requested Block.(LS4)");
                            }
                            tr = null;
                        }
                    }
                    break;
                default:
                    break;
            }
            if ((tr != null) && (tr.getLayoutBlock() != currLayoutBlock)) {
                // continuing track segment is not in this block
                tr = null;
            } else if (tr == null) {
                if (!suppress) {
                    log.error("Connectivity not complete at Slip " + ls.getDisplayName());
                }
                turnoutConnectivity = false;
            }
        } else {
            switch (cType) {
                case LayoutTrack.TURNOUT_A:
                    // check for left-handed crossover
                    if (tType == LayoutTurnout.LH_XOVER) {
                        // entering at a continuing track of a left-handed crossover
                        prevConnectType = LayoutTrack.TURNOUT_B;
                        setting = Turnout.CLOSED;
                        tr = (TrackSegment) lt.getConnectB();
                    } // entering at a throat, determine exit by checking block of connected track segment
                    else if ((nextLayoutBlock == lt.getLayoutBlockB()) || ((lt.getConnectB() != null)
                            && (nextLayoutBlock == ((TrackSegment) lt.getConnectB()).getLayoutBlock()))) {
                        // exiting block at continuing track
                        prevConnectType = LayoutTrack.TURNOUT_B;
                        setting = Turnout.CLOSED;
                        tr = (TrackSegment) lt.getConnectB();
                    } else if ((nextLayoutBlock == lt.getLayoutBlockC()) || ((lt.getConnectC() != null)
                            && (nextLayoutBlock == ((TrackSegment) lt.getConnectC()).getLayoutBlock()))) {
                        // exiting block at diverging track
                        prevConnectType = LayoutTrack.TURNOUT_C;
                        tr = (TrackSegment) lt.getConnectC();
                    } // must stay in block after turnout - check if only one track continues in block
                    else if ((lt.getConnectB() != null) && (currLayoutBlock == ((TrackSegment) lt.getConnectB()).getLayoutBlock())
                            && (lt.getConnectC() != null) && (currLayoutBlock != ((TrackSegment) lt.getConnectC()).getLayoutBlock())) {
                        // continuing in block on continuing track only
                        prevConnectType = LayoutTrack.TURNOUT_B;
                        setting = Turnout.CLOSED;
                        tr = (TrackSegment) lt.getConnectB();
                    } else if ((lt.getConnectC() != null) && (currLayoutBlock == ((TrackSegment) lt.getConnectC()).getLayoutBlock())
                            && (lt.getConnectB() != null) && (currLayoutBlock != ((TrackSegment) lt.getConnectB()).getLayoutBlock())) {
                        // continuing in block on diverging track only
                        prevConnectType = LayoutTrack.TURNOUT_C;
                        tr = (TrackSegment) lt.getConnectC();
                    } // both connecting track segments continue in current block, must search further
                    else {
                        // check if continuing track leads to the next block
                        if ((lt.getConnectB() != null) && trackSegmentLeadsTo((TrackSegment) lt.getConnectB(), lt)) {
                            prevConnectType = LayoutTrack.TURNOUT_B;
                            setting = Turnout.CLOSED;
                            tr = (TrackSegment) lt.getConnectB();
                        } // check if diverging track leads to the next block
                        else if ((lt.getConnectC() != null) && trackSegmentLeadsTo((TrackSegment) lt.getConnectC(), lt)) {
                            prevConnectType = LayoutTrack.TURNOUT_C;
                            tr = (TrackSegment) lt.getConnectC();
                        } else {
                            if (!suppress) {
                                log.error("Error - Neither branch at track node leads to requested Block.(1)");
                            }
                            tr = null;
                        }
                    }
                    break;
                case LayoutTrack.TURNOUT_B:
                    if ((tType == LayoutTurnout.LH_XOVER) || (tType == LayoutTurnout.DOUBLE_XOVER)) {
                        // entering at a throat of a double crossover or a left-handed crossover
                        if ((nextLayoutBlock == lt.getLayoutBlock()) || ((lt.getConnectA() != null)
                                && (nextLayoutBlock == ((TrackSegment) lt.getConnectA()).getLayoutBlock()))) {
                            // exiting block at continuing track
                            prevConnectType = LayoutTrack.TURNOUT_A;
                            setting = Turnout.CLOSED;
                            tr = (TrackSegment) lt.getConnectB();
                        } else if ((nextLayoutBlock == lt.getLayoutBlockD()) || ((lt.getConnectD() != null)
                                && (nextLayoutBlock == ((TrackSegment) lt.getConnectD()).getLayoutBlock()))) {
                            // exiting block at diverging track
                            prevConnectType = LayoutTrack.TURNOUT_D;
                            tr = (TrackSegment) lt.getConnectD();
                        } // must stay in block after turnout
                        else if (((lt.getConnectA() != null) && (currLayoutBlock == ((TrackSegment) lt.getConnectA()).getLayoutBlock()))
                                && ((lt.getConnectD() != null) && (currLayoutBlock != ((TrackSegment) lt.getConnectD()).getLayoutBlock()))) {
                            // continuing in block on continuing track only
                            prevConnectType = LayoutTrack.TURNOUT_A;
                            setting = Turnout.CLOSED;
                            tr = (TrackSegment) lt.getConnectA();
                        } else if (((lt.getConnectD() != null) && (currLayoutBlock == ((TrackSegment) lt.getConnectD()).getLayoutBlock()))
                                && ((lt.getConnectA() != null) && (currLayoutBlock != ((TrackSegment) lt.getConnectA()).getLayoutBlock()))) {
                            // continuing in block on diverging track only
                            prevConnectType = LayoutTrack.TURNOUT_D;
                            tr = (TrackSegment) lt.getConnectD();
                        } // both connecting track segments continue in current block, must search further
                        else {
                            // check if continuing track leads to the next block
                            if ((lt.getConnectA() != null) && trackSegmentLeadsTo((TrackSegment) lt.getConnectA(), lt)) {
                                prevConnectType = LayoutTrack.TURNOUT_A;
                                setting = Turnout.CLOSED;
                                tr = (TrackSegment) lt.getConnectA();
                            } // check if diverging track leads to the next block
                            else if ((lt.getConnectD() != null) && trackSegmentLeadsTo((TrackSegment) lt.getConnectD(), lt)) {
                                prevConnectType = LayoutTrack.TURNOUT_D;
                                tr = (TrackSegment) lt.getConnectD();
                            } else {
                                if (!suppress) {
                                    log.error("Error - Neither branch at track node leads to requested Block.(2)");
                                }
                                tr = null;
                            }
                        }
                    } else {
                        // entering at continuing track, must exit at throat
                        prevConnectType = LayoutTrack.TURNOUT_A;
                        setting = Turnout.CLOSED;
                        tr = (TrackSegment) lt.getConnectA();
                    }
                    break;
                case LayoutTrack.TURNOUT_C:
                    if ((tType == LayoutTurnout.RH_XOVER) || (tType == LayoutTurnout.DOUBLE_XOVER)) {
                        // entering at a throat of a double crossover or a right-handed crossover
                        if ((nextLayoutBlock == lt.getLayoutBlockD()) || ((lt.getConnectD() != null)
                                && (nextLayoutBlock == ((TrackSegment) lt.getConnectD()).getLayoutBlock()))) {
                            // exiting block at continuing track
                            prevConnectType = LayoutTrack.TURNOUT_D;
                            setting = Turnout.CLOSED;
                            tr = (TrackSegment) lt.getConnectD();
                        } else if ((nextLayoutBlock == lt.getLayoutBlock()) || ((lt.getConnectA() != null)
                                && (nextLayoutBlock == ((TrackSegment) lt.getConnectA()).getLayoutBlock()))) {
                            // exiting block at diverging track
                            prevConnectType = LayoutTrack.TURNOUT_A;
                            tr = (TrackSegment) lt.getConnectA();
                        } // must stay in block after turnout
                        else if (((lt.getConnectD() != null) && (currLayoutBlock == ((TrackSegment) lt.getConnectD()).getLayoutBlock()))
                                && ((lt.getConnectA() != null) && (currLayoutBlock != ((TrackSegment) lt.getConnectA()).getLayoutBlock()))) {
                            // continuing in block on continuing track
                            prevConnectType = LayoutTrack.TURNOUT_D;
                            setting = Turnout.CLOSED;
                            tr = (TrackSegment) lt.getConnectD();
                        } else if (((lt.getConnectA() != null) && (currLayoutBlock == ((TrackSegment) lt.getConnectA()).getLayoutBlock()))
                                && ((lt.getConnectD() != null) && (currLayoutBlock != ((TrackSegment) lt.getConnectD()).getLayoutBlock()))) {
                            // continuing in block on diverging track
                            prevConnectType = LayoutTrack.TURNOUT_A;
                            tr = (TrackSegment) lt.getConnectA();
                        } // both connecting track segments continue in current block, must search further
                        else {
                            // check if continuing track leads to the next block
                            if ((lt.getConnectD() != null) && trackSegmentLeadsTo((TrackSegment) lt.getConnectD(), lt)) {
                                prevConnectType = LayoutTrack.TURNOUT_D;
                                setting = Turnout.CLOSED;
                                tr = (TrackSegment) lt.getConnectD();
                            } // check if diverging track leads to the next block
                            else if ((lt.getConnectA() != null) && trackSegmentLeadsTo((TrackSegment) lt.getConnectA(), lt)) {
                                prevConnectType = LayoutTrack.TURNOUT_A;
                                tr = (TrackSegment) lt.getConnectA();
                            } else {
                                if (!suppress) {
                                    log.error("Error - Neither branch at track node leads to requested Block.(3)");
                                }
                                tr = null;
                            }
                        }
                    } else if (tType == LayoutTurnout.LH_XOVER) {
                        // entering at continuing track, must exit at throat
                        prevConnectType = LayoutTrack.TURNOUT_D;
                        tr = (TrackSegment) lt.getConnectD();
                        setting = Turnout.CLOSED;
                    } else {
                        // entering at diverging track, must exit at throat
                        prevConnectType = LayoutTrack.TURNOUT_A;
                        tr = (TrackSegment) lt.getConnectA();
                    }
                    break;
                case LayoutTrack.TURNOUT_D:
                    if ((tType == LayoutTurnout.LH_XOVER) || (tType == LayoutTurnout.DOUBLE_XOVER)) {
                        // entering at a throat of a double crossover or a left-handed crossover
                        if ((nextLayoutBlock == lt.getLayoutBlockC()) || ((lt.getConnectC() != null)
                                && (nextLayoutBlock == ((TrackSegment) lt.getConnectC()).getLayoutBlock()))) {
                            // exiting block at continuing track
                            prevConnectType = LayoutTrack.TURNOUT_C;
                            setting = Turnout.CLOSED;
                            tr = (TrackSegment) lt.getConnectC();
                        } else if ((nextLayoutBlock == lt.getLayoutBlockB()) || ((lt.getConnectB() != null)
                                && (nextLayoutBlock == ((TrackSegment) lt.getConnectB()).getLayoutBlock()))) {
                            // exiting block at diverging track
                            prevConnectType = LayoutTrack.TURNOUT_B;
                            tr = (TrackSegment) lt.getConnectB();
                        } // must stay in block after turnout
                        else if (((lt.getConnectC() != null) && (currLayoutBlock == ((TrackSegment) lt.getConnectC()).getLayoutBlock()))
                                && ((lt.getConnectB() != null) && (currLayoutBlock != ((TrackSegment) lt.getConnectB()).getLayoutBlock()))) {
                            // continuing in block on continuing track
                            prevConnectType = LayoutTrack.TURNOUT_C;
                            setting = Turnout.CLOSED;
                            tr = (TrackSegment) lt.getConnectC();
                        } else if (((lt.getConnectB() != null) && (currLayoutBlock == ((TrackSegment) lt.getConnectB()).getLayoutBlock()))
                                && ((lt.getConnectC() != null) && (currLayoutBlock != ((TrackSegment) lt.getConnectC()).getLayoutBlock()))) {
                            // continuing in block on diverging track
                            prevConnectType = LayoutTrack.TURNOUT_B;
                            tr = (TrackSegment) lt.getConnectB();
                        } // both connecting track segments continue in current block, must search further
                        else {
                            // check if continuing track leads to the next block
                            if ((lt.getConnectC() != null) && trackSegmentLeadsTo((TrackSegment) lt.getConnectC(), lt)) {
                                prevConnectType = LayoutTrack.TURNOUT_C;
                                setting = Turnout.CLOSED;
                                tr = (TrackSegment) lt.getConnectC();
                            } // check if diverging track leads to the next block
                            else if ((lt.getConnectB() != null) && trackSegmentLeadsTo((TrackSegment) lt.getConnectB(), lt)) {
                                prevConnectType = LayoutTrack.TURNOUT_B;
                                tr = (TrackSegment) lt.getConnectB();
                            } else {
                                if (!suppress) {
                                    log.error("Error - Neither branch at track node leads to requested Block.(2)");
                                }
                                tr = null;
                            }
                        }
                    } else if (tType == LayoutTurnout.RH_XOVER) {
                        // entering at through track of a right-handed crossover, must exit at throat
                        prevConnectType = LayoutTrack.TURNOUT_C;
                        tr = (TrackSegment) lt.getConnectC();
                        setting = Turnout.CLOSED;
                    } else {
                        // entering at diverging track of a right-handed crossover, must exit at throat
                        prevConnectType = LayoutTrack.TURNOUT_A;
                        tr = (TrackSegment) lt.getConnectA();
                    }
                    break;
                default: {
                    log.warn("getTurnoutSetting() unknown cType: " + cType);
                    break;
                }
            }   // switch (cType)
            if ((tr != null) && (tr.getLayoutBlock() != currLayoutBlock)) {
                // continuing track segment is not in this block
                tr = null;
            } else if (tr == null) {
                if (!suppress) {
                    log.error("Connectivity not complete at turnout " + lt.getTurnoutName());
                }
                turnoutConnectivity = false;
            }
            if (lt.getContinuingSense() != Turnout.CLOSED) {
                if (setting == Turnout.THROWN) {
                    setting = Turnout.CLOSED;
                } else if (setting == Turnout.CLOSED) {
                    setting = Turnout.THROWN;
                }
            }
        }
        return (setting);
    }

    /**
     * This method follows the track from a beginning track segment to its exits
     * from the current LayoutBlock 'currLayoutBlock' until the track connects
     * to the designated Block 'nextLayoutBlock' or all exit points have been
     * tested. Returns 'true' if designated Block is connected; returns 'false'
     * if not.
     */
    private boolean trackSegmentLeadsTo(TrackSegment tsg, Object ob) {
        if ((tsg == null) || (ob == null)) {
            log.error("Null argument on entry to trackSegmentLeadsTo");
            return false;
        }
        TrackSegment curTS = tsg;
        Object curObj = ob;

        if (log.isDebugEnabled()) {
            log.info("trackSegmentLeadsTo({}, {}): entry", curTS.getID(), objectToNameOrIDString(curObj));
        }

        // post process track segment and conObj lists
        ArrayList<TrackSegment> posTS = new ArrayList<>();
        ArrayList<Object> posOB = new ArrayList<>();

        int conType;
        Object conObj;

        // follow track to all exit points outside this block
        while (curTS != null) {
            // if the current track segment is in the next block...
            if (curTS.getLayoutBlock() == nextLayoutBlock) {
                return true;    // ... we're done!
            }

            // if the current track segment is in the current block...
            if (curTS.getLayoutBlock() == currLayoutBlock) {
                // identify next destination along track
                if (curTS.getConnect1() == curObj) {
                    // entered through 1, leaving through 2
                    conType = curTS.getType2();
                    conObj = curTS.getConnect2();
                } else if (curTS.getConnect2() == curObj) {
                    // entered through 2, leaving through 1
                    conType = curTS.getType1();
                    conObj = curTS.getConnect1();
                } else {
<<<<<<< HEAD
                    log.error("Connectivity error when following track " + curTS.getID() + " in Block " + currLayoutBlock.getDisplayName());
                    log.error(objectToNameOrIDString(curObj) + " not connected to " + curTS.getID()
                            + " (connects: " + curTS.getConnect1Name() + " & " + curTS.getConnect2Name() + ")");
                    return false;
                }

                if (logInfoFor_trackSegmentLeadsTo) {
                    String con_type = connectionTypeToString(conType);

                    log.info("In block " + currLayoutBlock.getDisplayName()
                            + ", going from " + objectToNameOrIDString(conObj)
                            + " thru " + curTS.getID()
                            + //" (connects: " + curTS.getConnect1Name() + " & " + curTS.getConnect2Name() + ")" +
                            " to " + objectToNameOrIDString(curObj)
                            + " (conType: " + con_type + "), nextLayoutBlock: " + nextLayoutBlock.getID());
=======
                    log.error("Connectivity error when following track {} in Block {}", curTS.getID(), currLayoutBlock.getUserName());
                    log.error("{} not connected to {} (connects: {} & {})",
                            objectToNameOrIDString(curObj),
                            curTS.getID(),
                            curTS.getConnect1Name(),
                            curTS.getConnect2Name());
                    return false;
                }

                if (log.isDebugEnabled()) {
                    log.info("In block {}, going from {} thru {} to {} (conType: {}), nextLayoutBlock: {}",
                            currLayoutBlock.getUserName(),
                            objectToNameOrIDString(conObj),
                            curTS.getID(),
                            objectToNameOrIDString(curObj),
                            connectionTypeToString(conType),
                            nextLayoutBlock.getID());
>>>>>>> 08478871
                }

                // follow track according to next destination type
                // this is a positionable point
                if (conType == LayoutTrack.POS_POINT) {
                    // reached anchor point or end bumper
                    if (((PositionablePoint) conObj).getType() == PositionablePoint.END_BUMPER) {
                        // end of line without reaching 'nextLayoutBlock'
                        if (log.isDebugEnabled()) {
                            log.info("end of line without reaching {}", nextLayoutBlock.getID());
                        }
                        curTS = null;
                    } else if (((PositionablePoint) conObj).getType() == PositionablePoint.ANCHOR
                            || ((PositionablePoint) conObj).getType() == PositionablePoint.EDGE_CONNECTOR) {
                        // proceed to next track segment if within the same Block
                        if (((PositionablePoint) conObj).getConnect1() == curTS) {
                            curTS = (((PositionablePoint) conObj).getConnect2());
                        } else {
                            curTS = (((PositionablePoint) conObj).getConnect1());
                        }
                        curObj = conObj;
                    }
                } else if ((conType >= LayoutTrack.LEVEL_XING_A) && (conType <= LayoutTrack.LEVEL_XING_D)) {
                    // reached a level crossing
                    if ((conType == LayoutTrack.LEVEL_XING_A) || (conType == LayoutTrack.LEVEL_XING_C)) {
                        if (((LevelXing) conObj).getLayoutBlockAC() != currLayoutBlock) {
                            if (((LevelXing) conObj).getLayoutBlockAC() == nextLayoutBlock) {
                                return true;
                            } else {
                                curTS = null;
                            }
                        } else if (conType == LayoutTrack.LEVEL_XING_A) {
                            curTS = (TrackSegment) ((LevelXing) conObj).getConnectC();
                        } else {
                            curTS = (TrackSegment) ((LevelXing) conObj).getConnectA();
                        }
                    } else {
                        if (((LevelXing) conObj).getLayoutBlockBD() != currLayoutBlock) {
                            if (((LevelXing) conObj).getLayoutBlockBD() == nextLayoutBlock) {
                                return true;
                            } else {
                                curTS = null;
                            }
                        } else if (conType == LayoutTrack.LEVEL_XING_B) {
                            curTS = (TrackSegment) ((LevelXing) conObj).getConnectD();
                        } else {
                            curTS = (TrackSegment) ((LevelXing) conObj).getConnectB();
                        }
                    }
                    curObj = conObj;
                } else if ((conType >= LayoutTrack.TURNOUT_A) && (conType <= LayoutTrack.TURNOUT_D)) {
                    // reached a turnout
                    LayoutTurnout lt = (LayoutTurnout) conObj;
                    int tType = lt.getTurnoutType();

                    // RH, LH or DOUBLE _XOVER
                    if ((tType == LayoutTurnout.DOUBLE_XOVER) || (tType == LayoutTurnout.RH_XOVER)
                            || (tType == LayoutTurnout.LH_XOVER)) {
                        // reached a crossover turnout
                        switch (conType) {
                            case LayoutTrack.TURNOUT_A:
                                if ((lt.getLayoutBlock()) != currLayoutBlock) {
                                    if (lt.getLayoutBlock() == nextLayoutBlock) {
                                        return true;
                                    } else {
                                        curTS = null;
                                    }
                                } else if ((lt.getLayoutBlockB() == nextLayoutBlock) || ((tType != LayoutTurnout.LH_XOVER)
                                        && (lt.getLayoutBlockC() == nextLayoutBlock))) {
                                    return true;
                                } else if (lt.getLayoutBlockB() == currLayoutBlock) {
                                    curTS = (TrackSegment) lt.getConnectB();
                                    if ((tType != LayoutTurnout.LH_XOVER) && (lt.getLayoutBlockC() == currLayoutBlock)) {
                                        posTS.add((TrackSegment) lt.getConnectC());
                                        posOB.add(conObj);
                                    }
                                } else if ((tType != LayoutTurnout.LH_XOVER) && (lt.getLayoutBlockC() == currLayoutBlock)) {
                                    curTS = (TrackSegment) lt.getConnectC();
                                } else {
                                    curTS = null;
                                }
                                break;
                            case LayoutTrack.TURNOUT_B:
                                if ((lt.getLayoutBlockB()) != currLayoutBlock) {
                                    if (lt.getLayoutBlockB() == nextLayoutBlock) {
                                        return true;
                                    } else {
                                        curTS = null;
                                    }
                                } else if ((lt.getLayoutBlock() == nextLayoutBlock) || ((tType != LayoutTurnout.RH_XOVER)
                                        && (lt.getLayoutBlockD() == nextLayoutBlock))) {
                                    return true;
                                } else if (lt.getLayoutBlock() == currLayoutBlock) {
                                    curTS = (TrackSegment) lt.getConnectA();
                                    if ((tType != LayoutTurnout.RH_XOVER) && (lt.getLayoutBlockD() == currLayoutBlock)) {
                                        posTS.add((TrackSegment) lt.getConnectD());
                                        posOB.add(conObj);
                                    }
                                } else if ((tType != LayoutTurnout.RH_XOVER) && (lt.getLayoutBlockD() == currLayoutBlock)) {
                                    curTS = (TrackSegment) lt.getConnectD();
                                } else {
                                    curTS = null;
                                }
                                break;
                            case LayoutTrack.TURNOUT_C:
                                if ((lt.getLayoutBlockC()) != currLayoutBlock) {
                                    if (lt.getLayoutBlockC() == nextLayoutBlock) {
                                        return true;
                                    } else {
                                        curTS = null;
                                    }
                                } else if ((lt.getLayoutBlockD() == nextLayoutBlock) || ((tType != LayoutTurnout.LH_XOVER)
                                        && (lt.getLayoutBlock() == nextLayoutBlock))) {
                                    return true;
                                } else if (lt.getLayoutBlockD() == currLayoutBlock) {
                                    curTS = (TrackSegment) lt.getConnectD();
                                    if ((tType != LayoutTurnout.LH_XOVER) && (lt.getLayoutBlock() == currLayoutBlock)) {
                                        posTS.add((TrackSegment) lt.getConnectA());
                                        posOB.add(conObj);
                                    }
                                } else if ((tType != LayoutTurnout.LH_XOVER) && (lt.getLayoutBlock() == currLayoutBlock)) {
                                    curTS = (TrackSegment) lt.getConnectA();
                                } else {
                                    curTS = null;
                                }
                                break;
                            case LayoutTrack.TURNOUT_D:
                                if ((lt.getLayoutBlockD()) != currLayoutBlock) {
                                    if (lt.getLayoutBlockD() == nextLayoutBlock) {
                                        return true;
                                    } else {
                                        curTS = null;
                                    }
                                } else if ((lt.getLayoutBlockC() == nextLayoutBlock) || ((tType != LayoutTurnout.RH_XOVER)
                                        && (lt.getLayoutBlockB() == nextLayoutBlock))) {
                                    return true;
                                } else if (lt.getLayoutBlockC() == currLayoutBlock) {
                                    curTS = (TrackSegment) lt.getConnectC();
                                    if ((tType != LayoutTurnout.RH_XOVER) && (lt.getLayoutBlockB() == currLayoutBlock)) {
                                        posTS.add((TrackSegment) lt.getConnectB());
                                        posOB.add(conObj);
                                    }
                                } else if ((tType != LayoutTurnout.RH_XOVER) && (lt.getLayoutBlockB() == currLayoutBlock)) {
                                    curTS = (TrackSegment) lt.getConnectB();
                                } else {
                                    curTS = null;
                                }
                                break;
                            default: {
                                log.warn("trackSegmentLeadsTo() unknown conType: " + conType);
                                break;
                            }
                        }   // switch (conType)
                        curObj = conObj;
                    } else // if RH, LH or DOUBLE _XOVER
                    if ((tType == LayoutTurnout.RH_TURNOUT) || (tType == LayoutTurnout.LH_TURNOUT)
                            || (tType == LayoutTurnout.WYE_TURNOUT)) {
                        // reached RH. LH, or WYE turnout
                        if (lt.getLayoutBlock() != currLayoutBlock) {    // if not in the last block...
                            if (lt.getLayoutBlock() == nextLayoutBlock) {   // if in the next block
                                return true;    //(Yes!) done
                            } else {
                                curTS = null;   //(nope) dead end
                            }
                        } else {
                            if (conType == LayoutTrack.TURNOUT_A) {
                                // if the connect B or C are in the next block...
                                if ((((TrackSegment) lt.getConnectB()).getLayoutBlock() == nextLayoutBlock)
                                        || (((TrackSegment) lt.getConnectC()).getLayoutBlock() == nextLayoutBlock)) {
                                    return true;    //(yes!) done!
                                } else // if connect B is in this block...
                                if (((TrackSegment) lt.getConnectB()).getLayoutBlock() == currLayoutBlock) {
                                    curTS = (TrackSegment) lt.getConnectB();
                                    //if connect C is in this block
                                    if (((TrackSegment) lt.getConnectC()).getLayoutBlock() == currLayoutBlock) {
                                        // add it to our post processing list
                                        posTS.add((TrackSegment) lt.getConnectC());
                                        posOB.add(conObj);
                                    }
                                } else {
                                    curTS = (TrackSegment) lt.getConnectC();
                                }
                            } else {
                                curTS = (TrackSegment) lt.getConnectA();
                            }
                            curObj = conObj;
                        }
                    }   // if RH, LH or WYE _TURNOUT
                } else if (conType >= LayoutTrack.SLIP_A && conType <= LayoutTrack.SLIP_D) {
                    LayoutSlip ls = (LayoutSlip) conObj;
                    int tType = ls.getTurnoutType();

                    if (ls.getLayoutBlock() != currLayoutBlock) {    // if not in the last block
                        if (ls.getLayoutBlock() == nextLayoutBlock) {   // if in the next block
                            return true;    //(yes!) done
                        } else {
                            curTS = null;   //(nope) dead end
                        }
                    } else {    // still in the last block
                        switch (conType) {
                            case LayoutTrack.SLIP_A:
                                if (((TrackSegment) ls.getConnectC()).getLayoutBlock() == nextLayoutBlock) {
                                    //Leg A-D has next currLayoutBlock
                                    return true;
                                }
                                if (((TrackSegment) ls.getConnectD()).getLayoutBlock() == nextLayoutBlock) {
                                    //Leg A-C has next currLayoutBlock
                                    return true;
                                }
                                if (((TrackSegment) ls.getConnectC()).getLayoutBlock() == currLayoutBlock) {
                                    curTS = (TrackSegment) ls.getConnectC();
                                    if (((TrackSegment) ls.getConnectD()).getLayoutBlock() == currLayoutBlock) {
                                        posTS.add((TrackSegment) ls.getConnectD());
                                        posOB.add(conObj);
                                    }
                                } else {
                                    curTS = (TrackSegment) ls.getConnectD();
                                }
                                break;
                            case LayoutTrack.SLIP_B:
                                if (tType == LayoutSlip.SINGLE_SLIP) {
                                    curTS = (TrackSegment) ls.getConnectD();
                                    break;
                                }
                                if (((TrackSegment) ls.getConnectC()).getLayoutBlock() == nextLayoutBlock) {
                                    //Leg B-C has next currLayoutBlock
                                    return true;
                                }
                                if (((TrackSegment) ls.getConnectD()).getLayoutBlock() == nextLayoutBlock) {
                                    //Leg D-B has next currLayoutBlock
                                    return true;
                                }
                                if (((TrackSegment) ls.getConnectC()).getLayoutBlock() == currLayoutBlock) {
                                    curTS = (TrackSegment) ls.getConnectC();
                                    if (((TrackSegment) ls.getConnectD()).getLayoutBlock() == currLayoutBlock) {
                                        posTS.add((TrackSegment) ls.getConnectD());
                                        posOB.add(conObj);
                                    }
                                } else {
                                    curTS = (TrackSegment) ls.getConnectD();
                                }
                                break;
                            case LayoutTrack.SLIP_C:
                                // if this is a single slip...
                                if (tType == LayoutSlip.SINGLE_SLIP) {
                                    curTS = (TrackSegment) ls.getConnectA();
                                    break;
                                }
                                //if connect A is in the next block
                                if (((TrackSegment) ls.getConnectA()).getLayoutBlock() == nextLayoutBlock) {
                                    return true;    //(Yes!) Leg A-C has next block
                                }
                                //if connect B is in the next block
                                if (((TrackSegment) ls.getConnectB()).getLayoutBlock() == nextLayoutBlock) {
                                    return true;    //(Yes!) Leg B-C has next block
                                }

                                //if connect B is in this block...
                                if (((TrackSegment) ls.getConnectB()).getLayoutBlock() == currLayoutBlock) {
                                    curTS = (TrackSegment) ls.getConnectB();
                                    //if connect A is in this block...
                                    if (((TrackSegment) ls.getConnectA()).getLayoutBlock() == currLayoutBlock) {
                                        // add it to our post processing list
                                        posTS.add((TrackSegment) ls.getConnectA());
                                        posOB.add(conObj);
                                    }
<<<<<<< HEAD
                                } else //if connect A is in this block...
                                if (((TrackSegment) ls.getConnectA()).getLayoutBlock() == currLayoutBlock) {
                                    curTS = (TrackSegment) ls.getConnectA();
                                } else {
                                    log.debug("{} not connected to {} (connections: {} & {})",
                                            currLayoutBlock.getDisplayName(), ls.getName(),
                                            objectToNameOrIDString(ls.getConnectA()),
                                            objectToNameOrIDString(ls.getConnectB()));
=======
                                } else { //if connect A is in this block...
                                    if (((TrackSegment) ls.getConnectA()).getLayoutBlock() == currLayoutBlock) {
                                        curTS = (TrackSegment) ls.getConnectA();
                                    } else {
                                        log.debug("{} not connected to {} (connections: {} & {})",
                                                currLayoutBlock.getUserName(), ls.getName(),
                                                objectToNameOrIDString(ls.getConnectA()),
                                                objectToNameOrIDString(ls.getConnectB()));
                                    }
>>>>>>> 08478871
                                }
                                break;
                            case LayoutTrack.SLIP_D:
                                if (((TrackSegment) ls.getConnectA()).getLayoutBlock() == nextLayoutBlock) {
                                    //Leg D-A has next currLayoutBlock
                                    return true;
                                }
                                if (((TrackSegment) ls.getConnectB()).getLayoutBlock() == nextLayoutBlock) {
                                    //Leg D-B has next currLayoutBlock
                                    return true;
                                }
                                if (((TrackSegment) ls.getConnectB()).getLayoutBlock() == currLayoutBlock) {
                                    curTS = (TrackSegment) ls.getConnectB();
                                    if (((TrackSegment) ls.getConnectA()).getLayoutBlock() == currLayoutBlock) {
                                        posTS.add((TrackSegment) ls.getConnectA());
                                        posOB.add(conObj);
                                    }
                                } else {
                                    curTS = (TrackSegment) ls.getConnectA();
                                }
                                break;
                            default: {
                                log.warn("trackSegmentLeadsTo() unknown conType: " + conType);
                                break;
                            }
                        }   //switch (conType)
                        curObj = conObj;
                    }   // if (ls.getLayoutBlock() != currLayoutBlock
                }   //else if (conType >= LayoutTrack.SLIP_A && conType <= LayoutTrack.SLIP_D)
            } else {
                curTS = null;
            }

            if (curTS == null) {
                // reached an end point outside this block that was not 'nextLayoutBlock' - any other paths to follow?
                if (posTS.size() > 0) {
                    // paths remain, initialize the next one
                    curTS = posTS.get(0);
                    curObj = posOB.get(0);
                    // remove it from the list of unexplored paths
                    posTS.remove(0);
                    posOB.remove(0);
                }
            }
        }   // while (curTS != null)

        // searched all possible paths in this block, 'currLayoutBlock', without finding the desired exit block, 'nextLayoutBlock'
        return false;
    }

    private String connectionTypeToString(int conType) {
        String con_type = "TURNTABLE_RAY_OFFSET";
        if (conType <= LayoutTrack.SLIP_D) {
            String[] con_types = {"NONE", "POS_POINT",
                "TURNOUT_A", "TURNOUT_B", "TURNOUT_C", "TURNOUT_D",
                "LEVEL_XING_A", "LEVEL_XING_B", "LEVEL_XING_C", "LEVEL_XING_D",
                "TRACK", "TURNOUT_CENTER", "LEVEL_XING_CENTER", "TURNTABLE_CENTER",
                "LAYOUT_POS_LABEL", "LAYOUT_POS_JCOMP", "MULTI_SENSOR", "MARKER",
                "TRACK_CIRCLE_CENTRE", "UNUSED_19", "SLIP_CENTER",
                "SLIP_A", "SLIP_B", "SLIP_C", "SLIP_D"};
            con_type = con_types[conType];
        }
        return con_type;
    }

    private String objectToNameOrIDString(Object obj) {
        String result;
        try {
            result = ((AbstractNamedBean) obj).getDisplayName();
        } catch (Exception ex1) {
            try {
                result = ((PositionablePoint) obj).getID();
            } catch (Exception ex2) {
                try {
                    result = ((LayoutTurnout) obj).getName();
                } catch (Exception ex3) {
                    try {
                        result = ((LevelXing) obj).getID();
                    } catch (Exception ex4) {
                        result = "<" + obj + ">";
                    }
                }
            }
        }
        return result;
    }

    private boolean turnoutConnectivity = true;

    /**
     * Check if the connectivity of the turnouts has been completed in the block
     * after calling getTurnoutList().
     *
     * @return true if turnout connectivity is complete; otherwise false
     */
    public boolean isTurnoutConnectivityComplete() {
        return turnoutConnectivity;
    }

    private void setupOpposingTrackSegment(LevelXing x, int cType) {
        switch (cType) {
            case LayoutTrack.LEVEL_XING_A:
                tr = (TrackSegment) x.getConnectC();
                prevConnectType = LayoutTrack.LEVEL_XING_C;
                break;
            case LayoutTrack.LEVEL_XING_B:
                tr = (TrackSegment) x.getConnectD();
                prevConnectType = LayoutTrack.LEVEL_XING_D;
                break;
            case LayoutTrack.LEVEL_XING_C:
                tr = (TrackSegment) x.getConnectA();
                prevConnectType = LayoutTrack.LEVEL_XING_A;
                break;
            case LayoutTrack.LEVEL_XING_D:
                tr = (TrackSegment) x.getConnectB();
                prevConnectType = LayoutTrack.LEVEL_XING_B;
                break;
            default:
                break;
        }
        if (tr.getLayoutBlock() != currLayoutBlock) {
            // track segment is not in this block
            tr = null;
        } else {
            // track segment is in this block
            prevConnectObject = x;
        }
    }

    public ArrayList<LayoutTurnout> getAllTurnoutsThisBlock(LayoutBlock currLayoutBlock) {
        ArrayList<LayoutTurnout> list = new ArrayList<>();
        for (LayoutTurnout lt : layoutEditor.turnoutList) {
            if ((lt.getLayoutBlock() == currLayoutBlock) || (lt.getLayoutBlockB() == currLayoutBlock)
                    || (lt.getLayoutBlockC() == currLayoutBlock) || (lt.getLayoutBlockD() == currLayoutBlock)) {
                list.add(lt);
            }
        }
        for (LayoutTurnout lt : layoutEditor.slipList) {
            if (lt.getLayoutBlock() == currLayoutBlock) {
                list.add(lt);
            }
        }
        return list;
    }

    // initialize logging
    private final static Logger log = LoggerFactory.getLogger(ConnectivityUtil.class.getName());
}<|MERGE_RESOLUTION|>--- conflicted
+++ resolved
@@ -236,18 +236,10 @@
         if (notFound) {
             if (prevBlock != null) {    // could not initialize the connectivity search
                 if (!suppress) {
-<<<<<<< HEAD
-                    log.error("Could not find connection between Blocks " + currBlock.getDisplayName() + " and "
-                            + prevBlock.getDisplayName());
-                }
-            } else if (!suppress) {
-                log.error("Could not find connection between Blocks " + currBlock.getDisplayName() + ", prevBock is null!");
-=======
                     log.error("Could not find connection between Blocks {} and {}", currBlock.getUserName(), prevBlock.getUserName());
                 }
             } else if (!suppress) {
                 log.error("Could not find connection between Blocks {}, prevBock is null!", currBlock.getUserName());
->>>>>>> 08478871
             }
             return list;
         }
@@ -663,32 +655,6 @@
      *         otherwise
      */
     public boolean layoutTurnoutHasRequiredSignals(LayoutTurnout t) {
-<<<<<<< HEAD
-        if (t.getLinkType() == LayoutTurnout.NO_LINK) {
-            if ((t.getTurnoutType() == LayoutTurnout.RH_TURNOUT) || (t.getTurnoutType() == LayoutTurnout.LH_TURNOUT)
-                    || (t.getTurnoutType() == LayoutTurnout.WYE_TURNOUT)) {
-                if ((t.getSignalA1Name() != null) && (!t.getSignalA1Name().isEmpty())
-                        && (t.getSignalB1Name() != null) && (!t.getSignalB1Name().isEmpty())
-                        && (t.getSignalC1Name() != null) && (!t.getSignalC1Name().isEmpty())) {
-                    return true;
-                } else {
-                    return false;
-                }
-            } else if (t.getTurnoutType() == LayoutTurnout.SINGLE_SLIP || t.getTurnoutType() == LayoutTurnout.DOUBLE_SLIP) {
-                if ((t.getSignalA1Name() != null) && (!t.getSignalA1Name().isEmpty())
-                        && (t.getSignalA2Name() != null) && (!t.getSignalA2Name().isEmpty())
-                        && (t.getSignalB1Name() != null) && (!t.getSignalB1Name().isEmpty())
-                        && (t.getSignalC1Name() != null) && (!t.getSignalC1Name().isEmpty())
-                        && (t.getSignalD1Name() != null) && (!t.getSignalD1Name().isEmpty())
-                        && (t.getSignalD2Name() != null) && (!t.getSignalD2Name().isEmpty())) {
-
-                    if (t.getTurnoutType() == LayoutTurnout.SINGLE_SLIP) {
-                        return true;
-                    }
-                    if (t.getTurnoutType() == LayoutTurnout.DOUBLE_SLIP) {
-                        if ((t.getSignalB2Name() != null) && (!t.getSignalB2Name().isEmpty())
-                                && (t.getSignalC2Name() != null) && (!t.getSignalC2Name().isEmpty())) {
-=======
         switch (t.getLinkType()) {
             case LayoutTurnout.NO_LINK:
                 if ((t.getTurnoutType() == LayoutTurnout.RH_TURNOUT) || (t.getTurnoutType() == LayoutTurnout.LH_TURNOUT)
@@ -705,7 +671,6 @@
                             && (t.getSignalD2Name() != null) && (!t.getSignalD2Name().equals(""))) {
 
                         if (t.getTurnoutType() == LayoutTurnout.SINGLE_SLIP) {
->>>>>>> 08478871
                             return true;
                         }
                         if (t.getTurnoutType() == LayoutTurnout.DOUBLE_SLIP) {
@@ -715,18 +680,6 @@
                             }
                         }
                     }
-<<<<<<< HEAD
-                }
-                return false;
-            } else {
-                if ((t.getSignalA1Name() != null) && (!t.getSignalA1Name().isEmpty())
-                        && (t.getSignalB1Name() != null) && (!t.getSignalB1Name().isEmpty())
-                        && (t.getSignalC1Name() != null) && (!t.getSignalC1Name().isEmpty())
-                        && (t.getSignalD1Name() != null) && (!t.getSignalD1Name().isEmpty())) {
-                    return true;
-                } else {
-=======
->>>>>>> 08478871
                     return false;
                 } else {
                     return (t.getSignalA1Name() != null) && (!t.getSignalA1Name().equals(""))
@@ -734,30 +687,6 @@
                             && (t.getSignalC1Name() != null) && (!t.getSignalC1Name().equals(""))
                             && (t.getSignalD1Name() != null) && (!t.getSignalD1Name().equals(""));
                 }
-<<<<<<< HEAD
-            }
-        } else if (t.getLinkType() == LayoutTurnout.FIRST_3_WAY) {
-            if ((t.getSignalA1Name() != null) && (!t.getSignalA1Name().isEmpty())
-                    && (t.getSignalC1Name() != null) && (!t.getSignalC1Name().isEmpty())) {
-                return true;
-            } else {
-                return false;
-            }
-        } else if (t.getLinkType() == LayoutTurnout.SECOND_3_WAY) {
-            if ((t.getSignalB1Name() != null) && (!t.getSignalB1Name().isEmpty())
-                    && (t.getSignalC1Name() != null) && (!t.getSignalC1Name().isEmpty())) {
-                return true;
-            } else {
-                return false;
-            }
-        } else if (t.getLinkType() == LayoutTurnout.THROAT_TO_THROAT) {
-            if ((t.getSignalB1Name() != null) && (!t.getSignalB1Name().isEmpty())
-                    && (t.getSignalC1Name() != null) && (!t.getSignalC1Name().isEmpty())) {
-                return true;
-            } else {
-                return false;
-            }
-=======
             case LayoutTurnout.FIRST_3_WAY:
                 return (t.getSignalA1Name() != null) && (!t.getSignalA1Name().equals(""))
                         && (t.getSignalC1Name() != null) && (!t.getSignalC1Name().equals(""));
@@ -769,7 +698,6 @@
                         && (t.getSignalC1Name() != null) && (!t.getSignalC1Name().equals(""));
             default:
                 break;
->>>>>>> 08478871
         }
         return false;
     }
@@ -886,11 +814,7 @@
         LayoutBlock lBlock = layoutBlockManager.getByUserName(block.getUserName());
         if ((x.getConnectA() == null) || (x.getConnectB() == null)
                 || (x.getConnectC() == null) || (x.getConnectD() == null)) {
-<<<<<<< HEAD
-            log.error("Missing track around level crossing near Block " + block.getDisplayName());
-=======
             log.error("Missing track around level crossing near Block {}", block.getUserName());
->>>>>>> 08478871
             return null;
         }
         if (((TrackSegment) x.getConnectA()).getLayoutBlock() == lBlock) {
@@ -1013,11 +937,7 @@
             if (x.getLayoutBlockAC() == lBlock) {
                 return true;
             } else {
-<<<<<<< HEAD
-                log.error("Panel blocking error at AC of Level Crossing in Block " + block.getDisplayName());
-=======
                 log.error("Panel blocking error at AC of Level Crossing in Block {}", block.getUserName());
->>>>>>> 08478871
                 return false;
             }
         }
@@ -1113,50 +1033,6 @@
                 return false;
             }
         } else if (mode == BlockBossLogic.FACING) {
-<<<<<<< HEAD
-            if (where == DIVERGING) {
-                if (((bbLogic.getWatchedSensor2() != null) && (bbLogic.getWatchedSensor2()).equals(name))
-                        || ((bbLogic.getWatchedSensor2Alt() != null) && (bbLogic.getWatchedSensor2Alt()).equals(name))) {
-                    bbLogic.retain();
-                    bbLogic.start();
-                    return true;
-                }
-                if (bbLogic.getWatchedSensor2() == null) {
-                    bbLogic.setWatchedSensor2(name);
-                } else if (bbLogic.getWatchedSensor2Alt() == null) {
-                    bbLogic.setWatchedSensor2Alt(name);
-                } else {
-                    log.error("Error - could not add watched sensor to SSL for signal head " + sh.getDisplayName()
-                            + " because there is no room in the facing SSL diverging part.");
-                    bbLogic.retain();
-                    bbLogic.start();
-                    return false;
-                }
-            } else if (where == CONTINUING) {
-                if (((bbLogic.getWatchedSensor1() != null) && (bbLogic.getWatchedSensor1()).equals(name))
-                        || ((bbLogic.getWatchedSensor1Alt() != null) && (bbLogic.getWatchedSensor1Alt()).equals(name))) {
-                    bbLogic.retain();
-                    bbLogic.start();
-                    return true;
-                }
-                if (bbLogic.getWatchedSensor1() == null) {
-                    bbLogic.setWatchedSensor1(name);
-                } else if (bbLogic.getWatchedSensor1Alt() == null) {
-                    bbLogic.setWatchedSensor1Alt(name);
-                } else {
-                    log.error("Error - could not add watched sensor to SSL for signal head " + sh.getDisplayName()
-                            + " because there is no room in the facing SSL continuing part.");
-                    bbLogic.retain();
-                    bbLogic.start();
-                    return false;
-                }
-            } else {
-                log.error("Error - could not add watched sensor to SSL for signal head " + sh.getDisplayName()
-                        + "because 'where' to place the sensor was not correctly designated.");
-                bbLogic.retain();
-                bbLogic.start();
-                return false;
-=======
             switch (where) {
                 case DIVERGING:
                     if (((bbLogic.getWatchedSensor2() != null) && (bbLogic.getWatchedSensor2()).equals(name))
@@ -1202,7 +1078,6 @@
                     bbLogic.retain();
                     bbLogic.start();
                     return false;
->>>>>>> 08478871
             }
         } else {
             log.error("SSL has not been set up for signal head " + sh.getDisplayName()
@@ -2388,23 +2263,6 @@
                     conType = curTS.getType1();
                     conObj = curTS.getConnect1();
                 } else {
-<<<<<<< HEAD
-                    log.error("Connectivity error when following track " + curTS.getID() + " in Block " + currLayoutBlock.getDisplayName());
-                    log.error(objectToNameOrIDString(curObj) + " not connected to " + curTS.getID()
-                            + " (connects: " + curTS.getConnect1Name() + " & " + curTS.getConnect2Name() + ")");
-                    return false;
-                }
-
-                if (logInfoFor_trackSegmentLeadsTo) {
-                    String con_type = connectionTypeToString(conType);
-
-                    log.info("In block " + currLayoutBlock.getDisplayName()
-                            + ", going from " + objectToNameOrIDString(conObj)
-                            + " thru " + curTS.getID()
-                            + //" (connects: " + curTS.getConnect1Name() + " & " + curTS.getConnect2Name() + ")" +
-                            " to " + objectToNameOrIDString(curObj)
-                            + " (conType: " + con_type + "), nextLayoutBlock: " + nextLayoutBlock.getID());
-=======
                     log.error("Connectivity error when following track {} in Block {}", curTS.getID(), currLayoutBlock.getUserName());
                     log.error("{} not connected to {} (connects: {} & {})",
                             objectToNameOrIDString(curObj),
@@ -2422,7 +2280,6 @@
                             objectToNameOrIDString(curObj),
                             connectionTypeToString(conType),
                             nextLayoutBlock.getID());
->>>>>>> 08478871
                 }
 
                 // follow track according to next destination type
@@ -2689,16 +2546,6 @@
                                         posTS.add((TrackSegment) ls.getConnectA());
                                         posOB.add(conObj);
                                     }
-<<<<<<< HEAD
-                                } else //if connect A is in this block...
-                                if (((TrackSegment) ls.getConnectA()).getLayoutBlock() == currLayoutBlock) {
-                                    curTS = (TrackSegment) ls.getConnectA();
-                                } else {
-                                    log.debug("{} not connected to {} (connections: {} & {})",
-                                            currLayoutBlock.getDisplayName(), ls.getName(),
-                                            objectToNameOrIDString(ls.getConnectA()),
-                                            objectToNameOrIDString(ls.getConnectB()));
-=======
                                 } else { //if connect A is in this block...
                                     if (((TrackSegment) ls.getConnectA()).getLayoutBlock() == currLayoutBlock) {
                                         curTS = (TrackSegment) ls.getConnectA();
@@ -2708,7 +2555,6 @@
                                                 objectToNameOrIDString(ls.getConnectA()),
                                                 objectToNameOrIDString(ls.getConnectB()));
                                     }
->>>>>>> 08478871
                                 }
                                 break;
                             case LayoutTrack.SLIP_D:

--- conflicted
+++ resolved
@@ -328,11 +328,7 @@
         //if (layoutTrack.getName().equals("TO1")
         //        || layoutTrack.getName().equals("TO2")
         //        || layoutTrack.getName().equals("TO3")) {
-<<<<<<< HEAD
-        //    log.debug("-  Stop here!");
-=======
         //    log.info("-Stop here!");
->>>>>>> 0856ef57
         //}
             layoutTrack.checkForNonContiguousBlocks(blockNamesToTrackNameSetMaps);
         }

package jmri.jmrit.display.layoutEditor;

import java.awt.Component;
import java.awt.event.ActionEvent;
import java.awt.geom.Rectangle2D;
import java.util.ArrayList;
import java.util.HashMap;
import java.util.HashSet;
import java.util.List;
import java.util.Map;
import java.util.Set;
import javax.annotation.Nonnull;
import javax.annotation.Nullable;
import javax.swing.JCheckBoxMenuItem;
import javax.swing.JMenu;
import javax.swing.JMenuItem;
import javax.swing.event.MenuEvent;
import javax.swing.event.MenuListener;
import jmri.util.MathUtil;
import org.slf4j.Logger;
import org.slf4j.LoggerFactory;

/**
 * A collection of tools to check various things on the layout editor panel.
 */
public class LayoutEditorChecks {

    private final LayoutEditor layoutEditor;
    private JMenu checkMenu = new JMenu(Bundle.getMessage("CheckMenuTitle"));
    private JMenuItem checkInProgressMenuItem = new JMenuItem(Bundle.getMessage("CheckInProgressMenuItemTitle"));
    private JMenuItem checkNoResultsMenuItem = new JMenuItem(Bundle.getMessage("CheckNoResultsMenuItemTitle"));

    // Check Un-Connected Tracks
    private JMenu checkUnConnectedTracksMenu = new JMenu(Bundle.getMessage("CheckUnConnectedTracksMenuTitle"));

    // Check Un-Blocked Tracks
    private JMenu checkUnBlockedTracksMenu = new JMenu(Bundle.getMessage("CheckUnBlockedTracksMenuTitle"));

    // Check Non-Contiguous Blocks
    private JMenu checkNonContiguousBlocksMenu = new JMenu(Bundle.getMessage("CheckNonContiguousBlocksMenuTitle"));

    /**
     * The constructor for this class
     *
     * @param layoutEditor the layout editor that uses this class
     */
    public LayoutEditorChecks(@Nonnull LayoutEditor layoutEditor) {
        this.layoutEditor = layoutEditor;
    }

    /**
     * set the layout editor checks menu (in the tools menu)
     *
     * @param toolsMenu where to add our "Check" menu and sub-menus
     */
    protected void setupChecksMenu(@Nonnull JMenu toolsMenu) {
        toolsMenu.add(checkMenu);
        checkMenu.addMenuListener(new MenuListener() {
            @Override
            public void menuSelected(@Nonnull MenuEvent menuEvent) {
                log.debug("menuSelected");
                boolean enabled = layoutEditor.isEditable();
                checkUnConnectedTracksMenu.setEnabled(enabled);
                checkUnBlockedTracksMenu.setEnabled(enabled);
                checkNonContiguousBlocksMenu.setEnabled(enabled);
            }

            @Override

            public void menuDeselected(@Nonnull MenuEvent menuEvent) {
                log.debug("menuDeselected");
                //nothing to see here... move along...
            }

            @Override
            public void menuCanceled(@Nonnull MenuEvent menuEvent) {
                log.debug("menuCanceled");
                //nothing to see here... move along...
            }
        }
        );
        checkMenu.setEnabled(layoutEditor.isEditable());
        checkMenu.setToolTipText(Bundle.getMessage("CheckMenuToolTip"));

        checkNoResultsMenuItem.setToolTipText(Bundle.getMessage("CheckNoResultsMenuItemToolTip"));
        checkNoResultsMenuItem.setEnabled(false);
        checkInProgressMenuItem.setToolTipText(Bundle.getMessage("CheckInProgressMenuItemToolTip"));
        checkInProgressMenuItem.setEnabled(false);

        //
        //  check for tracks with free connections
        //
        checkUnConnectedTracksMenu.setToolTipText(Bundle.getMessage("CheckUnConnectedTracksMenuToolTip"));
        checkUnConnectedTracksMenu.add(checkInProgressMenuItem);
        checkMenu.add(checkUnConnectedTracksMenu);

        checkUnConnectedTracksMenu.addMenuListener(new MenuListener() {
            @Override
            public void menuSelected(@Nonnull MenuEvent menuEvent) {
                log.debug("menuSelected");
                setupCheckUnConnectedTracksMenu();
            }

            @Override
            public void menuDeselected(@Nonnull MenuEvent menuEvent) {
                log.debug("menuDeselected");
                //nothing to see here... move along...
            }

            @Override
            public void menuCanceled(@Nonnull MenuEvent menuEvent) {
                log.debug("menuCanceled");
                //nothing to see here... move along...
            }
        });

        //
        //  check for tracks without assigned blocks
        //
        checkUnBlockedTracksMenu.setToolTipText(Bundle.getMessage("CheckUnBlockedTracksMenuToolTip"));
        checkUnBlockedTracksMenu.add(checkInProgressMenuItem);
        checkMenu.add(checkUnBlockedTracksMenu);

        checkUnBlockedTracksMenu.addMenuListener(new MenuListener() {
            @Override
            public void menuSelected(@Nonnull MenuEvent menuEvent) {
                log.debug("menuSelected");
                setupCheckUnBlockedTracksMenu();
            }

            @Override
            public void menuDeselected(@Nonnull MenuEvent menuEvent) {
                log.debug("menuDeselected");
                //nothing to see here... move along...
            }

            @Override
            public void menuCanceled(@Nonnull MenuEvent menuEvent) {
                log.debug("menuCanceled");
                //nothing to see here... move along...
            }
        });

        //
        // check for non-contiguous blocks
        //
        checkNonContiguousBlocksMenu.setToolTipText(Bundle.getMessage("CheckNonContiguousBlocksMenuToolTip"));
        checkNonContiguousBlocksMenu.add(checkInProgressMenuItem);
        checkMenu.add(checkNonContiguousBlocksMenu);

        checkNonContiguousBlocksMenu.addMenuListener(new MenuListener() {
            @Override
            public void menuSelected(@Nonnull MenuEvent menuEvent) {
                log.debug("menuSelected");
                setupCheckNonContiguousBlocksMenu();
            }

            @Override
            public void menuDeselected(@Nonnull MenuEvent menuEvent) {
                log.debug("menuDeselected");
                //nothing to see here... move along...
            }

            @Override
            public void menuCanceled(@Nonnull MenuEvent menuEvent) {
                log.debug("menuCanceled");
                //nothing to see here... move along...
            }
        });
    }

    //
    // run the un-connected tracks check and populate the checkUnConnectedTracksMenu
    //
    private void setupCheckUnConnectedTracksMenu() {
        log.debug("setupcheckUnConnectedTracksMenu");

        // collect the names of all menu items with checkmarks
        Set<String> checkMarkedMenuItemNamesSet = getCheckMarkedMenuItemNames(checkUnConnectedTracksMenu);

        // mark our menu as "in progress..."
        checkUnConnectedTracksMenu.removeAll();
        checkUnConnectedTracksMenu.add(checkInProgressMenuItem);

        // check all tracks for free connections
        List<String> trackNames = new ArrayList<>();
        for (LayoutTrack layoutTrack : layoutEditor.getLayoutTracks()) {
            //if (layoutTrack.getName().equals("EC5")) {
            //    log.debug("Stop here!");
            //}
            List<Integer> connections = layoutTrack.checkForFreeConnections();
            if (!connections.isEmpty()) {
                // add this track's name to the list of track names
                trackNames.add(layoutTrack.getName());
            }
        }

        // clear the "in progress..." menu item
        checkUnConnectedTracksMenu.removeAll();

        // for each un-connected track we found...
        if (trackNames.size() > 0) {
            for (String trackName : trackNames) {
                // create a menu item for it
                JCheckBoxMenuItem jmi = new JCheckBoxMenuItem(trackName);
                checkUnConnectedTracksMenu.add(jmi);
                jmi.addActionListener((ActionEvent event) -> {
//                    JCheckBoxMenuItem menuItem = (JCheckBoxMenuItem) event.getSource();
//                    String menuItemName = menuItem.getText();
                    doCheckUnConnectedTracksMenuItem(trackName);
                });

                // if it's in the check marked set then (re-)checkmark it
                for (String item : checkMarkedMenuItemNamesSet) {
                    if (item.equals(trackName)) {
                        jmi.setSelected(true);
                        break;
                    }
                }
            }
        } else {
            checkUnConnectedTracksMenu.add(checkNoResultsMenuItem);
        }
    }   // setupCheckUnConnectedTracksMenu

    //
    // action to be performed when checkUnConnectedTracksMenu item is clicked
    //
    private void doCheckUnConnectedTracksMenuItem(@Nonnull String menuItemName) {
        log.debug("docheckUnConnectedTracksMenuItem({})", menuItemName);
        LayoutTrack layoutTrack = layoutEditor.getFinder().findObjectByName(menuItemName);
        if (layoutTrack != null) {
            Rectangle2D trackBounds = layoutTrack.getBounds();
            layoutEditor.setSelectionRect(trackBounds);

            // setSelectionRect calls createSelectionGroups...
            // so we have to clear it before amending to it
            layoutEditor.clearSelectionGroups();
            layoutEditor.amendSelectionGroup(layoutTrack);
        } else {
            layoutEditor.clearSelectionGroups();
        }
    }   // doCheckUnConnectedTracksMenuItem

    //
    // run the un-blocked tracks check and populate the checkUnBlockedTracksMenu
    //
    private void setupCheckUnBlockedTracksMenu() {
        log.debug("setupCheckUnBlockedTracksMenu");

        // collect the names of all menu items with checkmarks
        Set<String> checkMarkedMenuItemNamesSet = getCheckMarkedMenuItemNames(checkUnBlockedTracksMenu);

        // mark our menu as "in progress..."
        checkUnBlockedTracksMenu.removeAll();
        checkUnBlockedTracksMenu.add(checkInProgressMenuItem);

        // check all tracks for un-assigned blocks
        List<String> trackNames = new ArrayList<>();
        for (LayoutTrack layoutTrack : layoutEditor.getLayoutTracks()) {
            if (!layoutTrack.checkForUnAssignedBlocks()) {
                // add this track to the list of un-assigned track names
                trackNames.add(layoutTrack.getName());
            }
        }

        // clear the "in progress..." menu item
        checkUnBlockedTracksMenu.removeAll();

        // for each tracks with un-assigned blocks that we found...
        if (trackNames.size() > 0) {
            for (String trackName : trackNames) {
                // create a menu item for it
                JCheckBoxMenuItem jmi = new JCheckBoxMenuItem(trackName);
                checkUnBlockedTracksMenu.add(jmi);
                jmi.addActionListener((ActionEvent event) -> {
//                    JCheckBoxMenuItem menuItem = (JCheckBoxMenuItem) event.getSource();
//                    String menuItemName = menuItem.getText();
                    doCheckUnBlockedTracksMenuItem(trackName);
                });

                // if it's in the check marked set then (re-)checkmark it
                for (String item : checkMarkedMenuItemNamesSet) {
                    if (item.equals(trackName)) {
                        jmi.setSelected(true);
                        break;
                    }
                }
            }
        } else {
            checkUnBlockedTracksMenu.add(checkNoResultsMenuItem);
        }
    }   // setupCheckUnBlockedTracksMenu

    //
    // action to be performed when checkUnBlockedTracksMenuItem is clicked
    //
    private void doCheckUnBlockedTracksMenuItem(@Nonnull String menuItemName) {
        log.debug("doCheckUnBlockedTracksMenuItem({})", menuItemName);

        LayoutTrack layoutTrack = layoutEditor.getFinder().findObjectByName(menuItemName);
        if (layoutTrack != null) {
            layoutEditor.setSelectionRect(layoutTrack.getBounds());
            // setSelectionRect calls createSelectionGroups...
            // so we have to clear it before amending to it
            layoutEditor.clearSelectionGroups();
            layoutEditor.amendSelectionGroup(layoutTrack);

            layoutEditor.getLayoutTrackEditors().editLayoutTrack(layoutTrack);
        } else {
            layoutEditor.clearSelectionGroups();
        }
    }   // doCheckUnBlockedTracksMenuItem

    //
    // run the non-contiguous blocks check and populate the checkNonContiguousBlocksMenu
    //
    private void setupCheckNonContiguousBlocksMenu() {
        log.debug("setupCheckNonContiguousBlocksMenu");

        // mark our menu as "in progress..."
        checkNonContiguousBlocksMenu.removeAll();
        checkNonContiguousBlocksMenu.add(checkInProgressMenuItem);

        // collect all contiguous blocks
        HashMap<String, List<Set<String>>> blockNamesToTrackNameSetMaps = new HashMap<>();
        for (LayoutTrack layoutTrack : layoutEditor.getLayoutTracks()) {
        //if (layoutTrack.getName().equals("TO1")
        //        || layoutTrack.getName().equals("TO2")
        //        || layoutTrack.getName().equals("TO3")) {
<<<<<<< HEAD
        //    log.info("-Stop here!");
=======
        //    log.debug("*Stop here!");
>>>>>>> 7ba89f3b
        //}
            layoutTrack.checkForNonContiguousBlocks(blockNamesToTrackNameSetMaps);
        }

        // clear the "in progress..." menu item
        checkNonContiguousBlocksMenu.removeAll();

        // for each bad block we found...
        for (Map.Entry<String, List<Set<String>>> entry : blockNamesToTrackNameSetMaps.entrySet()) {
            String blockName = entry.getKey();
            List<Set<String>> trackNameSets = entry.getValue();
            if (trackNameSets.size() > 1) {
                JMenu jmi = new JMenu(blockName);
                checkNonContiguousBlocksMenu.add(jmi);

                int idx = 1;
                for (Set<String> trackNameSet : trackNameSets) {
                    JMenuItem subMenuItem = new JMenuItem(
                            Bundle.getMessage("MakeLabel", blockName) + "#" + (idx++));
                    jmi.add(subMenuItem);
                    subMenuItem.addActionListener((ActionEvent event) -> {
                        doCheckNonContiguousBlocksMenuItem(blockName, trackNameSet);
                    });
                }
            }
        }
        // if we didn't find any...
        if (checkNonContiguousBlocksMenu.getMenuComponentCount() == 0) {
            checkNonContiguousBlocksMenu.add(checkNoResultsMenuItem);
        }
    }   // setupCheckNonContiguousBlocksMenu

// action to be performed when checkNonContiguousBlocksMenu item is clicked
    private void doCheckNonContiguousBlocksMenuItem(
            @Nonnull String blockName,
            @Nullable Set<String> trackNameSet) {
        log.debug("doCheckNonContiguousBlocksMenuItem({})", blockName);

        if (trackNameSet != null) {
            // collect all the bounds...
            Rectangle2D bounds = null;
            for (LayoutTrack layoutTrack : layoutEditor.getLayoutTracks()) {
                if (trackNameSet.contains(layoutTrack.getName())) {
                    Rectangle2D trackBounds = layoutTrack.getBounds();
                    if (bounds == null) {
                        bounds = trackBounds.getBounds2D();
                    } else {
                        bounds.add(trackBounds);
                    }
                }
            }
            layoutEditor.setSelectionRect(bounds);

            // setSelectionRect calls createSelectionGroups...
            // so we have to clear it before amending to it
            layoutEditor.clearSelectionGroups();

            // amend all tracks in this block to the layout editor selection group
            for (LayoutTrack layoutTrack : layoutEditor.getLayoutTracks()) {
                if (trackNameSet.contains(layoutTrack.getName())) {
                    layoutEditor.amendSelectionGroup(layoutTrack);
                }
            }
        } else {
            layoutEditor.setSelectionRect(MathUtil.zeroRectangle2D);
        }
    }   // doCheckNonContiguousBlocksMenuItem

    // collect the names of all checkbox menu items with checkmarks
    private Set<String> getCheckMarkedMenuItemNames(@Nonnull JMenu menu) {
        Set<String> results = new HashSet<>();
        for (int idx = 0; idx < menu.getMenuComponentCount(); idx++) {
            Component menuComponent = menu.getMenuComponent(idx);
            if (menuComponent instanceof JCheckBoxMenuItem) {
                JCheckBoxMenuItem checkBoxMenuItem = (JCheckBoxMenuItem) menuComponent;
                if (checkBoxMenuItem.isSelected()) {
                    results.add(checkBoxMenuItem.getText());
                }
            }
        }
        return results;
    }   // getCheckMarkedMenuItemNames

    private final static Logger log = LoggerFactory.getLogger(LayoutEditorChecks.class
    );
}<|MERGE_RESOLUTION|>--- conflicted
+++ resolved
@@ -328,11 +328,7 @@
         //if (layoutTrack.getName().equals("TO1")
         //        || layoutTrack.getName().equals("TO2")
         //        || layoutTrack.getName().equals("TO3")) {
-<<<<<<< HEAD
-        //    log.info("-Stop here!");
-=======
         //    log.debug("*Stop here!");
->>>>>>> 7ba89f3b
         //}
             layoutTrack.checkForNonContiguousBlocks(blockNamesToTrackNameSetMaps);
         }

package jmri.jmrit.display.layoutEditor;

import java.awt.Component;
import java.awt.event.ActionEvent;
import java.awt.geom.Point2D;
import java.awt.geom.Rectangle2D;
import java.util.*;
import javax.annotation.*;
import javax.swing.*;
import javax.swing.event.*;
import jmri.util.MathUtil;
import org.slf4j.*;

/**
 * A collection of tools to check various things on the layout editor panel.
 *
 * @author George Warner Copyright (c) 2017-2018
 */
public class LayoutEditorChecks {

    private final LayoutEditor layoutEditor;
    private JMenu checkMenu = new JMenu(Bundle.getMessage("CheckMenuTitle"));
    private JMenuItem checkInProgressMenuItem = new JMenuItem(Bundle.getMessage("CheckInProgressMenuItemTitle"));
    private JMenuItem checkNoResultsMenuItem = new JMenuItem(Bundle.getMessage("CheckNoResultsMenuItemTitle"));

    // Check for Un-Connected Tracks
    private JMenu checkUnConnectedTracksMenu = new JMenu(Bundle.getMessage("CheckUnConnectedTracksMenuTitle"));

    // Check for Un-Blocked Tracks
    private JMenu checkUnBlockedTracksMenu = new JMenu(Bundle.getMessage("CheckUnBlockedTracksMenuTitle"));

    // Check for Non-Contiguous Blocks
    private JMenu checkNonContiguousBlocksMenu = new JMenu(Bundle.getMessage("CheckNonContiguousBlocksMenuTitle"));

    // Check for Unnecessary Anchors
    private JMenu checkUnnecessaryAnchorsMenu = new JMenu(Bundle.getMessage("CheckUnnecessaryAnchorsMenuTitle"));

    // Check for Linear Bezier Track Segments
    private JMenu checkLinearBezierTrackSegmentsMenu = new JMenu(Bundle.getMessage("CheckLinearBezierTrackSegmentsMenuTitle"));

    // Check for Fixed Radius Bezier Track Segments
    private JMenu checkFixedRadiusBezierTrackSegmentsMenu = new JMenu(Bundle.getMessage("CheckFixedRadiusBezierTrackSegmentsMenuTitle"));

    /**
     * The constructor for this class
     *
     * @param layoutEditor the layout editor that uses this class
     */
    public LayoutEditorChecks(@Nonnull LayoutEditor layoutEditor) {
        this.layoutEditor = layoutEditor;
    }

    /**
     * set the layout editor checks menu (in the tools menu)
     *
     * @param toolsMenu where to add our "Check" menu and sub-menus
     */
    protected void setupChecksMenu(@Nonnull JMenu toolsMenu) {
        toolsMenu.add(checkMenu);
        checkMenu.addMenuListener(new MenuListener() {
            @Override
            public void menuSelected(@Nonnull MenuEvent menuEvent) {
                log.debug("menuSelected");
                boolean enabled = layoutEditor.isEditable();
                checkUnConnectedTracksMenu.setEnabled(enabled);
                checkUnBlockedTracksMenu.setEnabled(enabled);
                checkNonContiguousBlocksMenu.setEnabled(enabled);
                checkUnnecessaryAnchorsMenu.setEnabled(enabled);
                checkLinearBezierTrackSegmentsMenu.setEnabled(enabled);
                checkFixedRadiusBezierTrackSegmentsMenu.setEnabled(enabled);
            }

            @Override

            public void menuDeselected(@Nonnull MenuEvent menuEvent) {
                log.debug("menuDeselected");
                //nothing to see here... move along...
            }

            @Override
            public void menuCanceled(@Nonnull MenuEvent menuEvent) {
                log.debug("menuCanceled");
                //nothing to see here... move along...
            }
        }
        );
        checkMenu.setEnabled(layoutEditor.isEditable());
        checkMenu.setToolTipText(Bundle.getMessage("CheckMenuToolTip"));

        checkNoResultsMenuItem.setToolTipText(Bundle.getMessage("CheckNoResultsMenuItemToolTip"));
        checkNoResultsMenuItem.setEnabled(false);
        checkInProgressMenuItem.setToolTipText(Bundle.getMessage("CheckInProgressMenuItemToolTip"));
        checkInProgressMenuItem.setEnabled(false);

        //
        //  check for tracks with free connections
        //
        checkUnConnectedTracksMenu.setToolTipText(Bundle.getMessage("CheckUnConnectedTracksMenuToolTip"));
        checkUnConnectedTracksMenu.add(checkInProgressMenuItem);
        checkMenu.add(checkUnConnectedTracksMenu);

        checkUnConnectedTracksMenu.addMenuListener(new MenuListener() {
            @Override
            public void menuSelected(@Nonnull MenuEvent menuEvent) {
                log.debug("menuSelected");
                setupCheckUnConnectedTracksMenu();
            }

            @Override
            public void menuDeselected(@Nonnull MenuEvent menuEvent) {
                log.debug("menuDeselected");
                //nothing to see here... move along...
            }

            @Override
            public void menuCanceled(@Nonnull MenuEvent menuEvent) {
                log.debug("menuCanceled");
                //nothing to see here... move along...
            }
        });

        //
        //  check for tracks without assigned blocks
        //
        checkUnBlockedTracksMenu.setToolTipText(Bundle.getMessage("CheckUnBlockedTracksMenuToolTip"));
        checkUnBlockedTracksMenu.add(checkInProgressMenuItem);
        checkMenu.add(checkUnBlockedTracksMenu);

        checkUnBlockedTracksMenu.addMenuListener(new MenuListener() {
            @Override
            public void menuSelected(@Nonnull MenuEvent menuEvent) {
                log.debug("menuSelected");
                setupCheckUnBlockedTracksMenu();
            }

            @Override
            public void menuDeselected(@Nonnull MenuEvent menuEvent) {
                log.debug("menuDeselected");
                //nothing to see here... move along...
            }

            @Override
            public void menuCanceled(@Nonnull MenuEvent menuEvent) {
                log.debug("menuCanceled");
                //nothing to see here... move along...
            }
        });

        //
        // check for non-contiguous blocks
        //
        checkNonContiguousBlocksMenu.setToolTipText(Bundle.getMessage("CheckNonContiguousBlocksMenuToolTip"));
        checkNonContiguousBlocksMenu.add(checkInProgressMenuItem);
        checkMenu.add(checkNonContiguousBlocksMenu);

        checkNonContiguousBlocksMenu.addMenuListener(new MenuListener() {
            @Override
            public void menuSelected(@Nonnull MenuEvent menuEvent) {
                log.debug("menuSelected");
                setupCheckNonContiguousBlocksMenu();
            }

            @Override
            public void menuDeselected(@Nonnull MenuEvent menuEvent) {
                log.debug("menuDeselected");
                //nothing to see here... move along...
            }

            @Override
            public void menuCanceled(@Nonnull MenuEvent menuEvent) {
                log.debug("menuCanceled");
                //nothing to see here... move along...
            }
        });

        //
        // Check for Unnecessary Anchors
        //
        checkUnnecessaryAnchorsMenu.setToolTipText(Bundle.getMessage("CheckUnnecessaryAnchorsMenuToolTip"));
        checkUnnecessaryAnchorsMenu.add(checkInProgressMenuItem);
        checkMenu.add(checkUnnecessaryAnchorsMenu);

        checkUnnecessaryAnchorsMenu.addMenuListener(new MenuListener() {
            @Override
            public void menuSelected(@Nonnull MenuEvent menuEvent) {
                log.debug("menuSelected");
                setupCheckUnnecessaryAnchorsMenu();
            }

            @Override
            public void menuDeselected(@Nonnull MenuEvent menuEvent) {
                log.debug("menuDeselected");
                //nothing to see here... move along...
            }

            @Override
            public void menuCanceled(@Nonnull MenuEvent menuEvent) {
                log.debug("menuCanceled");
                //nothing to see here... move along...
            }
        });

        //
        // Check for linear bezier track segments
        //
        checkLinearBezierTrackSegmentsMenu.setToolTipText(Bundle.getMessage("CheckLinearBezierTrackSegmentsMenuToolTip"));
        checkLinearBezierTrackSegmentsMenu.add(checkInProgressMenuItem);
        checkMenu.add(checkLinearBezierTrackSegmentsMenu);

        checkLinearBezierTrackSegmentsMenu.addMenuListener(new MenuListener() {
            @Override
            public void menuSelected(@Nonnull MenuEvent menuEvent) {
                log.debug("menuSelected");
                setupCheckLinearBezierTrackSegmentsMenu();
            }

            @Override
            public void menuDeselected(@Nonnull MenuEvent menuEvent) {
                log.debug("menuDeselected");
                //nothing to see here... move along...
            }

            @Override
            public void menuCanceled(@Nonnull MenuEvent menuEvent) {
                log.debug("menuCanceled");
                //nothing to see here... move along...
            }
        });

        //
        // Check for fixed radius bezier track segments (circle arcs)
        //
        checkFixedRadiusBezierTrackSegmentsMenu.setToolTipText(Bundle.getMessage("CheckFixedRadiusBezierTrackSegmentsMenuToolTip"));
        checkFixedRadiusBezierTrackSegmentsMenu.add(checkInProgressMenuItem);
        checkMenu.add(checkFixedRadiusBezierTrackSegmentsMenu);

        checkFixedRadiusBezierTrackSegmentsMenu.addMenuListener(new MenuListener() {
            @Override
            public void menuSelected(@Nonnull MenuEvent menuEvent) {
                log.debug("menuSelected");
                setupCheckFixedRadiusBezierTrackSegmentsMenu();
            }

            @Override
            public void menuDeselected(@Nonnull MenuEvent menuEvent) {
                log.debug("menuDeselected");
                //nothing to see here... move along...
            }

            @Override
            public void menuCanceled(@Nonnull MenuEvent menuEvent) {
                log.debug("menuCanceled");
                //nothing to see here... move along...
            }
        });
    }

    //
    // run the un-connected tracks check and populate the checkUnConnectedTracksMenu
    //
    private void setupCheckUnConnectedTracksMenu() {
        log.debug("setupcheckUnConnectedTracksMenu");

        // collect the names of all menu items with checkmarks
        Set<String> checkMarkedMenuItemNamesSet = getCheckMarkedMenuItemNames(checkUnConnectedTracksMenu);

        // mark our menu as "in progress..."
        checkUnConnectedTracksMenu.removeAll();
        checkUnConnectedTracksMenu.add(checkInProgressMenuItem);

        // check all tracks for free connections
        List<String> trackNames = new ArrayList<>();
        for (LayoutTrack layoutTrack : layoutEditor.getLayoutTracks()) {
<<<<<<< HEAD
            List<LayoutEditor.HitPointType> connections = layoutTrack.checkForFreeConnections();
            if (!connections.isEmpty()) {
                // add this track's name to the list of track names
                trackNames.add(layoutTrack.getName());
=======
            if (layoutTrack != null) {
                List<Integer> connections = layoutTrack.checkForFreeConnections();
                if (!connections.isEmpty()) {
                    // add this track's name to the list of track names
                    trackNames.add(layoutTrack.getName());
                }
>>>>>>> d6d94d91
            }
        }

        // clear the "in progress..." menu item
        checkUnConnectedTracksMenu.removeAll();

        // for each un-connected track we found...
        if (trackNames.size() > 0) {
            for (String trackName : trackNames) {
                // create a menu item for it
                JCheckBoxMenuItem jmi = new JCheckBoxMenuItem(trackName);
                checkUnConnectedTracksMenu.add(jmi);
                jmi.addActionListener((ActionEvent event) -> {
                    doCheckUnConnectedTracksMenuItem(trackName);
                });

                // if it's in the check marked set then (re-)checkmark it
                if (checkMarkedMenuItemNamesSet.contains(trackName)) {
                    jmi.setSelected(true);
                }
            }
        } else {
            checkUnConnectedTracksMenu.add(checkNoResultsMenuItem);
        }
    }   // setupCheckUnConnectedTracksMenu

    //
    // action to be performed when checkUnConnectedTracksMenu item is clicked
    //
    private void doCheckUnConnectedTracksMenuItem(@Nonnull String menuItemName) {
        log.debug("docheckUnConnectedTracksMenuItem({})", menuItemName);
        LayoutTrack layoutTrack = layoutEditor.getFinder().findObjectByName(menuItemName);
        if (layoutTrack != null) {
            Rectangle2D trackBounds = layoutTrack.getBounds();
            layoutEditor.setSelectionRect(trackBounds);

            // setSelectionRect calls createSelectionGroups...
            // so we have to clear it before amending to it
            layoutEditor.clearSelectionGroups();
            layoutEditor.amendSelectionGroup(layoutTrack);
        } else {
            layoutEditor.clearSelectionGroups();
        }
    }   // doCheckUnConnectedTracksMenuItem

    //
    // run the un-blocked tracks check and populate the checkUnBlockedTracksMenu
    //
    private void setupCheckUnBlockedTracksMenu() {
        log.debug("setupCheckUnBlockedTracksMenu");

        // collect the names of all menu items with checkmarks
        Set<String> checkMarkedMenuItemNamesSet = getCheckMarkedMenuItemNames(checkUnBlockedTracksMenu);

        // mark our menu as "in progress..."
        checkUnBlockedTracksMenu.removeAll();
        checkUnBlockedTracksMenu.add(checkInProgressMenuItem);

        // check all tracks for un-assigned blocks
        List<String> trackNames = new ArrayList<>();
        for (LayoutTrack layoutTrack : layoutEditor.getLayoutTracks()) {
            if (layoutTrack != null) {
                if (!layoutTrack.checkForUnAssignedBlocks()) {
                    // add this track to the list of un-assigned track names
                    trackNames.add(layoutTrack.getName());
                }
            }
        }

        // clear the "in progress..." menu item
        checkUnBlockedTracksMenu.removeAll();

        // for each tracks with un-assigned blocks that we found...
        if (trackNames.size() > 0) {
            for (String trackName : trackNames) {
                // create a menu item for it
                JCheckBoxMenuItem jmi = new JCheckBoxMenuItem(trackName);
                checkUnBlockedTracksMenu.add(jmi);
                jmi.addActionListener((ActionEvent event) -> {
                    doCheckUnBlockedTracksMenuItem(trackName);
                });

                // if it's in the check marked set then (re-)checkmark it
                if (checkMarkedMenuItemNamesSet.contains(trackName)) {
                    jmi.setSelected(true);
                }
            }
        } else {
            checkUnBlockedTracksMenu.add(checkNoResultsMenuItem);
        }
    }   // setupCheckUnBlockedTracksMenu

    //
    // action to be performed when checkUnBlockedTracksMenuItem is clicked
    //
    private void doCheckUnBlockedTracksMenuItem(@Nonnull String menuItemName) {
        log.debug("doCheckUnBlockedTracksMenuItem({})", menuItemName);

        LayoutTrack layoutTrack = layoutEditor.getFinder().findObjectByName(menuItemName);
        if (layoutTrack != null) {
            layoutEditor.setSelectionRect(layoutTrack.getBounds());
            // setSelectionRect calls createSelectionGroups...
            // so we have to clear it before amending to it
            layoutEditor.clearSelectionGroups();
            layoutEditor.amendSelectionGroup(layoutTrack);

            layoutEditor.getLayoutTrackEditors().editLayoutTrack(layoutTrack);
        } else {
            layoutEditor.clearSelectionGroups();
        }
    }   // doCheckUnBlockedTracksMenuItem

    //
    // run the non-contiguous blocks check and populate the checkNonContiguousBlocksMenu
    //
    private void setupCheckNonContiguousBlocksMenu() {
        log.debug("setupCheckNonContiguousBlocksMenu");

        // mark our menu as "in progress..."
        checkNonContiguousBlocksMenu.removeAll();
        checkNonContiguousBlocksMenu.add(checkInProgressMenuItem);

        // collect all contiguous blocks
        HashMap<String, List<Set<String>>> blockNamesToTrackNameSetMaps = new HashMap<>();
        for (LayoutTrack layoutTrack : layoutEditor.getLayoutTracks()) {
            if (layoutTrack != null) {
                layoutTrack.checkForNonContiguousBlocks(blockNamesToTrackNameSetMaps);
            }
        }

        // clear the "in progress..." menu item
        checkNonContiguousBlocksMenu.removeAll();

        // for each bad block we found...
        for (Map.Entry<String, List<Set<String>>> entry : blockNamesToTrackNameSetMaps.entrySet()) {
            String blockName = entry.getKey();
            List<Set<String>> trackNameSets = entry.getValue();
            if (trackNameSets.size() > 1) {
                JMenu jmi = new JMenu(blockName);
                checkNonContiguousBlocksMenu.add(jmi);

                int idx = 1;
                for (Set<String> trackNameSet : trackNameSets) {
                    JMenuItem subMenuItem = new JMenuItem(
                            Bundle.getMessage("MakeLabel", blockName) + "#" + (idx++));
                    jmi.add(subMenuItem);
                    subMenuItem.addActionListener((ActionEvent event) -> {
                        doCheckNonContiguousBlocksMenuItem(blockName, trackNameSet);
                    });
                }
            }
        }
        // if we didn't find any...
        if (checkNonContiguousBlocksMenu.getMenuComponentCount() == 0) {
            checkNonContiguousBlocksMenu.add(checkNoResultsMenuItem);
        }
    }   // setupCheckNonContiguousBlocksMenu

    //
// action to be performed when checkNonContiguousBlocksMenu item is clicked
    //
    private void doCheckNonContiguousBlocksMenuItem(
            @Nonnull String blockName,
            @CheckForNull Set<String> trackNameSet) {
        log.debug("doCheckNonContiguousBlocksMenuItem({})", blockName);

        if (trackNameSet != null) {
            // collect all the bounds...
            Rectangle2D bounds = null;
            for (LayoutTrack layoutTrack : layoutEditor.getLayoutTracks()) {
                if (trackNameSet.contains(layoutTrack.getName())) {
                    Rectangle2D trackBounds = layoutTrack.getBounds();
                    if (bounds == null) {
                        bounds = trackBounds.getBounds2D();
                    } else {
                        bounds.add(trackBounds);
                    }
                }
            }
            layoutEditor.setSelectionRect(bounds);

            // setSelectionRect calls createSelectionGroups...
            // so we have to clear it before amending to it
            layoutEditor.clearSelectionGroups();

            // amend all tracks in this block to the layout editor selection group
            for (LayoutTrack layoutTrack : layoutEditor.getLayoutTracks()) {
                if (trackNameSet.contains(layoutTrack.getName())) {
                    layoutEditor.amendSelectionGroup(layoutTrack);
                }
            }
        } else {
            layoutEditor.setSelectionRect(MathUtil.zeroRectangle2D);
        }
    }   // doCheckNonContiguousBlocksMenuItem

    //
    // run the Unnecessary Anchors check and
    // populate the CheckUnnecessaryAnchorsMenu
    //
    private void setupCheckUnnecessaryAnchorsMenu() {
        log.debug("setupCheckUnnecessaryAnchorsMenu");

        // collect the names of all menu items with checkmarks
        Set<String> checkMarkedMenuItemNamesSet = getCheckMarkedMenuItemNames(checkUnBlockedTracksMenu);
        // mark our menu as "in progress..."
        checkUnnecessaryAnchorsMenu.removeAll();
        checkUnnecessaryAnchorsMenu.add(checkInProgressMenuItem);

        // check all PositionablePoints
        List<PositionablePoint> aatzlts = new ArrayList<>();
        for (PositionablePoint pp : layoutEditor.getPositionablePoints()) {
            // has to be an anchor...
            if (pp.getType() == PositionablePoint.ANCHOR) {
                // adjacent track segments must be defined...
                TrackSegment ts1 = pp.getConnect1();
                TrackSegment ts2 = pp.getConnect2();
                if ((ts1 != null) && (ts2 != null)) {
                    // can't be an arc, circle or bezier...
                    if (!ts1.isArc() && !ts1.isCircle() && !ts1.isBezier()
                            && !ts2.isArc() && !ts2.isCircle() && !ts2.isBezier()) {
                        // must be in same block...
                        String blockName1 = ts1.getBlockName();
                        String blockName2 = ts2.getBlockName();
                        if (blockName1.equals(blockName2)) {
                            // if length of ts1 is zero...
                            Rectangle2D bounds1 = ts1.getBounds();
                            double length1 = Math.hypot(bounds1.getWidth(), bounds1.getHeight());
                            if (length1 < 1.0) {
                                aatzlts.add(pp);
                                continue;   // so we don't get added again
                            }
                            // if length of ts2 is zero...
                            Rectangle2D bounds = ts2.getBounds();
                            double length = Math.hypot(bounds.getWidth(), bounds.getHeight());
                            if (length < 1.0) {
                                aatzlts.add(pp);
                                continue;   // so we don't get added again
                            }
                            // if either track segment has decorations
                            if (ts1.hasDecorations() || ts2.hasDecorations()) {
                                continue;   // skip it
                            }
                            // if adjacent tracks are collinear...
                            double dir1 = ts1.getDirectionRAD();
                            double dir2 = ts2.getDirectionRAD();
                            double diffRAD = MathUtil.absDiffAngleRAD(dir1, dir2);
                            if (MathUtil.equals(diffRAD, 0.0)
                                    || MathUtil.equals(diffRAD, Math.PI)) {
                                aatzlts.add(pp);
                                continue;   // so we don't get added again
                            }
                        }   // if blocknames are equal
                    }   // isn't arc, circle or bezier
                }   // isn't null
            }   // is anchor
        }   // for pp

        // clear the "in progress..." menu item
        checkUnnecessaryAnchorsMenu.removeAll();

        // for each anchor we found
        for (PositionablePoint pp : aatzlts) {
            String anchorName = pp.getName();
            JMenuItem jmi = new JMenuItem(anchorName);
            checkUnnecessaryAnchorsMenu.add(jmi);
            jmi.addActionListener((ActionEvent event) -> {
                doCheckUnnecessaryAnchorsMenuItem(anchorName);
            });

            // if it's in the check marked set then (re-)checkmark it
            if (checkMarkedMenuItemNamesSet.contains(anchorName)) {
                jmi.setSelected(true);
            }
        }
        // if we didn't find any...
        if (checkUnnecessaryAnchorsMenu.getMenuComponentCount() == 0) {
            checkUnnecessaryAnchorsMenu.add(checkNoResultsMenuItem);
        }
    }   // setupCheckUnnecessaryAnchorsMenu

    //
    // action to be performed when CheckUnnecessaryAnchorsMenu item is clicked
    //
    private void doCheckUnnecessaryAnchorsMenuItem(
            @Nonnull String anchorName) {
        log.debug("doCheckUnnecessaryAnchorsMenuItem({})", anchorName);

        LayoutTrack layoutTrack = layoutEditor.getFinder().findObjectByName(anchorName);
        if (layoutTrack != null) {
            layoutEditor.setSelectionRect(layoutTrack.getBounds());
            // setSelectionRect calls createSelectionGroups...
            // so we have to clear it before amending to it
            layoutEditor.clearSelectionGroups();
            layoutEditor.amendSelectionGroup(layoutTrack);
            // show its popup menu
            layoutTrack.showPopup();
        } else {
            layoutEditor.clearSelectionGroups();
        }
    }   // doCheckUnnecessaryAnchorsMenuItem

    //
    // run the linear bezier track segments check and
    // populate the checkLinearBezierTrackSegmentsMenu
    //
    private void setupCheckLinearBezierTrackSegmentsMenu() {
        log.debug("setupCheckLinearBezierTrackSegmentsMenu");

        // collect the names of all menu items with checkmarks
        Set<String> checkMarkedMenuItemNamesSet = getCheckMarkedMenuItemNames(checkLinearBezierTrackSegmentsMenu);
        // mark our menu as "in progress..."
        checkLinearBezierTrackSegmentsMenu.removeAll();
        checkLinearBezierTrackSegmentsMenu.add(checkInProgressMenuItem);

        // check all TrackSegments
        List<TrackSegment> linearBezierTrackSegments = new ArrayList<>();
        for (TrackSegment ts : layoutEditor.getTrackSegments()) {
            // has to be a bezier
            if (ts.isBezier()) {
//                if (ts.getName().equals("T104")) {
//                    log.debug("T104");
//                }
// adjacent connections must be defined...
                LayoutTrack c1 = ts.getConnect1();
                LayoutTrack c2 = ts.getConnect2();
                if ((c1 != null) && (c2 != null)) {
                    // if length is zero...
                    Point2D end1 = LayoutEditor.getCoords(ts.getConnect1(), ts.getType1());
                    Point2D end2 = LayoutEditor.getCoords(ts.getConnect2(), ts.getType2());
                    if (MathUtil.distance(end1, end2) <= 4.0) {
                        linearBezierTrackSegments.add(ts);
                        continue;   // so we don't get added again
                    }
                    // if control points are collinear...
                    boolean good = true; //assume success (optimist!)
                    for (Point2D cp : ts.getBezierControlPoints()) {
                        if (Math.abs(MathUtil.distance(end1, end2, cp)) > 1.0) {
                            good = false;
                            break;
                        }
                    }
                    if (good) {
                        linearBezierTrackSegments.add(ts);
//                        ts.setBezier(false);
                    }
                }   // c1 & c2 aren't null
            }   // is bezier
        }   // for ts

        // clear the "in progress..." menu item
        checkLinearBezierTrackSegmentsMenu.removeAll();
        // if we didn't find any...
        if (linearBezierTrackSegments.size() == 0) {
            checkLinearBezierTrackSegmentsMenu.add(checkNoResultsMenuItem);
        } else {
            // for each linear bezier track segment we found
            for (TrackSegment ts : linearBezierTrackSegments) {
                String name = ts.getName();
                JMenuItem jmi = new JMenuItem(name);
                checkLinearBezierTrackSegmentsMenu.add(jmi);
                jmi.addActionListener((ActionEvent event) -> {
                    doCheckLinearBezierTrackSegmentsMenuItem(name);
                });

                // if it's in the check marked set then (re-)checkmark it
                if (checkMarkedMenuItemNamesSet.contains(name)) {
                    jmi.setSelected(true);
                }
                //ts.setBezier(false);
            }
        }   //count == 0
    }   // setupCheckLinearBezierTrackSegmentsMenu

    //
    // action to be performed when checkLinearBezierTrackSegmentsMenu item is clicked
    //
    private void doCheckLinearBezierTrackSegmentsMenuItem(
            @Nonnull String trackSegmentName) {
        log.debug("doCheckLinearBezierTrackSegmentsMenuItem({})", trackSegmentName);

        LayoutTrack layoutTrack = layoutEditor.getFinder().findObjectByName(trackSegmentName);
        if (layoutTrack != null) {
            layoutEditor.setSelectionRect(layoutTrack.getBounds());
            // setSelectionRect calls createSelectionGroups...
            // so we have to clear it before amending to it
            layoutEditor.clearSelectionGroups();
            layoutEditor.amendSelectionGroup(layoutTrack);
            // show its popup menu
            layoutTrack.showPopup();
        } else {
            layoutEditor.clearSelectionGroups();
        }
    }   // doCheckLinearBezierTrackSegmentsMenuItem

    //
    // run the linear bezier track segments check and
    // populate the checkFixedRadiusBezierTrackSegmentsMenu
    //
    private void setupCheckFixedRadiusBezierTrackSegmentsMenu() {
        log.debug("setupCheckFixedRadiusBezierTrackSegmentsMenu");

        // collect the names of all menu items with checkmarks
        Set<String> checkMarkedMenuItemNamesSet = getCheckMarkedMenuItemNames(checkFixedRadiusBezierTrackSegmentsMenu);
        // mark our menu as "in progress..."
        checkFixedRadiusBezierTrackSegmentsMenu.removeAll();
        checkFixedRadiusBezierTrackSegmentsMenu.add(checkInProgressMenuItem);

        // check all TrackSegments
        List<TrackSegment> linearBezierTrackSegments = new ArrayList<>();
        for (TrackSegment ts : layoutEditor.getTrackSegments()) {
            // has to be a bezier
            if (ts.isBezier()) {
                // adjacent connections must be defined...
                LayoutTrack c1 = ts.getConnect1();
                LayoutTrack c2 = ts.getConnect2();
                if ((c1 != null) && (c2 != null)) {
                    Point2D end1 = LayoutEditor.getCoords(c1, ts.getType1());
                    Point2D end2 = LayoutEditor.getCoords(c2, ts.getType2());
                    double chordLength = MathUtil.distance(end1, end2);
                    if (chordLength <= 4.0) {
                        continue;   //skip short segments
                    }

                    //get first and last control points
                    int cnt = ts.getNumberOfBezierControlPoints();
                    if (cnt > 0) {
                        Point2D cp0 = ts.getBezierControlPoint(0);
                        Point2D cpN = ts.getBezierControlPoint(cnt - 1);
                        //calculate orthoginal points
                        Point2D op1 = MathUtil.add(end1, MathUtil.orthogonal(MathUtil.subtract(cp0, end1)));
                        Point2D op2 = MathUtil.subtract(end2, MathUtil.orthogonal(MathUtil.subtract(cpN, end2)));
                        //use them to find center point
                        Point2D ip = MathUtil.intersect(end1, op1, end2, op2);
                        if (ip != null) {   //single intersection point found
                            double r1 = MathUtil.distance(ip, end1);
                            double r2 = MathUtil.distance(ip, end2);
                            if (Math.abs(r1 - r2) <= 1.0) {
                                // the sign of the distance tells what side of the line the center point is on
                                double ipSide = Math.signum(MathUtil.distance(end1, end2, ip));

                                // if all control midpoints are equal distance from intersection point
                                boolean good = true; //assume success (optimist!)

                                for (int idx = 0; idx < cnt - 1; idx++) {
                                    Point2D cp1 = ts.getBezierControlPoint(idx);
                                    Point2D cp2 = ts.getBezierControlPoint(idx + 1);
                                    Point2D mp = MathUtil.midPoint(cp1, cp2);
                                    double rM = MathUtil.distance(ip, mp);
                                    if (Math.abs(r1 - rM) > 1.0) {
                                        good = false;
                                        break;
                                    }
                                    // the sign of the distance tells what side of line the midpoint is on
                                    double cpSide = Math.signum(MathUtil.distance(end1, end2, mp));
                                    if (MathUtil.equals(ipSide, cpSide)) {
                                        //can't be on same side as center point (if so then not circular)
                                        good = false;
                                        break;
                                    }
                                }
                                if (good) {
                                    linearBezierTrackSegments.add(ts);
                                    ts.setCircle(true);
                                }
                            } else {
                                log.error("checkFixedRadiusBezierTrackSegments(): unequal radius");
                            }
                        }
                    }
                }   // c1 & c2 aren't null
            }   // is bezier
        }   // for ts

        // clear the "in progress..." menu item
        checkFixedRadiusBezierTrackSegmentsMenu.removeAll();
        // if we didn't find any...
        if (checkFixedRadiusBezierTrackSegmentsMenu.getMenuComponentCount() == 0) {
            checkFixedRadiusBezierTrackSegmentsMenu.add(checkNoResultsMenuItem);
        } else {
            // for each linear bezier track segment we found
            for (TrackSegment ts : linearBezierTrackSegments) {
                String name = ts.getName();
                JMenuItem jmi = new JMenuItem(name);
                checkFixedRadiusBezierTrackSegmentsMenu.add(jmi);
                jmi.addActionListener((ActionEvent event) -> {
                    doCheckFixedRadiusBezierTrackSegmentsMenuItem(name);
                });

                // if it's in the check marked set then (re-)checkmark it
                if (checkMarkedMenuItemNamesSet.contains(name)) {
                    jmi.setSelected(true);
                }
                ///ts.setBezier(false);
            }
        }   //count == 0
    }   // setupCheckFixedRadiusBezierTrackSegmentsMenu

    //
    // action to be performed when checkFixedRadiusBezierTrackSegmentsMenu item is clicked
    //
    private void doCheckFixedRadiusBezierTrackSegmentsMenuItem(
            @Nonnull String trackSegmentName) {
        log.debug("doCheckFixedRadiusBezierTrackSegmentsMenuItem({})", trackSegmentName);

        LayoutTrack layoutTrack = layoutEditor.getFinder().findObjectByName(trackSegmentName);
        if (layoutTrack != null) {
            layoutEditor.setSelectionRect(layoutTrack.getBounds());
            // setSelectionRect calls createSelectionGroups...
            // so we have to clear it before amending to it
            layoutEditor.clearSelectionGroups();
            layoutEditor.amendSelectionGroup(layoutTrack);
            // show its popup menu
            layoutTrack.showPopup();
        } else {
            layoutEditor.clearSelectionGroups();
        }
    }   // doCheckFixedRadiusBezierTrackSegmentsMenuItem

    //
    // collect the names of all checkbox menu items with checkmarks
    //
    private Set<String> getCheckMarkedMenuItemNames(@Nonnull JMenu menu) {
        Set<String> results = new HashSet<>();
        for (int idx = 0; idx < menu.getMenuComponentCount(); idx++) {
            Component menuComponent = menu.getMenuComponent(idx);
            if (menuComponent instanceof JCheckBoxMenuItem) {
                JCheckBoxMenuItem checkBoxMenuItem = (JCheckBoxMenuItem) menuComponent;
                if (checkBoxMenuItem.isSelected()) {
                    results.add(checkBoxMenuItem.getText());
                }
            }
        }
        return results;
    }   // getCheckMarkedMenuItemNames

    private final static Logger log
            = LoggerFactory.getLogger(LayoutEditorChecks.class);
}<|MERGE_RESOLUTION|>--- conflicted
+++ resolved
@@ -271,19 +271,10 @@
         // check all tracks for free connections
         List<String> trackNames = new ArrayList<>();
         for (LayoutTrack layoutTrack : layoutEditor.getLayoutTracks()) {
-<<<<<<< HEAD
             List<LayoutEditor.HitPointType> connections = layoutTrack.checkForFreeConnections();
             if (!connections.isEmpty()) {
                 // add this track's name to the list of track names
                 trackNames.add(layoutTrack.getName());
-=======
-            if (layoutTrack != null) {
-                List<Integer> connections = layoutTrack.checkForFreeConnections();
-                if (!connections.isEmpty()) {
-                    // add this track's name to the list of track names
-                    trackNames.add(layoutTrack.getName());
-                }
->>>>>>> d6d94d91
             }
         }
 

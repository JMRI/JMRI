--- conflicted
+++ resolved
@@ -29,11 +29,7 @@
  * <li>Hidden status
  * </ul>
  *
-<<<<<<< HEAD
- * @author Bob Jacobsen Copyright (c) 2020
-=======
  * @author Bob Jacobsen  Copyright (c) 2020
->>>>>>> eca07aaa
  *
  */
 abstract public class LayoutTrackView {
@@ -52,13 +48,8 @@
     /**
      * constructor method
      *
-<<<<<<< HEAD
-     * @param track        the track to view
-     * @param c            display location
-=======
      * @param track the track to view
      * @param c display location
->>>>>>> eca07aaa
      * @param layoutEditor for reference to tools
      */
     public LayoutTrackView(@Nonnull LayoutTrack track, @Nonnull Point2D c, @Nonnull LayoutEditor layoutEditor) {
@@ -72,11 +63,6 @@
     final protected LayoutEditor layoutEditor;
 
     // Accessor Methods
-<<<<<<< HEAD
-=======
-
-
->>>>>>> eca07aaa
     @Nonnull
     final public String getId() {  // temporary Id vs name; is one for the View?
         return layoutTrack.getId();
@@ -93,13 +79,9 @@
 
     // temporary accessor?  Or is this a long term thing?
     // @Nonnull temporary until we gigure out if can be null or not
-<<<<<<< HEAD
     public LayoutTrack getLayoutTrack() {
         return layoutTrack;
     }
-=======
-    public LayoutTrack getLayoutTrack() { return layoutTrack; }
->>>>>>> eca07aaa
 
     /**
      * Set center coordinates
@@ -142,11 +124,7 @@
 
     /**
      * Set new decorations
-<<<<<<< HEAD
-     * <p>
-=======
-     *
->>>>>>> eca07aaa
+     *
      * This is a complete replacement of the decorations, not an appending.
      *
      * @param decorations A map from strings ("arrow", "bridge", "bumper",..) to
@@ -263,11 +241,7 @@
      * @return An item for the arrow menu
      */
     public JCheckBoxMenuItem loadArrowImageToJCBItem(int n, JMenu arrowsCountMenu) {
-<<<<<<< HEAD
         ImageIcon imageIcon = new ImageIcon(FileUtil.findURL("program:resources/icons/decorations/ArrowStyle" + n + ".png"));
-=======
-        ImageIcon imageIcon = new ImageIcon(FileUtil.findURL("program:resources/icons/decorations/ArrowStyle"+n+".png"));
->>>>>>> eca07aaa
         JCheckBoxMenuItem jcbmi = new JCheckBoxMenuItem(imageIcon);
         arrowsCountMenu.add(jcbmi);
         jcbmi.setToolTipText(Bundle.getMessage("DecorationStyleMenuToolTip"));
@@ -438,13 +412,8 @@
      * @since 7.4.3
      */
     abstract protected HitPointType findHitPointType(@Nonnull Point2D hitPoint,
-<<<<<<< HEAD
-            boolean useRectangles,
-            boolean requireUnconnected);
-=======
                                                     boolean useRectangles,
                                                     boolean requireUnconnected);
->>>>>>> eca07aaa
 
     // optional useRectangles & requireUnconnected parameters default to false
     final protected HitPointType findHitPointType(@Nonnull Point2D p) {

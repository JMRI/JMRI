package jmri.jmrit.display.layoutEditor;

import java.awt.*;
import java.awt.event.MouseEvent;
import java.awt.geom.*;
import java.util.List;
import java.util.*;

import javax.annotation.CheckForNull;
import javax.annotation.Nonnull;
import javax.swing.*;

import jmri.JmriException;
import jmri.Turnout;
import jmri.util.*;

/**
 * MVC View component abstract base for the LayoutTrack hierarchy.
 * <p>
 * This contains the display information, including screen geometry, for a
 * LayoutEditor panel. The geometry/connectivity information is held in
 * {@link LayoutTrack} subclasses.
 * <ul>
 * <li>Position(s) of the screen icons and its parts, typically the center;
 * scaling and translation; size and bounds
 * <li>Line colors
 * <li>Flipped status; drawing details like bezier curve points
 * <li>Various decorations: arrows, tunnels, bridges
 * <li>Hidden status
 * </ul>
 *
<<<<<<< HEAD
 * @author Bob Jacobsen Copyright (c) 2020
=======
 * @author Bob Jacobsen  Copyright (c) 2020
>>>>>>> 8b3d4a16
 *
 */
abstract public class LayoutTrackView {

    /**
     * Constructor method.
     *
     * @param track        the layout track to view
     * @param layoutEditor the panel in which to place the view
     */
    public LayoutTrackView(@Nonnull LayoutTrack track, @Nonnull LayoutEditor layoutEditor) {
        this.layoutTrack = track;
        this.layoutEditor = layoutEditor;
    }

    /**
     * constructor method
     *
<<<<<<< HEAD
     * @param track        the track to view
     * @param c            display location
=======
     * @param track the track to view
     * @param c display location
>>>>>>> 8b3d4a16
     * @param layoutEditor for reference to tools
     */
    public LayoutTrackView(@Nonnull LayoutTrack track, @Nonnull Point2D c, @Nonnull LayoutEditor layoutEditor) {
        this.layoutTrack = track;
        this.layoutEditor = layoutEditor;
        this.center = c;
    }

    final private LayoutTrack layoutTrack;

    final protected LayoutEditor layoutEditor;

    // Accessor Methods
<<<<<<< HEAD
=======


>>>>>>> 8b3d4a16
    @Nonnull
    final public String getId() {  // temporary Id vs name; is one for the View?
        return layoutTrack.getId();
    }

    @Nonnull
    final public String getName() {
        return layoutTrack.getName();
    }

    final protected void setIdent(@Nonnull String ident) {
        layoutTrack.setIdent(ident);
    }

    // temporary accessor?  Or is this a long term thing?
    // @Nonnull temporary until we gigure out if can be null or not
<<<<<<< HEAD
    public LayoutTrack getLayoutTrack() {
        return layoutTrack;
    }
=======
    public LayoutTrack getLayoutTrack() { return layoutTrack; }
>>>>>>> 8b3d4a16

    /**
     * Set center coordinates
     *
     * @return The center coordinates
     */
    public Point2D getCoordsCenter() { // should be final for efficiency, temporary not to allow redirction overrides.
        return center;
    }

    /**
     * Set center coordinates.
     * <p>
     * Some subtypes may reimplement this is "center" is a more complicated
     * idea, i.e. for Bezier curves
     *
     * @param p the coordinates to set
     */
    public void setCoordsCenter(@Nonnull Point2D p) {  // temporary = want to make protected after migration
        center = p;
    }

    private Point2D center = new Point2D.Double(50.0, 50.0);

    /**
     * @return true if this track segment has decorations
     */
    public boolean hasDecorations() {
        return false;
    }

    /**
     * Get current decorations
     *
     * @return the decorations
     */
    public Map<String, String> getDecorations() {
        return decorations;
    }

    /**
     * Set new decorations
<<<<<<< HEAD
     * <p>
=======
     *
>>>>>>> 8b3d4a16
     * This is a complete replacement of the decorations, not an appending.
     *
     * @param decorations A map from strings ("arrow", "bridge", "bumper",..) to
     *                    specific value strings ("single", "entry;right", ),
     *                    perhaps including multiple values separated by
     *                    semicolons.
     */
    public void setDecorations(Map<String, String> decorations) {
        this.decorations = decorations;
    }
    protected Map<String, String> decorations = null;

    /**
     * convenience method for accessing...
     *
     * @return the layout editor's toolbar panel
     */
    @Nonnull
    final public LayoutEditorToolBarPanel getLayoutEditorToolBarPanel() {
        return layoutEditor.getLayoutEditorToolBarPanel();
    }

    // these are convenience methods to return circles & rectangle used to draw onscreen
    //
    // compute the control point rect at inPoint; use the turnout circle size
    final public Ellipse2D trackEditControlCircleAt(@Nonnull Point2D inPoint) {
        return trackControlCircleAt(inPoint);
    }

    // compute the turnout circle at inPoint (used for drawing)
    final public Ellipse2D trackControlCircleAt(@Nonnull Point2D inPoint) {
        return new Ellipse2D.Double(inPoint.getX() - layoutEditor.circleRadius,
                inPoint.getY() - layoutEditor.circleRadius,
                layoutEditor.circleDiameter, layoutEditor.circleDiameter);
    }

    // compute the turnout circle control rect at inPoint
    final public Rectangle2D trackControlCircleRectAt(@Nonnull Point2D inPoint) {
        return new Rectangle2D.Double(inPoint.getX() - layoutEditor.circleRadius,
                inPoint.getY() - layoutEditor.circleRadius,
                layoutEditor.circleDiameter, layoutEditor.circleDiameter);
    }

    final protected Color getColorForTrackBlock(
            @CheckForNull LayoutBlock layoutBlock, boolean forceBlockTrackColor) {
        Color result = ColorUtil.CLEAR;  // transparent
        if (layoutBlock != null) {
            if (forceBlockTrackColor) {
                result = layoutBlock.getBlockTrackColor();
            } else {
                result = layoutBlock.getBlockColor();
            }
        }
        return result;
    }

    // optional parameter forceTrack = false
    final protected Color getColorForTrackBlock(@CheckForNull LayoutBlock lb) {
        return getColorForTrackBlock(lb, false);
    }

    final protected Color setColorForTrackBlock(Graphics2D g2,
            @CheckForNull LayoutBlock layoutBlock, boolean forceBlockTrackColor) {
        Color result = getColorForTrackBlock(layoutBlock, forceBlockTrackColor);
        g2.setColor(result);
        return result;
    }

    // optional parameter forceTrack = false
    final protected Color setColorForTrackBlock(Graphics2D g2, @CheckForNull LayoutBlock lb) {
        return setColorForTrackBlock(g2, lb, false);
    }

    /**
     * draw one line (Ballast, ties, center or 3rd rail, block lines)
     *
     * @param g2      the graphics context
     * @param isMain  true if drawing mainlines
     * @param isBlock true if drawing block lines
     */
    abstract protected void draw1(Graphics2D g2, boolean isMain, boolean isBlock);

    /**
     * draw two lines (rails)
     *
     * @param g2               the graphics context
     * @param isMain           true if drawing mainlines
     * @param railDisplacement the offset from center to draw the lines
     */
    abstract protected void draw2(Graphics2D g2, boolean isMain, float railDisplacement);

    /**
     * draw hidden track
     *
     * @param g2 the graphics context
     */
    // abstract protected void drawHidden(Graphics2D g2);
    // note: placeholder until I get this implemented in all sub-classes
    // TODO: replace with abstract declaration (above)
    final protected void drawHidden(Graphics2D g2) {
        // nothing to do here... move along...
    }

    /**
     * draw the text for this layout track
     * @param g
     * note: currently can't override (final); change this if you need to
     */
    final protected void drawLayoutTrackText(Graphics2D g) {
        // get the center coordinates
        int x = (int) center.getX(), y = (int) center.getY();

        // get the name of this track
        String name = getName();

        // get the FontMetrics
        FontMetrics metrics = g.getFontMetrics(g.getFont());

        // determine the X coordinate for the text
        x -= metrics.stringWidth(name) / 2;

        // determine the Y coordinate for the text
        y += metrics.getHeight() / 2;

        // (note we add the ascent, as in java 2d 0 is top of the screen)
        //y += (int) metrics.getAscent();

        g.drawString(name, x, y);
    }

    /**
     * Load a file for a specific arrow ending.
     *
     * @param n               The arrow type as a number
     * @param arrowsCountMenu menu containing the arrows to set visible
     *                        selection
     * @return An item for the arrow menu
     */
    public JCheckBoxMenuItem loadArrowImageToJCBItem(int n, JMenu arrowsCountMenu) {
<<<<<<< HEAD
        ImageIcon imageIcon = new ImageIcon(FileUtil.findURL("program:resources/icons/decorations/ArrowStyle" + n + ".png"));
=======
        ImageIcon imageIcon = new ImageIcon(FileUtil.findURL("program:resources/icons/decorations/ArrowStyle"+n+".png"));
>>>>>>> 8b3d4a16
        JCheckBoxMenuItem jcbmi = new JCheckBoxMenuItem(imageIcon);
        arrowsCountMenu.add(jcbmi);
        jcbmi.setToolTipText(Bundle.getMessage("DecorationStyleMenuToolTip"));
        // can't set selected here because the ActionListener has to be set first
        return jcbmi;
    }
    protected static final int NUM_ARROW_TYPES = 6;

    /**
     * highlight unconnected connections
     *
     * @param g2           the graphics context
     * @param specificType the specific connection to draw (or NONE for all)
     */
    abstract protected void highlightUnconnected(Graphics2D g2, HitPointType specificType);

    // optional parameter specificType = NONE
    final protected void highlightUnconnected(Graphics2D g2) {
        highlightUnconnected(g2, HitPointType.NONE);
    }

    /**
     * draw the edit controls
     *
     * @param g2 the graphics context
     */
    abstract protected void drawEditControls(Graphics2D g2);

    /**
     * Draw the turnout controls
     *
     * @param g2 the graphics context
     */
    abstract protected void drawTurnoutControls(Graphics2D g2);

    /**
     * Draw track decorations
     *
     * @param g2 the graphics context
     */
    abstract protected void drawDecorations(Graphics2D g2);

    /**
     * Get the hidden state of the track element.
     *
     * @return true if hidden; false otherwise
     */
    final public boolean isHidden() {
        return hidden;
    }

    final public void setHidden(boolean hide) {
        if (hidden != hide) {
            hidden = hide;
            if (layoutEditor != null) {
                layoutEditor.redrawPanel();
            }
        }
    }

    private boolean hidden = false;

    /*
    * non-accessor methods
     */
    /**
     * get turnout state string
     *
     * @param turnoutState of the turnout
     * @return the turnout state string
     */
    final public String getTurnoutStateString(int turnoutState) {
        String result = "";
        if (turnoutState == Turnout.CLOSED) {
            result = Bundle.getMessage("TurnoutStateClosed");
        } else if (turnoutState == Turnout.THROWN) {
            result = Bundle.getMessage("TurnoutStateThrown");
        } else {
            result = Bundle.getMessage("BeanStateUnknown");
        }
        return result;
    }

    /**
     * Check for active block boundaries.
     * <p>
     * If any connection point of a layout track object has attached objects,
     * such as signal masts, signal heads or NX sensors, the layout track object
     * cannot be deleted.
     *
     * @return true if the layout track object can be deleted.
     */
    abstract public boolean canRemove();

    /**
     * Display the attached items that prevent removing the layout track item.
     *
     * @param itemList A list of the attached heads, masts and/or sensors.
     * @param typeKey  The object type such as Turnout, Level Crossing, etc.
     */
    final public void displayRemoveWarningDialog(List<String> itemList, String typeKey) {
        itemList.sort(null);
        StringBuilder msg = new StringBuilder(Bundle.getMessage("MakeLabel", // NOI18N
                Bundle.getMessage("DeleteTrackItem", Bundle.getMessage(typeKey))));  // NOI18N
        for (String item : itemList) {
            msg.append("\n    " + item);  // NOI18N
        }
        javax.swing.JOptionPane.showMessageDialog(layoutEditor,
                msg.toString(),
                Bundle.getMessage("WarningTitle"), // NOI18N
                javax.swing.JOptionPane.WARNING_MESSAGE);
    }

    /**
     * scale this LayoutTrack's coordinates by the x and y factors
     *
     * @param xFactor the amount to scale X coordinates
     * @param yFactor the amount to scale Y coordinates
     */
    abstract public void scaleCoords(double xFactor, double yFactor);

    /**
     * translate this LayoutTrack's coordinates by the x and y factors
     *
     * @param xFactor the amount to translate X coordinates
     * @param yFactor the amount to translate Y coordinates
     */
    abstract public void translateCoords(double xFactor, double yFactor);

    /**
     * rotate this LayoutTrack's coordinates by angleDEG's
     *
     * @param angleDEG the amount to rotate in degrees
     */
    abstract public void rotateCoords(double angleDEG);

    final protected Point2D rotatePoint(@Nonnull Point2D p, double sineRot, double cosineRot) {
        double cX = center.getX();
        double cY = center.getY();

        double deltaX = p.getX() - cX;
        double deltaY = p.getY() - cY;

        double x = cX + cosineRot * deltaX - sineRot * deltaY;
        double y = cY + sineRot * deltaX + cosineRot * deltaY;

        return new Point2D.Double(x, y);
    }

    /**
     * find the hit (location) type for a point
     *
     * @param hitPoint           the point
     * @param useRectangles      whether to use (larger) rectangles or (smaller)
     *                           circles for hit testing
     * @param requireUnconnected whether to only return hit types for free
     *                           connections
     * @return the location type for the point (or NONE)
     * @since 7.4.3
     */
    abstract protected HitPointType findHitPointType(@Nonnull Point2D hitPoint,
<<<<<<< HEAD
            boolean useRectangles,
            boolean requireUnconnected);
=======
                                                    boolean useRectangles,
                                                    boolean requireUnconnected);
>>>>>>> 8b3d4a16

    // optional useRectangles & requireUnconnected parameters default to false
    final protected HitPointType findHitPointType(@Nonnull Point2D p) {
        return findHitPointType(p, false, false);
    }

    // optional requireUnconnected parameter defaults to false
    final protected HitPointType findHitPointType(@Nonnull Point2D p, boolean useRectangles) {
        return findHitPointType(p, useRectangles, false);
    }

    /**
     * return the coordinates for a specified connection type (abstract: should
     * be overridden by ALL subclasses)
     *
     * @param connectionType the connection type
     * @return the coordinates for the specified connection type
     */
    abstract public Point2D getCoordsForConnectionType(HitPointType connectionType);

    /**
     * @return the bounds of this track
     */
    abstract public Rectangle2D getBounds();

    /**
     * show the popup menu for this layout track
     *
     * @param mouseEvent the mouse down event that triggered this popup
     * @return the popup menu for this layout track
     */
    @Nonnull
    abstract protected JPopupMenu showPopup(@Nonnull MouseEvent mouseEvent);

    /**
     * show the popup menu for this layout track
     *
     * @param where to show the popup
     * @return the popup menu for this layout track
     */
    @Nonnull
    final protected JPopupMenu showPopup(Point2D where) {
        return this.showPopup(new MouseEvent(
                layoutEditor.getTargetPanel(), // source
                MouseEvent.MOUSE_CLICKED, // id
                System.currentTimeMillis(), // when
                0, // modifiers
                (int) where.getX(), (int) where.getY(), // where
                0, // click count
                true));                         // popup trigger

    }

    /**
     * show the popup menu for this layout track
     *
     * @return the popup menu for this layout track
     */
    @Nonnull
    final protected JPopupMenu showPopup() {
        Point2D where = MathUtil.multiply(getCoordsCenter(),
                layoutEditor.getZoom());
        return this.showPopup(where);
    }

    /**
     * get the LayoutTrack connected at the specified connection type
     *
     * @param connectionType where on us to get the connection
     * @return the LayoutTrack connected at the specified connection type
     * @throws JmriException - if the connectionType is invalid
     */
    abstract public LayoutTrack getConnection(HitPointType connectionType) throws JmriException;

    /**
     * set the LayoutTrack connected at the specified connection type
     *
     * @param connectionType where on us to set the connection
     * @param o              the LayoutTrack that is to be connected
     * @param type           where on the LayoutTrack we are connected
     * @throws JmriException - if connectionType or type are invalid
     */
    abstract public void setConnection(HitPointType connectionType, LayoutTrack o, HitPointType type) throws JmriException;

    /**
     * abstract method... subclasses should implement _IF_ they need to recheck
     * their block boundaries
     */
    abstract protected void reCheckBlockBoundary();

    /**
     * get the layout connectivity for this track
     *
     * @return the list of Layout Connectivity objects
     */
    abstract protected List<LayoutConnectivity> getLayoutConnectivity();

    /**
     * return true if this connection type is disconnected
     *
     * @param connectionType the connection type to test
     * @return true if the connection for this connection type is free
     */
    public boolean isDisconnected(HitPointType connectionType) {
        throw new IllegalArgumentException("should have called in Object instead of View (temporary)");
    }

    /**
     * return a list of the available connections for this layout track
     *
     * @return the list of available connections
     */
    // note: used by LayoutEditorChecks.setupCheckUnConnectedTracksMenu()
    //
    // This could have just returned a boolean but I thought a list might be
    // more useful (eventually... not currently being used; we just check to see
    // if it's not empty.)
    @Nonnull
    abstract public List<HitPointType> checkForFreeConnections();

    /**
     * determine if all the appropriate blocks have been assigned to this track
     *
     * @return true if all appropriate blocks have been assigned
     */
    // note: used by LayoutEditorChecks.setupCheckUnBlockedTracksMenu()
    //
    abstract public boolean checkForUnAssignedBlocks();

    /**
     * check this track and its neighbors for non-contiguous blocks
     * <p>
     * For each (non-null) blocks of this track do: #1) If it's got an entry in
     * the blockNamesToTrackNameSetMap then #2) If this track is not in one of
     * the TrackNameSets for this block #3) add a new set (with this
     * block/track) to blockNamesToTrackNameSetMap and #4) check all the
     * connections in this block (by calling the 2nd method below)
     * <p>
     * Basically, we're maintaining contiguous track sets for each block found
     * (in blockNamesToTrackNameSetMap)
     *
     * @param blockNamesToTrackNameSetMaps hashmap of key:block names to lists
     *                                     of track name sets for those blocks
     */
    // note: used by LayoutEditorChecks.setupCheckNonContiguousBlocksMenu()
    //
    abstract public void checkForNonContiguousBlocks(
            @Nonnull HashMap<String, List<Set<String>>> blockNamesToTrackNameSetMaps);

    /**
     * recursive routine to check for all contiguous tracks in this blockName
     *
     * @param blockName    the block that we're checking for
     * @param TrackNameSet the set of track names in this block
     */
    abstract public void collectContiguousTracksNamesInBlockNamed(
            @Nonnull String blockName,
            @Nonnull Set<String> TrackNameSet);

    /**
     * Assign all the layout blocks in this track
     *
     * @param layoutBlock to this layout block (used by the Tools menu's "Assign
     *                    block to selection" item)
     */
    abstract public void setAllLayoutBlocks(LayoutBlock layoutBlock);

    // private final static org.slf4j.Logger log = org.slf4j.LoggerFactory.getLogger(LayoutTrackView.class);
}<|MERGE_RESOLUTION|>--- conflicted
+++ resolved
@@ -29,11 +29,7 @@
  * <li>Hidden status
  * </ul>
  *
-<<<<<<< HEAD
  * @author Bob Jacobsen Copyright (c) 2020
-=======
- * @author Bob Jacobsen  Copyright (c) 2020
->>>>>>> 8b3d4a16
  *
  */
 abstract public class LayoutTrackView {
@@ -52,13 +48,8 @@
     /**
      * constructor method
      *
-<<<<<<< HEAD
      * @param track        the track to view
      * @param c            display location
-=======
-     * @param track the track to view
-     * @param c display location
->>>>>>> 8b3d4a16
      * @param layoutEditor for reference to tools
      */
     public LayoutTrackView(@Nonnull LayoutTrack track, @Nonnull Point2D c, @Nonnull LayoutEditor layoutEditor) {
@@ -72,11 +63,7 @@
     final protected LayoutEditor layoutEditor;
 
     // Accessor Methods
-<<<<<<< HEAD
-=======
-
-
->>>>>>> 8b3d4a16
+
     @Nonnull
     final public String getId() {  // temporary Id vs name; is one for the View?
         return layoutTrack.getId();
@@ -93,13 +80,9 @@
 
     // temporary accessor?  Or is this a long term thing?
     // @Nonnull temporary until we gigure out if can be null or not
-<<<<<<< HEAD
     public LayoutTrack getLayoutTrack() {
         return layoutTrack;
     }
-=======
-    public LayoutTrack getLayoutTrack() { return layoutTrack; }
->>>>>>> 8b3d4a16
 
     /**
      * Set center coordinates
@@ -142,11 +125,7 @@
 
     /**
      * Set new decorations
-<<<<<<< HEAD
-     * <p>
-=======
-     *
->>>>>>> 8b3d4a16
+     *
      * This is a complete replacement of the decorations, not an appending.
      *
      * @param decorations A map from strings ("arrow", "bridge", "bumper",..) to
@@ -286,11 +265,7 @@
      * @return An item for the arrow menu
      */
     public JCheckBoxMenuItem loadArrowImageToJCBItem(int n, JMenu arrowsCountMenu) {
-<<<<<<< HEAD
         ImageIcon imageIcon = new ImageIcon(FileUtil.findURL("program:resources/icons/decorations/ArrowStyle" + n + ".png"));
-=======
-        ImageIcon imageIcon = new ImageIcon(FileUtil.findURL("program:resources/icons/decorations/ArrowStyle"+n+".png"));
->>>>>>> 8b3d4a16
         JCheckBoxMenuItem jcbmi = new JCheckBoxMenuItem(imageIcon);
         arrowsCountMenu.add(jcbmi);
         jcbmi.setToolTipText(Bundle.getMessage("DecorationStyleMenuToolTip"));
@@ -452,13 +427,8 @@
      * @since 7.4.3
      */
     abstract protected HitPointType findHitPointType(@Nonnull Point2D hitPoint,
-<<<<<<< HEAD
-            boolean useRectangles,
-            boolean requireUnconnected);
-=======
                                                     boolean useRectangles,
                                                     boolean requireUnconnected);
->>>>>>> 8b3d4a16
 
     // optional useRectangles & requireUnconnected parameters default to false
     final protected HitPointType findHitPointType(@Nonnull Point2D p) {

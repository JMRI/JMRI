package jmri.jmrit.display.layoutEditor;

import java.awt.Container;
import java.awt.Graphics;
import java.awt.Graphics2D;
import java.awt.Rectangle;
import java.awt.geom.Point2D;
import java.awt.geom.Rectangle2D;
import javax.annotation.Nonnull;
import javax.swing.JComponent;
import jmri.util.MathUtil;
import org.slf4j.Logger;
import org.slf4j.LoggerFactory;

class LayoutEditorComponent extends JComponent {

    private final LayoutEditor layoutEditor;

    protected LayoutEditorComponent(@Nonnull final LayoutEditor LayoutEditor) {
        super();
        this.layoutEditor = LayoutEditor;
    }

    // not actually used anywhere
    protected LayoutEditor getLayoutEditor() {
        return layoutEditor;
    }

    /*
     * {@inheritDoc}
     */
    @Override
    public void paint(Graphics g) {
        if (g instanceof Graphics2D) {
            layoutEditor.draw((Graphics2D) g);
        }
    }

    /*
     * {@inheritDoc}
     */
    @Override
    public Rectangle getBounds() {
        JComponent targetPanel = layoutEditor.getTargetPanel();
        Rectangle2D targetBounds = targetPanel.getBounds();
        Container parent = getParent();
        if (parent != null) {   // if there is a parent...
            Rectangle2D parentBounds = parent.getBounds();

            // convert our origin to parent coordinates
            Point2D origin = new Point2D.Double(
                    targetBounds.getX() - parentBounds.getX(),
                    targetBounds.getY() - parentBounds.getY());

            return new Rectangle((int) origin.getX(), (int) origin.getY(),
                    (int) targetBounds.getWidth(), (int) targetBounds.getHeight());
        } else {
            return MathUtil.rectangle2DToRectangle(targetBounds);
        }
    }

    /*
     * {@inheritDoc}
     */
    @Override
    public Rectangle getBounds(Rectangle rv) {
        rv.setBounds(getBounds());
        return rv;
    }

    /*
     * {@inheritDoc}
     */
    @Override
    public int getX() {
        Rectangle bounds = getBounds();
        return (int) bounds.getX();
    }

    /*
     * {@inheritDoc}
     */
    @Override
    public int getY() {
        Rectangle bounds = getBounds();
        return (int) bounds.getY();
    }

    /*
     * {@inheritDoc}
     */
    @Override
    public int getWidth() {
        Rectangle bounds = getBounds();
        return (int) bounds.getWidth();
    }

    /*
     * {@inheritDoc}
     */
    @Override
    public int getHeight() {
        Rectangle bounds = getBounds();
        return (int) bounds.getHeight();
    }

<<<<<<< HEAD
    @Override
    public Rectangle getBounds(Rectangle rv) {
        rv.setBounds(MathUtil.rectangle2DToRectangle(layoutEditor.getBounds()));
        return rv;
    }

=======
    //initialize logging
    private transient final static Logger log = LoggerFactory.getLogger(
            LayoutEditorComponent.class
    );
>>>>>>> 8ce5570f
}<|MERGE_RESOLUTION|>--- conflicted
+++ resolved
@@ -104,17 +104,9 @@
         return (int) bounds.getHeight();
     }
 
-<<<<<<< HEAD
-    @Override
-    public Rectangle getBounds(Rectangle rv) {
-        rv.setBounds(MathUtil.rectangle2DToRectangle(layoutEditor.getBounds()));
-        return rv;
-    }
-
-=======
     //initialize logging
     private transient final static Logger log = LoggerFactory.getLogger(
             LayoutEditorComponent.class
     );
->>>>>>> 8ce5570f
+
 }
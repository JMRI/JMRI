--- conflicted
+++ resolved
@@ -121,17 +121,10 @@
 
         log.debug("drawPanelGrid: minX: {}, minY: {}, maxX: {}, maxY: {}", minX, minY, maxX, maxY);
 
-<<<<<<< HEAD
-        Point2D startPt, stopPt;
-        BasicStroke narrow = new BasicStroke(1.0F, BasicStroke.CAP_ROUND, BasicStroke.JOIN_ROUND);
-        BasicStroke wide = new BasicStroke(2.0F, BasicStroke.CAP_ROUND, BasicStroke.JOIN_ROUND);
-=======
-        Point2D startPt = new Point2D.Double();
         Point2D stopPt = new Point2D.Double();
         //note: a width of zero means one pixel at current resolution (ignores scaling)
         BasicStroke narrow = new BasicStroke(0.0F, BasicStroke.CAP_ROUND, BasicStroke.JOIN_ROUND);
         BasicStroke wide = new BasicStroke(1.0F, BasicStroke.CAP_ROUND, BasicStroke.JOIN_ROUND);
->>>>>>> 28df41ce
 
         g2.setColor(Color.gray);
         g2.setStroke(narrow);

package jmri.jmrit.display.layoutEditor;

import jmri.Path;
import org.slf4j.Logger;
import org.slf4j.LoggerFactory;

/**
 * A LayoutConnectivity object represents a junction between two LayoutBlocks on
 * a LayoutEditor panel.
 * <P>
 * LayoutConnectivity objects do not persist (are not saved when panels are
 * saved). Instead they are initialized when a panel is loaded and changed
 * dynamically as a panel is edited.
 * <P>
 * The direction stored here is the direction for proceeding across the block
 * boundary from block1 to block2. The directions represent directions on the
 * LayoutEditor panel. Allowed values (using Path object definitions) are:
 * Path.NORTH (up on panel) Path.SOUTH (down on panel) Path.EAST (right on
 * panel) Path.WEST (left on panel) and points in between: Path.NORTH +
 * Path.EAST Path.NORTH + Path.WEST Path.SOUTH + Path.EAST Path.SOUTH +
 * Path.WEST
 * <P>
 * The connected object in the first block is usually a track segment. This
 * track segment is connected to an object in the second block. The connection
 * point in the second block can be either one end of a track segment, or one of
 * the connection points on a turnout, or one of the connection points on a
 * level crossing. The allowed values for the connection points at the second
 * block are defined in LayoutEditor.
 * <P>
 * The exception to the above is when a crossover turnout has multiple blocks.
 * If so, at least one block boundary is internal to the crossover turnout. Such
 * cases are handled differently, as "crossover block boundary types", see
 * definition of the type codes below. The first letter in the boundary type
 * corresponds to the first block, and the second letter corresponds to the
 * second block. All four block boundaries are possible for the double
 * crossover. One of the crossed over boundaries is not possible with each
 * single crossover.
 * <P>
 * Note that each LayoutEditor panel has its own list of LayoutConnectivity
 * objects, nominally called its "block connectivity". In contrast, there is
 * only one set of LayoutBlocks, Blocks, and Paths, which are used by all
 * LayoutEditor panels.
 * <P>
 * @author Dave Duchamp Copyright (c) 2007-2008
 */
public class LayoutConnectivity {

    /**
     * Constructor
     */
    public LayoutConnectivity(LayoutBlock b1, LayoutBlock b2) {
        block1 = b1;
        if (block1 == null) {
            log.error("null block1 when creating Layout Connectivity");
        }
        block2 = b2;
        if (block2 == null) {
            log.error("null block2 when creating Layout Connectivity");
        }
    }

    // defined constants for crossover block boundary types.
    final public static int NONE = 0;
    final public static int XOVER_BOUNDARY_AB = 1;  // continuing
    final public static int XOVER_BOUNDARY_CD = 2;  // continuing
    final public static int XOVER_BOUNDARY_AC = 3;  // xed over
    final public static int XOVER_BOUNDARY_BD = 4;  // xed over

    // instance variables
    LayoutBlock block1 = null;
    LayoutBlock block2 = null;
    int direction = Path.NONE;
    TrackSegment track1 = null;
    Object connect2 = null;
    int typeConnect2 = 0;
    LayoutTurnout xover = null;
    int xoverBoundaryType = NONE;
    PositionablePoint anchor = null;

<<<<<<< HEAD
    // this should only be used for debugging
=======
    // this should only be used for debugging...
>>>>>>> 8942cf5d
    public String toString() {
        return "between " + block1 + " and "
                + block2 + " in direction " + Path.decodeDirection(direction);
    }

    /**
     * Accessor routines
     */
    public LayoutBlock getBlock1() {
        return block1;
    }

    public LayoutBlock getBlock2() {
        return block2;
    }

    public int getDirection() {
        return direction;
    }

    public int getReverseDirection() {
        if (direction == Path.NORTH) {
            return (Path.SOUTH);
        }
        if (direction == Path.SOUTH) {
            return (Path.NORTH);
        }
        if (direction == Path.EAST) {
            return (Path.WEST);
        }
        if (direction == Path.WEST) {
            return (Path.EAST);
        }
        if (direction == (Path.NORTH + Path.WEST)) {
            return (Path.SOUTH + Path.EAST);
        }
        if (direction == (Path.NORTH + Path.EAST)) {
            return (Path.SOUTH + Path.WEST);
        }
        if (direction == (Path.SOUTH + Path.WEST)) {
            return (Path.NORTH + Path.EAST);
        }
        if (direction == (Path.SOUTH + Path.EAST)) {
            return (Path.NORTH + Path.WEST);
        }
        return (Path.NONE);
    }

    public boolean setDirection(int dir) {
        if ((dir == Path.NORTH) || (dir == Path.SOUTH)
                || (dir == Path.EAST) || (dir == Path.WEST)
                || (dir == (Path.NORTH + Path.WEST)) || (dir == (Path.NORTH + Path.EAST))
                || (dir == (Path.SOUTH + Path.WEST)) || (dir == (Path.SOUTH + Path.EAST))) {
            direction = dir;
            return (true);
        }
        // not one of the allowed directions
        direction = Path.NONE;
        return (false);
    }

    public void setConnections(TrackSegment t, Object o, int type, PositionablePoint p) {
        track1 = t;
        if (t == null) {
            log.error("null track1 when setting up LayoutConnectivity");
        }
        connect2 = o;
        if (o == null) {
            log.error("null connect object when setting up LayoutConnectivity");
        }
        typeConnect2 = type;
        anchor = p;
    }

    public void setXoverBoundary(LayoutTurnout t, int type) {
        xover = t;
        if (t == null) {
            log.error("null XOver when setting up LayoutConnectivity");
        }
        xoverBoundaryType = type;
    }

    public TrackSegment getTrackSegment() {
        return track1;
    }

    public Object getConnectedObject() {
        return connect2;
    }

    public int getConnectedType() {
        return typeConnect2;
    }

    public LayoutTurnout getXover() {
        return xover;
    }

    public int getXoverBoundaryType() {
        return xoverBoundaryType;
    }

    public PositionablePoint getAnchor() {
        return anchor;
    }

    private final static Logger log = LoggerFactory.getLogger(LayoutConnectivity.class.getName());

}<|MERGE_RESOLUTION|>--- conflicted
+++ resolved
@@ -77,11 +77,7 @@
     int xoverBoundaryType = NONE;
     PositionablePoint anchor = null;
 
-<<<<<<< HEAD
-    // this should only be used for debugging
-=======
     // this should only be used for debugging...
->>>>>>> 8942cf5d
     public String toString() {
         return "between " + block1 + " and "
                 + block2 + " in direction " + Path.decodeDirection(direction);

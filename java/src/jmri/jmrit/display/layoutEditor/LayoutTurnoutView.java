package jmri.jmrit.display.layoutEditor;

import java.awt.Color;
import java.awt.Graphics2D;
import java.awt.event.ActionEvent;
import java.awt.event.MouseEvent;
import java.awt.geom.*;
import static java.lang.Float.POSITIVE_INFINITY;
import java.util.*;

import javax.annotation.CheckForNull;
import javax.annotation.Nonnull;
import javax.swing.*;

import jmri.*;
import jmri.jmrit.display.layoutEditor.LayoutTurnout.Geometry;
import jmri.jmrit.display.layoutEditor.LayoutTurnout.LinkType;
import jmri.jmrit.display.layoutEditor.LayoutTurnout.TurnoutType;
import jmri.jmrit.display.layoutEditor.blockRoutingTable.LayoutBlockRouteTableAction;
import jmri.util.MathUtil;

/**
 * MVC View component for the LayoutTurnout class.
 *
<<<<<<< HEAD
 * @author Bob Jacobsen  Copyright (c) 2020
=======
 * @author Bob Jacobsen Copyright (c) 2020
>>>>>>> 83c0f30e
 *
 */
public class LayoutTurnoutView extends LayoutTrackView {

    public LayoutTurnoutView(@Nonnull LayoutTurnout turnout,
            @Nonnull Point2D c, double rot,
            @Nonnull LayoutEditor layoutEditor) {
        this(turnout, c, rot, 1.0, 1.0, layoutEditor);
    }

    /**
     * Constructor method.
     *
     * @param turnout      the layout turnout to create the view for.
     * @param c            where to put it
     * @param rot          for display
     * @param xFactor      for display
     * @param yFactor      for display
     * @param layoutEditor what layout editor panel to put it in
     */
    public LayoutTurnoutView(@Nonnull LayoutTurnout turnout,
            @Nonnull Point2D c, double rot,
            double xFactor, double yFactor,
            @Nonnull LayoutEditor layoutEditor) {
        super(turnout, c, layoutEditor);
        this.turnout = turnout;

        setIdent(turnout.getName());

        int version = turnout.getVersion();

        // adjust initial coordinates
<<<<<<< HEAD

=======
>>>>>>> 83c0f30e
        if (turnout.getTurnoutType() == TurnoutType.LH_TURNOUT) {
            dispB = new Point2D.Double(layoutEditor.getTurnoutBX(), 0.0);
            dispA = new Point2D.Double(layoutEditor.getTurnoutCX(), -layoutEditor.getTurnoutWid());
        } else if (turnout.getTurnoutType() == TurnoutType.RH_TURNOUT) {
            dispB = new Point2D.Double(layoutEditor.getTurnoutBX(), 0.0);
            dispA = new Point2D.Double(layoutEditor.getTurnoutCX(), layoutEditor.getTurnoutWid());
        } else if (turnout.getTurnoutType() == TurnoutType.WYE_TURNOUT) {
            dispB = new Point2D.Double(layoutEditor.getTurnoutBX(), 0.5 * layoutEditor.getTurnoutWid());
            dispA = new Point2D.Double(layoutEditor.getTurnoutBX(), -0.5 * layoutEditor.getTurnoutWid());
        } else if (turnout.getTurnoutType() == TurnoutType.DOUBLE_XOVER) {
            if (version == 2) {
                super.setCoordsCenter(new Point2D.Double(layoutEditor.getXOverLong(), layoutEditor.getXOverHWid()));
                pointB = new Point2D.Double(layoutEditor.getXOverLong() * 2, 0);
                pointC = new Point2D.Double(layoutEditor.getXOverLong() * 2, (layoutEditor.getXOverHWid() * 2));
                pointD = new Point2D.Double(0, (layoutEditor.getXOverHWid() * 2));
                super.setCoordsCenter(c);
            } else {
                dispB = new Point2D.Double(layoutEditor.getXOverLong(), -layoutEditor.getXOverHWid());
                dispA = new Point2D.Double(layoutEditor.getXOverLong(), layoutEditor.getXOverHWid());
            }
        } else if (turnout.getTurnoutType() == TurnoutType.RH_XOVER) {
            if (version == 2) {
                super.setCoordsCenter(new Point2D.Double(layoutEditor.getXOverLong(), layoutEditor.getXOverHWid()));
                pointB = new Point2D.Double((layoutEditor.getXOverShort() + layoutEditor.getXOverLong()), 0);
                pointC = new Point2D.Double(layoutEditor.getXOverLong() * 2, (layoutEditor.getXOverHWid() * 2));
                pointD = new Point2D.Double((getCoordsCenter().getX() - layoutEditor.getXOverShort()), (layoutEditor.getXOverHWid() * 2));
                super.setCoordsCenter(c);
            } else {
                dispB = new Point2D.Double(layoutEditor.getXOverShort(), -layoutEditor.getXOverHWid());
                dispA = new Point2D.Double(layoutEditor.getXOverLong(), layoutEditor.getXOverHWid());
            }
        } else if (turnout.getTurnoutType() == TurnoutType.LH_XOVER) {
            if (version == 2) {
                super.setCoordsCenter(new Point2D.Double(layoutEditor.getXOverLong(), layoutEditor.getXOverHWid()));

                pointA = new Point2D.Double((getCoordsCenter().getX() - layoutEditor.getXOverShort()), 0);
                pointB = new Point2D.Double((layoutEditor.getXOverLong() * 2), 0);
                pointC = new Point2D.Double(layoutEditor.getXOverLong() + layoutEditor.getXOverShort(), (layoutEditor.getXOverHWid() * 2));
                pointD = new Point2D.Double(0, (layoutEditor.getXOverHWid() * 2));

                super.setCoordsCenter(c);
            } else {
                dispB = new Point2D.Double(layoutEditor.getXOverLong(), -layoutEditor.getXOverHWid());
                dispA = new Point2D.Double(layoutEditor.getXOverShort(), layoutEditor.getXOverHWid());
            }
        }

        rotateCoords(rot);

        // adjust size of new turnout
        Point2D pt = new Point2D.Double(Math.round(dispB.getX() * xFactor),
                Math.round(dispB.getY() * yFactor));
        dispB = pt;
        pt = new Point2D.Double(Math.round(dispA.getX() * xFactor),
                Math.round(dispA.getY() * yFactor));
        dispA = pt;

        editor = new jmri.jmrit.display.layoutEditor.LayoutEditorDialogs.LayoutTurnoutEditor(layoutEditor);
    }

    /**
     * Returns true if this is a turnout (not a crossover or slip)
     *
     * @param type the turnout type
     * @return boolean true if this is a turnout
     */
    public static boolean isTurnoutTypeTurnout(TurnoutType type) {
        return LayoutTurnout.isTurnoutTypeTurnout(type);
    }

    /**
     * Returns true if this is a turnout (not a crossover or slip)
     *
     * @return boolean true if this is a turnout
     */
    public boolean isTurnoutTypeTurnout() {
        return turnout.isTurnoutTypeTurnout();
    }

    /**
     * Returns true if this is a crossover
     *
     * @param type the turnout type
     * @return boolean true if this is a crossover
     */
    public static boolean isTurnoutTypeXover(TurnoutType type) {
        return LayoutTurnout.isTurnoutTypeXover(type);
    }

    /**
     * Returns true if this is a crossover
     *
     * @return boolean true if this is a crossover
     */
    public boolean isTurnoutTypeXover() {
        return turnout.isTurnoutTypeXover();
    }

    /**
     * Returns true if this is a slip
     *
     * @param type the turnout type
     * @return boolean true if this is a slip
     */
    public static boolean isTurnoutTypeSlip(TurnoutType type) {
        return LayoutTurnout.isTurnoutTypeSlip(type);
    }

    /**
     * Returns true if this is a slip
     *
     * @return boolean true if this is a slip
     */
    public boolean isTurnoutTypeSlip() {
        return turnout.isTurnoutTypeSlip();
    }

    /**
     * Returns true if this has a single-track entrance end. (turnout or wye)
     *
     * @param type the turnout type
     * @return boolean true if single track entrance
     */
    public static boolean hasEnteringSingleTrack(TurnoutType type) {
        return LayoutTurnout.hasEnteringSingleTrack(type);
    }

    /**
     * Returns true if this has a single-track entrance end. (turnout or wye)
     *
     * @return boolean true if single track entrance
     */
    public boolean hasEnteringSingleTrack() {
        return LayoutTurnout.hasEnteringSingleTrack(getTurnoutType());
    }

    /**
     * Returns true if this has double track on the entrance end (crossover or
     * slip)
     *
     * @param type the turnout type
     * @return boolean true if double track entrance
     */
    public static boolean hasEnteringDoubleTrack(TurnoutType type) {
        return LayoutTurnout.hasEnteringDoubleTrack(type);
    }

    /**
     * Returns true if this has double track on the entrance end (crossover or
     * slip)
     *
     * @return boolean true if double track entrance
     */
    public boolean hasEnteringDoubleTrack() {
        return turnout.hasEnteringDoubleTrack();
    }

    // operational instance variables (not saved between sessions)
    public static final int UNKNOWN = Turnout.UNKNOWN;
    public static final int INCONSISTENT = Turnout.INCONSISTENT;
    public static final int STATE_AC = 0x02;
    public static final int STATE_BD = 0x04;
    public static final int STATE_AD = 0x06;
    public static final int STATE_BC = 0x08;

    // program default turnout size parameters
    public static final double turnoutBXDefault = 20.0;  // RH, LH, WYE
    public static final double turnoutCXDefault = 20.0;
    public static final double turnoutWidDefault = 10.0;
    public static final double xOverLongDefault = 30.0;   // DOUBLE_XOVER, RH_XOVER, LH_XOVER
    public static final double xOverHWidDefault = 10.0;
    public static final double xOverShortDefault = 10.0;

    // operational instance variables (not saved between sessions)
    protected NamedBeanHandle<Turnout> namedTurnout = null;
    // Second turnout is used to either throw a second turnout in a cross over or if one turnout address is used to throw two physical ones
    protected NamedBeanHandle<Turnout> secondNamedTurnout = null;

    // default is package protected
    protected NamedBeanHandle<LayoutBlock> namedLayoutBlockA = null;
    protected NamedBeanHandle<LayoutBlock> namedLayoutBlockB = null;  // Xover - second block, if there is one
    protected NamedBeanHandle<LayoutBlock> namedLayoutBlockC = null;  // Xover - third block, if there is one
    protected NamedBeanHandle<LayoutBlock> namedLayoutBlockD = null;  // Xover - forth block, if there is one

    protected NamedBeanHandle<SignalHead> signalA1HeadNamed = null; // signal 1 (continuing) (throat for RH, LH, WYE)
    protected NamedBeanHandle<SignalHead> signalA2HeadNamed = null; // signal 2 (diverging) (throat for RH, LH, WYE)
    protected NamedBeanHandle<SignalHead> signalA3HeadNamed = null; // signal 3 (second diverging) (3-way turnouts only)
    protected NamedBeanHandle<SignalHead> signalB1HeadNamed = null; // continuing (RH, LH, WYE) signal 1 (double crossover)
    protected NamedBeanHandle<SignalHead> signalB2HeadNamed = null; // LH_Xover and double crossover only
    protected NamedBeanHandle<SignalHead> signalC1HeadNamed = null; // diverging (RH, LH, WYE) signal 1 (double crossover)
    protected NamedBeanHandle<SignalHead> signalC2HeadNamed = null; // RH_Xover and double crossover only
    protected NamedBeanHandle<SignalHead> signalD1HeadNamed = null; // single or double crossover only
    protected NamedBeanHandle<SignalHead> signalD2HeadNamed = null; // LH_Xover and double crossover only

    public Point2D dispB = new Point2D.Double(20.0, 0.0);
    public Point2D dispA = new Point2D.Double(20.0, 10.0);
    public Point2D pointA = new Point2D.Double(0, 0);
    public Point2D pointB = new Point2D.Double(40, 0);
    public Point2D pointC = new Point2D.Double(60, 20);
    public Point2D pointD = new Point2D.Double(20, 20);

    private int version = 1;

    public String linkedTurnoutName = ""; // name of the linked Turnout (as entered in tool)
    public LinkType linkType = LinkType.NO_LINK;

    private final boolean useBlockSpeed = false;

    // temporary reference to the Editor that will eventually be part of View
    protected jmri.jmrit.display.layoutEditor.LayoutEditorDialogs.LayoutTurnoutEditor editor;

    final private LayoutTurnout turnout;

<<<<<<< HEAD
    public final LayoutTurnout getLayoutTurnout() { return turnout; }  // getTurnout() gets the real Turnout in the LayoutTurnout
=======
    public final LayoutTurnout getLayoutTurnout() {
        return turnout;
    }  // getTurnout() gets the real Turnout in the LayoutTurnout
>>>>>>> 83c0f30e

    /**
     * {@inheritDoc}
     */
    // this should only be used for debugging...
    @Override
    @Nonnull
    public String toString() {
        return "LayoutTurnout " + getName();
    }

    //
    // Accessor methods
    //
    public int getVersion() {
        return version;
    }

    public void setVersion(int v) {
        version = v;
    }

    public boolean useBlockSpeed() {
        return useBlockSpeed;
    }

    // @CheckForNull - can this be null? or ""?
    public String getTurnoutName() {
        return turnout.getTurnoutName();
    }

    // @CheckForNull - can this be null? or ""?
    public String getSecondTurnoutName() {
        return turnout.getSecondTurnoutName();
    }

    @Nonnull
    public String getBlockName() {
        return turnout.getBlockName();
    }

    @Nonnull
    public String getBlockBName() {
        return turnout.getBlockBName();
    }

    @Nonnull
    public String getBlockCName() {
        return turnout.getBlockCName();
    }

    @Nonnull
    public String getBlockDName() {
        return turnout.getBlockDName();
    }

    @CheckForNull
    public SignalHead getSignalHead(Geometry loc) {
        return turnout.getSignalHead(loc);
    }

    @CheckForNull
    public SignalHead getSignalA1() {
        return turnout.getSignalA1();
    }

    @Nonnull
    public String getSignalA1Name() {
        return turnout.getSignalA1Name();
    }

    public void setSignalA1Name(@CheckForNull String signalHead) {
        turnout.setSignalA1Name(signalHead);
    }

    @CheckForNull
    public SignalHead getSignalA2() {
        return turnout.getSignalA2();
    }

    @Nonnull
    public String getSignalA2Name() {
        return turnout.getSignalA2Name();
    }

    public void setSignalA2Name(@CheckForNull String signalHead) {
        turnout.setSignalA2Name(signalHead);
    }

    @CheckForNull
    public SignalHead getSignalA3() {
        return turnout.getSignalA3();
    }

    @Nonnull
    public String getSignalA3Name() {
        return turnout.getSignalA3Name();
    }

    public void setSignalA3Name(@CheckForNull String signalHead) {
        turnout.setSignalA3Name(signalHead);
    }

    @CheckForNull
    public SignalHead getSignalB1() {
        return turnout.getSignalB1();
    }

    @Nonnull
    public String getSignalB1Name() {
        return turnout.getSignalB1Name();
    }

    public void setSignalB1Name(@CheckForNull String signalHead) {
        turnout.setSignalB1Name(signalHead);
    }

    @CheckForNull
    public SignalHead getSignalB2() {
        return turnout.getSignalB2();
    }

    @Nonnull
    public String getSignalB2Name() {
        return turnout.getSignalB2Name();
    }

    public void setSignalB2Name(@CheckForNull String signalHead) {
        turnout.setSignalB2Name(signalHead);
    }

    @CheckForNull
    public SignalHead getSignalC1() {
        return turnout.getSignalC1();
    }

    @Nonnull
    public String getSignalC1Name() {
        return turnout.getSignalC1Name();
    }

    public void setSignalC1Name(@CheckForNull String signalHead) {
        turnout.setSignalC1Name(signalHead);
    }

    @CheckForNull
    public SignalHead getSignalC2() {
        return turnout.getSignalC2();
    }

    @Nonnull
    public String getSignalC2Name() {
        return turnout.getSignalC2Name();
    }

    public void setSignalC2Name(@CheckForNull String signalHead) {
        turnout.setSignalC2Name(signalHead);
    }

    @CheckForNull
    public SignalHead getSignalD1() {
        return turnout.getSignalD1();
    }

    @Nonnull
    public String getSignalD1Name() {
        return turnout.getSignalD1Name();
    }

    public void setSignalD1Name(@CheckForNull String signalHead) {
        turnout.setSignalD1Name(signalHead);
    }

    @CheckForNull
    public SignalHead getSignalD2() {
        return turnout.getSignalD2();
    }

    @Nonnull
    public String getSignalD2Name() {
        return turnout.getSignalD2Name();
    }

    public void setSignalD2Name(@CheckForNull String signalHead) {
        turnout.setSignalD2Name(signalHead);
    }

    public void removeBeanReference(@CheckForNull jmri.NamedBean nb) {
        turnout.removeBeanReference(nb);
    }

    /**
     * {@inheritDoc}
     */
    @Override
    public boolean canRemove() {
        return turnout.canRemove();
    }

    /**
     * Build a list of sensors, signal heads, and signal masts attached to a
     * turnout point.
     *
     * @param pointName Specify the point (A-D) or all (All) points.
     * @return a list of bean reference names.
     */
    @Nonnull
    public ArrayList<String> getBeanReferences(String pointName) {
        throw new IllegalArgumentException("should be called on LayoutTurnout");
    }

    @Nonnull
    public String getSignalAMastName() {
        return turnout.getSignalAMastName();
    }

    @CheckForNull
    public SignalMast getSignalAMast() {
        return turnout.getSignalAMast();
    }

    public void setSignalAMast(@CheckForNull String signalMast) {
        turnout.setSignalAMast(signalMast);
    }

    @Nonnull
    public String getSignalBMastName() {
        return turnout.getSignalBMastName();
    }

    @CheckForNull
    public SignalMast getSignalBMast() {
        return turnout.getSignalBMast();
    }

    public void setSignalBMast(@CheckForNull String signalMast) {
        turnout.setSignalBMast(signalMast);
    }

    @Nonnull
    public String getSignalCMastName() {
        return turnout.getSignalCMastName();
    }

    @CheckForNull
    public SignalMast getSignalCMast() {
        return turnout.getSignalCMast();
    }

    public void setSignalCMast(@CheckForNull String signalMast) {
        turnout.setSignalCMast(signalMast);
    }

    @Nonnull
    public String getSignalDMastName() {
        return turnout.getSignalDMastName();
    }

    @CheckForNull
    public SignalMast getSignalDMast() {
        return turnout.getSignalDMast();
    }

    public void setSignalDMast(@CheckForNull String signalMast) {
        turnout.setSignalDMast(signalMast);
    }

    @Nonnull
    public String getSensorAName() {
        return turnout.getSensorAName();
    }

    @CheckForNull
    public Sensor getSensorA() {
        return turnout.getSensorA();
    }

    public void setSensorA(@CheckForNull String sensorName) {
        turnout.setSensorA(sensorName);
    }

    @Nonnull
    public String getSensorBName() {
        return turnout.getSensorBName();
    }

    @CheckForNull
    public Sensor getSensorB() {
        return turnout.getSensorB();
    }

    public void setSensorB(@CheckForNull String sensorName) {
        turnout.setSensorB(sensorName);
    }

    @Nonnull
    public String getSensorCName() {
        return turnout.getSensorCName();
    }

    @CheckForNull
    public Sensor getSensorC() {
        return turnout.getSensorC();
    }

    public void setSensorC(@CheckForNull String sensorName) {
        turnout.setSensorC(sensorName);
    }

    @Nonnull
    public String getSensorDName() {
        return turnout.getSensorDName();
    }

    @CheckForNull
    public Sensor getSensorD() {
        return turnout.getSensorD();
    }

    public void setSensorD(@CheckForNull String sensorName) {
        turnout.setSensorD(sensorName);
    }

    public String getLinkedTurnoutName() {
        return turnout.getLinkedTurnoutName();
    }

    public void setLinkedTurnoutName(@Nonnull String s) {
        turnout.setSensorD(s);
    }  // Could be done with changing over to a NamedBeanHandle

    public LinkType getLinkType() {
        return turnout.getLinkType();
    }

    public void setLinkType(LinkType ltype) {
        turnout.setLinkType(ltype);
    }

    public TurnoutType getTurnoutType() {
        return turnout.getTurnoutType();
    }

    public LayoutTrack getConnectA() {
        return turnout.getConnectA();
    }

    public LayoutTrack getConnectB() {
        return turnout.getConnectB();
    }

    public LayoutTrack getConnectC() {
        return turnout.getConnectC();
    }

    public LayoutTrack getConnectD() {
        return turnout.getConnectD();
    }

    /**
     * @return null if no turnout set // temporary? Might want to run all calls
     *         through this class; but this is getModel equiv
     */
    // @CheckForNull  temporary
    public Turnout getTurnout() {
        return turnout.getTurnout();
    }

    public int getContinuingSense() {
        return turnout.getContinuingSense();
    }

    /**
     *
     * @return true is the continuingSense matches the known state
     */
    public boolean isInContinuingSenseState() {
        return turnout.isInContinuingSenseState();
    }

    public void setTurnout(@Nonnull String tName) {
        turnout.setTurnout(tName);
    }

    // @CheckForNull - need to have a better way to handle null case
    public Turnout getSecondTurnout() {
        return turnout.getSecondTurnout();
    }

    public void setSecondTurnout(@Nonnull String tName) {
        turnout.setSecondTurnout(tName);
    }

    public void setSecondTurnoutInverted(boolean inverted) {
        turnout.setSecondTurnoutInverted(inverted);
    }

    public void setContinuingSense(int sense) {
        turnout.setContinuingSense(sense);
    }

    public void setDisabled(boolean state) {
        turnout.setDisabled(state);
        if (layoutEditor != null) {
            layoutEditor.redrawPanel();
        }
    }

    public boolean isDisabled() {
        return turnout.isDisabled();
    }

    public void setDisableWhenOccupied(boolean state) {
        turnout.setDisableWhenOccupied(state);
        if (layoutEditor != null) {
            layoutEditor.redrawPanel();
        }
    }

    public boolean isDisabledWhenOccupied() {
        return turnout.isDisabledWhenOccupied();
    }

    /**
     * {@inheritDoc}
     */
    @Override
    @CheckForNull
    public LayoutTrack getConnection(HitPointType connectionType) throws jmri.JmriException {
        return turnout.getConnection(connectionType);
    }

    /**
     * {@inheritDoc}
     */
    @Override
    public void setConnection(HitPointType connectionType, @CheckForNull LayoutTrack o, HitPointType type) throws jmri.JmriException {
        turnout.setConnection(connectionType, o, type);
    }

    public void setConnectA(@CheckForNull LayoutTrack o, HitPointType type) {
        turnout.setConnectA(o, type);
    }

    public void setConnectB(@CheckForNull LayoutTrack o, HitPointType type) {
        turnout.setConnectB(o, type);
    }

    public void setConnectC(@CheckForNull LayoutTrack o, HitPointType type) {
        turnout.setConnectC(o, type);
    }

    public void setConnectD(@CheckForNull LayoutTrack o, HitPointType type) {
        turnout.setConnectD(o, type);
    }

    // @CheckForNull - temporary while we work on centralized protection
    public LayoutBlock getLayoutBlock() {
        return turnout.getLayoutBlock();
    }

    // @CheckForNull - temporary while we work on centralized protection
    public LayoutBlock getLayoutBlockB() {
        return turnout.getLayoutBlockB();
    }

    // @CheckForNull - temporary while we work on centralized protection
    public LayoutBlock getLayoutBlockC() {
        return turnout.getLayoutBlockC();
    }

    // @CheckForNull - temporary while we work on centralized protection
    public LayoutBlock getLayoutBlockD() {
        return turnout.getLayoutBlockD();
    }

    @Nonnull
    public Point2D getCoordsA() {
        if (isTurnoutTypeXover()) {
            if (version == 2) {
                return pointA;
            }
            return MathUtil.subtract(getCoordsCenter(), dispA);
        } else if (getTurnoutType() == TurnoutType.WYE_TURNOUT) {
            return MathUtil.subtract(getCoordsCenter(), MathUtil.midPoint(dispB, dispA));
        } else {
            return MathUtil.subtract(getCoordsCenter(), dispB);
        }
    }

    @Nonnull
    public Point2D getCoordsB() {
        if ((version == 2) && isTurnoutTypeXover()) {
            return pointB;
        }
        return MathUtil.add(getCoordsCenter(), dispB);
    }

    @Nonnull
    public Point2D getCoordsC() {
        if ((version == 2) && isTurnoutTypeXover()) {
            return pointC;
        }
        return MathUtil.add(getCoordsCenter(), dispA);
    }

    @Nonnull
    public Point2D getCoordsD() {
        if ((version == 2) && isTurnoutTypeXover()) {
            return pointD;
        }
        // only allowed for single and double crossovers
        return MathUtil.subtract(getCoordsCenter(), dispB);
    }

    /**
     * {@inheritDoc}
     */
    @Override
    @Nonnull
    public Point2D getCoordsForConnectionType(HitPointType connectionType) {
        Point2D result = getCoordsCenter();
        switch (connectionType) {
            case TURNOUT_CENTER:
                break;
            case TURNOUT_A:
                result = getCoordsA();
                break;
            case TURNOUT_B:
                result = getCoordsB();
                break;
            case TURNOUT_C:
                result = getCoordsC();
                break;
            case TURNOUT_D:
                result = getCoordsD();
                break;
            default:
                log.error("{}.getCoordsForConnectionType({}); Invalid Connection Type",
                        getName(), connectionType); // NOI18N
        }
        return result;
    }

    /**
     * {@inheritDoc}
     */
    @Override
    @Nonnull
    public Rectangle2D getBounds() {
        Rectangle2D result;

        Point2D pointA = getCoordsA();
        result = new Rectangle2D.Double(pointA.getX(), pointA.getY(), 0, 0);
        result.add(getCoordsB());
        result.add(getCoordsC());
        if (isTurnoutTypeXover() || isTurnoutTypeSlip()) {
            result.add(getCoordsD());
        }
        return result;
    }

    // updates connectivity for blocks assigned to this turnout and connected track segments
    public void updateBlockInfo() {
        turnout.updateBlockInfo();
    }

    /**
     * Set default size parameters to correspond to this turnout's size.
     * <p>
     * note: only protected so LayoutTurnoutTest can call it
     */
    protected void setUpDefaultSize() {
        // remove the overall scale factor
        double bX = dispB.getX() / layoutEditor.gContext.getXScale();
        double bY = dispB.getY() / layoutEditor.gContext.getYScale();
        double cX = dispA.getX() / layoutEditor.gContext.getXScale();
        double cY = dispA.getY() / layoutEditor.gContext.getYScale();
        // calculate default parameters according to type of turnout
        double lenB = Math.hypot(bX, bY);
        double lenC = Math.hypot(cX, cY);
        double distBC = Math.hypot(bX - cX, bY - cY);
        if ((getTurnoutType() == TurnoutType.LH_TURNOUT)
                || (getTurnoutType() == TurnoutType.RH_TURNOUT)) {

            layoutEditor.setTurnoutBX(Math.round(lenB + 0.1));
            double xc = ((bX * cX) + (bY * cY)) / lenB;
            layoutEditor.setTurnoutCX(Math.round(xc + 0.1));
            layoutEditor.setTurnoutWid(Math.round(Math.sqrt((lenC * lenC) - (xc * xc)) + 0.1));
        } else if (getTurnoutType() == TurnoutType.WYE_TURNOUT) {
            double xx = Math.sqrt((lenB * lenB) - (0.25 * (distBC * distBC)));
            layoutEditor.setTurnoutBX(Math.round(xx + 0.1));
            layoutEditor.setTurnoutCX(Math.round(xx + 0.1));
            layoutEditor.setTurnoutWid(Math.round(distBC + 0.1));
        } else {
            if (version == 2) {
                double aX = pointA.getX() / layoutEditor.gContext.getXScale();
                double aY = pointA.getY() / layoutEditor.gContext.getYScale();
                bX = pointB.getX() / layoutEditor.gContext.getXScale();
                bY = pointB.getY() / layoutEditor.gContext.getYScale();
                cX = pointC.getX() / layoutEditor.gContext.getXScale();
                cY = pointC.getY() / layoutEditor.gContext.getYScale();
                double lenAB = Math.hypot(bX - aX, bY - aY);
                if (getTurnoutType() == TurnoutType.DOUBLE_XOVER) {
                    double lenBC = Math.hypot(bX - cX, bY - cY);
                    layoutEditor.setXOverLong(Math.round(lenAB / 2)); // set to half to be backwardly compatible
                    layoutEditor.setXOverHWid(Math.round(lenBC / 2));
                    layoutEditor.setXOverShort(Math.round((0.5 * lenAB) / 2));
                } else if (getTurnoutType() == TurnoutType.RH_XOVER) {
                    lenAB = lenAB / 3;
                    layoutEditor.setXOverShort(Math.round(lenAB));
                    layoutEditor.setXOverLong(Math.round(lenAB * 2));
                    double opp = (aY - bY);
                    double ang = Math.asin(opp / (lenAB * 3));
                    opp = Math.sin(ang) * lenAB;
                    bY = bY + opp;
                    double adj = Math.cos(ang) * lenAB;
                    bX = bX + adj;
                    double lenBC = Math.hypot(bX - cX, bY - cY);
                    layoutEditor.setXOverHWid(Math.round(lenBC / 2));
                } else if (getTurnoutType() == TurnoutType.LH_XOVER) {
                    double dY = pointD.getY() / layoutEditor.gContext.getYScale();
                    lenAB = lenAB / 3;
                    layoutEditor.setXOverShort(Math.round(lenAB));
                    layoutEditor.setXOverLong(Math.round(lenAB * 2));
                    double opp = (dY - cY);
                    double ang = Math.asin(opp / (lenAB * 3)); // Length of AB should be the same as CD
                    opp = Math.sin(ang) * lenAB;
                    cY = cY + opp;
                    double adj = Math.cos(ang) * lenAB;
                    cX = cX + adj;
                    double lenBC = Math.hypot(bX - cX, bY - cY);
                    layoutEditor.setXOverHWid(Math.round(lenBC / 2));
                }
            } else if (getTurnoutType() == TurnoutType.DOUBLE_XOVER) {
                double lng = Math.sqrt((lenB * lenB) - (0.25 * (distBC * distBC)));
                layoutEditor.setXOverLong(Math.round(lng + 0.1));
                layoutEditor.setXOverHWid(Math.round((0.5 * distBC) + 0.1));
                layoutEditor.setXOverShort(Math.round((0.5 * lng) + 0.1));
            } else if (getTurnoutType() == TurnoutType.RH_XOVER) {
                double distDC = Math.hypot(bX + cX, bY + cY);
                layoutEditor.setXOverShort(Math.round((0.25 * distDC) + 0.1));
                layoutEditor.setXOverLong(Math.round((0.75 * distDC) + 0.1));
                double hwid = Math.sqrt((lenC * lenC) - (0.5625 * distDC * distDC));
                layoutEditor.setXOverHWid(Math.round(hwid + 0.1));
            } else if (getTurnoutType() == TurnoutType.LH_XOVER) {
                double distDC = Math.hypot(bX + cX, bY + cY);
                layoutEditor.setXOverShort(Math.round((0.25 * distDC) + 0.1));
                layoutEditor.setXOverLong(Math.round((0.75 * distDC) + 0.1));
                double hwid = Math.sqrt((lenC * lenC) - (0.0625 * distDC * distDC));
                layoutEditor.setXOverHWid(Math.round(hwid + 0.1));
            }
        }
    }

    /**
     * Set up Layout Block(s) for this Turnout.
     *
     * @param newLayoutBlock See {@link LayoutTurnout#setLayoutBlock} for
     *                       definition
     */
    public void setLayoutBlock(LayoutBlock newLayoutBlock) {
        turnout.setLayoutBlock(newLayoutBlock);
        // correct any graphical artifacts
        setTrackSegmentBlocks();
    }

    public void setLayoutBlockB(LayoutBlock newLayoutBlock) {
        turnout.setLayoutBlockB(newLayoutBlock);
        // correct any graphical artifacts
        setTrackSegmentBlocks();
    }

    public void setLayoutBlockC(LayoutBlock newLayoutBlock) {
        turnout.setLayoutBlockC(newLayoutBlock);
        // correct any graphical artifacts
        setTrackSegmentBlocks();
    }

    public void setLayoutBlockD(LayoutBlock newLayoutBlock) {
        turnout.setLayoutBlockD(newLayoutBlock);
        // correct any graphical artifacts
        setTrackSegmentBlocks();
    }

    public void setLayoutBlockByName(@Nonnull String name) {
        turnout.setLayoutBlockByName(name);
    }

    public void setLayoutBlockBByName(@Nonnull String name) {
        turnout.setLayoutBlockByName(name);
    }

    public void setLayoutBlockCByName(@Nonnull String name) {
        turnout.setLayoutBlockByName(name);
    }

    public void setLayoutBlockDByName(@Nonnull String name) {
        turnout.setLayoutBlockByName(name);
    }

    /**
     * Check each connection point and update the block value for very short
     * track segments.
     *
     * @since 4.11.6
     */
    void setTrackSegmentBlocks() {
        setTrackSegmentBlock(HitPointType.TURNOUT_A, false);
        setTrackSegmentBlock(HitPointType.TURNOUT_B, false);
        setTrackSegmentBlock(HitPointType.TURNOUT_C, false);
        if (hasEnteringDoubleTrack()) {
            setTrackSegmentBlock(HitPointType.TURNOUT_D, false);
        }
    }

    /**
     * Update the block for a track segment that provides a (graphically) short
     * connection between a turnout and another object, normally another
     * turnout. These are hard to see and are frequently missed.
     * <p>
     * Skip block changes if signal heads, masts or sensors have been assigned.
     * Only track segments with a length less than the turnout circle radius
     * will be changed.
     *
     * @since 4.11.6
     * @param pointType   The point type which indicates which turnout
     *                    connection.
     * @param isAutomatic True for the automatically generated track segment
     *                    created by the drag-n-drop process. False for existing
     *                    connections which require a track segment length
     *                    calculation.
     */
    void setTrackSegmentBlock(HitPointType pointType, boolean isAutomatic) {
        TrackSegment trkSeg;
        Point2D pointCoord;
        LayoutBlock blockA = getLayoutBlock();
        LayoutBlock blockB = getLayoutBlock();
        LayoutBlock blockC = getLayoutBlock();
        LayoutBlock blockD = getLayoutBlock();
        LayoutBlock currBlk = blockA;

        switch (pointType) {
            case TURNOUT_A:
            case SLIP_A:
                if (signalA1HeadNamed != null) {
                    return;
                }
                if (signalA2HeadNamed != null) {
                    return;
                }
                if (signalA3HeadNamed != null) {
                    return;
                }
                if (getSignalAMast() != null) {
                    return;
                }
                if (getSensorA() != null) {
                    return;
                }
                trkSeg = (TrackSegment) getConnectA();
                pointCoord = getCoordsA();
                break;
            case TURNOUT_B:
            case SLIP_B:
                if (signalB1HeadNamed != null) {
                    return;
                }
                if (signalB2HeadNamed != null) {
                    return;
                }
                if (getSignalBMast() != null) {
                    return;
                }
                if (getSensorB() != null) {
                    return;
                }
                trkSeg = (TrackSegment) getConnectB();
                pointCoord = getCoordsB();
                if (isTurnoutTypeXover()) {
                    currBlk = blockB != null ? blockB : blockA;
                }
                break;
            case TURNOUT_C:
            case SLIP_C:
                if (signalC1HeadNamed != null) {
                    return;
                }
                if (signalC2HeadNamed != null) {
                    return;
                }
                if (getSignalCMast() != null) {
                    return;
                }
                if (getSensorC() != null) {
                    return;
                }
                trkSeg = (TrackSegment) getConnectC();
                pointCoord = getCoordsC();
                if (isTurnoutTypeXover()) {
                    currBlk = blockC != null ? blockC : blockA;
                }
                break;
            case TURNOUT_D:
            case SLIP_D:
                if (signalD1HeadNamed != null) {
                    return;
                }
                if (signalD2HeadNamed != null) {
                    return;
                }
                if (getSignalDMast() != null) {
                    return;
                }
                if (getSensorD() != null) {
                    return;
                }
                trkSeg = (TrackSegment) getConnectD();
                pointCoord = getCoordsD();
                if (isTurnoutTypeXover()) {
                    currBlk = blockD != null ? blockD : blockA;
                }
                break;
            default:
                log.error("{}.setTrackSegmentBlock({}, {}); Invalid pointType",
                        getName(), pointType, isAutomatic ? "AUTO" : "NON-AUTO");
                return;
        }
        if (trkSeg != null) {
            double chkSize = LayoutEditor.SIZE * layoutEditor.getTurnoutCircleSize();
            double segLength = 0;
            if (!isAutomatic) {
                Point2D segCenter = getCoordsCenter();
                segLength = MathUtil.distance(pointCoord, segCenter) * 2;
            }
            if (segLength < chkSize) {

                log.debug("Set block:");
                log.debug("    seg: {}", trkSeg);
                log.debug("    cor: {}", pointCoord);
                log.debug("    blk: {}", (currBlk == null) ? "null" : currBlk.getDisplayName());
                log.debug("    len: {}", segLength);

                trkSeg.setLayoutBlock(currBlk);
                layoutEditor.getLEAuxTools().setBlockConnectivityChanged();
            }
        }
    }

    /**
     * Test if turnout legs are mainline track or not.
     *
     * @return true if connecting track segment is mainline; Defaults to not
     *         mainline if connecting track segment is missing
     */
    public boolean isMainlineA() {
        return turnout.isMainlineA();
    }

    public boolean isMainlineB() {
        return turnout.isMainlineB();
    }

    public boolean isMainlineC() {
        return turnout.isMainlineC();
    }

    public boolean isMainlineD() {
        return turnout.isMainlineD();
    }

    /**
     * {@inheritDoc}
     */
    @Override
    protected HitPointType findHitPointType(@Nonnull Point2D hitPoint, boolean useRectangles, boolean requireUnconnected) {
        HitPointType result = HitPointType.NONE;  // assume point not on connection
        // note: optimization here: instead of creating rectangles for all the
        // points to check below, we create a rectangle for the test point
        // and test if the points below are in that rectangle instead.
        Rectangle2D r = layoutEditor.layoutEditorControlCircleRectAt(hitPoint);
        Point2D p, minPoint = MathUtil.zeroPoint2D;

        double circleRadius = LayoutEditor.SIZE * layoutEditor.getTurnoutCircleSize();
        double distance, minDistance = POSITIVE_INFINITY;

        // check center coordinates
        if (!requireUnconnected) {
            p = getCoordsCenter();
            distance = MathUtil.distance(p, hitPoint);
            if (distance < minDistance) {
                minDistance = distance;
                minPoint = p;
                result = HitPointType.TURNOUT_CENTER;
            }
        }

        // check the A connection point
        if (!requireUnconnected || (getConnectA() == null)) {
            p = getCoordsA();
            distance = MathUtil.distance(p, hitPoint);
            if (distance < minDistance) {
                minDistance = distance;
                minPoint = p;
                result = HitPointType.TURNOUT_A;
            }
        }

        // check the B connection point
        if (!requireUnconnected || (getConnectB() == null)) {
            p = getCoordsB();
            distance = MathUtil.distance(p, hitPoint);
            if (distance < minDistance) {
                minDistance = distance;
                minPoint = p;
                result = HitPointType.TURNOUT_B;
            }
        }

        // check the C connection point
        if (!requireUnconnected || (getConnectC() == null)) {
            p = getCoordsC();
            distance = MathUtil.distance(p, hitPoint);
            if (distance < minDistance) {
                minDistance = distance;
                minPoint = p;
                result = HitPointType.TURNOUT_C;
            }
        }

        // check the D connection point
        if (isTurnoutTypeXover()) {
            if (!requireUnconnected || (getConnectD() == null)) {
                p = getCoordsD();
                distance = MathUtil.distance(p, hitPoint);
                if (distance < minDistance) {
                    minDistance = distance;
                    minPoint = p;
                    result = HitPointType.TURNOUT_D;
                }
            }
        }
        if ((useRectangles && !r.contains(minPoint))
                || (!useRectangles && (minDistance > circleRadius))) {
            result = HitPointType.NONE;
        }
        return result;
    }   // findHitPointType

    /*
    * Modify coordinates methods
     */
    /**
     * {@inheritDoc}
     */
    @Override
    public void setCoordsCenter(@Nonnull Point2D p) {
        Point2D offset = MathUtil.subtract(p, getCoordsCenter());
        pointA = MathUtil.add(pointA, offset);
        pointB = MathUtil.add(pointB, offset);
        pointC = MathUtil.add(pointC, offset);
        pointD = MathUtil.add(pointD, offset);
        super.setCoordsCenter(p);
    }

    // temporary should be private once LayoutTurnout no longer needs it
    void reCalculateCenter() {
        super.setCoordsCenter(MathUtil.midPoint(pointA, pointC));
    }

    public void setCoordsA(@Nonnull Point2D p) {
        pointA = p;
        if (version == 2) {
            reCalculateCenter();
        }
        double x = getCoordsCenter().getX() - p.getX();
        double y = getCoordsCenter().getY() - p.getY();
        if (getTurnoutType() == TurnoutType.DOUBLE_XOVER) {
            dispA = new Point2D.Double(x, y);
            // adjust to maintain rectangle
            double oldLength = MathUtil.length(dispB);
            double newLength = Math.hypot(x, y);
            dispB = MathUtil.multiply(dispB, newLength / oldLength);
        } else if ((getTurnoutType() == TurnoutType.RH_XOVER)
                || (getTurnoutType() == TurnoutType.LH_XOVER)) {
            dispA = new Point2D.Double(x, y);
            // adjust to maintain the parallelogram
            double a = 0.0;
            double b = -y;
            double xi = 0.0;
            double yi = b;
            if ((dispB.getX() + x) != 0.0) {
                a = (dispB.getY() + y) / (dispB.getX() + x);
                b = -y + (a * x);
                xi = -b / (a + (1.0 / a));
                yi = (a * xi) + b;
            }
            if (getTurnoutType() == TurnoutType.RH_XOVER) {
                x = xi - (0.333333 * (-x - xi));
                y = yi - (0.333333 * (-y - yi));
            } else if (getTurnoutType() == TurnoutType.LH_XOVER) {
                x = xi - (3.0 * (-x - xi));
                y = yi - (3.0 * (-y - yi));
            }
            dispB = new Point2D.Double(x, y);
        } else if (getTurnoutType() == TurnoutType.WYE_TURNOUT) {
            // modify both to maintain same angle at wye
            double temX = (dispB.getX() + dispA.getX());
            double temY = (dispB.getY() + dispA.getY());
            double temXx = (dispB.getX() - dispA.getX());
            double temYy = (dispB.getY() - dispA.getY());
            double tan = Math.sqrt(((temX * temX) + (temY * temY))
                    / ((temXx * temXx) + (temYy * temYy)));
            double xx = x + (y / tan);
            double yy = y - (x / tan);
            dispA = new Point2D.Double(xx, yy);
            xx = x - (y / tan);
            yy = y + (x / tan);
            dispB = new Point2D.Double(xx, yy);
        } else {
            dispB = new Point2D.Double(x, y);
        }
    }

    public void setCoordsB(Point2D p) {
        pointB = p;
        double x = getCoordsCenter().getX() - p.getX();
        double y = getCoordsCenter().getY() - p.getY();
        dispB = new Point2D.Double(-x, -y);
        if ((getTurnoutType() == TurnoutType.DOUBLE_XOVER)
                || (getTurnoutType() == TurnoutType.WYE_TURNOUT)) {
            // adjust to maintain rectangle or wye shape
            double oldLength = MathUtil.length(dispA);
            double newLength = Math.hypot(x, y);
            dispA = MathUtil.multiply(dispA, newLength / oldLength);
        } else if ((getTurnoutType() == TurnoutType.RH_XOVER)
                || (getTurnoutType() == TurnoutType.LH_XOVER)) {
            // adjust to maintain the parallelogram
            double a = 0.0;
            double b = y;
            double xi = 0.0;
            double yi = b;
            if ((dispA.getX() - x) != 0.0) {
                if ((-dispA.getX() + x) == 0) {
                    /* we can in some situations eg 90' vertical end up with a 0 value,
                    so hence remove a small amount so that we
                    don't have a divide by zero issue */
                    x = x - 0.0000000001;
                }
                a = (dispA.getY() - y) / (dispA.getX() - x);
                b = y - (a * x);
                xi = -b / (a + (1.0 / a));
                yi = (a * xi) + b;
            }
            if (getTurnoutType() == TurnoutType.LH_XOVER) {
                x = xi - (0.333333 * (x - xi));
                y = yi - (0.333333 * (y - yi));
            } else if (getTurnoutType() == TurnoutType.RH_XOVER) {
                x = xi - (3.0 * (x - xi));
                y = yi - (3.0 * (y - yi));
            }
            dispA = new Point2D.Double(x, y);
        }
    }

    public void setCoordsC(Point2D p) {
        pointC = p;
        if (version == 2) {
            reCalculateCenter();
        }
        double x = getCoordsCenter().getX() - p.getX();
        double y = getCoordsCenter().getY() - p.getY();
        dispA = new Point2D.Double(-x, -y);
        if ((getTurnoutType() == TurnoutType.DOUBLE_XOVER)
                || (getTurnoutType() == TurnoutType.WYE_TURNOUT)) {
            // adjust to maintain rectangle or wye shape
            double oldLength = MathUtil.length(dispB);
            double newLength = Math.hypot(x, y);
            dispB = MathUtil.multiply(dispB, newLength / oldLength);
        } else if ((getTurnoutType() == TurnoutType.RH_XOVER)
                || (getTurnoutType() == TurnoutType.LH_XOVER)) {
            double a = 0.0;
            double b = -y;
            double xi = 0.0;
            double yi = b;
            if ((dispB.getX() + x) != 0.0) {
                if ((-dispB.getX() + x) == 0) {
                    /* we can in some situations eg 90' vertical end up with a 0 value,
                    so hence remove a small amount so that we
                    don't have a divide by zero issue */

                    x = x - 0.0000000001;
                }
                a = (-dispB.getY() + y) / (-dispB.getX() + x);
                b = -y + (a * x);
                xi = -b / (a + (1.0 / a));
                yi = (a * xi) + b;
            }
            if (getTurnoutType() == TurnoutType.RH_XOVER) {
                x = xi - (0.333333 * (-x - xi));
                y = yi - (0.333333 * (-y - yi));
            } else if (getTurnoutType() == TurnoutType.LH_XOVER) {
                x = xi - (3.0 * (-x - xi));
                y = yi - (3.0 * (-y - yi));
            }
            dispB = new Point2D.Double(-x, -y);
        }
    }

    public void setCoordsD(Point2D p) {
        pointD = p;

        // only used for crossovers
        double x = getCoordsCenter().getX() - p.getX();
        double y = getCoordsCenter().getY() - p.getY();
        dispB = new Point2D.Double(x, y);
        if (getTurnoutType() == TurnoutType.DOUBLE_XOVER) {
            // adjust to maintain rectangle
            double oldLength = MathUtil.length(dispA);
            double newLength = Math.hypot(x, y);
            dispA = MathUtil.multiply(dispA, newLength / oldLength);
        } else if ((getTurnoutType() == TurnoutType.RH_XOVER)
                || (getTurnoutType() == TurnoutType.LH_XOVER)) {
            // adjust to maintain the parallelogram
            double a = 0.0;
            double b = y;
            double xi = 0.0;
            double yi = b;
            if ((dispA.getX() + x) != 0.0) {
                a = (dispA.getY() + y) / (dispA.getX() + x);
                b = -y + (a * x);
                xi = -b / (a + (1.0 / a));
                yi = (a * xi) + b;
            }
            if (getTurnoutType() == TurnoutType.LH_XOVER) {
                x = xi - (0.333333 * (-x - xi));
                y = yi - (0.333333 * (-y - yi));
            } else if (getTurnoutType() == TurnoutType.RH_XOVER) {
                x = xi - (3.0 * (-x - xi));
                y = yi - (3.0 * (-y - yi));
            }
            dispA = new Point2D.Double(x, y);
        }
    }

    /**
     * {@inheritDoc}
     */
    @Override
    public void scaleCoords(double xFactor, double yFactor) {
        Point2D factor = new Point2D.Double(xFactor, yFactor);
        super.setCoordsCenter(MathUtil.granulize(MathUtil.multiply(getCoordsCenter(), factor), 1.0));

        dispA = MathUtil.granulize(MathUtil.multiply(dispA, factor), 1.0);
        dispB = MathUtil.granulize(MathUtil.multiply(dispB, factor), 1.0);

        pointA = MathUtil.granulize(MathUtil.multiply(pointA, factor), 1.0);
        pointB = MathUtil.granulize(MathUtil.multiply(pointB, factor), 1.0);
        pointC = MathUtil.granulize(MathUtil.multiply(pointC, factor), 1.0);
        pointD = MathUtil.granulize(MathUtil.multiply(pointD, factor), 1.0);
    }

    /**
     * {@inheritDoc}
     */
    @Override
    public void translateCoords(double xFactor, double yFactor) {
        Point2D factor = new Point2D.Double(xFactor, yFactor);
        super.setCoordsCenter(MathUtil.add(getCoordsCenter(), factor));
        pointA = MathUtil.add(pointA, factor);
        pointB = MathUtil.add(pointB, factor);
        pointC = MathUtil.add(pointC, factor);
        pointD = MathUtil.add(pointD, factor);
    }

    /**
     * {@inheritDoc}
     */
    @Override
    public void rotateCoords(double angleDEG) {
        // rotate coordinates
        double rotRAD = Math.toRadians(angleDEG);
        double sineRot = Math.sin(rotRAD);
        double cosineRot = Math.cos(rotRAD);

        // rotate displacements around origin {0, 0}
        Point2D center_temp = getCoordsCenter();
        super.setCoordsCenter(MathUtil.zeroPoint2D);
        dispA = rotatePoint(dispA, sineRot, cosineRot);
        dispB = rotatePoint(dispB, sineRot, cosineRot);
        super.setCoordsCenter(center_temp);

        pointA = rotatePoint(pointA, sineRot, cosineRot);
        pointB = rotatePoint(pointB, sineRot, cosineRot);
        pointC = rotatePoint(pointC, sineRot, cosineRot);
        pointD = rotatePoint(pointD, sineRot, cosineRot);
    }

    /**
     * Toggle turnout if clicked on, physical turnout exists, and not disabled.
     */
    public void toggleTurnout() {
        turnout.toggleTurnout();
    }

    /**
     * Set the LayoutTurnout state. Used for sending the toggle command Checks
     * not disabled, disable when occupied Also sets secondary Turnout commanded
     * state
     *
     * @param state New state to set, eg Turnout.CLOSED
     */
    public void setState(int state) {
        turnout.setState(state);
    }

    /**
     * Get the LayoutTurnout state
     * <p>
     * Ensures the secondary Turnout state matches the primary
     *
     * @return the state, eg Turnout.CLOSED or Turnout.INCONSISTENT
     */
    public int getState() {
        return turnout.getState();
    }

    /**
     * Is this turnout occupied?
     *
     * @return true if occupied
     */
    private boolean isOccupied() {
        return turnout.isOccupied();
    }

    // initialization instance variables (used when loading a LayoutEditor)
    public String connectAName = "";
    public String connectBName = "";
    public String connectCName = "";
    public String connectDName = "";

    public String tBlockAName = "";
    public String tBlockBName = "";
    public String tBlockCName = "";
    public String tBlockDName = "";

    private JPopupMenu popup = null;

    /**
     * {@inheritDoc}
     */
    @Override
    @Nonnull
    protected JPopupMenu showPopup(@CheckForNull MouseEvent mouseEvent) {
        if (popup != null) {
            popup.removeAll();
        } else {
            popup = new JPopupMenu();
        }

        if (layoutEditor.isEditable()) {
            String label = "";
            switch (getTurnoutType()) {
                case RH_TURNOUT:
                    label = Bundle.getMessage("RightTurnout");
                    break;
                case LH_TURNOUT:
                    label = Bundle.getMessage("LeftTurnout");
                    break;
                case WYE_TURNOUT:
                    label = Bundle.getMessage("WYETurnout");
                    break;
                case DOUBLE_XOVER:
                    label = Bundle.getMessage("DoubleCrossover");
                    break;
                case RH_XOVER:
                    label = Bundle.getMessage("RightCrossover");
                    break;
                case LH_XOVER:
                    label = Bundle.getMessage("LeftCrossover");
                    break;
                default:
                    break;
            }
            JMenuItem jmi = popup.add(Bundle.getMessage("MakeLabel", label) + getName());
            jmi.setEnabled(false);

            if (getTurnout() == null) {
                jmi = popup.add(Bundle.getMessage("NoTurnout"));
            } else {
                String stateString = getTurnoutStateString(getTurnout().getKnownState());
                stateString = String.format(" (%s)", stateString);
                jmi = popup.add(Bundle.getMessage("BeanNameTurnout")
                        + ": " + getTurnoutName() + stateString);
            }
            jmi.setEnabled(false);

            if (getSecondTurnout() != null) {
                String stateString = getTurnoutStateString(getSecondTurnout().getKnownState());
                stateString = String.format(" (%s)", stateString);
                jmi = popup.add(Bundle.getMessage("Supporting",
                        Bundle.getMessage("BeanNameTurnout"))
                        + ": " + getSecondTurnoutName() + stateString);
            }
            jmi.setEnabled(false);

            if (getBlockName().isEmpty()) {
                jmi = popup.add(Bundle.getMessage("NoBlock"));
                jmi.setEnabled(false);
            } else {
                jmi = popup.add(Bundle.getMessage("MakeLabel", Bundle.getMessage("BeanNameBlock")) + getLayoutBlock().getDisplayName());
                jmi.setEnabled(false);
                if (isTurnoutTypeXover()) {
                    // check if extra blocks have been entered
                    if ((getLayoutBlockB() != null) && (getLayoutBlockB() != getLayoutBlock())) {
                        jmi = popup.add(Bundle.getMessage("MakeLabel", Bundle.getMessage("Block_ID", "B")) + getLayoutBlockB().getDisplayName());
                        jmi.setEnabled(false);
                    }
                    if ((getLayoutBlockC() != null) && (getLayoutBlockC() != getLayoutBlock())) {
                        jmi = popup.add(Bundle.getMessage("MakeLabel", Bundle.getMessage("Block_ID", "C")) + getLayoutBlockC().getDisplayName());
                        jmi.setEnabled(false);
                    }
                    if ((getLayoutBlockD() != null) && (getLayoutBlockD() != getLayoutBlock())) {
                        jmi = popup.add(Bundle.getMessage("MakeLabel", Bundle.getMessage("Block_ID", "D")) + getLayoutBlockD().getDisplayName());
                        jmi.setEnabled(false);
                    }
                }
            }

            // if there are any track connections
            if ((getConnectA() != null) || (getConnectB() != null)
                    || (getConnectC() != null) || (getConnectD() != null)) {
                JMenu connectionsMenu = new JMenu(Bundle.getMessage("Connections")); // there is no pane opening (which is what ... implies)
                if (getConnectA() != null) {
                    connectionsMenu.add(new AbstractAction(Bundle.getMessage("MakeLabel", "A") + getConnectA().getName()) {
                        @Override
                        public void actionPerformed(ActionEvent e) {
                            LayoutEditorFindItems lf = layoutEditor.getFinder();
                            LayoutTrack lt = lf.findObjectByName(getConnectA().getName());
                            // this shouldn't ever be null... however...
                            if (lt != null) {
                                LayoutTrackView ltv = layoutEditor.getLayoutTrackView(lt);
                                layoutEditor.setSelectionRect(ltv.getBounds());
                                ltv.showPopup();
                            }
                        }
                    });
                }
                if (getConnectB() != null) {
                    connectionsMenu.add(new AbstractAction(Bundle.getMessage("MakeLabel", "B") + getConnectB().getName()) {
                        @Override
                        public void actionPerformed(ActionEvent e) {
                            LayoutEditorFindItems lf = layoutEditor.getFinder();
                            LayoutTrack lt = lf.findObjectByName(getConnectB().getName());
                            // this shouldn't ever be null... however...
                            if (lt != null) {
                                LayoutTrackView ltv = layoutEditor.getLayoutTrackView(lt);
                                layoutEditor.setSelectionRect(ltv.getBounds());
                                ltv.showPopup();
                            }
                        }
                    });
                }
                if (getConnectC() != null) {
                    connectionsMenu.add(new AbstractAction(Bundle.getMessage("MakeLabel", "C") + getConnectC().getName()) {
                        @Override
                        public void actionPerformed(ActionEvent e) {
                            LayoutEditorFindItems lf = layoutEditor.getFinder();
                            LayoutTrack lt = lf.findObjectByName(getConnectC().getName());
                            // this shouldn't ever be null... however...
                            if (lt != null) {
                                LayoutTrackView ltv = layoutEditor.getLayoutTrackView(lt);
                                layoutEditor.setSelectionRect(ltv.getBounds());
                                ltv.showPopup();
                            }
                        }
                    });
                }
                if (getConnectD() != null) {
                    connectionsMenu.add(new AbstractAction(Bundle.getMessage("MakeLabel", "D") + getConnectD().getName()) {
                        @Override
                        public void actionPerformed(ActionEvent e) {
                            LayoutEditorFindItems lf = layoutEditor.getFinder();
                            LayoutTrack lt = lf.findObjectByName(getConnectD().getName());
                            // this shouldn't ever be null... however...
                            if (lt != null) {
                                LayoutTrackView ltv = layoutEditor.getLayoutTrackView(lt);
                                layoutEditor.setSelectionRect(ltv.getBounds());
                                ltv.showPopup();
                            }
                        }
                    });
                }
                popup.add(connectionsMenu);
            }
            popup.add(new JSeparator(JSeparator.HORIZONTAL));

            JCheckBoxMenuItem hiddenCheckBoxMenuItem = new JCheckBoxMenuItem(Bundle.getMessage("Hidden"));
            hiddenCheckBoxMenuItem.setSelected(isHidden());
            popup.add(hiddenCheckBoxMenuItem);
            hiddenCheckBoxMenuItem.addActionListener((java.awt.event.ActionEvent e1) -> {
                JCheckBoxMenuItem o = (JCheckBoxMenuItem) e1.getSource();
                setHidden(o.isSelected());
            });

            JCheckBoxMenuItem cbmi = new JCheckBoxMenuItem(Bundle.getMessage("Disabled"));
            cbmi.setSelected(isDisabled());
            popup.add(cbmi);
            cbmi.addActionListener((java.awt.event.ActionEvent e2) -> {
                JCheckBoxMenuItem o = (JCheckBoxMenuItem) e2.getSource();
                setDisabled(o.isSelected());
            });

            cbmi = new JCheckBoxMenuItem(Bundle.getMessage("DisabledWhenOccupied"));
            if (getTurnout() == null || getBlockName().isEmpty()) {
                cbmi.setEnabled(false);
            }
            cbmi.setSelected(isDisabledWhenOccupied());
            popup.add(cbmi);
            cbmi.addActionListener((java.awt.event.ActionEvent e3) -> {
                JCheckBoxMenuItem o = (JCheckBoxMenuItem) e3.getSource();
                setDisableWhenOccupied(o.isSelected());
            });

            // Rotate if there are no track connections
            if ((getConnectA() == null) && (getConnectB() == null)
                    && (getConnectC() == null)
                    && (getConnectD() == null)) {
                JMenuItem rotateItem = new JMenuItem(Bundle.getMessage("Rotate") + "...");
                popup.add(rotateItem);
                rotateItem.addActionListener((ActionEvent event) -> {
                    boolean entering = true;
                    boolean error = false;
                    String newAngle = "";
                    while (entering) {
                        // prompt for rotation angle
                        error = false;
                        newAngle = JOptionPane.showInputDialog(layoutEditor,
                                Bundle.getMessage("MakeLabel", Bundle.getMessage("EnterRotation")));
                        if (newAngle.isEmpty()) {
                            return;  // cancelled
                        }
                        double rot = 0.0;
                        try {
                            rot = Double.parseDouble(newAngle);
                        } catch (Exception e1) {
                            JOptionPane.showMessageDialog(layoutEditor, Bundle.getMessage("Error3")
                                    + " " + e1, Bundle.getMessage("ErrorTitle"), JOptionPane.ERROR_MESSAGE);
                            error = true;
                            newAngle = "";
                        }
                        if (!error) {
                            entering = false;
                            if (rot != 0.0) {
                                rotateCoords(rot);
                                layoutEditor.redrawPanel();
                            }
                        }
                    }
                });
            }

            popup.add(new AbstractAction(Bundle.getMessage("UseSizeAsDefault")) {
                @Override
                public void actionPerformed(ActionEvent e) {
                    setUpDefaultSize();
                }
            });
            popup.add(new AbstractAction(Bundle.getMessage("ButtonEdit")) {
                @Override
                public void actionPerformed(ActionEvent e) {
                    editor.editLayoutTrack(LayoutTurnoutView.this);
                }
            });
            popup.add(new AbstractAction(Bundle.getMessage("ButtonDelete")) {
                @Override
                public void actionPerformed(ActionEvent e) {
                    if (canRemove() && layoutEditor.removeLayoutTurnout(turnout)) {
                        // Returned true if user did not cancel
                        remove();
                        dispose();
                    }
                }
            });

            if (getTurnout() != null) {
                AbstractAction ssaa = new AbstractAction(Bundle.getMessage("SetSignals")) {
                    @Override
                    public void actionPerformed(ActionEvent e) {
                        LayoutEditorTools tools = layoutEditor.getLETools();
                        LayoutEditorToolBarPanel letbp = getLayoutEditorToolBarPanel();
                        if (isTurnoutTypeXover()) {
                            tools.setSignalsAtXoverTurnoutFromMenu(turnout,
                                    letbp.signalIconEditor, letbp.signalFrame);
                        } else if (linkType == LinkType.NO_LINK) {
                            tools.setSignalsAtTurnoutFromMenu(turnout,
                                    letbp.signalIconEditor, letbp.signalFrame);
                        } else if (linkType == LinkType.THROAT_TO_THROAT) {
                            tools.setSignalsAtThroatToThroatTurnoutsFromMenu(turnout, linkedTurnoutName,
                                    letbp.signalIconEditor, letbp.signalFrame);
                        } else if (linkType == LinkType.FIRST_3_WAY) {
                            tools.setSignalsAt3WayTurnoutFromMenu(getTurnoutName(), linkedTurnoutName,
                                    letbp.signalIconEditor, letbp.signalFrame);
                        } else if (linkType == LinkType.SECOND_3_WAY) {
                            tools.setSignalsAt3WayTurnoutFromMenu(linkedTurnoutName, getTurnoutName(),
                                    letbp.signalIconEditor, letbp.signalFrame);
                        }
                    }
                };

                JMenu jm = new JMenu(Bundle.getMessage("SignalHeads"));
                if (layoutEditor.getLETools().addLayoutTurnoutSignalHeadInfoToMenu(
                        getTurnoutName(), linkedTurnoutName, jm)) {
                    jm.add(ssaa);
                    popup.add(jm);
                } else {
                    popup.add(ssaa);
                }
            }
            if (!getBlockName().isEmpty()) {
                final String[] boundaryBetween = getBlockBoundaries();
                boolean blockBoundaries = false;
                for (int i = 0; i < 4; i++) {
                    if (boundaryBetween[i] != null) {
                        blockBoundaries = true;

                    }
                }

                if (blockBoundaries) {
                    popup.add(new AbstractAction(Bundle.getMessage("SetSignalMasts")) {
                        @Override
                        public void actionPerformed(ActionEvent e) {
                            layoutEditor.getLETools().setSignalMastsAtTurnoutFromMenu(turnout,
                                    boundaryBetween);
                        }
                    });
                    popup.add(new AbstractAction(Bundle.getMessage("SetSensors")) {
                        @Override
                        public void actionPerformed(ActionEvent e) {
                            LayoutEditorToolBarPanel letbp = getLayoutEditorToolBarPanel();
                            layoutEditor.getLETools().setSensorsAtTurnoutFromMenu(
                                    turnout,
                                    boundaryBetween,
                                    letbp.sensorIconEditor,
                                    letbp.sensorFrame);
                        }
                    });

                }

                if (InstanceManager.getDefault(LayoutBlockManager.class
                ).isAdvancedRoutingEnabled()) {
                    Map<String, LayoutBlock> map = new HashMap<>();
                    if (!getBlockName().isEmpty()) {
                        map.put(getBlockName(), getLayoutBlock());
                    }
                    if (!getBlockBName().isEmpty()) {
                        map.put(getBlockBName(), getLayoutBlockB());
                    }
                    if (!getBlockCName().isEmpty()) {
                        map.put(getBlockCName(), getLayoutBlockC());
                    }
                    if (!getBlockDName().isEmpty()) {
                        map.put(getBlockDName(), getLayoutBlockD());
                    }
                    if (blockBoundaries) {
                        if (map.size() == 1) {
                            popup.add(new AbstractAction(Bundle.getMessage("ViewBlockRouting")) {
                                @Override
                                public void actionPerformed(ActionEvent e) {
                                    AbstractAction routeTableAction = new LayoutBlockRouteTableAction("ViewRouting", getLayoutBlock());
                                    routeTableAction.actionPerformed(e);
                                }
                            });
                        } else if (map.size() > 1) {
                            JMenu viewRouting = new JMenu(Bundle.getMessage("ViewBlockRouting"));
                            for (Map.Entry<String, LayoutBlock> entry : map.entrySet()) {
                                String blockName = entry.getKey();
                                LayoutBlock layoutBlock = entry.getValue();
                                viewRouting.add(new AbstractActionImpl(blockName, getBlockBName(), layoutBlock));
                            }
                            popup.add(viewRouting);
                        }
                    }   // if (blockBoundaries)
                }   // .isAdvancedRoutingEnabled()
            }   // getBlockName().isEmpty()
            setAdditionalEditPopUpMenu(popup);
            layoutEditor.setShowAlignmentMenu(popup);
            popup.show(mouseEvent.getComponent(), mouseEvent.getX(), mouseEvent.getY());
        } else if (!viewAdditionalMenu.isEmpty()) {
            setAdditionalViewPopUpMenu(popup);
            popup.show(mouseEvent.getComponent(), mouseEvent.getX(), mouseEvent.getY());
        }
        return popup;
    } // showPopup

    public String[] getBlockBoundaries() {
        return turnout.getBlockBoundaries();
    }

    public ArrayList<LayoutBlock> getProtectedBlocks(jmri.NamedBean bean) {
        return turnout.getProtectedBlocks(bean);
    }

    protected void removeSML(SignalMast signalMast) {
        turnout.removeSML(signalMast);
    }

    /**
     * Clean up when this object is no longer needed. Should not be called while
     * the object is still displayed; see {@link #remove()}
     */
    public void dispose() {
        if (popup != null) {
            popup.removeAll();
        }
        popup = null;
    }

    /**
     * Remove this object from display and persistance.
     */
    public void remove() {
        turnout.remove();
    }

    /**
     * "active" means that the object is still displayed, and should be stored.
     *
     * @return true if active
     */
    public boolean isActive() {
        return turnout.isActive();
    }

    ArrayList<JMenuItem> editAdditionalMenu = new ArrayList<>(0);
    ArrayList<JMenuItem> viewAdditionalMenu = new ArrayList<>(0);

    public void addEditPopUpMenu(JMenuItem menu) {
        if (!editAdditionalMenu.contains(menu)) {
            editAdditionalMenu.add(menu);
        }
    }

    public void addViewPopUpMenu(JMenuItem menu) {
        if (!viewAdditionalMenu.contains(menu)) {
            viewAdditionalMenu.add(menu);
        }
    }

    public void setAdditionalEditPopUpMenu(JPopupMenu popup) {
        if (editAdditionalMenu.isEmpty()) {
            return;
        }
        popup.addSeparator();
        for (JMenuItem mi : editAdditionalMenu) {
            popup.add(mi);
        }
    }

    public void setAdditionalViewPopUpMenu(JPopupMenu popup) {
        if (viewAdditionalMenu.isEmpty()) {
            return;
        }
        popup.addSeparator();
        for (JMenuItem mi : viewAdditionalMenu) {
            popup.add(mi);
        }
    }

    /**
     * Draw track decorations.
<<<<<<< HEAD
     *
=======
     * <p>
>>>>>>> 83c0f30e
     * This type of track has none, so this method is empty.
     */
    @Override
    protected void drawDecorations(Graphics2D g2) {
    }

    /**
     * {@inheritDoc}
     */
    @Override
    protected void draw1(Graphics2D g2, boolean isMain, boolean isBlock) {
        if (isBlock && getLayoutBlock() == null) {
            // Skip the block layer if there is no block assigned.
            return;
        }

        Point2D pA = getCoordsA();
        Point2D pB = getCoordsB();
        Point2D pC = getCoordsC();
        Point2D pD = getCoordsD();

        boolean mainlineA = isMainlineA();
        boolean mainlineB = isMainlineB();
        boolean mainlineC = isMainlineC();
        boolean mainlineD = isMainlineD();

        boolean drawUnselectedLeg = layoutEditor.isTurnoutDrawUnselectedLeg();

        Color color = g2.getColor();

        // if this isn't a block line all these will be the same color
        Color colorA = color;
        Color colorB = color;
        Color colorC = color;
        Color colorD = color;

        if (isBlock) {
            LayoutBlock lb = getLayoutBlock();
            colorA = (lb == null) ? color : lb.getBlockColor();
            lb = getLayoutBlockB();
            colorB = (lb == null) ? color : lb.getBlockColor();
            lb = getLayoutBlockC();
            colorC = (lb == null) ? color : lb.getBlockColor();
            lb = getLayoutBlockD();
            colorD = (lb == null) ? color : lb.getBlockColor();
        }

        // middles
        Point2D pM = getCoordsCenter();
        Point2D pABM = MathUtil.midPoint(pA, pB);
        Point2D pAM = MathUtil.lerp(pA, pABM, 5.0 / 8.0);
        Point2D pAMP = MathUtil.midPoint(pAM, pABM);
        Point2D pBM = MathUtil.lerp(pB, pABM, 5.0 / 8.0);
        Point2D pBMP = MathUtil.midPoint(pBM, pABM);

        Point2D pCDM = MathUtil.midPoint(pC, pD);
        Point2D pCM = MathUtil.lerp(pC, pCDM, 5.0 / 8.0);
        Point2D pCMP = MathUtil.midPoint(pCM, pCDM);
        Point2D pDM = MathUtil.lerp(pD, pCDM, 5.0 / 8.0);
        Point2D pDMP = MathUtil.midPoint(pDM, pCDM);

        Point2D pAF = MathUtil.midPoint(pAM, pM);
        Point2D pBF = MathUtil.midPoint(pBM, pM);
        Point2D pCF = MathUtil.midPoint(pCM, pM);
        Point2D pDF = MathUtil.midPoint(pDM, pM);

        int state = UNKNOWN;
        if (layoutEditor.isAnimating()) {
            state = getState();
        }

        TurnoutType type = getTurnoutType();
        if (type == TurnoutType.DOUBLE_XOVER) {
            if (state != Turnout.THROWN && state != INCONSISTENT) { // unknown or continuing path - not crossed over
                if (isMain == mainlineA) {
                    g2.setColor(colorA);
                    g2.draw(new Line2D.Double(pA, pABM));
                    if (!isBlock || drawUnselectedLeg) {
                        g2.draw(new Line2D.Double(pAF, pM));
                    }
                }
                if (isMain == mainlineB) {
                    g2.setColor(colorB);
                    g2.draw(new Line2D.Double(pB, pABM));
                    if (!isBlock || drawUnselectedLeg) {
                        g2.draw(new Line2D.Double(pBF, pM));
                    }
                }
                if (isMain == mainlineC) {
                    g2.setColor(colorC);
                    g2.draw(new Line2D.Double(pC, pCDM));
                    if (!isBlock || drawUnselectedLeg) {
                        g2.draw(new Line2D.Double(pCF, pM));
                    }
                }
                if (isMain == mainlineD) {
                    g2.setColor(colorD);
                    g2.draw(new Line2D.Double(pD, pCDM));
                    if (!isBlock || drawUnselectedLeg) {
                        g2.draw(new Line2D.Double(pDF, pM));
                    }
                }
            }
            if (state != Turnout.CLOSED && state != INCONSISTENT) { // unknown or diverting path - crossed over
                if (isMain == mainlineA) {
                    g2.setColor(colorA);
                    g2.draw(new Line2D.Double(pA, pAM));
                    g2.draw(new Line2D.Double(pAM, pM));
                    if (!isBlock || drawUnselectedLeg) {
                        g2.draw(new Line2D.Double(pAMP, pABM));
                    }
                }
                if (isMain == mainlineB) {
                    g2.setColor(colorB);
                    g2.draw(new Line2D.Double(pB, pBM));
                    g2.draw(new Line2D.Double(pBM, pM));
                    if (!isBlock || drawUnselectedLeg) {
                        g2.draw(new Line2D.Double(pBMP, pABM));
                    }
                }
                if (isMain == mainlineC) {
                    g2.setColor(colorC);
                    g2.draw(new Line2D.Double(pC, pCM));
                    g2.draw(new Line2D.Double(pCM, pM));
                    if (!isBlock || drawUnselectedLeg) {
                        g2.draw(new Line2D.Double(pCMP, pCDM));
                    }
                }
                if (isMain == mainlineD) {
                    g2.setColor(colorD);
                    g2.draw(new Line2D.Double(pD, pDM));
                    g2.draw(new Line2D.Double(pDM, pM));
                    if (!isBlock || drawUnselectedLeg) {
                        g2.draw(new Line2D.Double(pDMP, pCDM));
                    }
                }
            }
            if (state == INCONSISTENT) {
                if (isMain == mainlineA) {
                    g2.setColor(colorA);
                    g2.draw(new Line2D.Double(pA, pAM));
                }
                if (isMain == mainlineB) {
                    g2.setColor(colorB);
                    g2.draw(new Line2D.Double(pB, pBM));
                }
                if (isMain == mainlineC) {
                    g2.setColor(colorC);
                    g2.draw(new Line2D.Double(pC, pCM));
                }
                if (isMain == mainlineD) {
                    g2.setColor(colorD);
                    g2.draw(new Line2D.Double(pD, pDM));
                }
                if (!isBlock || drawUnselectedLeg) {
                    if (isMain == mainlineA) {
                        g2.setColor(colorA);
                        g2.draw(new Line2D.Double(pAF, pM));
                    }
                    if (isMain == mainlineC) {
                        g2.setColor(colorC);
                        g2.draw(new Line2D.Double(pCF, pM));
                    }
                    if (isMain == mainlineB) {
                        g2.setColor(colorB);
                        g2.draw(new Line2D.Double(pBF, pM));
                    }
                    if (isMain == mainlineD) {
                        g2.setColor(colorD);
                        g2.draw(new Line2D.Double(pDF, pM));
                    }
                }
            }
        } else if ((type == TurnoutType.RH_XOVER)
                || (type == TurnoutType.LH_XOVER)) {    // draw (rh & lh) cross overs
            pAF = MathUtil.midPoint(pABM, pM);
            pBF = MathUtil.midPoint(pABM, pM);
            pCF = MathUtil.midPoint(pCDM, pM);
            pDF = MathUtil.midPoint(pCDM, pM);
            if (state != Turnout.THROWN && state != INCONSISTENT) { // unknown or continuing path - not crossed over
                if (isMain == mainlineA) {
                    g2.setColor(colorA);
                    g2.draw(new Line2D.Double(pA, pABM));
                }
                if (isMain == mainlineB) {
                    g2.setColor(colorB);
                    g2.draw(new Line2D.Double(pABM, pB));
                }
                if (isMain == mainlineC) {
                    g2.setColor(colorC);
                    g2.draw(new Line2D.Double(pC, pCDM));
                }
                if (isMain == mainlineD) {
                    g2.setColor(colorD);
                    g2.draw(new Line2D.Double(pCDM, pD));
                }
                if (!isBlock || drawUnselectedLeg) {
                    if (getTurnoutType() == TurnoutType.RH_XOVER) {
                        if (isMain == mainlineA) {
                            g2.setColor(colorA);
                            g2.draw(new Line2D.Double(pAF, pM));
                        }
                        if (isMain == mainlineC) {
                            g2.setColor(colorC);
                            g2.draw(new Line2D.Double(pCF, pM));
                        }
                    } else if (getTurnoutType() == TurnoutType.LH_XOVER) {
                        if (isMain == mainlineB) {
                            g2.setColor(colorB);
                            g2.draw(new Line2D.Double(pBF, pM));
                        }
                        if (isMain == mainlineD) {
                            g2.setColor(colorD);
                            g2.draw(new Line2D.Double(pDF, pM));
                        }
                    }
                }
            }
            if (state != Turnout.CLOSED && state != INCONSISTENT) { // unknown or diverting path - crossed over
                if (getTurnoutType() == TurnoutType.RH_XOVER) {
                    if (isMain == mainlineA) {
                        g2.setColor(colorA);
                        g2.draw(new Line2D.Double(pA, pABM));
                        g2.draw(new Line2D.Double(pABM, pM));
                    }
                    if (!isBlock || drawUnselectedLeg) {
                        if (isMain == mainlineB) {
                            g2.setColor(colorB);
                            g2.draw(new Line2D.Double(pBM, pB));
                        }
                    }
                    if (isMain == mainlineC) {
                        g2.setColor(colorC);
                        g2.draw(new Line2D.Double(pC, pCDM));
                        g2.draw(new Line2D.Double(pCDM, pM));
                    }
                    if (!isBlock || drawUnselectedLeg) {
                        if (isMain == mainlineD) {
                            g2.setColor(colorD);
                            g2.draw(new Line2D.Double(pDM, pD));
                        }
                    }
                } else if (getTurnoutType() == TurnoutType.LH_XOVER) {
                    if (!isBlock || drawUnselectedLeg) {
                        if (isMain == mainlineA) {
                            g2.setColor(colorA);
                            g2.draw(new Line2D.Double(pA, pAM));
                        }
                    }
                    if (isMain == mainlineB) {
                        g2.setColor(colorB);
                        g2.draw(new Line2D.Double(pB, pABM));
                        g2.draw(new Line2D.Double(pABM, pM));
                    }
                    if (!isBlock || drawUnselectedLeg) {
                        if (isMain == mainlineC) {
                            g2.setColor(colorC);
                            g2.draw(new Line2D.Double(pC, pCM));
                        }
                    }
                    if (isMain == mainlineD) {
                        g2.setColor(colorD);
                        g2.draw(new Line2D.Double(pD, pCDM));
                        g2.draw(new Line2D.Double(pCDM, pM));
                    }
                }
            }
            if (state == INCONSISTENT) {
                if (isMain == mainlineA) {
                    g2.setColor(colorA);
                    g2.draw(new Line2D.Double(pA, pAM));
                }
                if (isMain == mainlineB) {
                    g2.setColor(colorB);
                    g2.draw(new Line2D.Double(pB, pBM));
                }
                if (isMain == mainlineC) {
                    g2.setColor(colorC);
                    g2.draw(new Line2D.Double(pC, pCM));
                }
                if (isMain == mainlineD) {
                    g2.setColor(colorD);
                    g2.draw(new Line2D.Double(pD, pDM));
                }
                if (!isBlock || drawUnselectedLeg) {
                    if (getTurnoutType() == TurnoutType.RH_XOVER) {
                        if (isMain == mainlineA) {
                            g2.setColor(colorA);
                            g2.draw(new Line2D.Double(pAF, pM));
                        }
                        if (isMain == mainlineC) {
                            g2.setColor(colorC);
                            g2.draw(new Line2D.Double(pCF, pM));
                        }
                    } else if (getTurnoutType() == TurnoutType.LH_XOVER) {
                        if (isMain == mainlineB) {
                            g2.setColor(colorB);
                            g2.draw(new Line2D.Double(pBF, pM));
                        }
                        if (isMain == mainlineD) {
                            g2.setColor(colorD);
                            g2.draw(new Line2D.Double(pDF, pM));
                        }
                    }
                }
            }
        } else if (isTurnoutTypeSlip()) {
            log.error("{}.draw1(...); slips should be being drawn by LayoutSlip sub-class", getName());
        } else {    // LH, RH, or WYE Turnouts
            // draw A<===>center
            if (isMain == mainlineA) {
                g2.setColor(colorA);
                g2.draw(new Line2D.Double(pA, pM));
            }

            if (state == UNKNOWN || (getContinuingSense() == state && state != INCONSISTENT)) { // unknown or continuing path
                // draw center<===>B
                if (isMain == mainlineB) {
                    g2.setColor(colorB);
                    g2.draw(new Line2D.Double(pM, pB));
                }
            } else if (!isBlock || drawUnselectedLeg) {
                // draw center<--=>B
                if (isMain == mainlineB) {
                    g2.setColor(colorB);
                    g2.draw(new Line2D.Double(MathUtil.twoThirdsPoint(pM, pB), pB));
                }
            }

            if (state == UNKNOWN || (getContinuingSense() != state && state != INCONSISTENT)) { // unknown or diverting path
                // draw center<===>C
                if (isMain == mainlineC) {
                    g2.setColor(colorC);
                    g2.draw(new Line2D.Double(pM, pC));
                }
            } else if (!isBlock || drawUnselectedLeg) {
                // draw center<--=>C
                if (isMain == mainlineC) {
                    g2.setColor(colorC);
                    g2.draw(new Line2D.Double(MathUtil.twoThirdsPoint(pM, pC), pC));
                }
            }
        }
    }   // draw1

    /**
     * {@inheritDoc}
     */
    @Override
    protected void draw2(Graphics2D g2, boolean isMain, float railDisplacement) {
        TurnoutType type = getTurnoutType();

        Point2D pA = getCoordsA();
        Point2D pB = getCoordsB();
        Point2D pC = getCoordsC();
        Point2D pD = getCoordsD();
        Point2D pM = getCoordsCenter();

        Point2D vAM = MathUtil.normalize(MathUtil.subtract(pM, pA));
        Point2D vAMo = MathUtil.orthogonal(MathUtil.normalize(vAM, railDisplacement));

        Point2D pAL = MathUtil.subtract(pA, vAMo);
        Point2D pAR = MathUtil.add(pA, vAMo);

        Point2D vBM = MathUtil.normalize(MathUtil.subtract(pB, pM));
        double dirBM_DEG = MathUtil.computeAngleDEG(vBM);
        Point2D vBMo = MathUtil.normalize(MathUtil.orthogonal(vBM), railDisplacement);
        Point2D pBL = MathUtil.subtract(pB, vBMo);
        Point2D pBR = MathUtil.add(pB, vBMo);
        Point2D pMR = MathUtil.add(pM, vBMo);

        Point2D vCM = MathUtil.normalize(MathUtil.subtract(pC, pM));
        double dirCM_DEG = MathUtil.computeAngleDEG(vCM);

        Point2D vCMo = MathUtil.normalize(MathUtil.orthogonal(vCM), railDisplacement);
        Point2D pCL = MathUtil.subtract(pC, vCMo);
        Point2D pCR = MathUtil.add(pC, vCMo);
        Point2D pML = MathUtil.subtract(pM, vBMo);

        double deltaBMC_DEG = MathUtil.absDiffAngleDEG(dirBM_DEG, dirCM_DEG);
        double deltaBMC_RAD = Math.toRadians(deltaBMC_DEG);

        double hypotF = railDisplacement / Math.sin(deltaBMC_RAD / 2.0);

        Point2D vDisF = MathUtil.normalize(MathUtil.add(vAM, vCM), hypotF);
        if (type == TurnoutType.WYE_TURNOUT) {
            vDisF = MathUtil.normalize(vAM, hypotF);
        }
        Point2D pF = MathUtil.add(pM, vDisF);

        Point2D pFR = MathUtil.add(pF, MathUtil.multiply(vBMo, 2.0));
        Point2D pFL = MathUtil.subtract(pF, MathUtil.multiply(vCMo, 2.0));

        // Point2D pFPR = MathUtil.add(pF, MathUtil.normalize(vBMo, 2.0));
        // Point2D pFPL = MathUtil.subtract(pF, MathUtil.normalize(vCMo, 2.0));
        Point2D vDisAP = MathUtil.normalize(vAM, hypotF);
        Point2D pAP = MathUtil.subtract(pM, vDisAP);
        Point2D pAPR = MathUtil.add(pAP, vAMo);
        Point2D pAPL = MathUtil.subtract(pAP, vAMo);

        // Point2D vSo = MathUtil.normalize(vAMo, 2.0);
        // Point2D pSL = MathUtil.add(pAPL, vSo);
        // Point2D pSR = MathUtil.subtract(pAPR, vSo);
        boolean mainlineA = isMainlineA();
        boolean mainlineB = isMainlineB();
        boolean mainlineC = isMainlineC();
        boolean mainlineD = isMainlineD();

        int state = UNKNOWN;
        if (layoutEditor.isAnimating()) {
            state = getState();
        }

        switch (type) {
            case RH_TURNOUT: {
                if (isMain == mainlineA) {
                    g2.draw(new Line2D.Double(pAL, pML));
                    g2.draw(new Line2D.Double(pAR, pAPR));
                }
                if (isMain == mainlineB) {
                    g2.draw(new Line2D.Double(pML, pBL));
                    g2.draw(new Line2D.Double(pF, pBR));
                    if (getContinuingSense() == state) {  // unknown or diverting path
//                         g2.draw(new Line2D.Double(pSR, pFPR));
//                     } else {
                        g2.draw(new Line2D.Double(pAPR, pF));
                    }
                }
                if (isMain == mainlineC) {
                    g2.draw(new Line2D.Double(pF, pCL));
                    g2.draw(new Line2D.Double(pFR, pCR));
                    GeneralPath path = new GeneralPath();
                    path.moveTo(pAPR.getX(), pAPR.getY());
                    path.quadTo(pMR.getX(), pMR.getY(), pFR.getX(), pFR.getY());
                    path.lineTo(pCR.getX(), pCR.getY());
                    g2.draw(path);
                    if (getContinuingSense() != state) {  // unknown or diverting path
                        path = new GeneralPath();
                        path.moveTo(pAPL.getX(), pAPL.getY());
                        path.quadTo(pML.getX(), pML.getY(), pF.getX(), pF.getY());
                        g2.draw(path);
//                     } else {
//                         path = new GeneralPath();
//                         path.moveTo(pSL.getX(), pSL.getY());
//                         path.quadTo(pML.getX(), pML.getY(), pFPL.getX(), pFPL.getY());
//                         g2.draw(path);
                    }
                }
                break;
            }   // case RH_TURNOUT

            case LH_TURNOUT: {
                if (isMain == mainlineA) {
                    g2.draw(new Line2D.Double(pAR, pMR));
                    g2.draw(new Line2D.Double(pAL, pAPL));
                }
                if (isMain == mainlineB) {
                    g2.draw(new Line2D.Double(pMR, pBR));
                    g2.draw(new Line2D.Double(pF, pBL));
                    if (getContinuingSense() == state) {  // straight path
//                         g2.draw(new Line2D.Double(pSL, pFPL));  Offset problem
//                     } else {
                        g2.draw(new Line2D.Double(pAPL, pF));
                    }
                }
                if (isMain == mainlineC) {
                    g2.draw(new Line2D.Double(pF, pCR));
                    GeneralPath path = new GeneralPath();
                    path.moveTo(pAPL.getX(), pAPL.getY());
                    path.quadTo(pML.getX(), pML.getY(), pFL.getX(), pFL.getY());
                    path.lineTo(pCL.getX(), pCL.getY());
                    g2.draw(path);
                    if (getContinuingSense() != state) {  // unknown or diverting path
                        path = new GeneralPath();
                        path.moveTo(pAPR.getX(), pAPR.getY());
                        path.quadTo(pMR.getX(), pMR.getY(), pF.getX(), pF.getY());
                        g2.draw(path);
//                     } else {
//                         path = new GeneralPath();
//                         path.moveTo(pSR.getX(), pSR.getY());
//                         path.quadTo(pMR.getX(), pMR.getY(), pFPR.getX(), pFPR.getY());
//                         g2.draw(path);
                    }
                }
                break;
            }   // case LH_TURNOUT

            case WYE_TURNOUT: {
                if (isMain == mainlineA) {
                    g2.draw(new Line2D.Double(pAL, pAPL));
                    g2.draw(new Line2D.Double(pAR, pAPR));
                }
                if (isMain == mainlineB) {
                    g2.draw(new Line2D.Double(pF, pBL));
                    GeneralPath path = new GeneralPath();
                    path.moveTo(pAPR.getX(), pAPR.getY());
                    path.quadTo(pMR.getX(), pMR.getY(), pFR.getX(), pFR.getY());
                    path.lineTo(pBR.getX(), pBR.getY());
                    g2.draw(path);
                    if (getContinuingSense() != state) {  // unknown or diverting path
                        path = new GeneralPath();
                        path.moveTo(pAPR.getX(), pAPR.getY());
                        path.quadTo(pMR.getX(), pMR.getY(), pF.getX(), pF.getY());
                        g2.draw(path);
//                     } else {
//                         path = new GeneralPath();
//                         path.moveTo(pSR.getX(), pSR.getY());
//                         path.quadTo(pMR.getX(), pMR.getY(), pFPR.getX(), pFPR.getY());
//                  bad    g2.draw(path);
                    }
                }
                if (isMain == mainlineC) {
                    pML = MathUtil.subtract(pM, vCMo);
                    GeneralPath path = new GeneralPath();
                    path.moveTo(pAPL.getX(), pAPL.getY());
                    path.quadTo(pML.getX(), pML.getY(), pFL.getX(), pFL.getY());
                    path.lineTo(pCL.getX(), pCL.getY());
                    g2.draw(path);
                    g2.draw(new Line2D.Double(pF, pCR));
                    if (getContinuingSense() != state) {  // unknown or diverting path
//                         path = new GeneralPath();
//                         path.moveTo(pSL.getX(), pSL.getY());
//                         path.quadTo(pML.getX(), pML.getY(), pFPL.getX(), pFPL.getY());
//           bad              g2.draw(path);
                    } else {
                        path = new GeneralPath();
                        path.moveTo(pAPL.getX(), pAPL.getY());
                        path.quadTo(pML.getX(), pML.getY(), pF.getX(), pF.getY());
                        g2.draw(path);
                    }
                }
                break;
            }   // case WYE_TURNOUT

            case DOUBLE_XOVER: {
                // A, B, C, D end points (left and right)
                Point2D vAB = MathUtil.normalize(MathUtil.subtract(pB, pA), railDisplacement);
                double dirAB_DEG = MathUtil.computeAngleDEG(vAB);
                Point2D vABo = MathUtil.orthogonal(MathUtil.normalize(vAB, railDisplacement));
                pAL = MathUtil.subtract(pA, vABo);
                pAR = MathUtil.add(pA, vABo);
                pBL = MathUtil.subtract(pB, vABo);
                pBR = MathUtil.add(pB, vABo);
                Point2D vCD = MathUtil.normalize(MathUtil.subtract(pD, pC), railDisplacement);
                Point2D vCDo = MathUtil.orthogonal(MathUtil.normalize(vCD, railDisplacement));
                pCL = MathUtil.add(pC, vCDo);
                pCR = MathUtil.subtract(pC, vCDo);
                Point2D pDL = MathUtil.add(pD, vCDo);
                Point2D pDR = MathUtil.subtract(pD, vCDo);

                // AB, CD mid points (left and right)
                Point2D pABM = MathUtil.midPoint(pA, pB);
                Point2D pABL = MathUtil.midPoint(pAL, pBL);
                Point2D pABR = MathUtil.midPoint(pAR, pBR);
                Point2D pCDM = MathUtil.midPoint(pC, pD);
                Point2D pCDL = MathUtil.midPoint(pCL, pDL);
                Point2D pCDR = MathUtil.midPoint(pCR, pDR);

                // A, B, C, D mid points
                double halfParallelDistance = MathUtil.distance(pABM, pCDM) / 2.0;
                Point2D pAM = MathUtil.subtract(pABM, MathUtil.normalize(vAB, halfParallelDistance));
                Point2D pAML = MathUtil.subtract(pAM, vABo);
                Point2D pAMR = MathUtil.add(pAM, vABo);
                Point2D pBM = MathUtil.add(pABM, MathUtil.normalize(vAB, halfParallelDistance));
                Point2D pBML = MathUtil.subtract(pBM, vABo);
                Point2D pBMR = MathUtil.add(pBM, vABo);
                Point2D pCM = MathUtil.subtract(pCDM, MathUtil.normalize(vCD, halfParallelDistance));
                Point2D pCML = MathUtil.subtract(pCM, vABo);
                Point2D pCMR = MathUtil.add(pCM, vABo);
                Point2D pDM = MathUtil.add(pCDM, MathUtil.normalize(vCD, halfParallelDistance));
                Point2D pDML = MathUtil.subtract(pDM, vABo);
                Point2D pDMR = MathUtil.add(pDM, vABo);

                // crossing points
                Point2D vACM = MathUtil.normalize(MathUtil.subtract(pCM, pAM), railDisplacement);
                Point2D vACMo = MathUtil.orthogonal(vACM);
                Point2D vBDM = MathUtil.normalize(MathUtil.subtract(pDM, pBM), railDisplacement);
                Point2D vBDMo = MathUtil.orthogonal(vBDM);
                Point2D pBDR = MathUtil.add(pM, vACM);
                Point2D pBDL = MathUtil.subtract(pM, vACM);

                // crossing diamond point (no gaps)
                Point2D pVR = MathUtil.add(pBDL, vBDM);
                Point2D pKL = MathUtil.subtract(pBDL, vBDM);
                Point2D pKR = MathUtil.add(pBDR, vBDM);
                Point2D pVL = MathUtil.subtract(pBDR, vBDM);

                // crossing diamond points (with gaps)
                Point2D vACM2 = MathUtil.normalize(vACM, 2.0);
                Point2D vBDM2 = MathUtil.normalize(vBDM, 2.0);
                // (syntax of "pKLtC" is "point LK toward C", etc.)
                Point2D pKLtC = MathUtil.add(pKL, vACM2);
                Point2D pKLtD = MathUtil.add(pKL, vBDM2);
                Point2D pVLtA = MathUtil.subtract(pVL, vACM2);
                Point2D pVLtD = MathUtil.add(pVL, vBDM2);
                Point2D pKRtA = MathUtil.subtract(pKR, vACM2);
                Point2D pKRtB = MathUtil.subtract(pKR, vBDM2);
                Point2D pVRtB = MathUtil.subtract(pVR, vBDM2);
                Point2D pVRtC = MathUtil.add(pVR, vACM2);

                // A, B, C, D frog points
                vCM = MathUtil.normalize(MathUtil.subtract(pCM, pM));
                dirCM_DEG = MathUtil.computeAngleDEG(vCM);
                double deltaBAC_DEG = MathUtil.absDiffAngleDEG(dirAB_DEG, dirCM_DEG);
                double deltaBAC_RAD = Math.toRadians(deltaBAC_DEG);
                hypotF = railDisplacement / Math.sin(deltaBAC_RAD / 2.0);
                Point2D vACF = MathUtil.normalize(MathUtil.add(vACM, vAB), hypotF);
                Point2D pAFL = MathUtil.add(pAM, vACF);
                Point2D pCFR = MathUtil.subtract(pCM, vACF);
                Point2D vBDF = MathUtil.normalize(MathUtil.add(vBDM, vCD), hypotF);
                Point2D pBFL = MathUtil.add(pBM, vBDF);
                Point2D pDFR = MathUtil.subtract(pDM, vBDF);

                // A, B, C, D frog points
                Point2D pAFR = MathUtil.add(MathUtil.add(pAFL, vACMo), vACMo);
                Point2D pBFR = MathUtil.subtract(MathUtil.subtract(pBFL, vBDMo), vBDMo);
                Point2D pCFL = MathUtil.subtract(MathUtil.subtract(pCFR, vACMo), vACMo);
                Point2D pDFL = MathUtil.add(MathUtil.add(pDFR, vBDMo), vBDMo);

                // end of switch rails (closed)
                Point2D vABF = MathUtil.normalize(vAB, hypotF);
                pAP = MathUtil.subtract(pAM, vABF);
                pAPL = MathUtil.subtract(pAP, vABo);
                pAPR = MathUtil.add(pAP, vABo);
                Point2D pBP = MathUtil.add(pBM, vABF);
                Point2D pBPL = MathUtil.subtract(pBP, vABo);
                Point2D pBPR = MathUtil.add(pBP, vABo);

                Point2D vCDF = MathUtil.normalize(vCD, hypotF);
                Point2D pCP = MathUtil.subtract(pCM, vCDF);
                Point2D pCPL = MathUtil.add(pCP, vCDo);
                Point2D pCPR = MathUtil.subtract(pCP, vCDo);
                Point2D pDP = MathUtil.add(pDM, vCDF);
                Point2D pDPL = MathUtil.add(pDP, vCDo);
                Point2D pDPR = MathUtil.subtract(pDP, vCDo);

                // end of switch rails (open)
                Point2D vS = MathUtil.normalize(vABo, 2.0);
                Point2D pASL = MathUtil.add(pAPL, vS);
                // Point2D pASR = MathUtil.subtract(pAPR, vS);
                Point2D pBSL = MathUtil.add(pBPL, vS);
                // Point2D pBSR = MathUtil.subtract(pBPR, vS);
                Point2D pCSR = MathUtil.subtract(pCPR, vS);
                // Point2D pCSL = MathUtil.add(pCPL, vS);
                Point2D pDSR = MathUtil.subtract(pDPR, vS);
                // Point2D pDSL = MathUtil.add(pDPL, vS);

                // end of switch rails (open at frogs)
                Point2D pAFS = MathUtil.subtract(pAFL, vS);
                Point2D pBFS = MathUtil.subtract(pBFL, vS);
                Point2D pCFS = MathUtil.add(pCFR, vS);
                Point2D pDFS = MathUtil.add(pDFR, vS);

                // vSo = MathUtil.orthogonal(vS);
                // Point2D pAFSR = MathUtil.add(pAFL, vSo);
                // Point2D pBFSR = MathUtil.subtract(pBFL, vSo);
                // Point2D pCFSL = MathUtil.subtract(pCFR, vSo);
                // Point2D pDFSL = MathUtil.add(pDFR, vSo);
                if (isMain == mainlineA) {
                    g2.draw(new Line2D.Double(pAL, pABL));
                    g2.draw(new Line2D.Double(pVRtB, pKLtD));
                    g2.draw(new Line2D.Double(pAFL, pABR));
                    g2.draw(new Line2D.Double(pAFL, pKL));
                    GeneralPath path = new GeneralPath();
                    path.moveTo(pAR.getX(), pAR.getY());
                    path.lineTo(pAPR.getX(), pAPR.getY());
                    path.quadTo(pAMR.getX(), pAMR.getY(), pAFR.getX(), pAFR.getY());
                    path.lineTo(pVR.getX(), pVR.getY());
                    g2.draw(path);
                    if (state != Turnout.CLOSED) {  // unknown or diverting path
                        path = new GeneralPath();
                        path.moveTo(pAPL.getX(), pAPL.getY());
                        path.quadTo(pAML.getX(), pAML.getY(), pAFL.getX(), pAFL.getY());
                        g2.draw(path);
//                         g2.draw(new Line2D.Double(pASR, pAFSR));
                    } else {                        // continuing path
                        g2.draw(new Line2D.Double(pAPR, pAFL));
                        path = new GeneralPath();
                        path.moveTo(pASL.getX(), pASL.getY());
                        path.quadTo(pAML.getX(), pAML.getY(), pAFS.getX(), pAFS.getY());
//                         g2.draw(path);
                    }
                }
                if (isMain == mainlineB) {
                    g2.draw(new Line2D.Double(pABL, pBL));
                    g2.draw(new Line2D.Double(pKLtC, pVLtA));
                    g2.draw(new Line2D.Double(pBFL, pABR));
                    g2.draw(new Line2D.Double(pBFL, pKL));
                    GeneralPath path = new GeneralPath();
                    path.moveTo(pBR.getX(), pBR.getY());
                    path.lineTo(pBPR.getX(), pBPR.getY());
                    path.quadTo(pBMR.getX(), pBMR.getY(), pBFR.getX(), pBFR.getY());
                    path.lineTo(pVL.getX(), pVL.getY());
                    g2.draw(path);
                    if (state != Turnout.CLOSED) {  // unknown or diverting path
                        path = new GeneralPath();
                        path.moveTo(pBPL.getX(), pBPL.getY());
                        path.quadTo(pBML.getX(), pBML.getY(), pBFL.getX(), pBFL.getY());
                        g2.draw(path);
//                         g2.draw(new Line2D.Double(pBSR, pBFSR));
                    } else {
                        g2.draw(new Line2D.Double(pBPR, pBFL));
                        path = new GeneralPath();
                        path.moveTo(pBSL.getX(), pBSL.getY());
                        path.quadTo(pBML.getX(), pBML.getY(), pBFS.getX(), pBFS.getY());
//                         g2.draw(path);
                    }
                }
                if (isMain == mainlineC) {
                    g2.draw(new Line2D.Double(pCR, pCDR));
                    g2.draw(new Line2D.Double(pKRtB, pVLtD));
                    g2.draw(new Line2D.Double(pCFR, pCDL));
                    g2.draw(new Line2D.Double(pCFR, pKR));
                    GeneralPath path = new GeneralPath();
                    path.moveTo(pCL.getX(), pCL.getY());
                    path.lineTo(pCPL.getX(), pCPL.getY());
                    path.quadTo(pCML.getX(), pCML.getY(), pCFL.getX(), pCFL.getY());
                    path.lineTo(pVL.getX(), pVL.getY());
                    g2.draw(path);
                    if (state != Turnout.CLOSED) {  // unknown or diverting path
                        path = new GeneralPath();
                        path.moveTo(pCPR.getX(), pCPR.getY());
                        path.quadTo(pCMR.getX(), pCMR.getY(), pCFR.getX(), pCFR.getY());
                        g2.draw(path);
//                         g2.draw(new Line2D.Double(pCSL, pCFSL));
                    } else {
                        g2.draw(new Line2D.Double(pCPL, pCFR));
                        path = new GeneralPath();
                        path.moveTo(pCSR.getX(), pCSR.getY());
                        path.quadTo(pCMR.getX(), pCMR.getY(), pCFS.getX(), pCFS.getY());
//                         g2.draw(path);
                    }
                }
                if (isMain == mainlineD) {
                    g2.draw(new Line2D.Double(pCDR, pDR));
                    g2.draw(new Line2D.Double(pKRtA, pVRtC));
                    g2.draw(new Line2D.Double(pDFR, pCDL));
                    g2.draw(new Line2D.Double(pDFR, pKR));
                    GeneralPath path = new GeneralPath();
                    path.moveTo(pDL.getX(), pDL.getY());
                    path.lineTo(pDPL.getX(), pDPL.getY());
                    path.quadTo(pDML.getX(), pDML.getY(), pDFL.getX(), pDFL.getY());
                    path.lineTo(pVR.getX(), pVR.getY());
                    g2.draw(path);
                    if (state != Turnout.CLOSED) {  // unknown or diverting path
                        path = new GeneralPath();
                        path.moveTo(pDPR.getX(), pDPR.getY());
                        path.quadTo(pDMR.getX(), pDMR.getY(), pDFR.getX(), pDFR.getY());
                        g2.draw(path);
//                         g2.draw(new Line2D.Double(pDSL, pDFSL));
                    } else {
                        g2.draw(new Line2D.Double(pDPL, pDFR));
                        path = new GeneralPath();
                        path.moveTo(pDSR.getX(), pDSR.getY());
                        path.quadTo(pDMR.getX(), pDMR.getY(), pDFS.getX(), pDFS.getY());
//                         g2.draw(path);
                    }
                }
                break;
            }   // case DOUBLE_XOVER

            case RH_XOVER: {
                // A, B, C, D end points (left and right)
                Point2D vAB = MathUtil.normalize(MathUtil.subtract(pB, pA), railDisplacement);
                double dirAB_DEG = MathUtil.computeAngleDEG(vAB);
                Point2D vABo = MathUtil.orthogonal(MathUtil.normalize(vAB, railDisplacement));
                pAL = MathUtil.subtract(pA, vABo);
                pAR = MathUtil.add(pA, vABo);
                pBL = MathUtil.subtract(pB, vABo);
                pBR = MathUtil.add(pB, vABo);
                Point2D vCD = MathUtil.normalize(MathUtil.subtract(pD, pC), railDisplacement);
                Point2D vCDo = MathUtil.orthogonal(MathUtil.normalize(vCD, railDisplacement));
                pCL = MathUtil.add(pC, vCDo);
                pCR = MathUtil.subtract(pC, vCDo);
                Point2D pDL = MathUtil.add(pD, vCDo);
                Point2D pDR = MathUtil.subtract(pD, vCDo);

                // AB and CD mid points
                Point2D pABM = MathUtil.midPoint(pA, pB);
                Point2D pABL = MathUtil.subtract(pABM, vABo);
                Point2D pABR = MathUtil.add(pABM, vABo);
                Point2D pCDM = MathUtil.midPoint(pC, pD);
                Point2D pCDL = MathUtil.subtract(pCDM, vABo);
                Point2D pCDR = MathUtil.add(pCDM, vABo);

                // directions
                Point2D vAC = MathUtil.normalize(MathUtil.subtract(pCDM, pABM), railDisplacement);
                Point2D vACo = MathUtil.orthogonal(MathUtil.normalize(vAC, railDisplacement));
                double dirAC_DEG = MathUtil.computeAngleDEG(vAC);
                double deltaBAC_DEG = MathUtil.absDiffAngleDEG(dirAB_DEG, dirAC_DEG);
                double deltaBAC_RAD = Math.toRadians(deltaBAC_DEG);

                // AC mid points
                Point2D pACL = MathUtil.subtract(pM, vACo);
                Point2D pACR = MathUtil.add(pM, vACo);

                // frogs
                hypotF = railDisplacement / Math.sin(deltaBAC_RAD / 2.0);
                Point2D vF = MathUtil.normalize(MathUtil.add(vAB, vAC), hypotF);
                Point2D pABF = MathUtil.add(pABM, vF);
                Point2D pCDF = MathUtil.subtract(pCDM, vF);

                // frog primes
                Point2D pABFP = MathUtil.add(MathUtil.add(pABF, vACo), vACo);
                Point2D pCDFP = MathUtil.subtract(MathUtil.subtract(pCDF, vACo), vACo);

                // end of switch rails (closed)
                Point2D vABF = MathUtil.normalize(vAB, hypotF);
                pAP = MathUtil.subtract(pABM, vABF);
                pAPL = MathUtil.subtract(pAP, vABo);
                pAPR = MathUtil.add(pAP, vABo);
                Point2D pCP = MathUtil.add(pCDM, vABF);
                Point2D pCPL = MathUtil.add(pCP, vCDo);
                Point2D pCPR = MathUtil.subtract(pCP, vCDo);

                // end of switch rails (open)
                Point2D vS = MathUtil.normalize(vAB, 2.0);
                Point2D vSo = MathUtil.orthogonal(vS);
                Point2D pASL = MathUtil.add(pAPL, vSo);
                // Point2D pASR = MathUtil.subtract(pAPR, vSo);
                // Point2D pCSL = MathUtil.add(pCPL, vSo);
                Point2D pCSR = MathUtil.subtract(pCPR, vSo);

                // end of switch rails (open at frogs)
                Point2D pABFS = MathUtil.subtract(pABF, vSo);
                // Point2D pABFSP = MathUtil.subtract(pABF, vS);
                Point2D pCDFS = MathUtil.add(pCDF, vSo);
                // Point2D pCDFSP = MathUtil.add(pCDF, vS);

                if (isMain == mainlineA) {
                    g2.draw(new Line2D.Double(pAL, pABL));
                    GeneralPath path = new GeneralPath();
                    path.moveTo(pAR.getX(), pAR.getY());
                    path.lineTo(pAPR.getX(), pAPR.getY());
                    path.quadTo(pABR.getX(), pABR.getY(), pABFP.getX(), pABFP.getY());
                    path.lineTo(pACR.getX(), pACR.getY());
                    g2.draw(path);
                    g2.draw(new Line2D.Double(pABF, pACL));
                    if (state != Turnout.CLOSED) {  // unknown or diverting path
                        path = new GeneralPath();
                        path.moveTo(pAPL.getX(), pAPL.getY());
                        path.quadTo(pABL.getX(), pABL.getY(), pABF.getX(), pABF.getY());
                        g2.draw(path);
//                         g2.draw(new Line2D.Double(pASR, pABFSP));
                    } else {                        // continuing path
                        g2.draw(new Line2D.Double(pAPR, pABF));
                        path = new GeneralPath();
                        path.moveTo(pASL.getX(), pASL.getY());
                        path.quadTo(pABL.getX(), pABL.getY(), pABFS.getX(), pABFS.getY());
//                         g2.draw(path);
                    }
                }
                if (isMain == mainlineB) {
                    g2.draw(new Line2D.Double(pABL, pBL));
                    g2.draw(new Line2D.Double(pABF, pBR));
                }
                if (isMain == mainlineC) {
                    g2.draw(new Line2D.Double(pCR, pCDR));
                    GeneralPath path = new GeneralPath();
                    path.moveTo(pCL.getX(), pCL.getY());
                    path.lineTo(pCPL.getX(), pCPL.getY());
                    path.quadTo(pCDL.getX(), pCDL.getY(), pCDFP.getX(), pCDFP.getY());
                    path.lineTo(pACL.getX(), pACL.getY());
                    g2.draw(path);
                    g2.draw(new Line2D.Double(pCDF, pACR));
                    if (state != Turnout.CLOSED) {  // unknown or diverting path
                        path = new GeneralPath();
                        path.moveTo(pCPR.getX(), pCPR.getY());
                        path.quadTo(pCDR.getX(), pCDR.getY(), pCDF.getX(), pCDF.getY());
                        g2.draw(path);
//                         g2.draw(new Line2D.Double(pCSL, pCDFSP));
                    } else {                        // continuing path
                        g2.draw(new Line2D.Double(pCPL, pCDF));
                        path = new GeneralPath();
                        path.moveTo(pCSR.getX(), pCSR.getY());
                        path.quadTo(pCDR.getX(), pCDR.getY(), pCDFS.getX(), pCDFS.getY());
//                         g2.draw(path);
                    }
                }
                if (isMain == mainlineD) {
                    g2.draw(new Line2D.Double(pCDR, pDR));
                    g2.draw(new Line2D.Double(pCDF, pDL));
                }
                break;
            }   // case RH_XOVER

            case LH_XOVER: {
                // B, A, D, C end points (left and right)
                Point2D vBA = MathUtil.normalize(MathUtil.subtract(pA, pB), railDisplacement);
                double dirBA_DEG = MathUtil.computeAngleDEG(vBA);
                Point2D vBAo = MathUtil.orthogonal(MathUtil.normalize(vBA, railDisplacement));
                pBL = MathUtil.add(pB, vBAo);
                pBR = MathUtil.subtract(pB, vBAo);
                pAL = MathUtil.add(pA, vBAo);
                pAR = MathUtil.subtract(pA, vBAo);
                Point2D vDC = MathUtil.normalize(MathUtil.subtract(pC, pD), railDisplacement);
                Point2D vDCo = MathUtil.orthogonal(MathUtil.normalize(vDC, railDisplacement));
                Point2D pDL = MathUtil.subtract(pD, vDCo);
                Point2D pDR = MathUtil.add(pD, vDCo);
                pCL = MathUtil.subtract(pC, vDCo);
                pCR = MathUtil.add(pC, vDCo);

                // BA and DC mid points
                Point2D pBAM = MathUtil.midPoint(pB, pA);
                Point2D pBAL = MathUtil.add(pBAM, vBAo);
                Point2D pBAR = MathUtil.subtract(pBAM, vBAo);
                Point2D pDCM = MathUtil.midPoint(pD, pC);
                Point2D pDCL = MathUtil.add(pDCM, vBAo);
                Point2D pDCR = MathUtil.subtract(pDCM, vBAo);

                // directions
                Point2D vBD = MathUtil.normalize(MathUtil.subtract(pDCM, pBAM), railDisplacement);
                Point2D vBDo = MathUtil.orthogonal(MathUtil.normalize(vBD, railDisplacement));
                double dirBD_DEG = MathUtil.computeAngleDEG(vBD);
                double deltaABD_DEG = MathUtil.absDiffAngleDEG(dirBA_DEG, dirBD_DEG);
                double deltaABD_RAD = Math.toRadians(deltaABD_DEG);

                // BD mid points
                Point2D pBDL = MathUtil.add(pM, vBDo);
                Point2D pBDR = MathUtil.subtract(pM, vBDo);

                // frogs
                hypotF = railDisplacement / Math.sin(deltaABD_RAD / 2.0);
                Point2D vF = MathUtil.normalize(MathUtil.add(vBA, vBD), hypotF);
                Point2D pBFL = MathUtil.add(pBAM, vF);
                Point2D pBF = MathUtil.subtract(pBFL, vBDo);
                Point2D pBFR = MathUtil.subtract(pBF, vBDo);
                Point2D pDFR = MathUtil.subtract(pDCM, vF);
                Point2D pDF = MathUtil.add(pDFR, vBDo);
                Point2D pDFL = MathUtil.add(pDF, vBDo);

                // end of switch rails (closed)
                Point2D vBAF = MathUtil.normalize(vBA, hypotF);
                Point2D pBP = MathUtil.subtract(pBAM, vBAF);
                Point2D pBPL = MathUtil.add(pBP, vBAo);
                Point2D pBPR = MathUtil.subtract(pBP, vBAo);
                Point2D pDP = MathUtil.add(pDCM, vBAF);
                Point2D pDPL = MathUtil.subtract(pDP, vDCo);
                Point2D pDPR = MathUtil.add(pDP, vDCo);

                // end of switch rails (open)
                Point2D vS = MathUtil.normalize(vBA, 2.0);
                Point2D vSo = MathUtil.orthogonal(vS);
                Point2D pBSL = MathUtil.subtract(pBPL, vSo);
                // Point2D pBSR = MathUtil.add(pBPR, vSo);
                // Point2D pDSL = MathUtil.subtract(pDPL, vSo);
                Point2D pDSR = MathUtil.add(pDPR, vSo);

                // end of switch rails (open at frogs)
                Point2D pBAFS = MathUtil.add(pBFL, vSo);
                // Point2D pBAFSP = MathUtil.subtract(pBFL, vS);
                Point2D pDCFS = MathUtil.subtract(pDFR, vSo);
                // Point2D pDCFSP = MathUtil.add(pDFR, vS);

                if (isMain == mainlineA) {
                    g2.draw(new Line2D.Double(pBAL, pAL));
                    g2.draw(new Line2D.Double(pBFL, pAR));
                }
                if (isMain == mainlineB) {
                    g2.draw(new Line2D.Double(pBL, pBAL));
                    GeneralPath path = new GeneralPath();
                    path.moveTo(pBR.getX(), pBR.getY());
                    path.lineTo(pBPR.getX(), pBPR.getY());
                    path.quadTo(pBAR.getX(), pBAR.getY(), pBFR.getX(), pBFR.getY());
                    path.lineTo(pBDR.getX(), pBDR.getY());
                    g2.draw(path);
                    g2.draw(new Line2D.Double(pBFL, pBDL));
                    if (state != Turnout.CLOSED) {  // unknown or diverting path
                        path = new GeneralPath();
                        path.moveTo(pBPL.getX(), pBPL.getY());
                        path.quadTo(pBAL.getX(), pBAL.getY(), pBFL.getX(), pBFL.getY());
                        g2.draw(path);
//                         g2.draw(new Line2D.Double(pBSR, pBAFSP));
                    } else {                        // continuing path
                        g2.draw(new Line2D.Double(pBPR, pBFL));
                        path = new GeneralPath();
                        path.moveTo(pBSL.getX(), pBSL.getY());
                        path.quadTo(pBAL.getX(), pBAL.getY(), pBAFS.getX(), pBAFS.getY());
//                         g2.draw(path);
                    }
                }
                if (isMain == mainlineC) {
                    g2.draw(new Line2D.Double(pDCR, pCR));
                    g2.draw(new Line2D.Double(pDFR, pCL));
                }
                if (isMain == mainlineD) {
                    g2.draw(new Line2D.Double(pDR, pDCR));
                    GeneralPath path = new GeneralPath();
                    path.moveTo(pDL.getX(), pDL.getY());
                    path.lineTo(pDPL.getX(), pDPL.getY());
                    path.quadTo(pDCL.getX(), pDCL.getY(), pDFL.getX(), pDFL.getY());
                    path.lineTo(pBDL.getX(), pBDL.getY());
                    g2.draw(path);
                    g2.draw(new Line2D.Double(pDFR, pBDR));
                    if (state != Turnout.CLOSED) {  // unknown or diverting path
                        path = new GeneralPath();
                        path.moveTo(pDPR.getX(), pDPR.getY());
                        path.quadTo(pDCR.getX(), pDCR.getY(), pDFR.getX(), pDFR.getY());
                        g2.draw(path);
//                         g2.draw(new Line2D.Double(pDSL, pDCFSP));
                    } else {                        // continuing path
                        g2.draw(new Line2D.Double(pDPL, pDFR));
                        path = new GeneralPath();
                        path.moveTo(pDSR.getX(), pDSR.getY());
                        path.quadTo(pDCR.getX(), pDCR.getY(), pDCFS.getX(), pDCFS.getY());
//                         g2.draw(path);
                    }
                }
                break;
            }   // case LH_XOVER
            case SINGLE_SLIP:
            case DOUBLE_SLIP: {
                log.error("{}.draw2(...); slips should be being drawn by LayoutSlip sub-class", getName());
                break;
            }
            default: {
                // this should never happen... but...
                log.error("{}.draw2(...); Unknown turnout type {}", getName(), type);
                break;
            }
        }
    }   // draw2

    /**
     * {@inheritDoc}
     */
    @Override
    protected void highlightUnconnected(Graphics2D g2, HitPointType specificType) {
        if (((specificType == HitPointType.NONE) || (specificType == HitPointType.TURNOUT_A))
                && (getConnectA() == null)) {
            g2.fill(trackControlCircleAt(getCoordsA()));
        }

        if (((specificType == HitPointType.NONE) || (specificType == HitPointType.TURNOUT_B))
                && (getConnectB() == null)) {
            g2.fill(trackControlCircleAt(getCoordsB()));
        }

        if (((specificType == HitPointType.NONE) || (specificType == HitPointType.TURNOUT_C))
                && (getConnectC() == null)) {
            g2.fill(trackControlCircleAt(getCoordsC()));
        }
        if (isTurnoutTypeXover()) {
            if (((specificType == HitPointType.NONE) || (specificType == HitPointType.TURNOUT_D))
                    && (getConnectD() == null)) {
                g2.fill(trackControlCircleAt(getCoordsD()));
            }
        }
    }

    /**
     * {@inheritDoc}
     */
    @Override
    protected void drawTurnoutControls(Graphics2D g2) {
        if (!isDisabled() && !(isDisabledWhenOccupied() && isOccupied())) {
            Color foregroundColor = g2.getColor();
            // if turnout is not continuing state
            if (getState() != getContinuingSense()) {
                // then switch to background color
                g2.setColor(g2.getBackground());
            }
            if (layoutEditor.isTurnoutFillControlCircles()) {
                g2.fill(trackControlCircleAt(getCoordsCenter()));
            } else {
                g2.draw(trackControlCircleAt(getCoordsCenter()));
            }
            // if turnout is not continuing state
            if (getState() != getContinuingSense()) {
                // then restore foreground color
                g2.setColor(foregroundColor);
            }
        }
    }

    /**
     * {@inheritDoc}
     */
    @Override
    protected void drawEditControls(Graphics2D g2) {
        Point2D pt = getCoordsA();
        if (isTurnoutTypeXover() || isTurnoutTypeSlip()) {
            if (getConnectA() == null) {
                g2.setColor(Color.magenta);
            } else {
                g2.setColor(Color.blue);
            }
        } else {
            if (getConnectA() == null) {
                g2.setColor(Color.red);
            } else {
                g2.setColor(Color.green);
            }
        }
        g2.draw(layoutEditor.layoutEditorControlRectAt(pt));

        pt = getCoordsB();
        if (getConnectB() == null) {
            g2.setColor(Color.red);
        } else {
            g2.setColor(Color.green);
        }
        g2.draw(layoutEditor.layoutEditorControlRectAt(pt));

        pt = getCoordsC();
        if (getConnectC() == null) {
            g2.setColor(Color.red);
        } else {
            g2.setColor(Color.green);
        }
        g2.draw(layoutEditor.layoutEditorControlRectAt(pt));

        if (isTurnoutTypeXover() || isTurnoutTypeSlip()) {
            pt = getCoordsD();
            if (getConnectD() == null) {
                g2.setColor(Color.red);
            } else {
                g2.setColor(Color.green);
            }
            g2.draw(layoutEditor.layoutEditorControlRectAt(pt));
        }
    }

    /*
    * Used by ConnectivityUtil to determine the turnout state necessary to get
    * from prevLayoutBlock ==> currLayoutBlock ==> nextLayoutBlock
     */
    protected int getConnectivityStateForLayoutBlocks(
            LayoutBlock currLayoutBlock,
            LayoutBlock prevLayoutBlock,
            LayoutBlock nextLayoutBlock,
            boolean suppress) {

        return turnout.getConnectivityStateForLayoutBlocks(currLayoutBlock,
<<<<<<< HEAD
                                                            prevLayoutBlock,
                                                            nextLayoutBlock,
                                                            suppress);
=======
                prevLayoutBlock,
                nextLayoutBlock,
                suppress);
>>>>>>> 83c0f30e
    }

    /**
     * {@inheritDoc}
     */
    // TODO: on the cross-overs, check the internal boundary details.
    @Override
    public void reCheckBlockBoundary() {

        turnout.reCheckBlockBoundary();

    }

    /**
     * {@inheritDoc}
     */
    @Override
    protected List<LayoutConnectivity> getLayoutConnectivity() {
        return turnout.getLayoutConnectivity();
    }

    /**
     * {@inheritDoc}
     */
    @Override
    public @Nonnull
    List<HitPointType> checkForFreeConnections() {
        return turnout.checkForFreeConnections();
    }

    /**
     * {@inheritDoc}
     */
    @Override
    public boolean checkForUnAssignedBlocks() {
        // because getLayoutBlock[BCD] will return block [A] if they're null
        // we only need to test block [A]
        return turnout.checkForUnAssignedBlocks();
    }

    /**
     * {@inheritDoc}
     */
    @Override
    public void checkForNonContiguousBlocks(
            @Nonnull HashMap<String, List<Set<String>>> blockNamesToTrackNameSetsMap) {

        turnout.checkForNonContiguousBlocks(blockNamesToTrackNameSetsMap);
    }

    /**
     * {@inheritDoc}
     */
    @Override
    public void collectContiguousTracksNamesInBlockNamed(
            @Nonnull String blockName,
            @Nonnull Set<String> TrackNameSet) {

        turnout.collectContiguousTracksNamesInBlockNamed(blockName, TrackNameSet);
    }

    /**
     * {@inheritDoc}
     */
    @Override
    public void setAllLayoutBlocks(LayoutBlock layoutBlock) {
        turnout.setAllLayoutBlocks(layoutBlock);
    }

    private static class AbstractActionImpl extends AbstractAction {

        private final String blockName;
        private final LayoutBlock layoutBlock;

        public AbstractActionImpl(String name, String blockName, LayoutBlock layoutBlock) {
            super(name);
            this.blockName = blockName;
            this.layoutBlock = layoutBlock;
        }

        @Override
        public void actionPerformed(ActionEvent e) {
            AbstractAction routeTableAction = new LayoutBlockRouteTableAction(blockName, layoutBlock);
            routeTableAction.actionPerformed(e);
        }
    }

    private final static org.slf4j.Logger log = org.slf4j.LoggerFactory.getLogger(LayoutTurnoutView.class);
}<|MERGE_RESOLUTION|>--- conflicted
+++ resolved
@@ -22,11 +22,7 @@
 /**
  * MVC View component for the LayoutTurnout class.
  *
-<<<<<<< HEAD
- * @author Bob Jacobsen  Copyright (c) 2020
-=======
  * @author Bob Jacobsen Copyright (c) 2020
->>>>>>> 83c0f30e
  *
  */
 public class LayoutTurnoutView extends LayoutTrackView {
@@ -59,10 +55,6 @@
         int version = turnout.getVersion();
 
         // adjust initial coordinates
-<<<<<<< HEAD
-
-=======
->>>>>>> 83c0f30e
         if (turnout.getTurnoutType() == TurnoutType.LH_TURNOUT) {
             dispB = new Point2D.Double(layoutEditor.getTurnoutBX(), 0.0);
             dispA = new Point2D.Double(layoutEditor.getTurnoutCX(), -layoutEditor.getTurnoutWid());
@@ -276,13 +268,9 @@
 
     final private LayoutTurnout turnout;
 
-<<<<<<< HEAD
-    public final LayoutTurnout getLayoutTurnout() { return turnout; }  // getTurnout() gets the real Turnout in the LayoutTurnout
-=======
     public final LayoutTurnout getLayoutTurnout() {
         return turnout;
     }  // getTurnout() gets the real Turnout in the LayoutTurnout
->>>>>>> 83c0f30e
 
     /**
      * {@inheritDoc}
@@ -1957,11 +1945,7 @@
 
     /**
      * Draw track decorations.
-<<<<<<< HEAD
-     *
-=======
      * <p>
->>>>>>> 83c0f30e
      * This type of track has none, so this method is empty.
      */
     @Override
@@ -3096,15 +3080,9 @@
             boolean suppress) {
 
         return turnout.getConnectivityStateForLayoutBlocks(currLayoutBlock,
-<<<<<<< HEAD
-                                                            prevLayoutBlock,
-                                                            nextLayoutBlock,
-                                                            suppress);
-=======
                 prevLayoutBlock,
                 nextLayoutBlock,
                 suppress);
->>>>>>> 83c0f30e
     }
 
     /**

--- conflicted
+++ resolved
@@ -360,10 +360,6 @@
 DefaultTrackColor = Set Default Track Color
 DefaultOccupiedTrackColor = Set Default Occupied Track Color
 DefaultAlternativeTrackColor = Set Default Alternative Track Color
-<<<<<<< HEAD
-#DefaultTextColor Moved to DisplayBundle.properties
-=======
->>>>>>> 6c1228d5
 TurnoutOptions = Turnout Options
 TurnoutCircleColor = Set Turnout Circle Color
 TurnoutCircleSize = Set Turnout Circle Size

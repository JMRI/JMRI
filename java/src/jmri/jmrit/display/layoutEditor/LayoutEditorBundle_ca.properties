# LayoutEditorBundle_ca.properties
#
<<<<<<< HEAD
# Catalan properties for jmrit.display.LayoutEditor and associated modules

#Title  = Dissenya un Panell
=======
# Default properties for jmrit.display.LayoutEditor and associated modules
# Catalan Translation: Joan de Castro (joan276dca@yahoo.es) 20/09/2016
#Title  = Draw Panel (not used)

>>>>>>> 64dc0798

# menu items
MenuDispatcher = Dispatcher
MenuItemOpen  = Obre
MenuItemNewTrain = Crea un tren nou
NoZoom        = Sense Zoom

ZoomIn = Engrandeix
ZoomOut = redueix
MenuDispatcherMnemonic = D
MenuPanelsMnemonic = P
MenuEditMnemonic = E
MenuFileMnemonic = F
MenuToolsMnemonic = T
MenuZoomMnemonic = Z
MenuItemOpenMnemonic = O
<<<<<<< HEAD
=======
#NoZoomMnemonic = N
>>>>>>> 64dc0798
zoomInMnemonic = I
zoomOutMnemonic = O
zoomOutAccelerator = SUBTRACT
zoomInAccelerator = ADD

<<<<<<< HEAD
=======
# Colors are in jmrit.Bundle for Operations-, Display, EntryExitBundles

>>>>>>> 64dc0798
# edit mode items
RightHandAbbreviation = MD
RHToolTip = Selecciona per afegir una agulla de M\u00e0 Dreta a la seg\u00fcent premuda amb shift premut.
LeftHandAbbreviation = ME
LHToolTip = Selecciona per afegir una agulla de M\u00e0 Esquerra a la seg\u00fcent premuda amb shift premut.
WYEAbbreviation = Sim\u00e8tric
WYETurnout = Agulla sim\u00e8trica
WYEToolTip = Selecciona per afegir una agulla sim\u00e8trica a la seg\u00fcent premuda amb shift premut.
DoubleCrossOver = Double Crossover
DoubleCrossOverAbbreviation = Double X-over
DoubleCrossOverToolTip = Select to add a double crossover turnout when next clicking with shift down.
<<<<<<< HEAD
RHCrossOverToolTip = Select to add a right-hand single crossover turnout when next clicking with shift down.
LHCrossOverToolTip = Select to add a left-hand single crossover turnout when next clicking with shift down.
Dashed = Dashed
DashedCheckBoxTip = Sets track segment style - checked for dashed, unchecked for solid.
MainlineBox = Mainline
MainlineCheckBoxTip = Sets track segment type - check for mainline track, uncheck for side track.

Solid = S\u00f2lid
Style = Estil

=======
#RHCrossOver = RH Xover etc > moved to DisplayBundle
RHCrossOverToolTip = Select to add a right-hand single crossover turnout when next clicking with shift down.
LHCrossOverToolTip = Select to add a left-hand single crossover turnout when next clicking with shift down.
Dashed = Puntejat
DashedCheckBoxTip = Estableix l'estil del segment de via - marcat per puntejat, desmarcat per s\u00f2lid.
MainlineBox = L\u00ednia principal
MainlineCheckBoxTip = Estableix el ti`pus de segment de via - marcat per via principal, desmarcar per via secund\u00e0ria.
Solid = S\u00f2lid
Style = Estil
>>>>>>> 64dc0798
LevelCrossingToolTip = Select to add a level crossing track when next clicking with shift down.
SingleSlipToolTip = Select to add a single slip when next clicking with shift down.
DoubleSlipToolTip = Select to add a double slip when next clicking with shift down.
TrackSegment = Track Segment
TrackSegmentToolTip = Select to add a track segment when next clicking with shift down and dragging.
DashedToolTip = Selecciona un estil per al segment de via.
MainlineToolTip = Selecciona si el segment de via forma part d'una via principal o d'una secund\u00e0ria.
EndBumper = End Bumper
EndBumperToolTip = Select to add an end bumper track node when next clicking with shift down.
EdgeConnector = Edge Connector
EdgeConnectorToolTip = Select to add an edge connector track node when next clicking with shift down.
AnchorToolTip = Select to add an anchor track node when next clicking with shift down.
<<<<<<< HEAD

Labels = Etiquetes
TextLabelToolTip = Selecciona per afegir una etiqueta amb el text introdu\u00eft quan premis amb el shift activat.
TextToolTip = Entra text per a visualitzar en una nova etiqueta de text.
Memory = Etiqueta de Mem\u00f2ria
MemoryBoxToolTip = Selecciona per afegir una etiqueta de Mem\u00f2ria quan premis amb el shift activat.
MemoryToolTip = Entra el nom d'una variable de mem\u00f2ria per a visualitzar en una nova etiqueta de mem\u00f2ria.
BlockContentsBoxToolTip = Selecciona per afegir una etiqueta de bloc quan premis amb shift activat.
#BlockContentsToolTip = Entra el nom d'una variable de Bloc per a visualitzar en una nova etiqueta de bloc.
MultiSensorToolTip = Selecciona per afegir un multisensor quan premis amb shift activat.
ChangeIcons = Canvia icones
ChangeIconToolTip = Prem per canviar les icones utilitzades per representar sensors, senyals, o etiquetes.
=======
Labels = Etiqueta
TextLabelToolTip = Selecciona per afegir una etiqueta amb el text entrat quan premis amb shift activat.
TextToolTip = Entra text a visualitzar en una nova etiqueta de text.
Memory = Etiqueta de mem\u00f2ria
MemoryBoxToolTip = Selecciona per afegir {0} al seg\u00fcent clic amb el shift activat.
MemoryToolTip = Entra el nom d'una variable de mem\u00f2ria per a ser visualitzat en una nova etiqueta de mem\u00f2ria.
BlockContentsBoxToolTip = Selecciona per afegir una etiqueta de Bloc al seg\u00fcent clic amb shift activat.
#BlockContentsToolTip = Enter name of block variable to be displayed in a new block label.
MultiSensorToolTip = Selecciona per afegir un MultiSensor al seg\u00fcent clic amb shift seleccionat.
IconChecksClickLabel = Icon checks click:
ButtonAddAdditionalSensor = Afegeix un Sensor adicional
SetStateIcons = Estableix les icones d'estat per a desconegut, etc.
ButtonCreateIcon = Crea una Icona en el Panell
IconChangeInfo = </html>Selecciona una nova imatge d'un fitxer,<br>despr\u00e9s prem una icona de previsualitzaci\u00f3 per a canviar-la.</html>
SetIconButton = Escull Icona...

ChangeIcons = Canvia Icones
ChangeIconToolTip = Prem per canviar icones usades per representar Sensors, Senyals o Etiquetes.
ChangeIconNotApplied = Aix\u00f2 nom\u00e9s funciona quan un Sensor, Senyal o\nEtiqueta est\u00e0 seleccionada a la dreta d'aquest bot\u00f3.
>>>>>>> 64dc0798
SensorIcon = Icona de Sensor
SensorBoxToolTip = Selecciona per afegir una icona de Sensor al seg\u00fcent clic amb shift activat.
SensorIconToolTip = Entra el nom del Sensor representat per la nova Icona de Sensor.
SignalIconToolTip = Entra el nom d'un Senyal representat per una icona de Senyal.
SignalIcon = Icona de Senyal
SignalBoxToolTip = Selecciona per afegir una icona de Senyal al seg\u00fcent clic amb shift activat.
SignalMastIcon = Icona de M\u00e0stil de Senyals
SignalMastBoxToolTip = Selecciona per afegir una icona de M\u00e0stil de Senyals al seg\u00fcent clic amb shift activat.
IconLabel = Icona d'Etiqueta
<<<<<<< HEAD
IconLabelToolTip = Selecciona per afegir una icona de prop\u00f2sit genera\u00f1 quan premis amb shift activat.
=======
IconLabelToolTip = Selecciona per afegir una icona d'\u00fas general al seg\u00fcent clic amb shift activat.
>>>>>>> 64dc0798
Slip = Slip
Type = Tipus:
Rotation = Rotaci\u00f3:
Rotate = Rota
<<<<<<< HEAD
RotationToolTip = Entra rotaci\u00f3 en graus en sentit rellotge.
=======
RotationToolTip = <html>Entra una rotaci\u00f3 en sentit horari<br>per agulles (graus).</html>
>>>>>>> 64dc0798
SecondName = Nom adicional
TurnoutNameToolTip = Entra el nom d'una agulla f\u00edsica.
StateToolTip = Selecciona l'estat d'una agulla que es correspongui amb l'itinerari.
ContinuingState = Estat d'agulla per continuar amb l'itinerari
BlockID = Bloc: Nom
<<<<<<< HEAD
BlockIDToolTip = Entra el nom d'un bloc per a una nova agulla, creuament al mateix nivell o segment de via.
#OccupancySensor = Detector d'Ocupaci\u00f3
#OccupancySensorToolTip = Entra el nom d'un sensor d'ocupaci\u00f3 per a aquest bloc; cap entrada significa cap canvi.
#OccupancySensorDebounceActive = Temps d'Activaci\u00f3 del Sensor
#OccupancySensorDebounceActiveToolTip = Entra el temps (mil\u00b7lisegons) en que el sensor ha d'estar actiu, abans que el canvi sigui ferm.
#OccupancySensorDebounceInActive = Temps d'Inactivaci\u00f3 del Sensor
#OccupancySensorDebounceInActiveToolTip = Entra el temps (mil\u00b7lisegons) en que el sensor ha d'estar inactiu, abans que el canvi sigui ferm.
#OccupancySensorUseGlobal = Utilitza valors globals de retard per a sensors
=======
BlockIDToolTip = Entra el nom d'un Bloc per una nova agulla, un creuament a nivell, o un segment de via.
OccupancySensorToolTip = Entra el nom del sensor d'ocupaci\u00f3 per a aquest bloc; cap entrada significa cap canvi.
BlockContentsLabel = Contingut del Bloc
#OccupancySensorDebounceActive = Sensor Active Debounce
#OccupancySensorDebounceActiveToolTip = Enter the duration (milliseconds) which the Sensor has to be Active, before the change is acted upon.
#OccupancySensorDebounceInActive = Sensor InActive Debounce
#OccupancySensorDebounceInActiveToolTip = Enter in the duration (milliseconds) which the sensor has to be InActive, before the change is acted upon.
>>>>>>> 64dc0798
Track = Via
Location = Localitzaci\u00f3
Nodes = Nodes de Via
EditIcon = Canvia la Icona
EditSensorIcons = Canvia les Icones de Sensors
EditSignalIcons = Canvia les Icones de Senyals
#IconChangeInfo = Select new file, then click on icon to change.
Supporting = Suport {0}:
SupportingTurnout = Usa dues adreces f\u00edsiques
ThrowTwoTurnouts = Agulla igualment desviada

# individual edit pane items
EditTurnout = Edit Turnout
EditXing = Edit Level Crossing
EditSlip = Edit Slip
<<<<<<< HEAD
EditTurntable = Edit Turntable
TurntableRadius = Turntable Radius
TurntableRadiusHint = Enter radius (screen units) of turntable circle.
TurntableDCCControlled = DCC Controlled Turntable
TurnoutState = Set State
RayAngle = Ray Track Angle
AddRayTrack = New Ray Track
DeleteRayTrack = Delete Ray Track
RayAngleHint = Enter angle of ray track to add or delete (12 o'clock = 0, 3 o'clock = 90 degrees, etc.).
AddRayTrackHint = Click to add a new ray track at the angle entered above.
DeleteRayTrackHint = Click to delete the ray track closest to the angle entered above.
Unconnected = Unconnected Ray
Connected = Connected to
EditTurnoutNameHint = Edit turnout name to change the physical turnout linked to this panel turnout.
EditBlockNameHint = Edit block name to change the linked block. If new name, block will be created.
EditBlockBNameHint = Edit this block name to change the block linked to second connecting point.
EditBlockCNameHint = Edit this block name to change the block linked to third connecting point.
EditBlockDNameHint = Edit this block name to change the block linked to fourth connecting point.
DoneHint = Prem Fet per acceptar els canvis i tancar aquest di\u00e0leg.
CancelHint = Prem Cancel\u00b7la per tancar el quadre sense desar canvis.
CreateEdit = Crea/Edita
EditBlock = Crea/Edita Bloc {0}
#EditBlock1 = Create/Edit Block 1, 2, 3, 4 > replaced by above key + index
EditBlockHint = Prem aqu\u00ed per crear/editar informaci\u00f3 del Bloc {0} mostrat a baix.
UseCount = Comptador d'\u00fas Actual
OccupiedSense = Sens Ocupat
OccupiedSenseHint = Selecciona l'estat del Sensor d'Ocupaci\u00f3 quan el bloc \u00e9s ocupat.
#MemoryVariable = Nom de Variable de Mem\u00f2ria
MemoryVariableTip = Entra nam (de sistema o usuari) d'una variable de mem\u00f2ria (opcional).
=======
#EditTrackSegment = Edit Track Segment
EditTurntable = Edita plataforma girat\u00f2ria
TurntableRadius = Radi de la plataforma girat\u00f2ria
TurntableRadiusHint = Entra radi (unitats de la pantalla) del cercle de la plataforma girat\u00f2ria
TurntableDCCControlled = Plataforma Girat\u00f2ria controlada per DCC
TurnoutState = Estableix Estat

#Turntable pop up items
Ray = Angle
RayAngle = Angle de les Vies
AddRayTrack = Nova via
DeleteRayTrack = Elimina Via
RayAngleHint = Entra l'angle de la via a afegir o a eliminar (12:00 = 0, 3:00 = 90 graus, etc.).
AddRayTrackHint = Prem per afegir una via a l'angle seleccionat.
DeleteRayTrackHint = Prem per eliminar la via a l'angle seleccionat.
Unconnected = Via no connectada
Connected = Connectada a 
EditTurnoutNameHint = Edita el Nom de l'Agulla per canviar l'agulla f\u00edsica vinclada a aquesta agulla del panell.
EditBlockNameHint = Edita el nom del Bloc per canviar el bloc vinclat. Si es posa un nom nou, es crear\u00e0 un bloc nou.
EditBlockBNameHint = Edita el nom del Bloc per canviar el bloc vinclat al segon punt de connexi\u00f3.
EditBlockCNameHint = Edita el nom del Bloc per canviar el bloc vinclat al tercer punt de connexi\u00f3.
EditBlockDNameHint = EEdita el nom del Bloc per canviar el bloc vinclat al quart punt de connexi\u00f3.
DoneHint = Prem [{0}] per aceptar els canvis i tancar aquest quadre de di\u00e0leg.
CancelHint = Prem [{0}] per descartar els canvis i tancar aquest quadre de di\u00e0leg.
CreateEdit = Crea/Edita
EditBlock = Crea/Edita el Bloc {0}
#EditBlock1 = Create/Edit Block 1, 2, 3, 4 > replaced by above key + index
EditBlockHint = Prem per a crear/editar informaci\u00f3 del Bloc {0} mostrat a baix.
UseCount = Comptador d'\u00fas actual
OccupiedSense = Sensor Ocupat
OccupiedSenseHint = Selecciona l'estat del Sensor d'Ocupaci\u00f3 quan aquest bloc est\u00e0 ocupat.
MemoryVariableTip = Entra el nom (de sistema o usuari) d'una variable de mem\u00f2ria (opcional).
>>>>>>> 64dc0798
TrackColor = Color de la Via:
TrackColorHint = Selecciona el Color de la Via quan aquest bloc est\u00e0 desocupat.
OccupiedColor = Color de la Via Ocupada:
OccupiedColorHint = Selecciona el Color de la Via quan aquest bloc est\u00e0 ocupat.
ExtraColor = Color de la Via Alternatiu:
ExtraColorHint = Selecciona el color de la via desocupada per a \u00fas especial ex. assignada.
EnterTrackWidth = Entra la longitud de la via
SideTrackWidth = Longitud de la via secund\u00e0ria
SideTrackWidthHint = Entra la longitud de la via secund\u00e0ria (1 - 10).
MainlineTrackWidth = Longitud de la via principa\u00f1
MainlineTrackWidthHint = Entra la longitud de la via principal (1 - 10).
ReporterName = Nom de l'Informe:
ReporterNameHint = Entra el nom de l'informe (nom de sistema o d'usuari).
ReporterLocationX = Localitzaci\u00f3: x
ReporterLocationXHint = Entra la coordenada horizontal de la cantonada superior esquerra.
ReporterLocationY = , y
ReporterLocationYHint = Entra la coordenada vertical de la cantonada superior esquerra.
AddNewLabel = Afegeix una nova Etiqueta
ReporterDoneHint = Prem per afegir una nova icona d'Informe.
HideTrack = Amaga Via
HideTurnout = Amaga Agulla
HiddenToolTip = Marca per amagar aquest segment de via fora del mode d'edici\u00f3.
ScaleTrackDiagram = Escala/Mou el Diagrama de Via
XFactorLabel = Factor d'escalat Horizontal (x):
YFactorLabel = Factor d'escalat Vertical (y):
FactorHint = Entra factor per a expandir (major a 1.0) o contracci\u00f3 (menor a 1.0).
XTranslateLabel = Despla\u00e7ament Horizontal (x):
YTranslateLabel = Despla\u00e7ament Vertical (y):
XTranslateHint = Entra unitats per a moure (0 = cap moviment; negatiu = mou a l'esquerre; positiu = mou a la dreta).
YTranslateHint = Entra unitats per a moure (0 = cap moviment; negatiu = mou a dalt; positiu = mou a baix).
Message1Label = Nota: El moviment es fa abans d'escalar.
Message2Label = Advert\u00e8ncia: L'escalat i el moviment no es poden desfer.
ScaleTranslate = Escala/Mou
ScaleTranslateHint = Prem per moure i/o escalar el diagrama de Via.
TranslateSelection = Mou la selecci\u00f3
Message3Label = Nom\u00e9s els elements dins del rectangle de selecci\u00f3 es mouran.
MoveSelection = Mou la selecci\u00f3
MoveSelectionHint = Prem per a per moure els elements de dins del rectangle de selecci\u00f3
UndoTranslateSelection = Desf\u00e9s la selecci\u00f3 per a moure
BlockAssignReporterTitle = Assigna un Informe a un Bloc
BlockAssignReporter = El Sensor {0} t\u00e9 l'Informe {1} associat a ell; Vols utilitazar aquest Informe amb aquest Bloc?

# help area items
Help1 = To add an item, check item type, enter needed data, then, with shift down, click on panel - except Track Segment.
Help2 = To add a Track Segment, with shift down press mouse on one connection point and drag to another connection point.
Help3 = To move an item, center drag it with shift key pressed. To see an item's popup menu, alt-click on it.
Help3Mac = To move an item, drag it with the command key pressed. To show its popup menu, control-click on it.
Help3Win = To move an item, drag it with the right mouse button. To show its popup menu, right-click on it.

# popup menu items
ToolTipGeneric = Alt-click to see menu, drag with meta key to move.
ToolTipGenericMac = Control-click to see menu, drag with command key down to move.
ToolTipGenericWin = Right-click to see menu, drag with right mouse button to move.
NoBlock = No Block Set
<<<<<<< HEAD
NoTurnout = No Turnout Set
NotConnected = <Not connected>
EnterRotation = Enter Rotation Angle ( degrees CW )
UseSizeAsDefault = Use Size As Default
SetSignals = Set Signals...
SetSensors = Set Sensors...
SetSignalMasts = Set Signal Masts...
WYETurnout = WYE Turnout
=======
NoBlockX = Block {0} Not Set
#NoBlock2 = Block 2 Not Set > replaced by above key + index
NoTurnout = No Turnout Set
NotConnected = <Not connected>
EnterRotation = Enter Rotation Angle (degrees CW)
Block_ID = Block {0}
#Block2ID = Block 2, 3 4 > replaced by above key + index
UseSizeAsDefault = Use Size As Default
SetSignals = Set Signal Heads...
SetSensors = Set Sensors...
SetSignalMasts = Set Signal Masts...
>>>>>>> 64dc0798
LevelCrossing = Level Crossing
LayoutSingleSlip = Single Slip
LayoutDoubleSlip = Double Slip
Anchor = Anchor Point
EdgeNotLinked = Not Linked
EdgeEditLink = Edit Link
BlockDivider = Block Divider
Mainline = Mainline Track
NotMainline = Side Track
Hidden = Hidden
NotHidden = Not Hidden
DisabledWhenOccupied = Disable When Occupied
Momentary = Momentary
Tooltip = Tooltip
Fixed = Fixed
Tristate = Tristate
WhenClicked = When clicked
ChangeAspect = change Aspect
AlternateLit = alternate Lit
AlternateHeld = alternate Held
WhenNotLit = When not Lit
ShowAppearance = show Appearance
ShowDarkIcon = show Dark icon
EditLogic = Edit Logic
<<<<<<< HEAD
=======
#SignalLogicFor = Signal Logic for
Turntable = Turntable
>>>>>>> 64dc0798
StateColors = State Colors
SetFixedSize = Set Fixed Size
SetMarginSize = Set Margin Size
ChangeToText = Change To Text
ChangeToIcon = Change To Icon
EditAlignment   = Edit Alignment...
AlignX          = Align Vertically
AlignY          = Align Horizontally

# option menu items
OptionsMnemonic = O
EditMode = Edit Mode
EditModeMnemonic = E
EditModeAccelerator = E
AllowRepositioning = Allow Repositioning
AllowLayoutControl = Allow Layout Control
AllowTurnoutAnimation = Allow Turnout Animation
ShowEditHelp = Show Help Bar in Edit Mode
ShowEditGrid = Show Grid in Edit Mode
ShowEditGridAccelerator = G
AutoAssignBlock = Automatically Assign Blocks to Track
HideTrackConLines = Hide Track Construction Lines
UseDirectTurnoutControl = Use Direct Turnout Control
SnapToGridOnAdd = Snap to Grid when Adding
SnapToGridOnAddAccelerator = A
SnapToGridOnMove = Snap to Grid when Moving
SnapToGridOnMoveAccelerator = M
TooltipSubMenu = Show Icon tooltips 
TooltipNone = Never
TooltipAlways = Always
TooltipEdit = In Edit Mode only
TooltipNotEdit = Not in Edit Mode only
TurnoutCirclesOn = Show Turnout Circles
<<<<<<< HEAD
=======
#ShowBlockNames = Show Block Names in Edit Mode
>>>>>>> 64dc0798
AntialiasingOn = Enable antialiasing (Smoother lines)
NewTitle = New Title
EditTitle = Edit Title
EditGridSize = Grid Size
NewGridSize = New Grid Size
AddBackground = Add Background Image
SetBackgroundColor = Set Background Color
AddTurntable = Add Turntable
AddReporter = Add Reporter Label
EnterTitle = Enter New Title
EditGridsizeMessageTitle = Grid Size
EditTitleMessageTitle = Edit Layout Name
SetTrackWidth = Set Track Line Width
SetLocation = Save Location and Size
<<<<<<< HEAD
=======
TrackColorSubMenu = Default Track Colors
>>>>>>> 64dc0798
DefaultTrackColor = Set Default Track Color
DefaultOccupiedTrackColor = Set Default Occupied Track Color
DefaultAlternativeTrackColor = Set Default Alternative Track Color
DefaultTextColor = Set Default Text Color
TurnoutOptions = Turnout Options
TurnoutCircleColor = Set Turnout Circle Color
TurnoutCircleSize = Set Turnout Circle Size
TurnoutDrawUnselectedLeg = Draw Unselected Turnout Leg
UseDefaultTrackColor = Use Default Track Color

# items specific to Layout Editor tools 
ResetTurnoutSize = Use Program Default Turnout Size
SkipInternalTurnout = Skip Unsignaled Internal Turnouts
SignalsAtTurnout = Set Signals at Turnout
SignalsAtBoundary = Set Signals at Block Boundary
SignalsAtXoverTurnout = Set Signals at Crossover
SignalsAtLevelXing = Set Signals at Level Crossing
SignalsAtTToTTurnout = Set Signals at Throat-to-Throat Turnouts
SignalsAtSlip = Set Signals at a Slip
SignalsAt3WayTurnout = Set Signals at 3-Way Turnout
SensorsAtBoundary = Set Sensors at Block Boundary
SensorsAtTurnout = Set Sensors at Turnout
SensorsAtLevelXing = Set Sensors at Level Crossing
SensorsAtSlip = Set Sensors at a Slip
SignalMastsAtBoundary = Set Signal Masts at Block Boundary
SignalMastsAtTurnout = Set Signal Masts at Turnout
SignalMastsAtLevelXing = Set Signal Masts at Level Crossing
SignalMastsAtLayoutSlip = Set Signal Masts at a Slip
TurnoutAName = Turnout A Name (closest to throat)
TurnoutBName = Turnout B Name (farthest from throat)
SignalsTurnoutNameHint = Enter name (system or user) of turnout where signals are needed.
SignalsBlockNameHint = Enter name of one block where signals are needed at block boundary.
GetSaved = Get Saved
GetSavedHint = Click to retrieve signal heads previously stored.
ThroatContinuing = Throat - Continuing
ThroatDiverging = Throat - Diverging
Continuing = Continuing
ContinuingTrack = continuing track
Diverging = Diverging
<<<<<<< HEAD
=======
Diverging_ = Diverging {0}
>>>>>>> 64dc0798
DivergingTrack = diverging track
SignalLocated = Signal located at 
ProtectsTurnout = Protects Turnout
OrBoth = (or both Turnout
Throat = Throat
Tracks) = tracks)
<<<<<<< HEAD
EnterXOverTurnout = Enter name of crossover turnout:
=======
EnterXOverTurnout = Enter name of crossover turnout
XContinuing = {0} Corner - Continuing
XDiverging  = {0} Corner - Diverging
TrackXConnect = {0} Connecting Point
>>>>>>> 64dc0798
PlaceHead = Add Signal Head Icon to Panel
PlaceHeadHint = Check to place icon for above signal head on panel near turnout.
AnchorPlaceHeadHint = Check to place icon for above signal head on panel near anchor point.
SetLogic = Set up SSL
East/SouthBound = East (or South) Bound
West/NorthBound = West (or North) Bound
SetLogicHint = Check to set up Simple Signal Logic for the above Signal Head.
ChangeSignalIcon = Change Signal Head Icon
ChangeSignalIconHint = Click to change icons used to represent signal heads (Use left-facing icons)
SignalHeadNameHint = Enter name (system or user) of signal head located here.
SignalHeadEastNameHint = Enter name (system or user) of signal head for right-bound (east) or down-bound (south) trains.
SignalHeadWestNameHint = Enter name (system or user) of signal head for left-bound (west) or up-bound (north) trains.
SignalDoneHint = Click Done to perform tasks requested above and dismiss this dialog.
SignalsError1 = Error - No turnout name was entered. Please enter a turnout name or cancel.
SignalsError2 = Error - No turnout is defined for "{0}". Please enter \na turnout name in the Turnout Table and on the panel.
SignalsError3 = Error - Turnout "{0}" is not drawn on the panel.\nPlease enter the name of a drawn turnout.
SignalsError4 = Error - Signal head "{0}" does not exist. Please correct name\nor enter this Signal Head in the Signal Table, and try again.
SignalsError5 = Error - Signal head name was not entered. Please enter\na signal head name for required positions or cancel.
SignalsError6 = Error - Cannot place signal head "{0}" on the panel\nbecause it is already on the panel.
SignalsError7 = Error - The two blocks entered do not join at an anchor point.\nPlease enter the correct blocks and try again.
SignalsError8 = Error - Cannot assign signal head "{0}" to this turnout\nbecause it is already on the panel at a different place.
SignalsError9 = Error - Block name was not entered. Please\nenter the name of a block on the panel.
SignalsError10 = Error - Block "{0}" does not exist. Please correct name\nor assign this block to track on the panel.
SignalsError11 = Error - Block "{0}" exists, but is not\nassigned to track on this panel.
SignalsError12 = Error - No signal heads entered.\nPlease enter signal heads or cancel.
SignalsError13 = Error - Cannot assign signal head "{0}" to this block boundary\nbecause it is already on the panel at a different place.
SignalsError14 = Error - This tool requires signal heads be entered as pairs, A and C,\nand/or B and D. You entered only one head of a pair. 
SignalsError15 = Error - There are no level crossings on your panel.\nPlease add a level crossing or cancel.
SignalsError16 = Error - The entered block names match "{0}" level crossings.\nPlease enter block names that match only one level crossing.
SignalsError17 = Error - No level crossing matches the block(s)\nentered. Please try again or cancel.
SignalsError18 = Error - This tool requires two turnouts (RH, LH, or WYE) \nconnected throat-to-throat by a single track segment.
SignalsError19 = Error - This tool requires two turnouts (RH or LH) connected, \nas specified, by a short track segment. Cannot find these.
InfoMessage1 = Sorry, this tool does\nnot work with crossover turnouts.
InfoMessage2 = Sorry, cannot place signal heads at turnouts\nthat are not oriented vertical or horizontal.
InfoMessage3 = Sorry, cannot place signal heads at anchor points\nwhere track is not oriented vertical or horizontal.
InfoMessage4 = Cannot set up logic because block "{0}"\ndoesn''t have an occupancy sensor.
InfoMessage5 = Cannot set up logic because the next signal (in or \nat the end of block "{0}") apparently is not yet defined.
InfoMessage6 = Cannot set up logic because blocks have\nnot been defined around this item.
InfoMessage7 = Cannot set up logic because all connections\nhave not been defined around this item.
InfoMessage8 = Sorry, Set Signals at Crossover does\nnot work with other types of turnouts.
InfoMessage9 = Sorry, Layout Editor does not support setting up \nlogic for a single head at the throat of a 3-way turnout.
SignalsWarn1 = Warning - Logic was set up at signal head "{0}", but no sensors\nto protect for cross traffic at the level crossing were found.
SignalsWarn2 = Warning - Per your instructions, the absense of signals at turnout "{0}" \nwas ignored when setting up logic for signal head "{1}".

# error messages
EntryError = Error in entry
ErrorEnterLocoID = Entry Error - Loco ID required.
TryAgain = Please reenter or Cancel.
Error1 = Error - Cannot create or edit a block without a name.\nPlease enter a block name and try again.
Error2 = Error - Entered value "{0}" is not in the allowed range.\nPlease enter a number from 1 to 10.
Error2a = Error - Entered value "{0}" is not in the allowed range.
Error3 = Error in rotation entry:
Error4 = Error - Physical turnout "{0}" is already linked to a different Panel Turnout.\nPlease enter another turnout name and try again.
Error5 = Error - You are currently editing this "{0}".\nOnly one editor may be open a the same time.\nPlease cancel or complete that edit and try again.
Error6 = Error - Sensor "{0}" is already assigned as the occupancy sensor \n of Block "{1}". Please check which is correct before continuing.  
Error7 = Error - Cannot assign occupancy sensor because there\nis no sensor defined for "{0}".\nPlease enter sensor via the Sensor Table and try again.
Error8 = Error - Cannot assign turnout because there\nis no turnout defined for "{0}".\nPlease enter turnout via the Turnout Table and try again.
Error9 = Error - Cannot create a signal head icon because there is no signal head\ndefined for - "{0}". Please enter the name of a Signal Head in\nthe Signal Table and try again.
Error10 = Error - Cannot create a sensor icon because no name is entered in the\nSensor Icon field. Please enter the name of a sensor and try again.
Error11 = Error - Cannot create a memory label because no name is entered in the\nMemory Label field. Please enter the name of a memory variable and try again.
Error12 = Error - Cannot translate selection because no selection has been made.\nPlease select by dragging with the mouse and try again.
Error13 = Error - Cannot delete a ray track because none are within 30 degrees of the\nentered angle. Please try again with a more precise angle entry.
Error14 = Error - Required throat-to-throat arrangement not found. Please set up as two turnouts connected throat-to-throat by a single track segment.
Error15 = Error - Cannot proceed because there is no turnout is assigned to one or more of the turnout diagrams. Please assign turnout(s) and try again.
Error16 = Error - Cannot attach Memory to Block because no memory is defined for "{0}. Please enter a Memory defined in the Memory Table and try again.
Error17 = Error - Reporter manager not available. Cannot add Reporter Icon.
Error18 = Error - Could not provide Reporter {0}. Cannot add Reporter Icon.
<<<<<<< HEAD
=======
Error19 = Error - Missing Name for Sensor {0}. Please fill in all fields.
>>>>>>> 64dc0798

# question messages
ButtonYesPlus = Yes - Stop Warnings
ButtonOKPlus = OK - Stop Warnings
Question1 = Are you sure you want to remove this turnout from the panel, along with any connected Track Segments?
Question1r = Are you sure you want to remove this turnout from the panel?
Question2 = Are you sure you want to remove this point from the panel, along with any connected Track Segments?
Question3 = Are you sure you want to remove this level crossing from the panel, along with any connected Track Segments?
Question3r = Are you sure you want to remove this level crossing from the panel?
Question4 = Are you sure you want to remove this turntable from the panel, along with any connected Track Segments?
Question4r = Are you sure you want to remove this turntable from the panel?
Question5 = Are you sure you want to remove this slip from the panel, along with any connected Track Segments?
Question5r = Are you sure you want to remove this slip from the panel?
Question6 = Are you sure you want to remove all the selected items, along with any connected Track Segments?
Question7 = Are you sure you want to remove this ray from the turntable, along with any connected Track Segments?
Warn1 = Warning - Connectivities for Block "{0}" in Panels "{1}" and "{2}" are not compatible.
Warn2 = Bean Settings needed for Block operation could not be created. Check that all Turnouts have been assigned.

# rename panel error messages
CanNotRename = Can not rename panel with the same name as an existing panel
PanelExist = Panel name already exists!

# grid resize error mesages
CannotEditGridSize = Cannot set Grid Size to new value
GridSizeInvalid = Grid Size must be between 5 and 100

SensorsBlockNameHint = Enter name of one Block where Sensors are needed at block boundary.

Boundary = Boundary with
ViewBlockRouting = View Block Routing

ChangeSensorIcon = Change Sensor Icon
ChangeSensorIconHint = Click to change icons used to represent sensors.
<<<<<<< HEAD
SensorDoneHint = Click Done to perform tasks requested above and dismiss this dialog.

SensorsError1 = Error - No turnout name was entered. Please enter a turnout name or cancel.
=======
#SensorEastNameHint = Enter name (system or user) of sensor for right-bound (east) or down-bound (south) trains.
#SensorWestNameHint = Enter name (system or user) of sensor for left-bound (west) or up-bound (north) trains.
SensorDoneHint = Click Done to perform tasks requested above and dismiss this dialog.

#PlaceSensorHint = Check to place icon for above sensor on panel near turnout.
#AnchorPlaceSensorHint = Check to place icon for above sensor on panel near anchor point.

SensorsError1 = Error - No turnout name was entered. Please enter a turnout name or Cancel.
>>>>>>> 64dc0798
SensorsError2 = Error - No turnout is defined for "{0}". Please enter \na turnout name in the Turnout Table and on the panel.
SensorsError3 = Error - Turnout "{0}" is not drawn on the panel.\nPlease enter the name of a drawn turnout.
SensorsError4 = Error - Sensor "{0}" does not exist. Please correct name\nor enter this Sensor in the Sensor Table, and try again.
SensorsError5 = Error - Sensor name was not entered. Please enter\na sensor name for required positions or cancel.
SensorsError6 = Error - Cannot place sensor "{0}" on the panel\nbecause it is already on the panel.
SensorsError8 = Error - Cannot assign sensor "{0}" to this turnout\nbecause it is already on the panel at a different place.
SensorsError12 = Error - No sensors entered.\nPlease enter sensors or cancel.
SensorsError13 = Error - Cannot assign sensor "{0}" to this block boundary\nbecause it is already on the panel at a different place.

SignalMastsBlockNameHint = Enter name of one block where signal masts are needed at block boundary.

<<<<<<< HEAD
SignalMastsTurnoutNameHint =  Enter name (system or user) of signal mast
SignalMastDoneHint = Click Done to perform tasks requested above and dismiss this dialog.

=======
#ChangeSignalMastIcon = Change SignalMast Icon
#ChangeSignalMastIconHint = Click to change icons used to represent signal masts (Use left-facing icons.)
SignalMastsTurnoutNameHint =  Enter name (system or user) of signal mast
#SignalMastEastNameHint = Enter name (system or user) of signal mast for right-bound (east) or down-bound (south) trains.
#SignalMastWestNameHint = Enter name (system or user) of signal mast for left-bound (west) or up-bound (north) trains.
SignalMastDoneHint = Click Done to perform tasks requested above and dismiss this dialog.

#PlaceSignalMast = Add Signal Mast Icon to Panel
#PlaceMastHint = Check to place icon for above signal mast on panel near turnout.
#PlaceSignalMastLeftToolTip = Place SignalMast on the left hand side of the track as if you were facing it
#PlaceSignalMastRightToolTip = Place SignalMast on the right hand side of the track as if you were facing it
#AnchorPlaceSignalMastHint = Check to place icon for above signal mast on panel near anchor point.

>>>>>>> 64dc0798
SignalMastsError4 = Error - SignalMast "{0}" does not exist. Please correct name\nor enter this SignalMast in the SignalMast Table, and try again.
SignalMastsError5 = Error - SignalMast name was not entered. Please enter\na signal mast name for required positions or cancel.
SignalMastsError6 = Error - Cannot place signal mast "{0}" on the panel\nbecause it is already on the panel.
SignalMastsError12 = Error - No signal masts entered.\nPlease enter signal masts or cancel.
SignalMastsError13 = Error - Cannot assign signal mast "{0}" to this block boundary\nbecause it is already on the panel at a different place.
SignalMastsError14 = Error - Can not assign the same signal mast in both directions

DuplicatePanel = A layout editor panel with the same name \n "{0}" has already been opened.\n Are you sure that you want to open another copy?"
DuplicatePanelTitle = Duplicate Panel name

RightHandSide = Right Hand Side
LeftHandSide = Left Hand Side
DoNotPlace = Do Not Place On Panel
PlaceLeftToolTip = Place {0} on the left hand side of the track as if you were facing it
PlaceRightToolTip = Place {0} on the right hand side of the track as if you were facing it
PlaceItem = Add {0} Icon to Panel
<<<<<<< HEAD
=======
#NameHint = Enter name (system or user) of {0} located here.
>>>>>>> 64dc0798
PlaceItemToolTip = Check to place icon for above {0} on panel near anchor point.
BoundaryOf = Boundary Of
BlockBoundary = Block Boundary
NoBoundaryXingSensor = There are no block boundaries on this level crossing.\nIt is therefore not possible to add Sensors to it

#These are used in the layout block route tables
BlockRoutingTableTitle = Routing Table for Block
BlockRoutingTableTitleShort = Block Routing Table
Destination = Destination
Source = Source
Active = Active Path
NextHop = Next Hop
HopCount = Hop Count
Direction = Direction
Metric = Metric
State = State
Valid = Valid
Neighbour = Neighbor
Mutual = Mutual
TrafficFlow = Traffic Flow
DirectConnect = Directly Connected
Neighbouring = Neighboring Blocks
ValidPaths = Valid Paths Through this Block
Accessible = Accessible Blocks

DuplicateSensorAssign = Sensor "{0}" has already been assigned on the panel\n Are you sure you want to assign it again?
DuplicateSensorAssignTitle = Sensor already Assigned

TCTErrorMastPairsNotValid = Signal Mast "{0}" is not reachable from "{1}"\n Mast will not be added
TCTErrorMastPairsNoSection = SignalMast Pair "{0}" to "{1}"\ndoes not have a Section associated with it.\nTransit creation aborted.
TCTErrorUnableToCreate = Unable to create Transit {0}

# Use with track segments
ChangeTo = Change To
<<<<<<< HEAD
=======
Line = Line
#Circle + Ellipse are in > DisplayBundle
>>>>>>> 64dc0798
FlipAngle = Flip Angle
ShowConstruct = Show Construction Line
HideConstruct = Hide Construction Line

# Use with Veto Delete Bean
VetoInUseLayoutEditorHeader = Is in use with Layout Editor Panel <b>{0}</b>
VetoSignalHeadIconFound = Is in use as an Icon
VetoSignalHeadAssignedToTurnout = Is assigned to Turnout {0}
VetoSignalHeadAssignedToPoint = Is assigned to a Block Boundary
VetoSignalHeadAssignedToLevelXing = Is assigned to Level Crossing
VetoSignalHeadAssignedToLayoutSlip = Is assigned to LayoutSlip {0}
VetoTurnoutIconFound = Is used with a Turnout Icon.<br>This reference will be removed, but the icon will remain on the panel.
VetoSlipIconFound = Is used with a Slip Icon, this reference will be removed, but the icon will remain on the panel
VetoLinkedTurnout = Is a linked turnout with {0}; the reference will be removed
VetoSecondTurnout = Is a secondary turnout paired with {0}.<br>The reference will be removed
VetoRayTurntableControl = Is used to control Turntable {0}
VetoMemoryIconFound = Is in use as an Icon

InUseSensorBlockVeto = Sensor is in use by Layout Block "{0}"
VetoFoundInBlocks = Found in the following Layout Blocks
VetoWillBeRemovedFromBlock = It will be removed from the layout block

BeanNameLayoutBlock = Layout Block<|MERGE_RESOLUTION|>--- conflicted
+++ resolved
@@ -1,15 +1,8 @@
 # LayoutEditorBundle_ca.properties
 #
-<<<<<<< HEAD
 # Catalan properties for jmrit.display.LayoutEditor and associated modules
-
+# Translation: Joan de Castro (joan276dca@yahoo.es) 20/09/2016
 #Title  = Dissenya un Panell
-=======
-# Default properties for jmrit.display.LayoutEditor and associated modules
-# Catalan Translation: Joan de Castro (joan276dca@yahoo.es) 20/09/2016
-#Title  = Draw Panel (not used)
-
->>>>>>> 64dc0798
 
 # menu items
 MenuDispatcher = Dispatcher
@@ -26,20 +19,14 @@
 MenuToolsMnemonic = T
 MenuZoomMnemonic = Z
 MenuItemOpenMnemonic = O
-<<<<<<< HEAD
-=======
 #NoZoomMnemonic = N
->>>>>>> 64dc0798
 zoomInMnemonic = I
 zoomOutMnemonic = O
 zoomOutAccelerator = SUBTRACT
 zoomInAccelerator = ADD
 
-<<<<<<< HEAD
-=======
 # Colors are in jmrit.Bundle for Operations-, Display, EntryExitBundles
 
->>>>>>> 64dc0798
 # edit mode items
 RightHandAbbreviation = MD
 RHToolTip = Selecciona per afegir una agulla de M\u00e0 Dreta a la seg\u00fcent premuda amb shift premut.
@@ -51,18 +38,6 @@
 DoubleCrossOver = Double Crossover
 DoubleCrossOverAbbreviation = Double X-over
 DoubleCrossOverToolTip = Select to add a double crossover turnout when next clicking with shift down.
-<<<<<<< HEAD
-RHCrossOverToolTip = Select to add a right-hand single crossover turnout when next clicking with shift down.
-LHCrossOverToolTip = Select to add a left-hand single crossover turnout when next clicking with shift down.
-Dashed = Dashed
-DashedCheckBoxTip = Sets track segment style - checked for dashed, unchecked for solid.
-MainlineBox = Mainline
-MainlineCheckBoxTip = Sets track segment type - check for mainline track, uncheck for side track.
-
-Solid = S\u00f2lid
-Style = Estil
-
-=======
 #RHCrossOver = RH Xover etc > moved to DisplayBundle
 RHCrossOverToolTip = Select to add a right-hand single crossover turnout when next clicking with shift down.
 LHCrossOverToolTip = Select to add a left-hand single crossover turnout when next clicking with shift down.
@@ -72,7 +47,6 @@
 MainlineCheckBoxTip = Estableix el ti`pus de segment de via - marcat per via principal, desmarcar per via secund\u00e0ria.
 Solid = S\u00f2lid
 Style = Estil
->>>>>>> 64dc0798
 LevelCrossingToolTip = Select to add a level crossing track when next clicking with shift down.
 SingleSlipToolTip = Select to add a single slip when next clicking with shift down.
 DoubleSlipToolTip = Select to add a double slip when next clicking with shift down.
@@ -85,20 +59,6 @@
 EdgeConnector = Edge Connector
 EdgeConnectorToolTip = Select to add an edge connector track node when next clicking with shift down.
 AnchorToolTip = Select to add an anchor track node when next clicking with shift down.
-<<<<<<< HEAD
-
-Labels = Etiquetes
-TextLabelToolTip = Selecciona per afegir una etiqueta amb el text introdu\u00eft quan premis amb el shift activat.
-TextToolTip = Entra text per a visualitzar en una nova etiqueta de text.
-Memory = Etiqueta de Mem\u00f2ria
-MemoryBoxToolTip = Selecciona per afegir una etiqueta de Mem\u00f2ria quan premis amb el shift activat.
-MemoryToolTip = Entra el nom d'una variable de mem\u00f2ria per a visualitzar en una nova etiqueta de mem\u00f2ria.
-BlockContentsBoxToolTip = Selecciona per afegir una etiqueta de bloc quan premis amb shift activat.
-#BlockContentsToolTip = Entra el nom d'una variable de Bloc per a visualitzar en una nova etiqueta de bloc.
-MultiSensorToolTip = Selecciona per afegir un multisensor quan premis amb shift activat.
-ChangeIcons = Canvia icones
-ChangeIconToolTip = Prem per canviar les icones utilitzades per representar sensors, senyals, o etiquetes.
-=======
 Labels = Etiqueta
 TextLabelToolTip = Selecciona per afegir una etiqueta amb el text entrat quan premis amb shift activat.
 TextToolTip = Entra text a visualitzar en una nova etiqueta de text.
@@ -106,7 +66,6 @@
 MemoryBoxToolTip = Selecciona per afegir {0} al seg\u00fcent clic amb el shift activat.
 MemoryToolTip = Entra el nom d'una variable de mem\u00f2ria per a ser visualitzat en una nova etiqueta de mem\u00f2ria.
 BlockContentsBoxToolTip = Selecciona per afegir una etiqueta de Bloc al seg\u00fcent clic amb shift activat.
-#BlockContentsToolTip = Enter name of block variable to be displayed in a new block label.
 MultiSensorToolTip = Selecciona per afegir un MultiSensor al seg\u00fcent clic amb shift seleccionat.
 IconChecksClickLabel = Icon checks click:
 ButtonAddAdditionalSensor = Afegeix un Sensor adicional
@@ -118,7 +77,6 @@
 ChangeIcons = Canvia Icones
 ChangeIconToolTip = Prem per canviar icones usades per representar Sensors, Senyals o Etiquetes.
 ChangeIconNotApplied = Aix\u00f2 nom\u00e9s funciona quan un Sensor, Senyal o\nEtiqueta est\u00e0 seleccionada a la dreta d'aquest bot\u00f3.
->>>>>>> 64dc0798
 SensorIcon = Icona de Sensor
 SensorBoxToolTip = Selecciona per afegir una icona de Sensor al seg\u00fcent clic amb shift activat.
 SensorIconToolTip = Entra el nom del Sensor representat per la nova Icona de Sensor.
@@ -128,43 +86,20 @@
 SignalMastIcon = Icona de M\u00e0stil de Senyals
 SignalMastBoxToolTip = Selecciona per afegir una icona de M\u00e0stil de Senyals al seg\u00fcent clic amb shift activat.
 IconLabel = Icona d'Etiqueta
-<<<<<<< HEAD
-IconLabelToolTip = Selecciona per afegir una icona de prop\u00f2sit genera\u00f1 quan premis amb shift activat.
-=======
 IconLabelToolTip = Selecciona per afegir una icona d'\u00fas general al seg\u00fcent clic amb shift activat.
->>>>>>> 64dc0798
 Slip = Slip
 Type = Tipus:
 Rotation = Rotaci\u00f3:
 Rotate = Rota
-<<<<<<< HEAD
-RotationToolTip = Entra rotaci\u00f3 en graus en sentit rellotge.
-=======
 RotationToolTip = <html>Entra una rotaci\u00f3 en sentit horari<br>per agulles (graus).</html>
->>>>>>> 64dc0798
 SecondName = Nom adicional
 TurnoutNameToolTip = Entra el nom d'una agulla f\u00edsica.
 StateToolTip = Selecciona l'estat d'una agulla que es correspongui amb l'itinerari.
 ContinuingState = Estat d'agulla per continuar amb l'itinerari
 BlockID = Bloc: Nom
-<<<<<<< HEAD
-BlockIDToolTip = Entra el nom d'un bloc per a una nova agulla, creuament al mateix nivell o segment de via.
-#OccupancySensor = Detector d'Ocupaci\u00f3
-#OccupancySensorToolTip = Entra el nom d'un sensor d'ocupaci\u00f3 per a aquest bloc; cap entrada significa cap canvi.
-#OccupancySensorDebounceActive = Temps d'Activaci\u00f3 del Sensor
-#OccupancySensorDebounceActiveToolTip = Entra el temps (mil\u00b7lisegons) en que el sensor ha d'estar actiu, abans que el canvi sigui ferm.
-#OccupancySensorDebounceInActive = Temps d'Inactivaci\u00f3 del Sensor
-#OccupancySensorDebounceInActiveToolTip = Entra el temps (mil\u00b7lisegons) en que el sensor ha d'estar inactiu, abans que el canvi sigui ferm.
-#OccupancySensorUseGlobal = Utilitza valors globals de retard per a sensors
-=======
 BlockIDToolTip = Entra el nom d'un Bloc per una nova agulla, un creuament a nivell, o un segment de via.
 OccupancySensorToolTip = Entra el nom del sensor d'ocupaci\u00f3 per a aquest bloc; cap entrada significa cap canvi.
 BlockContentsLabel = Contingut del Bloc
-#OccupancySensorDebounceActive = Sensor Active Debounce
-#OccupancySensorDebounceActiveToolTip = Enter the duration (milliseconds) which the Sensor has to be Active, before the change is acted upon.
-#OccupancySensorDebounceInActive = Sensor InActive Debounce
-#OccupancySensorDebounceInActiveToolTip = Enter in the duration (milliseconds) which the sensor has to be InActive, before the change is acted upon.
->>>>>>> 64dc0798
 Track = Via
 Location = Localitzaci\u00f3
 Nodes = Nodes de Via
@@ -180,37 +115,6 @@
 EditTurnout = Edit Turnout
 EditXing = Edit Level Crossing
 EditSlip = Edit Slip
-<<<<<<< HEAD
-EditTurntable = Edit Turntable
-TurntableRadius = Turntable Radius
-TurntableRadiusHint = Enter radius (screen units) of turntable circle.
-TurntableDCCControlled = DCC Controlled Turntable
-TurnoutState = Set State
-RayAngle = Ray Track Angle
-AddRayTrack = New Ray Track
-DeleteRayTrack = Delete Ray Track
-RayAngleHint = Enter angle of ray track to add or delete (12 o'clock = 0, 3 o'clock = 90 degrees, etc.).
-AddRayTrackHint = Click to add a new ray track at the angle entered above.
-DeleteRayTrackHint = Click to delete the ray track closest to the angle entered above.
-Unconnected = Unconnected Ray
-Connected = Connected to
-EditTurnoutNameHint = Edit turnout name to change the physical turnout linked to this panel turnout.
-EditBlockNameHint = Edit block name to change the linked block. If new name, block will be created.
-EditBlockBNameHint = Edit this block name to change the block linked to second connecting point.
-EditBlockCNameHint = Edit this block name to change the block linked to third connecting point.
-EditBlockDNameHint = Edit this block name to change the block linked to fourth connecting point.
-DoneHint = Prem Fet per acceptar els canvis i tancar aquest di\u00e0leg.
-CancelHint = Prem Cancel\u00b7la per tancar el quadre sense desar canvis.
-CreateEdit = Crea/Edita
-EditBlock = Crea/Edita Bloc {0}
-#EditBlock1 = Create/Edit Block 1, 2, 3, 4 > replaced by above key + index
-EditBlockHint = Prem aqu\u00ed per crear/editar informaci\u00f3 del Bloc {0} mostrat a baix.
-UseCount = Comptador d'\u00fas Actual
-OccupiedSense = Sens Ocupat
-OccupiedSenseHint = Selecciona l'estat del Sensor d'Ocupaci\u00f3 quan el bloc \u00e9s ocupat.
-#MemoryVariable = Nom de Variable de Mem\u00f2ria
-MemoryVariableTip = Entra nam (de sistema o usuari) d'una variable de mem\u00f2ria (opcional).
-=======
 #EditTrackSegment = Edit Track Segment
 EditTurntable = Edita plataforma girat\u00f2ria
 TurntableRadius = Radi de la plataforma girat\u00f2ria
@@ -232,7 +136,7 @@
 EditBlockNameHint = Edita el nom del Bloc per canviar el bloc vinclat. Si es posa un nom nou, es crear\u00e0 un bloc nou.
 EditBlockBNameHint = Edita el nom del Bloc per canviar el bloc vinclat al segon punt de connexi\u00f3.
 EditBlockCNameHint = Edita el nom del Bloc per canviar el bloc vinclat al tercer punt de connexi\u00f3.
-EditBlockDNameHint = EEdita el nom del Bloc per canviar el bloc vinclat al quart punt de connexi\u00f3.
+EditBlockDNameHint = Edita el nom del Bloc per canviar el bloc vinclat al quart punt de connexi\u00f3.
 DoneHint = Prem [{0}] per aceptar els canvis i tancar aquest quadre de di\u00e0leg.
 CancelHint = Prem [{0}] per descartar els canvis i tancar aquest quadre de di\u00e0leg.
 CreateEdit = Crea/Edita
@@ -243,7 +147,6 @@
 OccupiedSense = Sensor Ocupat
 OccupiedSenseHint = Selecciona l'estat del Sensor d'Ocupaci\u00f3 quan aquest bloc est\u00e0 ocupat.
 MemoryVariableTip = Entra el nom (de sistema o usuari) d'una variable de mem\u00f2ria (opcional).
->>>>>>> 64dc0798
 TrackColor = Color de la Via:
 TrackColorHint = Selecciona el Color de la Via quan aquest bloc est\u00e0 desocupat.
 OccupiedColor = Color de la Via Ocupada:
@@ -298,16 +201,7 @@
 ToolTipGenericMac = Control-click to see menu, drag with command key down to move.
 ToolTipGenericWin = Right-click to see menu, drag with right mouse button to move.
 NoBlock = No Block Set
-<<<<<<< HEAD
-NoTurnout = No Turnout Set
-NotConnected = <Not connected>
-EnterRotation = Enter Rotation Angle ( degrees CW )
-UseSizeAsDefault = Use Size As Default
-SetSignals = Set Signals...
-SetSensors = Set Sensors...
-SetSignalMasts = Set Signal Masts...
 WYETurnout = WYE Turnout
-=======
 NoBlockX = Block {0} Not Set
 #NoBlock2 = Block 2 Not Set > replaced by above key + index
 NoTurnout = No Turnout Set
@@ -319,7 +213,6 @@
 SetSignals = Set Signal Heads...
 SetSensors = Set Sensors...
 SetSignalMasts = Set Signal Masts...
->>>>>>> 64dc0798
 LevelCrossing = Level Crossing
 LayoutSingleSlip = Single Slip
 LayoutDoubleSlip = Double Slip
@@ -344,11 +237,7 @@
 ShowAppearance = show Appearance
 ShowDarkIcon = show Dark icon
 EditLogic = Edit Logic
-<<<<<<< HEAD
-=======
 #SignalLogicFor = Signal Logic for
-Turntable = Turntable
->>>>>>> 64dc0798
 StateColors = State Colors
 SetFixedSize = Set Fixed Size
 SetMarginSize = Set Margin Size
@@ -382,10 +271,8 @@
 TooltipEdit = In Edit Mode only
 TooltipNotEdit = Not in Edit Mode only
 TurnoutCirclesOn = Show Turnout Circles
-<<<<<<< HEAD
-=======
+
 #ShowBlockNames = Show Block Names in Edit Mode
->>>>>>> 64dc0798
 AntialiasingOn = Enable antialiasing (Smoother lines)
 NewTitle = New Title
 EditTitle = Edit Title
@@ -400,10 +287,8 @@
 EditTitleMessageTitle = Edit Layout Name
 SetTrackWidth = Set Track Line Width
 SetLocation = Save Location and Size
-<<<<<<< HEAD
-=======
-TrackColorSubMenu = Default Track Colors
->>>>>>> 64dc0798
+
+#TrackColorSubMenu = Default Track Colors
 DefaultTrackColor = Set Default Track Color
 DefaultOccupiedTrackColor = Set Default Occupied Track Color
 DefaultAlternativeTrackColor = Set Default Alternative Track Color
@@ -443,24 +328,17 @@
 Continuing = Continuing
 ContinuingTrack = continuing track
 Diverging = Diverging
-<<<<<<< HEAD
-=======
 Diverging_ = Diverging {0}
->>>>>>> 64dc0798
 DivergingTrack = diverging track
 SignalLocated = Signal located at 
 ProtectsTurnout = Protects Turnout
 OrBoth = (or both Turnout
 Throat = Throat
 Tracks) = tracks)
-<<<<<<< HEAD
-EnterXOverTurnout = Enter name of crossover turnout:
-=======
 EnterXOverTurnout = Enter name of crossover turnout
 XContinuing = {0} Corner - Continuing
 XDiverging  = {0} Corner - Diverging
 TrackXConnect = {0} Connecting Point
->>>>>>> 64dc0798
 PlaceHead = Add Signal Head Icon to Panel
 PlaceHeadHint = Check to place icon for above signal head on panel near turnout.
 AnchorPlaceHeadHint = Check to place icon for above signal head on panel near anchor point.
@@ -528,10 +406,7 @@
 Error16 = Error - Cannot attach Memory to Block because no memory is defined for "{0}. Please enter a Memory defined in the Memory Table and try again.
 Error17 = Error - Reporter manager not available. Cannot add Reporter Icon.
 Error18 = Error - Could not provide Reporter {0}. Cannot add Reporter Icon.
-<<<<<<< HEAD
-=======
 Error19 = Error - Missing Name for Sensor {0}. Please fill in all fields.
->>>>>>> 64dc0798
 
 # question messages
 ButtonYesPlus = Yes - Stop Warnings
@@ -565,11 +440,6 @@
 
 ChangeSensorIcon = Change Sensor Icon
 ChangeSensorIconHint = Click to change icons used to represent sensors.
-<<<<<<< HEAD
-SensorDoneHint = Click Done to perform tasks requested above and dismiss this dialog.
-
-SensorsError1 = Error - No turnout name was entered. Please enter a turnout name or cancel.
-=======
 #SensorEastNameHint = Enter name (system or user) of sensor for right-bound (east) or down-bound (south) trains.
 #SensorWestNameHint = Enter name (system or user) of sensor for left-bound (west) or up-bound (north) trains.
 SensorDoneHint = Click Done to perform tasks requested above and dismiss this dialog.
@@ -578,7 +448,6 @@
 #AnchorPlaceSensorHint = Check to place icon for above sensor on panel near anchor point.
 
 SensorsError1 = Error - No turnout name was entered. Please enter a turnout name or Cancel.
->>>>>>> 64dc0798
 SensorsError2 = Error - No turnout is defined for "{0}". Please enter \na turnout name in the Turnout Table and on the panel.
 SensorsError3 = Error - Turnout "{0}" is not drawn on the panel.\nPlease enter the name of a drawn turnout.
 SensorsError4 = Error - Sensor "{0}" does not exist. Please correct name\nor enter this Sensor in the Sensor Table, and try again.
@@ -589,12 +458,6 @@
 SensorsError13 = Error - Cannot assign sensor "{0}" to this block boundary\nbecause it is already on the panel at a different place.
 
 SignalMastsBlockNameHint = Enter name of one block where signal masts are needed at block boundary.
-
-<<<<<<< HEAD
-SignalMastsTurnoutNameHint =  Enter name (system or user) of signal mast
-SignalMastDoneHint = Click Done to perform tasks requested above and dismiss this dialog.
-
-=======
 #ChangeSignalMastIcon = Change SignalMast Icon
 #ChangeSignalMastIconHint = Click to change icons used to represent signal masts (Use left-facing icons.)
 SignalMastsTurnoutNameHint =  Enter name (system or user) of signal mast
@@ -608,7 +471,6 @@
 #PlaceSignalMastRightToolTip = Place SignalMast on the right hand side of the track as if you were facing it
 #AnchorPlaceSignalMastHint = Check to place icon for above signal mast on panel near anchor point.
 
->>>>>>> 64dc0798
 SignalMastsError4 = Error - SignalMast "{0}" does not exist. Please correct name\nor enter this SignalMast in the SignalMast Table, and try again.
 SignalMastsError5 = Error - SignalMast name was not entered. Please enter\na signal mast name for required positions or cancel.
 SignalMastsError6 = Error - Cannot place signal mast "{0}" on the panel\nbecause it is already on the panel.
@@ -625,10 +487,7 @@
 PlaceLeftToolTip = Place {0} on the left hand side of the track as if you were facing it
 PlaceRightToolTip = Place {0} on the right hand side of the track as if you were facing it
 PlaceItem = Add {0} Icon to Panel
-<<<<<<< HEAD
-=======
 #NameHint = Enter name (system or user) of {0} located here.
->>>>>>> 64dc0798
 PlaceItemToolTip = Check to place icon for above {0} on panel near anchor point.
 BoundaryOf = Boundary Of
 BlockBoundary = Block Boundary
@@ -663,11 +522,8 @@
 
 # Use with track segments
 ChangeTo = Change To
-<<<<<<< HEAD
-=======
-Line = Line
+#Line = Line
 #Circle + Ellipse are in > DisplayBundle
->>>>>>> 64dc0798
 FlipAngle = Flip Angle
 ShowConstruct = Show Construction Line
 HideConstruct = Hide Construction Line

package jmri.jmrit.display.layoutEditor;

import static jmri.jmrit.XmlFile.newDocument;
import static jmri.jmrit.XmlFile.xsltLocation;

import java.io.*;
import java.util.*;
import jmri.*;
import jmri.jmrit.*;
import jmri.jmrit.roster.*;
import jmri.util.FileUtil;
import org.jdom2.*;
import org.slf4j.*;

/**
 * Handle saving/restoring block value information to XML files. This class
 * manipulates files conforming to the block_value DTD.
 *
 * @author Dave Duchamp Copyright (C) 2008
 * @author George Warner Copyright (c) 2017-2018
 */
public class BlockValueFile extends XmlFile {

    public BlockValueFile() {
        super();
        blockManager = jmri.InstanceManager.getDefault(jmri.BlockManager.class);
    }

    // operational variables
    private BlockManager blockManager = null;
    private final static String defaultFileName = FileUtil.getUserFilesPath() + "blockvalues.xml";
    private Element root = null;

    /**
     * Reads Block values from a file in the user's preferences directory. If
     * the file containing block values does not exist this routine returns
     * quietly. If a Block named in the file does not exist currently, that
     * entry is quietly ignored.
     *
     * @throws JDOMException on rootFromName if all methods fail
     * @throws IOException   if an I/O error occurs while reading a file
     */
    @SuppressWarnings("deprecation") // needs careful unwinding for Set operations
    public void readBlockValues() throws JDOMException, IOException {
        log.debug("entered readBlockValues");
        List<String> blocks = blockManager.getSystemNameList();
        // check if file exists
        if (checkFile(defaultFileName)) {
            // file is present,
            root = rootFromName(defaultFileName);
            if ((root != null) && (blocks.size() > 0)) {
                // there is a file and there are Blocks defined
                Element blockvalues = root.getChild("blockvalues");
                if (blockvalues != null) {
                    // there are values defined, read and set block values if Block exists.
                    List<Element> blockList = blockvalues.getChildren("block");
                    // check if all powermanagers are turned on, if they are, we should expect
                    // blocks with values to be occupied
                    boolean allPoweredUp = true;
                    for (PowerManager pm : jmri.InstanceManager.getList(PowerManager.class)) {
                        try {
                            if (pm.getPower() != jmri.PowerManager.ON) {
                                allPoweredUp = false;
                            }
                        } catch (JmriException e) {
                            allPoweredUp = false;
                        }
                    }
                    List<String> passes = new ArrayList<>();
                    passes.add("set");
                    if (allPoweredUp) {
                        // perform two passes, one to check blocks with values are occupied, the second to
                        // set values
                        passes.add(0, "check");
                    }
                    for (String pass : passes) {
                        for (Element bl : blockList) {
                            if (bl.getAttribute("systemname") == null) {
                                log.warn("unexpected null in systemName {} {}", bl, bl.getAttributes());
                                break;
                            }
                            String sysName = bl.getAttribute("systemname").getValue();
                            // get Block - ignore entry if block not found
                            Block b = blockManager.getBlock(sysName);
                            if (b != null) {
                                // Block was found
                                if (pass.equals("check") && b.getState() != Block.OCCUPIED) {
                                    // we have a recorded value for an empty block, the blockvalues file
                                    // must be out of date, bail out before we set any values
                                    log.error("block {} is not occupied but has a saved value, not setting saved block values",
                                            b.getDisplayName());
                                    return;
                                }
                                if (pass.equals("set")) {
                                    Object v = bl.getAttribute("value").getValue();
                                    if (bl.getAttribute("valueClass") != null) {
                                        if (bl.getAttribute("valueClass").getValue().equals("jmri.jmrit.roster.RosterEntry")) {
                                            RosterEntry re = Roster.getDefault().getEntryForId(((String) v));
                                            if (re != null) {
                                                v = re;
                                            }
                                        }
                                    }
                                    b.setValue(v);
                                }
                                if (pass.equals("set")) {
                                    // set direction if there is one
                                    int dd = Path.NONE;
                                    Attribute a = bl.getAttribute("dir");
                                    if (a != null) {
                                        try {
                                            dd = a.getIntValue();
                                        } catch (DataConversionException e) {
                                            log.error("failed to convert direction attribute");
                                        }
                                    }
                                    b.setDirection(dd);
                                }
                            }
                        }
                    }
                }
            }
        }
    }


    /*
     *  Writes out block values to a file in the user's preferences directory
     *  If there are no defined Blocks, no file is written.
     *  If none of the defined Blocks have values, no file is written.
     *
     * @throws IOException
     */
    @SuppressWarnings("deprecation") // needs careful unwinding for Set operations & generics
    public void writeBlockValues() throws IOException {
        log.debug("entered writeBlockValues");
        List<String> blocks = blockManager.getSystemNameList();
        if (blocks.size() > 0) {
            // there are blocks defined, create root element
            root = new Element("block_values");
            Document doc = newDocument(root, dtdLocation + "block-values.dtd");
            boolean valuesFound = false;

            // add XSLT processing instruction
            // <?xml-stylesheet type="text/xsl" href="XSLT/block-values.xsl"?>
            Map<String, String> m = new HashMap<>();
            m.put("type", "text/xsl");
            m.put("href", xsltLocation + "blockValues.xsl");
            ProcessingInstruction p = new ProcessingInstruction("xml-stylesheet", m);
            doc.addContent(0, p);

            // save block values in xml format
            Element values = new Element("blockvalues");
<<<<<<< HEAD
            for (int i = 0; i < blocks.size(); i++) {
                String sname = blocks.get(i);
                Block b = blockManager.getBlock(sname);
=======
            for (String sname : blocks) {
                Block b = blockManager.getBySystemName(sname);
>>>>>>> a300551b
                if (b != null) {
                    Object o = b.getValue();
                    if (o != null) {
                        // block has value, save it
                        Element val = new Element("block");
                        val.setAttribute("systemname", sname);
                        if (o instanceof RosterEntry) {
                            val.setAttribute("value", ((BasicRosterEntry) o).getId());
                            val.setAttribute("valueClass", "jmri.jmrit.roster.RosterEntry");
                        } else {
                            val.setAttribute("value", o.toString());
                        }
                        int v = b.getDirection();
                        if (v != Path.NONE) {
                            val.setAttribute("dir", "" + v);
                        }
                        values.addContent(val);
                        valuesFound = true;
                    }
                } else {
                    log.error("Block " + sname + " was not found.");
                }
            }
            root.addContent(values);

            // write out the file if values were found
            if (valuesFound) {
                try {
                    if (!checkFile(defaultFileName)) {
                        // file does not exist, create it
                        File file = new File(defaultFileName);
                        if (!file.createNewFile()) // create and check result
                        {
                            log.error("createNewFile failed");
                        }
                    }
                    // write content to file
                    writeXML(findFile(defaultFileName), doc);
                } catch (IOException ioe) {
                    log.error("IO Exception " + ioe);
                    throw (ioe);
                }
            }
        }
    }

    // initialize logging
    private final static Logger log = LoggerFactory.getLogger(BlockValueFile.class);

}<|MERGE_RESOLUTION|>--- conflicted
+++ resolved
@@ -152,14 +152,8 @@
 
             // save block values in xml format
             Element values = new Element("blockvalues");
-<<<<<<< HEAD
-            for (int i = 0; i < blocks.size(); i++) {
-                String sname = blocks.get(i);
-                Block b = blockManager.getBlock(sname);
-=======
             for (String sname : blocks) {
                 Block b = blockManager.getBySystemName(sname);
->>>>>>> a300551b
                 if (b != null) {
                     Object o = b.getValue();
                     if (o != null) {

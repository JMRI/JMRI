package jmri.jmrit.display.layoutEditor;

import java.awt.BasicStroke;
import java.awt.Color;
import java.awt.Container;
import java.awt.FlowLayout;
import java.awt.Graphics2D;
import java.awt.Stroke;
import java.awt.event.ActionEvent;
import java.awt.event.MouseEvent;
import java.awt.geom.Arc2D;
import java.awt.geom.Line2D;
import java.awt.geom.Point2D;
import java.awt.geom.Rectangle2D;
import java.util.ArrayList;
import java.util.ResourceBundle;
import javax.swing.AbstractAction;
import javax.swing.BoxLayout;
import javax.swing.JButton;
import javax.swing.JCheckBox;
import javax.swing.JComboBox;
import javax.swing.JLabel;
import javax.swing.JMenu;
import javax.swing.JMenuItem;
import javax.swing.JOptionPane;
import javax.swing.JPanel;
import javax.swing.JPopupMenu;
import javax.swing.JRootPane;
import javax.swing.JSeparator;
import javax.swing.JTextField;
import javax.swing.SwingUtilities;
import jmri.BlockManager;
import jmri.InstanceManager;
import jmri.jmrit.display.layoutEditor.blockRoutingTable.LayoutBlockRouteTableAction;
import jmri.util.JmriJFrame;
import jmri.util.MathUtil;
import jmri.util.swing.JmriBeanComboBox;
import org.slf4j.Logger;
import org.slf4j.LoggerFactory;

/**
 * TrackSegment is a segment of track on a layout linking two nodes of the
 * layout. A node may be a LayoutTurnout, a LevelXing or a PositionablePoint.
 * <P>
 * PositionablePoints have 1 or 2 connection points. LayoutTurnouts have 3 or 4
 * (crossovers) connection points, designated A, B, C, and D. LevelXing's have 4
 * connection points, designated A, B, C, and D.
 * <P>
 * TrackSegments carry the connectivity information between the three types of
 * nodes. Track Segments serve as the lines in a graph which shows layout
 * connectivity. For the connectivity graph to be valid, all connections between
 * nodes must be via TrackSegments.
 * <P>
 * TrackSegments carry Block information, as do LayoutTurnouts and LevelXings.
 * <P>
 * TrackSegments may be drawn as dashed lines or solid lines. In addition
 * TrackSegments may be hidden when the panel is not in EditMode.
 *
 * @author Dave Duchamp Copyright (c) 2004-2009
 */
public class TrackSegment extends LayoutTrack {

    // Defined text resource
    ResourceBundle rb = ResourceBundle.getBundle("jmri.jmrit.display.layoutEditor.LayoutEditorBundle");

    // defined constants
    // operational instance variables (not saved between sessions)
    private LayoutBlock block = null;
    private TrackSegment instance = null;
    private LayoutEditor layoutEditor = null;

    // persistent instances variables (saved between sessions)
    private String blockName = "";
    private Object connect1 = null;
    private int type1 = 0;
    private Object connect2 = null;
    private int type2 = 0;
    private boolean dashed = false;
    private boolean mainline = false;
    private boolean arc = false;
    private boolean flip = false;
    private double angle = 0.0D;
    private boolean circle = false;
    private boolean changed = false;
    private boolean bezier = false;

    // for Bezier
    private ArrayList<Point2D> bezierControlPoints = new ArrayList<Point2D>(); // list of control point displacements

    public TrackSegment(String id, Object c1, int t1, Object c2, int t2, boolean dash,
            boolean main, LayoutEditor myPanel) {
        layoutEditor = myPanel;
        // validate input
        if ((c1 == null) || (c2 == null)) {
            log.error("Invalid object in TrackSegment constructor call - " + id);
        }

        if (isConnectionType(t1)) {
            connect1 = c1;
            type1 = t1;
        } else {
            log.error("Invalid connect type 1 in TrackSegment constructor - " + id);
        }
        if (isConnectionType(t2)) {
            connect2 = c2;
            type2 = t2;
        } else {
            log.error("Invalid connect type 2 in TrackSegment constructor - " + id);
        }
        instance = this;
        ident = id;
        dashed = dash;
        mainline = main;
        arc = false;
        flip = false;
        angle = 0.0D;
        circle = false;
        bezier = false;
    }

    // alternate constructor for loading layout editor panels
    public TrackSegment(String id, String c1Name, int t1, String c2Name, int t2, boolean dash,
            boolean main, boolean hide, LayoutEditor myPanel) {
        layoutEditor = myPanel;
        tConnect1Name = c1Name;
        type1 = t1;
        tConnect2Name = c2Name;
        type2 = t2;
        instance = this;
        ident = id;
        dashed = dash;
        mainline = main;
        hidden = hide;
    }

    /**
     * Get debugging string for the TrackSegment.
     *
     * @return text showing id and connections of this segment
     */
    public String toString() {
        return "TrackSegment " + ident
                + " c1:{" + getConnect1Name() + " (" + type1 + "},"
                + " c2:{" + getConnect2Name() + " (" + type2 + "}";

    }

    /*
     * Accessor methods
     */
    public String getBlockName() {
        return blockName;
    }

    public int getType1() {
        return type1;
    }

    public int getType2() {
        return type2;
    }

    public Object getConnect1() {
        return connect1;
    }

    public Object getConnect2() {
        return connect2;
    }

    protected void setNewConnect1(Object o, int type) {
        connect1 = o;
        type1 = type;
    }

    protected void setNewConnect2(Object o, int type) {
        connect2 = o;
        type2 = type;
    }

    public boolean getDashed() {
        return dashed;
    }

    public void setDashed(boolean dash) {
        dashed = dash;
    }

    public boolean getMainline() {
        return mainline;
    }

    public void setMainline(boolean main) {
        mainline = main;
    }

    public boolean getArc() {
        return arc;
    }

    public void setArc(boolean boo) {
        if (arc != boo) {
            arc = boo;
            if (arc) {
                bezier = false;
            }
            changed = true;
        }
    }

    public boolean getCircle() {
        return circle;
    }

    public void setCircle(boolean boo) {
        if (circle != boo) {
            circle = boo;
            if (circle) {
                bezier = false;
            }
            changed = true;
        }
    }

    public boolean getFlip() {
        return flip;
    }

    public void setFlip(boolean boo) {
        if (flip != boo) {
            flip = boo;
            changed = true;
        }
    }

    public boolean getBezier() {
        return bezier;
    }

    public void setBezier(boolean boo) {
        if (bezier != boo) {
            bezier = boo;
            if (getBezier()) {
                arc = false;
                circle = false;
            }
            changed = true;
        }
    }

    public double getAngle() {
        return angle;
    }

    public void setAngle(double x) {
        angle = MathUtil.pin(x, 0.0D, 180.0D);
        changed = true;
    }

    /**
     * Determine if we need to redraw a curved piece of track. Saves having to
     * recalculate the circle details each time.
     */
    public boolean trackNeedsRedraw() {
        return changed;
    }

    public void trackRedrawn() {
        changed = false;
    }

    public LayoutBlock getLayoutBlock() {
        if ((block == null) && (blockName != null) && (!blockName.equals(""))) {
            block = layoutEditor.provideLayoutBlock(blockName);
        }
        return block;
    }

    public String getConnect1Name() {
        return getConnectName(connect1, type1);
    }

    public String getConnect2Name() {
        return getConnectName(connect2, type2);
    }

    private String getConnectName(Object o, int type) {
        String result = null;
        if (null != o) {
            result = ((LayoutTrack) o).getName();
        }
        return result;
    }

    public int getNumberOfBezierControlPoints() {
        return bezierControlPoints.size();
    }

    public Point2D getBezierControlPoint(int index) {
        Point2D result = center;
        if (index < 0) {
            index += bezierControlPoints.size();
        }
        if ((index >= 0) && (index < bezierControlPoints.size())) {
            result = bezierControlPoints.get(index);
        }
        return result;
    }

    public void setBezierControlPoint(Point2D p, int index) {
        if (index < 0) {
            index += bezierControlPoints.size();
        }
        if ((index >= 0) && (index <= bezierControlPoints.size())) {
            if (index < bezierControlPoints.size()) {
                bezierControlPoints.set(index, p);
            } else {
                bezierControlPoints.add(p);
            }
        }
    }

    // initialization instance variables (used when loading a LayoutEditor)
    public String tBlockName = "";
    public String tConnect1Name = "";
    public String tConnect2Name = "";

    /**
     * Initialization method. The above variables are initialized by
     * PositionablePointXml, then the following method is called after the
     * entire LayoutEditor is loaded to set the specific TrackSegment objects.
     */
    @SuppressWarnings("deprecation")
    //NOTE: findObjectByTypeAndName is @Deprecated;
    // we're using it here for backwards compatibility until it can be removed
    public void setObjects(LayoutEditor p) {
        if (tBlockName.length() > 0) {
            block = p.getLayoutBlock(tBlockName);
            if (block != null) {
                blockName = tBlockName;
                block.incrementUse();
            } else {
                log.error("bad blockname '" + tBlockName + "' in tracksegment " + ident);
            }
        }

        //NOTE: testing "type-less" connects
        // (read comments for findObjectByName in LayoutEditorFindItems.java)
        connect1 = p.getFinder().findObjectByName(tConnect1Name);
<<<<<<< HEAD
        if (null == connect1) { // findObjectByName failed; try findObjectByTypeAndName
=======
        if (null == connect1) { // findObjectByName failed... try findObjectByTypeAndName
>>>>>>> 8942cf5d
            log.warn("Unknown connect1 object prefix: '" + tConnect1Name + "' of type " + type1 + ".");
            connect1 = p.getFinder().findObjectByTypeAndName(type1, tConnect1Name);
        }
        connect2 = p.getFinder().findObjectByName(tConnect2Name);
<<<<<<< HEAD
        if (null == connect2) { // findObjectByName failed; try findObjectByTypeAndName
=======
        if (null == connect2) { // findObjectByName failed... try findObjectByTypeAndName
>>>>>>> 8942cf5d
            log.warn("Unknown connect2 object prefix: '" + tConnect2Name + "' of type " + type1 + ".");
            connect2 = p.getFinder().findObjectByTypeAndName(type2, tConnect2Name);
        }
    }

    /**
     * Set Up a Layout Block for a Track Segment.
     */
    public void setLayoutBlock(LayoutBlock b) {
        block = b;
        if (b != null) {
            blockName = b.getID();
        }
    }

    public void setLayoutBlockByName(String name) {
        blockName = name;
    }

    protected void updateBlockInfo() {
        if (block != null) {
            block.updatePaths();
        }
        LayoutBlock b1 = getBlock(connect1, type1);
        if ((b1 != null) && (b1 != block)) {
            b1.updatePaths();
        }
        LayoutBlock b2 = getBlock(connect2, type2);
        if ((b2 != null) && (b2 != block) && (b2 != b1)) {
            b2.updatePaths();
        }
        if (getConnect1() instanceof PositionablePoint) {
            ((PositionablePoint) getConnect1()).reCheckBlockBoundary();
        } else if (getConnect1() instanceof LayoutTurnout) {
            ((LayoutTurnout) getConnect1()).reCheckBlockBoundary();
        } else if (getConnect1() instanceof LevelXing) {
            ((LevelXing) getConnect1()).reCheckBlockBoundary();
        } else if (getConnect1() instanceof LayoutSlip) {
            ((LayoutSlip) getConnect1()).reCheckBlockBoundary();
        }

        if (getConnect2() instanceof PositionablePoint) {
            ((PositionablePoint) getConnect2()).reCheckBlockBoundary();
        } else if (getConnect2() instanceof LayoutTurnout) {
            ((LayoutTurnout) getConnect2()).reCheckBlockBoundary();
        } else if (getConnect2() instanceof LevelXing) {
            ((LevelXing) getConnect2()).reCheckBlockBoundary();
        } else if (getConnect2() instanceof LayoutSlip) {
            ((LayoutSlip) getConnect2()).reCheckBlockBoundary();
        }
    }

    private LayoutBlock getBlock(Object connect, int type) {
        if (connect == null) {
            return null;
        }
        if (type == POS_POINT) {
            PositionablePoint p = (PositionablePoint) connect;
            if (p.getConnect1() != instance) {
                if (p.getConnect1() != null) {
                    return (p.getConnect1().getLayoutBlock());
                } else {
                    return null;
                }
            } else {
                if (p.getConnect2() != null) {
                    return (p.getConnect2().getLayoutBlock());
                } else {
                    return null;
                }
            }
        } else {
            return (layoutEditor.getAffectedBlock(connect, type));
        }
    }

    /**
<<<<<<< HEAD
     * Get the connection type for a point.
     *
     * @param p the point to hit test
     * @return the type of point that was hit (NONE means none)
     * @since 7.4.?
=======
     * find the hit (location) type for a point
     * @param p the point
     * @param useRectangles - whether to use (larger) rectangles or (smaller) circles for hit testing
     * @param requireUnconnected - whether to only return hit types for free connections
     * @return the location type for the point (or NONE)
     * @since 7.4.3
>>>>>>> 8942cf5d
     */
    protected int findHitPointType(Point2D p, boolean useRectangles, boolean requireUnconnected) {
        int result = NONE;  // assume point not on connection

        if (!requireUnconnected) {
            //note: optimization here: instead of creating rectangles for all the
            // points to check below, we create a rectangle for the test point
            // and test if the points below are in that rectangle instead.
            Rectangle2D r = layoutEditor.trackControlPointRectAt(p);

            if (getCircle()) {
                if (r.contains(getCoordsCenterCircle())) {
                    result = LayoutTrack.TRACK_CIRCLE_CENTRE;
                }
            }

            if (getBezier()) {
                // hit testing for the control points
                // note: control points will override center circle
                for (int index = 0; index < bezierControlPoints.size(); index++) {
                    if (r.contains(getBezierControlPoint(index))) {
                        result = LayoutTrack.BEZIER_CONTROL_POINT_OFFSET_MIN + index;
                        break;
                    }
                }
            }
        }
        return result;
    }   // findHitPointType

    /**
     * Get the coordinates for a specified connection type.
     *
     * @param connectionType the connection type
     * @return the coordinates for the specified connection type
     */
    public Point2D getCoordsForConnectionType(int connectionType) {
        Point2D result = getCentreSeg();
        if (connectionType == TRACK_CIRCLE_CENTRE) {
            result = getCoordsCenterCircle();
        } else if ((connectionType >= BEZIER_CONTROL_POINT_OFFSET_MIN) && (connectionType <= BEZIER_CONTROL_POINT_OFFSET_MAX)) {
            result = getBezierControlPoint(connectionType - BEZIER_CONTROL_POINT_OFFSET_MIN);
        }
        return result;
    }

    /**
     * @return the bounds of this track segment
     */
    public Rectangle2D getBounds() {
        Rectangle2D result;

        Point2D ep1 = layoutEditor.getCoords(getConnect1(), getType1());
        result = new Rectangle2D.Double(ep1.getX(), ep1.getY(), 0, 0);
        Point2D ep2 = layoutEditor.getCoords(getConnect2(), getType2());
        result.add(ep2);

        return result;
    }

    JPopupMenu popup = null;

    /**
     * Display popup menu for information and editing.
     */
    protected void showPopUp(MouseEvent e) {
        if (popup != null) {
            popup.removeAll();
        } else {
            popup = new JPopupMenu();
        }


        String info = rb.getString("TrackSegment");
        if (getArc()) {
            if (getCircle()) {
                info = info + " (" + Bundle.getMessage("Circle") + ")";
            } else {
                info = info + " (" + Bundle.getMessage("Ellipse") + ")";
            }
        } else if (getBezier()) {
            info = info + " (" + Bundle.getMessage("Bezier") + ")";
        } else {
            info = info + " (" + Bundle.getMessage("Line") + ")";
        }

        JMenuItem jmi = popup.add(info);
        jmi.setEnabled(false);

        jmi = popup.add(ident);
        jmi.setEnabled(false);

        if (!dashed) {
            jmi = popup.add(rb.getString("Style") + " - " + rb.getString("Solid"));
        } else {
            jmi = popup.add(rb.getString("Style") + " - " + rb.getString("Dashed"));
        }
        jmi.setEnabled(false);

        if (!mainline) {
            jmi = popup.add(rb.getString("NotMainline"));
        } else {
            jmi = popup.add(rb.getString("Mainline"));
        }
        jmi.setEnabled(false);

        if (blockName.equals("")) {
            jmi = popup.add(rb.getString("NoBlock"));
        } else {
            jmi = popup.add(Bundle.getMessage("BeanNameBlock") + ": " + getLayoutBlock().getID());
        }
        jmi.setEnabled(false);

        if (hidden) {
            jmi = popup.add(rb.getString("Hidden"));
        } else {
            jmi = popup.add(rb.getString("NotHidden"));
        }
        jmi.setEnabled(false);

        popup.add(new JSeparator(JSeparator.HORIZONTAL));
        popup.add(new AbstractAction(Bundle.getMessage("ButtonEdit")) {

            @Override
            public void actionPerformed(ActionEvent e) {
                editTrackSegment();
            }
        });
        popup.add(new AbstractAction(Bundle.getMessage("ButtonDelete")) {

            @Override
            public void actionPerformed(ActionEvent e) {
                layoutEditor.removeTrackSegment(instance);
                remove();
                dispose();
            }
        });
        JMenu lineType = new JMenu(rb.getString("ChangeTo"));
        lineType.add(new AbstractAction(Bundle.getMessage("Line")) {

            @Override
            public void actionPerformed(ActionEvent e) {
                changeType(0);
            }
        });
        lineType.add(new AbstractAction(Bundle.getMessage("Circle")) {
            @Override
            public void actionPerformed(ActionEvent e) {
                changeType(1);
            }
        });
        lineType.add(new AbstractAction(Bundle.getMessage("Ellipse")) {
            @Override
            public void actionPerformed(ActionEvent e) {
                changeType(2);
            }
        });
        lineType.add(new AbstractAction(Bundle.getMessage("Bezier")) {
            @Override
            public void actionPerformed(ActionEvent e) {
                changeType(3);
            }
        });
        popup.add(lineType);

        if (getArc()) {
            popup.add(new AbstractAction(rb.getString("FlipAngle")) {

                @Override
                public void actionPerformed(ActionEvent e) {
                    flipAngle();
                }
            });
        }
        if (getArc() || getBezier()) {
            if (hideConstructionLines()) {
                popup.add(new AbstractAction(rb.getString("ShowConstruct")) {
                    @Override
                    public void actionPerformed(ActionEvent e) {
                        hideConstructionLines(SHOWCON);
                    }
                });
            } else {
                popup.add(new AbstractAction(rb.getString("HideConstruct")) {
                    @Override
                    public void actionPerformed(ActionEvent e) {
                        hideConstructionLines(HIDECON);
                    }
                });
            }
        }
        if ((!blockName.equals("")) && (jmri.InstanceManager.getDefault(LayoutBlockManager.class).isAdvancedRoutingEnabled())) {
            popup.add(new AbstractAction(rb.getString("ViewBlockRouting")) {
                @Override
                public void actionPerformed(ActionEvent e) {
                    AbstractAction routeTableAction = new LayoutBlockRouteTableAction("ViewRouting", getLayoutBlock());
                    routeTableAction.actionPerformed(e);
                }
            });
        }
        popup.show(e.getComponent(), e.getX(), e.getY());
    }

    /**
     * Display popup menu for information and editing.
     */
    protected void showBezierPopUp(MouseEvent e, int hitPointType) {
        int bezierControlPointIndex = hitPointType - BEZIER_CONTROL_POINT_OFFSET_MIN;
        if (popup != null) {
            popup.removeAll();
        } else {
            popup = new JPopupMenu();
        }

        JMenuItem jmi = popup.add(rb.getString("BezierControlPoint") + " #" + bezierControlPointIndex);
        jmi.setEnabled(false);
        popup.add(new JSeparator(JSeparator.HORIZONTAL));

        if (bezierControlPoints.size() < BEZIER_CONTROL_POINT_OFFSET_MAX - BEZIER_CONTROL_POINT_OFFSET_MIN) {
            popup.add(new AbstractAction(rb.getString("AddBezierControlPointAfter")) {

                @Override
                public void actionPerformed(ActionEvent e) {
                    addBezierControlPointAfter(bezierControlPointIndex);
                }
            });
            popup.add(new AbstractAction(rb.getString("AddBezierControlPointBefore")) {

                @Override
                public void actionPerformed(ActionEvent e) {
                    addBezierControlPointBefore(bezierControlPointIndex);
                }
            });
        }

        if (bezierControlPoints.size() > 2) {
            popup.add(new AbstractAction(rb.getString("DeleteBezierControlPoint") + " #" + bezierControlPointIndex) {

                @Override
                public void actionPerformed(ActionEvent e) {
                    deleteBezierControlPoint(bezierControlPointIndex);
                }
            });
        }
        popup.show(e.getComponent(), e.getX(), e.getY());
    }

    private void addBezierControlPointBefore(int index) {
        Point2D addPoint = getBezierControlPoint(index);
        if (index > 0) {
            addPoint = MathUtil.midPoint(getBezierControlPoint(index - 1), addPoint);
        } else {
            Point2D ep1 = layoutEditor.getCoords(getConnect1(), getType1());
            addPoint = MathUtil.midPoint(ep1, addPoint);
        }
        bezierControlPoints.add(index, addPoint);
        layoutEditor.redrawPanel();
        layoutEditor.setDirty();
    }

    private void addBezierControlPointAfter(int index) {
        int cnt = bezierControlPoints.size();
        Point2D addPoint = getBezierControlPoint(index);
        if (index < cnt - 1) {
            addPoint = MathUtil.midPoint(addPoint, getBezierControlPoint(index + 1));
            bezierControlPoints.add(index + 1, addPoint);
        } else {
            Point2D ep2 = layoutEditor.getCoords(getConnect2(), getType2());
            addPoint = MathUtil.midPoint(addPoint, ep2);
            bezierControlPoints.add(addPoint);
        }
        layoutEditor.redrawPanel();
        layoutEditor.setDirty();
    }

    private void deleteBezierControlPoint(int index) {
        if ((index >= 0) && (index < bezierControlPoints.size())) {
            bezierControlPoints.remove(index);
            layoutEditor.redrawPanel();
            layoutEditor.setDirty();
        }
    }

    void changeType(int choice) {
        switch (choice) {
            case 0:
                setArc(false);
                setAngle(0.0D);
                setCircle(false);
                setBezier(false);
                break;
            case 1:
                setArc(true);
                setAngle(90.0D);
                setCircle(true);
                setBezier(false);
                break;
            case 2:
                setArc(true);
                setAngle(90.0D);
                setCircle(false);
                setBezier(false);
                break;
            case 3:
                setArc(false);
                setCircle(false);
                if (bezierControlPoints.size() == 0) {
                    // set default control point displacements
                    Point2D ep1 = layoutEditor.getCoords(getConnect1(), getType1());
                    Point2D ep2 = layoutEditor.getCoords(getConnect2(), getType2());

                    // compute offset one third the distance from ep1 to ep2
                    Point2D offset = MathUtil.subtract(ep2, ep1);
                    offset = MathUtil.multiply(MathUtil.normalize(offset), MathUtil.length(offset) / 3);

                    // swap x & y so the offset is orthogonal to orginal line
                    offset = new Point2D.Double(offset.getY(), offset.getX());
                    Point2D pt1 = MathUtil.add(MathUtil.oneThirdPoint(ep1, ep2), offset);
                    Point2D pt2 = MathUtil.subtract(MathUtil.oneThirdPoint(ep2, ep1), offset);

                    bezierControlPoints.add(pt1);
                    bezierControlPoints.add(pt2);
                }
                setBezier(true);    // do this last (it calls reCenter())
                break;
            default:
                break;
        }
        layoutEditor.redrawPanel();
        layoutEditor.setDirty();
    }

    void flipAngle() {
        if (getFlip()) {
            setFlip(false);
        } else {
            setFlip(true);
        }
        layoutEditor.redrawPanel();
        layoutEditor.setDirty();
    }

    // variables for Edit Track Segment pane
    private JmriJFrame editTrackSegmentFrame = null;
    private JComboBox<String> dashedBox = new JComboBox<String>();
    private int dashedIndex;
    private int solidIndex;
    private JComboBox<String> mainlineBox = new JComboBox<String>();
    private int mainlineTrackIndex;
    private int sideTrackIndex;
    private JmriBeanComboBox blockNameComboBox = new JmriBeanComboBox(
            InstanceManager.getDefault(BlockManager.class), null, JmriBeanComboBox.DisplayOptions.DISPLAYNAME);
    private JTextField arcField = new JTextField(5);
    private JCheckBox hiddenBox = new JCheckBox(rb.getString("HideTrack"));
    private JButton segmentEditBlock;
    private JButton segmentEditDone;
    private JButton segmentEditCancel;
    private boolean editOpen = false;
    private boolean needsRedraw = false;

    /**
     * Edit a Track Segment.
     */
    protected void editTrackSegment() {
        if (editOpen) {
            editTrackSegmentFrame.setVisible(true);
            return;
        }
        // Initialize if needed
        if (editTrackSegmentFrame == null) {
            editTrackSegmentFrame = new JmriJFrame(Bundle.getMessage("EditTrackSegment"), false, true); // key moved to DisplayBundle to be found by CircuitBuilder.java
            editTrackSegmentFrame.addHelpMenu("package.jmri.jmrit.display.EditTrackSegment", true);
            editTrackSegmentFrame.setLocation(50, 30);
            Container contentPane = editTrackSegmentFrame.getContentPane();
            contentPane.setLayout(new BoxLayout(contentPane, BoxLayout.Y_AXIS));

            // add dashed choice
            JPanel panel31 = new JPanel();
            panel31.setLayout(new FlowLayout());
            dashedBox.removeAllItems();
            dashedBox.addItem(rb.getString("Solid"));
            solidIndex = 0;
            dashedBox.addItem(rb.getString("Dashed"));
            dashedIndex = 1;
            dashedBox.setToolTipText(rb.getString("DashedToolTip"));
            panel31.add(new JLabel(rb.getString("Style") + " : "));
            panel31.add(dashedBox);
            contentPane.add(panel31);

            // add mainline choice
            JPanel panel32 = new JPanel();
            panel32.setLayout(new FlowLayout());
            mainlineBox.removeAllItems();
            mainlineBox.addItem(rb.getString("Mainline"));
            mainlineTrackIndex = 0;
            mainlineBox.addItem(rb.getString("NotMainline"));
            sideTrackIndex = 1;
            mainlineBox.setToolTipText(rb.getString("MainlineToolTip"));
            panel32.add(mainlineBox);
            contentPane.add(panel32);

            // add hidden choice
            JPanel panel33 = new JPanel();
            panel33.setLayout(new FlowLayout());
            hiddenBox.setToolTipText(rb.getString("HiddenToolTip"));
            panel33.add(hiddenBox);
            contentPane.add(panel33);

            // setup block name
            JPanel panel2 = new JPanel();
            panel2.setLayout(new FlowLayout());
            JLabel blockNameLabel = new JLabel(rb.getString("BlockID"));
            panel2.add(blockNameLabel);
            layoutEditor.setupComboBox(blockNameComboBox, false, true);
            blockNameComboBox.setToolTipText(rb.getString("EditBlockNameHint"));
            panel2.add(blockNameComboBox);

            contentPane.add(panel2);

            if (getArc() && circle) {
                JPanel panel20 = new JPanel();
                panel20.setLayout(new FlowLayout());
                JLabel arcLabel = new JLabel("Set Arc Angle");
                panel20.add(arcLabel);
                panel20.add(arcField);
                arcField.setToolTipText("Set Arc Angle");
                contentPane.add(panel20);
                arcField.setText("" + getAngle());
            }

            // set up Edit Block, Done and Cancel buttons
            JPanel panel5 = new JPanel();
            panel5.setLayout(new FlowLayout());

            // Edit Block
            panel5.add(segmentEditBlock = new JButton(Bundle.getMessage("EditBlock", "")));
            segmentEditBlock.addActionListener((ActionEvent e) -> {
                segmentEditBlockPressed(e);
            });
            segmentEditBlock.setToolTipText(Bundle.getMessage("EditBlockHint", "")); // empty value for block 1
            panel5.add(segmentEditDone = new JButton(Bundle.getMessage("ButtonDone")));
            segmentEditDone.addActionListener((ActionEvent e) -> {
                segmentEditDonePressed(e);
            });
            segmentEditDone.setToolTipText(Bundle.getMessage("DoneHint", Bundle.getMessage("ButtonDone")));

            // make this button the default button (return or enter activates)
            // Note: We have to invoke this later because we don't currently have a root pane
            SwingUtilities.invokeLater(() -> {
                JRootPane rootPane = SwingUtilities.getRootPane(segmentEditDone);
                rootPane.setDefaultButton(segmentEditDone);
            });

            // Cancel
            panel5.add(segmentEditCancel = new JButton(Bundle.getMessage("ButtonCancel")));
            segmentEditCancel.addActionListener((ActionEvent e) -> {
                segmentEditCancelPressed(e);
            });
            segmentEditCancel.setToolTipText(Bundle.getMessage("CancelHint", Bundle.getMessage("ButtonCancel")));
            contentPane.add(panel5);
        }
        // Set up for Edit
        if (mainline) {
            mainlineBox.setSelectedIndex(mainlineTrackIndex);
        } else {
            mainlineBox.setSelectedIndex(sideTrackIndex);
        }
        if (dashed) {
            dashedBox.setSelectedIndex(dashedIndex);
        } else {
            dashedBox.setSelectedIndex(solidIndex);
        }
        hiddenBox.setSelected(hidden);
        blockNameComboBox.getEditor().setItem(blockName);

        editTrackSegmentFrame.addWindowListener(new java.awt.event.WindowAdapter() {
            @Override
            public void windowClosing(java.awt.event.WindowEvent e) {
                segmentEditCancelPressed(null);
            }
        });
        editTrackSegmentFrame.pack();
        editTrackSegmentFrame.setVisible(true);
        editOpen = true;
    }

    void segmentEditBlockPressed(ActionEvent a) {
        // check if a block name has been entered
        String newName = blockNameComboBox.getUserName();
        if (!blockName.equals(newName)) {
            // block has changed, if old block exists, decrement use
            if (block != null) {
                block.decrementUse();
            }
            // get new block, or null if block has been removed
            blockName = newName;
            try {
                block = layoutEditor.provideLayoutBlock(blockName);
            } catch (IllegalArgumentException ex) {
                blockName = "";
            }
            needsRedraw = true;
            layoutEditor.auxTools.setBlockConnectivityChanged();
            updateBlockInfo();
        }
        // check if a block exists to edit
        if (block == null) {
            JOptionPane.showMessageDialog(editTrackSegmentFrame,
                    rb.getString("Error1"),
                    Bundle.getMessage("ErrorTitle"), JOptionPane.ERROR_MESSAGE);
            return;
        }
        block.editLayoutBlock(editTrackSegmentFrame);
        layoutEditor.setDirty();
        needsRedraw = true;
    }

    void segmentEditDonePressed(ActionEvent a) {
        // set dashed
        boolean oldDashed = dashed;
        if (dashedBox.getSelectedIndex() == dashedIndex) {
            dashed = true;
        } else {
            dashed = false;
        }
        // set mainline
        boolean oldMainline = mainline;
        if (mainlineBox.getSelectedIndex() == mainlineTrackIndex) {
            mainline = true;
        } else {
            mainline = false;
        }
        // set hidden
        boolean oldHidden = hidden;
        hidden = hiddenBox.isSelected();
        if (getArc()) {
            //setAngle(Integer.parseInt(arcField.getText()));
            //needsRedraw = true;
            try {
                double newAngle = Double.parseDouble(arcField.getText());
                setAngle(newAngle);
                needsRedraw = true;
            } catch (NumberFormatException e) {
                arcField.setText("" + getAngle());
            }
        }
        // check if anything changed
        if ((oldDashed != dashed) || (oldMainline != mainline) || (oldHidden != hidden)) {
            needsRedraw = true;
        }
        // check if Block changed
        String newName = blockNameComboBox.getUserName();
        if (!blockName.equals(newName)) {
            // block has changed, if old block exists, decrement use
            if (block != null) {
                block.decrementUse();
            }
            // get new block, or null if block has been removed
            blockName = newName;
            try {
                block = layoutEditor.provideLayoutBlock(blockName);
            } catch (IllegalArgumentException ex) {
                blockName = "";
            }
            needsRedraw = true;
            layoutEditor.auxTools.setBlockConnectivityChanged();
            updateBlockInfo();
        }
        editOpen = false;
        editTrackSegmentFrame.setVisible(false);
        editTrackSegmentFrame.dispose();
        editTrackSegmentFrame = null;
        if (needsRedraw) {
            layoutEditor.redrawPanel();
        }
        layoutEditor.setDirty();
    }

    void segmentEditCancelPressed(ActionEvent a) {
        editOpen = false;
        editTrackSegmentFrame.setVisible(false);
        editTrackSegmentFrame.dispose();
        editTrackSegmentFrame = null;
        if (needsRedraw) {
            layoutEditor.setDirty();
            layoutEditor.redrawPanel();
        }
    }

    /**
     * Clean up when this object is no longer needed.
     * <p>
     * Should not be called while the object is still displayed.
     *
     * @see #remove()
     */
    void dispose() {
        if (popup != null) {
            popup.removeAll();
        }
        popup = null;
    }

    /**
     * Remove this object from display and persistance.
     */
    void remove() {
        // remove from persistance by flagging inactive
        active = false;
    }

    boolean active = true;

    /**
     * Get state. "active" means that the object is still displayed, and should
     * be stored.
     */
    public boolean isActive() {
        return active;
    }

    public static final int SHOWCON = 0x01;
    public static final int HIDECON = 0x02; //flag set on a segment basis.
    public static final int HIDECONALL = 0x04;  //Used by layout editor for hiding all

    public int showConstructionLine = SHOWCON;

    protected boolean showConstructionLinesLE() {
        if ((showConstructionLine & HIDECON) == HIDECON || (showConstructionLine & HIDECONALL) == HIDECONALL) {
            return false;
        }
        return true;
    }

    //Methods used by Layout Editor
    public void hideConstructionLines(int hide) {
        if (hide == HIDECONALL) {
            showConstructionLine |= HIDECONALL;
        } else if (hide == SHOWCON) {
            if ((showConstructionLine & HIDECONALL) == HIDECONALL) {
                showConstructionLine &= ~HIDECONALL;
            } else {
                showConstructionLine = hide;
            }
        } else {
            showConstructionLine = HIDECON;
        }
        layoutEditor.redrawPanel();
        layoutEditor.setDirty();
    }

    public boolean hideConstructionLines() {
        if ((showConstructionLine & SHOWCON) == SHOWCON) {
            return false;
        } else {
            return true;
        }
    }

    /**
     * The following are used only as a temporary store after a circle or arc
     * has been calculated. This prevents the need to recalculate the values
     * each time a re-drawHidden is required.
     */
    private Point2D pt1;
    private Point2D pt2;

    public Point2D getTmpPt1() {
        return pt1;
    }

    public Point2D getTmpPt2() {
        return pt2;
    }

    public void setTmpPt1(Point2D Pt1) {
        pt1 = Pt1;
        changed = true;
    }

    public void setTmpPt2(Point2D Pt2) {
        pt2 = Pt2;
        changed = true;
    }

    //private int startadj;
    private double cX;

    public double getCX() {
        return cX;
    }

    public void setCX(double CX) {
        cX = CX;
    }

    private double cY;

    public double getCY() {
        return cY;
    }

    public void setCY(double CY) {
        cY = CY;
    }

    private double cW;

    public double getCW() {
        return cW;
    }

    public void setCW(double CW) {
        cW = CW;
    }

    private double cH;

    public double getCH() {
        return cH;
    }

    public void setCH(double CH) {
        cH = CH;
    }

    private double startadj;

    public double getStartadj() {
        return startadj;
    }

    public void setStartadj(double Startadj) {
        startadj = Startadj;
    }

    // this is the center of the track segment (it is "on" the track segment)
    public double getCentreSegX() {
        return getCentreSeg().getX();
    }

    public void setCentreSegX(double x) {
        center.setLocation(x, getCentreSeg().getY());
    }

    public double getCentreSegY() {
        return getCentreSeg().getY();
    }

    public void setCentreSegY(double y) {
        center.setLocation(getCentreSeg().getX(), y);
    }

    public Point2D getCentreSeg() {
        Point2D result = MathUtil.zeroPoint2D();

        if ((null != connect1) && (null != connect2)) {
            // get the end points
            Point2D ep1 = layoutEditor.getCoords(getConnect1(), getType1());
            Point2D ep2 = layoutEditor.getCoords(getConnect2(), getType2());

            if (getCircle()) {
                //TODO: do something here?
                //} else if (getArc()) {
                //TODO: do something here?
                result = center;
            } else if (getBezier()) {
                //compute result Bezier point for (t == 0.5);
                // copy all the control points (including end points) into an array
                int len = bezierControlPoints.size() + 2;
                Point2D[] points = new Point2D[len];
                points[0] = ep1;
                for (int idx = 1; idx < len - 1; idx++) {
                    points[idx] = getBezierControlPoint(idx - 1);
                }
                points[len - 1] = ep2;

                // calculate midpoints of all points (len - 1 order times)
                for (int idx = len - 1; idx > 0; idx--) {
                    for (int jdx = 0; jdx < idx; jdx++) {
                        points[jdx] = MathUtil.midPoint(points[jdx], points[jdx + 1]);
                    }
                }
                result = points[0];
            } else {
                result = MathUtil.midPoint(ep1, ep2);
            }
            center = result;
        }
        return result;
    }

    public void setCentreSeg(Point2D p) {
        center = p;
    }

    // this is the center of the track segment when configured as a circle
    private double centreX;

    public double getCentreX() {
        return centreX;
    }

    public void setCentreX(double x) {
        centreX = x;
    }

    private double centreY;

    public double getCentreY() {
        return centreY;
    }

    public void setCentreY(double y) {
        centreY = y;
    }

    public Point2D getCentre() {
        return new Point2D.Double(centreX, centreY);
    }

    private double tmpangle;

    public double getTmpAngle() {
        return tmpangle;
    }

    public void setTmpAngle(double a) {
        tmpangle = a;
    }

    public Point2D getCoordsCenterCircle() {
        return new Point2D.Double(centreX, centreY);
    }

    public void setCoordsCenterCircle(Point2D p) {
        centreX = p.getX();
        centreY = p.getY();
    }

    private double chordLength;

    public double getChordLength() {
        return chordLength;
    }

    public void setChordLength(double chord) {
        chordLength = chord;
    }

    /*
     * Called when the user changes the angle dynamically in edit mode
     * by dragging the centre of the cirle.
     */
    //NOTE: AFAICT this isn't called from anywhere
    protected void reCalculateTrackSegmentAngle(double x, double y) {

        double pt2x;
        double pt2y;
        double pt1x;
        double pt1y;

        if (getFlip()) {
            pt1x = getTmpPt2().getX();
            pt1y = getTmpPt2().getY();
            pt2x = getTmpPt1().getX();
            pt2y = getTmpPt1().getY();
        } else {
            pt1x = getTmpPt1().getX();
            pt1y = getTmpPt1().getY();
            pt2x = getTmpPt2().getX();
            pt2y = getTmpPt2().getY();
        }
        //Point 1 to new point distance
        double a;
        double o;
        double la;
        // Compute arc's chord
        a = pt2x - x;
        o = pt2y - y;
        la = Math.hypot(a, o);

        double lb;
        a = pt1x - x;
        o = pt1y - y;
        lb = Math.hypot(a, o);

        double newangle = Math.toDegrees(Math.acos((-getChordLength() * getChordLength() + la * la + lb * lb) / (2 * la * lb)));
        setAngle(newangle);

    }

    /*
     * Calculate the initally parameters for drawing a circular track segment.
     */
    protected void calculateTrackSegmentAngle() {
        Point2D pt1, pt2;
        if (getFlip()) {
            pt1 = layoutEditor.getCoords(getConnect2(), getType2());
            pt2 = layoutEditor.getCoords(getConnect1(), getType1());
        } else {
            pt1 = layoutEditor.getCoords(getConnect1(), getType1());
            pt2 = layoutEditor.getCoords(getConnect2(), getType2());
        }
        if ((getTmpPt1() != pt1) || (getTmpPt2() != pt2) || trackNeedsRedraw()) {
            setTmpPt1(pt1);
            setTmpPt2(pt2);

            double pt2x = pt2.getX();
            double pt2y = pt2.getY();
            double pt1x = pt1.getX();
            double pt1y = pt1.getY();

            if (getAngle() == 0.0D) {
                setTmpAngle(90.0D);
            } else {
                setTmpAngle(getAngle());
            }
            // Convert angle to radiants in order to speed up maths
            double halfAngleRAD = Math.toRadians(getTmpAngle()) / 2.0D;

            // Compute arc's chord
            double a = pt2x - pt1x;
            double o = pt2y - pt1y;
            double chord = Math.hypot(a, o);
            setChordLength(chord);

            // Make sure chord is not null
            // In such a case (ep1 == ep2), there is no arc to drawHidden
            if (chord > 0.0D) {
                double radius = (chord / 2) / Math.sin(halfAngleRAD);
                // Circle
                double startRad = Math.atan2(a, o) - halfAngleRAD;
                setStartadj(Math.toDegrees(startRad));
                if (getCircle()) {
                    // Circle - Compute center
                    setCentreX(pt2x - Math.cos(startRad) * radius);
                    setCentreY(pt2y + Math.sin(startRad) * radius);

                    // Circle - Compute rectangle required by Arc2D.Double
                    setCW(radius * 2.0D);
                    setCH(radius * 2.0D);
                    setCX(getCentreX() - radius);
                    setCY(getCentreY() - radius);

                    // Compute where to locate the control circle on the circle segment
                    Point2D offset = new Point2D.Double(
                            +radius * Math.cos(startRad + halfAngleRAD),
                            -radius * Math.sin(startRad + halfAngleRAD));
                    setCentreSeg(MathUtil.add(getCentre(), offset));
                } else {
                    // Ellipse - Round start angle to the closest multiple of 90
                    setStartadj(Math.round(getStartadj() / 90.0D) * 90.0D);
                    // Ellipse - Compute rectangle required by Arc2D.Double
                    setCW(Math.abs(a) * 2.0D);
                    setCH(Math.abs(o) * 2.0D);
                    // Ellipse - Adjust rectangle corner, depending on quadrant
                    if (o * a < 0.0D) {
                        a = -a;
                    } else {
                        o = -o;
                    }
                    setCX(Math.min(pt1x, pt2x) - Math.max(a, 0.0D));
                    setCY(Math.min(pt1y, pt2y) - Math.max(o, 0.0D));
                }
            }
        }
    }

    public void drawHidden(Graphics2D g2) {
        LayoutBlock b = getLayoutBlock();
        if (b != null) {
            g2.setColor(b.getBlockColor());
        } else {
            g2.setColor(defaultTrackColor);
        }
        g2.setStroke(new BasicStroke(1.0F, BasicStroke.CAP_BUTT, BasicStroke.JOIN_ROUND));
        g2.draw(new Line2D.Double(layoutEditor.getCoords(getConnect1(), getType1()),
                layoutEditor.getCoords(getConnect2(), getType2())));
    }   // drawHidden(Graphics2D g2)

    public void drawDashed(Graphics2D g2, boolean mainline) {
        if ((!isHidden()) && getDashed() && (mainline == getMainline())) {
            LayoutBlock b = getLayoutBlock();
            if (b != null) {
                g2.setColor(b.getBlockColor());
            } else {
                g2.setColor(defaultTrackColor);
            }
            float trackWidth = layoutEditor.setTrackStrokeWidth(g2, mainline);
            if (getArc()) {
                calculateTrackSegmentAngle();
                Stroke originalStroke = g2.getStroke();
                Stroke drawingStroke = new BasicStroke(trackWidth, BasicStroke.CAP_BUTT, BasicStroke.JOIN_BEVEL, 0, new float[]{9}, 0);
                g2.setStroke(drawingStroke);
                g2.draw(new Arc2D.Double(getCX(), getCY(), getCW(), getCH(), getStartadj(), getTmpAngle(), Arc2D.OPEN));
                g2.setStroke(originalStroke);
            } else if (getBezier()) {
                Stroke originalStroke = g2.getStroke();
                Stroke drawingStroke = new BasicStroke(trackWidth, BasicStroke.CAP_BUTT, BasicStroke.JOIN_BEVEL, 0, new float[]{9}, 0);
                g2.setStroke(drawingStroke);

                Point2D pt1 = layoutEditor.getCoords(getConnect1(), getType1());
                Point2D pt2 = layoutEditor.getCoords(getConnect2(), getType2());

                int cnt = bezierControlPoints.size();
                Point2D[] points = new Point2D[cnt + 2];
                points[0] = pt1;
                for (int idx = 0; idx < cnt; idx++) {
                    points[idx + 1] = bezierControlPoints.get(idx);
                }
                points[cnt + 1] = pt2;

                MathUtil.drawBezier(g2, points);

                g2.setStroke(originalStroke);
            } else {
                Point2D end1 = layoutEditor.getCoords(getConnect1(), getType1());
                Point2D end2 = layoutEditor.getCoords(getConnect2(), getType2());

                double delX = end1.getX() - end2.getX();
                double delY = end1.getY() - end2.getY();
                double cLength = Math.hypot(delX, delY);

                // note: The preferred dimension of a dash (solid + blank space) is
                //         5 * the track width - about 60% solid and 40% blank.
                int nDashes = (int) (cLength / ((trackWidth) * 5.0));
                if (nDashes < 3) {
                    nDashes = 3;
                }
                double delXDash = -delX / ((nDashes) - 0.5);
                double delYDash = -delY / ((nDashes) - 0.5);
                double begX = end1.getX();
                double begY = end1.getY();
                for (int k = 0; k < nDashes; k++) {
                    g2.draw(new Line2D.Double(new Point2D.Double(begX, begY),
                            new Point2D.Double((begX + (delXDash * 0.5)), (begY + (delYDash * 0.5)))));
                    begX += delXDash;
                    begY += delYDash;
                }
            }
        }
    }   // drawDashed(Graphics2D g2, boolean mainline)

    public void drawSolid(Graphics2D g2, boolean isMainline) {
        if (!isHidden() && !getDashed() && (isMainline == getMainline())) {
            LayoutBlock b = getLayoutBlock();
            if (b != null) {
                g2.setColor(b.getBlockColor());
            } else {
                g2.setColor(defaultTrackColor);
            }
            if (getArc()) {
                calculateTrackSegmentAngle();
                g2.draw(new Arc2D.Double(getCX(), getCY(), getCW(), getCH(), getStartadj(), getTmpAngle(), Arc2D.OPEN));
            } else if (getBezier()) {
                Point2D pt0 = layoutEditor.getCoords(getConnect1(), getType1());
                Point2D pt3 = layoutEditor.getCoords(getConnect2(), getType2());

                Point2D pt1 = getBezierControlPoint(0);
                Point2D pt2 = getBezierControlPoint(1);
                MathUtil.drawBezier(g2, pt0, pt1, pt2, pt3);
            } else {
                Point2D end1 = layoutEditor.getCoords(getConnect1(), getType1());
                Point2D end2 = layoutEditor.getCoords(getConnect2(), getType2());
                g2.draw(new Line2D.Double(end1, end2));
            }
            trackRedrawn();
        }
    }   // drawSolid(Graphics2D g2, boolean isMainline)

    public void drawEditControls(Graphics2D g2) {
        g2.setColor(defaultTrackColor);
        LayoutBlock b = getLayoutBlock();
        if (b != null) {
            g2.setColor(b.getBlockColor());
        } else {
            g2.setColor(defaultTrackColor);
        }
        Point2D ep1 = layoutEditor.getCoords(getConnect1(), getType1());
        Point2D ep2 = layoutEditor.getCoords(getConnect2(), getType2());
        if (getCircle()) {
            if (showConstructionLinesLE()) {
                Point2D circleCenterPoint = getCoordsCenterCircle();
                g2.draw(new Line2D.Double(ep1, circleCenterPoint));
                g2.draw(new Line2D.Double(ep2, circleCenterPoint));
                g2.draw(layoutEditor.trackControlCircleAt(circleCenterPoint));
            }
            g2.draw(layoutEditor.trackControlCircleAt(getCentreSeg()));
        } else if (getBezier()) {
            g2.draw(layoutEditor.trackControlPointRectAt(ep1));
            Point2D lastPt = ep1;
            for (Point2D bcp : bezierControlPoints) {
                if (showConstructionLinesLE()) { //draw track circles
                    g2.draw(new Line2D.Double(lastPt, bcp));
                    lastPt = bcp;
                }
                g2.draw(layoutEditor.trackControlPointRectAt(bcp));
            }
            if (showConstructionLinesLE()) { //draw track circles
                g2.draw(new Line2D.Double(lastPt, ep2));
            }
            g2.draw(layoutEditor.trackControlPointRectAt(ep2));
            g2.draw(layoutEditor.trackControlCircleAt(getCentreSeg()));
        } else {
            if (getArc()) {
                g2.draw(new Line2D.Double(ep1, ep2));
            }
            if (showConstructionLinesLE()) { //draw track circles
                g2.draw(layoutEditor.trackControlCircleAt(getCentreSeg()));
            }
        }
        // Draw a square at the circles centre, that then allows the
        // user to dynamically change the angle by dragging the mouse.
        g2.setColor(Color.black);
        if (circle && showConstructionLinesLE()) {
            g2.draw(layoutEditor.trackControlCircleRectAt(getCoordsCenterCircle()));
        }
    }   // drawEditControls(Graphics2D g2)

    public void reCheckBlockBoundary()
    {
        // nothing to do here... move along...
    }

    private final static Logger log = LoggerFactory.getLogger(TrackSegment.class.getName());
}<|MERGE_RESOLUTION|>--- conflicted
+++ resolved
@@ -347,20 +347,12 @@
         //NOTE: testing "type-less" connects
         // (read comments for findObjectByName in LayoutEditorFindItems.java)
         connect1 = p.getFinder().findObjectByName(tConnect1Name);
-<<<<<<< HEAD
-        if (null == connect1) { // findObjectByName failed; try findObjectByTypeAndName
-=======
         if (null == connect1) { // findObjectByName failed... try findObjectByTypeAndName
->>>>>>> 8942cf5d
             log.warn("Unknown connect1 object prefix: '" + tConnect1Name + "' of type " + type1 + ".");
             connect1 = p.getFinder().findObjectByTypeAndName(type1, tConnect1Name);
         }
         connect2 = p.getFinder().findObjectByName(tConnect2Name);
-<<<<<<< HEAD
         if (null == connect2) { // findObjectByName failed; try findObjectByTypeAndName
-=======
-        if (null == connect2) { // findObjectByName failed... try findObjectByTypeAndName
->>>>>>> 8942cf5d
             log.warn("Unknown connect2 object prefix: '" + tConnect2Name + "' of type " + type1 + ".");
             connect2 = p.getFinder().findObjectByTypeAndName(type2, tConnect2Name);
         }
@@ -438,20 +430,13 @@
     }
 
     /**
-<<<<<<< HEAD
-     * Get the connection type for a point.
+     * Find the hit (location) type for a point.
      *
-     * @param p the point to hit test
-     * @return the type of point that was hit (NONE means none)
-     * @since 7.4.?
-=======
-     * find the hit (location) type for a point
      * @param p the point
      * @param useRectangles - whether to use (larger) rectangles or (smaller) circles for hit testing
      * @param requireUnconnected - whether to only return hit types for free connections
      * @return the location type for the point (or NONE)
      * @since 7.4.3
->>>>>>> 8942cf5d
      */
     protected int findHitPointType(Point2D p, boolean useRectangles, boolean requireUnconnected) {
         int result = NONE;  // assume point not on connection

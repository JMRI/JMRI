package jmri.jmrit.display.layoutEditor;

import edu.umd.cs.findbugs.annotations.SuppressFBWarnings;
import java.awt.BasicStroke;
import java.awt.Color;
import java.awt.Graphics2D;
import java.awt.event.*;
import java.awt.geom.*;
import java.util.*;
import java.util.function.*;
import javax.annotation.*;
import javax.swing.*;
import jmri.*;
import jmri.jmrit.display.layoutEditor.blockRoutingTable.LayoutBlockRouteTableAction;
import jmri.util.*;
import jmri.util.swing.JmriColorChooser;
import org.slf4j.*;

/**
 * TrackSegment is a segment of track on a layout linking two nodes of the
 * layout. A node may be a LayoutTurnout, a LevelXing or a PositionablePoint
 * <p>
 * PositionablePoints have 1 or 2 connection points. LayoutTurnouts have 3 or 4
 * (crossovers) connection points, designated A, B, C, and D. LevelXing's have 4
 * connection points, designated A, B, C, and D
 * <p>
 * TrackSegments carry the connectivity information between the three types of
 * nodes. Track Segments serve as the lines in a graph which shows layout
 * connectivity. For the connectivity graph to be valid, all connections between
 * nodes must be via TrackSegments
 * <p>
 * TrackSegments carry Block information, as do LayoutTurnouts and LevelXings
 * <p>
 * TrackSegments may be drawn as dashed lines or solid lines. In addition
 * TrackSegments may be hidden when the panel is not in EditMode
 *
 * @author Dave Duchamp Copyright (p) 2004-2009
 * @author George Warner Copyright (c) 2017-2019
 */
public class TrackSegment extends LayoutTrack {

    //defined constants
    //operational instance variables (not saved between sessions)
    private NamedBeanHandle<LayoutBlock> namedLayoutBlock = null;

    //persistent instances variables (saved between sessions)
    protected LayoutTrack connect1 = null;
    protected HitPointType type1 = HitPointType.NONE;
    protected LayoutTrack connect2 = null;
    protected HitPointType type2 = HitPointType.NONE;
    private boolean dashed = false;
    private boolean mainline = false;
    private boolean arc = false;
    private boolean flip = false;
    private double angle = 0.0D;
    private boolean circle = false;
    private boolean changed = false;
    private boolean bezier = false;

    //for Bezier
    private final ArrayList<Point2D> bezierControlPoints = new ArrayList<>(); //list of control point displacements

    public TrackSegment(@Nonnull String id,
            @CheckForNull LayoutTrack c1, HitPointType t1,
            @CheckForNull LayoutTrack c2, HitPointType t2,
            boolean dash, boolean main,
            @Nonnull LayoutEditor layoutEditor) {
        super(id, MathUtil.zeroPoint2D, layoutEditor);

        //validate input
        if ((c1 == null) || (c2 == null)) {
            log.error("Invalid object in TrackSegment constructor call - " + id);
        }

        if (HitPointType.isConnectionHitType(t1)) {
            connect1 = c1;
            type1 = t1;
        } else {
            log.error("Invalid connect type 1 ('" + t1 + "') in TrackSegment constructor - " + id);
        }
        if (HitPointType.isConnectionHitType(t2)) {
            connect2 = c2;
            type2 = t2;
        } else {
            log.error("Invalid connect type 2 ('" + t2 + "') in TrackSegment constructor - " + id);
        }

        mainline = main;
        dashed = dash;

        arc = false;
        flip = false;
        angle = 0.0D;
        circle = false;
        bezier = false;
        setupDefaultBumperSizes(layoutEditor);
    }

    //alternate constructor for loading layout editor panels
    public TrackSegment(@Nonnull String id,
            @CheckForNull String c1Name, HitPointType t1,
            @CheckForNull String c2Name, HitPointType t2,
            boolean dash, boolean main, boolean hide,
            @Nonnull LayoutEditor layoutEditor) {
        super(id, MathUtil.zeroPoint2D, layoutEditor);

        tConnect1Name = c1Name;
        type1 = t1;
        tConnect2Name = c2Name;
        type2 = t2;

        mainline = main;
        dashed = dash;
        hidden = hide;

        setupDefaultBumperSizes(layoutEditor);
    }

    /**
     * Get debugging string for the TrackSegment
     *
     * @return text showing id and connections of this segment
     */
    @Override
    public String toString() {
        return "TrackSegment " + getName()
                + " c1:{" + getConnect1Name() + " (" + type1 + ")},"
                + " c2:{" + getConnect2Name() + " (" + type2 + ")}";

    }

    /*
    * Accessor methods
     */
    @Nonnull
    public String getBlockName() {
        String result = null;
        if (namedLayoutBlock != null) {
            result = namedLayoutBlock.getName();
        }
        return ((result == null) ? "" : result);
    }

    public HitPointType getType1() {
        return type1;
    }

    public HitPointType getType2() {
        return type2;
    }

    public LayoutTrack getConnect1() {
        return connect1;
    }

    public LayoutTrack getConnect2() {
        return connect2;
    }

    /**
     * set a new connection 1
     *
     * @param connectTrack   the track we want to connect to
     * @param connectionType where on that track we want to be connected
     */
    protected void setNewConnect1(@CheckForNull LayoutTrack connectTrack, HitPointType connectionType) {
        connect1 = connectTrack;
        type1 = connectionType;
    }

    /**
     * set a new connection 2
     *
     * @param connectTrack   the track we want to connect to
     * @param connectionType where on that track we want to be connected
     */
    protected void setNewConnect2(@CheckForNull LayoutTrack connectTrack, HitPointType connectionType) {
        connect2 = connectTrack;
        type2 = connectionType;
    }

    /**
     * replace old track connection with new track connection
     *
     * @param oldTrack the old track connection
     * @param newTrack the new track connection
     * @return true if successful
     */
    public boolean replaceTrackConnection(@CheckForNull LayoutTrack oldTrack, @CheckForNull LayoutTrack newTrack, HitPointType newType) {
        boolean result = false; //assume failure (pessimist!)
        //trying to replace old track with null?
        if (newTrack == null) {
            result = true;  //assume success (optimist!)
            //(yes) remove old connection
            if (oldTrack != null) {
                if (connect1 == oldTrack) {
                    connect1 = null;
                    type1 = HitPointType.NONE;
                } else if (connect2 == oldTrack) {
                    connect2 = null;
                    type2 = HitPointType.NONE;
                } else {
                    log.error("{}.replaceTrackConnection({}, null, {}); Attempt to remove invalid track connection",
                            getName(), oldTrack.getName(), newType);
                    result = false;
                }
            } else {
                log.warn("{}.replaceTrackConnection(null, null, {}); Can't replace null track connection with null",
                        getName(), newType);
                result = false;
            }
        } else //already connected to newTrack?
        if ((connect1 != newTrack) && (connect2 != newTrack)) {
            //(no) find a connection we can connect to
            result = true;  //assume success (optimist!)
            if (connect1 == oldTrack) {
                connect1 = newTrack;
                type1 = newType;
            } else if (connect2 == oldTrack) {
                connect2 = newTrack;
                type2 = newType;
            } else {
                log.error("{}.replaceTrackConnection({}, {}, {}); Attempt to replace invalid track connection",
                        getName(), (oldTrack == null) ? "null" : oldTrack.getName(), newTrack.getName(), newType);
                result = false;
            }
        }
        return result;
    }

    /**
     * @return true if track segment should be drawn dashed
     */
    public boolean isDashed() {
        return dashed;
    }

    public void setDashed(boolean dash) {
        if (dashed != dash) {
            dashed = dash;
            layoutEditor.redrawPanel();
            layoutEditor.setDirty();
        }
    }

    /**
     * @return true if track segment is a main line
     */
    @Override
    public boolean isMainline() {
        return mainline;
    }

    public void setMainline(boolean main) {
        if (mainline != main) {
            mainline = main;
            layoutEditor.redrawPanel();
            layoutEditor.setDirty();
        }
    }

    /**
     * @return true if track segment is an arc
     */
    public boolean isArc() {
        return arc;
    }

    public void setArc(boolean boo) {
        if (arc != boo) {
            arc = boo;
            if (arc) {
                circle = false;
                bezier = false;
                hideConstructionLines(SHOWCON);
            }
            changed = true;
        }
    }

    /**
     * @return true if track segment is circle
     */
    public boolean isCircle() {
        return circle;
    }

    public void setCircle(boolean boo) {
        if (circle != boo) {
            circle = boo;
            if (circle) {
                //if it was a bezier
                if (bezier) {
                    //then use control point to calculate arc
                    // adjacent connections must be defined..
                    if ((connect1 != null) && (connect2 != null)) {
                        Point2D end1 = LayoutEditor.getCoords(connect1, type1);
                        Point2D end2 = LayoutEditor.getCoords(connect2, type2);
                        double chordLength = MathUtil.distance(end1, end2);

                        //get first and last control points
                        int cnt = bezierControlPoints.size();

                        Point2D cp0 = bezierControlPoints.get(0);
                        Point2D cpN = bezierControlPoints.get(cnt - 1);
                        //calculate orthoginal points
                        Point2D op1 = MathUtil.add(end1, MathUtil.orthogonal(MathUtil.subtract(cp0, end1)));
                        Point2D op2 = MathUtil.subtract(end2, MathUtil.orthogonal(MathUtil.subtract(cpN, end2)));
                        //use them to find center point
                        Point2D ip = MathUtil.intersect(end1, op1, end2, op2);
                        if (ip != null) {   //single intersection point found
                            double r1 = MathUtil.distance(ip, end1);
                            double r2 = MathUtil.distance(ip, end2);
                            if (Math.abs(r1 - r2) <= 1.0) {
                                //calculate arc: θ = 2 sin-1(c/(2r))
                                setAngle(Math.toDegrees(2.0 * Math.asin(chordLength / (2.0 * r1))));
                                // the sign of the distance tells what side of the line the center point is on
                                double distance = MathUtil.distance(end1, end2, ip);
                                setFlip(distance < 0.0);
                            }
                        }
                    }
                    bezier = false;
                }
                arc = true;
                hideConstructionLines(SHOWCON);
            }
            changed = true;
        }
    }

    /**
     * @return true if track segment circle or arc should be drawn flipped
     */
    public boolean isFlip() {
        return flip;
    }

    public void setFlip(boolean boo) {
        if (flip != boo) {
            flip = boo;
            changed = true;
            hideConstructionLines(SHOWCON);
            layoutEditor.redrawPanel();
            layoutEditor.setDirty();
        }
    }

    /**
     * @return true if track segment is a bezier curve
     */
    public boolean isBezier() {
        return bezier;
    }

    public void setBezier(boolean boo) {
        if (bezier != boo) {
            bezier = boo;
            if (bezier) {
                arc = false;
                circle = false;
                hideConstructionLines(SHOWCON);
            }
            changed = true;
        }
    }

    public double getAngle() {
        return angle;
    }

    public void setAngle(double x) {
        angle = MathUtil.pin(x, 0.0D, 180.0D);
        changed = true;
    }

    /**
     * Get the direction from end point 1 to 2
     * <p>
     * Note: Goes CW from east (0) to south (PI/2) to west (PI) to north
     * (PI*3/2), etc
     *
     * @return the direction (in radians)
     */
    public double getDirectionRAD() {
        Point2D ep1 = center, ep2 = center;
        if (connect1 != null) {
            ep1 = LayoutEditor.getCoords(connect1, getType1());
        }
        if (connect2 != null) {
            ep2 = LayoutEditor.getCoords(connect2, getType2());
        }
        return (Math.PI / 2.D) - MathUtil.computeAngleRAD(ep1, ep2);
    }

    /**
     * Get the direction from end point 1 to 2
     * <p>
     * Note: Goes CW from east (0) to south (90) to west (180) to north (270),
     * etc
     *
     * @return the direction (in degrees)
     */
    public double getDirectionDEG() {
        return Math.toDegrees(getDirectionRAD());
    }

    /**
     * Determine if we need to redraw a curved piece of track. Saves having to
     * recalculate the circle details each time
     */
    public boolean trackNeedsRedraw() {
        return changed;
    }

    public void trackRedrawn() {
        changed = false;
    }

    public LayoutBlock getLayoutBlock() {
        return (namedLayoutBlock != null) ? namedLayoutBlock.getBean() : null;
    }

    public String getConnect1Name() {
        return getConnectName(connect1, type1);
    }

    public String getConnect2Name() {
        return getConnectName(connect2, type2);
    }

    private String getConnectName(@CheckForNull LayoutTrack layoutTrack, HitPointType type) {
        return (layoutTrack == null) ? null : layoutTrack.getName();
    }

    /**
     * {@inheritDoc}
     * <p>
     * This implementation returns null because {@link #getConnect1} and
     * {@link #getConnect2} should be used instead
     */
    //only implemented here to suppress "does not override abstract method " error in compiler
    @Override
    public LayoutTrack getConnection(HitPointType connectionType) throws jmri.JmriException {
        //nothing to see here, move along
        throw new jmri.JmriException("Use getConnect1() or getConnect2() instead.");
    }

    /**
     * {@inheritDoc}
     * <p>
     * This implementation does nothing because {@link #setNewConnect1} and
     * {@link #setNewConnect2} should be used instead
     */
    //only implemented here to suppress "does not override abstract method " error in compiler
    @Override
    public void setConnection(HitPointType connectionType, @CheckForNull LayoutTrack o, HitPointType type) throws jmri.JmriException {
        //nothing to see here, move along
        throw new jmri.JmriException("Use setConnect1() or setConnect2() instead.");
    }

    public int getNumberOfBezierControlPoints() {
        return bezierControlPoints.size();
    }

    public Point2D getBezierControlPoint(int index) {
        Point2D result = center;
        if (index < 0) {
            index += bezierControlPoints.size();
        }
        if ((index >= 0) && (index < bezierControlPoints.size())) {
            result = bezierControlPoints.get(index);
        }
        return result;
    }

    public void setBezierControlPoint(@CheckForNull Point2D p, int index) {
        if (index < 0) {
            index += bezierControlPoints.size();
        }
        if ((index >= 0) && (index <= bezierControlPoints.size())) {
            if (index < bezierControlPoints.size()) {
                bezierControlPoints.set(index, p);
            } else {
                bezierControlPoints.add(p);
            }
        }
    }

    public ArrayList<Point2D> getBezierControlPoints() {
        return bezierControlPoints;
    }

    /**
     * Set up a LayoutBlock for this Track Segment
     *
     * @param newLayoutBlock the LayoutBlock to set
     */
    public void setLayoutBlock(@CheckForNull LayoutBlock newLayoutBlock) {
        LayoutBlock layoutBlock = getLayoutBlock();
        if (layoutBlock != newLayoutBlock) {
            //block has changed, if old block exists, decrement use
            if (layoutBlock != null) {
                layoutBlock.decrementUse();
            }
            namedLayoutBlock = null;
            if (newLayoutBlock != null) {
                String newName = newLayoutBlock.getUserName();
                if ((newName != null) && !newName.isEmpty()) {
                    namedLayoutBlock = InstanceManager.getDefault(jmri.NamedBeanHandleManager.class).getNamedBeanHandle(newName, newLayoutBlock);
                }
            }
        }
    }

    /**
     * Set up a LayoutBlock for this Track Segment
     *
     * @param name the name of the new LayoutBlock
     */
    public void setLayoutBlockByName(@CheckForNull String name) {
        if ((name != null) && !name.isEmpty()) {
            LayoutBlock b = layoutEditor.provideLayoutBlock(name);
            if (b != null) {
                namedLayoutBlock = InstanceManager.getDefault(jmri.NamedBeanHandleManager.class).getNamedBeanHandle(name, b);
            } else {
                namedLayoutBlock = null;
            }
        } else {
            namedLayoutBlock = null;
        }
    }

    /*
    * non-accessor methods
     */
    /**
     * {@inheritDoc}
     */
    @Override
    public void scaleCoords(double xFactor, double yFactor) {
        Point2D factor = new Point2D.Double(xFactor, yFactor);
        center = MathUtil.multiply(center, factor);
        if (isBezier()) {
            for (Point2D p : bezierControlPoints) {
                p.setLocation(MathUtil.multiply(p, factor));
            }
        }
    }

    /**
     * {@inheritDoc}
     */
    @Override
    public void translateCoords(double xFactor, double yFactor) {
        setCoordsCenter(MathUtil.add(center, new Point2D.Double(xFactor, yFactor)));
    }

    /**
     * {@inheritDoc}
     */
    @Override
    public void rotateCoords(double angleDEG) {
        if (isBezier()) {
            for (Point2D p : bezierControlPoints) {
                p.setLocation(MathUtil.rotateDEG(p, center, angleDEG));
            }
        }
    }

    /**
     * set center coordinates
     *
     * @param newCenterPoint the coordinates to set
     */
    @Override
    public void setCoordsCenter(@Nonnull Point2D newCenterPoint) {
        if (center != newCenterPoint) {
            if (isBezier()) {
                Point2D delta = MathUtil.subtract(newCenterPoint, center);
                for (Point2D p : bezierControlPoints) {
                    p.setLocation(MathUtil.add(p, delta));
                }
            }
            center = newCenterPoint;
        }
    }

    //initialization instance variables (used when loading a LayoutEditor)
    public String tConnect1Name = "";
    public String tConnect2Name = "";

    public String tLayoutBlockName = "";

    /**
     * Initialization method. The above variables are initialized by
     * PositionablePointXml, then the following method is called after the
     * entire LayoutEditor is loaded to set the specific TrackSegment objects
     *
     * @param p the layout editor panel
     */
    @Override
    @SuppressFBWarnings(value = "NP_NULL_ON_SOME_PATH_FROM_RETURN_VALUE", justification = "Null check performed before using return value")
    public void setObjects(LayoutEditor p) {

        LayoutBlock lb;
        if (!tLayoutBlockName.isEmpty()) {
            lb = p.provideLayoutBlock(tLayoutBlockName);
            if (lb != null) {
                namedLayoutBlock = InstanceManager.getDefault(jmri.NamedBeanHandleManager.class).getNamedBeanHandle(lb.getUserName(), lb);
                lb.incrementUse();
            } else {
                log.error("{}.setObjects(...); bad blockname '{}' in tracksegment {}",
                        getName(), tLayoutBlockName, getName());
                namedLayoutBlock = null;
            }
            tLayoutBlockName = null; //release this memory
        }

        connect1 = p.getFinder().findObjectByName(tConnect1Name);
        connect2 = p.getFinder().findObjectByName(tConnect2Name);
    }

    public void updateBlockInfo() {
        LayoutBlock layoutBlock = getLayoutBlock();
        if (layoutBlock != null) {
            layoutBlock.updatePaths();
        }
        LayoutBlock b1 = getBlock(connect1, type1);
        if ((b1 != null) && (b1 != layoutBlock)) {
            b1.updatePaths();
        }
        LayoutBlock b2 = getBlock(connect2, type2);
        if ((b2 != null) && (b2 != layoutBlock) && (b2 != b1)) {
            b2.updatePaths();
        }

        getConnect1().reCheckBlockBoundary();
        getConnect2().reCheckBlockBoundary();
    }

    private LayoutBlock getBlock(LayoutTrack connect, HitPointType type) {
        LayoutBlock result = null;
        if (connect != null) {
            if (type == HitPointType.POS_POINT) {
                PositionablePoint p = (PositionablePoint) connect;
                if (p.getConnect1() != this) {
                    if (p.getConnect1() != null) {
                        result = p.getConnect1().getLayoutBlock();
                    }
                } else {
                    if (p.getConnect2() != null) {
                        result = p.getConnect2().getLayoutBlock();
                    }
                }
            } else {
                result = layoutEditor.getAffectedBlock(connect, type);
            }
        }
        return result;
    }

    /**
     * {@inheritDoc}
     */
    @Override
    protected HitPointType findHitPointType(Point2D hitPoint, boolean useRectangles, boolean requireUnconnected) {
        HitPointType result = HitPointType.NONE;  //assume point not on connection

        if (!requireUnconnected) {
            //note: optimization here: instead of creating rectangles for all the
            // points to check below, we create a rectangle for the test point
            // and test if the points below are in that rectangle instead
            Rectangle2D r = layoutEditor.layoutEditorControlCircleRectAt(hitPoint);
            Point2D p, minPoint = MathUtil.zeroPoint2D;
            double circleRadius = LayoutEditor.SIZE * layoutEditor.getTurnoutCircleSize();
            double distance, minDistance = Float.POSITIVE_INFINITY;

            if (isCircle()) {
                p = getCoordsCenterCircle();
                distance = MathUtil.distance(p, hitPoint);
                if (distance < minDistance) {
                    minDistance = distance;
                    minPoint = p;
                    result = HitPointType.TRACK_CIRCLE_CENTRE;
                }
            } else if (isBezier()) {
                // hit testing for the control points
                for (int index = 0; index < bezierControlPoints.size(); index++) {
                    p = bezierControlPoints.get(index);
                    distance = MathUtil.distance(p, hitPoint);
                    if (distance < minDistance) {
                        minDistance = distance;
                        minPoint = p;
                        result = HitPointType.bezierPointIndexedValue(index);
                    }
                }
            }
            p = getCentreSeg();
            if (r.contains(p)) {
                distance = MathUtil.distance(p, hitPoint);
                if (distance <= minDistance) {
                    minDistance = distance;
                    minPoint = p;
                    result = HitPointType.TRACK;
                }
            }
            if ((result != HitPointType.NONE) && (useRectangles ? !r.contains(minPoint) : (minDistance > circleRadius))) {
                result = HitPointType.NONE;
            }
        }
        return result;
    }   //findHitPointType

    /**
     * Get the coordinates for a specified connection type
     *
     * @param connectionType the connection type
     * @return the coordinates for the specified connection type
     */
    @Override
    public Point2D getCoordsForConnectionType(HitPointType connectionType) {
        Point2D result = getCentreSeg();
        if (connectionType == HitPointType.TRACK_CIRCLE_CENTRE) {
            result = getCoordsCenterCircle();
        } else if (HitPointType.isBezierHitType(connectionType)) {
            result = getBezierControlPoint(connectionType.bezierPointIndex());
        }
        return result;
    }

    /**
     * @return the bounds of this track segment
     */
    @Override
    public Rectangle2D getBounds() {
        Rectangle2D result;

        Point2D ep1 = center, ep2 = center;
        if (getConnect1() != null) {
            ep1 = LayoutEditor.getCoords(getConnect1(), getType1());
        }
        if (getConnect2() != null) {
            ep2 = LayoutEditor.getCoords(getConnect2(), getType2());
        }

        result = new Rectangle2D.Double(ep1.getX(), ep1.getY(), 0, 0);
        result.add(ep2);

        return result;
    }

    private JPopupMenu popupMenu = null;
    private final JCheckBoxMenuItem mainlineCheckBoxMenuItem = new JCheckBoxMenuItem(Bundle.getMessage("MainlineCheckBoxMenuItemTitle"));
    private final JCheckBoxMenuItem hiddenCheckBoxMenuItem = new JCheckBoxMenuItem(Bundle.getMessage("HiddenCheckBoxMenuItemTitle"));
    private final JCheckBoxMenuItem dashedCheckBoxMenuItem = new JCheckBoxMenuItem(Bundle.getMessage("DashedCheckBoxMenuItemTitle"));
    private final JCheckBoxMenuItem flippedCheckBoxMenuItem = new JCheckBoxMenuItem(Bundle.getMessage("FlippedCheckBoxMenuItemTitle"));

    /**
     * Maximum length of the bumper decoration
     */
    public static final int MAX_BUMPER_LENGTH = 40;
    public static final int MAX_BUMPER_WIDTH = 10;

    private static final int MAX_ARROW_LINE_WIDTH = 5;
    private static final int MAX_ARROW_LENGTH = 60;
    private static final int MAX_ARROW_GAP = 40;
    private static final int MAX_BRIDGE_LINE_WIDTH = 5;
    private static final int MAX_BRIDGE_APPROACH_WIDTH = 100;
    private static final int MAX_BRIDGE_DECK_WIDTH = 80;
    private static final int MAX_BUMPER_LINE_WIDTH = 9;
    private static final int MAX_TUNNEL_FLOOR_WIDTH = 40;
    private static final int MAX_TUNNEL_LINE_WIDTH = 9;
    private static final int MAX_TUNNEL_ENTRANCE_WIDTH = 80;

    /**
     * Helper method, which adds "Set value" item to the menu. The value can be
     * optionally range-checked. Item will be appended at the end of the menu
     *
     * @param menu       the target menu
     * @param titleKey   bundle key for the menu title/dialog title
     * @param toolTipKey bundle key for the menu item tooltip
     * @param val        value getter
     * @param set        value setter
     * @param predicate  checking predicate, possibly null
     */
    private void addNumericMenuItem(@Nonnull JMenu menu,
            @Nonnull String titleKey, @Nonnull String toolTipKey,
            @Nonnull Supplier<Integer> val,
            @Nonnull Consumer<Integer> set,
            @CheckForNull Predicate<Integer> predicate) {
        int oldVal = val.get();
        JMenuItem jmi = menu.add(new JMenuItem(Bundle.getMessage("MakeLabel",
                Bundle.getMessage(titleKey)) + oldVal));
        jmi.setToolTipText(Bundle.getMessage(toolTipKey));
        jmi.addActionListener((java.awt.event.ActionEvent e3) -> {
            //prompt for lineWidth
            int newValue = QuickPromptUtil.promptForInteger(layoutEditor,
                    Bundle.getMessage(titleKey),
                    Bundle.getMessage(titleKey),
                    //getting again, maybe something changed from the menu construction ?
                    val.get(), predicate);
            set.accept(newValue);
            layoutEditor.repaint();
        });
    }

    /**
     * {@inheritDoc}
     */
    @Override
    @Nonnull
    protected JPopupMenu showPopup(@Nonnull MouseEvent mouseEvent) {
        if (popupMenu != null) {
            popupMenu.removeAll();
        } else {
            popupMenu = new JPopupMenu();
        }

        String info = Bundle.getMessage("TrackSegment");
        if (isArc()) {
            if (isCircle()) {
                info = info + " (" + Bundle.getMessage("Circle") + ")";
            } else {
                info = info + " (" + Bundle.getMessage("Ellipse") + ")";
            }
        } else if (isBezier()) {
            info = info + " (" + Bundle.getMessage("Bezier") + ")";
        } else {
            info = info + " (" + Bundle.getMessage("Line") + ")";
        }

        JMenuItem jmi = popupMenu.add(Bundle.getMessage("MakeLabel", info) + getName());
        jmi.setEnabled(false);

        if (namedLayoutBlock == null) {
            jmi = popupMenu.add(Bundle.getMessage("NoBlock"));
        } else {
            jmi = popupMenu.add(Bundle.getMessage("MakeLabel", Bundle.getMessage("BeanNameBlock")) + getLayoutBlock().getDisplayName());
        }
        jmi.setEnabled(false);

        //if there are any track connections
        if ((connect1 != null) || (connect2 != null)) {
            JMenu connectionsMenu = new JMenu(Bundle.getMessage("Connections")); //there is no pane opening (which is what ... implies)
            if (connect1 != null) {
                connectionsMenu.add(new AbstractAction(Bundle.getMessage("MakeLabel", "1") + connect1.getName()) {
                    @Override
                    public void actionPerformed(ActionEvent e) {
                        LayoutEditorFindItems lf = layoutEditor.getFinder();
                        LayoutTrack lt = lf.findObjectByName(connect1.getName());
                        //this shouldn't ever be null... however..
                        if (lt != null) {
                            layoutEditor.setSelectionRect(lt.getBounds());
                            lt.showPopup();
                        }
                    }
                });
            }
            if (connect2 != null) {
                connectionsMenu.add(new AbstractAction(Bundle.getMessage("MakeLabel", "2") + connect2.getName()) {
                    @Override
                    public void actionPerformed(ActionEvent e) {
                        LayoutEditorFindItems lf = layoutEditor.getFinder();
                        LayoutTrack lt = lf.findObjectByName(connect2.getName());
                        //this shouldn't ever be null... however..
                        if (lt != null) {
                            layoutEditor.setSelectionRect(lt.getBounds());
                            lt.showPopup();
                        }
                    }
                });
            }
            popupMenu.add(connectionsMenu);
        }

        popupMenu.add(new JSeparator(JSeparator.HORIZONTAL));

        popupMenu.add(mainlineCheckBoxMenuItem);
        mainlineCheckBoxMenuItem.addActionListener((java.awt.event.ActionEvent e3) -> setMainline(mainlineCheckBoxMenuItem.isSelected()));
        mainlineCheckBoxMenuItem.setToolTipText(Bundle.getMessage("MainlineCheckBoxMenuItemToolTip"));
        mainlineCheckBoxMenuItem.setSelected(mainline);

        popupMenu.add(hiddenCheckBoxMenuItem);
        hiddenCheckBoxMenuItem.addActionListener((java.awt.event.ActionEvent e3) -> setHidden(hiddenCheckBoxMenuItem.isSelected()));
        hiddenCheckBoxMenuItem.setToolTipText(Bundle.getMessage("HiddenCheckBoxMenuItemToolTip"));
        hiddenCheckBoxMenuItem.setSelected(hidden);

        popupMenu.add(dashedCheckBoxMenuItem);
        dashedCheckBoxMenuItem.addActionListener((java.awt.event.ActionEvent e3) -> setDashed(dashedCheckBoxMenuItem.isSelected()));
        dashedCheckBoxMenuItem.setToolTipText(Bundle.getMessage("DashedCheckBoxMenuItemToolTip"));
        dashedCheckBoxMenuItem.setSelected(dashed);

        if (isArc()) {
            popupMenu.add(flippedCheckBoxMenuItem);
            flippedCheckBoxMenuItem.addActionListener((java.awt.event.ActionEvent e3) -> setFlip(flippedCheckBoxMenuItem.isSelected()));
            flippedCheckBoxMenuItem.setToolTipText(Bundle.getMessage("FlippedCheckBoxMenuItemToolTip"));
            flippedCheckBoxMenuItem.setSelected(isFlip());
        }

        //
        //decorations menu
        //
        JMenu decorationsMenu = new JMenu(Bundle.getMessage("DecorationMenuTitle"));
        decorationsMenu.setToolTipText(Bundle.getMessage("DecorationMenuToolTip"));

        JCheckBoxMenuItem jcbmi;

        //
        //arrows menus
        //
        //arrows can only be added at edge connector
        //
        boolean hasEC1 = false;
        if (type1 == HitPointType.POS_POINT) {
            PositionablePoint pp = (PositionablePoint) connect1;
            if (pp.getType() == PositionablePoint.PointType.EDGE_CONNECTOR) {
                hasEC1 = true;
            }
        }
        boolean hasEC2 = false;
        if (type2 == HitPointType.POS_POINT) {
            PositionablePoint pp = (PositionablePoint) connect2;
            if (pp.getType() == PositionablePoint.PointType.EDGE_CONNECTOR) {
                hasEC2 = true;
            }
        }
        if (hasEC1 || hasEC2) {
            JMenu arrowsMenu = new JMenu(Bundle.getMessage("ArrowsMenuTitle"));
            decorationsMenu.setToolTipText(Bundle.getMessage("ArrowsMenuToolTip"));
            decorationsMenu.add(arrowsMenu);

            JMenu arrowsCountMenu = new JMenu(Bundle.getMessage("DecorationStyleMenuTitle"));
            arrowsCountMenu.setToolTipText(Bundle.getMessage("DecorationStyleMenuToolTip"));
            arrowsMenu.add(arrowsCountMenu);

            jcbmi = new JCheckBoxMenuItem(Bundle.getMessage("DecorationNoneMenuItemTitle"));
            arrowsCountMenu.add(jcbmi);
            jcbmi.setToolTipText(Bundle.getMessage("DecorationNoneMenuItemToolTip"));
            jcbmi.addActionListener((java.awt.event.ActionEvent e3) -> {
                setArrowEndStart(false);
                setArrowEndStop(false);
                //setArrowStyle(0);
            });
            jcbmi.setSelected(arrowStyle == 0);

            ImageIcon imageIcon = new ImageIcon(FileUtil.findURL("program:resources/icons/decorations/ArrowStyle1.png"));
            jcbmi = new JCheckBoxMenuItem(imageIcon);
            arrowsCountMenu.add(jcbmi);
            jcbmi.setToolTipText(Bundle.getMessage("DecorationStyleMenuToolTip"));
            jcbmi.addActionListener((java.awt.event.ActionEvent e3) -> {
                setArrowEndStart((type1 == HitPointType.POS_POINT) && (((PositionablePoint) connect1).getType() == PositionablePoint.PointType.EDGE_CONNECTOR));
                setArrowEndStop((type2 == HitPointType.POS_POINT) && (((PositionablePoint) connect2).getType() == PositionablePoint.PointType.EDGE_CONNECTOR));
                setArrowStyle(1);
            });
            jcbmi.setSelected(arrowStyle == 1);

            imageIcon = new ImageIcon(FileUtil.findURL("program:resources/icons/decorations/ArrowStyle2.png"));
            jcbmi = new JCheckBoxMenuItem(imageIcon);
            arrowsCountMenu.add(jcbmi);
            jcbmi.setToolTipText(Bundle.getMessage("DecorationStyleMenuToolTip"));
            jcbmi.addActionListener((java.awt.event.ActionEvent e3) -> {
                setArrowEndStart((type1 == HitPointType.POS_POINT) && (((PositionablePoint) connect1).getType() == PositionablePoint.PointType.EDGE_CONNECTOR));
                setArrowEndStop((type2 == HitPointType.POS_POINT) && (((PositionablePoint) connect2).getType() == PositionablePoint.PointType.EDGE_CONNECTOR));
                setArrowStyle(2);
            });
            jcbmi.setSelected(arrowStyle == 2);

            imageIcon = new ImageIcon(FileUtil.findURL("program:resources/icons/decorations/ArrowStyle3.png"));
            jcbmi = new JCheckBoxMenuItem(imageIcon);
            arrowsCountMenu.add(jcbmi);
            jcbmi.setToolTipText(Bundle.getMessage("DecorationStyleMenuToolTip"));
            jcbmi.addActionListener((java.awt.event.ActionEvent e3) -> {
                setArrowEndStart((type1 == HitPointType.POS_POINT) && (((PositionablePoint) connect1).getType() == PositionablePoint.PointType.EDGE_CONNECTOR));
                setArrowEndStop((type2 == HitPointType.POS_POINT) && (((PositionablePoint) connect2).getType() == PositionablePoint.PointType.EDGE_CONNECTOR));
                setArrowStyle(3);
            });
            jcbmi.setSelected(arrowStyle == 3);

            imageIcon = new ImageIcon(FileUtil.findURL("program:resources/icons/decorations/ArrowStyle4.png"));
            jcbmi = new JCheckBoxMenuItem(imageIcon);
            arrowsCountMenu.add(jcbmi);
            jcbmi.setToolTipText(Bundle.getMessage("DecorationStyleMenuToolTip"));
            jcbmi.addActionListener((java.awt.event.ActionEvent e3) -> {
                setArrowEndStart((type1 == HitPointType.POS_POINT) && (((PositionablePoint) connect1).getType() == PositionablePoint.PointType.EDGE_CONNECTOR));
                setArrowEndStop((type2 == HitPointType.POS_POINT) && (((PositionablePoint) connect2).getType() == PositionablePoint.PointType.EDGE_CONNECTOR));
                setArrowStyle(4);
            });
            jcbmi.setSelected(arrowStyle == 4);

            imageIcon = new ImageIcon(FileUtil.findURL("program:resources/icons/decorations/ArrowStyle5.png"));
            jcbmi = new JCheckBoxMenuItem(imageIcon);
            arrowsCountMenu.add(jcbmi);
            jcbmi.setToolTipText(Bundle.getMessage("DecorationStyleMenuToolTip"));
            jcbmi.addActionListener((java.awt.event.ActionEvent e3) -> {
                setArrowEndStart((type1 == HitPointType.POS_POINT) && (((PositionablePoint) connect1).getType() == PositionablePoint.PointType.EDGE_CONNECTOR));
                setArrowEndStop((type2 == HitPointType.POS_POINT) && (((PositionablePoint) connect2).getType() == PositionablePoint.PointType.EDGE_CONNECTOR));
                setArrowStyle(5);
            });
            jcbmi.setSelected(arrowStyle == 5);

            if (hasEC1 && hasEC2) {
                JMenu arrowsEndMenu = new JMenu(Bundle.getMessage("DecorationEndMenuTitle"));
                arrowsEndMenu.setToolTipText(Bundle.getMessage("DecorationEndMenuToolTip"));
                arrowsMenu.add(arrowsEndMenu);

                jcbmi = new JCheckBoxMenuItem(Bundle.getMessage("DecorationNoneMenuItemTitle"));
                arrowsEndMenu.add(jcbmi);
                jcbmi.setToolTipText(Bundle.getMessage("DecorationNoneMenuItemToolTip"));
                jcbmi.addActionListener((java.awt.event.ActionEvent e3) -> {
                    setArrowEndStart(false);
                    setArrowEndStop(false);
                });
                jcbmi.setSelected(!arrowEndStart && !arrowEndStop);

                jcbmi = new JCheckBoxMenuItem(Bundle.getMessage("DecorationStartMenuItemTitle"));
                arrowsEndMenu.add(jcbmi);
                jcbmi.setToolTipText(Bundle.getMessage("DecorationStartMenuItemToolTip"));
                jcbmi.addActionListener((java.awt.event.ActionEvent e3) -> {
                    setArrowEndStart(true);
                    setArrowEndStop(false);
                });
                jcbmi.setSelected(arrowEndStart && !arrowEndStop);

                jcbmi = new JCheckBoxMenuItem(Bundle.getMessage("DecorationEndMenuItemTitle"));
                arrowsEndMenu.add(jcbmi);
                jcbmi.setToolTipText(Bundle.getMessage("DecorationEndMenuItemToolTip"));
                jcbmi.addActionListener((java.awt.event.ActionEvent e3) -> {
                    setArrowEndStop(true);
                    setArrowEndStart(false);
                });
                jcbmi.setSelected(!arrowEndStart && arrowEndStop);

                jcbmi = new JCheckBoxMenuItem(Bundle.getMessage("DecorationBothMenuItemTitle"));
                arrowsEndMenu.add(jcbmi);
                jcbmi.setToolTipText(Bundle.getMessage("DecorationBothMenuItemToolTip"));
                jcbmi.addActionListener((java.awt.event.ActionEvent e3) -> {
                    setArrowEndStart(true);
                    setArrowEndStop(true);
                });
                jcbmi.setSelected(arrowEndStart && arrowEndStop);
            }

            JMenu arrowsDirMenu = new JMenu(Bundle.getMessage("ArrowsDirectionMenuTitle"));
            arrowsDirMenu.setToolTipText(Bundle.getMessage("ArrowsDirectionMenuToolTip"));
            arrowsMenu.add(arrowsDirMenu);

            jcbmi = new JCheckBoxMenuItem(Bundle.getMessage("DecorationNoneMenuItemTitle"));
            arrowsDirMenu.add(jcbmi);
            jcbmi.setToolTipText(Bundle.getMessage("DecorationNoneMenuItemToolTip"));
            jcbmi.addActionListener((java.awt.event.ActionEvent e3) -> {
                setArrowDirIn(false);
                setArrowDirOut(false);
            });
            jcbmi.setSelected(!arrowDirIn && !arrowDirOut);

            jcbmi = new JCheckBoxMenuItem(Bundle.getMessage("ArrowsDirectionInMenuItemTitle"));
            arrowsDirMenu.add(jcbmi);
            jcbmi.setToolTipText(Bundle.getMessage("ArrowsDirectionInMenuItemToolTip"));
            jcbmi.addActionListener((java.awt.event.ActionEvent e3) -> {
                setArrowDirIn(true);
                setArrowDirOut(false);
            });
            jcbmi.setSelected(arrowDirIn && !arrowDirOut);

            jcbmi = new JCheckBoxMenuItem(Bundle.getMessage("ArrowsDirectionOutMenuItemTitle"));
            arrowsDirMenu.add(jcbmi);
            jcbmi.setToolTipText(Bundle.getMessage("ArrowsDirectionOutMenuItemToolTip"));
            jcbmi.addActionListener((java.awt.event.ActionEvent e3) -> {
                setArrowDirOut(true);
                setArrowDirIn(false);
            });
            jcbmi.setSelected(!arrowDirIn && arrowDirOut);

            jcbmi = new JCheckBoxMenuItem(Bundle.getMessage("ArrowsDirectionBothMenuItemTitle"));
            arrowsDirMenu.add(jcbmi);
            jcbmi.setToolTipText(Bundle.getMessage("ArrowsDirectionBothMenuItemToolTip"));
            jcbmi.addActionListener((java.awt.event.ActionEvent e3) -> {
                setArrowDirIn(true);
                setArrowDirOut(true);
            });
            jcbmi.setSelected(arrowDirIn && arrowDirOut);

            jmi = arrowsMenu.add(new JMenuItem(Bundle.getMessage("DecorationColorMenuItemTitle")));
            jmi.setToolTipText(Bundle.getMessage("DecorationColorMenuItemToolTip"));
            jmi.addActionListener((java.awt.event.ActionEvent e3) -> {
                Color newColor = JmriColorChooser.showDialog(null, "Choose a color", arrowColor);
                if ((newColor != null) && !newColor.equals(arrowColor)) {
                    setArrowColor(newColor);
                }
            });
            jmi.setForeground(arrowColor);
            jmi.setBackground(ColorUtil.contrast(arrowColor));

            jmi = arrowsMenu.add(new JMenuItem(Bundle.getMessage("MakeLabel",
                    Bundle.getMessage("DecorationLineWidthMenuItemTitle")) + arrowLineWidth));
            jmi.setToolTipText(Bundle.getMessage("DecorationLineWidthMenuItemToolTip"));
            jmi.addActionListener((java.awt.event.ActionEvent e3) -> {
                //prompt for arrow line width
                int newValue = QuickPromptUtil.promptForInt(layoutEditor,
                        Bundle.getMessage("DecorationLineWidthMenuItemTitle"),
                        Bundle.getMessage("DecorationLineWidthMenuItemTitle"),
                        arrowLineWidth);
                setArrowLineWidth(newValue);
            });

            jmi = arrowsMenu.add(new JMenuItem(Bundle.getMessage("MakeLabel",
                    Bundle.getMessage("DecorationLengthMenuItemTitle")) + arrowLength));
            jmi.setToolTipText(Bundle.getMessage("DecorationLengthMenuItemToolTip"));
            jmi.addActionListener((java.awt.event.ActionEvent e3) -> {
                //prompt for arrow length
                int newValue = QuickPromptUtil.promptForInt(layoutEditor,
                        Bundle.getMessage("DecorationLengthMenuItemTitle"),
                        Bundle.getMessage("DecorationLengthMenuItemTitle"),
                        arrowLength);
                setArrowLength(newValue);
            });

            jmi = arrowsMenu.add(new JMenuItem(Bundle.getMessage("MakeLabel",
                    Bundle.getMessage("DecorationGapMenuItemTitle")) + arrowGap));
            jmi.setToolTipText(Bundle.getMessage("DecorationGapMenuItemToolTip"));
            jmi.addActionListener((java.awt.event.ActionEvent e3) -> {
                //prompt for arrow gap
                int newValue = QuickPromptUtil.promptForInt(layoutEditor,
                        Bundle.getMessage("DecorationGapMenuItemTitle"),
                        Bundle.getMessage("DecorationGapMenuItemTitle"),
                        arrowGap);
                setArrowGap(newValue);
            });
        }

        //
        //bridge menus
        //
        JMenu bridgeMenu = new JMenu(Bundle.getMessage("BridgeMenuTitle"));
        decorationsMenu.setToolTipText(Bundle.getMessage("BridgeMenuToolTip"));
        decorationsMenu.add(bridgeMenu);

        JMenu bridgeSideMenu = new JMenu(Bundle.getMessage("DecorationSideMenuTitle"));
        bridgeSideMenu.setToolTipText(Bundle.getMessage("DecorationSideMenuToolTip"));
        bridgeMenu.add(bridgeSideMenu);

        jcbmi = new JCheckBoxMenuItem(Bundle.getMessage("DecorationNoneMenuItemTitle"));
        bridgeSideMenu.add(jcbmi);
        jcbmi.setToolTipText(Bundle.getMessage("DecorationNoneMenuItemToolTip"));
        jcbmi.addActionListener((java.awt.event.ActionEvent e3) -> {
            setBridgeSideLeft(false);
            setBridgeSideRight(false);
        });
        jcbmi.setSelected(!bridgeSideLeft && !bridgeSideRight);

        jcbmi = new JCheckBoxMenuItem(Bundle.getMessage("DecorationSideLeftMenuItemTitle"));
        bridgeSideMenu.add(jcbmi);
        jcbmi.setToolTipText(Bundle.getMessage("DecorationSideLeftMenuItemToolTip"));
        jcbmi.addActionListener((java.awt.event.ActionEvent e3) -> {
            setBridgeSideLeft(true);
            setBridgeSideRight(false);
        });
        jcbmi.setSelected(bridgeSideLeft && !bridgeSideRight);

        jcbmi = new JCheckBoxMenuItem(Bundle.getMessage("DecorationSideRightMenuItemTitle"));
        bridgeSideMenu.add(jcbmi);
        jcbmi.setToolTipText(Bundle.getMessage("DecorationSideRightMenuItemToolTip"));
        jcbmi.addActionListener((java.awt.event.ActionEvent e3) -> {
            setBridgeSideRight(true);
            setBridgeSideLeft(false);
        });
        jcbmi.setSelected(!bridgeSideLeft && bridgeSideRight);

        jcbmi = new JCheckBoxMenuItem(Bundle.getMessage("DecorationBothMenuItemTitle"));
        bridgeSideMenu.add(jcbmi);
        jcbmi.setToolTipText(Bundle.getMessage("DecorationBothMenuItemToolTip"));
        jcbmi.addActionListener((java.awt.event.ActionEvent e3) -> {
            setBridgeSideLeft(true);
            setBridgeSideRight(true);
        });
        jcbmi.setSelected(bridgeSideLeft && bridgeSideRight);

        JMenu bridgeEndMenu = new JMenu(Bundle.getMessage("DecorationEndMenuTitle"));
        bridgeEndMenu.setToolTipText(Bundle.getMessage("DecorationEndMenuToolTip"));
        bridgeMenu.add(bridgeEndMenu);

        jcbmi = new JCheckBoxMenuItem(Bundle.getMessage("DecorationNoneMenuItemTitle"));
        bridgeEndMenu.add(jcbmi);
        jcbmi.setToolTipText(Bundle.getMessage("DecorationNoneMenuItemToolTip"));
        jcbmi.addActionListener((java.awt.event.ActionEvent e3) -> {
            setBridgeHasEntry(false);
            setBridgeHasExit(false);
        });
        jcbmi.setSelected(!bridgeHasEntry && !bridgeHasExit);

        jcbmi = new JCheckBoxMenuItem(Bundle.getMessage("DecorationEntryMenuItemTitle"));
        bridgeEndMenu.add(jcbmi);
        jcbmi.setToolTipText(Bundle.getMessage("DecorationEntryMenuItemToolTip"));
        jcbmi.addActionListener((java.awt.event.ActionEvent e3) -> {
            setBridgeHasEntry(true);
            setBridgeHasExit(false);
        });
        jcbmi.setSelected(bridgeHasEntry && !bridgeHasExit);

        jcbmi = new JCheckBoxMenuItem(Bundle.getMessage("DecorationExitMenuItemTitle"));
        bridgeEndMenu.add(jcbmi);
        jcbmi.setToolTipText(Bundle.getMessage("DecorationExitMenuItemToolTip"));
        jcbmi.addActionListener((java.awt.event.ActionEvent e3) -> {
            setBridgeHasExit(true);
            setBridgeHasEntry(false);
        });
        jcbmi.setSelected(!bridgeHasEntry && bridgeHasExit);

        jcbmi = new JCheckBoxMenuItem(Bundle.getMessage("DecorationBothMenuItemTitle"));
        bridgeEndMenu.add(jcbmi);
        jcbmi.setToolTipText(Bundle.getMessage("DecorationBothMenuItemToolTip"));
        jcbmi.addActionListener((java.awt.event.ActionEvent e3) -> {
            setBridgeHasEntry(true);
            setBridgeHasExit(true);
        });
        jcbmi.setSelected(bridgeHasEntry && bridgeHasExit);

        jmi = bridgeMenu.add(new JMenuItem(Bundle.getMessage("DecorationColorMenuItemTitle")));
        jmi.setToolTipText(Bundle.getMessage("DecorationColorMenuItemToolTip"));
        jmi.addActionListener((java.awt.event.ActionEvent e3) -> {
            Color newColor = JmriColorChooser.showDialog(null, "Choose a color", bridgeColor);
            if ((newColor != null) && !newColor.equals(bridgeColor)) {
                setBridgeColor(newColor);
            }
        });
        jmi.setForeground(bridgeColor);
        jmi.setBackground(ColorUtil.contrast(bridgeColor));

        addNumericMenuItem(bridgeMenu,
                "DecorationLineWidthMenuItemTitle", "DecorationLineWidthMenuItemToolTip",
                this::getBridgeLineWidth, this::setBridgeLineWidth,
                QuickPromptUtil.checkIntRange(1, MAX_BRIDGE_LINE_WIDTH, null));

        addNumericMenuItem(bridgeMenu,
                "BridgeApproachWidthMenuItemTitle", "BridgeApproachWidthMenuItemToolTip",
                this::getBridgeApproachWidth, this::setBridgeApproachWidth,
                QuickPromptUtil.checkIntRange(4, MAX_BRIDGE_APPROACH_WIDTH, null));

        addNumericMenuItem(bridgeMenu,
                "BridgeDeckWidthMenuItemTitle", "BridgeDeckWidthMenuItemToolTip",
                this::getBridgeDeckWidth, this::setBridgeDeckWidth,
                QuickPromptUtil.checkIntRange(1, MAX_BRIDGE_DECK_WIDTH, null));

        //
        //end bumper menus
        //
        //end bumper decorations can only be on end bumpers
        //
        boolean hasEB1 = false;
        if (type1 == HitPointType.POS_POINT) {
            PositionablePoint pp = (PositionablePoint) connect1;
            if (pp.getType() == PositionablePoint.PointType.END_BUMPER) {
                hasEB1 = true;
            }
        }
        boolean hasEB2 = false;
        if (type2 == HitPointType.POS_POINT) {
            PositionablePoint pp = (PositionablePoint) connect2;
            if (pp.getType() == PositionablePoint.PointType.END_BUMPER) {
                hasEB2 = true;
            }
        }
        if (hasEB1 || hasEB2) {
            JMenu endBumperMenu = new JMenu(Bundle.getMessage("EndBumperMenuTitle"));
            decorationsMenu.setToolTipText(Bundle.getMessage("EndBumperMenuToolTip"));
            decorationsMenu.add(endBumperMenu);

            if (hasEB1 && hasEB2) {
                JMenu endBumperEndMenu = new JMenu(Bundle.getMessage("DecorationEndMenuTitle"));
                endBumperEndMenu.setToolTipText(Bundle.getMessage("DecorationEndMenuToolTip"));
                endBumperMenu.add(endBumperEndMenu);

                jcbmi = new JCheckBoxMenuItem(Bundle.getMessage("DecorationNoneMenuItemTitle"));
                endBumperEndMenu.add(jcbmi);
                jcbmi.setToolTipText(Bundle.getMessage("DecorationNoneMenuItemToolTip"));
                jcbmi.addActionListener((java.awt.event.ActionEvent e3) -> {
                    setBumperEndStart(false);
                    setBumperEndStop(false);
                });
                jcbmi.setSelected(!bumperEndStart && !bumperEndStop);

                jcbmi = new JCheckBoxMenuItem(Bundle.getMessage("DecorationStartMenuItemTitle"));
                endBumperEndMenu.add(jcbmi);
                jcbmi.setToolTipText(Bundle.getMessage("DecorationStartMenuItemToolTip"));
                jcbmi.addActionListener((java.awt.event.ActionEvent e3) -> {
                    setBumperEndStart(true);
                    setBumperEndStop(false);
                });
                jcbmi.setSelected(bumperEndStart && !bumperEndStop);

                jcbmi = new JCheckBoxMenuItem(Bundle.getMessage("DecorationEndMenuItemTitle"));
                endBumperEndMenu.add(jcbmi);
                jcbmi.setToolTipText(Bundle.getMessage("DecorationEndMenuItemToolTip"));
                jcbmi.addActionListener((java.awt.event.ActionEvent e3) -> {
                    setBumperEndStart(false);
                    setBumperEndStop(true);
                });
                jcbmi.setSelected(!bumperEndStart && bumperEndStop);

                jcbmi = new JCheckBoxMenuItem(Bundle.getMessage("DecorationBothMenuItemTitle"));
                endBumperEndMenu.add(jcbmi);
                jcbmi.setToolTipText(Bundle.getMessage("DecorationEndMenuItemToolTip"));
                jcbmi.addActionListener((java.awt.event.ActionEvent e3) -> {
                    setBumperEndStart(true);
                    setBumperEndStop(true);
                });
                jcbmi.setSelected(bumperEndStart && bumperEndStop);
            } else {
                JCheckBoxMenuItem enableCheckBoxMenuItem = new JCheckBoxMenuItem(Bundle.getMessage("EndBumperEnableMenuItemTitle"));
                enableCheckBoxMenuItem.setToolTipText(Bundle.getMessage("EndBumperEnableMenuItemToolTip"));

                endBumperMenu.add(enableCheckBoxMenuItem);
                enableCheckBoxMenuItem.addActionListener((java.awt.event.ActionEvent e3) -> {
                    if ((type1 == HitPointType.POS_POINT) && (((PositionablePoint) connect1).getType() == PositionablePoint.PointType.END_BUMPER)) {
                        setBumperEndStart(enableCheckBoxMenuItem.isSelected());
                    }
                    if ((type2 == HitPointType.POS_POINT) && (((PositionablePoint) connect2).getType() == PositionablePoint.PointType.END_BUMPER)) {
                        setBumperEndStop(enableCheckBoxMenuItem.isSelected());
                    }
                });
                enableCheckBoxMenuItem.setSelected(bumperEndStart || bumperEndStop);
            }

            jmi = endBumperMenu.add(new JMenuItem(Bundle.getMessage("DecorationColorMenuItemTitle")));
            jmi.setToolTipText(Bundle.getMessage("DecorationColorMenuItemToolTip"));
            jmi.addActionListener((java.awt.event.ActionEvent e3) -> {
                Color newColor = JmriColorChooser.showDialog(null, "Choose a color", bumperColor);
                if ((newColor != null) && !newColor.equals(bumperColor)) {
                    setBumperColor(newColor);
                }
            });
            jmi.setForeground(bumperColor);
            jmi.setBackground(ColorUtil.contrast(bumperColor));

            jmi = endBumperMenu.add(new JMenuItem(Bundle.getMessage("MakeLabel",
                    Bundle.getMessage("DecorationLineWidthMenuItemTitle")) + bumperLineWidth));
            jmi.setToolTipText(Bundle.getMessage("DecorationLineWidthMenuItemToolTip"));
            jmi.addActionListener((java.awt.event.ActionEvent e3) -> {
                //prompt for width
                int newValue = QuickPromptUtil.promptForInteger(layoutEditor,
                        Bundle.getMessage("DecorationLineWidthMenuItemTitle"),
                        Bundle.getMessage("DecorationLineWidthMenuItemTitle"),
                        getBumperLineWidth(), t -> {
                            if (t < 0 || t > TrackSegment.MAX_BUMPER_WIDTH) {
                                throw new IllegalArgumentException(
                                        Bundle.getMessage("DecorationLengthMenuItemRange", TrackSegment.MAX_BUMPER_WIDTH));
                            }
                            return true;
                        });
                setBumperLineWidth(newValue);
            });

            jmi = endBumperMenu.add(new JMenuItem(Bundle.getMessage("MakeLabel",
                    Bundle.getMessage("DecorationLengthMenuItemTitle")) + bumperLength));
            jmi.setToolTipText(Bundle.getMessage("DecorationLengthMenuItemToolTip"));
            jmi.addActionListener((java.awt.event.ActionEvent e3) -> {
                //prompt for length
                int newValue = QuickPromptUtil.promptForInteger(layoutEditor,
                        Bundle.getMessage("DecorationLengthMenuItemTitle"),
                        Bundle.getMessage("DecorationLengthMenuItemTitle"),
                        bumperLength, t -> {
                            if (t < 0 || t > MAX_BUMPER_LENGTH) {
                                throw new IllegalArgumentException(
                                        Bundle.getMessage("DecorationLengthMenuItemRange", MAX_BUMPER_LENGTH));
                            }
                            return true;
                        });
                setBumperLength(newValue);
            });
        }

        //
        //tunnel menus
        //
        JMenu tunnelMenu = new JMenu(Bundle.getMessage("TunnelMenuTitle"));
        decorationsMenu.setToolTipText(Bundle.getMessage("TunnelMenuToolTip"));
        decorationsMenu.add(tunnelMenu);

        JMenu tunnelSideMenu = new JMenu(Bundle.getMessage("DecorationSideMenuTitle"));
        tunnelSideMenu.setToolTipText(Bundle.getMessage("DecorationSideMenuToolTip"));
        tunnelMenu.add(tunnelSideMenu);

        jcbmi = new JCheckBoxMenuItem(Bundle.getMessage("DecorationNoneMenuItemTitle"));
        tunnelSideMenu.add(jcbmi);
        jcbmi.setToolTipText(Bundle.getMessage("DecorationNoneMenuItemToolTip"));
        jcbmi.addActionListener((java.awt.event.ActionEvent e3) -> {
            setTunnelSideLeft(false);
            setTunnelSideRight(false);
        });
        jcbmi.setSelected(!tunnelSideLeft && !tunnelSideRight);

        jcbmi = new JCheckBoxMenuItem(Bundle.getMessage("DecorationSideLeftMenuItemTitle"));
        tunnelSideMenu.add(jcbmi);
        jcbmi.setToolTipText(Bundle.getMessage("DecorationSideLeftMenuItemToolTip"));
        jcbmi.addActionListener((java.awt.event.ActionEvent e3) -> {
            setTunnelSideLeft(true);
            setTunnelSideRight(false);
        });
        jcbmi.setSelected(tunnelSideLeft && !tunnelSideRight);

        jcbmi = new JCheckBoxMenuItem(Bundle.getMessage("DecorationSideRightMenuItemTitle"));
        tunnelSideMenu.add(jcbmi);
        jcbmi.setToolTipText(Bundle.getMessage("DecorationSideRightMenuItemToolTip"));
        jcbmi.addActionListener((java.awt.event.ActionEvent e3) -> {
            setTunnelSideRight(true);
            setTunnelSideLeft(false);
        });
        jcbmi.setSelected(!tunnelSideLeft && tunnelSideRight);

        jcbmi = new JCheckBoxMenuItem(Bundle.getMessage("DecorationBothMenuItemTitle"));
        tunnelSideMenu.add(jcbmi);
        jcbmi.setToolTipText(Bundle.getMessage("DecorationBothMenuItemToolTip"));
        jcbmi.addActionListener((java.awt.event.ActionEvent e3) -> {
            setTunnelSideLeft(true);
            setTunnelSideRight(true);
        });
        jcbmi.setSelected(tunnelSideLeft && tunnelSideRight);

        JMenu tunnelEndMenu = new JMenu(Bundle.getMessage("DecorationEndMenuTitle"));
        tunnelEndMenu.setToolTipText(Bundle.getMessage("DecorationEndMenuToolTip"));
        tunnelMenu.add(tunnelEndMenu);

        jcbmi = new JCheckBoxMenuItem(Bundle.getMessage("DecorationNoneMenuItemTitle"));
        tunnelEndMenu.add(jcbmi);
        jcbmi.setToolTipText(Bundle.getMessage("DecorationNoneMenuItemToolTip"));
        jcbmi.addActionListener((java.awt.event.ActionEvent e3) -> {
            setTunnelHasEntry(false);
            setTunnelHasExit(false);
        });
        jcbmi.setSelected(!tunnelHasEntry && !tunnelHasExit);

        jcbmi = new JCheckBoxMenuItem(Bundle.getMessage("DecorationEntryMenuItemTitle"));
        tunnelEndMenu.add(jcbmi);
        jcbmi.setToolTipText(Bundle.getMessage("DecorationEntryMenuItemToolTip"));
        jcbmi.addActionListener((java.awt.event.ActionEvent e3) -> {
            setTunnelHasEntry(true);
            setTunnelHasExit(false);
        });
        jcbmi.setSelected(tunnelHasEntry && !tunnelHasExit);

        jcbmi = new JCheckBoxMenuItem(Bundle.getMessage("DecorationExitMenuItemTitle"));
        tunnelEndMenu.add(jcbmi);
        jcbmi.setToolTipText(Bundle.getMessage("DecorationExitMenuItemToolTip"));
        jcbmi.addActionListener((java.awt.event.ActionEvent e3) -> {
            setTunnelHasExit(true);
            setTunnelHasEntry(false);
        });
        jcbmi.setSelected(!tunnelHasEntry && tunnelHasExit);

        jcbmi = new JCheckBoxMenuItem(Bundle.getMessage("DecorationBothMenuItemTitle"));
        tunnelEndMenu.add(jcbmi);
        jcbmi.setToolTipText(Bundle.getMessage("DecorationBothMenuItemToolTip"));
        jcbmi.addActionListener((java.awt.event.ActionEvent e3) -> {
            setTunnelHasEntry(true);
            setTunnelHasExit(true);
        });
        jcbmi.setSelected(tunnelHasEntry && tunnelHasExit);

        jmi = tunnelMenu.add(new JMenuItem(Bundle.getMessage("DecorationColorMenuItemTitle")));
        jmi.setToolTipText(Bundle.getMessage("DecorationColorMenuItemToolTip"));
        jmi.addActionListener((java.awt.event.ActionEvent e3) -> {
            Color newColor = JmriColorChooser.showDialog(null, "Choose a color", tunnelColor);
            if ((newColor != null) && !newColor.equals(tunnelColor)) {
                setTunnelColor(newColor);
            }
        });
        jmi.setForeground(tunnelColor);
        jmi.setBackground(ColorUtil.contrast(tunnelColor));

        addNumericMenuItem(tunnelMenu,
                "TunnelFloorWidthMenuItemTitle", "TunnelFloorWidthMenuItemToolTip",
                this::getTunnelFloorWidth, this::setTunnelFloorWidth,
                QuickPromptUtil.checkIntRange(1, MAX_TUNNEL_FLOOR_WIDTH, null));
        addNumericMenuItem(tunnelMenu,
                "DecorationLineWidthMenuItemTitle", "DecorationLineWidthMenuItemToolTip",
                this::getTunnelLineWidth, this::setTunnelLineWidth,
                QuickPromptUtil.checkIntRange(1, MAX_TUNNEL_LINE_WIDTH, null));
        addNumericMenuItem(tunnelMenu,
                "TunnelEntranceWidthMenuItemTitle", "TunnelEntranceWidthMenuItemToolTip",
                this::getTunnelEntranceWidth, this::setTunnelEntranceWidth,
                QuickPromptUtil.checkIntRange(1, MAX_TUNNEL_ENTRANCE_WIDTH, null));

        popupMenu.add(decorationsMenu);

        popupMenu.add(new JSeparator(JSeparator.HORIZONTAL));
        popupMenu.add(new AbstractAction(Bundle.getMessage("ButtonEdit")) {
            @Override
            public void actionPerformed(ActionEvent e) {
                layoutEditor.getLayoutTrackEditors().editTrackSegment(TrackSegment.this);
            }
        });
        popupMenu.add(new AbstractAction(Bundle.getMessage("ButtonDelete")) {
            @Override
            public void actionPerformed(ActionEvent e) {
                if (canRemove()) {
                    layoutEditor.removeTrackSegment(TrackSegment.this);
                    remove();
                    dispose();
                }
            }
        });
        popupMenu.add(new AbstractAction(Bundle.getMessage("SplitTrackSegment")) {
            @Override
            public void actionPerformed(ActionEvent e) {
                splitTrackSegment();
            }
        });

        JMenu lineType = new JMenu(Bundle.getMessage("ChangeTo"));
        jmi = lineType.add(new JCheckBoxMenuItem(new AbstractAction(Bundle.getMessage("Line")) {
            @Override
            public void actionPerformed(ActionEvent e) {
                changeType(0);
            }
        }));
        jmi.setSelected(!isArc() && !isBezier());

        jmi = lineType.add(new JCheckBoxMenuItem(new AbstractAction(Bundle.getMessage("Circle")) {
            @Override
            public void actionPerformed(ActionEvent e) {
                changeType(1);
            }
        }));
        jmi.setSelected(isArc() && isCircle());

        jmi = lineType.add(new JCheckBoxMenuItem(new AbstractAction(Bundle.getMessage("Ellipse")) {
            @Override
            public void actionPerformed(ActionEvent e) {
                changeType(2);
            }
        }));
        jmi.setSelected(isArc() && !isCircle());

        jmi = lineType.add(new JCheckBoxMenuItem(new AbstractAction(Bundle.getMessage("Bezier")) {
            @Override
            public void actionPerformed(ActionEvent e) {
                changeType(3);
            }
        }));
        jmi.setSelected(!isArc() && isBezier());

        popupMenu.add(lineType);

        if (isArc() || isBezier()) {
            if (hideConstructionLines()) {
                popupMenu.add(new AbstractAction(Bundle.getMessage("ShowConstruct")) {
                    @Override
                    public void actionPerformed(ActionEvent e) {
                        hideConstructionLines(SHOWCON);
                    }
                });
            } else {
                popupMenu.add(new AbstractAction(Bundle.getMessage("HideConstruct")) {
                    @Override
                    public void actionPerformed(ActionEvent e) {
                        hideConstructionLines(HIDECON);
                    }
                });
            }
        }
        if ((namedLayoutBlock != null) && (jmri.InstanceManager.getDefault(LayoutBlockManager.class).isAdvancedRoutingEnabled())) {
            popupMenu.add(new AbstractAction(Bundle.getMessage("ViewBlockRouting")) {
                @Override
                public void actionPerformed(ActionEvent e) {
                    AbstractAction routeTableAction = new LayoutBlockRouteTableAction("ViewRouting", getLayoutBlock());
                    routeTableAction.actionPerformed(e);
                }
            });
        }
        popupMenu.show(mouseEvent.getComponent(), mouseEvent.getX(), mouseEvent.getY());
        return popupMenu;
    }   //showPopup

    /**
     * {@inheritDoc}
     */
    @Override
    public boolean canRemove() {
        List<String> itemList = new ArrayList<>();

        HitPointType type1 = getType1();
        LayoutTrack conn1 = getConnect1();
        itemList.addAll(getPointReferences(type1, conn1));

        HitPointType type2 = getType2();
        LayoutTrack conn2 = getConnect2();
        itemList.addAll(getPointReferences(type2, conn2));

        if (!itemList.isEmpty()) {
            displayRemoveWarningDialog(itemList, "TrackSegment");  // NOI18N
        }
        return itemList.isEmpty();
    }

    public ArrayList<String> getPointReferences(HitPointType type, LayoutTrack conn) {
        ArrayList<String> result = new ArrayList<>();

        if (type == HitPointType.POS_POINT && conn instanceof PositionablePoint) {
            PositionablePoint pt = (PositionablePoint) conn;
            if (!pt.getEastBoundSignal().isEmpty()) {
                result.add(pt.getEastBoundSignal());
            }
            if (!pt.getWestBoundSignal().isEmpty()) {
                result.add(pt.getWestBoundSignal());
            }
            if (!pt.getEastBoundSignalMastName().isEmpty()) {
                result.add(pt.getEastBoundSignalMastName());
            }
            if (!pt.getWestBoundSignalMastName().isEmpty()) {
                result.add(pt.getWestBoundSignalMastName());
            }
            if (!pt.getEastBoundSensorName().isEmpty()) {
                result.add(pt.getEastBoundSensorName());
            }
            if (!pt.getWestBoundSensorName().isEmpty()) {
                result.add(pt.getWestBoundSensorName());
            }
            if (pt.getType() == PositionablePoint.PointType.EDGE_CONNECTOR && pt.getLinkedPoint() != null) {
                result.add(Bundle.getMessage("DeleteECisActive"));   // NOI18N
            }
        }

        if (HitPointType.isTurnoutHitType(type) && conn instanceof LayoutTurnout) {
            LayoutTurnout lt = (LayoutTurnout) conn;
            switch (type) {
                case TURNOUT_A: {
                    result = lt.getBeanReferences("A");  // NOI18N
                    break;
                }
                case TURNOUT_B: {
                    result = lt.getBeanReferences("B");  // NOI18N
                    break;
                }
                case TURNOUT_C: {
                    result = lt.getBeanReferences("C");  // NOI18N
                    break;
                }
                case TURNOUT_D: {
                    result = lt.getBeanReferences("D");  // NOI18N
                    break;
                }
                default: {
                    log.error("Unexpected HitPointType: {}", type);
                }
            }
        }

        if (HitPointType.isLevelXingHitType(type) && conn instanceof LevelXing) {
            LevelXing lx = (LevelXing) conn;
            switch (type) {
                case LEVEL_XING_A: {
                    result = lx.getBeanReferences("A");  // NOI18N
                    break;
                }
                case LEVEL_XING_B: {
                    result = lx.getBeanReferences("B");  // NOI18N
                    break;
                }
                case LEVEL_XING_C: {
                    result = lx.getBeanReferences("C");  // NOI18N
                    break;
                }
                case LEVEL_XING_D: {
                    result = lx.getBeanReferences("D");  // NOI18N
                    break;
                }
                default: {
                    log.error("Unexpected HitPointType: {}", type);
                }
            }
        }

        if (HitPointType.isSlipHitType(type) && conn instanceof LayoutSlip) {
            LayoutSlip ls = (LayoutSlip) conn;
            switch (type) {
                case SLIP_A: {
                    result = ls.getBeanReferences("A");  // NOI18N
                    break;
                }
                case SLIP_B: {
                    result = ls.getBeanReferences("B");  // NOI18N
                    break;
                }
                case SLIP_C: {
                    result = ls.getBeanReferences("C");  // NOI18N
                    break;
                }
                case SLIP_D: {
                    result = ls.getBeanReferences("D");  // NOI18N
                    break;
                }
                default: {
                    log.error("Unexpected HitPointType: {}", type);
                }
            }
        }

        return result;
    }

    /**
     * split track segment into two track segments with an anchor between
     */
    public void splitTrackSegment() {
        //create a new anchor
        Point2D p = getCentreSeg();
        PositionablePoint newAnchor = layoutEditor.addAnchor(p);
        //link it to me
        layoutEditor.setLink(newAnchor, HitPointType.POS_POINT, this, HitPointType.TRACK);

        //get unique name for a new track segment
        String name = layoutEditor.getFinder().uniqueName("T", 1);

        //create it between the new anchor and my connect2(/type2)
        TrackSegment newTrackSegment = new TrackSegment(name,
                newAnchor, HitPointType.POS_POINT,
                connect2, type2,
                isDashed(), isMainline(), layoutEditor);
        //add it to known tracks
        layoutEditor.getLayoutTracks().add(newTrackSegment);
        layoutEditor.setDirty();

        //copy attributes to new track segment
        newTrackSegment.setLayoutBlock(this.getLayoutBlock());
        newTrackSegment.setArc(this.isArc());
        newTrackSegment.setCircle(this.isCircle());
        //split any angle between the two new track segments
        newTrackSegment.setAngle(this.getAngle() / 2.0);
        this.setAngle(this.getAngle() / 2.0);
        //newTrackSegment.setBezier(this.isBezier());
        newTrackSegment.setFlip(this.isFlip());

        //copy over decorations
        Map<String, String> d = new HashMap<>();
        this.getDecorations().forEach((k, v) -> {
            if (k.equals("arrow")) {                //if this is an arrow
                if (this.isArrowEndStop()) {        //and it's on the stop end
                    d.put(k, v);                    //copy it to new track
                    this.setArrowEndStop(false);    //and remove it from this track
                }
            } else if (k.equals("bumper")) {        //if this is an end bumper
                if (this.isBumperEndStop()) {       //amd it's on the stop end
                    d.put(k, v);                    //copy it to new track
                    this.setBumperEndStop(false);   //and remove it from this track
                }
            } else {                                //otherwise..
                d.put(k, v);                        //copy to new track
            }
        });
        newTrackSegment.setDecorations(d);

        //link my connect2 to the new track segment
        if (connect2 instanceof PositionablePoint) {
            PositionablePoint pp = (PositionablePoint) connect2;
            pp.replaceTrackConnection(this, newTrackSegment);
        } else {
            layoutEditor.setLink(connect2, type2, newTrackSegment, HitPointType.TRACK);
        }

        //link the new anchor to the new track segment
        layoutEditor.setLink(newAnchor, HitPointType.POS_POINT, newTrackSegment, HitPointType.TRACK);

        //link me to the new newAnchor
        connect2 = newAnchor;
        type2 = HitPointType.POS_POINT;

        //check on layout block
        LayoutBlock b = this.getLayoutBlock();

        if (b != null) {
            newTrackSegment.setLayoutBlock(b);
            layoutEditor.getLEAuxTools().setBlockConnectivityChanged();
            newTrackSegment.updateBlockInfo();
        }
        layoutEditor.setDirty();
        layoutEditor.redrawPanel();
    }   //splitTrackSegment

    /**
     * Display popup menu for information and editing
     */
    protected void showBezierPopUp(MouseEvent e, HitPointType hitPointType) {
        int bezierControlPointIndex = hitPointType.bezierPointIndex();
        if (popupMenu != null) {
            popupMenu.removeAll();
        } else {
            popupMenu = new JPopupMenu();
        }

        JMenuItem jmi = popupMenu.add(Bundle.getMessage("BezierControlPoint") + " #" + bezierControlPointIndex);
        jmi.setEnabled(false);
        popupMenu.add(new JSeparator(JSeparator.HORIZONTAL));

        if (bezierControlPoints.size() <= HitPointType.NUM_BEZIER_CONTROL_POINTS) {
            popupMenu.add(new AbstractAction(Bundle.getMessage("AddBezierControlPointAfter")) {

                @Override
                public void actionPerformed(ActionEvent e) {
                    addBezierControlPointAfter(bezierControlPointIndex);
                }
            });
            popupMenu.add(new AbstractAction(Bundle.getMessage("AddBezierControlPointBefore")) {

                @Override
                public void actionPerformed(ActionEvent e) {
                    addBezierControlPointBefore(bezierControlPointIndex);
                }
            });
        }

        if (bezierControlPoints.size() > 2) {
            popupMenu.add(new AbstractAction(Bundle.getMessage("DeleteBezierControlPoint") + " #" + bezierControlPointIndex) {

                @Override
                public void actionPerformed(ActionEvent e) {
                    deleteBezierControlPoint(bezierControlPointIndex);
                }
            });
        }
        popupMenu.show(e.getComponent(), e.getX(), e.getY());
    }

    private void addBezierControlPointBefore(int index) {
        Point2D addPoint = getBezierControlPoint(index);
        if (index > 0) {
            addPoint = MathUtil.midPoint(getBezierControlPoint(index - 1), addPoint);
        } else {
            Point2D ep1 = LayoutEditor.getCoords(getConnect1(), getType1());
            addPoint = MathUtil.midPoint(ep1, addPoint);
        }
        bezierControlPoints.add(index, addPoint);
        layoutEditor.redrawPanel();
        layoutEditor.setDirty();
    }

    private void addBezierControlPointAfter(int index) {
        int cnt = bezierControlPoints.size();
        Point2D addPoint = getBezierControlPoint(index);
        if (index < cnt - 1) {
            addPoint = MathUtil.midPoint(addPoint, getBezierControlPoint(index + 1));
            bezierControlPoints.add(index + 1, addPoint);
        } else {
            Point2D ep2 = LayoutEditor.getCoords(getConnect2(), getType2());
            addPoint = MathUtil.midPoint(addPoint, ep2);
            bezierControlPoints.add(addPoint);
        }
        layoutEditor.redrawPanel();
        layoutEditor.setDirty();
    }

    private void deleteBezierControlPoint(int index) {
        if ((index >= 0) && (index < bezierControlPoints.size())) {
            bezierControlPoints.remove(index);
            layoutEditor.redrawPanel();
            layoutEditor.setDirty();
        }
    }

    void changeType(int choice) {
        switch (choice) {
            case 0: //plain track segment (line)
                setArc(false);
                setAngle(0.0D);
                setCircle(false);
                setBezier(false);
                break;
            case 1: //circle
                setCircle(true);
                setArc(true);
//                setAngle(90.0D);
//                setBezier(false); //this is done in setCircle
                break;
            case 2: //arc
                setArc(true);
                setAngle(90.0D);
                setCircle(false);
                setBezier(false);
                break;
            case 3:
                setArc(false);  //bezier
                setCircle(false);
                if (bezierControlPoints.size() == 0) {
                    //TODO: Use MathUtil.intersect to find intersection of adjacent tracks
                    //TODO: and place the control points halfway between that and the two endpoints

                    //set default control point displacements
                    Point2D ep1 = LayoutEditor.getCoords(getConnect1(), getType1());
                    Point2D ep2 = LayoutEditor.getCoords(getConnect2(), getType2());

                    //compute orthogonal offset0 with length one third the distance from ep1 to ep2
                    Point2D offset = MathUtil.subtract(ep2, ep1);
                    offset = MathUtil.normalize(offset, MathUtil.length(offset) / 3.0);
                    offset = MathUtil.orthogonal(offset);

                    //add & subtract orthogonal offset0 to 1/3rd and 2/3rd points
                    Point2D pt1 = MathUtil.add(MathUtil.oneThirdPoint(ep1, ep2), offset);
                    Point2D pt2 = MathUtil.subtract(MathUtil.twoThirdsPoint(ep1, ep2), offset);

                    bezierControlPoints.add(pt1);
                    bezierControlPoints.add(pt2);
                }
                setBezier(true);    //do this last (it calls reCenter())
                break;
            default:
                break;
        }
        layoutEditor.redrawPanel();
        layoutEditor.setDirty();
    }

    /**
     * Clean up when this object is no longer needed
     * <p>
     * Should not be called while the object is still displayed
     *
     * @see #remove()
     */
    public void dispose() {
        if (popupMenu != null) {
            popupMenu.removeAll();
        }
        popupMenu = null;
    }

    /**
     * Remove this object from display and persistance
     */
    public void remove() {
        //remove from persistance by flagging inactive
        active = false;
    }

    private boolean active = true;

    /**
     * Get state. "active" means that the object is still displayed, and should
     * be stored
     */
    public boolean isActive() {
        return active;
    }

    public static final int SHOWCON = 0x01;
    public static final int HIDECON = 0x02;     //flag set on a segment basis
    public static final int HIDECONALL = 0x04;  //Used by layout editor for hiding all

    public int showConstructionLine = SHOWCON;

    public boolean isShowConstructionLines() {
        return (((showConstructionLine & HIDECON) != HIDECON)
                && ((showConstructionLine & HIDECONALL) != HIDECONALL));
    }

    //Methods used by Layout Editor
    public void hideConstructionLines(int hide) {
        if (hide == HIDECONALL) {
            showConstructionLine |= HIDECONALL;
        } else if (hide == SHOWCON) {
            if ((showConstructionLine & HIDECONALL) == HIDECONALL) {
                showConstructionLine &= ~HIDECONALL;
            } else {
                showConstructionLine = hide;
            }
        } else {
            showConstructionLine = HIDECON;
        }
        layoutEditor.redrawPanel();
        layoutEditor.setDirty();
    }

    public boolean hideConstructionLines() {
        return ((showConstructionLine & SHOWCON) != SHOWCON);
    }

    /**
     * The following are used only as a temporary store after a circle or arc
     * has been calculated. This prevents the need to recalculate the values
     * each time a re-draw is required
     */
    private Point2D pt1;
    private Point2D pt2;

    public Point2D getTmpPt1() {
        return pt1;
    }

    public Point2D getTmpPt2() {
        return pt2;
    }

    public void setTmpPt1(Point2D Pt1) {
        pt1 = Pt1;
        changed = true;
    }

    public void setTmpPt2(Point2D Pt2) {
        pt2 = Pt2;
        changed = true;
    }

    private double cX;

    public double getCX() {
        return cX;
    }

    public void setCX(double CX) {
        cX = CX;
    }

    private double cY;

    public double getCY() {
        return cY;
    }

    public void setCY(double CY) {
        cY = CY;
    }

    private double cW;

    public double getCW() {
        return cW;
    }

    public void setCW(double CW) {
        cW = CW;
    }

    private double cH;

    public double getCH() {
        return cH;
    }

    public void setCH(double CH) {
        cH = CH;
    }

    private double startAdj;

    public double getStartAdj() {
        return startAdj;
    }

    public void setStartAdj(double startAdj) {
        this.startAdj = startAdj;
    }

    //this is the center of the track segment (it is "on" the track segment)
    public double getCentreSegX() {
        return getCentreSeg().getX();
    }

    public void setCentreSegX(double x) {
        center.setLocation(x, getCentreSeg().getY());
    }

    public double getCentreSegY() {
        return getCentreSeg().getY();
    }

    public void setCentreSegY(double y) {
        center.setLocation(getCentreSeg().getX(), y);
    }

    /**
     * @return the location of the middle of the segment (on the segment)
     */
    public Point2D getCentreSeg() {
        Point2D result = MathUtil.zeroPoint2D;

        if ((connect1 != null) && (connect2 != null)) {
            //get the end points
            Point2D ep1 = LayoutEditor.getCoords(getConnect1(), getType1());
            Point2D ep2 = LayoutEditor.getCoords(getConnect2(), getType2());

            if (isCircle()) {
                result = center; //new Point2D.Double(centreX, centreY);
            } else if (isArc()) {
                center = MathUtil.midPoint(getBounds());
                if (isFlip()) {
                    Point2D t = ep1;
                    ep1 = ep2;
                    ep2 = t;
                }
                Point2D delta = MathUtil.subtract(ep1, ep2);
                //are they of the same sign?
                if ((delta.getX() >= 0.0) != (delta.getY() >= 0.0)) {
                    delta = MathUtil.divide(delta, +5.0, -5.0);
                } else {
                    delta = MathUtil.divide(delta, -5.0, +5.0);
                }
                result = MathUtil.add(center, delta);
            } else if (isBezier()) {
                //compute result Bezier point for (t == 0.5);
                //copy all the control points (including end points) into an array
                int len = bezierControlPoints.size() + 2;
                Point2D[] points = new Point2D[len];
                points[0] = ep1;
                for (int idx = 1; idx < len - 1; idx++) {
                    points[idx] = bezierControlPoints.get(idx - 1);
                }
                points[len - 1] = ep2;

                //calculate midpoints of all points (len - 1 order times)
                for (int idx = len - 1; idx > 0; idx--) {
                    for (int jdx = 0; jdx < idx; jdx++) {
                        points[jdx] = MathUtil.midPoint(points[jdx], points[jdx + 1]);
                    }
                }
                result = points[0];
            } else {
                result = MathUtil.midPoint(ep1, ep2);
            }
            center = result;
        }
        return result;
    }

    public void setCentreSeg(Point2D p) {
        center = p;
    }

    //this is the center of the track segment when configured as a circle
    private double centreX;

    public double getCentreX() {
        return centreX;
    }

    public void setCentreX(double x) {
        centreX = x;
    }

    private double centreY;

    public double getCentreY() {
        return centreY;
    }

    public void setCentreY(double y) {
        centreY = y;
    }

    public Point2D getCentre() {
        return new Point2D.Double(centreX, centreY);
    }

    private double tmpangle;

    public double getTmpAngle() {
        return tmpangle;
    }

    public void setTmpAngle(double a) {
        tmpangle = a;
    }

    /**
     * get center coordinates
     *
     * @return the center coordinates
     */
    public Point2D getCoordsCenterCircle() {
        return getCentre();
    }

    /**
     * set center coordinates
     *
     * @param p the coordinates to set
     */
    public void setCoordsCenterCircle(Point2D p) {
        centreX = p.getX();
        centreY = p.getY();
    }

    private double chordLength;

    public double getChordLength() {
        return chordLength;
    }

    public void setChordLength(double chord) {
        chordLength = chord;
    }

    /*
    * Called when the user changes the angle dynamically in edit mode
    * by dragging the centre of the cirle
     */
    protected void reCalculateTrackSegmentAngle(double x, double y) {
        if (!isBezier()) {
            double pt2x;
            double pt2y;
            double pt1x;
            double pt1y;

            if (isFlip()) {
                pt1x = getTmpPt2().getX();
                pt1y = getTmpPt2().getY();
                pt2x = getTmpPt1().getX();
                pt2y = getTmpPt1().getY();
            } else {
                pt1x = getTmpPt1().getX();
                pt1y = getTmpPt1().getY();
                pt2x = getTmpPt2().getX();
                pt2y = getTmpPt2().getY();
            }
            //Point 1 to new point distance
            double a;
            double o;
            double la;
            //Compute arc's chord
            a = pt2x - x;
            o = pt2y - y;
            la = Math.hypot(a, o);

            double lb;
            a = pt1x - x;
            o = pt1y - y;
            lb = Math.hypot(a, o);

            double newangle = Math.toDegrees(Math.acos((-getChordLength() * getChordLength() + la * la + lb * lb) / (2 * la * lb)));
            setAngle(newangle);
        }
    }

    /*
    * Calculate the initally parameters for drawing a circular track segment
     */
    protected void calculateTrackSegmentAngle() {
        Point2D pt1, pt2;
        if (isFlip()) {
            pt1 = LayoutEditor.getCoords(getConnect2(), getType2());
            pt2 = LayoutEditor.getCoords(getConnect1(), getType1());
        } else {
            pt1 = LayoutEditor.getCoords(getConnect1(), getType1());
            pt2 = LayoutEditor.getCoords(getConnect2(), getType2());
        }
        if ((getTmpPt1() != pt1) || (getTmpPt2() != pt2) || trackNeedsRedraw()) {
            setTmpPt1(pt1);
            setTmpPt2(pt2);

            double pt1x = pt1.getX();
            double pt1y = pt1.getY();
            double pt2x = pt2.getX();
            double pt2y = pt2.getY();

            if (getAngle() == 0.0D) {
                setTmpAngle(90.0D);
            } else {
                setTmpAngle(getAngle());
            }
            //Convert angle to radiants in order to speed up math
            double halfAngleRAD = Math.toRadians(getTmpAngle()) / 2.D;

            //Compute arc's chord
            double a = pt2x - pt1x;
            double o = pt2y - pt1y;
            double chord = Math.hypot(a, o);
            setChordLength(chord);

            //Make sure chord is not null
            //In such a case (ep1 == ep2), there is no arc to draw
            if (chord > 0.D) {
                double radius = (chord / 2.D) / Math.sin(halfAngleRAD);
                //Circle
                double startRad = Math.atan2(a, o) - halfAngleRAD;
                setStartAdj(Math.toDegrees(startRad));
                if (isCircle()) {
                    //Circle - Compute center
                    setCentreX(pt2x - Math.cos(startRad) * radius);
                    setCentreY(pt2y + Math.sin(startRad) * radius);

                    //Circle - Compute rectangle required by Arc2D.Double
                    setCW(radius * 2.0D);
                    setCH(radius * 2.0D);
                    setCX(getCentreX() - radius);
                    setCY(getCentreY() - radius);

                    //Compute where to locate the control circle on the circle segment
                    Point2D offset = new Point2D.Double(
                            +radius * Math.cos(startRad + halfAngleRAD),
                            -radius * Math.sin(startRad + halfAngleRAD));
                    setCentreSeg(MathUtil.add(getCentre(), offset));
                } else {
                    //Ellipse - Round start angle to the closest multiple of 90
                    setStartAdj(Math.round(getStartAdj() / 90.0D) * 90.0D);
                    //Ellipse - Compute rectangle required by Arc2D.Double
                    setCW(Math.abs(a) * 2.0D);
                    setCH(Math.abs(o) * 2.0D);
                    //Ellipse - Adjust rectangle corner, depending on quadrant
                    if (o * a < 0.0D) {
                        a = -a;
                    } else {
                        o = -o;
                    }
                    setCX(Math.min(pt1x, pt2x) - Math.max(a, 0.0D));
                    setCY(Math.min(pt1y, pt2y) - Math.max(o, 0.0D));
                }
            }
        }
    }   //calculateTrackSegmentAngle

    /**
     * {@inheritDoc}
     */
    @Override
    protected void draw1(Graphics2D g2, boolean isMain, boolean isBlock) {
//   if (getName().equals("T15")) {
//       log.debug("STOP");
//   }
        if (!isBlock && isDashed() && getLayoutBlock() != null) {
            //Skip the dashed rail layer, the block layer will display the dashed track
            //This removes random rail fragments from between the block dashes
            return;
        }
        if (isMain == mainline) {
            if (isBlock) {
                setColorForTrackBlock(g2, getLayoutBlock());
            }
            if (isArc()) {
                calculateTrackSegmentAngle();
                g2.draw(new Arc2D.Double(getCX(), getCY(), getCW(), getCH(), getStartAdj(), getTmpAngle(), Arc2D.OPEN));
                trackRedrawn();
            } else if (isBezier()) {
                Point2D[] points = getBezierPoints();
                MathUtil.drawBezier(g2, points);
            } else {
                Point2D end1 = LayoutEditor.getCoords(getConnect1(), getType1());
                Point2D end2 = LayoutEditor.getCoords(getConnect2(), getType2());

                g2.draw(new Line2D.Double(end1, end2));
            }
        }
    }

    /**
     * {@inheritDoc}
     */
    @Override
    protected void draw2(Graphics2D g2, boolean isMain, float railDisplacement) {
//   if (getName().equals("T5")) {
//       log.debug("STOP");
//   }
        if (isDashed() && getLayoutBlock() != null) {
            //Skip the dashed rail layer, the block layer will display the dashed track
            //This removes random rail fragments from between the block dashes
            return;
        }
        if (isMain == mainline) {
            if (isArc()) {
                calculateTrackSegmentAngle();
                Rectangle2D cRectangle2D = new Rectangle2D.Double(
                        getCX(), getCY(), getCW(), getCH());
                Rectangle2D tRectangle2D = MathUtil.inset(cRectangle2D, -railDisplacement);
                double startAdj = getStartAdj(), tmpAngle = getTmpAngle();
                g2.draw(new Arc2D.Double(tRectangle2D.getX(), tRectangle2D.getY(),
                        tRectangle2D.getWidth(), tRectangle2D.getHeight(),
                        startAdj, tmpAngle, Arc2D.OPEN));
                tRectangle2D = MathUtil.inset(cRectangle2D, +railDisplacement);
                g2.draw(new Arc2D.Double(tRectangle2D.getX(), tRectangle2D.getY(),
                        tRectangle2D.getWidth(), tRectangle2D.getHeight(),
                        startAdj, tmpAngle, Arc2D.OPEN));
                trackRedrawn();
            } else if (isBezier()) {
                Point2D[] points = getBezierPoints();
                MathUtil.drawBezier(g2, points, -railDisplacement);
                MathUtil.drawBezier(g2, points, +railDisplacement);
            } else {
                Point2D end1 = LayoutEditor.getCoords(getConnect1(), getType1());
                Point2D end2 = LayoutEditor.getCoords(getConnect2(), getType2());

                Point2D delta = MathUtil.subtract(end2, end1);
                Point2D vector = MathUtil.normalize(delta, railDisplacement);
                vector = MathUtil.orthogonal(vector);

                Point2D ep1L = MathUtil.add(end1, vector);
                Point2D ep2L = MathUtil.add(end2, vector);
                g2.draw(new Line2D.Double(ep1L, ep2L));

                Point2D ep1R = MathUtil.subtract(end1, vector);
                Point2D ep2R = MathUtil.subtract(end2, vector);
                g2.draw(new Line2D.Double(ep1R, ep2R));
            }
        }
    }

    /**
     * {@inheritDoc}
     */
    @Override
    protected void highlightUnconnected(Graphics2D g2, HitPointType selectedType) {
        //TrackSegments are always connected
        //nothing to see here... move along..
    }

    @Override
    protected void drawEditControls(Graphics2D g2) {
        g2.setColor(Color.black);
        if (isShowConstructionLines()) {
            Point2D ep1 = LayoutEditor.getCoords(getConnect1(), getType1());
            Point2D ep2 = LayoutEditor.getCoords(getConnect2(), getType2());
            if (isCircle()) {
                //draw radiuses
                Point2D circleCenterPoint = getCoordsCenterCircle();
                g2.draw(new Line2D.Double(circleCenterPoint, ep1));
                g2.draw(new Line2D.Double(circleCenterPoint, ep2));
                //Draw a circle and square at the circles centre, that
                //allows the user to change the angle by dragging the mouse
                g2.draw(trackEditControlCircleAt(circleCenterPoint));
                g2.draw(layoutEditor.layoutEditorControlRectAt(circleCenterPoint));
            } else if (isBezier()) {
                //draw construction lines and control circles
                Point2D lastPt = ep1;
                for (Point2D bcp : bezierControlPoints) {
                    g2.draw(new Line2D.Double(lastPt, bcp));
                    lastPt = bcp;
                    g2.draw(layoutEditor.layoutEditorControlRectAt(bcp));
                }
                g2.draw(new Line2D.Double(lastPt, ep2));
            }
        }
        g2.draw(trackEditControlCircleAt(getCentreSeg()));
    }   //drawEditControls

    @Override
    protected void drawTurnoutControls(Graphics2D g2) {
        //TrackSegments don't have turnout controls..
        //nothing to see here... move along..
    }

    /**
     * {@inheritDoc}
     */
    @Override
    public void reCheckBlockBoundary() {
        //nothing to see here... move along..
    }

    /**
     * {@inheritDoc}
     */
    @Override
    protected void drawDecorations(Graphics2D g2) {
//   if (getName().equals("T5")) {
//       log.debug("STOP");
//   }

//get end points and calculate start/stop angles (in radians)
        Point2D ep1 = LayoutEditor.getCoords(getConnect1(), getType1());
        Point2D ep2 = LayoutEditor.getCoords(getConnect2(), getType2());
        Point2D p1, p2, p3, p4, p5, p6, p7;
        Point2D p1P = ep1, p2P = ep2, p3P, p4P, p5P, p6P, p7P;
        double startAngleRAD, stopAngleRAD;
        if (isArc()) {
            calculateTrackSegmentAngle();
            double startAngleDEG = getStartAdj(), extentAngleDEG = getTmpAngle();
            startAngleRAD = (Math.PI / 2.D) - Math.toRadians(startAngleDEG);
            stopAngleRAD = (Math.PI / 2.D) - Math.toRadians(startAngleDEG + extentAngleDEG);
            if (isFlip()) {
                startAngleRAD += Math.PI;
                stopAngleRAD += Math.PI;
            } else {
                double temp = startAngleRAD;
                startAngleRAD = stopAngleRAD;
                stopAngleRAD = temp;
            }
        } else if (isBezier()) {
            Point2D cp0 = bezierControlPoints.get(0);
            Point2D cpN = bezierControlPoints.get(bezierControlPoints.size() - 1);
            startAngleRAD = (Math.PI / 2.D) - MathUtil.computeAngleRAD(cp0, ep1);
            stopAngleRAD = (Math.PI / 2.D) - MathUtil.computeAngleRAD(ep2, cpN);
        } else {
            startAngleRAD = (Math.PI / 2.D) - MathUtil.computeAngleRAD(ep2, ep1);
            stopAngleRAD = startAngleRAD;
        }

//
//arrow decorations
//
        if (arrowStyle > 0) {
            g2.setStroke(new BasicStroke(arrowLineWidth,
                    BasicStroke.CAP_BUTT, BasicStroke.JOIN_MITER, 1.F));
            g2.setColor(arrowColor);

            //draw the start arrows
            int offset = 1;
            if (arrowEndStart) {
                if (arrowDirIn) {
                    offset = drawArrow(g2, ep1, Math.PI + startAngleRAD, false, offset);
                }
                if (arrowDirOut) {
                    offset = drawArrow(g2, ep1, Math.PI + startAngleRAD, true, offset);
                }
            }

            //draw the stop arrows
            offset = 1;
            if (arrowEndStop) {
                if (arrowDirIn) {
                    offset = drawArrow(g2, ep2, stopAngleRAD, false, offset);
                }
                if (arrowDirOut) {
                    offset = drawArrow(g2, ep2, stopAngleRAD, true, offset);
                }
            }
        }   //arrow decoration

//
//bridge decorations
//
        if (bridgeSideLeft || bridgeSideRight) {
            float halfWidth = bridgeDeckWidth / 2.F;

            g2.setStroke(new BasicStroke(bridgeLineWidth,
                    BasicStroke.CAP_BUTT, BasicStroke.JOIN_MITER, 1.F));
            g2.setColor(bridgeColor);

            if (isArc()) {
                calculateTrackSegmentAngle();
                Rectangle2D cRectangle2D = new Rectangle2D.Double(
                        getCX(), getCY(), getCW(), getCH());
                double startAdj = getStartAdj(), tmpAngle = getTmpAngle();
                if (bridgeSideLeft) {
                    Rectangle2D tRectangle2D = MathUtil.inset(cRectangle2D, -halfWidth);
                    g2.draw(new Arc2D.Double(tRectangle2D.getX(), tRectangle2D.getY(),
                            tRectangle2D.getWidth(), tRectangle2D.getHeight(),
                            startAdj, tmpAngle, Arc2D.OPEN));
                }
                if (bridgeSideRight) {
                    Rectangle2D tRectangle2D = MathUtil.inset(cRectangle2D, +halfWidth);
                    g2.draw(new Arc2D.Double(tRectangle2D.getX(), tRectangle2D.getY(),
                            tRectangle2D.getWidth(), tRectangle2D.getHeight(),
                            startAdj, tmpAngle, Arc2D.OPEN));
                }
            } else if (isBezier()) {
                Point2D[] points = getBezierPoints();
                if (bridgeSideLeft) {
                    MathUtil.drawBezier(g2, points, -halfWidth);
                }
                if (bridgeSideRight) {
                    MathUtil.drawBezier(g2, points, +halfWidth);
                }
            } else {
                Point2D delta = MathUtil.subtract(ep2, ep1);
                Point2D vector = MathUtil.normalize(delta, halfWidth);
                vector = MathUtil.orthogonal(vector);

                if (bridgeSideRight) {
                    Point2D ep1R = MathUtil.add(ep1, vector);
                    Point2D ep2R = MathUtil.add(ep2, vector);
                    g2.draw(new Line2D.Double(ep1R, ep2R));
                }

                if (bridgeSideLeft) {
                    Point2D ep1L = MathUtil.subtract(ep1, vector);
                    Point2D ep2L = MathUtil.subtract(ep2, vector);
                    g2.draw(new Line2D.Double(ep1L, ep2L));
                }
            }   //if isArc() {} else if isBezier() {} else..

            if (isFlip()) {
                boolean temp = bridgeSideRight;
                bridgeSideRight = bridgeSideLeft;
                bridgeSideLeft = temp;
            }

            if (bridgeHasEntry) {
                if (bridgeSideRight) {
                    p1 = new Point2D.Double(-bridgeApproachWidth, +bridgeApproachWidth + halfWidth);
                    p2 = new Point2D.Double(0.0, +halfWidth);
                    p1P = MathUtil.add(MathUtil.rotateRAD(p1, startAngleRAD), ep1);
                    p2P = MathUtil.add(MathUtil.rotateRAD(p2, startAngleRAD), ep1);
                    g2.draw(new Line2D.Double(p1P, p2P));
                }
                if (bridgeSideLeft) {
                    p1 = new Point2D.Double(-bridgeApproachWidth, -bridgeApproachWidth - halfWidth);
                    p2 = new Point2D.Double(0.0, -halfWidth);
                    p1P = MathUtil.add(MathUtil.rotateRAD(p1, startAngleRAD), ep1);
                    p2P = MathUtil.add(MathUtil.rotateRAD(p2, startAngleRAD), ep1);
                    g2.draw(new Line2D.Double(p1P, p2P));
                }
            }
            if (bridgeHasExit) {
                if (bridgeSideRight) {
                    p1 = new Point2D.Double(+bridgeApproachWidth, +bridgeApproachWidth + halfWidth);
                    p2 = new Point2D.Double(0.0, +halfWidth);
                    p1P = MathUtil.add(MathUtil.rotateRAD(p1, stopAngleRAD), ep2);
                    p2P = MathUtil.add(MathUtil.rotateRAD(p2, stopAngleRAD), ep2);
                    g2.draw(new Line2D.Double(p1P, p2P));
                }
                if (bridgeSideLeft) {
                    p1 = new Point2D.Double(+bridgeApproachWidth, -bridgeApproachWidth - halfWidth);
                    p2 = new Point2D.Double(0.0, -halfWidth);
                    p1P = MathUtil.add(MathUtil.rotateRAD(p1, stopAngleRAD), ep2);
                    p2P = MathUtil.add(MathUtil.rotateRAD(p2, stopAngleRAD), ep2);
                    g2.draw(new Line2D.Double(p1P, p2P));
                }
            }

            //if necessary flip these back
            if (isFlip()) {
                boolean temp = bridgeSideRight;
                bridgeSideRight = bridgeSideLeft;
                bridgeSideLeft = temp;
            }
        }

//
//end bumper decorations
//
        if (bumperEndStart || bumperEndStop) {
            g2.setStroke(new BasicStroke(bumperLineWidth,
                    BasicStroke.CAP_BUTT, BasicStroke.JOIN_MITER, 1.F));
            g2.setColor(bumperColor);

            float halfLength = bumperLength / 2.F;

            if (bumperFlipped) {
                double temp = startAngleRAD;
                startAngleRAD = stopAngleRAD;
                stopAngleRAD = temp;
            }

            //common points
            p1 = new Point2D.Double(0.F, -halfLength);
            p2 = new Point2D.Double(0.F, +halfLength);

            if (bumperEndStart) {
                p1P = MathUtil.add(MathUtil.rotateRAD(p1, startAngleRAD), ep1);
                p2P = MathUtil.add(MathUtil.rotateRAD(p2, startAngleRAD), ep1);
                //draw cross tie
                g2.draw(new Line2D.Double(p1P, p2P));
            }
            if (bumperEndStop) {
                p1P = MathUtil.add(MathUtil.rotateRAD(p1, stopAngleRAD), ep2);
                p2P = MathUtil.add(MathUtil.rotateRAD(p2, stopAngleRAD), ep2);
                //draw cross tie
                g2.draw(new Line2D.Double(p1P, p2P));
            }
        }   //if (bumperEndStart || bumperEndStop)

//
//tunnel decorations
//
        if (tunnelSideRight || tunnelSideLeft) {
            float halfWidth = tunnelFloorWidth / 2.F;
            g2.setStroke(new BasicStroke(tunnelLineWidth,
                    BasicStroke.CAP_BUTT, BasicStroke.JOIN_BEVEL, 10.F,
                    new float[]{6.F, 4.F}, 0));
            g2.setColor(tunnelColor);

            if (isArc()) {
                calculateTrackSegmentAngle();
                Rectangle2D cRectangle2D = new Rectangle2D.Double(
                        getCX(), getCY(), getCW(), getCH());
                double startAngleDEG = getStartAdj(), extentAngleDEG = getTmpAngle();
                if (tunnelSideRight) {
                    Rectangle2D tRectangle2D = MathUtil.inset(cRectangle2D, +halfWidth);
                    g2.draw(new Arc2D.Double(tRectangle2D.getX(), tRectangle2D.getY(),
                            tRectangle2D.getWidth(), tRectangle2D.getHeight(),
                            startAngleDEG, extentAngleDEG, Arc2D.OPEN));
                }
                if (tunnelSideLeft) {
                    Rectangle2D tRectangle2D = MathUtil.inset(cRectangle2D, -halfWidth);
                    g2.draw(new Arc2D.Double(tRectangle2D.getX(), tRectangle2D.getY(),
                            tRectangle2D.getWidth(), tRectangle2D.getHeight(),
                            startAngleDEG, extentAngleDEG, Arc2D.OPEN));
                }
                trackRedrawn();
            } else if (isBezier()) {
                Point2D[] points = getBezierPoints();
                if (tunnelSideRight) {
                    MathUtil.drawBezier(g2, points, +halfWidth);
                }
                if (tunnelSideLeft) {
                    MathUtil.drawBezier(g2, points, -halfWidth);
                }
            } else {
                Point2D delta = MathUtil.subtract(ep2, ep1);
                Point2D vector = MathUtil.normalize(delta, halfWidth);
                vector = MathUtil.orthogonal(vector);

                if (tunnelSideRight) {
                    Point2D ep1L = MathUtil.add(ep1, vector);
                    Point2D ep2L = MathUtil.add(ep2, vector);
                    g2.draw(new Line2D.Double(ep1L, ep2L));
                }
                if (tunnelSideLeft) {
                    Point2D ep1R = MathUtil.subtract(ep1, vector);
                    Point2D ep2R = MathUtil.subtract(ep2, vector);
                    g2.draw(new Line2D.Double(ep1R, ep2R));
                }
            }   //if isArc() {} else if isBezier() {} else..

            g2.setStroke(new BasicStroke(tunnelLineWidth,
                    BasicStroke.CAP_BUTT, BasicStroke.JOIN_MITER, 1.F));
            g2.setColor(tunnelColor);

            //don't let tunnelEntranceWidth be less than tunnelFloorWidth + 6
            tunnelEntranceWidth = Math.max(tunnelEntranceWidth, tunnelFloorWidth + 6);

            double halfEntranceWidth = tunnelEntranceWidth / 2.0;
            double halfFloorWidth = tunnelFloorWidth / 2.0;
            double halfDiffWidth = halfEntranceWidth - halfFloorWidth;

            if (isFlip()) {
                boolean temp = tunnelSideRight;
                tunnelSideRight = tunnelSideLeft;
                tunnelSideLeft = temp;
            }

            if (tunnelHasEntry) {
                if (tunnelSideRight) {
                    p1 = new Point2D.Double(0.0, 0.0);
                    p2 = new Point2D.Double(0.0, +halfFloorWidth);
                    p3 = new Point2D.Double(0.0, +halfEntranceWidth);
                    p4 = new Point2D.Double(-halfEntranceWidth - halfFloorWidth, +halfEntranceWidth);
                    p5 = new Point2D.Double(-halfEntranceWidth - halfFloorWidth, +halfEntranceWidth - halfDiffWidth);
                    p6 = new Point2D.Double(-halfFloorWidth, +halfEntranceWidth - halfDiffWidth);
                    p7 = new Point2D.Double(-halfDiffWidth, 0.0);

                    p1P = MathUtil.add(MathUtil.rotateRAD(p1, startAngleRAD), ep1);
                    p2P = MathUtil.add(MathUtil.rotateRAD(p2, startAngleRAD), ep1);
                    p3P = MathUtil.add(MathUtil.rotateRAD(p3, startAngleRAD), ep1);
                    p4P = MathUtil.add(MathUtil.rotateRAD(p4, startAngleRAD), ep1);
                    p5P = MathUtil.add(MathUtil.rotateRAD(p5, startAngleRAD), ep1);
                    p6P = MathUtil.add(MathUtil.rotateRAD(p6, startAngleRAD), ep1);
                    p7P = MathUtil.add(MathUtil.rotateRAD(p7, startAngleRAD), ep1);

                    GeneralPath path = new GeneralPath();
                    path.moveTo(p1P.getX(), p1P.getY());
                    path.lineTo(p2P.getX(), p2P.getY());
                    path.quadTo(p3P.getX(), p3P.getY(), p4P.getX(), p4P.getY());
                    path.lineTo(p5P.getX(), p5P.getY());
                    path.quadTo(p6P.getX(), p6P.getY(), p7P.getX(), p7P.getY());
                    path.closePath();
                    g2.draw(path);
                }
                if (tunnelSideLeft) {
                    p1 = new Point2D.Double(0.0, 0.0);
                    p2 = new Point2D.Double(0.0, -halfFloorWidth);
                    p3 = new Point2D.Double(0.0, -halfEntranceWidth);
                    p4 = new Point2D.Double(-halfEntranceWidth - halfFloorWidth, -halfEntranceWidth);
                    p5 = new Point2D.Double(-halfEntranceWidth - halfFloorWidth, -halfEntranceWidth + halfDiffWidth);
                    p6 = new Point2D.Double(-halfFloorWidth, -halfEntranceWidth + halfDiffWidth);
                    p7 = new Point2D.Double(-halfDiffWidth, 0.0);

                    p1P = MathUtil.add(MathUtil.rotateRAD(p1, startAngleRAD), ep1);
                    p2P = MathUtil.add(MathUtil.rotateRAD(p2, startAngleRAD), ep1);
                    p3P = MathUtil.add(MathUtil.rotateRAD(p3, startAngleRAD), ep1);
                    p4P = MathUtil.add(MathUtil.rotateRAD(p4, startAngleRAD), ep1);
                    p5P = MathUtil.add(MathUtil.rotateRAD(p5, startAngleRAD), ep1);
                    p6P = MathUtil.add(MathUtil.rotateRAD(p6, startAngleRAD), ep1);
                    p7P = MathUtil.add(MathUtil.rotateRAD(p7, startAngleRAD), ep1);

                    GeneralPath path = new GeneralPath();
                    path.moveTo(p1P.getX(), p1P.getY());
                    path.lineTo(p2P.getX(), p2P.getY());
                    path.quadTo(p3P.getX(), p3P.getY(), p4P.getX(), p4P.getY());
                    path.lineTo(p5P.getX(), p5P.getY());
                    path.quadTo(p6P.getX(), p6P.getY(), p7P.getX(), p7P.getY());
                    path.closePath();
                    g2.draw(path);
                }
            }
            if (tunnelHasExit) {
                if (tunnelSideRight) {
                    p1 = new Point2D.Double(0.0, 0.0);
                    p2 = new Point2D.Double(0.0, +halfFloorWidth);
                    p3 = new Point2D.Double(0.0, +halfEntranceWidth);
                    p4 = new Point2D.Double(halfEntranceWidth + halfFloorWidth, +halfEntranceWidth);
                    p5 = new Point2D.Double(halfEntranceWidth + halfFloorWidth, +halfEntranceWidth - halfDiffWidth);
                    p6 = new Point2D.Double(halfFloorWidth, +halfEntranceWidth - halfDiffWidth);
                    p7 = new Point2D.Double(halfDiffWidth, 0.0);

                    p1P = MathUtil.add(MathUtil.rotateRAD(p1, stopAngleRAD), ep2);
                    p2P = MathUtil.add(MathUtil.rotateRAD(p2, stopAngleRAD), ep2);
                    p3P = MathUtil.add(MathUtil.rotateRAD(p3, stopAngleRAD), ep2);
                    p4P = MathUtil.add(MathUtil.rotateRAD(p4, stopAngleRAD), ep2);
                    p5P = MathUtil.add(MathUtil.rotateRAD(p5, stopAngleRAD), ep2);
                    p6P = MathUtil.add(MathUtil.rotateRAD(p6, stopAngleRAD), ep2);
                    p7P = MathUtil.add(MathUtil.rotateRAD(p7, stopAngleRAD), ep2);

                    GeneralPath path = new GeneralPath();
                    path.moveTo(p1P.getX(), p1P.getY());
                    path.lineTo(p2P.getX(), p2P.getY());
                    path.quadTo(p3P.getX(), p3P.getY(), p4P.getX(), p4P.getY());
                    path.lineTo(p5P.getX(), p5P.getY());
                    path.quadTo(p6P.getX(), p6P.getY(), p7P.getX(), p7P.getY());
                    path.closePath();
                    g2.draw(path);
                }
                if (tunnelSideLeft) {
                    p1 = new Point2D.Double(0.0, 0.0);
                    p2 = new Point2D.Double(0.0, -halfFloorWidth);
                    p3 = new Point2D.Double(0.0, -halfEntranceWidth);
                    p4 = new Point2D.Double(halfEntranceWidth + halfFloorWidth, -halfEntranceWidth);
                    p5 = new Point2D.Double(halfEntranceWidth + halfFloorWidth, -halfEntranceWidth + halfDiffWidth);
                    p6 = new Point2D.Double(halfFloorWidth, -halfEntranceWidth + halfDiffWidth);
                    p7 = new Point2D.Double(halfDiffWidth, 0.0);

                    p1P = MathUtil.add(MathUtil.rotateRAD(p1, stopAngleRAD), ep2);
                    p2P = MathUtil.add(MathUtil.rotateRAD(p2, stopAngleRAD), ep2);
                    p3P = MathUtil.add(MathUtil.rotateRAD(p3, stopAngleRAD), ep2);
                    p4P = MathUtil.add(MathUtil.rotateRAD(p4, stopAngleRAD), ep2);
                    p5P = MathUtil.add(MathUtil.rotateRAD(p5, stopAngleRAD), ep2);
                    p6P = MathUtil.add(MathUtil.rotateRAD(p6, stopAngleRAD), ep2);
                    p7P = MathUtil.add(MathUtil.rotateRAD(p7, stopAngleRAD), ep2);

                    GeneralPath path = new GeneralPath();
                    path.moveTo(p1P.getX(), p1P.getY());
                    path.lineTo(p2P.getX(), p2P.getY());
                    path.quadTo(p3P.getX(), p3P.getY(), p4P.getX(), p4P.getY());
                    path.lineTo(p5P.getX(), p5P.getY());
                    path.quadTo(p6P.getX(), p6P.getY(), p7P.getX(), p7P.getY());
                    path.closePath();
                    g2.draw(path);
                }
            }

            //if necessary, put these back
            if (isFlip()) {
                boolean temp = tunnelSideRight;
                tunnelSideRight = tunnelSideLeft;
                tunnelSideLeft = temp;
            }
        }
    }   //drawDecorations

    /*
    * getBezierPoints
    * @return the points to pass to MathUtil.drawBezier(...)
     */
    private Point2D[] getBezierPoints() {
        Point2D ep1 = LayoutEditor.getCoords(getConnect1(), getType1());
        Point2D ep2 = LayoutEditor.getCoords(getConnect2(), getType2());
        int cnt = bezierControlPoints.size() + 2;
        Point2D[] points = new Point2D[cnt];
        points[0] = ep1;
        for (int idx = 0; idx < cnt - 2; idx++) {
            points[idx + 1] = bezierControlPoints.get(idx);
        }
        points[cnt - 1] = ep2;
        return points;
    }

    private int drawArrow(
            Graphics2D g2,
            Point2D ep,
            double angleRAD,
            boolean dirOut,
            int offset) {
        Point2D p1, p2, p3, p4, p5, p6;
        switch (arrowStyle) {
            default: {
                arrowStyle = 0;
                break;
            }
            case 0: {
                break;
            }
            case 1: {
                if (dirOut) {
                    p1 = new Point2D.Double(offset, -arrowLength);
                    p2 = new Point2D.Double(offset + arrowLength, 0.0);
                    p3 = new Point2D.Double(offset, +arrowLength);
                } else {
                    p1 = new Point2D.Double(offset + arrowLength, -arrowLength);
                    p2 = new Point2D.Double(offset, 0.0);
                    p3 = new Point2D.Double(offset + arrowLength, +arrowLength);
                }
                p1 = MathUtil.add(MathUtil.rotateRAD(p1, angleRAD), ep);
                p2 = MathUtil.add(MathUtil.rotateRAD(p2, angleRAD), ep);
                p3 = MathUtil.add(MathUtil.rotateRAD(p3, angleRAD), ep);

                g2.draw(new Line2D.Double(p1, p2));
                g2.draw(new Line2D.Double(p2, p3));
                offset += arrowLength + arrowGap;
                break;
            }
            case 2: {
                if (dirOut) {
                    p1 = new Point2D.Double(offset, -arrowLength);
                    p2 = new Point2D.Double(offset + arrowLength, 0.0);
                    p3 = new Point2D.Double(offset, +arrowLength);
                    p4 = new Point2D.Double(offset + arrowLineWidth + arrowGap, -arrowLength);
                    p5 = new Point2D.Double(offset + arrowLineWidth + arrowGap + arrowLength, 0.0);
                    p6 = new Point2D.Double(offset + arrowLineWidth + arrowGap, +arrowLength);
                } else {
                    p1 = new Point2D.Double(offset + arrowLength, -arrowLength);
                    p2 = new Point2D.Double(offset, 0.0);
                    p3 = new Point2D.Double(offset + arrowLength, +arrowLength);
                    p4 = new Point2D.Double(offset + arrowLineWidth + arrowGap + arrowLength, -arrowLength);
                    p5 = new Point2D.Double(offset + arrowLineWidth + arrowGap, 0.0);
                    p6 = new Point2D.Double(offset + arrowLineWidth + arrowGap + arrowLength, +arrowLength);
                }
                p1 = MathUtil.add(MathUtil.rotateRAD(p1, angleRAD), ep);
                p2 = MathUtil.add(MathUtil.rotateRAD(p2, angleRAD), ep);
                p3 = MathUtil.add(MathUtil.rotateRAD(p3, angleRAD), ep);
                p4 = MathUtil.add(MathUtil.rotateRAD(p4, angleRAD), ep);
                p5 = MathUtil.add(MathUtil.rotateRAD(p5, angleRAD), ep);
                p6 = MathUtil.add(MathUtil.rotateRAD(p6, angleRAD), ep);

                g2.draw(new Line2D.Double(p1, p2));
                g2.draw(new Line2D.Double(p2, p3));
                g2.draw(new Line2D.Double(p4, p5));
                g2.draw(new Line2D.Double(p5, p6));
                offset += arrowLength + (2 * (arrowLineWidth + arrowGap));
                break;
            }
            case 3: {
                if (dirOut) {
                    p1 = new Point2D.Double(offset, -arrowLength);
                    p2 = new Point2D.Double(offset + arrowLength, 0.0);
                    p3 = new Point2D.Double(offset, +arrowLength);
                } else {
                    p1 = new Point2D.Double(offset + arrowLength, -arrowLength);
                    p2 = new Point2D.Double(offset, 0.0);
                    p3 = new Point2D.Double(offset + arrowLength, +arrowLength);
                }
                p1 = MathUtil.add(MathUtil.rotateRAD(p1, angleRAD), ep);
                p2 = MathUtil.add(MathUtil.rotateRAD(p2, angleRAD), ep);
                p3 = MathUtil.add(MathUtil.rotateRAD(p3, angleRAD), ep);

                GeneralPath path = new GeneralPath();
                path.moveTo(p1.getX(), p1.getY());
                path.lineTo(p2.getX(), p2.getY());
                path.lineTo(p3.getX(), p3.getY());
                path.closePath();
                if (arrowLineWidth > 1) {
                    g2.fill(path);
                } else {
                    g2.draw(path);
                }
                offset += arrowLength + arrowGap;
                break;
            }
            case 4: {
                if (dirOut) {
                    p1 = new Point2D.Double(offset, 0.0);
                    p2 = new Point2D.Double(offset + (2 * arrowLength), -arrowLength);
                    p3 = new Point2D.Double(offset + (3 * arrowLength), 0.0);
                    p4 = new Point2D.Double(offset + (2 * arrowLength), +arrowLength);
                } else {
                    p1 = new Point2D.Double(offset, 0.0);
                    p2 = new Point2D.Double(offset + (4 * arrowLength), -arrowLength);
                    p3 = new Point2D.Double(offset + (3 * arrowLength), 0.0);
                    p4 = new Point2D.Double(offset + (4 * arrowLength), +arrowLength);
                }
                p1 = MathUtil.add(MathUtil.rotateRAD(p1, angleRAD), ep);
                p2 = MathUtil.add(MathUtil.rotateRAD(p2, angleRAD), ep);
                p3 = MathUtil.add(MathUtil.rotateRAD(p3, angleRAD), ep);
                p4 = MathUtil.add(MathUtil.rotateRAD(p4, angleRAD), ep);

                g2.draw(new Line2D.Double(p1, p3));
                g2.draw(new Line2D.Double(p2, p3));
                g2.draw(new Line2D.Double(p3, p4));

                offset += (3 * arrowLength) + arrowGap;
                break;
            }
            case 5: {
                if (dirOut) {
                    p1 = new Point2D.Double(offset, 0.0);
                    p2 = new Point2D.Double(offset + (2 * arrowLength), -arrowLength);
                    p3 = new Point2D.Double(offset + (3 * arrowLength), 0.0);
                    p4 = new Point2D.Double(offset + (2 * arrowLength), +arrowLength);
                } else {
                    p1 = new Point2D.Double(offset, 0.0);
                    p2 = new Point2D.Double(offset + (4 * arrowLength), -arrowLength);
                    p3 = new Point2D.Double(offset + (3 * arrowLength), 0.0);
                    p4 = new Point2D.Double(offset + (4 * arrowLength), +arrowLength);
                }
                p1 = MathUtil.add(MathUtil.rotateRAD(p1, angleRAD), ep);
                p2 = MathUtil.add(MathUtil.rotateRAD(p2, angleRAD), ep);
                p3 = MathUtil.add(MathUtil.rotateRAD(p3, angleRAD), ep);
                p4 = MathUtil.add(MathUtil.rotateRAD(p4, angleRAD), ep);

                GeneralPath path = new GeneralPath();
                path.moveTo(p4.getX(), p4.getY());
                path.lineTo(p2.getX(), p2.getY());
                path.lineTo(p3.getX(), p3.getY());
                path.closePath();
                if (arrowLineWidth > 1) {
                    g2.fill(path);
                } else {
                    g2.draw(path);
                }
                g2.draw(new Line2D.Double(p1, p3));

                offset += (3 * arrowLength) + arrowGap;
                break;
            }
        }
        return offset;
    }   //drawArrow

    /*======================*\
    |* decoration accessors *|
    \*======================*/
    @Override
    public boolean hasDecorations() {
        return ((arrowStyle > 0)
                || (bridgeSideLeft || bridgeSideRight)
                || (bumperEndStart || bumperEndStop)
                || (tunnelSideLeft || tunnelSideRight));
    }

    /**
     * Get decorations
     *
     * @return decorations to set
     */
    @Override
    public Map<String, String> getDecorations() {
        if (decorations == null) {
            decorations = new HashMap<>();
        } //if (decorathions != null)

        //
        //arrow decorations
        //
        if (arrowStyle > 0) {
            //<decoration name="arrow" value="double;both;linewidth=1;length=12;gap=1" />
            List<String> arrowValues = new ArrayList<>();

            arrowValues.add("style=" + arrowStyle);

            if (arrowEndStart && arrowEndStop) {
                //default behaviour is both
            } else if (arrowEndStop) {
                arrowValues.add("stop");
            } else {
                arrowEndStart = true;
                arrowValues.add("start");
            }

            if (arrowDirIn && !arrowDirOut) {
                arrowValues.add("in");
            } else if (!arrowDirIn && arrowDirOut) {
                arrowValues.add("out");
            } else {
                arrowDirIn = true;
                arrowDirOut = true;
                arrowValues.add("both");
            }
            arrowValues.add("color=" + ColorUtil.colorToHexString(arrowColor));
            arrowValues.add("linewidth=" + arrowLineWidth);
            arrowValues.add("length=" + arrowLength);
            arrowValues.add("gap=" + arrowGap);
            decorations.put("arrow", String.join(";", arrowValues));
        }   //if (arrowCount > 0)

        //
        //bridge decorations
        //
        if (bridgeSideLeft || bridgeSideRight) {
            //<decoration name="bridge" value="both;linewidth=2;deckwidth=8" />
            List<String> bridgeValues = new ArrayList<>();

            if (bridgeHasEntry && !bridgeHasExit) {
                bridgeValues.add("entry");
            } else if (!bridgeHasEntry && bridgeHasExit) {
                bridgeValues.add("exit");
            } else if (bridgeHasEntry && bridgeHasExit) {
                bridgeValues.add("both");
            }
            if (bridgeSideLeft && !bridgeSideRight) {
                bridgeValues.add("left");
            } else if (!bridgeSideLeft && bridgeSideRight) {
                bridgeValues.add("right");
            }
            bridgeValues.add("color=" + ColorUtil.colorToHexString(bridgeColor));
            bridgeValues.add("linewidth=" + bridgeLineWidth);
            bridgeValues.add("approachwidth=" + bridgeApproachWidth);
            bridgeValues.add("deckwidth=" + bridgeDeckWidth);

            decorations.put("bridge", String.join(";", bridgeValues));
        }   //if (bridgeSideLeft || bridgeSideRight)

        //
        //end bumper decorations
        //
        if (bumperEndStart || bumperEndStop) {
            //<decoration name="bumper" value="double;linewidth=2;length=6;gap=2;flipped" />
            List<String> bumperValues = new ArrayList<>();
            if (bumperEndStart) {
                bumperValues.add("start");
            } else if (bumperEndStop) {
                bumperValues.add("stop");
            }

            if (bumperFlipped) {
                bumperValues.add("flip");
            }
            bumperValues.add("color=" + ColorUtil.colorToHexString(bumperColor));
            bumperValues.add("length=" + bumperLength);
            bumperValues.add("linewidth=" + bumperLineWidth);

            decorations.put("bumper", String.join(";", bumperValues));
        }   //if (bumperCount > 0)

        //
        //tunnel decorations
        //
        if (tunnelSideLeft || tunnelSideRight) {
            //<decoration name="tunnel" value="both;linewidth=2;floorwidth=8" />
            List<String> tunnelValues = new ArrayList<>();

            if (tunnelHasEntry && !tunnelHasExit) {
                tunnelValues.add("entry");
            } else if (!tunnelHasEntry && tunnelHasExit) {
                tunnelValues.add("exit");
            } else if (tunnelHasEntry && tunnelHasExit) {
                tunnelValues.add("both");
            }

            if (tunnelSideLeft && !tunnelSideRight) {
                tunnelValues.add("left");
            } else if (tunnelSideLeft && !tunnelSideRight) {
                tunnelValues.add("right");
            }
            tunnelValues.add("color=" + ColorUtil.colorToHexString(tunnelColor));
            tunnelValues.add("linewidth=" + tunnelLineWidth);
            tunnelValues.add("entrancewidth=" + tunnelEntranceWidth);
            tunnelValues.add("floorwidth=" + tunnelFloorWidth);

            decorations.put("tunnel", String.join(";", tunnelValues));
        }   //if (tunnelSideLeft || tunnelSideRight)
        return decorations;
    } //getDecorations

    /**
     * Set decorations
     *
     * @param decorations to set
     */
    @Override
    public void setDecorations(Map<String, String> decorations) {
        Color defaultTrackColor = layoutEditor.getDefaultTrackColorColor();
        super.setDecorations(decorations);
        if (decorations != null) {
            for (Map.Entry<String, String> entry : decorations.entrySet()) {
                log.debug("Key = ''{}'', Value = ''{}''", entry.getKey(), entry.getValue());
                String key = entry.getKey();
                //
                //arrow decorations
                //
                if (key.equals("arrow")) {
                    String arrowValue = entry.getValue();
                    //<decoration name="arrow" value="double;both;linewidth=1;length=12;gap=1" />
                    boolean atStart = true, atStop = true;
                    boolean hasIn = false, hasOut = false;
                    int lineWidth = 1, length = 3, gap = 1, count = 1;
                    Color color = defaultTrackColor;
                    String[] values = arrowValue.split(";");
                    for (String value : values) {
                        if (value.equals("single")) {
                            count = 1;
                        } else if (value.equals("double")) {
                            count = 2;
                        } else if (value.equals("triple")) {
                            count = 3;
                        } else if (value.startsWith("style=")) {
                            String valueString = value.substring(value.lastIndexOf("=") + 1);
                            count = Integer.parseInt(valueString);
                        } else if (value.equals("start")) {
                            atStop = false;
                        } else if (value.equals("stop")) {
                            atStart = false;
                        } else if (value.equals("in")) {
                            hasIn = true;
                        } else if (value.equals("out")) {
                            hasOut = true;
                        } else if (value.equals("both")) {
                            hasIn = true;
                            hasOut = true;
                        } else if (value.startsWith("color=")) {
                            String valueString = value.substring(value.lastIndexOf("=") + 1);
                            color = Color.decode(valueString);
                        } else if (value.startsWith("linewidth=")) {
                            String valueString = value.substring(value.lastIndexOf("=") + 1);
                            lineWidth = Integer.parseInt(valueString);
                        } else if (value.startsWith("length=")) {
                            String valueString = value.substring(value.lastIndexOf("=") + 1);
                            length = Integer.parseInt(valueString);
                        } else if (value.startsWith("gap=")) {
                            String valueString = value.substring(value.lastIndexOf("=") + 1);
                            gap = Integer.parseInt(valueString);
                        } else {
                            log.debug("arrow value ignored: {}", value);
                        }
                    }
                    hasIn |= !hasOut;   //if hasOut is false make hasIn true
                    if (!atStart && !atStop) {   //if both false
                        atStart = true; //set both true
                        atStop = true;
                    }
                    setArrowEndStart(atStart);
                    setArrowEndStop(atStop);
                    setArrowDirIn(hasIn);
                    setArrowDirOut(hasOut);
                    setArrowColor(color);
                    setArrowLineWidth(lineWidth);
                    setArrowLength(length);
                    setArrowGap(gap);
                    //set count last so it will fix ends and dir (if necessary)
                    setArrowStyle(count);
                } //if (key.equals("arrow")) {
                //
                //bridge decorations
                //
                else if (key.equals("bridge")) {
                    String bridgeValue = entry.getValue();
                    //<decoration name="bridge" value="both;linewidth=2;deckwidth=8" />
                    //right/left default true; in/out default false
                    boolean hasLeft = true, hasRight = true, hasEntry = false, hasExit = false;
                    int approachWidth = 4, lineWidth = 1, deckWidth = 2;
                    Color color = defaultTrackColor;
                    String[] values = bridgeValue.split(";");
                    for (String value : values) {
                        //log.info("value[{}]: ''{}''", i, value);
                        if (value.equals("left")) {
                            hasRight = false;
                        } else if (value.equals("right")) {
                            hasLeft = false;
                        } else if (value.equals("entry")) {
                            hasEntry = true;
                        } else if (value.equals("exit")) {
                            hasExit = true;
                        } else if (value.equals("both")) {
                            hasEntry = true;
                            hasExit = true;
                        } else if (value.startsWith("color=")) {
                            String valueString = value.substring(value.lastIndexOf("=") + 1);
                            color = Color.decode(valueString);
                        } else if (value.startsWith("approachwidth=")) {
                            String valueString = value.substring(value.lastIndexOf("=") + 1);
                            approachWidth = Integer.parseInt(valueString);
                        } else if (value.startsWith("linewidth=")) {
                            String valueString = value.substring(value.lastIndexOf("=") + 1);
                            lineWidth = Integer.parseInt(valueString);
                        } else if (value.startsWith("deckwidth=")) {
                            String valueString = value.substring(value.lastIndexOf("=") + 1);
                            deckWidth = Integer.parseInt(valueString);
                        } else {
                            log.debug("bridge value ignored: {}", value);
                        }
                    }
                    //these both can't be false
                    if (!hasLeft && !hasRight) {
                        hasLeft = true;
                        hasRight = true;
                    }
                    setBridgeSideRight(hasRight);
                    setBridgeSideLeft(hasLeft);
                    setBridgeHasEntry(hasEntry);
                    setBridgeHasExit(hasExit);
                    setBridgeColor(color);
                    setBridgeDeckWidth(deckWidth);
                    setBridgeLineWidth(lineWidth);
                    setBridgeApproachWidth(approachWidth);
                } //if (key.equals("bridge")) {
                //
                //bumper decorations
                //
                else if (key.equals("bumper")) {
                    String bumperValue = entry.getValue();
//               if (getName().equals("T15")) {
//                   log.debug("STOP");
//               }
//<decoration name="bumper" value="double;linewidth=2;length=6;gap=2;flipped" />
                    int lineWidth = 1, length = 4;
                    boolean isFlipped = false, atStart = true, atStop = true;
                    Color color = defaultTrackColor;
                    String[] values = bumperValue.split(";");
                    for (String value : values) {
                        //log.info("value[{}]: ''{}''", i, value);
                        if (value.equals("start")) {
                            atStop = false;
                        } else if (value.equals("stop")) {
                            atStart = false;
                        } else if (value.equals("both")) {
                            //this is the default behaviour; parameter ignored
                        } else if (value.equals("flip")) {
                            isFlipped = true;
                        } else if (value.startsWith("color=")) {
                            String valueString = value.substring(value.lastIndexOf("=") + 1);
                            color = Color.decode(valueString);
                        } else if (value.startsWith("linewidth=")) {
                            String valueString = value.substring(value.lastIndexOf("=") + 1);
                            lineWidth = Integer.parseInt(valueString);
                        } else if (value.startsWith("length=")) {
                            String valueString = value.substring(value.lastIndexOf("=") + 1);
                            length = Integer.parseInt(valueString);
                        } else {
                            log.debug("bumper value ignored: " + value);
                        }
                    }
                    atStop |= !atStart;   //if atStart is false make atStop true
                    setBumperEndStart(atStart);
                    setBumperEndStop(atStop);
                    setBumperColor(color);
                    setBumperLineWidth(lineWidth);
                    setBumperLength(length);
                    setBumperFlipped(isFlipped);
                } //if (key.equals("bumper")) {
                //
                //tunnel decorations
                //
                else if (key.equals("tunnel")) {
                    String tunnelValue = entry.getValue();
                    //<decoration name="tunnel" value="both;linewidth=2;floorwidth=8" />
                    //right/left default true; in/out default false
                    boolean hasLeft = true, hasRight = true, hasIn = false, hasOut = false;
                    int entranceWidth = 4, lineWidth = 1, floorWidth = 2;
                    Color color = defaultTrackColor;
                    String[] values = tunnelValue.split(";");
                    for (String value : values) {
                        //log.info("value[{}]: ''{}''", i, value);
                        if (value.equals("left")) {
                            hasRight = false;
                        } else if (value.equals("right")) {
                            hasLeft = false;
                        } else if (value.equals("entry")) {
                            hasIn = true;
                        } else if (value.equals("exit")) {
                            hasOut = true;
                        } else if (value.equals("both")) {
                            hasIn = true;
                            hasOut = true;
                        } else if (value.startsWith("color=")) {
                            String valueString = value.substring(value.lastIndexOf("=") + 1);
                            color = Color.decode(valueString);
                        } else if (value.startsWith("entrancewidth=")) {
                            String valueString = value.substring(value.lastIndexOf("=") + 1);
                            entranceWidth = Integer.parseInt(valueString);
                        } else if (value.startsWith("linewidth=")) {
                            String valueString = value.substring(value.lastIndexOf("=") + 1);
                            lineWidth = Integer.parseInt(valueString);
                        } else if (value.startsWith("floorwidth=")) {
                            String valueString = value.substring(value.lastIndexOf("=") + 1);
                            floorWidth = Integer.parseInt(valueString);
                        } else {
                            log.debug("tunnel value ignored: " + value);
                        }
                    }
                    //these both can't be false
                    if (!hasLeft && !hasRight) {
                        hasLeft = true;
                        hasRight = true;
                    }
                    setTunnelSideRight(hasRight);
                    setTunnelSideLeft(hasLeft);
                    setTunnelHasEntry(hasIn);
                    setTunnelHasExit(hasOut);
                    setTunnelColor(color);
                    setTunnelEntranceWidth(entranceWidth);
                    setTunnelLineWidth(lineWidth);
                    setTunnelFloorWidth(floorWidth);
                } //if (tunnelValue != null)
                else {
                    log.debug("Unknown decoration key: " + key + ", value: " + entry.getValue());
                }
            }   //for (Map.Entry<String, String> entry : decorations.entrySet())
        } //if (decorathions != null)
    }   //setDirections

    //
    //arrow decoration accessors
    //
    public int getArrowStyle() {
        return arrowStyle;
    }

    public void setArrowStyle(int newVal) {
        if (arrowStyle != newVal) {
            if (newVal > 0) {
                if (!arrowEndStart && !arrowEndStop) {
                    arrowEndStart = true;
                    arrowEndStop = true;
                }
                if (!arrowDirIn && !arrowDirOut) {
                    arrowDirOut = true;
                }
            } else {
                newVal = 0; //only positive styles allowed!
            }
            arrowStyle = newVal;
            layoutEditor.redrawPanel();
            layoutEditor.setDirty();
        }
    }
    private int arrowStyle = 0;

    public boolean isArrowEndStart() {
        return arrowEndStart;
    }

    public void setArrowEndStart(boolean newVal) {
        if (arrowEndStart != newVal) {
            arrowEndStart = newVal;
            if (!arrowEndStart && !arrowEndStop) {
                arrowStyle = 0;
            } else if (arrowStyle == 0) {
                arrowStyle = 1;
            }
            layoutEditor.redrawPanel();
            layoutEditor.setDirty();
        }
    }
    private boolean arrowEndStart = false;

    public boolean isArrowEndStop() {
        return arrowEndStop;
    }

    public void setArrowEndStop(boolean newVal) {
        if (arrowEndStop != newVal) {
            arrowEndStop = newVal;
            if (!arrowEndStart && !arrowEndStop) {
                arrowStyle = 0;
            } else if (arrowStyle == 0) {
                arrowStyle = 1;
            }
            layoutEditor.redrawPanel();
            layoutEditor.setDirty();
        }
    }
    private boolean arrowEndStop = false;

    public boolean isArrowDirIn() {
        return arrowDirIn;
    }

    public void setArrowDirIn(boolean newVal) {
        if (arrowDirIn != newVal) {
            arrowDirIn = newVal;
            if (!arrowDirIn && !arrowDirOut) {
                arrowStyle = 0;
            } else if (arrowStyle == 0) {
                arrowStyle = 1;
            }
            layoutEditor.redrawPanel();
            layoutEditor.setDirty();
        }
    }
    private boolean arrowDirIn = false;

    public boolean isArrowDirOut() {
        return arrowDirOut;
    }

    public void setArrowDirOut(boolean newVal) {
        if (arrowDirOut != newVal) {
            arrowDirOut = newVal;
            if (!arrowDirIn && !arrowDirOut) {
                arrowStyle = 0;
            } else if (arrowStyle == 0) {
                arrowStyle = 1;
            }
            layoutEditor.redrawPanel();
            layoutEditor.setDirty();
        }
    }
    private boolean arrowDirOut = false;

    public Color getArrowColor() {
        return arrowColor;
    }

    public void setArrowColor(Color newVal) {
        if (arrowColor != newVal) {
            arrowColor = newVal;
            JmriColorChooser.addRecentColor(newVal);
            layoutEditor.redrawPanel();
            layoutEditor.setDirty();
        }
    }
    private Color arrowColor = Color.BLACK;

    public int getArrowLineWidth() {
        return arrowLineWidth;
    }

    public void setArrowLineWidth(int newVal) {
        if (arrowLineWidth != newVal) {
            arrowLineWidth = MathUtil.pin(newVal, 1, MAX_ARROW_LINE_WIDTH);
            layoutEditor.redrawPanel();
            layoutEditor.setDirty();
        }
    }
    private int arrowLineWidth = 4;

    public int getArrowLength() {
        return arrowLength;
    }

    public void setArrowLength(int newVal) {
        if (arrowLength != newVal) {
            arrowLength = MathUtil.pin(newVal, 2, MAX_ARROW_LENGTH);
            layoutEditor.redrawPanel();
            layoutEditor.setDirty();
        }
    }
    private int arrowLength = 4;

    public int getArrowGap() {
        return arrowGap;
    }

    public void setArrowGap(int newVal) {
        if (arrowGap != newVal) {
            arrowGap = MathUtil.pin(newVal, 0, MAX_ARROW_GAP);
            layoutEditor.redrawPanel();
            layoutEditor.setDirty();
        }
    }
    private int arrowGap = 1;

    //
    //bridge decoration accessors
    //
    public boolean isBridgeSideRight() {
        return bridgeSideRight;
    }

    public void setBridgeSideRight(boolean newVal) {
        if (bridgeSideRight != newVal) {
            bridgeSideRight = newVal;
            layoutEditor.redrawPanel();
            layoutEditor.setDirty();
        }
    }
    private boolean bridgeSideRight = false;

    public boolean isBridgeSideLeft() {
        return bridgeSideLeft;
    }

    public void setBridgeSideLeft(boolean newVal) {
        if (bridgeSideLeft != newVal) {
            bridgeSideLeft = newVal;
            layoutEditor.redrawPanel();
            layoutEditor.setDirty();
        }
    }
    private boolean bridgeSideLeft = false;

    public boolean isBridgeHasEntry() {
        return bridgeHasEntry;
    }

    public void setBridgeHasEntry(boolean newVal) {
        if (bridgeHasEntry != newVal) {
            bridgeHasEntry = newVal;
            layoutEditor.redrawPanel();
            layoutEditor.setDirty();
        }
    }
    private boolean bridgeHasEntry = false;

    public boolean isBridgeHasExit() {
        return bridgeHasExit;
    }

    public void setBridgeHasExit(boolean newVal) {
        if (bridgeHasExit != newVal) {
            bridgeHasExit = newVal;
            layoutEditor.redrawPanel();
            layoutEditor.setDirty();
        }
    }
    private boolean bridgeHasExit = false;

    public Color getBridgeColor() {
        return bridgeColor;
    }

    public void setBridgeColor(Color newVal) {
        if (bridgeColor != newVal) {
            bridgeColor = newVal;
            JmriColorChooser.addRecentColor(newVal);
            layoutEditor.redrawPanel();
            layoutEditor.setDirty();
        }
    }
    private Color bridgeColor = Color.BLACK;

    public int getBridgeDeckWidth() {
        return bridgeDeckWidth;
    }

    public void setBridgeDeckWidth(int newVal) {
        if (bridgeDeckWidth != newVal) {
            bridgeDeckWidth = Math.max(6, newVal);   //don't let value be less than 6
            layoutEditor.redrawPanel();
            layoutEditor.setDirty();
        }
    }
    private int bridgeDeckWidth = 10;

    public int getBridgeLineWidth() {
        return bridgeLineWidth;
    }

    public void setBridgeLineWidth(int newVal) {
        if (bridgeLineWidth != newVal) {
            bridgeLineWidth = Math.max(1, newVal);   //don't let value be less than 1
            layoutEditor.redrawPanel();
            layoutEditor.setDirty();
        }
    }
    private int bridgeLineWidth = 1;

    public int getBridgeApproachWidth() {
        return bridgeApproachWidth;
    }

    public void setBridgeApproachWidth(int newVal) {
        if (bridgeApproachWidth != newVal) {
            bridgeApproachWidth = Math.max(8, newVal);   //don't let value be less than 8
            layoutEditor.redrawPanel();
            layoutEditor.setDirty();
        }
    }
    private int bridgeApproachWidth = 4;

    //
    //bumper decoration accessors
    //
    public boolean isBumperEndStart() {
        return bumperEndStart;
    }

    public void setBumperEndStart(boolean newVal) {
        if (bumperEndStart != newVal) {
            bumperEndStart = newVal;
            layoutEditor.redrawPanel();
            layoutEditor.setDirty();
        }
    }
    private boolean bumperEndStart = false;

    public boolean isBumperEndStop() {
        return bumperEndStop;
    }

    public void setBumperEndStop(boolean newVal) {
        if (bumperEndStop != newVal) {
            bumperEndStop = newVal;
            layoutEditor.redrawPanel();
            layoutEditor.setDirty();
        }
    }
    private boolean bumperEndStop = false;

    public Color getBumperColor() {
        return bumperColor;
    }

    public void setBumperColor(Color newVal) {
        if (bumperColor != newVal) {
            bumperColor = newVal;
            JmriColorChooser.addRecentColor(newVal);
            layoutEditor.redrawPanel();
            layoutEditor.setDirty();
        }
    }
    private Color bumperColor = Color.BLACK;

    public int getBumperLineWidth() {
        return bumperLineWidth;
    }

    public void setBumperLineWidth(int newVal) {
        if (bumperLineWidth != newVal) {
            bumperLineWidth = MathUtil.pin(newVal, 1, MAX_BUMPER_LINE_WIDTH);
            layoutEditor.redrawPanel();
            layoutEditor.setDirty();
        }
    }

    private int bumperLineWidth = 3;

    public int getBumperLength() {
        return bumperLength;
    }

    public void setBumperLength(int newVal) {
        if (bumperLength != newVal) {
            bumperLength = Math.max(8, newVal);   //don't let value be less than 8
            layoutEditor.redrawPanel();
            layoutEditor.setDirty();
        }
    }
    private int bumperLength = 20;

    public boolean isBumperFlipped() {
        return bumperFlipped;
    }

    public void setBumperFlipped(boolean newVal) {
        if (bumperFlipped != newVal) {
            bumperFlipped = newVal;
            layoutEditor.redrawPanel();
            layoutEditor.setDirty();
        }
    }
    private boolean bumperFlipped = false;

    private void setupDefaultBumperSizes(LayoutEditor layoutEditor) {
        LayoutTrackDrawingOptions ltdo = layoutEditor.getLayoutTrackDrawingOptions();

        //use these as default sizes for end bumpers
        int tieLength = ltdo.getSideTieLength();
        int tieWidth = ltdo.getSideTieWidth();
        int railWidth = ltdo.getSideRailWidth();
        int railGap = ltdo.getSideRailGap();
        if (mainline) {
            tieLength = ltdo.getMainTieLength();
            tieWidth = ltdo.getMainTieWidth();
            railWidth = ltdo.getMainRailWidth();
            railGap = ltdo.getMainRailGap();
        }
        bumperLineWidth = Math.max(railWidth, ltdo.getMainBlockLineWidth()) * 2;
        bumperLength = railGap + (2 * railWidth);
        if ((tieLength > 0) && (tieWidth > 0)) {
            bumperLineWidth = tieWidth;
            bumperLength = tieLength * 3 / 2;
        }
        bumperLineWidth = Math.max(1, bumperLineWidth);
        bumperLength = Math.max(10, bumperLength);
    }

    //
    //tunnel decoration accessors
    //
    public boolean isTunnelSideRight() {
        return tunnelSideRight;
    }

    public void setTunnelSideRight(boolean newVal) {
        if (tunnelSideRight != newVal) {
            tunnelSideRight = newVal;
            layoutEditor.redrawPanel();
            layoutEditor.setDirty();
        }
    }
    private boolean tunnelSideRight = false;

    public boolean isTunnelSideLeft() {
        return tunnelSideLeft;
    }

    public void setTunnelSideLeft(boolean newVal) {
        if (tunnelSideLeft != newVal) {
            tunnelSideLeft = newVal;
            layoutEditor.redrawPanel();
            layoutEditor.setDirty();
        }
    }
    private boolean tunnelSideLeft = false;

    public boolean isTunnelHasEntry() {
        return tunnelHasEntry;
    }

    public void setTunnelHasEntry(boolean newVal) {
        if (tunnelHasEntry != newVal) {
            tunnelHasEntry = newVal;
            layoutEditor.redrawPanel();
            layoutEditor.setDirty();
        }
    }
    private boolean tunnelHasEntry = false;

    public boolean isTunnelHasExit() {
        return tunnelHasExit;
    }

    public void setTunnelHasExit(boolean newVal) {
        if (tunnelHasExit != newVal) {
            tunnelHasExit = newVal;
            layoutEditor.redrawPanel();
            layoutEditor.setDirty();
        }
    }
    private boolean tunnelHasExit = false;

    public Color getTunnelColor() {
        return tunnelColor;
    }

    public void setTunnelColor(Color newVal) {
        if (tunnelColor != newVal) {
            tunnelColor = newVal;
            JmriColorChooser.addRecentColor(newVal);
            layoutEditor.redrawPanel();
            layoutEditor.setDirty();
        }
    }
    private Color tunnelColor = Color.BLACK;

    public int getTunnelFloorWidth() {
        return tunnelFloorWidth;
    }

    public void setTunnelFloorWidth(int newVal) {
        if (tunnelFloorWidth != newVal) {
            tunnelFloorWidth = Math.max(4, newVal);   //don't let value be less than 4
            layoutEditor.redrawPanel();
            layoutEditor.setDirty();
        }
    }
    private int tunnelFloorWidth = 10;

    public int getTunnelLineWidth() {
        return tunnelLineWidth;
    }

    public void setTunnelLineWidth(int newVal) {
        if (tunnelLineWidth != newVal) {
            tunnelLineWidth = Math.max(1, newVal);   //don't let value be less than 1
            layoutEditor.redrawPanel();
            layoutEditor.setDirty();
        }
    }
    private int tunnelLineWidth = 1;

    public int getTunnelEntranceWidth() {
        return tunnelEntranceWidth;
    }

    public void setTunnelEntranceWidth(int newVal) {
        if (tunnelEntranceWidth != newVal) {
            tunnelEntranceWidth = Math.max(1, newVal);   //don't let value be less than 1
            layoutEditor.redrawPanel();
            layoutEditor.setDirty();
        }
    }
    private int tunnelEntranceWidth = 16;

    /**
     * {@inheritDoc}
     */
    @Override
    protected List<LayoutConnectivity> getLayoutConnectivity() {
        List<LayoutConnectivity> results = new ArrayList<>();

        LayoutConnectivity lc = null;
        LayoutBlock lb1 = getLayoutBlock(), lb2 = null;
        //ensure that block is assigned
        if (lb1 != null) {
            //check first connection for turnout
            if (HitPointType.isTurnoutHitType(type1)) {
                //have connection to a turnout, is block different
                LayoutTurnout lt = (LayoutTurnout) getConnect1();
                lb2 = lt.getLayoutBlock();
                if (lt.hasEnteringDoubleTrack()) {
                    //not RH, LH, or WYE turnout - other blocks possible
                    if ((type1 == HitPointType.TURNOUT_B) && (lt.getLayoutBlockB() != null)) {
                        lb2 = lt.getLayoutBlockB();
                    }
                    if ((type1 == HitPointType.TURNOUT_C) && (lt.getLayoutBlockC() != null)) {
                        lb2 = lt.getLayoutBlockC();
                    }
                    if ((type1 == HitPointType.TURNOUT_D) && (lt.getLayoutBlockD() != null)) {
                        lb2 = lt.getLayoutBlockD();
                    }
                }
                if ((lb2 != null) && (lb1 != lb2)) {
                    //have a block boundary, create a LayoutConnectivity
                    log.debug("Block boundary  (''{}''<->''{}'') found at {}", lb1, lb2, this);
                    lc = new LayoutConnectivity(lb1, lb2);
                    lc.setConnections(this, lt, type1, null);
                    lc.setDirection(Path.computeDirection(
                            LayoutEditor.getCoords(getConnect2(), type2),
                            LayoutEditor.getCoords(getConnect1(), type1)));
                    results.add(lc);
                }
            } else if (HitPointType.isLevelXingHitType(type1)) {
                //have connection to a level crossing
                LevelXing lx = (LevelXing) getConnect1();
                if ((type1 == HitPointType.LEVEL_XING_A) || (type1 == HitPointType.LEVEL_XING_C)) {
                    lb2 = lx.getLayoutBlockAC();
                } else {
                    lb2 = lx.getLayoutBlockBD();
                }
                if ((lb2 != null) && (lb1 != lb2)) {
                    //have a block boundary, create a LayoutConnectivity
                    log.debug("Block boundary  (''{}''<->''{}'') found at {}", lb1, lb2, this);
                    lc = new LayoutConnectivity(lb1, lb2);
                    lc.setConnections(this, lx, type1, null);
                    lc.setDirection(Path.computeDirection(
                            LayoutEditor.getCoords(getConnect2(), type2),
                            LayoutEditor.getCoords(getConnect1(), type1)));
                    results.add(lc);
                }
            } else if (HitPointType.isSlipHitType(type1)) {
                //have connection to a slip crossing
                LayoutSlip ls = (LayoutSlip) getConnect1();
                lb2 = ls.getLayoutBlock();
                if ((lb2 != null) && (lb1 != lb2)) {
                    //have a block boundary, create a LayoutConnectivity
                    log.debug("Block boundary  (''{}''<->''{}'') found at {}", lb1, lb2, this);
                    lc = new LayoutConnectivity(lb1, lb2);
                    lc.setConnections(this, ls, type1, null);
                    lc.setDirection(Path.computeDirection(LayoutEditor.getCoords(getConnect2(),
                            type2), LayoutEditor.getCoords(getConnect1(), type1)));
                    results.add(lc);
                }
            }
            //check second connection for turnout
            if (HitPointType.isTurnoutHitType(type2)) {
                //have connection to a turnout
                LayoutTurnout lt = (LayoutTurnout) getConnect2();
                lb2 = lt.getLayoutBlock();
                if (lt.hasEnteringDoubleTrack()) {
                    //not RH, LH, or WYE turnout - other blocks possible
                    if ((type2 == HitPointType.TURNOUT_B) && (lt.getLayoutBlockB() != null)) {
                        lb2 = lt.getLayoutBlockB();
                    }
                    if ((type2 == HitPointType.TURNOUT_C) && (lt.getLayoutBlockC() != null)) {
                        lb2 = lt.getLayoutBlockC();
                    }
                    if ((type2 == HitPointType.TURNOUT_D) && (lt.getLayoutBlockD() != null)) {
                        lb2 = lt.getLayoutBlockD();
                    }
                }
                if ((lb2 != null) && (lb1 != lb2)) {
                    //have a block boundary, create a LayoutConnectivity
                    log.debug("Block boundary  (''{}''<->''{}'') found at {}", lb1, lb2, this);
                    lc = new LayoutConnectivity(lb1, lb2);
                    lc.setConnections(this, lt, type2, null);
                    lc.setDirection(Path.computeDirection(
                            LayoutEditor.getCoords(getConnect1(), type1),
                            LayoutEditor.getCoords(getConnect2(), type2)));
                    results.add(lc);
                }
            } else if (HitPointType.isLevelXingHitType(type2)) {
                //have connection to a level crossing
                LevelXing lx = (LevelXing) getConnect2();
                if ((type2 == HitPointType.LEVEL_XING_A) || (type2 == HitPointType.LEVEL_XING_C)) {
                    lb2 = lx.getLayoutBlockAC();
                } else {
                    lb2 = lx.getLayoutBlockBD();
                }
                if ((lb2 != null) && (lb1 != lb2)) {
                    //have a block boundary, create a LayoutConnectivity
                    log.debug("Block boundary  (''{}''<->''{}'') found at {}", lb1, lb2, this);
                    lc = new LayoutConnectivity(lb1, lb2);
                    lc.setConnections(this, lx, type2, null);
                    lc.setDirection(Path.computeDirection(
                            LayoutEditor.getCoords(getConnect1(), type1),
                            LayoutEditor.getCoords(getConnect2(), type2)));
                    results.add(lc);
                }
            } else if (HitPointType.isSlipHitType(type2)) {
                //have connection to a slip crossing
                LayoutSlip ls = (LayoutSlip) getConnect2();
                lb2 = ls.getLayoutBlock();
                if ((lb2 != null) && (lb1 != lb2)) {
                    //have a block boundary, create a LayoutConnectivity
                    log.debug("Block boundary  (''{}''<->''{}'') found at {}", lb1, lb2, this);
                    lc = new LayoutConnectivity(lb1, lb2);
                    lc.setConnections(this, ls, type2, null);
                    lc.setDirection(Path.computeDirection(
                            LayoutEditor.getCoords(getConnect1(), type1),
                            LayoutEditor.getCoords(getConnect2(), type2)));
                    results.add(lc);
                }
            } else {
                //this is routinely reached in normal operations
                //(nothing to see here... move along)
            }
        }   //if (lb1 != null)
        return results;
    }   //getLayoutConnectivity()

    /**
     * {@inheritDoc}
     */
    @Override
<<<<<<< HEAD
    public List<LayoutEditor.HitPointType> checkForFreeConnections() {
        //Track Segments always have all their connections so..
=======
    public List<HitPointType> checkForFreeConnections() {
        //Track Segments always have all their connections so...
>>>>>>> aefaad9c
        //(nothing to see here... move along)
        return new ArrayList<>();
    }

    /**
     * {@inheritDoc}
     */
    @Override
    public boolean checkForUnAssignedBlocks() {
        return (getLayoutBlock() != null);
    }

    /**
     * {@inheritDoc}
     */
    @Override
    public void checkForNonContiguousBlocks(
            @Nonnull HashMap<String, List<Set<String>>> blockNamesToTrackNameSetsMap) {
        /*
        * For each (non-null) blocks of this track do:
        * #1) If it's got an entry in the blockNamesToTrackNameSetMap then
        * #2) If this track is already in the TrackNameSet for this block
        *     then return (done!)
        * #3) else add a new set (with this block/track) to
        *     blockNamesToTrackNameSetMap and
        * #4) collect all the connections in this block
        * <p>
        *     Basically, we're maintaining contiguous track sets for each block found
        *     (in blockNamesToTrackNameSetMap)
         */
        List<Set<String>> TrackNameSets = null;
        Set<String> TrackNameSet = null;    //assume not found (pessimist!)
        String blockName = getBlockName();
        if (!blockName.isEmpty()) {
            TrackNameSets = blockNamesToTrackNameSetsMap.get(blockName);
            if (TrackNameSets != null) { //(#1)
                for (Set<String> checkTrackNameSet : TrackNameSets) {
                    if (checkTrackNameSet.contains(getName())) { //(#2)
                        TrackNameSet = checkTrackNameSet;
                        break;
                    }
                }
            } else {    //(#3)
                log.debug("*New block (''{}'') trackNameSets", blockName);
                TrackNameSets = new ArrayList<>();
                blockNamesToTrackNameSetsMap.put(blockName, TrackNameSets);
            }
            if (TrackNameSet == null) {
                TrackNameSet = new LinkedHashSet<>();
                TrackNameSets.add(TrackNameSet);
            }
            if (TrackNameSet.add(getName())) {
                log.debug("*    Add track ''{}'' to TrackNameSets for block ''{}''", getName(), blockName);
            }
            //(#4)
            if (connect1 != null) {
                connect1.collectContiguousTracksNamesInBlockNamed(blockName, TrackNameSet);
            }
            if (connect2 != null) { //(#4)
                connect2.collectContiguousTracksNamesInBlockNamed(blockName, TrackNameSet);
            }
        }
    }

    /**
     * {@inheritDoc}
     */
    @Override
    public void collectContiguousTracksNamesInBlockNamed(@Nonnull String blockName,
            @Nonnull Set<String> TrackNameSet) {
        if (!TrackNameSet.contains(getName())) {
            //is this the blockName we're looking for?
            if (getBlockName().equals(blockName)) {
                //if we are added to the TrackNameSet
                if (TrackNameSet.add(getName())) {
                    log.debug("*    Add track ''{}''for block ''{}''", getName(), blockName);
                }
                //these should never be null... but just in case..
                //it's time to play... flood your neighbours!
                if (connect1 != null) {
                    connect1.collectContiguousTracksNamesInBlockNamed(blockName, TrackNameSet);
                }
                if (connect2 != null) {
                    connect2.collectContiguousTracksNamesInBlockNamed(blockName, TrackNameSet);
                }
            }
        }
    }

    /**
     * {@inheritDoc}
     */
    @Override
    public void setAllLayoutBlocks(LayoutBlock layoutBlock) {
        setLayoutBlock(layoutBlock);
    }

    private final static Logger log = LoggerFactory.getLogger(TrackSegment.class);
}<|MERGE_RESOLUTION|>--- conflicted
+++ resolved
@@ -3988,13 +3988,8 @@
      * {@inheritDoc}
      */
     @Override
-<<<<<<< HEAD
-    public List<LayoutEditor.HitPointType> checkForFreeConnections() {
-        //Track Segments always have all their connections so..
-=======
     public List<HitPointType> checkForFreeConnections() {
         //Track Segments always have all their connections so...
->>>>>>> aefaad9c
         //(nothing to see here... move along)
         return new ArrayList<>();
     }

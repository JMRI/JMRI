--- conflicted
+++ resolved
@@ -58,20 +58,7 @@
         }
 
         mainline = main;
-<<<<<<< HEAD
-        
-=======
-        dashed = dash;
-
-        arc = false;
-        flip = false;
-        angle = 0.0D;
-        circle = false;
-        bezier = false;
-
-        getBounds();    //this forces recalculation of midpoint
-
->>>>>>> f5e1026b
+
         setupDefaultBumperSizes(layoutEditor);
 
         // editor = new jmri.jmrit.display.layoutEditor.LayoutEditorDialogs.TrackSegmentEditor(layoutEditor);
@@ -91,21 +78,10 @@
         type2 = t2;
 
         mainline = main;
-<<<<<<< HEAD
         
         setupDefaultBumperSizes(layoutEditor);
         
         // editor = new jmri.jmrit.display.layoutEditor.LayoutEditorDialogs.TrackSegmentEditor(layoutEditor);
-=======
-        dashed = dash;
-        setHidden(hide);
-
-        getBounds();    //this forces recalculation of midpoint
-
-        setupDefaultBumperSizes(layoutEditor);
-
-        editor = new jmri.jmrit.display.layoutEditor.LayoutEditorDialogs.TrackSegmentEditor(layoutEditor);
->>>>>>> f5e1026b
     }
 
 
@@ -524,60 +500,54 @@
         return result;
     }
 
-    /**
-<<<<<<< HEAD
-     * Maximum length of the bumper decoration. (temporary:  why here instead of View?)
-=======
-     * {@inheritDoc}
-     */
-    @Override
-    protected HitPointType findHitPointType(Point2D hitPoint, boolean useRectangles, boolean requireUnconnected) {
-        HitPointType result = HitPointType.NONE;  // assume point not on connection
-
-        if (!requireUnconnected) {
-            // note: optimization here: instead of creating rectangles for all the
-            // points to check below, we create a rectangle for the test point
-            // and test if the points below are in that rectangle instead.
-            Rectangle2D r = layoutEditor.layoutEditorControlCircleRectAt(hitPoint);
-            Point2D p, minPoint = MathUtil.zeroPoint2D;
-            double circleRadius = LayoutEditor.SIZE * layoutEditor.getTurnoutCircleSize();
-            double distance, minDistance = Float.POSITIVE_INFINITY;
-
-            if (isCircle()) {
-                p = getCoordsCenterCircle();
-                distance = MathUtil.distance(p, hitPoint);
-                if (distance < minDistance) {
-                    minDistance = distance;
-                    minPoint = p;
-                    result = HitPointType.TRACK_CIRCLE_CENTRE;
-                }
-            } else if (isBezier()) {
-                // hit testing for the control points
-                for (int index = 0; index < bezierControlPoints.size(); index++) {
-                    p = bezierControlPoints.get(index);
-                    distance = MathUtil.distance(p, hitPoint);
-                    if (distance < minDistance) {
-                        minDistance = distance;
-                        minPoint = p;
-                        result = HitPointType.bezierPointIndexedValue(index);
-                    }
-                }
-            }
-            p = getCentreSeg();
-            if (r.contains(p)) {
-                distance = MathUtil.distance(p, hitPoint);
-                if (distance <= minDistance) {
-                    minDistance = distance;
-                    minPoint = p;
-                    result = HitPointType.TRACK;
-                }
-            }
-            if ((result != HitPointType.NONE) && (useRectangles ? !r.contains(minPoint) : (minDistance > circleRadius))) {
-                result = HitPointType.NONE;
-            }
-        }
-        return result;
-    }   // findHitPointType
+//     @Override
+//     protected HitPointType findHitPointType(Point2D hitPoint, boolean useRectangles, boolean requireUnconnected) {
+//         HitPointType result = HitPointType.NONE;  // assume point not on connection
+// 
+//         if (!requireUnconnected) {
+//             // note: optimization here: instead of creating rectangles for all the
+//             // points to check below, we create a rectangle for the test point
+//             // and test if the points below are in that rectangle instead.
+//             Rectangle2D r = layoutEditor.layoutEditorControlCircleRectAt(hitPoint);
+//             Point2D p, minPoint = MathUtil.zeroPoint2D;
+//             double circleRadius = LayoutEditor.SIZE * layoutEditor.getTurnoutCircleSize();
+//             double distance, minDistance = Float.POSITIVE_INFINITY;
+// 
+//             if (isCircle()) {
+//                 p = getCoordsCenterCircle();
+//                 distance = MathUtil.distance(p, hitPoint);
+//                 if (distance < minDistance) {
+//                     minDistance = distance;
+//                     minPoint = p;
+//                     result = HitPointType.TRACK_CIRCLE_CENTRE;
+//                 }
+//             } else if (isBezier()) {
+//                 // hit testing for the control points
+//                 for (int index = 0; index < bezierControlPoints.size(); index++) {
+//                     p = bezierControlPoints.get(index);
+//                     distance = MathUtil.distance(p, hitPoint);
+//                     if (distance < minDistance) {
+//                         minDistance = distance;
+//                         minPoint = p;
+//                         result = HitPointType.bezierPointIndexedValue(index);
+//                     }
+//                 }
+//             }
+//             p = getCentreSeg();
+//             if (r.contains(p)) {
+//                 distance = MathUtil.distance(p, hitPoint);
+//                 if (distance <= minDistance) {
+//                     minDistance = distance;
+//                     minPoint = p;
+//                     result = HitPointType.TRACK;
+//                 }
+//             }
+//             if ((result != HitPointType.NONE) && (useRectangles ? !r.contains(minPoint) : (minDistance > circleRadius))) {
+//                 result = HitPointType.NONE;
+//             }
+//         }
+//         return result;
+//     }   // findHitPointType
 
     /**
      * Get the coordinates for a specified connection type.
@@ -585,49 +555,48 @@
      * @param connectionType the connection type
      * @return the coordinates for the specified connection type
      */
-    @Override
-    public Point2D getCoordsForConnectionType(HitPointType connectionType) {
-        Point2D result = getCentreSeg();
-        if (connectionType == HitPointType.TRACK_CIRCLE_CENTRE) {
-            result = getCoordsCenterCircle();
-        } else if (HitPointType.isBezierHitType(connectionType)) {
-            result = getBezierControlPoint(connectionType.bezierPointIndex());
-        }
-        return result;
-    }
+//     @Override
+//     public Point2D getCoordsForConnectionType(HitPointType connectionType) {
+//         Point2D result = getCentreSeg();
+//         if (connectionType == HitPointType.TRACK_CIRCLE_CENTRE) {
+//             result = getCoordsCenterCircle();
+//         } else if (HitPointType.isBezierHitType(connectionType)) {
+//             result = getBezierControlPoint(connectionType.bezierPointIndex());
+//         }
+//         return result;
+//     }
 
     /**
      * @return the bounds of this track segment
      */
-    @Override
-    public Rectangle2D getBounds() {
-        Rectangle2D result = MathUtil.setOrigin(MathUtil.zeroRectangle2D, getCoordsCenter());
-
-        if ((getConnect1() != null) && (getConnect2() != null)) {
-            if (isCircle()) {
-                calculateTrackSegmentAngle();
-                Arc2D arc = new Arc2D.Double(getCX(), getCY(), getCW(), getCH(), getStartAdj(), getTmpAngle(), Arc2D.OPEN);
-                result = arc.getBounds2D();
-            } else if (isBezier()) {
-                result = MathUtil.getBezierBounds(getBezierPoints());
-            } else {
-                result = MathUtil.setOrigin(MathUtil.zeroRectangle2D, LayoutEditor.getCoords(getConnect1(), getType1()));
-                result.add(LayoutEditor.getCoords(getConnect2(), getType2()));
-            }
-            super.setCoordsCenter(MathUtil.midPoint(result));
-        }
-        return result;
-    }
-
-    private JPopupMenu popupMenu = null;
-    private final JCheckBoxMenuItem mainlineCheckBoxMenuItem = new JCheckBoxMenuItem(Bundle.getMessage("MainlineCheckBoxMenuItemTitle"));
-    private final JCheckBoxMenuItem hiddenCheckBoxMenuItem = new JCheckBoxMenuItem(Bundle.getMessage("HiddenCheckBoxMenuItemTitle"));
-    private final JCheckBoxMenuItem dashedCheckBoxMenuItem = new JCheckBoxMenuItem(Bundle.getMessage("DashedCheckBoxMenuItemTitle"));
-    private final JCheckBoxMenuItem flippedCheckBoxMenuItem = new JCheckBoxMenuItem(Bundle.getMessage("FlippedCheckBoxMenuItemTitle"));
-
+//     @Override
+//     public Rectangle2D getBounds() {
+//         Rectangle2D result = MathUtil.setOrigin(MathUtil.zeroRectangle2D, getCoordsCenter());
+// 
+//         if ((getConnect1() != null) && (getConnect2() != null)) {
+//             if (isCircle()) {
+//                 calculateTrackSegmentAngle();
+//                 Arc2D arc = new Arc2D.Double(getCX(), getCY(), getCW(), getCH(), getStartAdj(), getTmpAngle(), Arc2D.OPEN);
+//                 result = arc.getBounds2D();
+//             } else if (isBezier()) {
+//                 result = MathUtil.getBezierBounds(getBezierPoints());
+//             } else {
+//                 result = MathUtil.setOrigin(MathUtil.zeroRectangle2D, LayoutEditor.getCoords(getConnect1(), getType1()));
+//                 result.add(LayoutEditor.getCoords(getConnect2(), getType2()));
+//             }
+//             super.setCoordsCenter(MathUtil.midPoint(result));
+//         }
+//         return result;
+//     }
+// 
+//     private JPopupMenu popupMenu = null;
+//     private final JCheckBoxMenuItem mainlineCheckBoxMenuItem = new JCheckBoxMenuItem(Bundle.getMessage("MainlineCheckBoxMenuItemTitle"));
+//     private final JCheckBoxMenuItem hiddenCheckBoxMenuItem = new JCheckBoxMenuItem(Bundle.getMessage("HiddenCheckBoxMenuItemTitle"));
+//     private final JCheckBoxMenuItem dashedCheckBoxMenuItem = new JCheckBoxMenuItem(Bundle.getMessage("DashedCheckBoxMenuItemTitle"));
+//     private final JCheckBoxMenuItem flippedCheckBoxMenuItem = new JCheckBoxMenuItem(Bundle.getMessage("FlippedCheckBoxMenuItemTitle"));
+// 
     /**
      * Maximum length of the bumper decoration.
->>>>>>> f5e1026b
      */
     public static final int MAX_BUMPER_LENGTH = 40;
     public static final int MAX_BUMPER_WIDTH = 10;
@@ -637,768 +606,6 @@
     private static final int MAX_ARROW_GAP = 40;
     
     private static final int MAX_BUMPER_LINE_WIDTH = 9;
-<<<<<<< HEAD
-=======
-    private static final int MAX_TUNNEL_FLOOR_WIDTH = 40;
-    private static final int MAX_TUNNEL_LINE_WIDTH = 9;
-    private static final int MAX_TUNNEL_ENTRANCE_WIDTH = 80;
-
-    /**
-     * Helper method, which adds "Set value" item to the menu. The value can be
-     * optionally range-checked. Item will be appended at the end of the menu.
-     *
-     * @param menu       the target menu.
-     * @param titleKey   bundle key for the menu title/dialog title
-     * @param toolTipKey bundle key for the menu item tooltip
-     * @param val        value getter
-     * @param set        value setter
-     * @param predicate  checking predicate, possibly null.
-     */
-    private void addNumericMenuItem(@Nonnull JMenu menu,
-            @Nonnull String titleKey, @Nonnull String toolTipKey,
-            @Nonnull Supplier<Integer> val,
-            @Nonnull Consumer<Integer> set,
-            @CheckForNull Predicate<Integer> predicate) {
-        int oldVal = val.get();
-        JMenuItem jmi = menu.add(new JMenuItem(Bundle.getMessage("MakeLabel",
-                Bundle.getMessage(titleKey)) + oldVal));
-        jmi.setToolTipText(Bundle.getMessage(toolTipKey));
-        jmi.addActionListener((java.awt.event.ActionEvent e3) -> {
-            // prompt for lineWidth
-            int newValue = QuickPromptUtil.promptForInteger(layoutEditor,
-                    Bundle.getMessage(titleKey),
-                    Bundle.getMessage(titleKey),
-                    // getting again, maybe something changed from the menu construction ?
-                    val.get(), predicate);
-            set.accept(newValue);
-            layoutEditor.repaint();
-        });
-    }
-
-    /**
-     * {@inheritDoc}
-     */
-    @Override
-    @Nonnull
-    protected JPopupMenu showPopup(@Nonnull MouseEvent mouseEvent) {
-        if (popupMenu != null) {
-            popupMenu.removeAll();
-        } else {
-            popupMenu = new JPopupMenu();
-        }
-
-        String info = Bundle.getMessage("TrackSegment");
-        if (isArc()) {
-            if (isCircle()) {
-                info = info + " (" + Bundle.getMessage("Circle") + ")";
-            } else {
-                info = info + " (" + Bundle.getMessage("Ellipse") + ")";
-            }
-        } else if (isBezier()) {
-            info = info + " (" + Bundle.getMessage("Bezier") + ")";
-        } else {
-            info = info + " (" + Bundle.getMessage("Line") + ")";
-        }
-
-        JMenuItem jmi = popupMenu.add(Bundle.getMessage("MakeLabel", info) + getName());
-        jmi.setEnabled(false);
-
-        if (namedLayoutBlock == null) {
-            jmi = popupMenu.add(Bundle.getMessage("NoBlock"));
-        } else {
-            jmi = popupMenu.add(Bundle.getMessage("MakeLabel", Bundle.getMessage("BeanNameBlock")) + getLayoutBlock().getDisplayName());
-        }
-        jmi.setEnabled(false);
-
-        // if there are any track connections
-        if ((connect1 != null) || (connect2 != null)) {
-            JMenu connectionsMenu = new JMenu(Bundle.getMessage("Connections")); // there is no pane opening (which is what ... implies)
-            if (connect1 != null) {
-                connectionsMenu.add(new AbstractAction(Bundle.getMessage("MakeLabel", "1") + connect1.getName()) {
-                    @Override
-                    public void actionPerformed(ActionEvent e) {
-                        LayoutEditorFindItems lf = layoutEditor.getFinder();
-                        LayoutTrack lt = lf.findObjectByName(connect1.getName());
-                        // this shouldn't ever be null... however...
-                        if (lt != null) {
-                            layoutEditor.setSelectionRect(lt.getBounds());
-                            lt.showPopup();
-                        }
-                    }
-                });
-            }
-            if (connect2 != null) {
-                connectionsMenu.add(new AbstractAction(Bundle.getMessage("MakeLabel", "2") + connect2.getName()) {
-                    @Override
-                    public void actionPerformed(ActionEvent e) {
-                        LayoutEditorFindItems lf = layoutEditor.getFinder();
-                        LayoutTrack lt = lf.findObjectByName(connect2.getName());
-                        // this shouldn't ever be null... however...
-                        if (lt != null) {
-                            layoutEditor.setSelectionRect(lt.getBounds());
-                            lt.showPopup();
-                        }
-                    }
-                });
-            }
-            popupMenu.add(connectionsMenu);
-        }
-
-        popupMenu.add(new JSeparator(JSeparator.HORIZONTAL));
-
-        popupMenu.add(mainlineCheckBoxMenuItem);
-        mainlineCheckBoxMenuItem.addActionListener((java.awt.event.ActionEvent e3) -> setMainline(mainlineCheckBoxMenuItem.isSelected()));
-        mainlineCheckBoxMenuItem.setToolTipText(Bundle.getMessage("MainlineCheckBoxMenuItemToolTip"));
-        mainlineCheckBoxMenuItem.setSelected(mainline);
-
-        popupMenu.add(hiddenCheckBoxMenuItem);
-        hiddenCheckBoxMenuItem.addActionListener((java.awt.event.ActionEvent e3) -> setHidden(hiddenCheckBoxMenuItem.isSelected()));
-        hiddenCheckBoxMenuItem.setToolTipText(Bundle.getMessage("HiddenCheckBoxMenuItemToolTip"));
-        hiddenCheckBoxMenuItem.setSelected(isHidden());
-
-        popupMenu.add(dashedCheckBoxMenuItem);
-        dashedCheckBoxMenuItem.addActionListener((java.awt.event.ActionEvent e3) -> setDashed(dashedCheckBoxMenuItem.isSelected()));
-        dashedCheckBoxMenuItem.setToolTipText(Bundle.getMessage("DashedCheckBoxMenuItemToolTip"));
-        dashedCheckBoxMenuItem.setSelected(dashed);
-
-        if (isArc()) {
-            popupMenu.add(flippedCheckBoxMenuItem);
-            flippedCheckBoxMenuItem.addActionListener((java.awt.event.ActionEvent e3) -> setFlip(flippedCheckBoxMenuItem.isSelected()));
-            flippedCheckBoxMenuItem.setToolTipText(Bundle.getMessage("FlippedCheckBoxMenuItemToolTip"));
-            flippedCheckBoxMenuItem.setSelected(isFlip());
-        }
-
-        //
-        // decorations menu
-        //
-        JMenu decorationsMenu = new JMenu(Bundle.getMessage("DecorationMenuTitle"));
-        decorationsMenu.setToolTipText(Bundle.getMessage("DecorationMenuToolTip"));
-
-        JCheckBoxMenuItem jcbmi;
-
-        //
-        // arrows menus
-        //
-        // arrows can only be added at edge connector
-        //
-        boolean hasEC1 = false;
-        if (type1 == HitPointType.POS_POINT) {
-            PositionablePoint pp = (PositionablePoint) connect1;
-            if (pp.getType() == PositionablePoint.PointType.EDGE_CONNECTOR) {
-                hasEC1 = true;
-            }
-        }
-        boolean hasEC2 = false;
-        if (type2 == HitPointType.POS_POINT) {
-            PositionablePoint pp = (PositionablePoint) connect2;
-            if (pp.getType() == PositionablePoint.PointType.EDGE_CONNECTOR) {
-                hasEC2 = true;
-            }
-        }
-        if (hasEC1 || hasEC2) {
-            JMenu arrowsMenu = new JMenu(Bundle.getMessage("ArrowsMenuTitle"));
-            decorationsMenu.setToolTipText(Bundle.getMessage("ArrowsMenuToolTip"));
-            decorationsMenu.add(arrowsMenu);
-
-            JMenu arrowsCountMenu = new JMenu(Bundle.getMessage("DecorationStyleMenuTitle"));
-            arrowsCountMenu.setToolTipText(Bundle.getMessage("DecorationStyleMenuToolTip"));
-            arrowsMenu.add(arrowsCountMenu);
-
-            jcbmi = new JCheckBoxMenuItem(Bundle.getMessage("DecorationNoneMenuItemTitle"));
-            arrowsCountMenu.add(jcbmi);
-            jcbmi.setToolTipText(Bundle.getMessage("DecorationNoneMenuItemToolTip"));
-            jcbmi.addActionListener((java.awt.event.ActionEvent e3) -> {
-                setArrowEndStart(false);
-                setArrowEndStop(false);
-                // setArrowStyle(0);
-            });
-            jcbmi.setSelected(arrowStyle == 0);
-
-            // configure the arrows
-            for (int i = 1; i < NUM_ARROW_TYPES; i++) {
-                jcbmi = loadArrowImageToJCBItem(i, arrowsCountMenu);
-                final int n = i;
-                jcbmi.addActionListener((java.awt.event.ActionEvent e3) -> {
-                    setArrowEndStart((type1 == HitPointType.POS_POINT) && (((PositionablePoint) connect1).getType() == PositionablePoint.PointType.EDGE_CONNECTOR));
-                    setArrowEndStop((type2 == HitPointType.POS_POINT) && (((PositionablePoint) connect2).getType() == PositionablePoint.PointType.EDGE_CONNECTOR));
-                    setArrowStyle(n);
-                });
-                jcbmi.setSelected(arrowStyle == i);
-            }
-
-            if (hasEC1 && hasEC2) {
-                JMenu arrowsEndMenu = new JMenu(Bundle.getMessage("DecorationEndMenuTitle"));
-                arrowsEndMenu.setToolTipText(Bundle.getMessage("DecorationEndMenuToolTip"));
-                arrowsMenu.add(arrowsEndMenu);
-
-                jcbmi = new JCheckBoxMenuItem(Bundle.getMessage("DecorationNoneMenuItemTitle"));
-                arrowsEndMenu.add(jcbmi);
-                jcbmi.setToolTipText(Bundle.getMessage("DecorationNoneMenuItemToolTip"));
-                jcbmi.addActionListener((java.awt.event.ActionEvent e3) -> {
-                    setArrowEndStart(false);
-                    setArrowEndStop(false);
-                });
-                jcbmi.setSelected(!arrowEndStart && !arrowEndStop);
-
-                jcbmi = new JCheckBoxMenuItem(Bundle.getMessage("DecorationStartMenuItemTitle"));
-                arrowsEndMenu.add(jcbmi);
-                jcbmi.setToolTipText(Bundle.getMessage("DecorationStartMenuItemToolTip"));
-                jcbmi.addActionListener((java.awt.event.ActionEvent e3) -> {
-                    setArrowEndStart(true);
-                    setArrowEndStop(false);
-                });
-                jcbmi.setSelected(arrowEndStart && !arrowEndStop);
-
-                jcbmi = new JCheckBoxMenuItem(Bundle.getMessage("DecorationEndMenuItemTitle"));
-                arrowsEndMenu.add(jcbmi);
-                jcbmi.setToolTipText(Bundle.getMessage("DecorationEndMenuItemToolTip"));
-                jcbmi.addActionListener((java.awt.event.ActionEvent e3) -> {
-                    setArrowEndStop(true);
-                    setArrowEndStart(false);
-                });
-                jcbmi.setSelected(!arrowEndStart && arrowEndStop);
-
-                jcbmi = new JCheckBoxMenuItem(Bundle.getMessage("DecorationBothMenuItemTitle"));
-                arrowsEndMenu.add(jcbmi);
-                jcbmi.setToolTipText(Bundle.getMessage("DecorationBothMenuItemToolTip"));
-                jcbmi.addActionListener((java.awt.event.ActionEvent e3) -> {
-                    setArrowEndStart(true);
-                    setArrowEndStop(true);
-                });
-                jcbmi.setSelected(arrowEndStart && arrowEndStop);
-            }
-
-            JMenu arrowsDirMenu = new JMenu(Bundle.getMessage("ArrowsDirectionMenuTitle"));
-            arrowsDirMenu.setToolTipText(Bundle.getMessage("ArrowsDirectionMenuToolTip"));
-            arrowsMenu.add(arrowsDirMenu);
-
-            jcbmi = new JCheckBoxMenuItem(Bundle.getMessage("DecorationNoneMenuItemTitle"));
-            arrowsDirMenu.add(jcbmi);
-            jcbmi.setToolTipText(Bundle.getMessage("DecorationNoneMenuItemToolTip"));
-            jcbmi.addActionListener((java.awt.event.ActionEvent e3) -> {
-                setArrowDirIn(false);
-                setArrowDirOut(false);
-            });
-            jcbmi.setSelected(!arrowDirIn && !arrowDirOut);
-
-            jcbmi = new JCheckBoxMenuItem(Bundle.getMessage("ArrowsDirectionInMenuItemTitle"));
-            arrowsDirMenu.add(jcbmi);
-            jcbmi.setToolTipText(Bundle.getMessage("ArrowsDirectionInMenuItemToolTip"));
-            jcbmi.addActionListener((java.awt.event.ActionEvent e3) -> {
-                setArrowDirIn(true);
-                setArrowDirOut(false);
-            });
-            jcbmi.setSelected(arrowDirIn && !arrowDirOut);
-
-            jcbmi = new JCheckBoxMenuItem(Bundle.getMessage("ArrowsDirectionOutMenuItemTitle"));
-            arrowsDirMenu.add(jcbmi);
-            jcbmi.setToolTipText(Bundle.getMessage("ArrowsDirectionOutMenuItemToolTip"));
-            jcbmi.addActionListener((java.awt.event.ActionEvent e3) -> {
-                setArrowDirOut(true);
-                setArrowDirIn(false);
-            });
-            jcbmi.setSelected(!arrowDirIn && arrowDirOut);
-
-            jcbmi = new JCheckBoxMenuItem(Bundle.getMessage("ArrowsDirectionBothMenuItemTitle"));
-            arrowsDirMenu.add(jcbmi);
-            jcbmi.setToolTipText(Bundle.getMessage("ArrowsDirectionBothMenuItemToolTip"));
-            jcbmi.addActionListener((java.awt.event.ActionEvent e3) -> {
-                setArrowDirIn(true);
-                setArrowDirOut(true);
-            });
-            jcbmi.setSelected(arrowDirIn && arrowDirOut);
-
-            jmi = arrowsMenu.add(new JMenuItem(Bundle.getMessage("DecorationColorMenuItemTitle")));
-            jmi.setToolTipText(Bundle.getMessage("DecorationColorMenuItemToolTip"));
-            jmi.addActionListener((java.awt.event.ActionEvent e3) -> {
-                Color newColor = JmriColorChooser.showDialog(null, "Choose a color", arrowColor);
-                if ((newColor != null) && !newColor.equals(arrowColor)) {
-                    setArrowColor(newColor);
-                }
-            });
-            jmi.setForeground(arrowColor);
-            jmi.setBackground(ColorUtil.contrast(arrowColor));
-
-            jmi = arrowsMenu.add(new JMenuItem(Bundle.getMessage("MakeLabel",
-                    Bundle.getMessage("DecorationLineWidthMenuItemTitle")) + arrowLineWidth));
-            jmi.setToolTipText(Bundle.getMessage("DecorationLineWidthMenuItemToolTip"));
-            jmi.addActionListener((java.awt.event.ActionEvent e3) -> {
-                // prompt for arrow line width
-                int newValue = QuickPromptUtil.promptForInt(layoutEditor,
-                        Bundle.getMessage("DecorationLineWidthMenuItemTitle"),
-                        Bundle.getMessage("DecorationLineWidthMenuItemTitle"),
-                        arrowLineWidth);
-                setArrowLineWidth(newValue);
-            });
-
-            jmi = arrowsMenu.add(new JMenuItem(Bundle.getMessage("MakeLabel",
-                    Bundle.getMessage("DecorationLengthMenuItemTitle")) + arrowLength));
-            jmi.setToolTipText(Bundle.getMessage("DecorationLengthMenuItemToolTip"));
-            jmi.addActionListener((java.awt.event.ActionEvent e3) -> {
-                // prompt for arrow length
-                int newValue = QuickPromptUtil.promptForInt(layoutEditor,
-                        Bundle.getMessage("DecorationLengthMenuItemTitle"),
-                        Bundle.getMessage("DecorationLengthMenuItemTitle"),
-                        arrowLength);
-                setArrowLength(newValue);
-            });
-
-            jmi = arrowsMenu.add(new JMenuItem(Bundle.getMessage("MakeLabel",
-                    Bundle.getMessage("DecorationGapMenuItemTitle")) + arrowGap));
-            jmi.setToolTipText(Bundle.getMessage("DecorationGapMenuItemToolTip"));
-            jmi.addActionListener((java.awt.event.ActionEvent e3) -> {
-                // prompt for arrow gap
-                int newValue = QuickPromptUtil.promptForInt(layoutEditor,
-                        Bundle.getMessage("DecorationGapMenuItemTitle"),
-                        Bundle.getMessage("DecorationGapMenuItemTitle"),
-                        arrowGap);
-                setArrowGap(newValue);
-            });
-        }
-
-        //
-        // bridge menus
-        //
-        JMenu bridgeMenu = new JMenu(Bundle.getMessage("BridgeMenuTitle"));
-        decorationsMenu.setToolTipText(Bundle.getMessage("BridgeMenuToolTip"));
-        decorationsMenu.add(bridgeMenu);
-
-        JMenu bridgeSideMenu = new JMenu(Bundle.getMessage("DecorationSideMenuTitle"));
-        bridgeSideMenu.setToolTipText(Bundle.getMessage("DecorationSideMenuToolTip"));
-        bridgeMenu.add(bridgeSideMenu);
-
-        jcbmi = new JCheckBoxMenuItem(Bundle.getMessage("DecorationNoneMenuItemTitle"));
-        bridgeSideMenu.add(jcbmi);
-        jcbmi.setToolTipText(Bundle.getMessage("DecorationNoneMenuItemToolTip"));
-        jcbmi.addActionListener((java.awt.event.ActionEvent e3) -> {
-            setBridgeSideLeft(false);
-            setBridgeSideRight(false);
-        });
-        jcbmi.setSelected(!bridgeSideLeft && !bridgeSideRight);
-
-        jcbmi = new JCheckBoxMenuItem(Bundle.getMessage("DecorationSideLeftMenuItemTitle"));
-        bridgeSideMenu.add(jcbmi);
-        jcbmi.setToolTipText(Bundle.getMessage("DecorationSideLeftMenuItemToolTip"));
-        jcbmi.addActionListener((java.awt.event.ActionEvent e3) -> {
-            setBridgeSideLeft(true);
-            setBridgeSideRight(false);
-        });
-        jcbmi.setSelected(bridgeSideLeft && !bridgeSideRight);
-
-        jcbmi = new JCheckBoxMenuItem(Bundle.getMessage("DecorationSideRightMenuItemTitle"));
-        bridgeSideMenu.add(jcbmi);
-        jcbmi.setToolTipText(Bundle.getMessage("DecorationSideRightMenuItemToolTip"));
-        jcbmi.addActionListener((java.awt.event.ActionEvent e3) -> {
-            setBridgeSideRight(true);
-            setBridgeSideLeft(false);
-        });
-        jcbmi.setSelected(!bridgeSideLeft && bridgeSideRight);
-
-        jcbmi = new JCheckBoxMenuItem(Bundle.getMessage("DecorationBothMenuItemTitle"));
-        bridgeSideMenu.add(jcbmi);
-        jcbmi.setToolTipText(Bundle.getMessage("DecorationBothMenuItemToolTip"));
-        jcbmi.addActionListener((java.awt.event.ActionEvent e3) -> {
-            setBridgeSideLeft(true);
-            setBridgeSideRight(true);
-        });
-        jcbmi.setSelected(bridgeSideLeft && bridgeSideRight);
-
-        JMenu bridgeEndMenu = new JMenu(Bundle.getMessage("DecorationEndMenuTitle"));
-        bridgeEndMenu.setToolTipText(Bundle.getMessage("DecorationEndMenuToolTip"));
-        bridgeMenu.add(bridgeEndMenu);
-
-        jcbmi = new JCheckBoxMenuItem(Bundle.getMessage("DecorationNoneMenuItemTitle"));
-        bridgeEndMenu.add(jcbmi);
-        jcbmi.setToolTipText(Bundle.getMessage("DecorationNoneMenuItemToolTip"));
-        jcbmi.addActionListener((java.awt.event.ActionEvent e3) -> {
-            setBridgeHasEntry(false);
-            setBridgeHasExit(false);
-        });
-        jcbmi.setSelected(!bridgeHasEntry && !bridgeHasExit);
-
-        jcbmi = new JCheckBoxMenuItem(Bundle.getMessage("DecorationEntryMenuItemTitle"));
-        bridgeEndMenu.add(jcbmi);
-        jcbmi.setToolTipText(Bundle.getMessage("DecorationEntryMenuItemToolTip"));
-        jcbmi.addActionListener((java.awt.event.ActionEvent e3) -> {
-            setBridgeHasEntry(true);
-            setBridgeHasExit(false);
-        });
-        jcbmi.setSelected(bridgeHasEntry && !bridgeHasExit);
-
-        jcbmi = new JCheckBoxMenuItem(Bundle.getMessage("DecorationExitMenuItemTitle"));
-        bridgeEndMenu.add(jcbmi);
-        jcbmi.setToolTipText(Bundle.getMessage("DecorationExitMenuItemToolTip"));
-        jcbmi.addActionListener((java.awt.event.ActionEvent e3) -> {
-            setBridgeHasExit(true);
-            setBridgeHasEntry(false);
-        });
-        jcbmi.setSelected(!bridgeHasEntry && bridgeHasExit);
-
-        jcbmi = new JCheckBoxMenuItem(Bundle.getMessage("DecorationBothMenuItemTitle"));
-        bridgeEndMenu.add(jcbmi);
-        jcbmi.setToolTipText(Bundle.getMessage("DecorationBothMenuItemToolTip"));
-        jcbmi.addActionListener((java.awt.event.ActionEvent e3) -> {
-            setBridgeHasEntry(true);
-            setBridgeHasExit(true);
-        });
-        jcbmi.setSelected(bridgeHasEntry && bridgeHasExit);
-
-        jmi = bridgeMenu.add(new JMenuItem(Bundle.getMessage("DecorationColorMenuItemTitle")));
-        jmi.setToolTipText(Bundle.getMessage("DecorationColorMenuItemToolTip"));
-        jmi.addActionListener((java.awt.event.ActionEvent e3) -> {
-            Color newColor = JmriColorChooser.showDialog(null, "Choose a color", bridgeColor);
-            if ((newColor != null) && !newColor.equals(bridgeColor)) {
-                setBridgeColor(newColor);
-            }
-        });
-        jmi.setForeground(bridgeColor);
-        jmi.setBackground(ColorUtil.contrast(bridgeColor));
-
-        addNumericMenuItem(bridgeMenu,
-                "DecorationLineWidthMenuItemTitle", "DecorationLineWidthMenuItemToolTip",
-                this::getBridgeLineWidth, this::setBridgeLineWidth,
-                QuickPromptUtil.checkIntRange(1, MAX_BRIDGE_LINE_WIDTH, null));
-
-        addNumericMenuItem(bridgeMenu,
-                "BridgeApproachWidthMenuItemTitle", "BridgeApproachWidthMenuItemToolTip",
-                this::getBridgeApproachWidth, this::setBridgeApproachWidth,
-                QuickPromptUtil.checkIntRange(4, MAX_BRIDGE_APPROACH_WIDTH, null));
-
-        addNumericMenuItem(bridgeMenu,
-                "BridgeDeckWidthMenuItemTitle", "BridgeDeckWidthMenuItemToolTip",
-                this::getBridgeDeckWidth, this::setBridgeDeckWidth,
-                QuickPromptUtil.checkIntRange(1, MAX_BRIDGE_DECK_WIDTH, null));
-
-        //
-        // end bumper menus
-        //
-        // end bumper decorations can only be on end bumpers
-        //
-        boolean hasEB1 = false;
-        if (type1 == HitPointType.POS_POINT) {
-            PositionablePoint pp = (PositionablePoint) connect1;
-            if (pp.getType() == PositionablePoint.PointType.END_BUMPER) {
-                hasEB1 = true;
-            }
-        }
-        boolean hasEB2 = false;
-        if (type2 == HitPointType.POS_POINT) {
-            PositionablePoint pp = (PositionablePoint) connect2;
-            if (pp.getType() == PositionablePoint.PointType.END_BUMPER) {
-                hasEB2 = true;
-            }
-        }
-        if (hasEB1 || hasEB2) {
-            JMenu endBumperMenu = new JMenu(Bundle.getMessage("EndBumperMenuTitle"));
-            decorationsMenu.setToolTipText(Bundle.getMessage("EndBumperMenuToolTip"));
-            decorationsMenu.add(endBumperMenu);
-
-            if (hasEB1 && hasEB2) {
-                JMenu endBumperEndMenu = new JMenu(Bundle.getMessage("DecorationEndMenuTitle"));
-                endBumperEndMenu.setToolTipText(Bundle.getMessage("DecorationEndMenuToolTip"));
-                endBumperMenu.add(endBumperEndMenu);
-
-                jcbmi = new JCheckBoxMenuItem(Bundle.getMessage("DecorationNoneMenuItemTitle"));
-                endBumperEndMenu.add(jcbmi);
-                jcbmi.setToolTipText(Bundle.getMessage("DecorationNoneMenuItemToolTip"));
-                jcbmi.addActionListener((java.awt.event.ActionEvent e3) -> {
-                    setBumperEndStart(false);
-                    setBumperEndStop(false);
-                });
-                jcbmi.setSelected(!bumperEndStart && !bumperEndStop);
-
-                jcbmi = new JCheckBoxMenuItem(Bundle.getMessage("DecorationStartMenuItemTitle"));
-                endBumperEndMenu.add(jcbmi);
-                jcbmi.setToolTipText(Bundle.getMessage("DecorationStartMenuItemToolTip"));
-                jcbmi.addActionListener((java.awt.event.ActionEvent e3) -> {
-                    setBumperEndStart(true);
-                    setBumperEndStop(false);
-                });
-                jcbmi.setSelected(bumperEndStart && !bumperEndStop);
-
-                jcbmi = new JCheckBoxMenuItem(Bundle.getMessage("DecorationEndMenuItemTitle"));
-                endBumperEndMenu.add(jcbmi);
-                jcbmi.setToolTipText(Bundle.getMessage("DecorationEndMenuItemToolTip"));
-                jcbmi.addActionListener((java.awt.event.ActionEvent e3) -> {
-                    setBumperEndStart(false);
-                    setBumperEndStop(true);
-                });
-                jcbmi.setSelected(!bumperEndStart && bumperEndStop);
-
-                jcbmi = new JCheckBoxMenuItem(Bundle.getMessage("DecorationBothMenuItemTitle"));
-                endBumperEndMenu.add(jcbmi);
-                jcbmi.setToolTipText(Bundle.getMessage("DecorationEndMenuItemToolTip"));
-                jcbmi.addActionListener((java.awt.event.ActionEvent e3) -> {
-                    setBumperEndStart(true);
-                    setBumperEndStop(true);
-                });
-                jcbmi.setSelected(bumperEndStart && bumperEndStop);
-            } else {
-                JCheckBoxMenuItem enableCheckBoxMenuItem = new JCheckBoxMenuItem(Bundle.getMessage("EndBumperEnableMenuItemTitle"));
-                enableCheckBoxMenuItem.setToolTipText(Bundle.getMessage("EndBumperEnableMenuItemToolTip"));
-
-                endBumperMenu.add(enableCheckBoxMenuItem);
-                enableCheckBoxMenuItem.addActionListener((java.awt.event.ActionEvent e3) -> {
-                    if ((type1 == HitPointType.POS_POINT) && (((PositionablePoint) connect1).getType() == PositionablePoint.PointType.END_BUMPER)) {
-                        setBumperEndStart(enableCheckBoxMenuItem.isSelected());
-                    }
-                    if ((type2 == HitPointType.POS_POINT) && (((PositionablePoint) connect2).getType() == PositionablePoint.PointType.END_BUMPER)) {
-                        setBumperEndStop(enableCheckBoxMenuItem.isSelected());
-                    }
-                });
-                enableCheckBoxMenuItem.setSelected(bumperEndStart || bumperEndStop);
-            }
-
-            jmi = endBumperMenu.add(new JMenuItem(Bundle.getMessage("DecorationColorMenuItemTitle")));
-            jmi.setToolTipText(Bundle.getMessage("DecorationColorMenuItemToolTip"));
-            jmi.addActionListener((java.awt.event.ActionEvent e3) -> {
-                Color newColor = JmriColorChooser.showDialog(null, "Choose a color", bumperColor);
-                if ((newColor != null) && !newColor.equals(bumperColor)) {
-                    setBumperColor(newColor);
-                }
-            });
-            jmi.setForeground(bumperColor);
-            jmi.setBackground(ColorUtil.contrast(bumperColor));
-
-            jmi = endBumperMenu.add(new JMenuItem(Bundle.getMessage("MakeLabel",
-                    Bundle.getMessage("DecorationLineWidthMenuItemTitle")) + bumperLineWidth));
-            jmi.setToolTipText(Bundle.getMessage("DecorationLineWidthMenuItemToolTip"));
-            jmi.addActionListener((java.awt.event.ActionEvent e3) -> {
-                // prompt for width
-                int newValue = QuickPromptUtil.promptForInteger(layoutEditor,
-                        Bundle.getMessage("DecorationLineWidthMenuItemTitle"),
-                        Bundle.getMessage("DecorationLineWidthMenuItemTitle"),
-                        getBumperLineWidth(), t -> {
-                            if (t < 0 || t > TrackSegment.MAX_BUMPER_WIDTH) {
-                                throw new IllegalArgumentException(
-                                        Bundle.getMessage("DecorationLengthMenuItemRange", TrackSegment.MAX_BUMPER_WIDTH));
-                            }
-                            return true;
-                        });
-                setBumperLineWidth(newValue);
-            });
-
-            jmi = endBumperMenu.add(new JMenuItem(Bundle.getMessage("MakeLabel",
-                    Bundle.getMessage("DecorationLengthMenuItemTitle")) + bumperLength));
-            jmi.setToolTipText(Bundle.getMessage("DecorationLengthMenuItemToolTip"));
-            jmi.addActionListener((java.awt.event.ActionEvent e3) -> {
-                // prompt for length
-                int newValue = QuickPromptUtil.promptForInteger(layoutEditor,
-                        Bundle.getMessage("DecorationLengthMenuItemTitle"),
-                        Bundle.getMessage("DecorationLengthMenuItemTitle"),
-                        bumperLength, t -> {
-                            if (t < 0 || t > MAX_BUMPER_LENGTH) {
-                                throw new IllegalArgumentException(
-                                        Bundle.getMessage("DecorationLengthMenuItemRange", MAX_BUMPER_LENGTH));
-                            }
-                            return true;
-                        });
-                setBumperLength(newValue);
-            });
-        }
-
-        //
-        // tunnel menus
-        //
-        JMenu tunnelMenu = new JMenu(Bundle.getMessage("TunnelMenuTitle"));
-        decorationsMenu.setToolTipText(Bundle.getMessage("TunnelMenuToolTip"));
-        decorationsMenu.add(tunnelMenu);
-
-        JMenu tunnelSideMenu = new JMenu(Bundle.getMessage("DecorationSideMenuTitle"));
-        tunnelSideMenu.setToolTipText(Bundle.getMessage("DecorationSideMenuToolTip"));
-        tunnelMenu.add(tunnelSideMenu);
-
-        jcbmi = new JCheckBoxMenuItem(Bundle.getMessage("DecorationNoneMenuItemTitle"));
-        tunnelSideMenu.add(jcbmi);
-        jcbmi.setToolTipText(Bundle.getMessage("DecorationNoneMenuItemToolTip"));
-        jcbmi.addActionListener((java.awt.event.ActionEvent e3) -> {
-            setTunnelSideLeft(false);
-            setTunnelSideRight(false);
-        });
-        jcbmi.setSelected(!tunnelSideLeft && !tunnelSideRight);
-
-        jcbmi = new JCheckBoxMenuItem(Bundle.getMessage("DecorationSideLeftMenuItemTitle"));
-        tunnelSideMenu.add(jcbmi);
-        jcbmi.setToolTipText(Bundle.getMessage("DecorationSideLeftMenuItemToolTip"));
-        jcbmi.addActionListener((java.awt.event.ActionEvent e3) -> {
-            setTunnelSideLeft(true);
-            setTunnelSideRight(false);
-        });
-        jcbmi.setSelected(tunnelSideLeft && !tunnelSideRight);
-
-        jcbmi = new JCheckBoxMenuItem(Bundle.getMessage("DecorationSideRightMenuItemTitle"));
-        tunnelSideMenu.add(jcbmi);
-        jcbmi.setToolTipText(Bundle.getMessage("DecorationSideRightMenuItemToolTip"));
-        jcbmi.addActionListener((java.awt.event.ActionEvent e3) -> {
-            setTunnelSideRight(true);
-            setTunnelSideLeft(false);
-        });
-        jcbmi.setSelected(!tunnelSideLeft && tunnelSideRight);
-
-        jcbmi = new JCheckBoxMenuItem(Bundle.getMessage("DecorationBothMenuItemTitle"));
-        tunnelSideMenu.add(jcbmi);
-        jcbmi.setToolTipText(Bundle.getMessage("DecorationBothMenuItemToolTip"));
-        jcbmi.addActionListener((java.awt.event.ActionEvent e3) -> {
-            setTunnelSideLeft(true);
-            setTunnelSideRight(true);
-        });
-        jcbmi.setSelected(tunnelSideLeft && tunnelSideRight);
-
-        JMenu tunnelEndMenu = new JMenu(Bundle.getMessage("DecorationEndMenuTitle"));
-        tunnelEndMenu.setToolTipText(Bundle.getMessage("DecorationEndMenuToolTip"));
-        tunnelMenu.add(tunnelEndMenu);
-
-        jcbmi = new JCheckBoxMenuItem(Bundle.getMessage("DecorationNoneMenuItemTitle"));
-        tunnelEndMenu.add(jcbmi);
-        jcbmi.setToolTipText(Bundle.getMessage("DecorationNoneMenuItemToolTip"));
-        jcbmi.addActionListener((java.awt.event.ActionEvent e3) -> {
-            setTunnelHasEntry(false);
-            setTunnelHasExit(false);
-        });
-        jcbmi.setSelected(!tunnelHasEntry && !tunnelHasExit);
-
-        jcbmi = new JCheckBoxMenuItem(Bundle.getMessage("DecorationEntryMenuItemTitle"));
-        tunnelEndMenu.add(jcbmi);
-        jcbmi.setToolTipText(Bundle.getMessage("DecorationEntryMenuItemToolTip"));
-        jcbmi.addActionListener((java.awt.event.ActionEvent e3) -> {
-            setTunnelHasEntry(true);
-            setTunnelHasExit(false);
-        });
-        jcbmi.setSelected(tunnelHasEntry && !tunnelHasExit);
-
-        jcbmi = new JCheckBoxMenuItem(Bundle.getMessage("DecorationExitMenuItemTitle"));
-        tunnelEndMenu.add(jcbmi);
-        jcbmi.setToolTipText(Bundle.getMessage("DecorationExitMenuItemToolTip"));
-        jcbmi.addActionListener((java.awt.event.ActionEvent e3) -> {
-            setTunnelHasExit(true);
-            setTunnelHasEntry(false);
-        });
-        jcbmi.setSelected(!tunnelHasEntry && tunnelHasExit);
-
-        jcbmi = new JCheckBoxMenuItem(Bundle.getMessage("DecorationBothMenuItemTitle"));
-        tunnelEndMenu.add(jcbmi);
-        jcbmi.setToolTipText(Bundle.getMessage("DecorationBothMenuItemToolTip"));
-        jcbmi.addActionListener((java.awt.event.ActionEvent e3) -> {
-            setTunnelHasEntry(true);
-            setTunnelHasExit(true);
-        });
-        jcbmi.setSelected(tunnelHasEntry && tunnelHasExit);
-
-        jmi = tunnelMenu.add(new JMenuItem(Bundle.getMessage("DecorationColorMenuItemTitle")));
-        jmi.setToolTipText(Bundle.getMessage("DecorationColorMenuItemToolTip"));
-        jmi.addActionListener((java.awt.event.ActionEvent e3) -> {
-            Color newColor = JmriColorChooser.showDialog(null, "Choose a color", tunnelColor);
-            if ((newColor != null) && !newColor.equals(tunnelColor)) {
-                setTunnelColor(newColor);
-            }
-        });
-        jmi.setForeground(tunnelColor);
-        jmi.setBackground(ColorUtil.contrast(tunnelColor));
-
-        addNumericMenuItem(tunnelMenu,
-                "TunnelFloorWidthMenuItemTitle", "TunnelFloorWidthMenuItemToolTip",
-                this::getTunnelFloorWidth, this::setTunnelFloorWidth,
-                QuickPromptUtil.checkIntRange(1, MAX_TUNNEL_FLOOR_WIDTH, null));
-        addNumericMenuItem(tunnelMenu,
-                "DecorationLineWidthMenuItemTitle", "DecorationLineWidthMenuItemToolTip",
-                this::getTunnelLineWidth, this::setTunnelLineWidth,
-                QuickPromptUtil.checkIntRange(1, MAX_TUNNEL_LINE_WIDTH, null));
-        addNumericMenuItem(tunnelMenu,
-                "TunnelEntranceWidthMenuItemTitle", "TunnelEntranceWidthMenuItemToolTip",
-                this::getTunnelEntranceWidth, this::setTunnelEntranceWidth,
-                QuickPromptUtil.checkIntRange(1, MAX_TUNNEL_ENTRANCE_WIDTH, null));
-
-        popupMenu.add(decorationsMenu);
-
-        popupMenu.add(new JSeparator(JSeparator.HORIZONTAL));
-        popupMenu.add(new AbstractAction(Bundle.getMessage("ButtonEdit")) {
-            @Override
-            public void actionPerformed(ActionEvent e) {
-                editor.editLayoutTrack(TrackSegment.this);
-            }
-        });
-        popupMenu.add(new AbstractAction(Bundle.getMessage("ButtonDelete")) {
-            @Override
-            public void actionPerformed(ActionEvent e) {
-                if (canRemove()) {
-                    layoutEditor.removeTrackSegment(TrackSegment.this);
-                    remove();
-                    dispose();
-                }
-            }
-        });
-        popupMenu.add(new AbstractAction(Bundle.getMessage("SplitTrackSegment")) {
-            @Override
-            public void actionPerformed(ActionEvent e) {
-                splitTrackSegment();
-            }
-        });
-
-        JMenu lineType = new JMenu(Bundle.getMessage("ChangeTo"));
-        jmi = lineType.add(new JCheckBoxMenuItem(new AbstractAction(Bundle.getMessage("Line")) {
-            @Override
-            public void actionPerformed(ActionEvent e) {
-                changeType(0);
-            }
-        }));
-        jmi.setSelected(!isArc() && !isBezier());
-
-        jmi = lineType.add(new JCheckBoxMenuItem(new AbstractAction(Bundle.getMessage("Circle")) {
-            @Override
-            public void actionPerformed(ActionEvent e) {
-                changeType(1);
-            }
-        }));
-        jmi.setSelected(isArc() && isCircle());
-
-        jmi = lineType.add(new JCheckBoxMenuItem(new AbstractAction(Bundle.getMessage("Ellipse")) {
-            @Override
-            public void actionPerformed(ActionEvent e) {
-                changeType(2);
-            }
-        }));
-        jmi.setSelected(isArc() && !isCircle());
-
-        jmi = lineType.add(new JCheckBoxMenuItem(new AbstractAction(Bundle.getMessage("Bezier")) {
-            @Override
-            public void actionPerformed(ActionEvent e) {
-                changeType(3);
-            }
-        }));
-        jmi.setSelected(!isArc() && isBezier());
-
-        popupMenu.add(lineType);
-
-        if (isArc() || isBezier()) {
-            if (hideConstructionLines()) {
-                popupMenu.add(new AbstractAction(Bundle.getMessage("ShowConstruct")) {
-                    @Override
-                    public void actionPerformed(ActionEvent e) {
-                        hideConstructionLines(SHOWCON);
-                    }
-                });
-            } else {
-                popupMenu.add(new AbstractAction(Bundle.getMessage("HideConstruct")) {
-                    @Override
-                    public void actionPerformed(ActionEvent e) {
-                        hideConstructionLines(HIDECON);
-                    }
-                });
-            }
-        }
-        if ((namedLayoutBlock != null) && (jmri.InstanceManager.getDefault(LayoutBlockManager.class).isAdvancedRoutingEnabled())) {
-            popupMenu.add(new AbstractAction(Bundle.getMessage("ViewBlockRouting")) {
-                @Override
-                public void actionPerformed(ActionEvent e) {
-                    AbstractAction routeTableAction = new LayoutBlockRouteTableAction("ViewRouting", getLayoutBlock());
-                    routeTableAction.actionPerformed(e);
-                }
-            });
-        }
-        popupMenu.show(mouseEvent.getComponent(), mouseEvent.getX(), mouseEvent.getY());
-        return popupMenu;
-    }   // showPopup
->>>>>>> f5e1026b
 
     /**
      * {@inheritDoc}
@@ -1707,56 +914,54 @@
      * @return the location of the middle of the segment (on the segment)
      */
     public Point2D getCentreSeg() {
-<<<<<<< HEAD
         log.error("getCentreSeg should have called View instead of TrackSegment (temporary)"
                 , jmri.util.Log4JUtil.shortenStacktrace(new Exception("temporary traceback"))
             );
         return layoutEditor.getTrackSegmentView(this).getCentreSeg();
     }
-=======
-        Point2D result = MathUtil.zeroPoint2D;
-
-        if ((connect1 != null) && (connect2 != null)) {
-            // get the end points
-            Point2D ep1 = LayoutEditor.getCoords(getConnect1(), getType1());
-            Point2D ep2 = LayoutEditor.getCoords(getConnect2(), getType2());
-
-            if (isCircle()) {
-                result = getCoordsCenter(); // new Point2D.Double(centreX, centreY);
-            } else if (isArc()) {
-                super.setCoordsCenter(MathUtil.midPoint(getBounds()));
-                if (isFlip()) {
-                    Point2D t = ep1;
-                    ep1 = ep2;
-                    ep2 = t;
-                }
-                Point2D delta = MathUtil.subtract(ep1, ep2);
-                // are they of the same sign?
-                if ((delta.getX() >= 0.0) != (delta.getY() >= 0.0)) {
-                    delta = MathUtil.divide(delta, +5.0, -5.0);
-                } else {
-                    delta = MathUtil.divide(delta, -5.0, +5.0);
-                }
-                result = MathUtil.add(getCoordsCenter(), delta);
-            } else if (isBezier()) {
-                // compute result Bezier point for (t == 0.5);
-                Point2D[] points = getBezierPoints();
-
-                // calculate midpoints of all points (len - 1 order times)
-                for (int idx = points.length - 1; idx > 0; idx--) {
-                    for (int jdx = 0; jdx < idx; jdx++) {
-                        points[jdx] = MathUtil.midPoint(points[jdx], points[jdx + 1]);
-                    }
-                }
-                result = points[0];
-            } else {
-                result = MathUtil.midPoint(ep1, ep2);
-            }
-            super.setCoordsCenter(result);
-        }
-        return result;
-    }   // getCentreSeg
->>>>>>> f5e1026b
+
+//         Point2D result = MathUtil.zeroPoint2D;
+// 
+//         if ((connect1 != null) && (connect2 != null)) {
+//             // get the end points
+//             Point2D ep1 = LayoutEditor.getCoords(getConnect1(), getType1());
+//             Point2D ep2 = LayoutEditor.getCoords(getConnect2(), getType2());
+// 
+//             if (isCircle()) {
+//                 result = getCoordsCenter(); // new Point2D.Double(centreX, centreY);
+//             } else if (isArc()) {
+//                 super.setCoordsCenter(MathUtil.midPoint(getBounds()));
+//                 if (isFlip()) {
+//                     Point2D t = ep1;
+//                     ep1 = ep2;
+//                     ep2 = t;
+//                 }
+//                 Point2D delta = MathUtil.subtract(ep1, ep2);
+//                 // are they of the same sign?
+//                 if ((delta.getX() >= 0.0) != (delta.getY() >= 0.0)) {
+//                     delta = MathUtil.divide(delta, +5.0, -5.0);
+//                 } else {
+//                     delta = MathUtil.divide(delta, -5.0, +5.0);
+//                 }
+//                 result = MathUtil.add(getCoordsCenter(), delta);
+//             } else if (isBezier()) {
+//                 // compute result Bezier point for (t == 0.5);
+//                 Point2D[] points = getBezierPoints();
+// 
+//                 // calculate midpoints of all points (len - 1 order times)
+//                 for (int idx = points.length - 1; idx > 0; idx--) {
+//                     for (int jdx = 0; jdx < idx; jdx++) {
+//                         points[jdx] = MathUtil.midPoint(points[jdx], points[jdx + 1]);
+//                     }
+//                 }
+//                 result = points[0];
+//             } else {
+//                 result = MathUtil.midPoint(ep1, ep2);
+//             }
+//             super.setCoordsCenter(result);
+//         }
+//         return result;
+//     }   // getCentreSeg
 
 
     // this is the center of the track segment when configured as a circle
@@ -1833,947 +1038,9 @@
      */
     @Override
     public void reCheckBlockBoundary() {
-<<<<<<< HEAD
         log.info("reCheckBlockBoundary is temporary, but was invoked", new Exception("traceback"));
     }
 
-=======
-        // nothing to see here... move along...
-    }
-
-    /**
-     * {@inheritDoc}
-     */
-    @Override
-    protected void drawDecorations(Graphics2D g2) {
-//   if (getName().equals("T5")) {
-//       log.debug("STOP");
-//   }
-
-// get end points and calculate start/stop angles (in radians)
-        Point2D ep1 = LayoutEditor.getCoords(getConnect1(), getType1());
-        Point2D ep2 = LayoutEditor.getCoords(getConnect2(), getType2());
-        Point2D p1, p2, p3, p4, p5, p6, p7;
-        Point2D p1P = ep1, p2P = ep2, p3P, p4P, p5P, p6P, p7P;
-        double startAngleRAD, stopAngleRAD;
-        if (isArc()) {
-            calculateTrackSegmentAngle();
-            double startAngleDEG = getStartAdj(), extentAngleDEG = getTmpAngle();
-            startAngleRAD = (Math.PI / 2.D) - Math.toRadians(startAngleDEG);
-            stopAngleRAD = (Math.PI / 2.D) - Math.toRadians(startAngleDEG + extentAngleDEG);
-            if (isFlip()) {
-                startAngleRAD += Math.PI;
-                stopAngleRAD += Math.PI;
-            } else {
-                double temp = startAngleRAD;
-                startAngleRAD = stopAngleRAD;
-                stopAngleRAD = temp;
-            }
-        } else if (isBezier()) {
-            Point2D cp0 = bezierControlPoints.get(0);
-            Point2D cpN = bezierControlPoints.get(bezierControlPoints.size() - 1);
-            startAngleRAD = (Math.PI / 2.D) - MathUtil.computeAngleRAD(cp0, ep1);
-            stopAngleRAD = (Math.PI / 2.D) - MathUtil.computeAngleRAD(ep2, cpN);
-        } else {
-            startAngleRAD = (Math.PI / 2.D) - MathUtil.computeAngleRAD(ep2, ep1);
-            stopAngleRAD = startAngleRAD;
-        }
-
-//
-// arrow decorations
-//
-        if (arrowStyle > 0) {
-            g2.setStroke(new BasicStroke(arrowLineWidth,
-                    BasicStroke.CAP_BUTT, BasicStroke.JOIN_MITER, 1.F));
-            g2.setColor(arrowColor);
-
-            // draw the start arrows
-            int offset = 1;
-            if (arrowEndStart) {
-                if (arrowDirIn) {
-                    offset = drawArrow(g2, ep1, Math.PI + startAngleRAD, false, offset);
-                }
-                if (arrowDirOut) {
-                    offset = drawArrow(g2, ep1, Math.PI + startAngleRAD, true, offset);
-                }
-            }
-
-            // draw the stop arrows
-            offset = 1;
-            if (arrowEndStop) {
-                if (arrowDirIn) {
-                    offset = drawArrow(g2, ep2, stopAngleRAD, false, offset);
-                }
-                if (arrowDirOut) {
-                    offset = drawArrow(g2, ep2, stopAngleRAD, true, offset);
-                }
-            }
-        }   // arrow decoration
-
-//
-// bridge decorations
-//
-        if (bridgeSideLeft || bridgeSideRight) {
-            float halfWidth = bridgeDeckWidth / 2.F;
-
-            g2.setStroke(new BasicStroke(bridgeLineWidth,
-                    BasicStroke.CAP_BUTT, BasicStroke.JOIN_MITER, 1.F));
-            g2.setColor(bridgeColor);
-
-            if (isArc()) {
-                calculateTrackSegmentAngle();
-                Rectangle2D cRectangle2D = new Rectangle2D.Double(
-                        getCX(), getCY(), getCW(), getCH());
-                double startAdj = getStartAdj(), tmpAngle = getTmpAngle();
-                if (bridgeSideLeft) {
-                    Rectangle2D tRectangle2D = MathUtil.inset(cRectangle2D, -halfWidth);
-                    g2.draw(new Arc2D.Double(tRectangle2D.getX(), tRectangle2D.getY(),
-                            tRectangle2D.getWidth(), tRectangle2D.getHeight(),
-                            startAdj, tmpAngle, Arc2D.OPEN));
-                }
-                if (bridgeSideRight) {
-                    Rectangle2D tRectangle2D = MathUtil.inset(cRectangle2D, +halfWidth);
-                    g2.draw(new Arc2D.Double(tRectangle2D.getX(), tRectangle2D.getY(),
-                            tRectangle2D.getWidth(), tRectangle2D.getHeight(),
-                            startAdj, tmpAngle, Arc2D.OPEN));
-                }
-            } else if (isBezier()) {
-                Point2D[] points = getBezierPoints();
-                if (bridgeSideLeft) {
-                    MathUtil.drawBezier(g2, points, -halfWidth);
-                }
-                if (bridgeSideRight) {
-                    MathUtil.drawBezier(g2, points, +halfWidth);
-                }
-            } else {
-                Point2D delta = MathUtil.subtract(ep2, ep1);
-                Point2D vector = MathUtil.normalize(delta, halfWidth);
-                vector = MathUtil.orthogonal(vector);
-
-                if (bridgeSideRight) {
-                    Point2D ep1R = MathUtil.add(ep1, vector);
-                    Point2D ep2R = MathUtil.add(ep2, vector);
-                    g2.draw(new Line2D.Double(ep1R, ep2R));
-                }
-
-                if (bridgeSideLeft) {
-                    Point2D ep1L = MathUtil.subtract(ep1, vector);
-                    Point2D ep2L = MathUtil.subtract(ep2, vector);
-                    g2.draw(new Line2D.Double(ep1L, ep2L));
-                }
-            }   // if isArc() {} else if isBezier() {} else...
-
-            if (isFlip()) {
-                boolean temp = bridgeSideRight;
-                bridgeSideRight = bridgeSideLeft;
-                bridgeSideLeft = temp;
-            }
-
-            if (bridgeHasEntry) {
-                if (bridgeSideRight) {
-                    p1 = new Point2D.Double(-bridgeApproachWidth, +bridgeApproachWidth + halfWidth);
-                    p2 = new Point2D.Double(0.0, +halfWidth);
-                    p1P = MathUtil.add(MathUtil.rotateRAD(p1, startAngleRAD), ep1);
-                    p2P = MathUtil.add(MathUtil.rotateRAD(p2, startAngleRAD), ep1);
-                    g2.draw(new Line2D.Double(p1P, p2P));
-                }
-                if (bridgeSideLeft) {
-                    p1 = new Point2D.Double(-bridgeApproachWidth, -bridgeApproachWidth - halfWidth);
-                    p2 = new Point2D.Double(0.0, -halfWidth);
-                    p1P = MathUtil.add(MathUtil.rotateRAD(p1, startAngleRAD), ep1);
-                    p2P = MathUtil.add(MathUtil.rotateRAD(p2, startAngleRAD), ep1);
-                    g2.draw(new Line2D.Double(p1P, p2P));
-                }
-            }
-            if (bridgeHasExit) {
-                if (bridgeSideRight) {
-                    p1 = new Point2D.Double(+bridgeApproachWidth, +bridgeApproachWidth + halfWidth);
-                    p2 = new Point2D.Double(0.0, +halfWidth);
-                    p1P = MathUtil.add(MathUtil.rotateRAD(p1, stopAngleRAD), ep2);
-                    p2P = MathUtil.add(MathUtil.rotateRAD(p2, stopAngleRAD), ep2);
-                    g2.draw(new Line2D.Double(p1P, p2P));
-                }
-                if (bridgeSideLeft) {
-                    p1 = new Point2D.Double(+bridgeApproachWidth, -bridgeApproachWidth - halfWidth);
-                    p2 = new Point2D.Double(0.0, -halfWidth);
-                    p1P = MathUtil.add(MathUtil.rotateRAD(p1, stopAngleRAD), ep2);
-                    p2P = MathUtil.add(MathUtil.rotateRAD(p2, stopAngleRAD), ep2);
-                    g2.draw(new Line2D.Double(p1P, p2P));
-                }
-            }
-
-            // if necessary flip these back
-            if (isFlip()) {
-                boolean temp = bridgeSideRight;
-                bridgeSideRight = bridgeSideLeft;
-                bridgeSideLeft = temp;
-            }
-        }
-
-//
-// end bumper decorations
-//
-        if (bumperEndStart || bumperEndStop) {
-            g2.setStroke(new BasicStroke(bumperLineWidth,
-                    BasicStroke.CAP_BUTT, BasicStroke.JOIN_MITER, 1.F));
-            g2.setColor(bumperColor);
-
-            float halfLength = bumperLength / 2.F;
-
-            if (bumperFlipped) {
-                double temp = startAngleRAD;
-                startAngleRAD = stopAngleRAD;
-                stopAngleRAD = temp;
-            }
-
-            // common points
-            p1 = new Point2D.Double(0.F, -halfLength);
-            p2 = new Point2D.Double(0.F, +halfLength);
-
-            if (bumperEndStart) {
-                p1P = MathUtil.add(MathUtil.rotateRAD(p1, startAngleRAD), ep1);
-                p2P = MathUtil.add(MathUtil.rotateRAD(p2, startAngleRAD), ep1);
-                // draw cross tie
-                g2.draw(new Line2D.Double(p1P, p2P));
-            }
-            if (bumperEndStop) {
-                p1P = MathUtil.add(MathUtil.rotateRAD(p1, stopAngleRAD), ep2);
-                p2P = MathUtil.add(MathUtil.rotateRAD(p2, stopAngleRAD), ep2);
-                // draw cross tie
-                g2.draw(new Line2D.Double(p1P, p2P));
-            }
-        }   // if (bumperEndStart || bumperEndStop)
-
-//
-// tunnel decorations
-//
-        if (tunnelSideRight || tunnelSideLeft) {
-            float halfWidth = tunnelFloorWidth / 2.F;
-            g2.setStroke(new BasicStroke(tunnelLineWidth,
-                    BasicStroke.CAP_BUTT, BasicStroke.JOIN_BEVEL, 10.F,
-                    new float[]{6.F, 4.F}, 0));
-            g2.setColor(tunnelColor);
-
-            if (isArc()) {
-                calculateTrackSegmentAngle();
-                Rectangle2D cRectangle2D = new Rectangle2D.Double(
-                        getCX(), getCY(), getCW(), getCH());
-                double startAngleDEG = getStartAdj(), extentAngleDEG = getTmpAngle();
-                if (tunnelSideRight) {
-                    Rectangle2D tRectangle2D = MathUtil.inset(cRectangle2D, +halfWidth);
-                    g2.draw(new Arc2D.Double(tRectangle2D.getX(), tRectangle2D.getY(),
-                            tRectangle2D.getWidth(), tRectangle2D.getHeight(),
-                            startAngleDEG, extentAngleDEG, Arc2D.OPEN));
-                }
-                if (tunnelSideLeft) {
-                    Rectangle2D tRectangle2D = MathUtil.inset(cRectangle2D, -halfWidth);
-                    g2.draw(new Arc2D.Double(tRectangle2D.getX(), tRectangle2D.getY(),
-                            tRectangle2D.getWidth(), tRectangle2D.getHeight(),
-                            startAngleDEG, extentAngleDEG, Arc2D.OPEN));
-                }
-                trackRedrawn();
-            } else if (isBezier()) {
-                Point2D[] points = getBezierPoints();
-                if (tunnelSideRight) {
-                    MathUtil.drawBezier(g2, points, +halfWidth);
-                }
-                if (tunnelSideLeft) {
-                    MathUtil.drawBezier(g2, points, -halfWidth);
-                }
-            } else {
-                Point2D delta = MathUtil.subtract(ep2, ep1);
-                Point2D vector = MathUtil.normalize(delta, halfWidth);
-                vector = MathUtil.orthogonal(vector);
-
-                if (tunnelSideRight) {
-                    Point2D ep1L = MathUtil.add(ep1, vector);
-                    Point2D ep2L = MathUtil.add(ep2, vector);
-                    g2.draw(new Line2D.Double(ep1L, ep2L));
-                }
-                if (tunnelSideLeft) {
-                    Point2D ep1R = MathUtil.subtract(ep1, vector);
-                    Point2D ep2R = MathUtil.subtract(ep2, vector);
-                    g2.draw(new Line2D.Double(ep1R, ep2R));
-                }
-            }   // if isArc() {} else if isBezier() {} else...
-
-            g2.setStroke(new BasicStroke(tunnelLineWidth,
-                    BasicStroke.CAP_BUTT, BasicStroke.JOIN_MITER, 1.F));
-            g2.setColor(tunnelColor);
-
-            // don't let tunnelEntranceWidth be less than tunnelFloorWidth + 6
-            tunnelEntranceWidth = Math.max(tunnelEntranceWidth, tunnelFloorWidth + 6);
-
-            double halfEntranceWidth = tunnelEntranceWidth / 2.0;
-            double halfFloorWidth = tunnelFloorWidth / 2.0;
-            double halfDiffWidth = halfEntranceWidth - halfFloorWidth;
-
-            if (isFlip()) {
-                boolean temp = tunnelSideRight;
-                tunnelSideRight = tunnelSideLeft;
-                tunnelSideLeft = temp;
-            }
-
-            if (tunnelHasEntry) {
-                if (tunnelSideRight) {
-                    p1 = new Point2D.Double(0.0, 0.0);
-                    p2 = new Point2D.Double(0.0, +halfFloorWidth);
-                    p3 = new Point2D.Double(0.0, +halfEntranceWidth);
-                    p4 = new Point2D.Double(-halfEntranceWidth - halfFloorWidth, +halfEntranceWidth);
-                    p5 = new Point2D.Double(-halfEntranceWidth - halfFloorWidth, +halfEntranceWidth - halfDiffWidth);
-                    p6 = new Point2D.Double(-halfFloorWidth, +halfEntranceWidth - halfDiffWidth);
-                    p7 = new Point2D.Double(-halfDiffWidth, 0.0);
-
-                    p1P = MathUtil.add(MathUtil.rotateRAD(p1, startAngleRAD), ep1);
-                    p2P = MathUtil.add(MathUtil.rotateRAD(p2, startAngleRAD), ep1);
-                    p3P = MathUtil.add(MathUtil.rotateRAD(p3, startAngleRAD), ep1);
-                    p4P = MathUtil.add(MathUtil.rotateRAD(p4, startAngleRAD), ep1);
-                    p5P = MathUtil.add(MathUtil.rotateRAD(p5, startAngleRAD), ep1);
-                    p6P = MathUtil.add(MathUtil.rotateRAD(p6, startAngleRAD), ep1);
-                    p7P = MathUtil.add(MathUtil.rotateRAD(p7, startAngleRAD), ep1);
-
-                    GeneralPath path = new GeneralPath();
-                    path.moveTo(p1P.getX(), p1P.getY());
-                    path.lineTo(p2P.getX(), p2P.getY());
-                    path.quadTo(p3P.getX(), p3P.getY(), p4P.getX(), p4P.getY());
-                    path.lineTo(p5P.getX(), p5P.getY());
-                    path.quadTo(p6P.getX(), p6P.getY(), p7P.getX(), p7P.getY());
-                    path.closePath();
-                    g2.draw(path);
-                }
-                if (tunnelSideLeft) {
-                    p1 = new Point2D.Double(0.0, 0.0);
-                    p2 = new Point2D.Double(0.0, -halfFloorWidth);
-                    p3 = new Point2D.Double(0.0, -halfEntranceWidth);
-                    p4 = new Point2D.Double(-halfEntranceWidth - halfFloorWidth, -halfEntranceWidth);
-                    p5 = new Point2D.Double(-halfEntranceWidth - halfFloorWidth, -halfEntranceWidth + halfDiffWidth);
-                    p6 = new Point2D.Double(-halfFloorWidth, -halfEntranceWidth + halfDiffWidth);
-                    p7 = new Point2D.Double(-halfDiffWidth, 0.0);
-
-                    p1P = MathUtil.add(MathUtil.rotateRAD(p1, startAngleRAD), ep1);
-                    p2P = MathUtil.add(MathUtil.rotateRAD(p2, startAngleRAD), ep1);
-                    p3P = MathUtil.add(MathUtil.rotateRAD(p3, startAngleRAD), ep1);
-                    p4P = MathUtil.add(MathUtil.rotateRAD(p4, startAngleRAD), ep1);
-                    p5P = MathUtil.add(MathUtil.rotateRAD(p5, startAngleRAD), ep1);
-                    p6P = MathUtil.add(MathUtil.rotateRAD(p6, startAngleRAD), ep1);
-                    p7P = MathUtil.add(MathUtil.rotateRAD(p7, startAngleRAD), ep1);
-
-                    GeneralPath path = new GeneralPath();
-                    path.moveTo(p1P.getX(), p1P.getY());
-                    path.lineTo(p2P.getX(), p2P.getY());
-                    path.quadTo(p3P.getX(), p3P.getY(), p4P.getX(), p4P.getY());
-                    path.lineTo(p5P.getX(), p5P.getY());
-                    path.quadTo(p6P.getX(), p6P.getY(), p7P.getX(), p7P.getY());
-                    path.closePath();
-                    g2.draw(path);
-                }
-            }
-            if (tunnelHasExit) {
-                if (tunnelSideRight) {
-                    p1 = new Point2D.Double(0.0, 0.0);
-                    p2 = new Point2D.Double(0.0, +halfFloorWidth);
-                    p3 = new Point2D.Double(0.0, +halfEntranceWidth);
-                    p4 = new Point2D.Double(halfEntranceWidth + halfFloorWidth, +halfEntranceWidth);
-                    p5 = new Point2D.Double(halfEntranceWidth + halfFloorWidth, +halfEntranceWidth - halfDiffWidth);
-                    p6 = new Point2D.Double(halfFloorWidth, +halfEntranceWidth - halfDiffWidth);
-                    p7 = new Point2D.Double(halfDiffWidth, 0.0);
-
-                    p1P = MathUtil.add(MathUtil.rotateRAD(p1, stopAngleRAD), ep2);
-                    p2P = MathUtil.add(MathUtil.rotateRAD(p2, stopAngleRAD), ep2);
-                    p3P = MathUtil.add(MathUtil.rotateRAD(p3, stopAngleRAD), ep2);
-                    p4P = MathUtil.add(MathUtil.rotateRAD(p4, stopAngleRAD), ep2);
-                    p5P = MathUtil.add(MathUtil.rotateRAD(p5, stopAngleRAD), ep2);
-                    p6P = MathUtil.add(MathUtil.rotateRAD(p6, stopAngleRAD), ep2);
-                    p7P = MathUtil.add(MathUtil.rotateRAD(p7, stopAngleRAD), ep2);
-
-                    GeneralPath path = new GeneralPath();
-                    path.moveTo(p1P.getX(), p1P.getY());
-                    path.lineTo(p2P.getX(), p2P.getY());
-                    path.quadTo(p3P.getX(), p3P.getY(), p4P.getX(), p4P.getY());
-                    path.lineTo(p5P.getX(), p5P.getY());
-                    path.quadTo(p6P.getX(), p6P.getY(), p7P.getX(), p7P.getY());
-                    path.closePath();
-                    g2.draw(path);
-                }
-                if (tunnelSideLeft) {
-                    p1 = new Point2D.Double(0.0, 0.0);
-                    p2 = new Point2D.Double(0.0, -halfFloorWidth);
-                    p3 = new Point2D.Double(0.0, -halfEntranceWidth);
-                    p4 = new Point2D.Double(halfEntranceWidth + halfFloorWidth, -halfEntranceWidth);
-                    p5 = new Point2D.Double(halfEntranceWidth + halfFloorWidth, -halfEntranceWidth + halfDiffWidth);
-                    p6 = new Point2D.Double(halfFloorWidth, -halfEntranceWidth + halfDiffWidth);
-                    p7 = new Point2D.Double(halfDiffWidth, 0.0);
-
-                    p1P = MathUtil.add(MathUtil.rotateRAD(p1, stopAngleRAD), ep2);
-                    p2P = MathUtil.add(MathUtil.rotateRAD(p2, stopAngleRAD), ep2);
-                    p3P = MathUtil.add(MathUtil.rotateRAD(p3, stopAngleRAD), ep2);
-                    p4P = MathUtil.add(MathUtil.rotateRAD(p4, stopAngleRAD), ep2);
-                    p5P = MathUtil.add(MathUtil.rotateRAD(p5, stopAngleRAD), ep2);
-                    p6P = MathUtil.add(MathUtil.rotateRAD(p6, stopAngleRAD), ep2);
-                    p7P = MathUtil.add(MathUtil.rotateRAD(p7, stopAngleRAD), ep2);
-
-                    GeneralPath path = new GeneralPath();
-                    path.moveTo(p1P.getX(), p1P.getY());
-                    path.lineTo(p2P.getX(), p2P.getY());
-                    path.quadTo(p3P.getX(), p3P.getY(), p4P.getX(), p4P.getY());
-                    path.lineTo(p5P.getX(), p5P.getY());
-                    path.quadTo(p6P.getX(), p6P.getY(), p7P.getX(), p7P.getY());
-                    path.closePath();
-                    g2.draw(path);
-                }
-            }
-
-            // if necessary, put these back
-            if (isFlip()) {
-                boolean temp = tunnelSideRight;
-                tunnelSideRight = tunnelSideLeft;
-                tunnelSideLeft = temp;
-            }
-        }
-    }   // drawDecorations
-
-    /*
-    * getBezierPoints
-    * @return the points to pass to MathUtil.drawBezier(...)
-     */
-    private Point2D[] getBezierPoints() {
-        Point2D ep1 = LayoutEditor.getCoords(getConnect1(), getType1());
-        Point2D ep2 = LayoutEditor.getCoords(getConnect2(), getType2());
-        int cnt = bezierControlPoints.size() + 2;
-        Point2D[] points = new Point2D[cnt];
-        points[0] = ep1;
-        for (int idx = 0; idx < cnt - 2; idx++) {
-            points[idx + 1] = bezierControlPoints.get(idx);
-        }
-        points[cnt - 1] = ep2;
-        return points;
-    }
-
-    private int drawArrow(
-            Graphics2D g2,
-            Point2D ep,
-            double angleRAD,
-            boolean dirOut,
-            int offset) {
-        Point2D p1, p2, p3, p4, p5, p6;
-        switch (arrowStyle) {
-            default: {
-                arrowStyle = 0;
-                break;
-            }
-            case 0: {
-                break;
-            }
-            case 1: {
-                if (dirOut) {
-                    p1 = new Point2D.Double(offset, -arrowLength);
-                    p2 = new Point2D.Double(offset + arrowLength, 0.0);
-                    p3 = new Point2D.Double(offset, +arrowLength);
-                } else {
-                    p1 = new Point2D.Double(offset + arrowLength, -arrowLength);
-                    p2 = new Point2D.Double(offset, 0.0);
-                    p3 = new Point2D.Double(offset + arrowLength, +arrowLength);
-                }
-                p1 = MathUtil.add(MathUtil.rotateRAD(p1, angleRAD), ep);
-                p2 = MathUtil.add(MathUtil.rotateRAD(p2, angleRAD), ep);
-                p3 = MathUtil.add(MathUtil.rotateRAD(p3, angleRAD), ep);
-
-                g2.draw(new Line2D.Double(p1, p2));
-                g2.draw(new Line2D.Double(p2, p3));
-                offset += arrowLength + arrowGap;
-                break;
-            }
-            case 2: {
-                if (dirOut) {
-                    p1 = new Point2D.Double(offset, -arrowLength);
-                    p2 = new Point2D.Double(offset + arrowLength, 0.0);
-                    p3 = new Point2D.Double(offset, +arrowLength);
-                    p4 = new Point2D.Double(offset + arrowLineWidth + arrowGap, -arrowLength);
-                    p5 = new Point2D.Double(offset + arrowLineWidth + arrowGap + arrowLength, 0.0);
-                    p6 = new Point2D.Double(offset + arrowLineWidth + arrowGap, +arrowLength);
-                } else {
-                    p1 = new Point2D.Double(offset + arrowLength, -arrowLength);
-                    p2 = new Point2D.Double(offset, 0.0);
-                    p3 = new Point2D.Double(offset + arrowLength, +arrowLength);
-                    p4 = new Point2D.Double(offset + arrowLineWidth + arrowGap + arrowLength, -arrowLength);
-                    p5 = new Point2D.Double(offset + arrowLineWidth + arrowGap, 0.0);
-                    p6 = new Point2D.Double(offset + arrowLineWidth + arrowGap + arrowLength, +arrowLength);
-                }
-                p1 = MathUtil.add(MathUtil.rotateRAD(p1, angleRAD), ep);
-                p2 = MathUtil.add(MathUtil.rotateRAD(p2, angleRAD), ep);
-                p3 = MathUtil.add(MathUtil.rotateRAD(p3, angleRAD), ep);
-                p4 = MathUtil.add(MathUtil.rotateRAD(p4, angleRAD), ep);
-                p5 = MathUtil.add(MathUtil.rotateRAD(p5, angleRAD), ep);
-                p6 = MathUtil.add(MathUtil.rotateRAD(p6, angleRAD), ep);
-
-                g2.draw(new Line2D.Double(p1, p2));
-                g2.draw(new Line2D.Double(p2, p3));
-                g2.draw(new Line2D.Double(p4, p5));
-                g2.draw(new Line2D.Double(p5, p6));
-                offset += arrowLength + (2 * (arrowLineWidth + arrowGap));
-                break;
-            }
-            case 3: {
-                if (dirOut) {
-                    p1 = new Point2D.Double(offset, -arrowLength);
-                    p2 = new Point2D.Double(offset + arrowLength, 0.0);
-                    p3 = new Point2D.Double(offset, +arrowLength);
-                } else {
-                    p1 = new Point2D.Double(offset + arrowLength, -arrowLength);
-                    p2 = new Point2D.Double(offset, 0.0);
-                    p3 = new Point2D.Double(offset + arrowLength, +arrowLength);
-                }
-                p1 = MathUtil.add(MathUtil.rotateRAD(p1, angleRAD), ep);
-                p2 = MathUtil.add(MathUtil.rotateRAD(p2, angleRAD), ep);
-                p3 = MathUtil.add(MathUtil.rotateRAD(p3, angleRAD), ep);
-
-                GeneralPath path = new GeneralPath();
-                path.moveTo(p1.getX(), p1.getY());
-                path.lineTo(p2.getX(), p2.getY());
-                path.lineTo(p3.getX(), p3.getY());
-                path.closePath();
-                if (arrowLineWidth > 1) {
-                    g2.fill(path);
-                } else {
-                    g2.draw(path);
-                }
-                offset += arrowLength + arrowGap;
-                break;
-            }
-            case 4: {
-                if (dirOut) {
-                    p1 = new Point2D.Double(offset, 0.0);
-                    p2 = new Point2D.Double(offset + (2 * arrowLength), -arrowLength);
-                    p3 = new Point2D.Double(offset + (3 * arrowLength), 0.0);
-                    p4 = new Point2D.Double(offset + (2 * arrowLength), +arrowLength);
-                } else {
-                    p1 = new Point2D.Double(offset, 0.0);
-                    p2 = new Point2D.Double(offset + (4 * arrowLength), -arrowLength);
-                    p3 = new Point2D.Double(offset + (3 * arrowLength), 0.0);
-                    p4 = new Point2D.Double(offset + (4 * arrowLength), +arrowLength);
-                }
-                p1 = MathUtil.add(MathUtil.rotateRAD(p1, angleRAD), ep);
-                p2 = MathUtil.add(MathUtil.rotateRAD(p2, angleRAD), ep);
-                p3 = MathUtil.add(MathUtil.rotateRAD(p3, angleRAD), ep);
-                p4 = MathUtil.add(MathUtil.rotateRAD(p4, angleRAD), ep);
-
-                g2.draw(new Line2D.Double(p1, p3));
-                g2.draw(new Line2D.Double(p2, p3));
-                g2.draw(new Line2D.Double(p3, p4));
-
-                offset += (3 * arrowLength) + arrowGap;
-                break;
-            }
-            case 5: {
-                if (dirOut) {
-                    p1 = new Point2D.Double(offset, 0.0);
-                    p2 = new Point2D.Double(offset + (2 * arrowLength), -arrowLength);
-                    p3 = new Point2D.Double(offset + (3 * arrowLength), 0.0);
-                    p4 = new Point2D.Double(offset + (2 * arrowLength), +arrowLength);
-                } else {
-                    p1 = new Point2D.Double(offset, 0.0);
-                    p2 = new Point2D.Double(offset + (4 * arrowLength), -arrowLength);
-                    p3 = new Point2D.Double(offset + (3 * arrowLength), 0.0);
-                    p4 = new Point2D.Double(offset + (4 * arrowLength), +arrowLength);
-                }
-                p1 = MathUtil.add(MathUtil.rotateRAD(p1, angleRAD), ep);
-                p2 = MathUtil.add(MathUtil.rotateRAD(p2, angleRAD), ep);
-                p3 = MathUtil.add(MathUtil.rotateRAD(p3, angleRAD), ep);
-                p4 = MathUtil.add(MathUtil.rotateRAD(p4, angleRAD), ep);
-
-                GeneralPath path = new GeneralPath();
-                path.moveTo(p4.getX(), p4.getY());
-                path.lineTo(p2.getX(), p2.getY());
-                path.lineTo(p3.getX(), p3.getY());
-                path.closePath();
-                if (arrowLineWidth > 1) {
-                    g2.fill(path);
-                } else {
-                    g2.draw(path);
-                }
-                g2.draw(new Line2D.Double(p1, p3));
-
-                offset += (3 * arrowLength) + arrowGap;
-                break;
-            }
-        }
-        return offset;
-    }   // drawArrow
-
-    /*======================*\
-    |* decoration accessors *|
-    \*======================*/
-    // Although the superclass LayoutTrack stores decorators in a Map,
-    // here we store them in specific variables like arrowStyle, bridgeSideRight, etc.
-    // We convert to and from the map during the getDecorations, setDecorations
-    // and hasDecorations calls.
-    /**
-     * {@inheritDoc}
-     */
-    @Override
-    public boolean hasDecorations() {
-        return ((arrowStyle > 0)
-                || (bridgeSideLeft || bridgeSideRight)
-                || (bumperEndStart || bumperEndStop)
-                || (tunnelSideLeft || tunnelSideRight));
-    }
-
-    /**
-     * {@inheritDoc}
-     */
-    @Override
-    public Map<String, String> getDecorations() {
-        if (decorations == null) {
-            decorations = new HashMap<>();
-        } // if (decorathions != null)
-
-        //
-        // arrow decorations
-        //
-        if (arrowStyle > 0) {
-            //<decoration name="arrow" value="double;both;linewidth=1;length=12;gap=1" />
-            List<String> arrowValues = new ArrayList<>();
-
-            arrowValues.add("style=" + arrowStyle);
-
-            if (arrowEndStart && arrowEndStop) {
-                // default behaviour is both
-            } else if (arrowEndStop) {
-                arrowValues.add("stop");
-            } else {
-                arrowEndStart = true;
-                arrowValues.add("start");
-            }
-
-            if (arrowDirIn && !arrowDirOut) {
-                arrowValues.add("in");
-            } else if (!arrowDirIn && arrowDirOut) {
-                arrowValues.add("out");
-            } else {
-                arrowDirIn = true;
-                arrowDirOut = true;
-                arrowValues.add("both");
-            }
-            arrowValues.add("color=" + ColorUtil.colorToHexString(arrowColor));
-            arrowValues.add("linewidth=" + arrowLineWidth);
-            arrowValues.add("length=" + arrowLength);
-            arrowValues.add("gap=" + arrowGap);
-            decorations.put("arrow", String.join(";", arrowValues));
-        }   // if (arrowCount > 0)
-
-        //
-        // bridge decorations
-        //
-        if (bridgeSideLeft || bridgeSideRight) {
-            //<decoration name="bridge" value="both;linewidth=2;deckwidth=8" />
-            List<String> bridgeValues = new ArrayList<>();
-
-            if (bridgeHasEntry && !bridgeHasExit) {
-                bridgeValues.add("entry");
-            } else if (!bridgeHasEntry && bridgeHasExit) {
-                bridgeValues.add("exit");
-            } else if (bridgeHasEntry && bridgeHasExit) {
-                bridgeValues.add("both");
-            }
-            if (bridgeSideLeft && !bridgeSideRight) {
-                bridgeValues.add("left");
-            } else if (!bridgeSideLeft && bridgeSideRight) {
-                bridgeValues.add("right");
-            }
-            bridgeValues.add("color=" + ColorUtil.colorToHexString(bridgeColor));
-            bridgeValues.add("linewidth=" + bridgeLineWidth);
-            bridgeValues.add("approachwidth=" + bridgeApproachWidth);
-            bridgeValues.add("deckwidth=" + bridgeDeckWidth);
-
-            decorations.put("bridge", String.join(";", bridgeValues));
-        }   // if (bridgeSideLeft || bridgeSideRight)
-
-        //
-        // end bumper decorations
-        //
-        if (bumperEndStart || bumperEndStop) {
-            //<decoration name="bumper" value="double;linewidth=2;length=6;gap=2;flipped" />
-            List<String> bumperValues = new ArrayList<>();
-            if (bumperEndStart) {
-                bumperValues.add("start");
-            } else if (bumperEndStop) {
-                bumperValues.add("stop");
-            }
-
-            if (bumperFlipped) {
-                bumperValues.add("flip");
-            }
-            bumperValues.add("color=" + ColorUtil.colorToHexString(bumperColor));
-            bumperValues.add("length=" + bumperLength);
-            bumperValues.add("linewidth=" + bumperLineWidth);
-
-            decorations.put("bumper", String.join(";", bumperValues));
-        }   // if (bumperCount > 0)
-
-        //
-        // tunnel decorations
-        //
-        if (tunnelSideLeft || tunnelSideRight) {
-            //<decoration name="tunnel" value="both;linewidth=2;floorwidth=8" />
-            List<String> tunnelValues = new ArrayList<>();
-
-            if (tunnelHasEntry && !tunnelHasExit) {
-                tunnelValues.add("entry");
-            } else if (!tunnelHasEntry && tunnelHasExit) {
-                tunnelValues.add("exit");
-            } else if (tunnelHasEntry && tunnelHasExit) {
-                tunnelValues.add("both");
-            }
-
-            if (tunnelSideLeft && !tunnelSideRight) {
-                tunnelValues.add("left");
-            } else if (tunnelSideLeft && !tunnelSideRight) {
-                tunnelValues.add("right");
-            }
-            tunnelValues.add("color=" + ColorUtil.colorToHexString(tunnelColor));
-            tunnelValues.add("linewidth=" + tunnelLineWidth);
-            tunnelValues.add("entrancewidth=" + tunnelEntranceWidth);
-            tunnelValues.add("floorwidth=" + tunnelFloorWidth);
-
-            decorations.put("tunnel", String.join(";", tunnelValues));
-        }   // if (tunnelSideLeft || tunnelSideRight)
-        return decorations;
-    }
-
-    /**
-     * {@inheritDoc}
-     */
-    @Override
-    public void setDecorations(Map<String, String> decorations) {
-        Color defaultTrackColor = layoutEditor.getDefaultTrackColorColor();
-        super.setDecorations(decorations);
-        if (decorations != null) {
-            for (Map.Entry<String, String> entry : decorations.entrySet()) {
-                log.debug("Key = ''{}'', Value = ''{}''", entry.getKey(), entry.getValue());
-                String key = entry.getKey();
-                //
-                // arrow decorations
-                //
-                if (key.equals("arrow")) {
-                    String arrowValue = entry.getValue();
-                    //<decoration name="arrow" value="double;both;linewidth=1;length=12;gap=1" />
-                    boolean atStart = true, atStop = true;
-                    boolean hasIn = false, hasOut = false;
-                    int lineWidth = 1, length = 3, gap = 1, count = 1;
-                    Color color = defaultTrackColor;
-                    String[] values = arrowValue.split(";");
-                    for (String value : values) {
-                        if (value.equals("single")) {
-                            count = 1;
-                        } else if (value.equals("double")) {
-                            count = 2;
-                        } else if (value.equals("triple")) {
-                            count = 3;
-                        } else if (value.startsWith("style=")) {
-                            String valueString = value.substring(value.lastIndexOf("=") + 1);
-                            count = Integer.parseInt(valueString);
-                        } else if (value.equals("start")) {
-                            atStop = false;
-                        } else if (value.equals("stop")) {
-                            atStart = false;
-                        } else if (value.equals("in")) {
-                            hasIn = true;
-                        } else if (value.equals("out")) {
-                            hasOut = true;
-                        } else if (value.equals("both")) {
-                            hasIn = true;
-                            hasOut = true;
-                        } else if (value.startsWith("color=")) {
-                            String valueString = value.substring(value.lastIndexOf("=") + 1);
-                            color = Color.decode(valueString);
-                        } else if (value.startsWith("linewidth=")) {
-                            String valueString = value.substring(value.lastIndexOf("=") + 1);
-                            lineWidth = Integer.parseInt(valueString);
-                        } else if (value.startsWith("length=")) {
-                            String valueString = value.substring(value.lastIndexOf("=") + 1);
-                            length = Integer.parseInt(valueString);
-                        } else if (value.startsWith("gap=")) {
-                            String valueString = value.substring(value.lastIndexOf("=") + 1);
-                            gap = Integer.parseInt(valueString);
-                        } else {
-                            log.debug("arrow value ignored: {}", value);
-                        }
-                    }
-                    hasIn |= !hasOut;   // if hasOut is false make hasIn true
-                    if (!atStart && !atStop) {   // if both false
-                        atStart = true; // set both true
-                        atStop = true;
-                    }
-                    setArrowEndStart(atStart);
-                    setArrowEndStop(atStop);
-                    setArrowDirIn(hasIn);
-                    setArrowDirOut(hasOut);
-                    setArrowColor(color);
-                    setArrowLineWidth(lineWidth);
-                    setArrowLength(length);
-                    setArrowGap(gap);
-                    // set count last so it will fix ends and dir (if necessary)
-                    setArrowStyle(count);
-                } // if (key.equals("arrow")) {
-                //
-                // bridge decorations
-                //
-                else if (key.equals("bridge")) {
-                    String bridgeValue = entry.getValue();
-                    //<decoration name="bridge" value="both;linewidth=2;deckwidth=8" />
-                    // right/left default true; in/out default false
-                    boolean hasLeft = true, hasRight = true, hasEntry = false, hasExit = false;
-                    int approachWidth = 4, lineWidth = 1, deckWidth = 2;
-                    Color color = defaultTrackColor;
-                    String[] values = bridgeValue.split(";");
-                    for (String value : values) {
-                        // log.info("value[{}]: ''{}''", i, value);
-                        if (value.equals("left")) {
-                            hasRight = false;
-                        } else if (value.equals("right")) {
-                            hasLeft = false;
-                        } else if (value.equals("entry")) {
-                            hasEntry = true;
-                        } else if (value.equals("exit")) {
-                            hasExit = true;
-                        } else if (value.equals("both")) {
-                            hasEntry = true;
-                            hasExit = true;
-                        } else if (value.startsWith("color=")) {
-                            String valueString = value.substring(value.lastIndexOf("=") + 1);
-                            color = Color.decode(valueString);
-                        } else if (value.startsWith("approachwidth=")) {
-                            String valueString = value.substring(value.lastIndexOf("=") + 1);
-                            approachWidth = Integer.parseInt(valueString);
-                        } else if (value.startsWith("linewidth=")) {
-                            String valueString = value.substring(value.lastIndexOf("=") + 1);
-                            lineWidth = Integer.parseInt(valueString);
-                        } else if (value.startsWith("deckwidth=")) {
-                            String valueString = value.substring(value.lastIndexOf("=") + 1);
-                            deckWidth = Integer.parseInt(valueString);
-                        } else {
-                            log.debug("bridge value ignored: {}", value);
-                        }
-                    }
-                    // these both can't be false
-                    if (!hasLeft && !hasRight) {
-                        hasLeft = true;
-                        hasRight = true;
-                    }
-                    setBridgeSideRight(hasRight);
-                    setBridgeSideLeft(hasLeft);
-                    setBridgeHasEntry(hasEntry);
-                    setBridgeHasExit(hasExit);
-                    setBridgeColor(color);
-                    setBridgeDeckWidth(deckWidth);
-                    setBridgeLineWidth(lineWidth);
-                    setBridgeApproachWidth(approachWidth);
-                } // if (key.equals("bridge")) {
-                //
-                // bumper decorations
-                //
-                else if (key.equals("bumper")) {
-                    String bumperValue = entry.getValue();
-//               if (getName().equals("T15")) {
-//                   log.debug("STOP");
-//               }
-//<decoration name="bumper" value="double;linewidth=2;length=6;gap=2;flipped" />
-                    int lineWidth = 1, length = 4;
-                    boolean isFlipped = false, atStart = true, atStop = true;
-                    Color color = defaultTrackColor;
-                    String[] values = bumperValue.split(";");
-                    for (String value : values) {
-                        // log.info("value[{}]: ''{}''", i, value);
-                        if (value.equals("start")) {
-                            atStop = false;
-                        } else if (value.equals("stop")) {
-                            atStart = false;
-                        } else if (value.equals("both")) {
-                            // this is the default behaviour; parameter ignored
-                        } else if (value.equals("flip")) {
-                            isFlipped = true;
-                        } else if (value.startsWith("color=")) {
-                            String valueString = value.substring(value.lastIndexOf("=") + 1);
-                            color = Color.decode(valueString);
-                        } else if (value.startsWith("linewidth=")) {
-                            String valueString = value.substring(value.lastIndexOf("=") + 1);
-                            lineWidth = Integer.parseInt(valueString);
-                        } else if (value.startsWith("length=")) {
-                            String valueString = value.substring(value.lastIndexOf("=") + 1);
-                            length = Integer.parseInt(valueString);
-                        } else {
-                            log.debug("bumper value ignored: {}", value);
-                        }
-                    }
-                    atStop |= !atStart;   // if atStart is false make atStop true
-                    setBumperEndStart(atStart);
-                    setBumperEndStop(atStop);
-                    setBumperColor(color);
-                    setBumperLineWidth(lineWidth);
-                    setBumperLength(length);
-                    setBumperFlipped(isFlipped);
-                } // if (key.equals("bumper")) {
-                //
-                // tunnel decorations
-                //
-                else if (key.equals("tunnel")) {
-                    String tunnelValue = entry.getValue();
-                    //<decoration name="tunnel" value="both;linewidth=2;floorwidth=8" />
-                    // right/left default true; in/out default false
-                    boolean hasLeft = true, hasRight = true, hasIn = false, hasOut = false;
-                    int entranceWidth = 4, lineWidth = 1, floorWidth = 2;
-                    Color color = defaultTrackColor;
-                    String[] values = tunnelValue.split(";");
-                    for (String value : values) {
-                        // log.info("value[{}]: ''{}''", i, value);
-                        if (value.equals("left")) {
-                            hasRight = false;
-                        } else if (value.equals("right")) {
-                            hasLeft = false;
-                        } else if (value.equals("entry")) {
-                            hasIn = true;
-                        } else if (value.equals("exit")) {
-                            hasOut = true;
-                        } else if (value.equals("both")) {
-                            hasIn = true;
-                            hasOut = true;
-                        } else if (value.startsWith("color=")) {
-                            String valueString = value.substring(value.lastIndexOf("=") + 1);
-                            color = Color.decode(valueString);
-                        } else if (value.startsWith("entrancewidth=")) {
-                            String valueString = value.substring(value.lastIndexOf("=") + 1);
-                            entranceWidth = Integer.parseInt(valueString);
-                        } else if (value.startsWith("linewidth=")) {
-                            String valueString = value.substring(value.lastIndexOf("=") + 1);
-                            lineWidth = Integer.parseInt(valueString);
-                        } else if (value.startsWith("floorwidth=")) {
-                            String valueString = value.substring(value.lastIndexOf("=") + 1);
-                            floorWidth = Integer.parseInt(valueString);
-                        } else {
-                            log.debug("tunnel value ignored: {}", value);
-                        }
-                    }
-                    // these both can't be false
-                    if (!hasLeft && !hasRight) {
-                        hasLeft = true;
-                        hasRight = true;
-                    }
-                    setTunnelSideRight(hasRight);
-                    setTunnelSideLeft(hasLeft);
-                    setTunnelHasEntry(hasIn);
-                    setTunnelHasExit(hasOut);
-                    setTunnelColor(color);
-                    setTunnelEntranceWidth(entranceWidth);
-                    setTunnelLineWidth(lineWidth);
-                    setTunnelFloorWidth(floorWidth);
-                } // if (tunnelValue != null)
-                else {
-                    log.debug("Unknown decoration key: {}, value: {}", key, entry.getValue());
-                }
-            }   // for (Map.Entry<String, String> entry : decorations.entrySet())
-        } // if (decorathions != null)
-    }   // setDirections
->>>>>>> f5e1026b
 
     /**
      * Arrow decoration accessor. The 0 (none) and 1 through 5 arrow decorations

package jmri.jmrit.display.layoutEditor;

import edu.umd.cs.findbugs.annotations.SuppressFBWarnings;
import java.awt.BasicStroke;
import java.awt.Color;
import java.awt.Graphics2D;
import java.awt.event.*;
import java.awt.geom.*;
import java.util.*;
import java.util.function.*;
import javax.annotation.*;
import javax.swing.*;
import jmri.*;
import jmri.jmrit.display.layoutEditor.blockRoutingTable.LayoutBlockRouteTableAction;
import jmri.util.*;
import jmri.util.swing.JmriColorChooser;
import org.slf4j.*;

/**
 * TrackSegment is a segment of track on a layout linking two nodes of the
 * layout. A node may be a LayoutTurnout, a LevelXing or a PositionablePoint.
 * <p>
 * PositionablePoints have 1 or 2 connection points. LayoutTurnouts have 3 or 4
 * (crossovers) connection points, designated A, B, C, and D. LevelXing's have 4
 * connection points, designated A, B, C, and D.
 * <p>
 * TrackSegments carry the connectivity information between the three types of
 * nodes. Track Segments serve as the lines in a graph which shows layout
 * connectivity. For the connectivity graph to be valid, all connections between
 * nodes must be via TrackSegments.
 * <p>
 * TrackSegments carry Block information, as do LayoutTurnouts and LevelXings.
 * <p>
 * TrackSegments may be drawn as dashed lines or solid lines. In addition
 * TrackSegments may be hidden when the panel is not in EditMode.
 *
 * @author Dave Duchamp Copyright (p) 2004-2009
 * @author George Warner Copyright (c) 2017-2019
 */
public class TrackSegment extends LayoutTrack {

    //defined constants
    //operational instance variables (not saved between sessions)
    private NamedBeanHandle<LayoutBlock> namedLayoutBlock = null;

    //persistent instances variables (saved between sessions)
    protected LayoutTrack connect1 = null;
    protected LayoutEditor.HitPointType type1 = LayoutEditor.HitPointType.NONE;
    protected LayoutTrack connect2 = null;
    protected LayoutEditor.HitPointType type2 = LayoutEditor.HitPointType.NONE;
    private boolean dashed = false;
    private boolean mainline = false;
    private boolean arc = false;
    private boolean flip = false;
    private double angle = 0.0D;
    private boolean circle = false;
    private boolean changed = false;
    private boolean bezier = false;

    //for Bezier
    private final ArrayList<Point2D> bezierControlPoints = new ArrayList<>(); //list of control point displacements

    public TrackSegment(@Nonnull String id,
            @CheckForNull LayoutTrack c1, LayoutEditor.HitPointType t1,
            @CheckForNull LayoutTrack c2, LayoutEditor.HitPointType t2,
            boolean dash, boolean main,
            @Nonnull LayoutEditor layoutEditor) {
        super(id, MathUtil.zeroPoint2D, layoutEditor);

        //validate input
        if ((c1 == null) || (c2 == null)) {
            log.error("Invalid object in TrackSegment constructor call - " + id);
        }

        if (LayoutEditor.HitPointType.isConnectionHitType(t1)) {
            connect1 = c1;
            type1 = t1;
        } else {
            log.error("Invalid connect type 1 ('" + t1 + "') in TrackSegment constructor - " + id);
        }
        if (LayoutEditor.HitPointType.isConnectionHitType(t2)) {
            connect2 = c2;
            type2 = t2;
        } else {
            log.error("Invalid connect type 2 ('" + t2 + "') in TrackSegment constructor - " + id);
        }

        mainline = main;
        dashed = dash;

        arc = false;
        flip = false;
        angle = 0.0D;
        circle = false;
        bezier = false;
        setupDefaultBumperSizes(layoutEditor);
    }

    //alternate constructor for loading layout editor panels
    public TrackSegment(@Nonnull String id,
            @CheckForNull String c1Name, LayoutEditor.HitPointType t1,
            @CheckForNull String c2Name, LayoutEditor.HitPointType t2,
            boolean dash, boolean main, boolean hide,
            @Nonnull LayoutEditor layoutEditor) {
        super(id, MathUtil.zeroPoint2D, layoutEditor);

        tConnect1Name = c1Name;
        type1 = t1;
        tConnect2Name = c2Name;
        type2 = t2;

        mainline = main;
        dashed = dash;
        hidden = hide;

        setupDefaultBumperSizes(layoutEditor);
    }

    /**
     * Get debugging string for the TrackSegment.
     *
     * @return text showing id and connections of this segment
     */
    @Override
    public String toString() {
        return "TrackSegment " + getName()
                + " c1:{" + getConnect1Name() + " (" + type1 + ")},"
                + " c2:{" + getConnect2Name() + " (" + type2 + ")}";

    }

    /*
    * Accessor methods
     */
    @Nonnull
    public String getBlockName() {
        String result = null;
        if (namedLayoutBlock != null) {
            result = namedLayoutBlock.getName();
        }
        return ((result == null) ? "" : result);
    }

    public LayoutEditor.HitPointType getType1() {
        return type1;
    }

    public LayoutEditor.HitPointType getType2() {
        return type2;
    }

    public LayoutTrack getConnect1() {
        return connect1;
    }

    public LayoutTrack getConnect2() {
        return connect2;
    }

    /**
     * set a new connection 1
     *
     * @param connectTrack   the track we want to connect to
     * @param connectionType where on that track we want to be connected
     */
    protected void setNewConnect1(@CheckForNull LayoutTrack connectTrack, LayoutEditor.HitPointType connectionType) {
        connect1 = connectTrack;
        type1 = connectionType;
    }

    /**
     * set a new connection 2
     *
     * @param connectTrack   the track we want to connect to
     * @param connectionType where on that track we want to be connected
     */
    protected void setNewConnect2(@CheckForNull LayoutTrack connectTrack, LayoutEditor.HitPointType connectionType) {
        connect2 = connectTrack;
        type2 = connectionType;
    }

    /**
     * replace old track connection with new track connection
     *
     * @param oldTrack the old track connection
     * @param newTrack the new track connection
     * @return true if successful
     */
    public boolean replaceTrackConnection(@CheckForNull LayoutTrack oldTrack, @CheckForNull LayoutTrack newTrack, LayoutEditor.HitPointType newType) {
        boolean result = false; //assume failure (pessimist!)
        //trying to replace old track with null?
        if (newTrack == null) {
            result = true;  //assume success (optimist!)
            //(yes) remove old connection
            if (oldTrack != null) {
                if (connect1 == oldTrack) {
                    connect1 = null;
                    type1 = LayoutEditor.HitPointType.NONE;
                } else if (connect2 == oldTrack) {
                    connect2 = null;
                    type2 = LayoutEditor.HitPointType.NONE;
                } else {
                    log.error("{}.replaceTrackConnection({}, null, {}); Attempt to remove invalid track connection",
                            getName(), oldTrack.getName(), newType);
                    result = false;
                }
            } else {
                log.warn("{}.replaceTrackConnection(null, null, {}); Can't replace null track connection with null",
                        getName(), newType);
                result = false;
            }
        } else //already connected to newTrack?
        if ((connect1 != newTrack) && (connect2 != newTrack)) {
            //(no) find a connection we can connect to
            result = true;  //assume success (optimist!)
            if (connect1 == oldTrack) {
                connect1 = newTrack;
                type1 = newType;
            } else if (connect2 == oldTrack) {
                connect2 = newTrack;
                type2 = newType;
            } else {
                log.error("{}.replaceTrackConnection({}, {}, {}); Attempt to replace invalid track connection",
                        getName(), (oldTrack == null) ? "null" : oldTrack.getName(), newTrack.getName(), newType);
                result = false;
            }
        }
        return result;
    }

    /**
     * @return true if track segment should be drawn dashed
     */
    public boolean isDashed() {
        return dashed;
    }

    public void setDashed(boolean dash) {
        if (dashed != dash) {
            dashed = dash;
            layoutEditor.redrawPanel();
            layoutEditor.setDirty();
        }
    }

    /**
     * @return true if track segment is a main line
     */
    @Override
    public boolean isMainline() {
        return mainline;
    }

    public void setMainline(boolean main) {
        if (mainline != main) {
            mainline = main;
            layoutEditor.redrawPanel();
            layoutEditor.setDirty();
        }
    }

    /**
     * @return true if track segment is an arc
     */
    public boolean isArc() {
        return arc;
    }

    public void setArc(boolean boo) {
        if (arc != boo) {
            arc = boo;
            if (arc) {
                circle = false;
                bezier = false;
                hideConstructionLines(SHOWCON);
            }
            changed = true;
        }
    }

    /**
     * @return true if track segment is circle
     */
    public boolean isCircle() {
        return circle;
    }

    public void setCircle(boolean boo) {
        if (circle != boo) {
            circle = boo;
            if (circle) {
                //if it was a bezier
                if (bezier) {
                    //then use control point to calculate arc
                    // adjacent connections must be defined...
                    if ((connect1 != null) && (connect2 != null)) {
                        Point2D end1 = LayoutEditor.getCoords(connect1, type1);
                        Point2D end2 = LayoutEditor.getCoords(connect2, type2);
                        double chordLength = MathUtil.distance(end1, end2);

                        //get first and last control points
                        int cnt = bezierControlPoints.size();

                        Point2D cp0 = bezierControlPoints.get(0);
                        Point2D cpN = bezierControlPoints.get(cnt - 1);
                        //calculate orthoginal points
                        Point2D op1 = MathUtil.add(end1, MathUtil.orthogonal(MathUtil.subtract(cp0, end1)));
                        Point2D op2 = MathUtil.subtract(end2, MathUtil.orthogonal(MathUtil.subtract(cpN, end2)));
                        //use them to find center point
                        Point2D ip = MathUtil.intersect(end1, op1, end2, op2);
                        if (ip != null) {   //single intersection point found
                            double r1 = MathUtil.distance(ip, end1);
                            double r2 = MathUtil.distance(ip, end2);
                            if (Math.abs(r1 - r2) <= 1.0) {
                                //calculate arc: θ = 2 sin-1(c/(2r))
                                setAngle(Math.toDegrees(2.0 * Math.asin(chordLength / (2.0 * r1))));
                                // the sign of the distance tells what side of the line the center point is on
                                double distance = MathUtil.distance(end1, end2, ip);
                                setFlip(distance < 0.0);
                            }
                        }
                    }
                    bezier = false;
                }
                arc = true;
                hideConstructionLines(SHOWCON);
            }
            changed = true;
        }
    }

    /**
     * @return true if track segment circle or arc should be drawn flipped
     */
    public boolean isFlip() {
        return flip;
    }

    public void setFlip(boolean boo) {
        if (flip != boo) {
            flip = boo;
            changed = true;
            hideConstructionLines(SHOWCON);
            layoutEditor.redrawPanel();
            layoutEditor.setDirty();
        }
    }

    /**
     * @return true if track segment is a bezier curve
     */
    public boolean isBezier() {
        return bezier;
    }

    public void setBezier(boolean boo) {
        if (bezier != boo) {
            bezier = boo;
            if (bezier) {
                arc = false;
                circle = false;
                hideConstructionLines(SHOWCON);
            }
            changed = true;
        }
    }

    public double getAngle() {
        return angle;
    }

    public void setAngle(double x) {
        angle = MathUtil.pin(x, 0.0D, 180.0D);
        changed = true;
    }

    /**
     * Get the direction from end point 1 to 2
     * <p>
     * Note: Goes CW from east (0) to south (PI/2) to west (PI) to north
     * (PI*3/2), etc.
     *
     * @return the direction (in radians)
     */
    public double getDirectionRAD() {
        Point2D ep1 = center, ep2 = center;
        if (connect1 != null) {
            ep1 = LayoutEditor.getCoords(connect1, getType1());
        }
        if (connect2 != null) {
            ep2 = LayoutEditor.getCoords(connect2, getType2());
        }
        return (Math.PI / 2.D) - MathUtil.computeAngleRAD(ep1, ep2);
    }

    /**
     * Get the direction from end point 1 to 2
     * <p>
     * Note: Goes CW from east (0) to south (90) to west (180) to north (270),
     * etc.
     *
     * @return the direction (in degrees)
     */
    public double getDirectionDEG() {
        return Math.toDegrees(getDirectionRAD());
    }

    /**
     * Determine if we need to redraw a curved piece of track. Saves having to
     * recalculate the circle details each time.
     */
    public boolean trackNeedsRedraw() {
        return changed;
    }

    public void trackRedrawn() {
        changed = false;
    }

    public LayoutBlock getLayoutBlock() {
        return (namedLayoutBlock != null) ? namedLayoutBlock.getBean() : null;
    }

    public String getConnect1Name() {
        return getConnectName(connect1, type1);
    }

    public String getConnect2Name() {
        return getConnectName(connect2, type2);
    }

    private String getConnectName(@CheckForNull LayoutTrack layoutTrack, LayoutEditor.HitPointType type) {
        return (layoutTrack == null) ? null : layoutTrack.getName();
    }

    /**
     * {@inheritDoc}
     * <p>
     * This implementation returns null because {@link #getConnect1} and
     * {@link #getConnect2} should be used instead.
     */
    //only implemented here to suppress "does not override abstract method " error in compiler
    @Override
    public LayoutTrack getConnection(LayoutEditor.HitPointType connectionType) throws jmri.JmriException {
        //nothing to see here, move along
        throw new jmri.JmriException("Use getConnect1() or getConnect2() instead.");
    }

    /**
     * {@inheritDoc}
     * <p>
     * This implementation does nothing because {@link #setNewConnect1} and
     * {@link #setNewConnect2} should be used instead.
     */
    //only implemented here to suppress "does not override abstract method " error in compiler
    @Override
    public void setConnection(LayoutEditor.HitPointType connectionType, @CheckForNull LayoutTrack o, LayoutEditor.HitPointType type) throws jmri.JmriException {
        //nothing to see here, move along
        throw new jmri.JmriException("Use setConnect1() or setConnect2() instead.");
    }

    public int getNumberOfBezierControlPoints() {
        return bezierControlPoints.size();
    }

    public Point2D getBezierControlPoint(int index) {
        Point2D result = center;
        if (index < 0) {
            index += bezierControlPoints.size();
        }
        if ((index >= 0) && (index < bezierControlPoints.size())) {
            result = bezierControlPoints.get(index);
        }
        return result;
    }

    public void setBezierControlPoint(@CheckForNull Point2D p, int index) {
        if (index < 0) {
            index += bezierControlPoints.size();
        }
        if ((index >= 0) && (index <= bezierControlPoints.size())) {
            if (index < bezierControlPoints.size()) {
                bezierControlPoints.set(index, p);
            } else {
                bezierControlPoints.add(p);
            }
        }
    }

    public ArrayList<Point2D> getBezierControlPoints() {
        return bezierControlPoints;
    }

    /**
     * Set up a Layout Block for a Track Segment.
     */
    @SuppressFBWarnings(value = "NP_NULL_ON_SOME_PATH_FROM_RETURN_VALUE", justification = "Null is accepted as a valid value")
    public void setLayoutBlock(@CheckForNull LayoutBlock newLayoutBlock) {
        LayoutBlock layoutBlock = getLayoutBlock();
        if (layoutBlock != newLayoutBlock) {
            //block has changed, if old block exists, decrement use
            if (layoutBlock != null) {
                layoutBlock.decrementUse();
            }
            if (newLayoutBlock != null) {
                namedLayoutBlock = InstanceManager.getDefault(jmri.NamedBeanHandleManager.class).getNamedBeanHandle(newLayoutBlock.getUserName(), newLayoutBlock);
            } else {
                namedLayoutBlock = null;
            }
        }
    }

    @SuppressFBWarnings(value = "NP_NULL_ON_SOME_PATH_FROM_RETURN_VALUE", justification = "Null is accepted as a valid value")
    public void setLayoutBlockByName(@CheckForNull String name) {
        if ((name != null) && !name.isEmpty()) {
            LayoutBlock b = layoutEditor.provideLayoutBlock(name);
            namedLayoutBlock = InstanceManager.getDefault(jmri.NamedBeanHandleManager.class).getNamedBeanHandle(b.getUserName(), b);
        } else {
            namedLayoutBlock = null;
        }
    }

    /*
    * non-accessor methods
     */
    /**
     * {@inheritDoc}
     */
    @Override
    public void scaleCoords(double xFactor, double yFactor) {
        Point2D factor = new Point2D.Double(xFactor, yFactor);
        center = MathUtil.multiply(center, factor);
        if (isBezier()) {
            for (Point2D p : bezierControlPoints) {
                p.setLocation(MathUtil.multiply(p, factor));
            }
        }
    }

    /**
     * {@inheritDoc}
     */
    @Override
    public void translateCoords(double xFactor, double yFactor) {
        setCoordsCenter(MathUtil.add(center, new Point2D.Double(xFactor, yFactor)));
    }

    /**
     * {@inheritDoc}
     */
    @Override
    public void rotateCoords(double angleDEG) {
        if (isBezier()) {
            for (Point2D p : bezierControlPoints) {
                p.setLocation(MathUtil.rotateDEG(p, center, angleDEG));
            }
        }
    }

    /**
     * set center coordinates
     *
     * @param newCenterPoint the coordinates to set
     */
    @Override
    public void setCoordsCenter(@Nonnull Point2D newCenterPoint) {
        if (center != newCenterPoint) {
            if (isBezier()) {
                Point2D delta = MathUtil.subtract(newCenterPoint, center);
                for (Point2D p : bezierControlPoints) {
                    p.setLocation(MathUtil.add(p, delta));
                }
            }
            center = newCenterPoint;
        }
    }

    //initialization instance variables (used when loading a LayoutEditor)
    public String tConnect1Name = "";
    public String tConnect2Name = "";

    public String tLayoutBlockName = "";

    /**
     * Initialization method. The above variables are initialized by
     * PositionablePointXml, then the following method is called after the
     * entire LayoutEditor is loaded to set the specific TrackSegment objects.
     */
    @SuppressWarnings("deprecation")
    //NOTE: findObjectByTypeAndName is @Deprecated;
    //we're using it here for backwards compatibility until it can be removed
    @Override
    @SuppressFBWarnings(value = "NP_NULL_ON_SOME_PATH_FROM_RETURN_VALUE", justification = "Null check performed before using return value")
    public void setObjects(LayoutEditor p) {

        LayoutBlock lb;
        if (!tLayoutBlockName.isEmpty()) {
            lb = p.provideLayoutBlock(tLayoutBlockName);
            if (lb != null) {
                namedLayoutBlock = InstanceManager.getDefault(jmri.NamedBeanHandleManager.class).getNamedBeanHandle(lb.getUserName(), lb);
                lb.incrementUse();
            } else {
                log.error("{}.setObjects(...); bad blockname '{}' in tracksegment {}",
                        getName(), tLayoutBlockName, getName());
                namedLayoutBlock = null;
            }
            tLayoutBlockName = null; //release this memory
        }

        //NOTE: testing "type-less" connects
        //(read comments for findObjectByName in LayoutEditorFindItems.java)
        connect1 = p.getFinder().findObjectByName(tConnect1Name);
        if (null == connect1) { //findObjectByName failed... try findObjectByTypeAndName
            log.warn("{}.setObjects(...); Unknown connect1 object prefix: '{}' of type {}.",
                    getName(), tConnect1Name, type1);
            connect1 = p.getFinder().findObjectByTypeAndName(type1, tConnect1Name);
        }
        connect2 = p.getFinder().findObjectByName(tConnect2Name);
        if (null == connect2) { //findObjectByName failed; try findObjectByTypeAndName
            log.warn("{}.setObjects(...); Unknown connect2 object prefix: '{}' of type {}.",
                    getName(), tConnect2Name, type2);
            connect2 = p.getFinder().findObjectByTypeAndName(type2, tConnect2Name);
        }
    }

    public void updateBlockInfo() {
        LayoutBlock layoutBlock = getLayoutBlock();
        if (layoutBlock != null) {
            layoutBlock.updatePaths();
        }
        LayoutBlock b1 = getBlock(connect1, type1);
        if ((b1 != null) && (b1 != layoutBlock)) {
            b1.updatePaths();
        }
        LayoutBlock b2 = getBlock(connect2, type2);
        if ((b2 != null) && (b2 != layoutBlock) && (b2 != b1)) {
            b2.updatePaths();
        }

        getConnect1().reCheckBlockBoundary();
        getConnect2().reCheckBlockBoundary();
    }

    private LayoutBlock getBlock(LayoutTrack connect, LayoutEditor.HitPointType type) {
        LayoutBlock result = null;
        if (connect != null) {
            if (type == LayoutEditor.HitPointType.POS_POINT) {
                PositionablePoint p = (PositionablePoint) connect;
                if (p.getConnect1() != this) {
                    if (p.getConnect1() != null) {
                        result = p.getConnect1().getLayoutBlock();
                    }
                } else {
                    if (p.getConnect2() != null) {
                        result = p.getConnect2().getLayoutBlock();
                    }
                }
            } else {
                result = layoutEditor.getAffectedBlock(connect, type);
            }
        }
        return result;
    }

    /**
     * {@inheritDoc}
     */
    @Override
    protected LayoutEditor.HitPointType findHitPointType(Point2D hitPoint, boolean useRectangles, boolean requireUnconnected) {
        LayoutEditor.HitPointType result = LayoutEditor.HitPointType.NONE;  //assume point not on connection

        if (!requireUnconnected) {
            //note: optimization here: instead of creating rectangles for all the
            // points to check below, we create a rectangle for the test point
            // and test if the points below are in that rectangle instead.
            Rectangle2D r = layoutEditor.layoutEditorControlCircleRectAt(hitPoint);
            Point2D p, minPoint = MathUtil.zeroPoint2D;
            double circleRadius = LayoutEditor.SIZE * layoutEditor.getTurnoutCircleSize();
            double distance, minDistance = Float.POSITIVE_INFINITY;

            if (isCircle()) {
                p = getCoordsCenterCircle();
                distance = MathUtil.distance(p, hitPoint);
                if (distance < minDistance) {
                    minDistance = distance;
                    minPoint = p;
                    result = LayoutEditor.HitPointType.TRACK_CIRCLE_CENTRE;
                }
            } else if (isBezier()) {
                // hit testing for the control points
                for (int index = 0; index < bezierControlPoints.size(); index++) {
                    p = bezierControlPoints.get(index);
                    distance = MathUtil.distance(p, hitPoint);
                    if (distance < minDistance) {
                        minDistance = distance;
                        minPoint = p;
                        result = LayoutEditor.HitPointType.getValue(LayoutEditor.HitPointType.BEZIER_CONTROL_POINT_0.getXmlValue() + index);
                    }
                }
            }
            p = getCentreSeg();
            if (r.contains(p)) {
                distance = MathUtil.distance(p, hitPoint);
                if (distance <= minDistance) {
                    minDistance = distance;
                    minPoint = p;
                    result = LayoutEditor.HitPointType.TRACK;
                }
            }
            if ((result != LayoutEditor.HitPointType.NONE) && (useRectangles ? !r.contains(minPoint) : (minDistance > circleRadius))) {
                result = LayoutEditor.HitPointType.NONE;
            }
        }
        return result;
    }   //findHitPointType

    /**
     * Get the coordinates for a specified connection type.
     *
     * @param connectionType the connection type
     * @return the coordinates for the specified connection type
     */
    @Override
    public Point2D getCoordsForConnectionType(LayoutEditor.HitPointType connectionType) {
        Point2D result = getCentreSeg();
        if (connectionType == LayoutEditor.HitPointType.TRACK_CIRCLE_CENTRE) {
            result = getCoordsCenterCircle();
        } else if (LayoutEditor.HitPointType.isBezierHitType(connectionType)) {
            result = getBezierControlPoint(connectionType.getXmlValue() - LayoutEditor.HitPointType.BEZIER_CONTROL_POINT_0.getXmlValue());
        }
        return result;
    }

    /**
     * get the maximum number of bezier points
     *
     * @return the maximum number of points
     */
    public int getMaxNumberBezierPoints() {
        return LayoutEditor.HitPointType.BEZIER_CONTROL_POINT_8.getXmlValue() - LayoutEditor.HitPointType.BEZIER_CONTROL_POINT_0.getXmlValue() + 1;
    }

    /**
     * @return the bounds of this track segment
     */
    @Override
    public Rectangle2D getBounds() {
        Rectangle2D result;

        Point2D ep1 = center, ep2 = center;
        if (getConnect1() != null) {
            ep1 = LayoutEditor.getCoords(getConnect1(), getType1());
        }
        if (getConnect2() != null) {
            ep2 = LayoutEditor.getCoords(getConnect2(), getType2());
        }

        result = new Rectangle2D.Double(ep1.getX(), ep1.getY(), 0, 0);
        result.add(ep2);

        return result;
    }

    private JPopupMenu popupMenu = null;
    private final JCheckBoxMenuItem mainlineCheckBoxMenuItem = new JCheckBoxMenuItem(Bundle.getMessage("MainlineCheckBoxMenuItemTitle"));
    private final JCheckBoxMenuItem hiddenCheckBoxMenuItem = new JCheckBoxMenuItem(Bundle.getMessage("HiddenCheckBoxMenuItemTitle"));
    private final JCheckBoxMenuItem dashedCheckBoxMenuItem = new JCheckBoxMenuItem(Bundle.getMessage("DashedCheckBoxMenuItemTitle"));
    private final JCheckBoxMenuItem flippedCheckBoxMenuItem = new JCheckBoxMenuItem(Bundle.getMessage("FlippedCheckBoxMenuItemTitle"));

    /**
     * Maximum length of the bumper decoration.
     */
    public static final int MAX_BUMPER_LENGTH = 40;
    public static final int MAX_BUMPER_WIDTH = 10;

    private static final int MAX_ARROW_LINE_WIDTH = 5;
    private static final int MAX_ARROW_LENGTH = 60;
    private static final int MAX_ARROW_GAP = 40;
    private static final int MAX_BRIDGE_LINE_WIDTH = 5;
    private static final int MAX_BRIDGE_APPROACH_WIDTH = 100;
    private static final int MAX_BRIDGE_DECK_WIDTH = 80;
    private static final int MAX_BUMPER_LINE_WIDTH = 9;
    private static final int MAX_TUNNEL_FLOOR_WIDTH = 40;
    private static final int MAX_TUNNEL_LINE_WIDTH = 9;
    private static final int MAX_TUNNEL_ENTRANCE_WIDTH = 80;

    /**
     * Helper method, which adds "Set value" item to the menu. The value can be
     * optionally range-checked. Item will be appended at the end of the menu.
     *
     * @param menu       the target menu.
     * @param titleKey   bundle key for the menu title/dialog title
     * @param toolTipKey bundle key for the menu item tooltip
     * @param val        value getter
     * @param set        value setter
     * @param predicate  checking predicate, possibly null.
     */
    private void addNumericMenuItem(@Nonnull JMenu menu,
            @Nonnull String titleKey, @Nonnull String toolTipKey,
            @Nonnull Supplier<Integer> val,
            @Nonnull Consumer<Integer> set,
            @CheckForNull Predicate<Integer> predicate) {
        int oldVal = val.get();
        JMenuItem jmi = menu.add(new JMenuItem(Bundle.getMessage("MakeLabel",
                Bundle.getMessage(titleKey)) + oldVal));
        jmi.setToolTipText(Bundle.getMessage(toolTipKey));
        jmi.addActionListener((java.awt.event.ActionEvent e3) -> {
            //prompt for lineWidth
            int newValue = QuickPromptUtil.promptForInteger(layoutEditor,
                    Bundle.getMessage(titleKey),
                    Bundle.getMessage(titleKey),
                    //getting again, maybe something changed from the menu construction ?
                    val.get(), predicate);
            set.accept(newValue);
            layoutEditor.repaint();
        });
    }

    /**
     * {@inheritDoc}
     */
    @Override
    @Nonnull
    protected JPopupMenu showPopup(@Nonnull MouseEvent mouseEvent) {
        if (popupMenu != null) {
            popupMenu.removeAll();
        } else {
            popupMenu = new JPopupMenu();
        }

        String info = Bundle.getMessage("TrackSegment");
        if (isArc()) {
            if (isCircle()) {
                info = info + " (" + Bundle.getMessage("Circle") + ")";
            } else {
                info = info + " (" + Bundle.getMessage("Ellipse") + ")";
            }
        } else if (isBezier()) {
            info = info + " (" + Bundle.getMessage("Bezier") + ")";
        } else {
            info = info + " (" + Bundle.getMessage("Line") + ")";
        }

        JMenuItem jmi = popupMenu.add(Bundle.getMessage("MakeLabel", info) + getName());
        jmi.setEnabled(false);

        if (namedLayoutBlock == null) {
            jmi = popupMenu.add(Bundle.getMessage("NoBlock"));
        } else {
            jmi = popupMenu.add(Bundle.getMessage("MakeLabel", Bundle.getMessage("BeanNameBlock")) + getLayoutBlock().getDisplayName());
        }
        jmi.setEnabled(false);

        //if there are any track connections
        if ((connect1 != null) || (connect2 != null)) {
            JMenu connectionsMenu = new JMenu(Bundle.getMessage("Connections")); //there is no pane opening (which is what ... implies)
            if (connect1 != null) {
                connectionsMenu.add(new AbstractAction(Bundle.getMessage("MakeLabel", "1") + connect1.getName()) {
                    @Override
                    public void actionPerformed(ActionEvent e) {
                        LayoutEditorFindItems lf = layoutEditor.getFinder();
                        LayoutTrack lt = lf.findObjectByName(connect1.getName());
                        //this shouldn't ever be null... however...
                        if (lt != null) {
                            layoutEditor.setSelectionRect(lt.getBounds());
                            lt.showPopup();
                        }
                    }
                });
            }
            if (connect2 != null) {
                connectionsMenu.add(new AbstractAction(Bundle.getMessage("MakeLabel", "2") + connect2.getName()) {
                    @Override
                    public void actionPerformed(ActionEvent e) {
                        LayoutEditorFindItems lf = layoutEditor.getFinder();
                        LayoutTrack lt = lf.findObjectByName(connect2.getName());
                        //this shouldn't ever be null... however...
                        if (lt != null) {
                            layoutEditor.setSelectionRect(lt.getBounds());
                            lt.showPopup();
                        }
                    }
                });
            }
            popupMenu.add(connectionsMenu);
        }

        popupMenu.add(new JSeparator(JSeparator.HORIZONTAL));

        popupMenu.add(mainlineCheckBoxMenuItem);
        mainlineCheckBoxMenuItem.addActionListener((java.awt.event.ActionEvent e3) -> setMainline(mainlineCheckBoxMenuItem.isSelected()));
        mainlineCheckBoxMenuItem.setToolTipText(Bundle.getMessage("MainlineCheckBoxMenuItemToolTip"));
        mainlineCheckBoxMenuItem.setSelected(mainline);

        popupMenu.add(hiddenCheckBoxMenuItem);
        hiddenCheckBoxMenuItem.addActionListener((java.awt.event.ActionEvent e3) -> setHidden(hiddenCheckBoxMenuItem.isSelected()));
        hiddenCheckBoxMenuItem.setToolTipText(Bundle.getMessage("HiddenCheckBoxMenuItemToolTip"));
        hiddenCheckBoxMenuItem.setSelected(hidden);

        popupMenu.add(dashedCheckBoxMenuItem);
        dashedCheckBoxMenuItem.addActionListener((java.awt.event.ActionEvent e3) -> setDashed(dashedCheckBoxMenuItem.isSelected()));
        dashedCheckBoxMenuItem.setToolTipText(Bundle.getMessage("DashedCheckBoxMenuItemToolTip"));
        dashedCheckBoxMenuItem.setSelected(dashed);

        if (isArc()) {
            popupMenu.add(flippedCheckBoxMenuItem);
            flippedCheckBoxMenuItem.addActionListener((java.awt.event.ActionEvent e3) -> setFlip(flippedCheckBoxMenuItem.isSelected()));
            flippedCheckBoxMenuItem.setToolTipText(Bundle.getMessage("FlippedCheckBoxMenuItemToolTip"));
            flippedCheckBoxMenuItem.setSelected(isFlip());
        }

        //
        //decorations menu
        //
        JMenu decorationsMenu = new JMenu(Bundle.getMessage("DecorationMenuTitle"));
        decorationsMenu.setToolTipText(Bundle.getMessage("DecorationMenuToolTip"));

        JCheckBoxMenuItem jcbmi;

        //
        //arrows menus
        //
        //arrows can only be added at edge connector
        //
        boolean hasEC1 = false;
        if (type1 == LayoutEditor.HitPointType.POS_POINT) {
            PositionablePoint pp = (PositionablePoint) connect1;
            if (pp.getType() == PositionablePoint.EDGE_CONNECTOR) {
                hasEC1 = true;
            }
        }
        boolean hasEC2 = false;
        if (type2 == LayoutEditor.HitPointType.POS_POINT) {
            PositionablePoint pp = (PositionablePoint) connect2;
            if (pp.getType() == PositionablePoint.EDGE_CONNECTOR) {
                hasEC2 = true;
            }
        }
        if (hasEC1 || hasEC2) {
            JMenu arrowsMenu = new JMenu(Bundle.getMessage("ArrowsMenuTitle"));
            decorationsMenu.setToolTipText(Bundle.getMessage("ArrowsMenuToolTip"));
            decorationsMenu.add(arrowsMenu);

            JMenu arrowsCountMenu = new JMenu(Bundle.getMessage("DecorationStyleMenuTitle"));
            arrowsCountMenu.setToolTipText(Bundle.getMessage("DecorationStyleMenuToolTip"));
            arrowsMenu.add(arrowsCountMenu);

            jcbmi = new JCheckBoxMenuItem(Bundle.getMessage("DecorationNoneMenuItemTitle"));
            arrowsCountMenu.add(jcbmi);
            jcbmi.setToolTipText(Bundle.getMessage("DecorationNoneMenuItemToolTip"));
            jcbmi.addActionListener((java.awt.event.ActionEvent e3) -> {
                setArrowEndStart(false);
                setArrowEndStop(false);
                //setArrowStyle(0);
            });
            jcbmi.setSelected(arrowStyle == 0);

            ImageIcon imageIcon = new ImageIcon(FileUtil.findURL("program:resources/icons/decorations/ArrowStyle1.png"));
            jcbmi = new JCheckBoxMenuItem(imageIcon);
            arrowsCountMenu.add(jcbmi);
            jcbmi.setToolTipText(Bundle.getMessage("DecorationStyleMenuToolTip"));
            jcbmi.addActionListener((java.awt.event.ActionEvent e3) -> {
                setArrowEndStart((type1 == LayoutEditor.HitPointType.POS_POINT) && (((PositionablePoint) connect1).getType() == PositionablePoint.EDGE_CONNECTOR));
                setArrowEndStop((type2 == LayoutEditor.HitPointType.POS_POINT) && (((PositionablePoint) connect2).getType() == PositionablePoint.EDGE_CONNECTOR));
                setArrowStyle(1);
            });
            jcbmi.setSelected(arrowStyle == 1);

            imageIcon = new ImageIcon(FileUtil.findURL("program:resources/icons/decorations/ArrowStyle2.png"));
            jcbmi = new JCheckBoxMenuItem(imageIcon);
            arrowsCountMenu.add(jcbmi);
            jcbmi.setToolTipText(Bundle.getMessage("DecorationStyleMenuToolTip"));
            jcbmi.addActionListener((java.awt.event.ActionEvent e3) -> {
                setArrowEndStart((type1 == LayoutEditor.HitPointType.POS_POINT) && (((PositionablePoint) connect1).getType() == PositionablePoint.EDGE_CONNECTOR));
                setArrowEndStop((type2 == LayoutEditor.HitPointType.POS_POINT) && (((PositionablePoint) connect2).getType() == PositionablePoint.EDGE_CONNECTOR));
                setArrowStyle(2);
            });
            jcbmi.setSelected(arrowStyle == 2);

            imageIcon = new ImageIcon(FileUtil.findURL("program:resources/icons/decorations/ArrowStyle3.png"));
            jcbmi = new JCheckBoxMenuItem(imageIcon);
            arrowsCountMenu.add(jcbmi);
            jcbmi.setToolTipText(Bundle.getMessage("DecorationStyleMenuToolTip"));
            jcbmi.addActionListener((java.awt.event.ActionEvent e3) -> {
                setArrowEndStart((type1 == LayoutEditor.HitPointType.POS_POINT) && (((PositionablePoint) connect1).getType() == PositionablePoint.EDGE_CONNECTOR));
                setArrowEndStop((type2 == LayoutEditor.HitPointType.POS_POINT) && (((PositionablePoint) connect2).getType() == PositionablePoint.EDGE_CONNECTOR));
                setArrowStyle(3);
            });
            jcbmi.setSelected(arrowStyle == 3);

            imageIcon = new ImageIcon(FileUtil.findURL("program:resources/icons/decorations/ArrowStyle4.png"));
            jcbmi = new JCheckBoxMenuItem(imageIcon);
            arrowsCountMenu.add(jcbmi);
            jcbmi.setToolTipText(Bundle.getMessage("DecorationStyleMenuToolTip"));
            jcbmi.addActionListener((java.awt.event.ActionEvent e3) -> {
                setArrowEndStart((type1 == LayoutEditor.HitPointType.POS_POINT) && (((PositionablePoint) connect1).getType() == PositionablePoint.EDGE_CONNECTOR));
                setArrowEndStop((type2 == LayoutEditor.HitPointType.POS_POINT) && (((PositionablePoint) connect2).getType() == PositionablePoint.EDGE_CONNECTOR));
                setArrowStyle(4);
            });
            jcbmi.setSelected(arrowStyle == 4);

            imageIcon = new ImageIcon(FileUtil.findURL("program:resources/icons/decorations/ArrowStyle5.png"));
            jcbmi = new JCheckBoxMenuItem(imageIcon);
            arrowsCountMenu.add(jcbmi);
            jcbmi.setToolTipText(Bundle.getMessage("DecorationStyleMenuToolTip"));
            jcbmi.addActionListener((java.awt.event.ActionEvent e3) -> {
                setArrowEndStart((type1 == LayoutEditor.HitPointType.POS_POINT) && (((PositionablePoint) connect1).getType() == PositionablePoint.EDGE_CONNECTOR));
                setArrowEndStop((type2 == LayoutEditor.HitPointType.POS_POINT) && (((PositionablePoint) connect2).getType() == PositionablePoint.EDGE_CONNECTOR));
                setArrowStyle(5);
            });
            jcbmi.setSelected(arrowStyle == 5);

            if (hasEC1 && hasEC2) {
                JMenu arrowsEndMenu = new JMenu(Bundle.getMessage("DecorationEndMenuTitle"));
                arrowsEndMenu.setToolTipText(Bundle.getMessage("DecorationEndMenuToolTip"));
                arrowsMenu.add(arrowsEndMenu);

                jcbmi = new JCheckBoxMenuItem(Bundle.getMessage("DecorationNoneMenuItemTitle"));
                arrowsEndMenu.add(jcbmi);
                jcbmi.setToolTipText(Bundle.getMessage("DecorationNoneMenuItemToolTip"));
                jcbmi.addActionListener((java.awt.event.ActionEvent e3) -> {
                    setArrowEndStart(false);
                    setArrowEndStop(false);
                });
                jcbmi.setSelected(!arrowEndStart && !arrowEndStop);

                jcbmi = new JCheckBoxMenuItem(Bundle.getMessage("DecorationStartMenuItemTitle"));
                arrowsEndMenu.add(jcbmi);
                jcbmi.setToolTipText(Bundle.getMessage("DecorationStartMenuItemToolTip"));
                jcbmi.addActionListener((java.awt.event.ActionEvent e3) -> {
                    setArrowEndStart(true);
                    setArrowEndStop(false);
                });
                jcbmi.setSelected(arrowEndStart && !arrowEndStop);

                jcbmi = new JCheckBoxMenuItem(Bundle.getMessage("DecorationEndMenuItemTitle"));
                arrowsEndMenu.add(jcbmi);
                jcbmi.setToolTipText(Bundle.getMessage("DecorationEndMenuItemToolTip"));
                jcbmi.addActionListener((java.awt.event.ActionEvent e3) -> {
                    setArrowEndStop(true);
                    setArrowEndStart(false);
                });
                jcbmi.setSelected(!arrowEndStart && arrowEndStop);

                jcbmi = new JCheckBoxMenuItem(Bundle.getMessage("DecorationBothMenuItemTitle"));
                arrowsEndMenu.add(jcbmi);
                jcbmi.setToolTipText(Bundle.getMessage("DecorationBothMenuItemToolTip"));
                jcbmi.addActionListener((java.awt.event.ActionEvent e3) -> {
                    setArrowEndStart(true);
                    setArrowEndStop(true);
                });
                jcbmi.setSelected(arrowEndStart && arrowEndStop);
            }

            JMenu arrowsDirMenu = new JMenu(Bundle.getMessage("ArrowsDirectionMenuTitle"));
            arrowsDirMenu.setToolTipText(Bundle.getMessage("ArrowsDirectionMenuToolTip"));
            arrowsMenu.add(arrowsDirMenu);

            jcbmi = new JCheckBoxMenuItem(Bundle.getMessage("DecorationNoneMenuItemTitle"));
            arrowsDirMenu.add(jcbmi);
            jcbmi.setToolTipText(Bundle.getMessage("DecorationNoneMenuItemToolTip"));
            jcbmi.addActionListener((java.awt.event.ActionEvent e3) -> {
                setArrowDirIn(false);
                setArrowDirOut(false);
            });
            jcbmi.setSelected(!arrowDirIn && !arrowDirOut);

            jcbmi = new JCheckBoxMenuItem(Bundle.getMessage("ArrowsDirectionInMenuItemTitle"));
            arrowsDirMenu.add(jcbmi);
            jcbmi.setToolTipText(Bundle.getMessage("ArrowsDirectionInMenuItemToolTip"));
            jcbmi.addActionListener((java.awt.event.ActionEvent e3) -> {
                setArrowDirIn(true);
                setArrowDirOut(false);
            });
            jcbmi.setSelected(arrowDirIn && !arrowDirOut);

            jcbmi = new JCheckBoxMenuItem(Bundle.getMessage("ArrowsDirectionOutMenuItemTitle"));
            arrowsDirMenu.add(jcbmi);
            jcbmi.setToolTipText(Bundle.getMessage("ArrowsDirectionOutMenuItemToolTip"));
            jcbmi.addActionListener((java.awt.event.ActionEvent e3) -> {
                setArrowDirOut(true);
                setArrowDirIn(false);
            });
            jcbmi.setSelected(!arrowDirIn && arrowDirOut);

            jcbmi = new JCheckBoxMenuItem(Bundle.getMessage("ArrowsDirectionBothMenuItemTitle"));
            arrowsDirMenu.add(jcbmi);
            jcbmi.setToolTipText(Bundle.getMessage("ArrowsDirectionBothMenuItemToolTip"));
            jcbmi.addActionListener((java.awt.event.ActionEvent e3) -> {
                setArrowDirIn(true);
                setArrowDirOut(true);
            });
            jcbmi.setSelected(arrowDirIn && arrowDirOut);

            jmi = arrowsMenu.add(new JMenuItem(Bundle.getMessage("DecorationColorMenuItemTitle")));
            jmi.setToolTipText(Bundle.getMessage("DecorationColorMenuItemToolTip"));
            jmi.addActionListener((java.awt.event.ActionEvent e3) -> {
                Color newColor = JmriColorChooser.showDialog(null, "Choose a color", arrowColor);
                if ((newColor != null) && !newColor.equals(arrowColor)) {
                    setArrowColor(newColor);
                }
            });
            jmi.setForeground(arrowColor);
            jmi.setBackground(ColorUtil.contrast(arrowColor));

            jmi = arrowsMenu.add(new JMenuItem(Bundle.getMessage("MakeLabel",
                    Bundle.getMessage("DecorationLineWidthMenuItemTitle")) + arrowLineWidth));
            jmi.setToolTipText(Bundle.getMessage("DecorationLineWidthMenuItemToolTip"));
            jmi.addActionListener((java.awt.event.ActionEvent e3) -> {
                //prompt for arrow line width
                int newValue = QuickPromptUtil.promptForInt(layoutEditor,
                        Bundle.getMessage("DecorationLineWidthMenuItemTitle"),
                        Bundle.getMessage("DecorationLineWidthMenuItemTitle"),
                        arrowLineWidth);
                setArrowLineWidth(newValue);
            });

            jmi = arrowsMenu.add(new JMenuItem(Bundle.getMessage("MakeLabel",
                    Bundle.getMessage("DecorationLengthMenuItemTitle")) + arrowLength));
            jmi.setToolTipText(Bundle.getMessage("DecorationLengthMenuItemToolTip"));
            jmi.addActionListener((java.awt.event.ActionEvent e3) -> {
                //prompt for arrow length
                int newValue = QuickPromptUtil.promptForInt(layoutEditor,
                        Bundle.getMessage("DecorationLengthMenuItemTitle"),
                        Bundle.getMessage("DecorationLengthMenuItemTitle"),
                        arrowLength);
                setArrowLength(newValue);
            });

            jmi = arrowsMenu.add(new JMenuItem(Bundle.getMessage("MakeLabel",
                    Bundle.getMessage("DecorationGapMenuItemTitle")) + arrowGap));
            jmi.setToolTipText(Bundle.getMessage("DecorationGapMenuItemToolTip"));
            jmi.addActionListener((java.awt.event.ActionEvent e3) -> {
                //prompt for arrow gap
                int newValue = QuickPromptUtil.promptForInt(layoutEditor,
                        Bundle.getMessage("DecorationGapMenuItemTitle"),
                        Bundle.getMessage("DecorationGapMenuItemTitle"),
                        arrowGap);
                setArrowGap(newValue);
            });
        }

        //
        //bridge menus
        //
        JMenu bridgeMenu = new JMenu(Bundle.getMessage("BridgeMenuTitle"));
        decorationsMenu.setToolTipText(Bundle.getMessage("BridgeMenuToolTip"));
        decorationsMenu.add(bridgeMenu);

        JMenu bridgeSideMenu = new JMenu(Bundle.getMessage("DecorationSideMenuTitle"));
        bridgeSideMenu.setToolTipText(Bundle.getMessage("DecorationSideMenuToolTip"));
        bridgeMenu.add(bridgeSideMenu);

        jcbmi = new JCheckBoxMenuItem(Bundle.getMessage("DecorationNoneMenuItemTitle"));
        bridgeSideMenu.add(jcbmi);
        jcbmi.setToolTipText(Bundle.getMessage("DecorationNoneMenuItemToolTip"));
        jcbmi.addActionListener((java.awt.event.ActionEvent e3) -> {
            setBridgeSideLeft(false);
            setBridgeSideRight(false);
        });
        jcbmi.setSelected(!bridgeSideLeft && !bridgeSideRight);

        jcbmi = new JCheckBoxMenuItem(Bundle.getMessage("DecorationSideLeftMenuItemTitle"));
        bridgeSideMenu.add(jcbmi);
        jcbmi.setToolTipText(Bundle.getMessage("DecorationSideLeftMenuItemToolTip"));
        jcbmi.addActionListener((java.awt.event.ActionEvent e3) -> {
            setBridgeSideLeft(true);
            setBridgeSideRight(false);
        });
        jcbmi.setSelected(bridgeSideLeft && !bridgeSideRight);

        jcbmi = new JCheckBoxMenuItem(Bundle.getMessage("DecorationSideRightMenuItemTitle"));
        bridgeSideMenu.add(jcbmi);
        jcbmi.setToolTipText(Bundle.getMessage("DecorationSideRightMenuItemToolTip"));
        jcbmi.addActionListener((java.awt.event.ActionEvent e3) -> {
            setBridgeSideRight(true);
            setBridgeSideLeft(false);
        });
        jcbmi.setSelected(!bridgeSideLeft && bridgeSideRight);

        jcbmi = new JCheckBoxMenuItem(Bundle.getMessage("DecorationBothMenuItemTitle"));
        bridgeSideMenu.add(jcbmi);
        jcbmi.setToolTipText(Bundle.getMessage("DecorationBothMenuItemToolTip"));
        jcbmi.addActionListener((java.awt.event.ActionEvent e3) -> {
            setBridgeSideLeft(true);
            setBridgeSideRight(true);
        });
        jcbmi.setSelected(bridgeSideLeft && bridgeSideRight);

        JMenu bridgeEndMenu = new JMenu(Bundle.getMessage("DecorationEndMenuTitle"));
        bridgeEndMenu.setToolTipText(Bundle.getMessage("DecorationEndMenuToolTip"));
        bridgeMenu.add(bridgeEndMenu);

        jcbmi = new JCheckBoxMenuItem(Bundle.getMessage("DecorationNoneMenuItemTitle"));
        bridgeEndMenu.add(jcbmi);
        jcbmi.setToolTipText(Bundle.getMessage("DecorationNoneMenuItemToolTip"));
        jcbmi.addActionListener((java.awt.event.ActionEvent e3) -> {
            setBridgeHasEntry(false);
            setBridgeHasExit(false);
        });
        jcbmi.setSelected(!bridgeHasEntry && !bridgeHasExit);

        jcbmi = new JCheckBoxMenuItem(Bundle.getMessage("DecorationEntryMenuItemTitle"));
        bridgeEndMenu.add(jcbmi);
        jcbmi.setToolTipText(Bundle.getMessage("DecorationEntryMenuItemToolTip"));
        jcbmi.addActionListener((java.awt.event.ActionEvent e3) -> {
            setBridgeHasEntry(true);
            setBridgeHasExit(false);
        });
        jcbmi.setSelected(bridgeHasEntry && !bridgeHasExit);

        jcbmi = new JCheckBoxMenuItem(Bundle.getMessage("DecorationExitMenuItemTitle"));
        bridgeEndMenu.add(jcbmi);
        jcbmi.setToolTipText(Bundle.getMessage("DecorationExitMenuItemToolTip"));
        jcbmi.addActionListener((java.awt.event.ActionEvent e3) -> {
            setBridgeHasExit(true);
            setBridgeHasEntry(false);
        });
        jcbmi.setSelected(!bridgeHasEntry && bridgeHasExit);

        jcbmi = new JCheckBoxMenuItem(Bundle.getMessage("DecorationBothMenuItemTitle"));
        bridgeEndMenu.add(jcbmi);
        jcbmi.setToolTipText(Bundle.getMessage("DecorationBothMenuItemToolTip"));
        jcbmi.addActionListener((java.awt.event.ActionEvent e3) -> {
            setBridgeHasEntry(true);
            setBridgeHasExit(true);
        });
        jcbmi.setSelected(bridgeHasEntry && bridgeHasExit);

        jmi = bridgeMenu.add(new JMenuItem(Bundle.getMessage("DecorationColorMenuItemTitle")));
        jmi.setToolTipText(Bundle.getMessage("DecorationColorMenuItemToolTip"));
        jmi.addActionListener((java.awt.event.ActionEvent e3) -> {
            Color newColor = JmriColorChooser.showDialog(null, "Choose a color", bridgeColor);
            if ((newColor != null) && !newColor.equals(bridgeColor)) {
                setBridgeColor(newColor);
            }
        });
        jmi.setForeground(bridgeColor);
        jmi.setBackground(ColorUtil.contrast(bridgeColor));

        addNumericMenuItem(bridgeMenu,
                "DecorationLineWidthMenuItemTitle", "DecorationLineWidthMenuItemToolTip",
                this::getBridgeLineWidth, this::setBridgeLineWidth,
                QuickPromptUtil.checkIntRange(1, MAX_BRIDGE_LINE_WIDTH, null));

        addNumericMenuItem(bridgeMenu,
                "BridgeApproachWidthMenuItemTitle", "BridgeApproachWidthMenuItemToolTip",
                this::getBridgeApproachWidth, this::setBridgeApproachWidth,
                QuickPromptUtil.checkIntRange(4, MAX_BRIDGE_APPROACH_WIDTH, null));

        addNumericMenuItem(bridgeMenu,
                "BridgeDeckWidthMenuItemTitle", "BridgeDeckWidthMenuItemToolTip",
                this::getBridgeDeckWidth, this::setBridgeDeckWidth,
                QuickPromptUtil.checkIntRange(1, MAX_BRIDGE_DECK_WIDTH, null));

        //
        //end bumper menus
        //
        //end bumper decorations can only be on end bumpers
        //
        boolean hasEB1 = false;
        if (type1 == LayoutEditor.HitPointType.POS_POINT) {
            PositionablePoint pp = (PositionablePoint) connect1;
            if (pp.getType() == PositionablePoint.END_BUMPER) {
                hasEB1 = true;
            }
        }
        boolean hasEB2 = false;
        if (type2 == LayoutEditor.HitPointType.POS_POINT) {
            PositionablePoint pp = (PositionablePoint) connect2;
            if (pp.getType() == PositionablePoint.END_BUMPER) {
                hasEB2 = true;
            }
        }
        if (hasEB1 || hasEB2) {
            JMenu endBumperMenu = new JMenu(Bundle.getMessage("EndBumperMenuTitle"));
            decorationsMenu.setToolTipText(Bundle.getMessage("EndBumperMenuToolTip"));
            decorationsMenu.add(endBumperMenu);

            if (hasEB1 && hasEB2) {
                JMenu endBumperEndMenu = new JMenu(Bundle.getMessage("DecorationEndMenuTitle"));
                endBumperEndMenu.setToolTipText(Bundle.getMessage("DecorationEndMenuToolTip"));
                endBumperMenu.add(endBumperEndMenu);

                jcbmi = new JCheckBoxMenuItem(Bundle.getMessage("DecorationNoneMenuItemTitle"));
                endBumperEndMenu.add(jcbmi);
                jcbmi.setToolTipText(Bundle.getMessage("DecorationNoneMenuItemToolTip"));
                jcbmi.addActionListener((java.awt.event.ActionEvent e3) -> {
                    setBumperEndStart(false);
                    setBumperEndStop(false);
                });
                jcbmi.setSelected(!bumperEndStart && !bumperEndStop);

                jcbmi = new JCheckBoxMenuItem(Bundle.getMessage("DecorationStartMenuItemTitle"));
                endBumperEndMenu.add(jcbmi);
                jcbmi.setToolTipText(Bundle.getMessage("DecorationStartMenuItemToolTip"));
                jcbmi.addActionListener((java.awt.event.ActionEvent e3) -> {
                    setBumperEndStart(true);
                    setBumperEndStop(false);
                });
                jcbmi.setSelected(bumperEndStart && !bumperEndStop);

                jcbmi = new JCheckBoxMenuItem(Bundle.getMessage("DecorationEndMenuItemTitle"));
                endBumperEndMenu.add(jcbmi);
                jcbmi.setToolTipText(Bundle.getMessage("DecorationEndMenuItemToolTip"));
                jcbmi.addActionListener((java.awt.event.ActionEvent e3) -> {
                    setBumperEndStart(false);
                    setBumperEndStop(true);
                });
                jcbmi.setSelected(!bumperEndStart && bumperEndStop);

                jcbmi = new JCheckBoxMenuItem(Bundle.getMessage("DecorationBothMenuItemTitle"));
                endBumperEndMenu.add(jcbmi);
                jcbmi.setToolTipText(Bundle.getMessage("DecorationEndMenuItemToolTip"));
                jcbmi.addActionListener((java.awt.event.ActionEvent e3) -> {
                    setBumperEndStart(true);
                    setBumperEndStop(true);
                });
                jcbmi.setSelected(bumperEndStart && bumperEndStop);
            } else {
                JCheckBoxMenuItem enableCheckBoxMenuItem = new JCheckBoxMenuItem(Bundle.getMessage("EndBumperEnableMenuItemTitle"));
                enableCheckBoxMenuItem.setToolTipText(Bundle.getMessage("EndBumperEnableMenuItemToolTip"));

                endBumperMenu.add(enableCheckBoxMenuItem);
                enableCheckBoxMenuItem.addActionListener((java.awt.event.ActionEvent e3) -> {
                    if ((type1 == LayoutEditor.HitPointType.POS_POINT) && (((PositionablePoint) connect1).getType() == PositionablePoint.END_BUMPER)) {
                        setBumperEndStart(enableCheckBoxMenuItem.isSelected());
                    }
                    if ((type2 == LayoutEditor.HitPointType.POS_POINT) && (((PositionablePoint) connect2).getType() == PositionablePoint.END_BUMPER)) {
                        setBumperEndStop(enableCheckBoxMenuItem.isSelected());
                    }
                });
                enableCheckBoxMenuItem.setSelected(bumperEndStart || bumperEndStop);
            }

            jmi = endBumperMenu.add(new JMenuItem(Bundle.getMessage("DecorationColorMenuItemTitle")));
            jmi.setToolTipText(Bundle.getMessage("DecorationColorMenuItemToolTip"));
            jmi.addActionListener((java.awt.event.ActionEvent e3) -> {
                Color newColor = JmriColorChooser.showDialog(null, "Choose a color", bumperColor);
                if ((newColor != null) && !newColor.equals(bumperColor)) {
                    setBumperColor(newColor);
                }
            });
            jmi.setForeground(bumperColor);
            jmi.setBackground(ColorUtil.contrast(bumperColor));

            jmi = endBumperMenu.add(new JMenuItem(Bundle.getMessage("MakeLabel",
                    Bundle.getMessage("DecorationLineWidthMenuItemTitle")) + bumperLineWidth));
            jmi.setToolTipText(Bundle.getMessage("DecorationLineWidthMenuItemToolTip"));
            jmi.addActionListener((java.awt.event.ActionEvent e3) -> {
                //prompt for width
                int newValue = QuickPromptUtil.promptForInteger(layoutEditor,
                        Bundle.getMessage("DecorationLineWidthMenuItemTitle"),
                        Bundle.getMessage("DecorationLineWidthMenuItemTitle"),
                        getBumperLineWidth(), t -> {
                            if (t < 0 || t > TrackSegment.MAX_BUMPER_WIDTH) {
                                throw new IllegalArgumentException(
                                        Bundle.getMessage("DecorationLengthMenuItemRange", TrackSegment.MAX_BUMPER_WIDTH));
                            }
                            return true;
                        });
                setBumperLineWidth(newValue);
            });

            jmi = endBumperMenu.add(new JMenuItem(Bundle.getMessage("MakeLabel",
                    Bundle.getMessage("DecorationLengthMenuItemTitle")) + bumperLength));
            jmi.setToolTipText(Bundle.getMessage("DecorationLengthMenuItemToolTip"));
            jmi.addActionListener((java.awt.event.ActionEvent e3) -> {
                //prompt for length
                int newValue = QuickPromptUtil.promptForInteger(layoutEditor,
                        Bundle.getMessage("DecorationLengthMenuItemTitle"),
                        Bundle.getMessage("DecorationLengthMenuItemTitle"),
                        bumperLength, t -> {
                            if (t < 0 || t > MAX_BUMPER_LENGTH) {
                                throw new IllegalArgumentException(
                                        Bundle.getMessage("DecorationLengthMenuItemRange", MAX_BUMPER_LENGTH));
                            }
                            return true;
                        });
                setBumperLength(newValue);
            });
        }

        //
        //tunnel menus
        //
        JMenu tunnelMenu = new JMenu(Bundle.getMessage("TunnelMenuTitle"));
        decorationsMenu.setToolTipText(Bundle.getMessage("TunnelMenuToolTip"));
        decorationsMenu.add(tunnelMenu);

        JMenu tunnelSideMenu = new JMenu(Bundle.getMessage("DecorationSideMenuTitle"));
        tunnelSideMenu.setToolTipText(Bundle.getMessage("DecorationSideMenuToolTip"));
        tunnelMenu.add(tunnelSideMenu);

        jcbmi = new JCheckBoxMenuItem(Bundle.getMessage("DecorationNoneMenuItemTitle"));
        tunnelSideMenu.add(jcbmi);
        jcbmi.setToolTipText(Bundle.getMessage("DecorationNoneMenuItemToolTip"));
        jcbmi.addActionListener((java.awt.event.ActionEvent e3) -> {
            setTunnelSideLeft(false);
            setTunnelSideRight(false);
        });
        jcbmi.setSelected(!tunnelSideLeft && !tunnelSideRight);

        jcbmi = new JCheckBoxMenuItem(Bundle.getMessage("DecorationSideLeftMenuItemTitle"));
        tunnelSideMenu.add(jcbmi);
        jcbmi.setToolTipText(Bundle.getMessage("DecorationSideLeftMenuItemToolTip"));
        jcbmi.addActionListener((java.awt.event.ActionEvent e3) -> {
            setTunnelSideLeft(true);
            setTunnelSideRight(false);
        });
        jcbmi.setSelected(tunnelSideLeft && !tunnelSideRight);

        jcbmi = new JCheckBoxMenuItem(Bundle.getMessage("DecorationSideRightMenuItemTitle"));
        tunnelSideMenu.add(jcbmi);
        jcbmi.setToolTipText(Bundle.getMessage("DecorationSideRightMenuItemToolTip"));
        jcbmi.addActionListener((java.awt.event.ActionEvent e3) -> {
            setTunnelSideRight(true);
            setTunnelSideLeft(false);
        });
        jcbmi.setSelected(!tunnelSideLeft && tunnelSideRight);

        jcbmi = new JCheckBoxMenuItem(Bundle.getMessage("DecorationBothMenuItemTitle"));
        tunnelSideMenu.add(jcbmi);
        jcbmi.setToolTipText(Bundle.getMessage("DecorationBothMenuItemToolTip"));
        jcbmi.addActionListener((java.awt.event.ActionEvent e3) -> {
            setTunnelSideLeft(true);
            setTunnelSideRight(true);
        });
        jcbmi.setSelected(tunnelSideLeft && tunnelSideRight);

        JMenu tunnelEndMenu = new JMenu(Bundle.getMessage("DecorationEndMenuTitle"));
        tunnelEndMenu.setToolTipText(Bundle.getMessage("DecorationEndMenuToolTip"));
        tunnelMenu.add(tunnelEndMenu);

        jcbmi = new JCheckBoxMenuItem(Bundle.getMessage("DecorationNoneMenuItemTitle"));
        tunnelEndMenu.add(jcbmi);
        jcbmi.setToolTipText(Bundle.getMessage("DecorationNoneMenuItemToolTip"));
        jcbmi.addActionListener((java.awt.event.ActionEvent e3) -> {
            setTunnelHasEntry(false);
            setTunnelHasExit(false);
        });
        jcbmi.setSelected(!tunnelHasEntry && !tunnelHasExit);

        jcbmi = new JCheckBoxMenuItem(Bundle.getMessage("DecorationEntryMenuItemTitle"));
        tunnelEndMenu.add(jcbmi);
        jcbmi.setToolTipText(Bundle.getMessage("DecorationEntryMenuItemToolTip"));
        jcbmi.addActionListener((java.awt.event.ActionEvent e3) -> {
            setTunnelHasEntry(true);
            setTunnelHasExit(false);
        });
        jcbmi.setSelected(tunnelHasEntry && !tunnelHasExit);

        jcbmi = new JCheckBoxMenuItem(Bundle.getMessage("DecorationExitMenuItemTitle"));
        tunnelEndMenu.add(jcbmi);
        jcbmi.setToolTipText(Bundle.getMessage("DecorationExitMenuItemToolTip"));
        jcbmi.addActionListener((java.awt.event.ActionEvent e3) -> {
            setTunnelHasExit(true);
            setTunnelHasEntry(false);
        });
        jcbmi.setSelected(!tunnelHasEntry && tunnelHasExit);

        jcbmi = new JCheckBoxMenuItem(Bundle.getMessage("DecorationBothMenuItemTitle"));
        tunnelEndMenu.add(jcbmi);
        jcbmi.setToolTipText(Bundle.getMessage("DecorationBothMenuItemToolTip"));
        jcbmi.addActionListener((java.awt.event.ActionEvent e3) -> {
            setTunnelHasEntry(true);
            setTunnelHasExit(true);
        });
        jcbmi.setSelected(tunnelHasEntry && tunnelHasExit);

        jmi = tunnelMenu.add(new JMenuItem(Bundle.getMessage("DecorationColorMenuItemTitle")));
        jmi.setToolTipText(Bundle.getMessage("DecorationColorMenuItemToolTip"));
        jmi.addActionListener((java.awt.event.ActionEvent e3) -> {
            Color newColor = JmriColorChooser.showDialog(null, "Choose a color", tunnelColor);
            if ((newColor != null) && !newColor.equals(tunnelColor)) {
                setTunnelColor(newColor);
            }
        });
        jmi.setForeground(tunnelColor);
        jmi.setBackground(ColorUtil.contrast(tunnelColor));

        addNumericMenuItem(tunnelMenu,
                "TunnelFloorWidthMenuItemTitle", "TunnelFloorWidthMenuItemToolTip",
                this::getTunnelFloorWidth, this::setTunnelFloorWidth,
                QuickPromptUtil.checkIntRange(1, MAX_TUNNEL_FLOOR_WIDTH, null));
        addNumericMenuItem(tunnelMenu,
                "DecorationLineWidthMenuItemTitle", "DecorationLineWidthMenuItemToolTip",
                this::getTunnelLineWidth, this::setTunnelLineWidth,
                QuickPromptUtil.checkIntRange(1, MAX_TUNNEL_LINE_WIDTH, null));
        addNumericMenuItem(tunnelMenu,
                "TunnelEntranceWidthMenuItemTitle", "TunnelEntranceWidthMenuItemToolTip",
                this::getTunnelEntranceWidth, this::setTunnelEntranceWidth,
                QuickPromptUtil.checkIntRange(1, MAX_TUNNEL_ENTRANCE_WIDTH, null));

        popupMenu.add(decorationsMenu);

        popupMenu.add(new JSeparator(JSeparator.HORIZONTAL));
        popupMenu.add(new AbstractAction(Bundle.getMessage("ButtonEdit")) {
            @Override
            public void actionPerformed(ActionEvent e) {
                layoutEditor.getLayoutTrackEditors().editTrackSegment(TrackSegment.this);
            }
        });
        popupMenu.add(new AbstractAction(Bundle.getMessage("ButtonDelete")) {
            @Override
            public void actionPerformed(ActionEvent e) {
                if (canRemove()) {
                    layoutEditor.removeTrackSegment(TrackSegment.this);
                    remove();
                    dispose();
                }
            }
        });
        popupMenu.add(new AbstractAction(Bundle.getMessage("SplitTrackSegment")) {
            @Override
            public void actionPerformed(ActionEvent e) {
                splitTrackSegment();
            }
        });

        JMenu lineType = new JMenu(Bundle.getMessage("ChangeTo"));
        jmi = lineType.add(new JCheckBoxMenuItem(new AbstractAction(Bundle.getMessage("Line")) {
            @Override
            public void actionPerformed(ActionEvent e) {
                changeType(0);
            }
        }));
        jmi.setSelected(!isArc() && !isBezier());

        jmi = lineType.add(new JCheckBoxMenuItem(new AbstractAction(Bundle.getMessage("Circle")) {
            @Override
            public void actionPerformed(ActionEvent e) {
                changeType(1);
            }
        }));
        jmi.setSelected(isArc() && isCircle());

        jmi = lineType.add(new JCheckBoxMenuItem(new AbstractAction(Bundle.getMessage("Ellipse")) {
            @Override
            public void actionPerformed(ActionEvent e) {
                changeType(2);
            }
        }));
        jmi.setSelected(isArc() && !isCircle());

        jmi = lineType.add(new JCheckBoxMenuItem(new AbstractAction(Bundle.getMessage("Bezier")) {
            @Override
            public void actionPerformed(ActionEvent e) {
                changeType(3);
            }
        }));
        jmi.setSelected(!isArc() && isBezier());

        popupMenu.add(lineType);

        if (isArc() || isBezier()) {
            if (hideConstructionLines()) {
                popupMenu.add(new AbstractAction(Bundle.getMessage("ShowConstruct")) {
                    @Override
                    public void actionPerformed(ActionEvent e) {
                        hideConstructionLines(SHOWCON);
                    }
                });
            } else {
                popupMenu.add(new AbstractAction(Bundle.getMessage("HideConstruct")) {
                    @Override
                    public void actionPerformed(ActionEvent e) {
                        hideConstructionLines(HIDECON);
                    }
                });
            }
        }
        if ((namedLayoutBlock != null) && (jmri.InstanceManager.getDefault(LayoutBlockManager.class).isAdvancedRoutingEnabled())) {
            popupMenu.add(new AbstractAction(Bundle.getMessage("ViewBlockRouting")) {
                @Override
                public void actionPerformed(ActionEvent e) {
                    AbstractAction routeTableAction = new LayoutBlockRouteTableAction("ViewRouting", getLayoutBlock());
                    routeTableAction.actionPerformed(e);
                }
            });
        }
        popupMenu.show(mouseEvent.getComponent(), mouseEvent.getX(), mouseEvent.getY());
        return popupMenu;
    }   //showPopup

    /**
     * {@inheritDoc}
     */
    @Override
    public boolean canRemove() {
        List<String> itemList = new ArrayList<>();

        LayoutEditor.HitPointType type1 = getType1();
        LayoutTrack conn1 = getConnect1();
        itemList.addAll(getPointReferences(type1, conn1));

        LayoutEditor.HitPointType type2 = getType2();
        LayoutTrack conn2 = getConnect2();
        itemList.addAll(getPointReferences(type2, conn2));

        if (!itemList.isEmpty()) {
            displayRemoveWarningDialog(itemList, "TrackSegment");  // NOI18N
        }
        return itemList.isEmpty();
    }

    public ArrayList<String> getPointReferences(LayoutEditor.HitPointType type, LayoutTrack conn) {
        ArrayList<String> result = new ArrayList<>();

        if (type == LayoutEditor.HitPointType.POS_POINT && conn instanceof PositionablePoint) {
            PositionablePoint pt = (PositionablePoint) conn;
            if (!pt.getEastBoundSignal().isEmpty()) {
                result.add(pt.getEastBoundSignal());
            }
            if (!pt.getWestBoundSignal().isEmpty()) {
                result.add(pt.getWestBoundSignal());
            }
            if (!pt.getEastBoundSignalMastName().isEmpty()) {
                result.add(pt.getEastBoundSignalMastName());
            }
            if (!pt.getWestBoundSignalMastName().isEmpty()) {
                result.add(pt.getWestBoundSignalMastName());
            }
            if (!pt.getEastBoundSensorName().isEmpty()) {
                result.add(pt.getEastBoundSensorName());
            }
            if (!pt.getWestBoundSensorName().isEmpty()) {
                result.add(pt.getWestBoundSensorName());
            }
            if (pt.getType() == PositionablePoint.EDGE_CONNECTOR && pt.getLinkedPoint() != null) {
                result.add(Bundle.getMessage("DeleteECisActive"));   // NOI18N
            }
        }

        if (LayoutEditor.HitPointType.isTurnoutHitType(type) && conn instanceof LayoutTurnout) {
            LayoutTurnout lt = (LayoutTurnout) conn;
            switch (type) {
                case TURNOUT_A: {
                    result = lt.getBeanReferences("A");  // NOI18N
                    break;
                }
                case TURNOUT_B: {
                    result = lt.getBeanReferences("B");  // NOI18N
                    break;
                }
                case TURNOUT_C: {
                    result = lt.getBeanReferences("C");  // NOI18N
                    break;
                }
                case TURNOUT_D: {
                    result = lt.getBeanReferences("D");  // NOI18N
                    break;
                }
                default: {
                    log.error("Unexpected HitPointType: {}", type);
                }
            }
        }

        if (LayoutEditor.HitPointType.isLevelXingHitType(type) && conn instanceof LevelXing) {
            LevelXing lx = (LevelXing) conn;
            switch (type) {
                case LEVEL_XING_A: {
                    result = lx.getBeanReferences("A");  // NOI18N
                    break;
                }
                case LEVEL_XING_B: {
                    result = lx.getBeanReferences("B");  // NOI18N
                    break;
                }
                case LEVEL_XING_C: {
                    result = lx.getBeanReferences("C");  // NOI18N
                    break;
                }
                case LEVEL_XING_D: {
                    result = lx.getBeanReferences("D");  // NOI18N
                    break;
                }
                default: {
                    log.error("Unexpected HitPointType: {}", type);
                }
            }
        }

        if (LayoutEditor.HitPointType.isSlipHitType(type) && conn instanceof LayoutSlip) {
            LayoutSlip ls = (LayoutSlip) conn;
            switch (type) {
                case SLIP_A: {
                    result = ls.getBeanReferences("A");  // NOI18N
                    break;
                }
                case SLIP_B: {
                    result = ls.getBeanReferences("B");  // NOI18N
                    break;
                }
                case SLIP_C: {
                    result = ls.getBeanReferences("C");  // NOI18N
                    break;
                }
                case SLIP_D: {
                    result = ls.getBeanReferences("D");  // NOI18N
                    break;
                }
                default: {
                    log.error("Unexpected HitPointType: {}", type);
                }
            }
        }

        return result;
    }

    /**
     * split track segment into two track segments with an anchor between
     */
    public void splitTrackSegment() {
        //create a new anchor
        Point2D p = getCentreSeg();
        PositionablePoint newAnchor = layoutEditor.addAnchor(p);
        //link it to me
        layoutEditor.setLink(newAnchor, LayoutEditor.HitPointType.POS_POINT, this, LayoutEditor.HitPointType.TRACK);

        //get unique name for a new track segment
        String name = layoutEditor.getFinder().uniqueName("T", 1);

        //create it between the new anchor and my connect2(/type2)
        TrackSegment newTrackSegment = new TrackSegment(name,
                newAnchor, LayoutEditor.HitPointType.POS_POINT,
                connect2, type2,
                isDashed(), isMainline(), layoutEditor);
        //add it to known tracks
        layoutEditor.getLayoutTracks().add(newTrackSegment);
        layoutEditor.setDirty();

        //copy attributes to new track segment
        newTrackSegment.setLayoutBlock(this.getLayoutBlock());
        newTrackSegment.setArc(this.isArc());
        newTrackSegment.setCircle(this.isCircle());
        //split any angle between the two new track segments
        newTrackSegment.setAngle(this.getAngle() / 2.0);
        this.setAngle(this.getAngle() / 2.0);
        //newTrackSegment.setBezier(this.isBezier());
        newTrackSegment.setFlip(this.isFlip());

        //copy over decorations
        Map<String, String> d = new HashMap<>();
        this.getDecorations().forEach((k, v) -> {
            if (k.equals("arrow")) {                //if this is an arrow
                if (this.isArrowEndStop()) {        //and it's on the stop end
                    d.put(k, v);                    //copy it to new track
                    this.setArrowEndStop(false);    //and remove it from this track
                }
            } else if (k.equals("bumper")) {        //if this is an end bumper
                if (this.isBumperEndStop()) {       //amd it's on the stop end
                    d.put(k, v);                    //copy it to new track
                    this.setBumperEndStop(false);   //and remove it from this track
                }
            } else {                                //otherwise...
                d.put(k, v);                        //copy to new track
            }
        });
        newTrackSegment.setDecorations(d);

        //link my connect2 to the new track segment
        if (connect2 instanceof PositionablePoint) {
            PositionablePoint pp = (PositionablePoint) connect2;
            pp.replaceTrackConnection(this, newTrackSegment);
        } else {
            layoutEditor.setLink(connect2, type2, newTrackSegment, LayoutEditor.HitPointType.TRACK);
        }

        //link the new anchor to the new track segment
        layoutEditor.setLink(newAnchor, LayoutEditor.HitPointType.POS_POINT, newTrackSegment, LayoutEditor.HitPointType.TRACK);

        //link me to the new newAnchor
        connect2 = newAnchor;
        type2 = LayoutEditor.HitPointType.POS_POINT;

        //check on layout block
        LayoutBlock b = this.getLayoutBlock();

        if (b != null) {
            newTrackSegment.setLayoutBlock(b);
            layoutEditor.getLEAuxTools().setBlockConnectivityChanged();
            newTrackSegment.updateBlockInfo();
        }
        layoutEditor.setDirty();
        layoutEditor.redrawPanel();
    }   //splitTrackSegment

    /**
     * Display popup menu for information and editing.
     */
    protected void showBezierPopUp(MouseEvent e, LayoutEditor.HitPointType hitPointType) {
        int bezierControlPointIndex = hitPointType.getXmlValue() - LayoutEditor.HitPointType.BEZIER_CONTROL_POINT_0.getXmlValue();
        if (popupMenu != null) {
            popupMenu.removeAll();
        } else {
            popupMenu = new JPopupMenu();
        }

        JMenuItem jmi = popupMenu.add(Bundle.getMessage("BezierControlPoint") + " #" + bezierControlPointIndex);
        jmi.setEnabled(false);
        popupMenu.add(new JSeparator(JSeparator.HORIZONTAL));

        if (bezierControlPoints.size() <= getMaxNumberBezierPoints()) {
            popupMenu.add(new AbstractAction(Bundle.getMessage("AddBezierControlPointAfter")) {

                @Override
                public void actionPerformed(ActionEvent e) {
                    addBezierControlPointAfter(bezierControlPointIndex);
                }
            });
            popupMenu.add(new AbstractAction(Bundle.getMessage("AddBezierControlPointBefore")) {

                @Override
                public void actionPerformed(ActionEvent e) {
                    addBezierControlPointBefore(bezierControlPointIndex);
                }
            });
        }

        if (bezierControlPoints.size() > 2) {
            popupMenu.add(new AbstractAction(Bundle.getMessage("DeleteBezierControlPoint") + " #" + bezierControlPointIndex) {

                @Override
                public void actionPerformed(ActionEvent e) {
                    deleteBezierControlPoint(bezierControlPointIndex);
                }
            });
        }
        popupMenu.show(e.getComponent(), e.getX(), e.getY());
    }

    private void addBezierControlPointBefore(int index) {
        Point2D addPoint = getBezierControlPoint(index);
        if (index > 0) {
            addPoint = MathUtil.midPoint(getBezierControlPoint(index - 1), addPoint);
        } else {
            Point2D ep1 = LayoutEditor.getCoords(getConnect1(), getType1());
            addPoint = MathUtil.midPoint(ep1, addPoint);
        }
        bezierControlPoints.add(index, addPoint);
        layoutEditor.redrawPanel();
        layoutEditor.setDirty();
    }

    private void addBezierControlPointAfter(int index) {
        int cnt = bezierControlPoints.size();
        Point2D addPoint = getBezierControlPoint(index);
        if (index < cnt - 1) {
            addPoint = MathUtil.midPoint(addPoint, getBezierControlPoint(index + 1));
            bezierControlPoints.add(index + 1, addPoint);
        } else {
            Point2D ep2 = LayoutEditor.getCoords(getConnect2(), getType2());
            addPoint = MathUtil.midPoint(addPoint, ep2);
            bezierControlPoints.add(addPoint);
        }
        layoutEditor.redrawPanel();
        layoutEditor.setDirty();
    }

    private void deleteBezierControlPoint(int index) {
        if ((index >= 0) && (index < bezierControlPoints.size())) {
            bezierControlPoints.remove(index);
            layoutEditor.redrawPanel();
            layoutEditor.setDirty();
        }
    }

    void changeType(int choice) {
        switch (choice) {
            case 0: //plain track segment (line)
                setArc(false);
                setAngle(0.0D);
                setCircle(false);
                setBezier(false);
                break;
            case 1: //circle
                setCircle(true);
                setArc(true);
//                setAngle(90.0D);
//                setBezier(false); //this is done in setCircle
                break;
            case 2: //arc
                setArc(true);
                setAngle(90.0D);
                setCircle(false);
                setBezier(false);
                break;
            case 3:
                setArc(false);  //bezier
                setCircle(false);
                if (bezierControlPoints.size() == 0) {
                    //TODO: Use MathUtil.intersect to find intersection of adjacent tracks
                    //TODO: and place the control points halfway between that and the two endpoints

                    //set default control point displacements
                    Point2D ep1 = LayoutEditor.getCoords(getConnect1(), getType1());
                    Point2D ep2 = LayoutEditor.getCoords(getConnect2(), getType2());

                    //compute orthogonal offset0 with length one third the distance from ep1 to ep2
                    Point2D offset = MathUtil.subtract(ep2, ep1);
                    offset = MathUtil.normalize(offset, MathUtil.length(offset) / 3.0);
                    offset = MathUtil.orthogonal(offset);

                    //add & subtract orthogonal offset0 to 1/3rd and 2/3rd points
                    Point2D pt1 = MathUtil.add(MathUtil.oneThirdPoint(ep1, ep2), offset);
                    Point2D pt2 = MathUtil.subtract(MathUtil.twoThirdsPoint(ep1, ep2), offset);

                    bezierControlPoints.add(pt1);
                    bezierControlPoints.add(pt2);
                }
                setBezier(true);    //do this last (it calls reCenter())
                break;
            default:
                break;
        }
        layoutEditor.redrawPanel();
        layoutEditor.setDirty();
    }

    /**
     * Clean up when this object is no longer needed.
     * <p>
     * Should not be called while the object is still displayed.
     *
     * @see #remove()
     */
    public void dispose() {
        if (popupMenu != null) {
            popupMenu.removeAll();
        }
        popupMenu = null;
    }

    /**
     * Remove this object from display and persistance.
     */
    public void remove() {
        //remove from persistance by flagging inactive
        active = false;
    }

    private boolean active = true;

    /**
     * Get state. "active" means that the object is still displayed, and should
     * be stored.
     */
    public boolean isActive() {
        return active;
    }

    public static final int SHOWCON = 0x01;
    public static final int HIDECON = 0x02;     //flag set on a segment basis.
    public static final int HIDECONALL = 0x04;  //Used by layout editor for hiding all

    public int showConstructionLine = SHOWCON;

    public boolean isShowConstructionLines() {
        return (((showConstructionLine & HIDECON) != HIDECON)
                && ((showConstructionLine & HIDECONALL) != HIDECONALL));
    }

    //Methods used by Layout Editor
    public void hideConstructionLines(int hide) {
        if (hide == HIDECONALL) {
            showConstructionLine |= HIDECONALL;
        } else if (hide == SHOWCON) {
            if ((showConstructionLine & HIDECONALL) == HIDECONALL) {
                showConstructionLine &= ~HIDECONALL;
            } else {
                showConstructionLine = hide;
            }
        } else {
            showConstructionLine = HIDECON;
        }
        layoutEditor.redrawPanel();
        layoutEditor.setDirty();
    }

    public boolean hideConstructionLines() {
        return ((showConstructionLine & SHOWCON) != SHOWCON);
    }

    /**
     * The following are used only as a temporary store after a circle or arc
     * has been calculated. This prevents the need to recalculate the values
     * each time a re-draw is required.
     */
    private Point2D pt1;
    private Point2D pt2;

    public Point2D getTmpPt1() {
        return pt1;
    }

    public Point2D getTmpPt2() {
        return pt2;
    }

    public void setTmpPt1(Point2D Pt1) {
        pt1 = Pt1;
        changed = true;
    }

    public void setTmpPt2(Point2D Pt2) {
        pt2 = Pt2;
        changed = true;
    }

    private double cX;

    public double getCX() {
        return cX;
    }

    public void setCX(double CX) {
        cX = CX;
    }

    private double cY;

    public double getCY() {
        return cY;
    }

    public void setCY(double CY) {
        cY = CY;
    }

    private double cW;

    public double getCW() {
        return cW;
    }

    public void setCW(double CW) {
        cW = CW;
    }

    private double cH;

    public double getCH() {
        return cH;
    }

    public void setCH(double CH) {
        cH = CH;
    }

    private double startAdj;

    public double getStartAdj() {
        return startAdj;
    }

    public void setStartAdj(double startAdj) {
        this.startAdj = startAdj;
    }

    //this is the center of the track segment (it is "on" the track segment)
    public double getCentreSegX() {
        return getCentreSeg().getX();
    }

    public void setCentreSegX(double x) {
        center.setLocation(x, getCentreSeg().getY());
    }

    public double getCentreSegY() {
        return getCentreSeg().getY();
    }

    public void setCentreSegY(double y) {
        center.setLocation(getCentreSeg().getX(), y);
    }

    /**
     * @return the location of the middle of the segment (on the segment)
     */
    public Point2D getCentreSeg() {
        Point2D result = MathUtil.zeroPoint2D;

        if ((connect1 != null) && (connect2 != null)) {
            //get the end points
            Point2D ep1 = LayoutEditor.getCoords(getConnect1(), getType1());
            Point2D ep2 = LayoutEditor.getCoords(getConnect2(), getType2());

            if (isCircle()) {
                result = center; //new Point2D.Double(centreX, centreY);
            } else if (isArc()) {
                center = MathUtil.midPoint(getBounds());
                if (isFlip()) {
                    Point2D t = ep1;
                    ep1 = ep2;
                    ep2 = t;
                }
                Point2D delta = MathUtil.subtract(ep1, ep2);
                //are they of the same sign?
                if ((delta.getX() >= 0.0) != (delta.getY() >= 0.0)) {
                    delta = MathUtil.divide(delta, +5.0, -5.0);
                } else {
                    delta = MathUtil.divide(delta, -5.0, +5.0);
                }
                result = MathUtil.add(center, delta);
            } else if (isBezier()) {
                //compute result Bezier point for (t == 0.5);
                //copy all the control points (including end points) into an array
                int len = bezierControlPoints.size() + 2;
                Point2D[] points = new Point2D[len];
                points[0] = ep1;
                for (int idx = 1; idx < len - 1; idx++) {
                    points[idx] = bezierControlPoints.get(idx - 1);
                }
                points[len - 1] = ep2;

                //calculate midpoints of all points (len - 1 order times)
                for (int idx = len - 1; idx > 0; idx--) {
                    for (int jdx = 0; jdx < idx; jdx++) {
                        points[jdx] = MathUtil.midPoint(points[jdx], points[jdx + 1]);
                    }
                }
                result = points[0];
            } else {
                result = MathUtil.midPoint(ep1, ep2);
            }
            center = result;
        }
        return result;
    }

    public void setCentreSeg(Point2D p) {
        center = p;
    }

    //this is the center of the track segment when configured as a circle
    private double centreX;

    public double getCentreX() {
        return centreX;
    }

    public void setCentreX(double x) {
        centreX = x;
    }

    private double centreY;

    public double getCentreY() {
        return centreY;
    }

    public void setCentreY(double y) {
        centreY = y;
    }

    public Point2D getCentre() {
        return new Point2D.Double(centreX, centreY);
    }

    private double tmpangle;

    public double getTmpAngle() {
        return tmpangle;
    }

    public void setTmpAngle(double a) {
        tmpangle = a;
    }

    /**
     * get center coordinates
     *
     * @return the center coordinates
     */
    public Point2D getCoordsCenterCircle() {
        return getCentre();
    }

    /**
     * set center coordinates
     *
     * @param p the coordinates to set
     */
    public void setCoordsCenterCircle(Point2D p) {
        centreX = p.getX();
        centreY = p.getY();
    }

    private double chordLength;

    public double getChordLength() {
        return chordLength;
    }

    public void setChordLength(double chord) {
        chordLength = chord;
    }

    /*
    * Called when the user changes the angle dynamically in edit mode
    * by dragging the centre of the cirle.
     */
    protected void reCalculateTrackSegmentAngle(double x, double y) {
        if (!isBezier()) {
            double pt2x;
            double pt2y;
            double pt1x;
            double pt1y;

            if (isFlip()) {
                pt1x = getTmpPt2().getX();
                pt1y = getTmpPt2().getY();
                pt2x = getTmpPt1().getX();
                pt2y = getTmpPt1().getY();
            } else {
                pt1x = getTmpPt1().getX();
                pt1y = getTmpPt1().getY();
                pt2x = getTmpPt2().getX();
                pt2y = getTmpPt2().getY();
            }
            //Point 1 to new point distance
            double a;
            double o;
            double la;
            //Compute arc's chord
            a = pt2x - x;
            o = pt2y - y;
            la = Math.hypot(a, o);

            double lb;
            a = pt1x - x;
            o = pt1y - y;
            lb = Math.hypot(a, o);

            double newangle = Math.toDegrees(Math.acos((-getChordLength() * getChordLength() + la * la + lb * lb) / (2 * la * lb)));
            setAngle(newangle);
        }
    }

    /*
    * Calculate the initally parameters for drawing a circular track segment.
     */
    protected void calculateTrackSegmentAngle() {
        Point2D pt1, pt2;
        if (isFlip()) {
            pt1 = LayoutEditor.getCoords(getConnect2(), getType2());
            pt2 = LayoutEditor.getCoords(getConnect1(), getType1());
        } else {
            pt1 = LayoutEditor.getCoords(getConnect1(), getType1());
            pt2 = LayoutEditor.getCoords(getConnect2(), getType2());
        }
        if ((getTmpPt1() != pt1) || (getTmpPt2() != pt2) || trackNeedsRedraw()) {
            setTmpPt1(pt1);
            setTmpPt2(pt2);

            double pt1x = pt1.getX();
            double pt1y = pt1.getY();
            double pt2x = pt2.getX();
            double pt2y = pt2.getY();

            if (getAngle() == 0.0D) {
                setTmpAngle(90.0D);
            } else {
                setTmpAngle(getAngle());
            }
            //Convert angle to radiants in order to speed up math
            double halfAngleRAD = Math.toRadians(getTmpAngle()) / 2.D;

            //Compute arc's chord
            double a = pt2x - pt1x;
            double o = pt2y - pt1y;
            double chord = Math.hypot(a, o);
            setChordLength(chord);

            //Make sure chord is not null
            //In such a case (ep1 == ep2), there is no arc to draw
            if (chord > 0.D) {
                double radius = (chord / 2.D) / Math.sin(halfAngleRAD);
                //Circle
                double startRad = Math.atan2(a, o) - halfAngleRAD;
                setStartAdj(Math.toDegrees(startRad));
                if (isCircle()) {
                    //Circle - Compute center
                    setCentreX(pt2x - Math.cos(startRad) * radius);
                    setCentreY(pt2y + Math.sin(startRad) * radius);

                    //Circle - Compute rectangle required by Arc2D.Double
                    setCW(radius * 2.0D);
                    setCH(radius * 2.0D);
                    setCX(getCentreX() - radius);
                    setCY(getCentreY() - radius);

                    //Compute where to locate the control circle on the circle segment
                    Point2D offset = new Point2D.Double(
                            +radius * Math.cos(startRad + halfAngleRAD),
                            -radius * Math.sin(startRad + halfAngleRAD));
                    setCentreSeg(MathUtil.add(getCentre(), offset));
                } else {
                    //Ellipse - Round start angle to the closest multiple of 90
                    setStartAdj(Math.round(getStartAdj() / 90.0D) * 90.0D);
                    //Ellipse - Compute rectangle required by Arc2D.Double
                    setCW(Math.abs(a) * 2.0D);
                    setCH(Math.abs(o) * 2.0D);
                    //Ellipse - Adjust rectangle corner, depending on quadrant
                    if (o * a < 0.0D) {
                        a = -a;
                    } else {
                        o = -o;
                    }
                    setCX(Math.min(pt1x, pt2x) - Math.max(a, 0.0D));
                    setCY(Math.min(pt1y, pt2y) - Math.max(o, 0.0D));
                }
            }
        }
    }   //calculateTrackSegmentAngle

    /**
     * {@inheritDoc}
     */
    @Override
    protected void draw1(Graphics2D g2, boolean isMain, boolean isBlock) {
//   if (getName().equals("T15")) {
//       log.debug("STOP");
//   }
        if (!isBlock && isDashed() && getLayoutBlock() != null) {
            //Skip the dashed rail layer, the block layer will display the dashed track
            //This removes random rail fragments from between the block dashes
            return;
        }
        if (isMain == mainline) {
            if (isBlock) {
                setColorForTrackBlock(g2, getLayoutBlock());
            }
            if (isArc()) {
                calculateTrackSegmentAngle();
                g2.draw(new Arc2D.Double(getCX(), getCY(), getCW(), getCH(), getStartAdj(), getTmpAngle(), Arc2D.OPEN));
                trackRedrawn();
            } else if (isBezier()) {
                Point2D[] points = getBezierPoints();
                MathUtil.drawBezier(g2, points);
            } else {
                Point2D end1 = LayoutEditor.getCoords(getConnect1(), getType1());
                Point2D end2 = LayoutEditor.getCoords(getConnect2(), getType2());

                g2.draw(new Line2D.Double(end1, end2));
            }
        }
    }

    /**
     * {@inheritDoc}
     */
    @Override
    protected void draw2(Graphics2D g2, boolean isMain, float railDisplacement) {
//   if (getName().equals("T5")) {
//       log.debug("STOP");
//   }
        if (isDashed() && getLayoutBlock() != null) {
            //Skip the dashed rail layer, the block layer will display the dashed track
            //This removes random rail fragments from between the block dashes
            return;
        }
        if (isMain == mainline) {
            if (isArc()) {
                calculateTrackSegmentAngle();
                Rectangle2D cRectangle2D = new Rectangle2D.Double(
                        getCX(), getCY(), getCW(), getCH());
                Rectangle2D tRectangle2D = MathUtil.inset(cRectangle2D, -railDisplacement);
                double startAdj = getStartAdj(), tmpAngle = getTmpAngle();
                g2.draw(new Arc2D.Double(tRectangle2D.getX(), tRectangle2D.getY(),
                        tRectangle2D.getWidth(), tRectangle2D.getHeight(),
                        startAdj, tmpAngle, Arc2D.OPEN));
                tRectangle2D = MathUtil.inset(cRectangle2D, +railDisplacement);
                g2.draw(new Arc2D.Double(tRectangle2D.getX(), tRectangle2D.getY(),
                        tRectangle2D.getWidth(), tRectangle2D.getHeight(),
                        startAdj, tmpAngle, Arc2D.OPEN));
                trackRedrawn();
            } else if (isBezier()) {
                Point2D[] points = getBezierPoints();
                MathUtil.drawBezier(g2, points, -railDisplacement);
                MathUtil.drawBezier(g2, points, +railDisplacement);
            } else {
                Point2D end1 = LayoutEditor.getCoords(getConnect1(), getType1());
                Point2D end2 = LayoutEditor.getCoords(getConnect2(), getType2());

                Point2D delta = MathUtil.subtract(end2, end1);
                Point2D vector = MathUtil.normalize(delta, railDisplacement);
                vector = MathUtil.orthogonal(vector);

                Point2D ep1L = MathUtil.add(end1, vector);
                Point2D ep2L = MathUtil.add(end2, vector);
                g2.draw(new Line2D.Double(ep1L, ep2L));

                Point2D ep1R = MathUtil.subtract(end1, vector);
                Point2D ep2R = MathUtil.subtract(end2, vector);
                g2.draw(new Line2D.Double(ep1R, ep2R));
            }
        }
    }

    /**
     * {@inheritDoc}
     */
    @Override
    protected void highlightUnconnected(Graphics2D g2, LayoutEditor.HitPointType selectedType) {
        //TrackSegments are always connected
        //nothing to see here... move along...
    }

    @Override
    protected void drawEditControls(Graphics2D g2) {
        g2.setColor(Color.black);
        if (isShowConstructionLines()) {
            Point2D ep1 = LayoutEditor.getCoords(getConnect1(), getType1());
            Point2D ep2 = LayoutEditor.getCoords(getConnect2(), getType2());
            if (isCircle()) {
                //draw radiuses
                Point2D circleCenterPoint = getCoordsCenterCircle();
                g2.draw(new Line2D.Double(circleCenterPoint, ep1));
                g2.draw(new Line2D.Double(circleCenterPoint, ep2));
                //Draw a circle and square at the circles centre, that
                //allows the user to change the angle by dragging the mouse.
                g2.draw(trackEditControlCircleAt(circleCenterPoint));
                g2.draw(layoutEditor.layoutEditorControlRectAt(circleCenterPoint));
            } else if (isBezier()) {
                //draw construction lines and control circles
                Point2D lastPt = ep1;
                for (Point2D bcp : bezierControlPoints) {
                    g2.draw(new Line2D.Double(lastPt, bcp));
                    lastPt = bcp;
                    g2.draw(layoutEditor.layoutEditorControlRectAt(bcp));
                }
                g2.draw(new Line2D.Double(lastPt, ep2));
            }
        }
        g2.draw(trackEditControlCircleAt(getCentreSeg()));
    }   //drawEditControls

    @Override
    protected void drawTurnoutControls(Graphics2D g2) {
        //TrackSegments don't have turnout controls...
        //nothing to see here... move along...
    }

    /**
     * {@inheritDoc}
     */
    @Override
    public void reCheckBlockBoundary() {
        //nothing to see here... move along...
    }

    /**
     * {@inheritDoc}
     */
    @Override
    protected void drawDecorations(Graphics2D g2) {
//   if (getName().equals("T5")) {
//       log.debug("STOP");
//   }

//get end points and calculate start/stop angles (in radians)
        Point2D ep1 = LayoutEditor.getCoords(getConnect1(), getType1());
        Point2D ep2 = LayoutEditor.getCoords(getConnect2(), getType2());
        Point2D p1, p2, p3, p4, p5, p6, p7;
        Point2D p1P = ep1, p2P = ep2, p3P, p4P, p5P, p6P, p7P;
        double startAngleRAD, stopAngleRAD;
        if (isArc()) {
            calculateTrackSegmentAngle();
            double startAngleDEG = getStartAdj(), extentAngleDEG = getTmpAngle();
            startAngleRAD = (Math.PI / 2.D) - Math.toRadians(startAngleDEG);
            stopAngleRAD = (Math.PI / 2.D) - Math.toRadians(startAngleDEG + extentAngleDEG);
            if (isFlip()) {
                startAngleRAD += Math.PI;
                stopAngleRAD += Math.PI;
            } else {
                double temp = startAngleRAD;
                startAngleRAD = stopAngleRAD;
                stopAngleRAD = temp;
            }
        } else if (isBezier()) {
            Point2D cp0 = bezierControlPoints.get(0);
            Point2D cpN = bezierControlPoints.get(bezierControlPoints.size() - 1);
            startAngleRAD = (Math.PI / 2.D) - MathUtil.computeAngleRAD(cp0, ep1);
            stopAngleRAD = (Math.PI / 2.D) - MathUtil.computeAngleRAD(ep2, cpN);
        } else {
            startAngleRAD = (Math.PI / 2.D) - MathUtil.computeAngleRAD(ep2, ep1);
            stopAngleRAD = startAngleRAD;
        }

//
//arrow decorations
//
        if (arrowStyle > 0) {
            g2.setStroke(new BasicStroke(arrowLineWidth,
                    BasicStroke.CAP_BUTT, BasicStroke.JOIN_MITER, 1.F));
            g2.setColor(arrowColor);

            //draw the start arrows
            int offset = 1;
            if (arrowEndStart) {
                if (arrowDirIn) {
                    offset = drawArrow(g2, ep1, Math.PI + startAngleRAD, false, offset);
                }
                if (arrowDirOut) {
                    offset = drawArrow(g2, ep1, Math.PI + startAngleRAD, true, offset);
                }
            }

            //draw the stop arrows
            offset = 1;
            if (arrowEndStop) {
                if (arrowDirIn) {
                    offset = drawArrow(g2, ep2, stopAngleRAD, false, offset);
                }
                if (arrowDirOut) {
                    offset = drawArrow(g2, ep2, stopAngleRAD, true, offset);
                }
            }
        }   //arrow decoration

//
//bridge decorations
//
        if (bridgeSideLeft || bridgeSideRight) {
            float halfWidth = bridgeDeckWidth / 2.F;

            g2.setStroke(new BasicStroke(bridgeLineWidth,
                    BasicStroke.CAP_BUTT, BasicStroke.JOIN_MITER, 1.F));
            g2.setColor(bridgeColor);

            if (isArc()) {
                calculateTrackSegmentAngle();
                Rectangle2D cRectangle2D = new Rectangle2D.Double(
                        getCX(), getCY(), getCW(), getCH());
                double startAdj = getStartAdj(), tmpAngle = getTmpAngle();
                if (bridgeSideLeft) {
                    Rectangle2D tRectangle2D = MathUtil.inset(cRectangle2D, -halfWidth);
                    g2.draw(new Arc2D.Double(tRectangle2D.getX(), tRectangle2D.getY(),
                            tRectangle2D.getWidth(), tRectangle2D.getHeight(),
                            startAdj, tmpAngle, Arc2D.OPEN));
                }
                if (bridgeSideRight) {
                    Rectangle2D tRectangle2D = MathUtil.inset(cRectangle2D, +halfWidth);
                    g2.draw(new Arc2D.Double(tRectangle2D.getX(), tRectangle2D.getY(),
                            tRectangle2D.getWidth(), tRectangle2D.getHeight(),
                            startAdj, tmpAngle, Arc2D.OPEN));
                }
            } else if (isBezier()) {
                Point2D[] points = getBezierPoints();
                if (bridgeSideLeft) {
                    MathUtil.drawBezier(g2, points, -halfWidth);
                }
                if (bridgeSideRight) {
                    MathUtil.drawBezier(g2, points, +halfWidth);
                }
            } else {
                Point2D delta = MathUtil.subtract(ep2, ep1);
                Point2D vector = MathUtil.normalize(delta, halfWidth);
                vector = MathUtil.orthogonal(vector);

                if (bridgeSideRight) {
                    Point2D ep1R = MathUtil.add(ep1, vector);
                    Point2D ep2R = MathUtil.add(ep2, vector);
                    g2.draw(new Line2D.Double(ep1R, ep2R));
                }

                if (bridgeSideLeft) {
                    Point2D ep1L = MathUtil.subtract(ep1, vector);
                    Point2D ep2L = MathUtil.subtract(ep2, vector);
                    g2.draw(new Line2D.Double(ep1L, ep2L));
                }
            }   //if isArc() {} else if isBezier() {} else...

            if (isFlip()) {
                boolean temp = bridgeSideRight;
                bridgeSideRight = bridgeSideLeft;
                bridgeSideLeft = temp;
            }

            if (bridgeHasEntry) {
                if (bridgeSideRight) {
                    p1 = new Point2D.Double(-bridgeApproachWidth, +bridgeApproachWidth + halfWidth);
                    p2 = new Point2D.Double(0.0, +halfWidth);
                    p1P = MathUtil.add(MathUtil.rotateRAD(p1, startAngleRAD), ep1);
                    p2P = MathUtil.add(MathUtil.rotateRAD(p2, startAngleRAD), ep1);
                    g2.draw(new Line2D.Double(p1P, p2P));
                }
                if (bridgeSideLeft) {
                    p1 = new Point2D.Double(-bridgeApproachWidth, -bridgeApproachWidth - halfWidth);
                    p2 = new Point2D.Double(0.0, -halfWidth);
                    p1P = MathUtil.add(MathUtil.rotateRAD(p1, startAngleRAD), ep1);
                    p2P = MathUtil.add(MathUtil.rotateRAD(p2, startAngleRAD), ep1);
                    g2.draw(new Line2D.Double(p1P, p2P));
                }
            }
            if (bridgeHasExit) {
                if (bridgeSideRight) {
                    p1 = new Point2D.Double(+bridgeApproachWidth, +bridgeApproachWidth + halfWidth);
                    p2 = new Point2D.Double(0.0, +halfWidth);
                    p1P = MathUtil.add(MathUtil.rotateRAD(p1, stopAngleRAD), ep2);
                    p2P = MathUtil.add(MathUtil.rotateRAD(p2, stopAngleRAD), ep2);
                    g2.draw(new Line2D.Double(p1P, p2P));
                }
                if (bridgeSideLeft) {
                    p1 = new Point2D.Double(+bridgeApproachWidth, -bridgeApproachWidth - halfWidth);
                    p2 = new Point2D.Double(0.0, -halfWidth);
                    p1P = MathUtil.add(MathUtil.rotateRAD(p1, stopAngleRAD), ep2);
                    p2P = MathUtil.add(MathUtil.rotateRAD(p2, stopAngleRAD), ep2);
                    g2.draw(new Line2D.Double(p1P, p2P));
                }
            }

            //if necessary flip these back
            if (isFlip()) {
                boolean temp = bridgeSideRight;
                bridgeSideRight = bridgeSideLeft;
                bridgeSideLeft = temp;
            }
        }

//
//end bumper decorations
//
        if (bumperEndStart || bumperEndStop) {
            g2.setStroke(new BasicStroke(bumperLineWidth,
                    BasicStroke.CAP_BUTT, BasicStroke.JOIN_MITER, 1.F));
            g2.setColor(bumperColor);

            float halfLength = bumperLength / 2.F;

            if (bumperFlipped) {
                double temp = startAngleRAD;
                startAngleRAD = stopAngleRAD;
                stopAngleRAD = temp;
            }

            //common points
            p1 = new Point2D.Double(0.F, -halfLength);
            p2 = new Point2D.Double(0.F, +halfLength);

            if (bumperEndStart) {
                p1P = MathUtil.add(MathUtil.rotateRAD(p1, startAngleRAD), ep1);
                p2P = MathUtil.add(MathUtil.rotateRAD(p2, startAngleRAD), ep1);
                //draw cross tie
                g2.draw(new Line2D.Double(p1P, p2P));
            }
            if (bumperEndStop) {
                p1P = MathUtil.add(MathUtil.rotateRAD(p1, stopAngleRAD), ep2);
                p2P = MathUtil.add(MathUtil.rotateRAD(p2, stopAngleRAD), ep2);
                //draw cross tie
                g2.draw(new Line2D.Double(p1P, p2P));
            }
        }   //if (bumperEndStart || bumperEndStop)

//
//tunnel decorations
//
        if (tunnelSideRight || tunnelSideLeft) {
            float halfWidth = tunnelFloorWidth / 2.F;
            g2.setStroke(new BasicStroke(tunnelLineWidth,
                    BasicStroke.CAP_BUTT, BasicStroke.JOIN_BEVEL, 10.F,
                    new float[]{6.F, 4.F}, 0));
            g2.setColor(tunnelColor);

            if (isArc()) {
                calculateTrackSegmentAngle();
                Rectangle2D cRectangle2D = new Rectangle2D.Double(
                        getCX(), getCY(), getCW(), getCH());
                double startAngleDEG = getStartAdj(), extentAngleDEG = getTmpAngle();
                if (tunnelSideRight) {
                    Rectangle2D tRectangle2D = MathUtil.inset(cRectangle2D, +halfWidth);
                    g2.draw(new Arc2D.Double(tRectangle2D.getX(), tRectangle2D.getY(),
                            tRectangle2D.getWidth(), tRectangle2D.getHeight(),
                            startAngleDEG, extentAngleDEG, Arc2D.OPEN));
                }
                if (tunnelSideLeft) {
                    Rectangle2D tRectangle2D = MathUtil.inset(cRectangle2D, -halfWidth);
                    g2.draw(new Arc2D.Double(tRectangle2D.getX(), tRectangle2D.getY(),
                            tRectangle2D.getWidth(), tRectangle2D.getHeight(),
                            startAngleDEG, extentAngleDEG, Arc2D.OPEN));
                }
                trackRedrawn();
            } else if (isBezier()) {
                Point2D[] points = getBezierPoints();
                if (tunnelSideRight) {
                    MathUtil.drawBezier(g2, points, +halfWidth);
                }
                if (tunnelSideLeft) {
                    MathUtil.drawBezier(g2, points, -halfWidth);
                }
            } else {
                Point2D delta = MathUtil.subtract(ep2, ep1);
                Point2D vector = MathUtil.normalize(delta, halfWidth);
                vector = MathUtil.orthogonal(vector);

                if (tunnelSideRight) {
                    Point2D ep1L = MathUtil.add(ep1, vector);
                    Point2D ep2L = MathUtil.add(ep2, vector);
                    g2.draw(new Line2D.Double(ep1L, ep2L));
                }
                if (tunnelSideLeft) {
                    Point2D ep1R = MathUtil.subtract(ep1, vector);
                    Point2D ep2R = MathUtil.subtract(ep2, vector);
                    g2.draw(new Line2D.Double(ep1R, ep2R));
                }
            }   //if isArc() {} else if isBezier() {} else...

            g2.setStroke(new BasicStroke(tunnelLineWidth,
                    BasicStroke.CAP_BUTT, BasicStroke.JOIN_MITER, 1.F));
            g2.setColor(tunnelColor);

            //don't let tunnelEntranceWidth be less than tunnelFloorWidth + 6
            tunnelEntranceWidth = Math.max(tunnelEntranceWidth, tunnelFloorWidth + 6);

            double halfEntranceWidth = tunnelEntranceWidth / 2.0;
            double halfFloorWidth = tunnelFloorWidth / 2.0;
            double halfDiffWidth = halfEntranceWidth - halfFloorWidth;

            if (isFlip()) {
                boolean temp = tunnelSideRight;
                tunnelSideRight = tunnelSideLeft;
                tunnelSideLeft = temp;
            }

            if (tunnelHasEntry) {
                if (tunnelSideRight) {
                    p1 = new Point2D.Double(0.0, 0.0);
                    p2 = new Point2D.Double(0.0, +halfFloorWidth);
                    p3 = new Point2D.Double(0.0, +halfEntranceWidth);
                    p4 = new Point2D.Double(-halfEntranceWidth - halfFloorWidth, +halfEntranceWidth);
                    p5 = new Point2D.Double(-halfEntranceWidth - halfFloorWidth, +halfEntranceWidth - halfDiffWidth);
                    p6 = new Point2D.Double(-halfFloorWidth, +halfEntranceWidth - halfDiffWidth);
                    p7 = new Point2D.Double(-halfDiffWidth, 0.0);

                    p1P = MathUtil.add(MathUtil.rotateRAD(p1, startAngleRAD), ep1);
                    p2P = MathUtil.add(MathUtil.rotateRAD(p2, startAngleRAD), ep1);
                    p3P = MathUtil.add(MathUtil.rotateRAD(p3, startAngleRAD), ep1);
                    p4P = MathUtil.add(MathUtil.rotateRAD(p4, startAngleRAD), ep1);
                    p5P = MathUtil.add(MathUtil.rotateRAD(p5, startAngleRAD), ep1);
                    p6P = MathUtil.add(MathUtil.rotateRAD(p6, startAngleRAD), ep1);
                    p7P = MathUtil.add(MathUtil.rotateRAD(p7, startAngleRAD), ep1);

                    GeneralPath path = new GeneralPath();
                    path.moveTo(p1P.getX(), p1P.getY());
                    path.lineTo(p2P.getX(), p2P.getY());
                    path.quadTo(p3P.getX(), p3P.getY(), p4P.getX(), p4P.getY());
                    path.lineTo(p5P.getX(), p5P.getY());
                    path.quadTo(p6P.getX(), p6P.getY(), p7P.getX(), p7P.getY());
                    path.closePath();
                    g2.draw(path);
                }
                if (tunnelSideLeft) {
                    p1 = new Point2D.Double(0.0, 0.0);
                    p2 = new Point2D.Double(0.0, -halfFloorWidth);
                    p3 = new Point2D.Double(0.0, -halfEntranceWidth);
                    p4 = new Point2D.Double(-halfEntranceWidth - halfFloorWidth, -halfEntranceWidth);
                    p5 = new Point2D.Double(-halfEntranceWidth - halfFloorWidth, -halfEntranceWidth + halfDiffWidth);
                    p6 = new Point2D.Double(-halfFloorWidth, -halfEntranceWidth + halfDiffWidth);
                    p7 = new Point2D.Double(-halfDiffWidth, 0.0);

                    p1P = MathUtil.add(MathUtil.rotateRAD(p1, startAngleRAD), ep1);
                    p2P = MathUtil.add(MathUtil.rotateRAD(p2, startAngleRAD), ep1);
                    p3P = MathUtil.add(MathUtil.rotateRAD(p3, startAngleRAD), ep1);
                    p4P = MathUtil.add(MathUtil.rotateRAD(p4, startAngleRAD), ep1);
                    p5P = MathUtil.add(MathUtil.rotateRAD(p5, startAngleRAD), ep1);
                    p6P = MathUtil.add(MathUtil.rotateRAD(p6, startAngleRAD), ep1);
                    p7P = MathUtil.add(MathUtil.rotateRAD(p7, startAngleRAD), ep1);

                    GeneralPath path = new GeneralPath();
                    path.moveTo(p1P.getX(), p1P.getY());
                    path.lineTo(p2P.getX(), p2P.getY());
                    path.quadTo(p3P.getX(), p3P.getY(), p4P.getX(), p4P.getY());
                    path.lineTo(p5P.getX(), p5P.getY());
                    path.quadTo(p6P.getX(), p6P.getY(), p7P.getX(), p7P.getY());
                    path.closePath();
                    g2.draw(path);
                }
            }
            if (tunnelHasExit) {
                if (tunnelSideRight) {
                    p1 = new Point2D.Double(0.0, 0.0);
                    p2 = new Point2D.Double(0.0, +halfFloorWidth);
                    p3 = new Point2D.Double(0.0, +halfEntranceWidth);
                    p4 = new Point2D.Double(halfEntranceWidth + halfFloorWidth, +halfEntranceWidth);
                    p5 = new Point2D.Double(halfEntranceWidth + halfFloorWidth, +halfEntranceWidth - halfDiffWidth);
                    p6 = new Point2D.Double(halfFloorWidth, +halfEntranceWidth - halfDiffWidth);
                    p7 = new Point2D.Double(halfDiffWidth, 0.0);

                    p1P = MathUtil.add(MathUtil.rotateRAD(p1, stopAngleRAD), ep2);
                    p2P = MathUtil.add(MathUtil.rotateRAD(p2, stopAngleRAD), ep2);
                    p3P = MathUtil.add(MathUtil.rotateRAD(p3, stopAngleRAD), ep2);
                    p4P = MathUtil.add(MathUtil.rotateRAD(p4, stopAngleRAD), ep2);
                    p5P = MathUtil.add(MathUtil.rotateRAD(p5, stopAngleRAD), ep2);
                    p6P = MathUtil.add(MathUtil.rotateRAD(p6, stopAngleRAD), ep2);
                    p7P = MathUtil.add(MathUtil.rotateRAD(p7, stopAngleRAD), ep2);

                    GeneralPath path = new GeneralPath();
                    path.moveTo(p1P.getX(), p1P.getY());
                    path.lineTo(p2P.getX(), p2P.getY());
                    path.quadTo(p3P.getX(), p3P.getY(), p4P.getX(), p4P.getY());
                    path.lineTo(p5P.getX(), p5P.getY());
                    path.quadTo(p6P.getX(), p6P.getY(), p7P.getX(), p7P.getY());
                    path.closePath();
                    g2.draw(path);
                }
                if (tunnelSideLeft) {
                    p1 = new Point2D.Double(0.0, 0.0);
                    p2 = new Point2D.Double(0.0, -halfFloorWidth);
                    p3 = new Point2D.Double(0.0, -halfEntranceWidth);
                    p4 = new Point2D.Double(halfEntranceWidth + halfFloorWidth, -halfEntranceWidth);
                    p5 = new Point2D.Double(halfEntranceWidth + halfFloorWidth, -halfEntranceWidth + halfDiffWidth);
                    p6 = new Point2D.Double(halfFloorWidth, -halfEntranceWidth + halfDiffWidth);
                    p7 = new Point2D.Double(halfDiffWidth, 0.0);

                    p1P = MathUtil.add(MathUtil.rotateRAD(p1, stopAngleRAD), ep2);
                    p2P = MathUtil.add(MathUtil.rotateRAD(p2, stopAngleRAD), ep2);
                    p3P = MathUtil.add(MathUtil.rotateRAD(p3, stopAngleRAD), ep2);
                    p4P = MathUtil.add(MathUtil.rotateRAD(p4, stopAngleRAD), ep2);
                    p5P = MathUtil.add(MathUtil.rotateRAD(p5, stopAngleRAD), ep2);
                    p6P = MathUtil.add(MathUtil.rotateRAD(p6, stopAngleRAD), ep2);
                    p7P = MathUtil.add(MathUtil.rotateRAD(p7, stopAngleRAD), ep2);

                    GeneralPath path = new GeneralPath();
                    path.moveTo(p1P.getX(), p1P.getY());
                    path.lineTo(p2P.getX(), p2P.getY());
                    path.quadTo(p3P.getX(), p3P.getY(), p4P.getX(), p4P.getY());
                    path.lineTo(p5P.getX(), p5P.getY());
                    path.quadTo(p6P.getX(), p6P.getY(), p7P.getX(), p7P.getY());
                    path.closePath();
                    g2.draw(path);
                }
            }

            //if necessary, put these back
            if (isFlip()) {
                boolean temp = tunnelSideRight;
                tunnelSideRight = tunnelSideLeft;
                tunnelSideLeft = temp;
            }
        }
    }   //drawDecorations

    /*
    * getBezierPoints
    * @return the points to pass to MathUtil.drawBezier(...)
     */
    private Point2D[] getBezierPoints() {
        Point2D ep1 = LayoutEditor.getCoords(getConnect1(), getType1());
        Point2D ep2 = LayoutEditor.getCoords(getConnect2(), getType2());
        int cnt = bezierControlPoints.size() + 2;
        Point2D[] points = new Point2D[cnt];
        points[0] = ep1;
        for (int idx = 0; idx < cnt - 2; idx++) {
            points[idx + 1] = bezierControlPoints.get(idx);
        }
        points[cnt - 1] = ep2;
        return points;
    }

    private int drawArrow(
            Graphics2D g2,
            Point2D ep,
            double angleRAD,
            boolean dirOut,
            int offset) {
        Point2D p1, p2, p3, p4, p5, p6;
        switch (arrowStyle) {
            default: {
                arrowStyle = 0;
                break;
            }
            case 0: {
                break;
            }
            case 1: {
                if (dirOut) {
                    p1 = new Point2D.Double(offset, -arrowLength);
                    p2 = new Point2D.Double(offset + arrowLength, 0.0);
                    p3 = new Point2D.Double(offset, +arrowLength);
                } else {
                    p1 = new Point2D.Double(offset + arrowLength, -arrowLength);
                    p2 = new Point2D.Double(offset, 0.0);
                    p3 = new Point2D.Double(offset + arrowLength, +arrowLength);
                }
                p1 = MathUtil.add(MathUtil.rotateRAD(p1, angleRAD), ep);
                p2 = MathUtil.add(MathUtil.rotateRAD(p2, angleRAD), ep);
                p3 = MathUtil.add(MathUtil.rotateRAD(p3, angleRAD), ep);

                g2.draw(new Line2D.Double(p1, p2));
                g2.draw(new Line2D.Double(p2, p3));
                offset += arrowLength + arrowGap;
                break;
            }
            case 2: {
                if (dirOut) {
                    p1 = new Point2D.Double(offset, -arrowLength);
                    p2 = new Point2D.Double(offset + arrowLength, 0.0);
                    p3 = new Point2D.Double(offset, +arrowLength);
                    p4 = new Point2D.Double(offset + arrowLineWidth + arrowGap, -arrowLength);
                    p5 = new Point2D.Double(offset + arrowLineWidth + arrowGap + arrowLength, 0.0);
                    p6 = new Point2D.Double(offset + arrowLineWidth + arrowGap, +arrowLength);
                } else {
                    p1 = new Point2D.Double(offset + arrowLength, -arrowLength);
                    p2 = new Point2D.Double(offset, 0.0);
                    p3 = new Point2D.Double(offset + arrowLength, +arrowLength);
                    p4 = new Point2D.Double(offset + arrowLineWidth + arrowGap + arrowLength, -arrowLength);
                    p5 = new Point2D.Double(offset + arrowLineWidth + arrowGap, 0.0);
                    p6 = new Point2D.Double(offset + arrowLineWidth + arrowGap + arrowLength, +arrowLength);
                }
                p1 = MathUtil.add(MathUtil.rotateRAD(p1, angleRAD), ep);
                p2 = MathUtil.add(MathUtil.rotateRAD(p2, angleRAD), ep);
                p3 = MathUtil.add(MathUtil.rotateRAD(p3, angleRAD), ep);
                p4 = MathUtil.add(MathUtil.rotateRAD(p4, angleRAD), ep);
                p5 = MathUtil.add(MathUtil.rotateRAD(p5, angleRAD), ep);
                p6 = MathUtil.add(MathUtil.rotateRAD(p6, angleRAD), ep);

                g2.draw(new Line2D.Double(p1, p2));
                g2.draw(new Line2D.Double(p2, p3));
                g2.draw(new Line2D.Double(p4, p5));
                g2.draw(new Line2D.Double(p5, p6));
                offset += arrowLength + (2 * (arrowLineWidth + arrowGap));
                break;
            }
            case 3: {
                if (dirOut) {
                    p1 = new Point2D.Double(offset, -arrowLength);
                    p2 = new Point2D.Double(offset + arrowLength, 0.0);
                    p3 = new Point2D.Double(offset, +arrowLength);
                } else {
                    p1 = new Point2D.Double(offset + arrowLength, -arrowLength);
                    p2 = new Point2D.Double(offset, 0.0);
                    p3 = new Point2D.Double(offset + arrowLength, +arrowLength);
                }
                p1 = MathUtil.add(MathUtil.rotateRAD(p1, angleRAD), ep);
                p2 = MathUtil.add(MathUtil.rotateRAD(p2, angleRAD), ep);
                p3 = MathUtil.add(MathUtil.rotateRAD(p3, angleRAD), ep);

                GeneralPath path = new GeneralPath();
                path.moveTo(p1.getX(), p1.getY());
                path.lineTo(p2.getX(), p2.getY());
                path.lineTo(p3.getX(), p3.getY());
                path.closePath();
                if (arrowLineWidth > 1) {
                    g2.fill(path);
                } else {
                    g2.draw(path);
                }
                offset += arrowLength + arrowGap;
                break;
            }
            case 4: {
                if (dirOut) {
                    p1 = new Point2D.Double(offset, 0.0);
                    p2 = new Point2D.Double(offset + (2 * arrowLength), -arrowLength);
                    p3 = new Point2D.Double(offset + (3 * arrowLength), 0.0);
                    p4 = new Point2D.Double(offset + (2 * arrowLength), +arrowLength);
                } else {
                    p1 = new Point2D.Double(offset, 0.0);
                    p2 = new Point2D.Double(offset + (4 * arrowLength), -arrowLength);
                    p3 = new Point2D.Double(offset + (3 * arrowLength), 0.0);
                    p4 = new Point2D.Double(offset + (4 * arrowLength), +arrowLength);
                }
                p1 = MathUtil.add(MathUtil.rotateRAD(p1, angleRAD), ep);
                p2 = MathUtil.add(MathUtil.rotateRAD(p2, angleRAD), ep);
                p3 = MathUtil.add(MathUtil.rotateRAD(p3, angleRAD), ep);
                p4 = MathUtil.add(MathUtil.rotateRAD(p4, angleRAD), ep);

                g2.draw(new Line2D.Double(p1, p3));
                g2.draw(new Line2D.Double(p2, p3));
                g2.draw(new Line2D.Double(p3, p4));

                offset += (3 * arrowLength) + arrowGap;
                break;
            }
            case 5: {
                if (dirOut) {
                    p1 = new Point2D.Double(offset, 0.0);
                    p2 = new Point2D.Double(offset + (2 * arrowLength), -arrowLength);
                    p3 = new Point2D.Double(offset + (3 * arrowLength), 0.0);
                    p4 = new Point2D.Double(offset + (2 * arrowLength), +arrowLength);
                } else {
                    p1 = new Point2D.Double(offset, 0.0);
                    p2 = new Point2D.Double(offset + (4 * arrowLength), -arrowLength);
                    p3 = new Point2D.Double(offset + (3 * arrowLength), 0.0);
                    p4 = new Point2D.Double(offset + (4 * arrowLength), +arrowLength);
                }
                p1 = MathUtil.add(MathUtil.rotateRAD(p1, angleRAD), ep);
                p2 = MathUtil.add(MathUtil.rotateRAD(p2, angleRAD), ep);
                p3 = MathUtil.add(MathUtil.rotateRAD(p3, angleRAD), ep);
                p4 = MathUtil.add(MathUtil.rotateRAD(p4, angleRAD), ep);

                GeneralPath path = new GeneralPath();
                path.moveTo(p4.getX(), p4.getY());
                path.lineTo(p2.getX(), p2.getY());
                path.lineTo(p3.getX(), p3.getY());
                path.closePath();
                if (arrowLineWidth > 1) {
                    g2.fill(path);
                } else {
                    g2.draw(path);
                }
                g2.draw(new Line2D.Double(p1, p3));

                offset += (3 * arrowLength) + arrowGap;
                break;
            }
        }
        return offset;
    }   //drawArrow

    /*======================*\
    |* decoration accessors *|
    \*======================*/
    @Override
    public boolean hasDecorations() {
        return ((arrowStyle > 0)
                || (bridgeSideLeft || bridgeSideRight)
                || (bumperEndStart || bumperEndStop)
                || (tunnelSideLeft || tunnelSideRight));
    }

    /**
     * Get decorations.
     *
     * @return decorations to set
     */
    @Override
    public Map<String, String> getDecorations() {
        if (decorations == null) {
            decorations = new HashMap<>();
        } //if (decorathions != null)

        //
        //arrow decorations
        //
        if (arrowStyle > 0) {
            //<decoration name="arrow" value="double;both;linewidth=1;length=12;gap=1" />
            List<String> arrowValues = new ArrayList<>();

            arrowValues.add("style=" + arrowStyle);

            if (arrowEndStart && arrowEndStop) {
                //default behaviour is both
            } else if (arrowEndStop) {
                arrowValues.add("stop");
            } else {
                arrowEndStart = true;
                arrowValues.add("start");
            }

            if (arrowDirIn && !arrowDirOut) {
                arrowValues.add("in");
            } else if (!arrowDirIn && arrowDirOut) {
                arrowValues.add("out");
            } else {
                arrowDirIn = true;
                arrowDirOut = true;
                arrowValues.add("both");
            }
            arrowValues.add("color=" + ColorUtil.colorToHexString(arrowColor));
            arrowValues.add("linewidth=" + arrowLineWidth);
            arrowValues.add("length=" + arrowLength);
            arrowValues.add("gap=" + arrowGap);
            decorations.put("arrow", String.join(";", arrowValues));
        }   //if (arrowCount > 0)

        //
        //bridge decorations
        //
        if (bridgeSideLeft || bridgeSideRight) {
            //<decoration name="bridge" value="both;linewidth=2;deckwidth=8" />
            List<String> bridgeValues = new ArrayList<>();

            if (bridgeHasEntry && !bridgeHasExit) {
                bridgeValues.add("entry");
            } else if (!bridgeHasEntry && bridgeHasExit) {
                bridgeValues.add("exit");
            } else if (bridgeHasEntry && bridgeHasExit) {
                bridgeValues.add("both");
            }
            if (bridgeSideLeft && !bridgeSideRight) {
                bridgeValues.add("left");
            } else if (!bridgeSideLeft && bridgeSideRight) {
                bridgeValues.add("right");
            }
            bridgeValues.add("color=" + ColorUtil.colorToHexString(bridgeColor));
            bridgeValues.add("linewidth=" + bridgeLineWidth);
            bridgeValues.add("approachwidth=" + bridgeApproachWidth);
            bridgeValues.add("deckwidth=" + bridgeDeckWidth);

            decorations.put("bridge", String.join(";", bridgeValues));
        }   //if (bridgeSideLeft || bridgeSideRight)

        //
        //end bumper decorations
        //
        if (bumperEndStart || bumperEndStop) {
            //<decoration name="bumper" value="double;linewidth=2;length=6;gap=2;flipped" />
            List<String> bumperValues = new ArrayList<>();
            if (bumperEndStart) {
                bumperValues.add("start");
            } else if (bumperEndStop) {
                bumperValues.add("stop");
            }

            if (bumperFlipped) {
                bumperValues.add("flip");
            }
            bumperValues.add("color=" + ColorUtil.colorToHexString(bumperColor));
            bumperValues.add("length=" + bumperLength);
            bumperValues.add("linewidth=" + bumperLineWidth);

            decorations.put("bumper", String.join(";", bumperValues));
        }   //if (bumperCount > 0)

        //
        //tunnel decorations
        //
        if (tunnelSideLeft || tunnelSideRight) {
            //<decoration name="tunnel" value="both;linewidth=2;floorwidth=8" />
            List<String> tunnelValues = new ArrayList<>();

            if (tunnelHasEntry && !tunnelHasExit) {
                tunnelValues.add("entry");
            } else if (!tunnelHasEntry && tunnelHasExit) {
                tunnelValues.add("exit");
            } else if (tunnelHasEntry && tunnelHasExit) {
                tunnelValues.add("both");
            }

            if (tunnelSideLeft && !tunnelSideRight) {
                tunnelValues.add("left");
            } else if (tunnelSideLeft && !tunnelSideRight) {
                tunnelValues.add("right");
            }
            tunnelValues.add("color=" + ColorUtil.colorToHexString(tunnelColor));
            tunnelValues.add("linewidth=" + tunnelLineWidth);
            tunnelValues.add("entrancewidth=" + tunnelEntranceWidth);
            tunnelValues.add("floorwidth=" + tunnelFloorWidth);

            decorations.put("tunnel", String.join(";", tunnelValues));
        }   //if (tunnelSideLeft || tunnelSideRight)
        return decorations;
    } //getDecorations

    /**
     * Set decorations.
     *
     * @param decorations to set
     */
    @Override
    public void setDecorations(Map<String, String> decorations) {
        Color defaultTrackColor = layoutEditor.getDefaultTrackColorColor();
        super.setDecorations(decorations);
        if (decorations != null) {
            for (Map.Entry<String, String> entry : decorations.entrySet()) {
                log.debug("Key = ''{}'', Value = ''{}''", entry.getKey(), entry.getValue());
                String key = entry.getKey();
                //
                //arrow decorations
                //
                if (key.equals("arrow")) {
                    String arrowValue = entry.getValue();
                    //<decoration name="arrow" value="double;both;linewidth=1;length=12;gap=1" />
                    boolean atStart = true, atStop = true;
                    boolean hasIn = false, hasOut = false;
                    int lineWidth = 1, length = 3, gap = 1, count = 1;
                    Color color = defaultTrackColor;
                    String[] values = arrowValue.split(";");
                    for (String value : values) {
                        if (value.equals("single")) {
                            count = 1;
                        } else if (value.equals("double")) {
                            count = 2;
                        } else if (value.equals("triple")) {
                            count = 3;
                        } else if (value.startsWith("style=")) {
                            String valueString = value.substring(value.lastIndexOf("=") + 1);
                            count = Integer.parseInt(valueString);
                        } else if (value.equals("start")) {
                            atStop = false;
                        } else if (value.equals("stop")) {
                            atStart = false;
                        } else if (value.equals("in")) {
                            hasIn = true;
                        } else if (value.equals("out")) {
                            hasOut = true;
                        } else if (value.equals("both")) {
                            hasIn = true;
                            hasOut = true;
                        } else if (value.startsWith("color=")) {
                            String valueString = value.substring(value.lastIndexOf("=") + 1);
                            color = Color.decode(valueString);
                        } else if (value.startsWith("linewidth=")) {
                            String valueString = value.substring(value.lastIndexOf("=") + 1);
                            lineWidth = Integer.parseInt(valueString);
                        } else if (value.startsWith("length=")) {
                            String valueString = value.substring(value.lastIndexOf("=") + 1);
                            length = Integer.parseInt(valueString);
                        } else if (value.startsWith("gap=")) {
                            String valueString = value.substring(value.lastIndexOf("=") + 1);
                            gap = Integer.parseInt(valueString);
                        } else {
                            log.debug("arrow value ignored: {}", value);
                        }
                    }
                    hasIn |= !hasOut;   //if hasOut is false make hasIn true
                    if (!atStart && !atStop) {   //if both false
                        atStart = true; //set both true
                        atStop = true;
                    }
                    setArrowEndStart(atStart);
                    setArrowEndStop(atStop);
                    setArrowDirIn(hasIn);
                    setArrowDirOut(hasOut);
                    setArrowColor(color);
                    setArrowLineWidth(lineWidth);
                    setArrowLength(length);
                    setArrowGap(gap);
                    //set count last so it will fix ends and dir (if necessary)
                    setArrowStyle(count);
                } //if (key.equals("arrow")) {
                //
                //bridge decorations
                //
                else if (key.equals("bridge")) {
                    String bridgeValue = entry.getValue();
                    //<decoration name="bridge" value="both;linewidth=2;deckwidth=8" />
                    //right/left default true; in/out default false
                    boolean hasLeft = true, hasRight = true, hasEntry = false, hasExit = false;
                    int approachWidth = 4, lineWidth = 1, deckWidth = 2;
                    Color color = defaultTrackColor;
                    String[] values = bridgeValue.split(";");
                    for (String value : values) {
                        //log.info("value[{}]: ''{}''", i, value);
                        if (value.equals("left")) {
                            hasRight = false;
                        } else if (value.equals("right")) {
                            hasLeft = false;
                        } else if (value.equals("entry")) {
                            hasEntry = true;
                        } else if (value.equals("exit")) {
                            hasExit = true;
                        } else if (value.equals("both")) {
                            hasEntry = true;
                            hasExit = true;
                        } else if (value.startsWith("color=")) {
                            String valueString = value.substring(value.lastIndexOf("=") + 1);
                            color = Color.decode(valueString);
                        } else if (value.startsWith("approachwidth=")) {
                            String valueString = value.substring(value.lastIndexOf("=") + 1);
                            approachWidth = Integer.parseInt(valueString);
                        } else if (value.startsWith("linewidth=")) {
                            String valueString = value.substring(value.lastIndexOf("=") + 1);
                            lineWidth = Integer.parseInt(valueString);
                        } else if (value.startsWith("deckwidth=")) {
                            String valueString = value.substring(value.lastIndexOf("=") + 1);
                            deckWidth = Integer.parseInt(valueString);
                        } else {
                            log.debug("bridge value ignored: {}", value);
                        }
                    }
                    //these both can't be false
                    if (!hasLeft && !hasRight) {
                        hasLeft = true;
                        hasRight = true;
                    }
                    setBridgeSideRight(hasRight);
                    setBridgeSideLeft(hasLeft);
                    setBridgeHasEntry(hasEntry);
                    setBridgeHasExit(hasExit);
                    setBridgeColor(color);
                    setBridgeDeckWidth(deckWidth);
                    setBridgeLineWidth(lineWidth);
                    setBridgeApproachWidth(approachWidth);
                } //if (key.equals("bridge")) {
                //
                //bumper decorations
                //
                else if (key.equals("bumper")) {
                    String bumperValue = entry.getValue();
//               if (getName().equals("T15")) {
//                   log.debug("STOP");
//               }
//<decoration name="bumper" value="double;linewidth=2;length=6;gap=2;flipped" />
                    int lineWidth = 1, length = 4;
                    boolean isFlipped = false, atStart = true, atStop = true;
                    Color color = defaultTrackColor;
                    String[] values = bumperValue.split(";");
                    for (String value : values) {
                        //log.info("value[{}]: ''{}''", i, value);
                        if (value.equals("start")) {
                            atStop = false;
                        } else if (value.equals("stop")) {
                            atStart = false;
                        } else if (value.equals("both")) {
                            //this is the default behaviour; parameter ignored
                        } else if (value.equals("flip")) {
                            isFlipped = true;
                        } else if (value.startsWith("color=")) {
                            String valueString = value.substring(value.lastIndexOf("=") + 1);
                            color = Color.decode(valueString);
                        } else if (value.startsWith("linewidth=")) {
                            String valueString = value.substring(value.lastIndexOf("=") + 1);
                            lineWidth = Integer.parseInt(valueString);
                        } else if (value.startsWith("length=")) {
                            String valueString = value.substring(value.lastIndexOf("=") + 1);
                            length = Integer.parseInt(valueString);
                        } else {
                            log.debug("bumper value ignored: " + value);
                        }
                    }
                    atStop |= !atStart;   //if atStart is false make atStop true
                    setBumperEndStart(atStart);
                    setBumperEndStop(atStop);
                    setBumperColor(color);
                    setBumperLineWidth(lineWidth);
                    setBumperLength(length);
                    setBumperFlipped(isFlipped);
                } //if (key.equals("bumper")) {
                //
                //tunnel decorations
                //
                else if (key.equals("tunnel")) {
                    String tunnelValue = entry.getValue();
                    //<decoration name="tunnel" value="both;linewidth=2;floorwidth=8" />
                    //right/left default true; in/out default false
                    boolean hasLeft = true, hasRight = true, hasIn = false, hasOut = false;
                    int entranceWidth = 4, lineWidth = 1, floorWidth = 2;
                    Color color = defaultTrackColor;
                    String[] values = tunnelValue.split(";");
                    for (String value : values) {
                        //log.info("value[{}]: ''{}''", i, value);
                        if (value.equals("left")) {
                            hasRight = false;
                        } else if (value.equals("right")) {
                            hasLeft = false;
                        } else if (value.equals("entry")) {
                            hasIn = true;
                        } else if (value.equals("exit")) {
                            hasOut = true;
                        } else if (value.equals("both")) {
                            hasIn = true;
                            hasOut = true;
                        } else if (value.startsWith("color=")) {
                            String valueString = value.substring(value.lastIndexOf("=") + 1);
                            color = Color.decode(valueString);
                        } else if (value.startsWith("entrancewidth=")) {
                            String valueString = value.substring(value.lastIndexOf("=") + 1);
                            entranceWidth = Integer.parseInt(valueString);
                        } else if (value.startsWith("linewidth=")) {
                            String valueString = value.substring(value.lastIndexOf("=") + 1);
                            lineWidth = Integer.parseInt(valueString);
                        } else if (value.startsWith("floorwidth=")) {
                            String valueString = value.substring(value.lastIndexOf("=") + 1);
                            floorWidth = Integer.parseInt(valueString);
                        } else {
                            log.debug("tunnel value ignored: " + value);
                        }
                    }
                    //these both can't be false
                    if (!hasLeft && !hasRight) {
                        hasLeft = true;
                        hasRight = true;
                    }
                    setTunnelSideRight(hasRight);
                    setTunnelSideLeft(hasLeft);
                    setTunnelHasEntry(hasIn);
                    setTunnelHasExit(hasOut);
                    setTunnelColor(color);
                    setTunnelEntranceWidth(entranceWidth);
                    setTunnelLineWidth(lineWidth);
                    setTunnelFloorWidth(floorWidth);
                } //if (tunnelValue != null)
                else {
                    log.debug("Unknown decoration key: " + key + ", value: " + entry.getValue());
                }
            }   //for (Map.Entry<String, String> entry : decorations.entrySet())
        } //if (decorathions != null)
    }   //setDirections

    //
    //arrow decoration accessors
    //
    public int getArrowStyle() {
        return arrowStyle;
    }

    public void setArrowStyle(int newVal) {
        if (arrowStyle != newVal) {
            if (newVal > 0) {
                if (!arrowEndStart && !arrowEndStop) {
                    arrowEndStart = true;
                    arrowEndStop = true;
                }
                if (!arrowDirIn && !arrowDirOut) {
                    arrowDirOut = true;
                }
            } else {
                newVal = 0; //only positive styles allowed!
            }
            arrowStyle = newVal;
            layoutEditor.redrawPanel();
            layoutEditor.setDirty();
        }
    }
    private int arrowStyle = 0;

    public boolean isArrowEndStart() {
        return arrowEndStart;
    }

    public void setArrowEndStart(boolean newVal) {
        if (arrowEndStart != newVal) {
            arrowEndStart = newVal;
            if (!arrowEndStart && !arrowEndStop) {
                arrowStyle = 0;
            } else if (arrowStyle == 0) {
                arrowStyle = 1;
            }
            layoutEditor.redrawPanel();
            layoutEditor.setDirty();
        }
    }
    private boolean arrowEndStart = false;

    public boolean isArrowEndStop() {
        return arrowEndStop;
    }

    public void setArrowEndStop(boolean newVal) {
        if (arrowEndStop != newVal) {
            arrowEndStop = newVal;
            if (!arrowEndStart && !arrowEndStop) {
                arrowStyle = 0;
            } else if (arrowStyle == 0) {
                arrowStyle = 1;
            }
            layoutEditor.redrawPanel();
            layoutEditor.setDirty();
        }
    }
    private boolean arrowEndStop = false;

    public boolean isArrowDirIn() {
        return arrowDirIn;
    }

    public void setArrowDirIn(boolean newVal) {
        if (arrowDirIn != newVal) {
            arrowDirIn = newVal;
            if (!arrowDirIn && !arrowDirOut) {
                arrowStyle = 0;
            } else if (arrowStyle == 0) {
                arrowStyle = 1;
            }
            layoutEditor.redrawPanel();
            layoutEditor.setDirty();
        }
    }
    private boolean arrowDirIn = false;

    public boolean isArrowDirOut() {
        return arrowDirOut;
    }

    public void setArrowDirOut(boolean newVal) {
        if (arrowDirOut != newVal) {
            arrowDirOut = newVal;
            if (!arrowDirIn && !arrowDirOut) {
                arrowStyle = 0;
            } else if (arrowStyle == 0) {
                arrowStyle = 1;
            }
            layoutEditor.redrawPanel();
            layoutEditor.setDirty();
        }
    }
    private boolean arrowDirOut = false;

    public Color getArrowColor() {
        return arrowColor;
    }

    public void setArrowColor(Color newVal) {
        if (arrowColor != newVal) {
            arrowColor = newVal;
            JmriColorChooser.addRecentColor(newVal);
            layoutEditor.redrawPanel();
            layoutEditor.setDirty();
        }
    }
    private Color arrowColor = Color.BLACK;

    public int getArrowLineWidth() {
        return arrowLineWidth;
    }

    public void setArrowLineWidth(int newVal) {
        if (arrowLineWidth != newVal) {
            arrowLineWidth = MathUtil.pin(newVal, 1, MAX_ARROW_LINE_WIDTH);
            layoutEditor.redrawPanel();
            layoutEditor.setDirty();
        }
    }
    private int arrowLineWidth = 4;

    public int getArrowLength() {
        return arrowLength;
    }

    public void setArrowLength(int newVal) {
        if (arrowLength != newVal) {
            arrowLength = MathUtil.pin(newVal, 2, MAX_ARROW_LENGTH);
            layoutEditor.redrawPanel();
            layoutEditor.setDirty();
        }
    }
    private int arrowLength = 4;

    public int getArrowGap() {
        return arrowGap;
    }

    public void setArrowGap(int newVal) {
        if (arrowGap != newVal) {
            arrowGap = MathUtil.pin(newVal, 0, MAX_ARROW_GAP);
            layoutEditor.redrawPanel();
            layoutEditor.setDirty();
        }
    }
    private int arrowGap = 1;

    //
    //bridge decoration accessors
    //
    public boolean isBridgeSideRight() {
        return bridgeSideRight;
    }

    public void setBridgeSideRight(boolean newVal) {
        if (bridgeSideRight != newVal) {
            bridgeSideRight = newVal;
            layoutEditor.redrawPanel();
            layoutEditor.setDirty();
        }
    }
    private boolean bridgeSideRight = false;

    public boolean isBridgeSideLeft() {
        return bridgeSideLeft;
    }

    public void setBridgeSideLeft(boolean newVal) {
        if (bridgeSideLeft != newVal) {
            bridgeSideLeft = newVal;
            layoutEditor.redrawPanel();
            layoutEditor.setDirty();
        }
    }
    private boolean bridgeSideLeft = false;

    public boolean isBridgeHasEntry() {
        return bridgeHasEntry;
    }

    public void setBridgeHasEntry(boolean newVal) {
        if (bridgeHasEntry != newVal) {
            bridgeHasEntry = newVal;
            layoutEditor.redrawPanel();
            layoutEditor.setDirty();
        }
    }
    private boolean bridgeHasEntry = false;

    public boolean isBridgeHasExit() {
        return bridgeHasExit;
    }

    public void setBridgeHasExit(boolean newVal) {
        if (bridgeHasExit != newVal) {
            bridgeHasExit = newVal;
            layoutEditor.redrawPanel();
            layoutEditor.setDirty();
        }
    }
    private boolean bridgeHasExit = false;

    public Color getBridgeColor() {
        return bridgeColor;
    }

    public void setBridgeColor(Color newVal) {
        if (bridgeColor != newVal) {
            bridgeColor = newVal;
            JmriColorChooser.addRecentColor(newVal);
            layoutEditor.redrawPanel();
            layoutEditor.setDirty();
        }
    }
    private Color bridgeColor = Color.BLACK;

    public int getBridgeDeckWidth() {
        return bridgeDeckWidth;
    }

    public void setBridgeDeckWidth(int newVal) {
        if (bridgeDeckWidth != newVal) {
            bridgeDeckWidth = Math.max(6, newVal);   //don't let value be less than 6
            layoutEditor.redrawPanel();
            layoutEditor.setDirty();
        }
    }
    private int bridgeDeckWidth = 10;

    public int getBridgeLineWidth() {
        return bridgeLineWidth;
    }

    public void setBridgeLineWidth(int newVal) {
        if (bridgeLineWidth != newVal) {
            bridgeLineWidth = Math.max(1, newVal);   //don't let value be less than 1
            layoutEditor.redrawPanel();
            layoutEditor.setDirty();
        }
    }
    private int bridgeLineWidth = 1;

    public int getBridgeApproachWidth() {
        return bridgeApproachWidth;
    }

    public void setBridgeApproachWidth(int newVal) {
        if (bridgeApproachWidth != newVal) {
            bridgeApproachWidth = Math.max(8, newVal);   //don't let value be less than 8
            layoutEditor.redrawPanel();
            layoutEditor.setDirty();
        }
    }
    private int bridgeApproachWidth = 4;

    //
    //bumper decoration accessors
    //
    public boolean isBumperEndStart() {
        return bumperEndStart;
    }

    public void setBumperEndStart(boolean newVal) {
        if (bumperEndStart != newVal) {
            bumperEndStart = newVal;
            layoutEditor.redrawPanel();
            layoutEditor.setDirty();
        }
    }
    private boolean bumperEndStart = false;

    public boolean isBumperEndStop() {
        return bumperEndStop;
    }

    public void setBumperEndStop(boolean newVal) {
        if (bumperEndStop != newVal) {
            bumperEndStop = newVal;
            layoutEditor.redrawPanel();
            layoutEditor.setDirty();
        }
    }
    private boolean bumperEndStop = false;

    public Color getBumperColor() {
        return bumperColor;
    }

    public void setBumperColor(Color newVal) {
        if (bumperColor != newVal) {
            bumperColor = newVal;
            JmriColorChooser.addRecentColor(newVal);
            layoutEditor.redrawPanel();
            layoutEditor.setDirty();
        }
    }
    private Color bumperColor = Color.BLACK;

    public int getBumperLineWidth() {
        return bumperLineWidth;
    }

    public void setBumperLineWidth(int newVal) {
        if (bumperLineWidth != newVal) {
            bumperLineWidth = MathUtil.pin(newVal, 1, MAX_BUMPER_LINE_WIDTH);
            layoutEditor.redrawPanel();
            layoutEditor.setDirty();
        }
    }

    private int bumperLineWidth = 3;

    public int getBumperLength() {
        return bumperLength;
    }

    public void setBumperLength(int newVal) {
        if (bumperLength != newVal) {
            bumperLength = Math.max(8, newVal);   //don't let value be less than 8
            layoutEditor.redrawPanel();
            layoutEditor.setDirty();
        }
    }
    private int bumperLength = 20;

    public boolean isBumperFlipped() {
        return bumperFlipped;
    }

    public void setBumperFlipped(boolean newVal) {
        if (bumperFlipped != newVal) {
            bumperFlipped = newVal;
            layoutEditor.redrawPanel();
            layoutEditor.setDirty();
        }
    }
    private boolean bumperFlipped = false;

    private void setupDefaultBumperSizes(LayoutEditor layoutEditor) {
        LayoutTrackDrawingOptions ltdo = layoutEditor.getLayoutTrackDrawingOptions();

        //use these as default sizes for end bumpers
        int tieLength = ltdo.getSideTieLength();
        int tieWidth = ltdo.getSideTieWidth();
        int railWidth = ltdo.getSideRailWidth();
        int railGap = ltdo.getSideRailGap();
        if (mainline) {
            tieLength = ltdo.getMainTieLength();
            tieWidth = ltdo.getMainTieWidth();
            railWidth = ltdo.getMainRailWidth();
            railGap = ltdo.getMainRailGap();
        }
        bumperLineWidth = Math.max(railWidth, ltdo.getMainBlockLineWidth()) * 2;
        bumperLength = railGap + (2 * railWidth);
        if ((tieLength > 0) && (tieWidth > 0)) {
            bumperLineWidth = tieWidth;
            bumperLength = tieLength * 3 / 2;
        }
        bumperLineWidth = Math.max(1, bumperLineWidth);
        bumperLength = Math.max(10, bumperLength);
    }

    //
    //tunnel decoration accessors
    //
    public boolean isTunnelSideRight() {
        return tunnelSideRight;
    }

    public void setTunnelSideRight(boolean newVal) {
        if (tunnelSideRight != newVal) {
            tunnelSideRight = newVal;
            layoutEditor.redrawPanel();
            layoutEditor.setDirty();
        }
    }
    private boolean tunnelSideRight = false;

    public boolean isTunnelSideLeft() {
        return tunnelSideLeft;
    }

    public void setTunnelSideLeft(boolean newVal) {
        if (tunnelSideLeft != newVal) {
            tunnelSideLeft = newVal;
            layoutEditor.redrawPanel();
            layoutEditor.setDirty();
        }
    }
    private boolean tunnelSideLeft = false;

    public boolean isTunnelHasEntry() {
        return tunnelHasEntry;
    }

    public void setTunnelHasEntry(boolean newVal) {
        if (tunnelHasEntry != newVal) {
            tunnelHasEntry = newVal;
            layoutEditor.redrawPanel();
            layoutEditor.setDirty();
        }
    }
    private boolean tunnelHasEntry = false;

    public boolean isTunnelHasExit() {
        return tunnelHasExit;
    }

    public void setTunnelHasExit(boolean newVal) {
        if (tunnelHasExit != newVal) {
            tunnelHasExit = newVal;
            layoutEditor.redrawPanel();
            layoutEditor.setDirty();
        }
    }
    private boolean tunnelHasExit = false;

    public Color getTunnelColor() {
        return tunnelColor;
    }

    public void setTunnelColor(Color newVal) {
        if (tunnelColor != newVal) {
            tunnelColor = newVal;
            JmriColorChooser.addRecentColor(newVal);
            layoutEditor.redrawPanel();
            layoutEditor.setDirty();
        }
    }
    private Color tunnelColor = Color.BLACK;

    public int getTunnelFloorWidth() {
        return tunnelFloorWidth;
    }

    public void setTunnelFloorWidth(int newVal) {
        if (tunnelFloorWidth != newVal) {
            tunnelFloorWidth = Math.max(4, newVal);   //don't let value be less than 4
            layoutEditor.redrawPanel();
            layoutEditor.setDirty();
        }
    }
    private int tunnelFloorWidth = 10;

    public int getTunnelLineWidth() {
        return tunnelLineWidth;
    }

    public void setTunnelLineWidth(int newVal) {
        if (tunnelLineWidth != newVal) {
            tunnelLineWidth = Math.max(1, newVal);   //don't let value be less than 1
            layoutEditor.redrawPanel();
            layoutEditor.setDirty();
        }
    }
    private int tunnelLineWidth = 1;

    public int getTunnelEntranceWidth() {
        return tunnelEntranceWidth;
    }

    public void setTunnelEntranceWidth(int newVal) {
        if (tunnelEntranceWidth != newVal) {
            tunnelEntranceWidth = Math.max(1, newVal);   //don't let value be less than 1
            layoutEditor.redrawPanel();
            layoutEditor.setDirty();
        }
    }
    private int tunnelEntranceWidth = 16;

    /**
     * {@inheritDoc}
     */
    @Override
    protected List<LayoutConnectivity> getLayoutConnectivity() {
        List<LayoutConnectivity> results = new ArrayList<>();

        LayoutConnectivity lc = null;
        LayoutBlock lb1 = getLayoutBlock(), lb2 = null;
        //ensure that block is assigned
        if (lb1 != null) {
            //check first connection for turnout
            if (LayoutEditor.HitPointType.isTurnoutHitType(type1)) {
                //have connection to a turnout, is block different
                LayoutTurnout lt = (LayoutTurnout) getConnect1();
                lb2 = lt.getLayoutBlock();
                if (lt.hasEnteringDoubleTrack()) {
                    //not RH, LH, or WYE turnout - other blocks possible
                    if ((type1 == LayoutEditor.HitPointType.TURNOUT_B) && (lt.getLayoutBlockB() != null)) {
                        lb2 = lt.getLayoutBlockB();
                    }
                    if ((type1 == LayoutEditor.HitPointType.TURNOUT_C) && (lt.getLayoutBlockC() != null)) {
                        lb2 = lt.getLayoutBlockC();
                    }
                    if ((type1 == LayoutEditor.HitPointType.TURNOUT_D) && (lt.getLayoutBlockD() != null)) {
                        lb2 = lt.getLayoutBlockD();
                    }
                }
                if ((lb2 != null) && (lb1 != lb2)) {
                    //have a block boundary, create a LayoutConnectivity
                    log.debug("Block boundary  (''{}''<->''{}'') found at {}", lb1, lb2, this);
                    lc = new LayoutConnectivity(lb1, lb2);
                    lc.setConnections(this, lt, type1, null);
                    lc.setDirection(Path.computeDirection(
                            LayoutEditor.getCoords(getConnect2(), type2),
                            LayoutEditor.getCoords(getConnect1(), type1)));
                    results.add(lc);
                }
            } else if (LayoutEditor.HitPointType.isLevelXingHitType(type1)) {
                //have connection to a level crossing
                LevelXing lx = (LevelXing) getConnect1();
                if ((type1 == LayoutEditor.HitPointType.LEVEL_XING_A) || (type1 == LayoutEditor.HitPointType.LEVEL_XING_C)) {
                    lb2 = lx.getLayoutBlockAC();
                } else {
                    lb2 = lx.getLayoutBlockBD();
                }
                if ((lb2 != null) && (lb1 != lb2)) {
                    //have a block boundary, create a LayoutConnectivity
                    log.debug("Block boundary  (''{}''<->''{}'') found at {}", lb1, lb2, this);
                    lc = new LayoutConnectivity(lb1, lb2);
                    lc.setConnections(this, lx, type1, null);
                    lc.setDirection(Path.computeDirection(
                            LayoutEditor.getCoords(getConnect2(), type2),
                            LayoutEditor.getCoords(getConnect1(), type1)));
                    results.add(lc);
                }
            } else if (LayoutEditor.HitPointType.isSlipHitType(type1)) {
                //have connection to a slip crossing
                LayoutSlip ls = (LayoutSlip) getConnect1();
                lb2 = ls.getLayoutBlock();
                if ((lb2 != null) && (lb1 != lb2)) {
                    //have a block boundary, create a LayoutConnectivity
                    log.debug("Block boundary  (''{}''<->''{}'') found at {}", lb1, lb2, this);
                    lc = new LayoutConnectivity(lb1, lb2);
                    lc.setConnections(this, ls, type1, null);
                    lc.setDirection(Path.computeDirection(LayoutEditor.getCoords(getConnect2(),
                            type2), LayoutEditor.getCoords(getConnect1(), type1)));
                    results.add(lc);
                }
            }
            //check second connection for turnout
            if (LayoutEditor.HitPointType.isTurnoutHitType(type2)) {
                //have connection to a turnout
                LayoutTurnout lt = (LayoutTurnout) getConnect2();
                lb2 = lt.getLayoutBlock();
                if (lt.hasEnteringDoubleTrack()) {
                    //not RH, LH, or WYE turnout - other blocks possible
                    if ((type2 == LayoutEditor.HitPointType.TURNOUT_B) && (lt.getLayoutBlockB() != null)) {
                        lb2 = lt.getLayoutBlockB();
                    }
                    if ((type2 == LayoutEditor.HitPointType.TURNOUT_C) && (lt.getLayoutBlockC() != null)) {
                        lb2 = lt.getLayoutBlockC();
                    }
                    if ((type2 == LayoutEditor.HitPointType.TURNOUT_D) && (lt.getLayoutBlockD() != null)) {
                        lb2 = lt.getLayoutBlockD();
                    }
                }
                if ((lb2 != null) && (lb1 != lb2)) {
                    //have a block boundary, create a LayoutConnectivity
                    log.debug("Block boundary  (''{}''<->''{}'') found at {}", lb1, lb2, this);
                    lc = new LayoutConnectivity(lb1, lb2);
                    lc.setConnections(this, lt, type2, null);
                    lc.setDirection(Path.computeDirection(
                            LayoutEditor.getCoords(getConnect1(), type1),
                            LayoutEditor.getCoords(getConnect2(), type2)));
                    results.add(lc);
                }
            } else if (LayoutEditor.HitPointType.isLevelXingHitType(type2)) {
                //have connection to a level crossing
                LevelXing lx = (LevelXing) getConnect2();
                if ((type2 == LayoutEditor.HitPointType.LEVEL_XING_A) || (type2 == LayoutEditor.HitPointType.LEVEL_XING_C)) {
                    lb2 = lx.getLayoutBlockAC();
                } else {
                    lb2 = lx.getLayoutBlockBD();
                }
                if ((lb2 != null) && (lb1 != lb2)) {
                    //have a block boundary, create a LayoutConnectivity
                    log.debug("Block boundary  (''{}''<->''{}'') found at {}", lb1, lb2, this);
                    lc = new LayoutConnectivity(lb1, lb2);
                    lc.setConnections(this, lx, type2, null);
                    lc.setDirection(Path.computeDirection(
                            LayoutEditor.getCoords(getConnect1(), type1),
                            LayoutEditor.getCoords(getConnect2(), type2)));
                    results.add(lc);
                }
            } else if (LayoutEditor.HitPointType.isSlipHitType(type2)) {
                //have connection to a slip crossing
                LayoutSlip ls = (LayoutSlip) getConnect2();
                lb2 = ls.getLayoutBlock();
                if ((lb2 != null) && (lb1 != lb2)) {
                    //have a block boundary, create a LayoutConnectivity
                    log.debug("Block boundary  (''{}''<->''{}'') found at {}", lb1, lb2, this);
                    lc = new LayoutConnectivity(lb1, lb2);
                    lc.setConnections(this, ls, type2, null);
                    lc.setDirection(Path.computeDirection(
                            LayoutEditor.getCoords(getConnect1(), type1),
                            LayoutEditor.getCoords(getConnect2(), type2)));
                    results.add(lc);
                }
            } else {
                //this is routinely reached in normal operations
                //(nothing to see here... move along)
            }
        }   //if (lb1 != null)
        return results;
    }   //getLayoutConnectivity()

    /**
     * {@inheritDoc}
     */
    @Override
<<<<<<< HEAD
    public List<Integer> checkForFreeConnections() {
=======
    public List<LayoutEditor.HitPointType> checkForFreeConnections() {
        List<LayoutEditor.HitPointType> result = new ArrayList<>();
>>>>>>> fc181ad0
        //Track Segments always have all their connections so...
        //(nothing to see here... move along)
        return new ArrayList<>();
    }

    /**
     * {@inheritDoc}
     */
    @Override
    public boolean checkForUnAssignedBlocks() {
        return (getLayoutBlock() != null);
    }

    /**
     * {@inheritDoc}
     */
    @Override
    public void checkForNonContiguousBlocks(
            @Nonnull HashMap<String, List<Set<String>>> blockNamesToTrackNameSetsMap) {
        /*
        * For each (non-null) blocks of this track do:
        * #1) If it's got an entry in the blockNamesToTrackNameSetMap then
        * #2) If this track is already in the TrackNameSet for this block
        *     then return (done!)
        * #3) else add a new set (with this block/track) to
        *     blockNamesToTrackNameSetMap and
        * #4) collect all the connections in this block
        * <p>
        *     Basically, we're maintaining contiguous track sets for each block found
        *     (in blockNamesToTrackNameSetMap)
         */
        List<Set<String>> TrackNameSets = null;
        Set<String> TrackNameSet = null;    //assume not found (pessimist!)
        String blockName = getBlockName();
        if (!blockName.isEmpty()) {
            TrackNameSets = blockNamesToTrackNameSetsMap.get(blockName);
            if (TrackNameSets != null) { //(#1)
                for (Set<String> checkTrackNameSet : TrackNameSets) {
                    if (checkTrackNameSet.contains(getName())) { //(#2)
                        TrackNameSet = checkTrackNameSet;
                        break;
                    }
                }
            } else {    //(#3)
                log.debug("*New block (''{}'') trackNameSets", blockName);
                TrackNameSets = new ArrayList<>();
                blockNamesToTrackNameSetsMap.put(blockName, TrackNameSets);
            }
            if (TrackNameSet == null) {
                TrackNameSet = new LinkedHashSet<>();
                TrackNameSets.add(TrackNameSet);
            }
            if (TrackNameSet.add(getName())) {
                log.debug("*    Add track ''{}'' to TrackNameSets for block ''{}''", getName(), blockName);
            }
            //(#4)
            if (connect1 != null) {
                connect1.collectContiguousTracksNamesInBlockNamed(blockName, TrackNameSet);
            }
            if (connect2 != null) { //(#4)
                connect2.collectContiguousTracksNamesInBlockNamed(blockName, TrackNameSet);
            }
        }
    }

    /**
     * {@inheritDoc}
     */
    @Override
    public void collectContiguousTracksNamesInBlockNamed(@Nonnull String blockName,
            @Nonnull Set<String> TrackNameSet) {
        if (!TrackNameSet.contains(getName())) {
            //is this the blockName we're looking for?
            if (getBlockName().equals(blockName)) {
                //if we are added to the TrackNameSet
                if (TrackNameSet.add(getName())) {
                    log.debug("*    Add track ''{}''for block ''{}''", getName(), blockName);
                }
                //these should never be null... but just in case...
                //it's time to play... flood your neighbours!
                if (connect1 != null) {
                    connect1.collectContiguousTracksNamesInBlockNamed(blockName, TrackNameSet);
                }
                if (connect2 != null) {
                    connect2.collectContiguousTracksNamesInBlockNamed(blockName, TrackNameSet);
                }
            }
        }
    }

    /**
     * {@inheritDoc}
     */
    @Override
    public void setAllLayoutBlocks(LayoutBlock layoutBlock) {
        setLayoutBlock(layoutBlock);
    }

    private final static Logger log = LoggerFactory.getLogger(TrackSegment.class
    );
}<|MERGE_RESOLUTION|>--- conflicted
+++ resolved
@@ -3999,12 +3999,9 @@
      * {@inheritDoc}
      */
     @Override
-<<<<<<< HEAD
-    public List<Integer> checkForFreeConnections() {
-=======
     public List<LayoutEditor.HitPointType> checkForFreeConnections() {
         List<LayoutEditor.HitPointType> result = new ArrayList<>();
->>>>>>> fc181ad0
+    public List<Integer> checkForFreeConnections() {
         //Track Segments always have all their connections so...
         //(nothing to see here... move along)
         return new ArrayList<>();
@@ -4103,6 +4100,5 @@
         setLayoutBlock(layoutBlock);
     }
 
-    private final static Logger log = LoggerFactory.getLogger(TrackSegment.class
-    );
+    private final static Logger log = LoggerFactory.getLogger(TrackSegment.class);
 }
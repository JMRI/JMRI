package jmri.jmrit.display.layoutEditor;

import static java.lang.Float.POSITIVE_INFINITY;
import static jmri.jmrit.display.layoutEditor.LayoutTrack.TRACK;
import static jmri.jmrit.display.layoutEditor.PositionablePoint.EDGE_CONNECTOR;
import static jmri.jmrit.display.layoutEditor.PositionablePoint.END_BUMPER;

import java.awt.BasicStroke;
import java.awt.Color;
import java.awt.Graphics2D;
import java.awt.event.ActionEvent;
import java.awt.event.MouseEvent;
import java.awt.geom.Arc2D;
import java.awt.geom.GeneralPath;
import java.awt.geom.Line2D;
import java.awt.geom.Point2D;
import java.awt.geom.Rectangle2D;
import java.util.ArrayList;
import java.util.HashMap;
import java.util.LinkedHashSet;
import java.util.List;
import java.util.Map;
import java.util.Set;
import java.util.function.Consumer;
import java.util.function.Predicate;
import java.util.function.Supplier;
import javax.annotation.Nonnull;
import javax.annotation.Nullable;
import javax.swing.AbstractAction;
import javax.swing.ImageIcon;
import javax.swing.JCheckBoxMenuItem;
import javax.swing.JMenu;
import javax.swing.JMenuItem;
import javax.swing.JPopupMenu;
import javax.swing.JSeparator;
import jmri.Path;
import jmri.jmrit.display.layoutEditor.blockRoutingTable.LayoutBlockRouteTableAction;
import jmri.util.ColorUtil;
import jmri.util.FileUtil;
import jmri.util.MathUtil;
import jmri.util.QuickPromptUtil;
import jmri.util.swing.JmriColorChooser;
import org.slf4j.Logger;
import org.slf4j.LoggerFactory;

/**
 * TrackSegment is a segment of track on a layout linking two nodes of the
 * layout. A node may be a LayoutTurnout, a LevelXing or a PositionablePoint.
 * <P>
 * PositionablePoints have 1 or 2 connection points. LayoutTurnouts have 3 or 4
 * (crossovers) connection points, designated A, B, C, and D. LevelXing's have 4
 * connection points, designated A, B, C, and D.
 * <P>
 * TrackSegments carry the connectivity information between the three types of
 * nodes. Track Segments serve as the lines in a graph which shows layout
 * connectivity. For the connectivity graph to be valid, all connections between
 * nodes must be via TrackSegments.
 * <P>
 * TrackSegments carry Block information, as do LayoutTurnouts and LevelXings.
 * <P>
 * TrackSegments may be drawn as dashed lines or solid lines. In addition
 * TrackSegments may be hidden when the panel is not in EditMode.
 *
 * @author Dave Duchamp Copyright (p) 2004-2009
 * @author George Warner Copyright (c) 2017-2018
 */
public class TrackSegment extends LayoutTrack {

    // defined constants
    // operational instance variables (not saved between sessions)
    private LayoutBlock layoutBlock = null;

    // persistent instances variables (saved between sessions)
    private String blockName = "";
    protected LayoutTrack connect1 = null;
    protected int type1 = 0;
    protected LayoutTrack connect2 = null;
    protected int type2 = 0;
    private boolean dashed = false;
    private boolean mainline = false;
    private boolean arc = false;
    private boolean flip = false;
    private double angle = 0.0D;
    private boolean circle = false;
    private boolean changed = false;
    private boolean bezier = false;

    // for Bezier
    private ArrayList<Point2D> bezierControlPoints = new ArrayList<>(); // list of control point displacements

    public TrackSegment(@Nonnull String id,
            @Nullable LayoutTrack c1, int t1,
            @Nullable LayoutTrack c2, int t2,
            boolean dash, boolean main,
            @Nonnull LayoutEditor layoutEditor) {
        super(id, MathUtil.zeroPoint2D, layoutEditor);

        // validate input
        if ((c1 == null) || (c2 == null)) {
            log.error("Invalid object in TrackSegment constructor call - " + id);
        }

        if (isConnectionHitType(t1)) {
            connect1 = c1;
            type1 = t1;
        } else {
            log.error("Invalid connect type 1 ('" + t1 + "') in TrackSegment constructor - " + id);
        }
        if (isConnectionHitType(t2)) {
            connect2 = c2;
            type2 = t2;
        } else {
            log.error("Invalid connect type 2 ('" + t2 + "') in TrackSegment constructor - " + id);
        }

        mainline = main;
        dashed = dash;

        arc = false;
        flip = false;
        angle = 0.0D;
        circle = false;
        bezier = false;
        setupDefaultBumperSizes(layoutEditor);
    }

    // alternate constructor for loading layout editor panels
    public TrackSegment(@Nonnull String id,
            @Nullable String c1Name, int t1,
            @Nullable String c2Name, int t2,
            boolean dash, boolean main, boolean hide,
            @Nonnull LayoutEditor layoutEditor) {
        super(id, MathUtil.zeroPoint2D, layoutEditor);

        tConnect1Name = c1Name;
        type1 = t1;
        tConnect2Name = c2Name;
        type2 = t2;

        mainline = main;
        dashed = dash;
        hidden = hide;

        setupDefaultBumperSizes(layoutEditor);
    }

    /**
     * Get debugging string for the TrackSegment.
     *
     * @return text showing id and connections of this segment
     */
    @Override
    public String toString() {
        return "TrackSegment " + getName()
                + " c1:{" + getConnect1Name() + " (" + type1 + "},"
                + " c2:{" + getConnect2Name() + " (" + type2 + "}";

    }

    /*
     * Accessor methods
     */
    @Nonnull
    public String getBlockName() {
        return (blockName == null) ? "" : blockName;
    }

    public int getType1() {
        return type1;
    }

    public int getType2() {
        return type2;
    }

    public LayoutTrack getConnect1() {
        return connect1;
    }

    public LayoutTrack getConnect2() {
        return connect2;
    }

    /**
     * set a new connection 1
     *
     * @param connectTrack   - the track we want to connect to
     * @param connectionType - where on that track we want to be connected
     */
    protected void setNewConnect1(@Nullable LayoutTrack connectTrack, int connectionType) {
        connect1 = connectTrack;
        type1 = connectionType;
    }

    /**
     * set a new connection 2
     *
     * @param connectTrack   - the track we want to connect to
     * @param connectionType - where on that track we want to be connected
     */
    protected void setNewConnect2(@Nullable LayoutTrack connectTrack, int connectionType) {
        connect2 = connectTrack;
        type2 = connectionType;
    }

    /**
     * replace old track connection with new track connection
     *
     * @param oldTrack the old track connection
     * @param newTrack the new track connection
     * @return true if successful
     */
    public boolean replaceTrackConnection(@Nullable LayoutTrack oldTrack, @Nullable LayoutTrack newTrack, int newType) {
        boolean result = false; // assume failure (pessimist!)
        // trying to replace old track with null?
        if (newTrack == null) {
            // (yes) remove old connection
            if (oldTrack != null) {
                result = true;  // assume success (optimist!)
                if (connect1 == oldTrack) {
                    connect1 = null;
                    type1 = NONE;
                } else if (connect2 == oldTrack) {
                    connect2 = null;
                    type2 = NONE;
                } else {
                    result = false; // didn't find old connection
                }
            } else {
                result = false; // can't replace null with null
            }
            if (!result) {
                log.error("Attempt to remove non-existant track connection");
            }
        } else // already connected to newTrack?
        if ((connect1 != newTrack) && (connect2 != newTrack)) {
            // (no) find a connection we can connect to
            result = true;  // assume success (optimist!)
            if (connect1 == oldTrack) {
                connect1 = newTrack;
                type1 = newType;
            } else if (connect2 == oldTrack) {
                connect2 = newTrack;
                type2 = newType;
            } else {
                log.error("Attempt to replace invalid connection");
                result = false;
            }
        }
        return result;
    }

    /**
     * @return true if track segment should be drawn dashed
     * @deprecated since 4.9.4; use {@link #isDashed()} instead
     */
    @Deprecated // Java standard pattern for boolean getters is "isDashed()"
    public boolean getDashed() {
        return dashed;
    }

    /**
     * @return true if track segment should be drawn dashed
     */
    public boolean isDashed() {
        return dashed;
    }

    public void setDashed(boolean dash) {
        if (dashed != dash) {
            dashed = dash;
            layoutEditor.redrawPanel();
            layoutEditor.setDirty();
        }
    }

    /**
     * @return true if track segment is a main line
     * @deprecated since 4.9.4; use {@link #isMainline()} instead
     */
    @Deprecated // Java standard pattern for boolean getters is "isMainline()"
    public boolean getMainline() {
        return mainline;
    }

    /**
     * @return true if track segment is a main line
     */
    @Override
    public boolean isMainline() {
        return mainline;
    }

    public void setMainline(boolean main) {
        if (mainline != main) {
            mainline = main;
            layoutEditor.redrawPanel();
            layoutEditor.setDirty();
        }
    }

    /**
     * @return true if track segment is an arc
     * @deprecated since 4.9.4; use {@link #isArc()} instead
     */
    @Deprecated // Java standard pattern for boolean getters is "isArc()"
    public boolean getArc() {
        return arc;
    }

    /**
     * @return true if track segment is an arc
     */
    public boolean isArc() {
        return arc;
    }

    public void setArc(boolean boo) {
        if (arc != boo) {
            arc = boo;
            if (arc) {
                bezier = false;
                hideConstructionLines(SHOWCON);
            }
            changed = true;
        }
    }

    /**
     * @return true if track segment is circle
     * @deprecated since 4.9.4; use {@link #isCircle()} instead
     */
    @Deprecated // Java standard pattern for boolean getters is "isCircle()"
    public boolean getCircle() {
        return circle;
    }

    /**
     * @return true if track segment is circle
     */
    public boolean isCircle() {
        return circle;
    }

    public void setCircle(boolean boo) {
        if (circle != boo) {
            circle = boo;
            if (circle) {
                bezier = false;
                hideConstructionLines(SHOWCON);
            }
            changed = true;
        }
    }

    /**
     * @return true if track segment circle or arc should be drawn flipped
     * @deprecated since 4.9.4; use {@link #isFlip()} instead
     */
    @Deprecated // Java standard pattern for boolean getters is "isFlip()"
    public boolean getFlip() {
        return flip;
    }

    /**
     * @return true if track segment circle or arc should be drawn flipped
     */
    public boolean isFlip() {
        return flip;
    }

    public void setFlip(boolean boo) {
        if (flip != boo) {
            flip = boo;
            changed = true;
            hideConstructionLines(SHOWCON);
            layoutEditor.redrawPanel();
            layoutEditor.setDirty();
        }
    }

    /**
     * @return true if track segment is a bezier curve
     * @deprecated since 4.9.4; use {@link #isBezier()} instead
     */
    @Deprecated // Java standard pattern for boolean getters is "isBezier()"
    public boolean getBezier() {
        return bezier;
    }

    /**
     * @return true if track segment is a bezier curve
     */
    public boolean isBezier() {
        return bezier;
    }

    public void setBezier(boolean boo) {
        if (bezier != boo) {
            bezier = boo;
            if (bezier) {
                arc = false;
                circle = false;
                hideConstructionLines(SHOWCON);
            }
            changed = true;
        }
    }

    public double getAngle() {
        return angle;
    }

    public void setAngle(double x) {
        angle = MathUtil.pin(x, 0.0D, 180.0D);
        changed = true;
    }

    /**
     * get the direction from end point 1 to 2
     * <p>
     * Note: Goes CW from east (0) to south (PI/2) to west (PI) to north
     * (PI*3/2), etc.
     *
     * @return the direction (in radians)
     */
    public double getDirectionRAD() {
        Point2D ep1 = center, ep2 = center;
        if (connect1 != null) {
            ep1 = LayoutEditor.getCoords(connect1, getType1());
        }
        if (connect2 != null) {
            ep2 = LayoutEditor.getCoords(connect2, getType2());
        }
        return (Math.PI / 2.D) - MathUtil.computeAngleRAD(ep1, ep2);
    }

    /**
     * get the direction from end point 1 to 2
     * <p>
     * Note: Goes CW from east (0) to south (90) to west (180) to north (270),
     * etc.
     *
     * @return the direction (in degrees)
     */
    public double getDirectionDEG() {
        return Math.toDegrees(getDirectionRAD());
    }

    /**
     * Determine if we need to redraw a curved piece of track. Saves having to
     * recalculate the circle details each time.
     */
    public boolean trackNeedsRedraw() {
        return changed;
    }

    public void trackRedrawn() {
        changed = false;
    }

    public LayoutBlock getLayoutBlock() {
        if ((layoutBlock == null) && (blockName != null) && !blockName.isEmpty()) {
            layoutBlock = layoutEditor.provideLayoutBlock(blockName);
        }
        return layoutBlock;
    }

    public String getConnect1Name() {
        return getConnectName(connect1, type1);
    }

    public String getConnect2Name() {
        return getConnectName(connect2, type2);
    }

    private String getConnectName(@Nullable LayoutTrack layoutTrack, int type) {
        return (layoutTrack == null) ? null : layoutTrack.getName();
    }

    /**
     * {@inheritDoc}
     * <p>
     * This implementation returns null because {@link #getConnect1} and
     * {@link #getConnect2} should be used instead.
     */
    // only implemented here to suppress "does not override abstract method " error in compiler
    @Override
    public LayoutTrack getConnection(int connectionType) throws jmri.JmriException {
        // nothing to see here, move along
        return null;
    }

    /**
     * {@inheritDoc}
     * <p>
     * This implementation does nothing because {@link #setNewConnect1} and
     * {@link #setNewConnect2} should be used instead.
     */
    // only implemented here to suppress "does not override abstract method " error in compiler
    @Override
    public void setConnection(int connectionType, @Nullable LayoutTrack o, int type) throws jmri.JmriException {
        // nothing to see here, move along
    }

    public int getNumberOfBezierControlPoints() {
        return bezierControlPoints.size();
    }

    public Point2D getBezierControlPoint(int index) {
        Point2D result = center;
        if (index < 0) {
            index += bezierControlPoints.size();
        }
        if ((index >= 0) && (index < bezierControlPoints.size())) {
            result = bezierControlPoints.get(index);
        }
        return result;
    }

    public void setBezierControlPoint(@Nullable Point2D p, int index) {
        if (index < 0) {
            index += bezierControlPoints.size();
        }
        if ((index >= 0) && (index <= bezierControlPoints.size())) {
            if (index < bezierControlPoints.size()) {
                bezierControlPoints.set(index, p);
            } else {
                bezierControlPoints.add(p);
            }
        }
    }

    /**
     * Set Up a Layout Block for a Track Segment.
     */
    public void setLayoutBlock(@Nullable LayoutBlock b) {
        if (layoutBlock != b) {
            // block has changed, if old block exists, decrement use
            if (layoutBlock != null) {
                layoutBlock.decrementUse();
            }
            layoutBlock = b;
            if (b != null) {
                blockName = b.getId();
            } else {
                blockName = "";
            }
        }
    }

    public void setLayoutBlockByName(@Nullable String name) {
        blockName = name;
    }

    /*
     * non-accessor methods
     */
    /**
     * scale this LayoutTrack's coordinates by the x and y factors
     *
     * @param xFactor the amount to scale X coordinates
     * @param yFactor the amount to scale Y coordinates
     */
    @Override
    public void scaleCoords(float xFactor, float yFactor) {
        Point2D factor = new Point2D.Float(xFactor, yFactor);
        center = MathUtil.multiply(center, factor);
        if (isBezier()) {
            for (Point2D p : bezierControlPoints) {
                p.setLocation(MathUtil.multiply(p, factor));
            }
        }
    }

    /**
     * translate this LayoutTrack's coordinates by the x and y factors
     *
     * @param xFactor the amount to translate X coordinates
     * @param yFactor the amount to translate Y coordinates
     */
    @Override
    public void translateCoords(float xFactor, float yFactor) {
        setCoordsCenter(MathUtil.add(center, new Point2D.Float(xFactor, yFactor)));
    }

    /**
     * set center coordinates
     *
     * @param newCenterPoint the coordinates to set
     */
    @Override
    public void setCoordsCenter(@Nonnull Point2D newCenterPoint) {
        if (center != newCenterPoint) {
            if (isBezier()) {
                Point2D delta = MathUtil.subtract(newCenterPoint, center);
                for (Point2D p : bezierControlPoints) {
                    p.setLocation(MathUtil.add(p, delta));
                }
            }
            center = newCenterPoint;
        }
    }

    // initialization instance variables (used when loading a LayoutEditor)
    public String tBlockName = "";
    public String tConnect1Name = "";
    public String tConnect2Name = "";

    /**
     * Initialization method. The above variables are initialized by
     * PositionablePointXml, then the following method is called after the
     * entire LayoutEditor is loaded to set the specific TrackSegment objects.
     */
    @SuppressWarnings("deprecation")
    //NOTE: findObjectByTypeAndName is @Deprecated;
    // we're using it here for backwards compatibility until it can be removed
    @Override
    public void setObjects(LayoutEditor p) {
        if (!tBlockName.isEmpty()) {
            layoutBlock = p.getLayoutBlock(tBlockName);
            if (layoutBlock != null) {
                blockName = tBlockName;
                layoutBlock.incrementUse();
            } else {
                log.error("bad blockname '" + tBlockName + "' in tracksegment " + getName());
            }
        }

        //NOTE: testing "type-less" connects
        // (read comments for findObjectByName in LayoutEditorFindItems.java)
        connect1 = p.getFinder().findObjectByName(tConnect1Name);
        if (null == connect1) { // findObjectByName failed... try findObjectByTypeAndName
            log.warn("Unknown connect1 object prefix: '" + tConnect1Name + "' of type " + type1 + ".");
            connect1 = p.getFinder().findObjectByTypeAndName(type1, tConnect1Name);
        }
        connect2 = p.getFinder().findObjectByName(tConnect2Name);
        if (null == connect2) { // findObjectByName failed; try findObjectByTypeAndName
            log.warn("Unknown connect2 object prefix: '" + tConnect2Name + "' of type " + type2 + ".");
            connect2 = p.getFinder().findObjectByTypeAndName(type2, tConnect2Name);
        }
    }

    protected void updateBlockInfo() {
        if (layoutBlock != null) {
            layoutBlock.updatePaths();
        }
        LayoutBlock b1 = getBlock(connect1, type1);
        if ((b1 != null) && (b1 != layoutBlock)) {
            b1.updatePaths();
        }
        LayoutBlock b2 = getBlock(connect2, type2);
        if ((b2 != null) && (b2 != layoutBlock) && (b2 != b1)) {
            b2.updatePaths();
        }

        getConnect1().reCheckBlockBoundary();
        getConnect2().reCheckBlockBoundary();
    }

    private LayoutBlock getBlock(LayoutTrack connect, int type) {
        if (connect == null) {
            return null;
        }
        if (type == POS_POINT) {
            PositionablePoint p = (PositionablePoint) connect;
            if (p.getConnect1() != this) {
                if (p.getConnect1() != null) {
                    return (p.getConnect1().getLayoutBlock());
                } else {
                    return null;
                }
            } else {
                if (p.getConnect2() != null) {
                    return (p.getConnect2().getLayoutBlock());
                } else {
                    return null;
                }
            }
        } else {
            return (layoutEditor.getAffectedBlock(connect, type));
        }
    }

    /**
     * {@inheritDoc}
     */
    @Override
    protected int findHitPointType(Point2D hitPoint, boolean useRectangles, boolean requireUnconnected) {
        int result = NONE;  // assume point not on connection

        if (!requireUnconnected) {
            //note: optimization here: instead of creating rectangles for all the
            // points to check below, we create a rectangle for the test point
            // and test if the points below are in that rectangle instead.
            Rectangle2D r = layoutEditor.trackControlCircleRectAt(hitPoint);
            Point2D p, minPoint = MathUtil.zeroPoint2D;

            double circleRadius = LayoutEditor.SIZE * layoutEditor.getTurnoutCircleSize();
            double distance, minDistance = POSITIVE_INFINITY;

            if (isCircle()) {
                p = getCoordsCenterCircle();
                distance = MathUtil.distance(p, hitPoint);
                if (distance < minDistance) {
                    minDistance = distance;
                    minPoint = p;
                    result = TRACK_CIRCLE_CENTRE;
                }
            } else if (isBezier()) {
                // hit testing for the control points
                for (int index = 0; index < bezierControlPoints.size(); index++) {
                    p = bezierControlPoints.get(index);
                    distance = MathUtil.distance(p, hitPoint);
                    if (distance < minDistance) {
                        minDistance = distance;
                        minPoint = p;
                        result = BEZIER_CONTROL_POINT_OFFSET_MIN + index;
                    }
                }
            }
            if ((useRectangles && !r.contains(minPoint))
                    || (!useRectangles && (minDistance > circleRadius))) {
                result = NONE;
            }
            if (result == NONE) {
                if (r.contains(getCentreSeg())) {
                    result = TRACK;
                }
            }
        }
        return result;
    }   // findHitPointType

    /**
     * Get the coordinates for a specified connection type.
     *
     * @param connectionType the connection type
     * @return the coordinates for the specified connection type
     */
    @Override
    public Point2D getCoordsForConnectionType(int connectionType) {
        Point2D result = getCentreSeg();
        if (connectionType == TRACK_CIRCLE_CENTRE) {
            result = getCoordsCenterCircle();
        } else if (LayoutTrack.isBezierHitType(connectionType)) {
            result = getBezierControlPoint(connectionType - BEZIER_CONTROL_POINT_OFFSET_MIN);
        }
        return result;
    }

    /**
     * @return the bounds of this track segment
     */
    @Override
    public Rectangle2D getBounds() {
        Rectangle2D result;

        Point2D ep1 = center, ep2 = center;
        if (getConnect1() != null) {
            ep1 = LayoutEditor.getCoords(getConnect1(), getType1());
        }
        if (getConnect2() != null) {
            ep2 = LayoutEditor.getCoords(getConnect2(), getType2());
        }

        result = new Rectangle2D.Double(ep1.getX(), ep1.getY(), 0, 0);
        result.add(ep2);

        return result;
    }

    private JPopupMenu popupMenu = null;
    private JCheckBoxMenuItem mainlineCheckBoxMenuItem = new JCheckBoxMenuItem(Bundle.getMessage("MainlineCheckBoxMenuItemTitle"));
    private JCheckBoxMenuItem hiddenCheckBoxMenuItem = new JCheckBoxMenuItem(Bundle.getMessage("HiddenCheckBoxMenuItemTitle"));
    private JCheckBoxMenuItem dashedCheckBoxMenuItem = new JCheckBoxMenuItem(Bundle.getMessage("DashedCheckBoxMenuItemTitle"));
    private JCheckBoxMenuItem flippedCheckBoxMenuItem = new JCheckBoxMenuItem(Bundle.getMessage("FlippedCheckBoxMenuItemTitle"));

    /**
     * Maximum length of the bumper decoration.
     */
<<<<<<< HEAD
    public static final int MAX_BUMPER_LENGTH = 200;
    public static final int MAX_BUMPER_WIDTH = 200;
=======
    private static final int MAX_BUMPER_LENGTH = 200;
    private static final int MAX_ARROW_LINEWIDTH = 200;
    private static final int MAX_ARROW_LENGTH = 200;
    private static final int MAX_ARROW_GAP = 200;
    private static final int MAX_BRIDGE_LINE_WIDTH = 200;
    private static final int MAX_BRIDGE_APPROACH_WIDTH = 200;
    private static final int MAX_BRIDGE_DECK_WIDTH = 200;
    private static final int MAX_BUMPER_LINE_WIDTH = 200;
    private static final int MAX_TUNNEL_FLOOR_WIDTH = 200;
    private static final int MAX_TUNNEL_LINE_WIDTH = 200;
    private static final int MAX_TUNNEL_ENTRANCE_WIDTH = 200;
>>>>>>> c4c465d4

    /**
     * Helper method, which adds "Set value" item to the menu. The value can be optionally
     * range-checked. Item will be appended at the end of the menu.
     * 
     * @param menu the target menu.
     * @param titleKey bundle key for the menu title/dialog title
     * @param tooltipKey bundle key for the menu item tooltip
     * @param val value getter
     * @param set value setter
     * @param predicate checking predicate, possibly null.
     */
    private void addNumericMenuItem(@Nonnull JMenu menu, 
            @Nonnull String titleKey, @Nonnull String tooltipKey,
            @Nonnull Supplier<Integer> val, 
            @Nonnull Consumer<Integer> set, @Nullable Predicate<Integer> predicate) {
        int oldVal = val.get();
        JMenuItem jmi = menu.add(new JMenuItem(Bundle.getMessage("MakeLabel",
                    Bundle.getMessage(titleKey)) + oldVal));
            jmi.setToolTipText(Bundle.getMessage(tooltipKey));
            jmi.addActionListener((java.awt.event.ActionEvent e3) -> {
            //prompt for lineWidth
            int newValue = QuickPromptUtil.promptForInt(layoutEditor,
                    Bundle.getMessage(titleKey),
                    Bundle.getMessage(titleKey),
                    // getting again, maybe something changed from the menu construction ?
                    val.get(), predicate);
            set.accept(newValue);
            layoutEditor.repaint();
        });
    }
    
    /**
     * {@inheritDoc}
     */
    @Override
    @Nonnull
    protected JPopupMenu showPopup(@Nonnull MouseEvent mouseEvent) {
        if (popupMenu != null) {
            popupMenu.removeAll();
        } else {
            popupMenu = new JPopupMenu();
        }

        String info = Bundle.getMessage("TrackSegment");
        if (isArc()) {
            if (isCircle()) {
                info = info + " (" + Bundle.getMessage("Circle") + ")";
            } else {
                info = info + " (" + Bundle.getMessage("Ellipse") + ")";
            }
        } else if (isBezier()) {
            info = info + " (" + Bundle.getMessage("Bezier") + ")";
        } else {
            info = info + " (" + Bundle.getMessage("Line") + ")";
        }

        JMenuItem jmi = popupMenu.add(Bundle.getMessage("MakeLabel", info) + getName());
        jmi.setEnabled(false);

        if (blockName.isEmpty()) {
            jmi = popupMenu.add(Bundle.getMessage("NoBlock"));
        } else {
            jmi = popupMenu.add(Bundle.getMessage("MakeLabel", Bundle.getMessage("BeanNameBlock")) + getLayoutBlock().getDisplayName());
        }
        jmi.setEnabled(false);

        // if there are any track connections
        if ((connect1 != null) || (connect2 != null)) {
            JMenu connectionsMenu = new JMenu(Bundle.getMessage("Connections")); // there is no pane opening (which is what ... implies)
            if (connect1 != null) {
                connectionsMenu.add(new AbstractAction(Bundle.getMessage("MakeLabel", "1") + connect1.getName()) {
                    @Override
                    public void actionPerformed(ActionEvent e) {
                        LayoutEditorFindItems lf = layoutEditor.getFinder();
                        LayoutTrack lt = lf.findObjectByName(connect1.getName());
                        // this shouldn't ever be null... however...
                        if (lt != null) {
                            layoutEditor.setSelectionRect(lt.getBounds());
                            lt.showPopup();
                        }
                    }
                });
            }
            if (connect2 != null) {
                connectionsMenu.add(new AbstractAction(Bundle.getMessage("MakeLabel", "2") + connect2.getName()) {
                    @Override
                    public void actionPerformed(ActionEvent e) {
                        LayoutEditorFindItems lf = layoutEditor.getFinder();
                        LayoutTrack lt = lf.findObjectByName(connect2.getName());
                        // this shouldn't ever be null... however...
                        if (lt != null) {
                            layoutEditor.setSelectionRect(lt.getBounds());
                            lt.showPopup();
                        }
                    }
                });
            }
            popupMenu.add(connectionsMenu);
        }

        popupMenu.add(new JSeparator(JSeparator.HORIZONTAL));

        popupMenu.add(mainlineCheckBoxMenuItem);
        mainlineCheckBoxMenuItem.addActionListener((java.awt.event.ActionEvent e3) -> {
            setMainline(mainlineCheckBoxMenuItem.isSelected());
        });
        mainlineCheckBoxMenuItem.setToolTipText(Bundle.getMessage("MainlineCheckBoxMenuItemToolTip"));
        mainlineCheckBoxMenuItem.setSelected(mainline);

        popupMenu.add(hiddenCheckBoxMenuItem);
        hiddenCheckBoxMenuItem.addActionListener((java.awt.event.ActionEvent e3) -> {
            setHidden(hiddenCheckBoxMenuItem.isSelected());
        });
        hiddenCheckBoxMenuItem.setToolTipText(Bundle.getMessage("HiddenCheckBoxMenuItemToolTip"));
        hiddenCheckBoxMenuItem.setSelected(hidden);

        popupMenu.add(dashedCheckBoxMenuItem);
        dashedCheckBoxMenuItem.addActionListener((java.awt.event.ActionEvent e3) -> {
            setDashed(dashedCheckBoxMenuItem.isSelected());
        });
        dashedCheckBoxMenuItem.setToolTipText(Bundle.getMessage("DashedCheckBoxMenuItemToolTip"));
        dashedCheckBoxMenuItem.setSelected(dashed);

        if (isArc()) {
            popupMenu.add(flippedCheckBoxMenuItem);
            flippedCheckBoxMenuItem.addActionListener((java.awt.event.ActionEvent e3) -> {
                setFlip(flippedCheckBoxMenuItem.isSelected());
            });
            flippedCheckBoxMenuItem.setToolTipText(Bundle.getMessage("FlippedCheckBoxMenuItemToolTip"));
            flippedCheckBoxMenuItem.setSelected(isFlip());
        }

        //
        // decorations menu
        //
        JMenu decorationsMenu = new JMenu(Bundle.getMessage("DecorationMenuTitle"));
        decorationsMenu.setToolTipText(Bundle.getMessage("DecorationMenuToolTip"));

        JCheckBoxMenuItem jcbmi;

        //
        // arrows menus
        //
        // arrows can only be added at edge connector
        //
        boolean hasEC1 = false;
        if (type1 == POS_POINT) {
            PositionablePoint pp = (PositionablePoint) connect1;
            if (pp.getType() == EDGE_CONNECTOR) {
                hasEC1 = true;
            }
        }
        boolean hasEC2 = false;
        if (type2 == POS_POINT) {
            PositionablePoint pp = (PositionablePoint) connect2;
            if (pp.getType() == EDGE_CONNECTOR) {
                hasEC2 = true;
            }
        }
        if (hasEC1 || hasEC2) {
            JMenu arrowsMenu = new JMenu(Bundle.getMessage("ArrowsMenuTitle"));
            decorationsMenu.setToolTipText(Bundle.getMessage("ArrowsMenuToolTip"));
            decorationsMenu.add(arrowsMenu);

            JMenu arrowsCountMenu = new JMenu(Bundle.getMessage("DecorationStyleMenuTitle"));
            arrowsCountMenu.setToolTipText(Bundle.getMessage("DecorationStyleMenuToolTip"));
            arrowsMenu.add(arrowsCountMenu);

            jcbmi = new JCheckBoxMenuItem(Bundle.getMessage("DecorationNoneMenuItemTitle"));
            arrowsCountMenu.add(jcbmi);
            jcbmi.setToolTipText(Bundle.getMessage("DecorationNoneMenuItemToolTip"));
            jcbmi.addActionListener((java.awt.event.ActionEvent e3) -> {
                setArrowEndStart(false);
                setArrowEndStop(false);
                //setArrowStyle(0);
            });
            jcbmi.setSelected(arrowStyle == 0);

            ImageIcon imageIcon = new ImageIcon(FileUtil.findURL("program:resources/icons/decorations/ArrowStyle1.png"));
            jcbmi = new JCheckBoxMenuItem(imageIcon);
            arrowsCountMenu.add(jcbmi);
            jcbmi.setToolTipText(Bundle.getMessage("DecorationStyleMenuToolTip"));
            jcbmi.addActionListener((java.awt.event.ActionEvent e3) -> {
                setArrowEndStart((type1 == POS_POINT) && (((PositionablePoint) connect1).getType() == EDGE_CONNECTOR));
                setArrowEndStop((type2 == POS_POINT) && (((PositionablePoint) connect2).getType() == EDGE_CONNECTOR));
                setArrowStyle(1);
            });
            jcbmi.setSelected(arrowStyle == 1);

            imageIcon = new ImageIcon(FileUtil.findURL("program:resources/icons/decorations/ArrowStyle2.png"));
            jcbmi = new JCheckBoxMenuItem(imageIcon);
            arrowsCountMenu.add(jcbmi);
            jcbmi.setToolTipText(Bundle.getMessage("DecorationStyleMenuToolTip"));
            jcbmi.addActionListener((java.awt.event.ActionEvent e3) -> {
                setArrowEndStart((type1 == POS_POINT) && (((PositionablePoint) connect1).getType() == EDGE_CONNECTOR));
                setArrowEndStop((type2 == POS_POINT) && (((PositionablePoint) connect2).getType() == EDGE_CONNECTOR));
                setArrowStyle(2);
            });
            jcbmi.setSelected(arrowStyle == 2);

            imageIcon = new ImageIcon(FileUtil.findURL("program:resources/icons/decorations/ArrowStyle3.png"));
            jcbmi = new JCheckBoxMenuItem(imageIcon);
            arrowsCountMenu.add(jcbmi);
            jcbmi.setToolTipText(Bundle.getMessage("DecorationStyleMenuToolTip"));
            jcbmi.addActionListener((java.awt.event.ActionEvent e3) -> {
                setArrowEndStart((type1 == POS_POINT) && (((PositionablePoint) connect1).getType() == EDGE_CONNECTOR));
                setArrowEndStop((type2 == POS_POINT) && (((PositionablePoint) connect2).getType() == EDGE_CONNECTOR));
                setArrowStyle(3);
            });
            jcbmi.setSelected(arrowStyle == 3);

            imageIcon = new ImageIcon(FileUtil.findURL("program:resources/icons/decorations/ArrowStyle4.png"));
            jcbmi = new JCheckBoxMenuItem(imageIcon);
            arrowsCountMenu.add(jcbmi);
            jcbmi.setToolTipText(Bundle.getMessage("DecorationStyleMenuToolTip"));
            jcbmi.addActionListener((java.awt.event.ActionEvent e3) -> {
                setArrowEndStart((type1 == POS_POINT) && (((PositionablePoint) connect1).getType() == EDGE_CONNECTOR));
                setArrowEndStop((type2 == POS_POINT) && (((PositionablePoint) connect2).getType() == EDGE_CONNECTOR));
                setArrowStyle(4);
            });
            jcbmi.setSelected(arrowStyle == 4);

            imageIcon = new ImageIcon(FileUtil.findURL("program:resources/icons/decorations/ArrowStyle5.png"));
            jcbmi = new JCheckBoxMenuItem(imageIcon);
            arrowsCountMenu.add(jcbmi);
            jcbmi.setToolTipText(Bundle.getMessage("DecorationStyleMenuToolTip"));
            jcbmi.addActionListener((java.awt.event.ActionEvent e3) -> {
                setArrowEndStart((type1 == POS_POINT) && (((PositionablePoint) connect1).getType() == EDGE_CONNECTOR));
                setArrowEndStop((type2 == POS_POINT) && (((PositionablePoint) connect2).getType() == EDGE_CONNECTOR));
                setArrowStyle(5);
            });
            jcbmi.setSelected(arrowStyle == 5);

            if (hasEC1 && hasEC2) {
                JMenu arrowsEndMenu = new JMenu(Bundle.getMessage("DecorationEndMenuTitle"));
                arrowsEndMenu.setToolTipText(Bundle.getMessage("DecorationEndMenuToolTip"));
                arrowsMenu.add(arrowsEndMenu);

                jcbmi = new JCheckBoxMenuItem(Bundle.getMessage("DecorationNoneMenuItemTitle"));
                arrowsEndMenu.add(jcbmi);
                jcbmi.setToolTipText(Bundle.getMessage("DecorationNoneMenuItemToolTip"));
                jcbmi.addActionListener((java.awt.event.ActionEvent e3) -> {
                    setArrowEndStart(false);
                    setArrowEndStop(false);
                });
                jcbmi.setSelected(!arrowEndStart && !arrowEndStop);

                jcbmi = new JCheckBoxMenuItem(Bundle.getMessage("DecorationStartMenuItemTitle"));
                arrowsEndMenu.add(jcbmi);
                jcbmi.setToolTipText(Bundle.getMessage("DecorationStartMenuItemToolTip"));
                jcbmi.addActionListener((java.awt.event.ActionEvent e3) -> {
                    setArrowEndStart(true);
                    setArrowEndStop(false);
                });
                jcbmi.setSelected(arrowEndStart && !arrowEndStop);

                jcbmi = new JCheckBoxMenuItem(Bundle.getMessage("DecorationEndMenuItemTitle"));
                arrowsEndMenu.add(jcbmi);
                jcbmi.setToolTipText(Bundle.getMessage("DecorationEndMenuItemToolTip"));
                jcbmi.addActionListener((java.awt.event.ActionEvent e3) -> {
                    setArrowEndStop(true);
                    setArrowEndStart(false);
                });
                jcbmi.setSelected(!arrowEndStart && arrowEndStop);

                jcbmi = new JCheckBoxMenuItem(Bundle.getMessage("DecorationBothMenuItemTitle"));
                arrowsEndMenu.add(jcbmi);
                jcbmi.setToolTipText(Bundle.getMessage("DecorationBothMenuItemToolTip"));
                jcbmi.addActionListener((java.awt.event.ActionEvent e3) -> {
                    setArrowEndStart(true);
                    setArrowEndStop(true);
                });
                jcbmi.setSelected(arrowEndStart && arrowEndStop);
            }

            JMenu arrowsDirMenu = new JMenu(Bundle.getMessage("ArrowsDirectionMenuTitle"));
            arrowsDirMenu.setToolTipText(Bundle.getMessage("ArrowsDirectionMenuToolTip"));
            arrowsMenu.add(arrowsDirMenu);

            jcbmi = new JCheckBoxMenuItem(Bundle.getMessage("DecorationNoneMenuItemTitle"));
            arrowsDirMenu.add(jcbmi);
            jcbmi.setToolTipText(Bundle.getMessage("DecorationNoneMenuItemToolTip"));
            jcbmi.addActionListener((java.awt.event.ActionEvent e3) -> {
                setArrowDirIn(false);
                setArrowDirOut(false);
            });
            jcbmi.setSelected(!arrowDirIn && !arrowDirOut);

            jcbmi = new JCheckBoxMenuItem(Bundle.getMessage("ArrowsDirectionInMenuItemTitle"));
            arrowsDirMenu.add(jcbmi);
            jcbmi.setToolTipText(Bundle.getMessage("ArrowsDirectionInMenuItemToolTip"));
            jcbmi.addActionListener((java.awt.event.ActionEvent e3) -> {
                setArrowDirIn(true);
                setArrowDirOut(false);
            });
            jcbmi.setSelected(arrowDirIn && !arrowDirOut);

            jcbmi = new JCheckBoxMenuItem(Bundle.getMessage("ArrowsDirectionOutMenuItemTitle"));
            arrowsDirMenu.add(jcbmi);
            jcbmi.setToolTipText(Bundle.getMessage("ArrowsDirectionOutMenuItemToolTip"));
            jcbmi.addActionListener((java.awt.event.ActionEvent e3) -> {
                setArrowDirOut(true);
                setArrowDirIn(false);
            });
            jcbmi.setSelected(!arrowDirIn && arrowDirOut);

            jcbmi = new JCheckBoxMenuItem(Bundle.getMessage("ArrowsDirectionBothMenuItemTitle"));
            arrowsDirMenu.add(jcbmi);
            jcbmi.setToolTipText(Bundle.getMessage("ArrowsDirectionBothMenuItemToolTip"));
            jcbmi.addActionListener((java.awt.event.ActionEvent e3) -> {
                setArrowDirIn(true);
                setArrowDirOut(true);
            });
            jcbmi.setSelected(arrowDirIn && arrowDirOut);

<<<<<<< HEAD
            jmi = arrowsMenu.add(new JMenuItem(Bundle.getMessage("DecorationColorMenuItemTitle")));
            jmi.setToolTipText(Bundle.getMessage("DecorationColorMenuItemToolTip"));
            jmi.addActionListener((java.awt.event.ActionEvent e3) -> {
                Color newColor = JmriColorChooser.showDialog(null, "Choose a color", arrowColor);
                if ((newColor != null) && !newColor.equals(arrowColor)) {
                    setArrowColor(newColor);
                }
            });
            jmi.setForeground(arrowColor);
            jmi.setBackground(ColorUtil.contrast(arrowColor));

            jmi = arrowsMenu.add(new JMenuItem(Bundle.getMessage("MakeLabel",
                    Bundle.getMessage("DecorationLineWidthMenuItemTitle")) + arrowLineWidth));
            jmi.setToolTipText(Bundle.getMessage("DecorationLineWidthMenuItemToolTip"));
            jmi.addActionListener((java.awt.event.ActionEvent e3) -> {
                //prompt for arrow line width
                int newValue = QuickPromptUtil.promptForInt(layoutEditor,
                        Bundle.getMessage("DecorationLineWidthMenuItemTitle"),
                        Bundle.getMessage("DecorationLineWidthMenuItemTitle"),
                        arrowLineWidth);
                setArrowLineWidth(newValue);
            });

            jmi = arrowsMenu.add(new JMenuItem(Bundle.getMessage("MakeLabel",
                    Bundle.getMessage("DecorationLengthMenuItemTitle")) + arrowLength));
            jmi.setToolTipText(Bundle.getMessage("DecorationLengthMenuItemToolTip"));
            jmi.addActionListener((java.awt.event.ActionEvent e3) -> {
                //prompt for arrow length
                int newValue = QuickPromptUtil.promptForInt(layoutEditor,
                        Bundle.getMessage("DecorationLengthMenuItemTitle"),
                        Bundle.getMessage("DecorationLengthMenuItemTitle"),
                        arrowLength);
                setArrowLength(newValue);
            });

            jmi = arrowsMenu.add(new JMenuItem(Bundle.getMessage("MakeLabel",
                    Bundle.getMessage("DecorationGapMenuItemTitle")) + arrowGap));
            jmi.setToolTipText(Bundle.getMessage("DecorationGapMenuItemToolTip"));
            jmi.addActionListener((java.awt.event.ActionEvent e3) -> {
                //prompt for arrow gap
                int newValue = QuickPromptUtil.promptForInt(layoutEditor,
                        Bundle.getMessage("DecorationGapMenuItemTitle"),
                        Bundle.getMessage("DecorationGapMenuItemTitle"),
                        arrowGap);
                setArrowGap(newValue);
            });
        }
=======
        addNumericMenuItem(arrowsMenu, 
                "DecorationLineWidthMenuItemTitle",  "DecorationLineWidthMenuItemToolTip", 
                this::getArrowLineWidth, this::setArrowLineWidth,
                QuickPromptUtil.checkIntRange(1, MAX_ARROW_LINEWIDTH, null));

        addNumericMenuItem(arrowsMenu, 
                "DecorationLengthMenuItemTitle", "DecorationLengthMenuItemToolTip", 
                this::getArrowLength, this::setArrowLength,
                QuickPromptUtil.checkIntRange(1, MAX_ARROW_LENGTH, null));

        addNumericMenuItem(arrowsMenu,  
                "DecorationGapMenuItemTitle", "DecorationGapMenuItemToolTip", 
                this::getArrowGap, this::setArrowGap,
                QuickPromptUtil.checkIntRange(1, MAX_ARROW_GAP, null));
>>>>>>> c4c465d4

        //
        // bridge menus
        //
        JMenu bridgeMenu = new JMenu(Bundle.getMessage("BridgeMenuTitle"));
        decorationsMenu.setToolTipText(Bundle.getMessage("BridgeMenuToolTip"));
        decorationsMenu.add(bridgeMenu);

        JMenu bridgeSideMenu = new JMenu(Bundle.getMessage("DecorationSideMenuTitle"));
        bridgeSideMenu.setToolTipText(Bundle.getMessage("DecorationSideMenuToolTip"));
        bridgeMenu.add(bridgeSideMenu);

        jcbmi = new JCheckBoxMenuItem(Bundle.getMessage("DecorationNoneMenuItemTitle"));
        bridgeSideMenu.add(jcbmi);
        jcbmi.setToolTipText(Bundle.getMessage("DecorationNoneMenuItemToolTip"));
        jcbmi.addActionListener((java.awt.event.ActionEvent e3) -> {
            setBridgeSideLeft(false);
            setBridgeSideRight(false);
        });
        jcbmi.setSelected(!bridgeSideLeft && !bridgeSideRight);

        jcbmi = new JCheckBoxMenuItem(Bundle.getMessage("DecorationSideLeftMenuItemTitle"));
        bridgeSideMenu.add(jcbmi);
        jcbmi.setToolTipText(Bundle.getMessage("DecorationSideLeftMenuItemToolTip"));
        jcbmi.addActionListener((java.awt.event.ActionEvent e3) -> {
            setBridgeSideLeft(true);
            setBridgeSideRight(false);
        });
        jcbmi.setSelected(bridgeSideLeft && !bridgeSideRight);

        jcbmi = new JCheckBoxMenuItem(Bundle.getMessage("DecorationSideRightMenuItemTitle"));
        bridgeSideMenu.add(jcbmi);
        jcbmi.setToolTipText(Bundle.getMessage("DecorationSideRightMenuItemToolTip"));
        jcbmi.addActionListener((java.awt.event.ActionEvent e3) -> {
            setBridgeSideRight(true);
            setBridgeSideLeft(false);
        });
        jcbmi.setSelected(!bridgeSideLeft && bridgeSideRight);

        jcbmi = new JCheckBoxMenuItem(Bundle.getMessage("DecorationBothMenuItemTitle"));
        bridgeSideMenu.add(jcbmi);
        jcbmi.setToolTipText(Bundle.getMessage("DecorationBothMenuItemToolTip"));
        jcbmi.addActionListener((java.awt.event.ActionEvent e3) -> {
            setBridgeSideLeft(true);
            setBridgeSideRight(true);
        });
        jcbmi.setSelected(bridgeSideLeft && bridgeSideRight);

        JMenu bridgeEndMenu = new JMenu(Bundle.getMessage("DecorationEndMenuTitle"));
        bridgeEndMenu.setToolTipText(Bundle.getMessage("DecorationEndMenuToolTip"));
        bridgeMenu.add(bridgeEndMenu);

        jcbmi = new JCheckBoxMenuItem(Bundle.getMessage("DecorationNoneMenuItemTitle"));
        bridgeEndMenu.add(jcbmi);
        jcbmi.setToolTipText(Bundle.getMessage("DecorationNoneMenuItemToolTip"));
        jcbmi.addActionListener((java.awt.event.ActionEvent e3) -> {
            setBridgeHasEntry(false);
            setBridgeHasExit(false);
        });
        jcbmi.setSelected(!bridgeHasEntry && !bridgeHasExit);

        jcbmi = new JCheckBoxMenuItem(Bundle.getMessage("DecorationEntryMenuItemTitle"));
        bridgeEndMenu.add(jcbmi);
        jcbmi.setToolTipText(Bundle.getMessage("DecorationEntryMenuItemToolTip"));
        jcbmi.addActionListener((java.awt.event.ActionEvent e3) -> {
            setBridgeHasEntry(true);
            setBridgeHasExit(false);
        });
        jcbmi.setSelected(bridgeHasEntry && !bridgeHasExit);

        jcbmi = new JCheckBoxMenuItem(Bundle.getMessage("DecorationExitMenuItemTitle"));
        bridgeEndMenu.add(jcbmi);
        jcbmi.setToolTipText(Bundle.getMessage("DecorationExitMenuItemToolTip"));
        jcbmi.addActionListener((java.awt.event.ActionEvent e3) -> {
            setBridgeHasExit(true);
            setBridgeHasEntry(false);
        });
        jcbmi.setSelected(!bridgeHasEntry && bridgeHasExit);

        jcbmi = new JCheckBoxMenuItem(Bundle.getMessage("DecorationBothMenuItemTitle"));
        bridgeEndMenu.add(jcbmi);
        jcbmi.setToolTipText(Bundle.getMessage("DecorationBothMenuItemToolTip"));
        jcbmi.addActionListener((java.awt.event.ActionEvent e3) -> {
            setBridgeHasEntry(true);
            setBridgeHasExit(true);
        });
        jcbmi.setSelected(bridgeHasEntry && bridgeHasExit);

        jmi = bridgeMenu.add(new JMenuItem(Bundle.getMessage("DecorationColorMenuItemTitle")));
        jmi.setToolTipText(Bundle.getMessage("DecorationColorMenuItemToolTip"));
        jmi.addActionListener((java.awt.event.ActionEvent e3) -> {
            Color newColor = JmriColorChooser.showDialog(null, "Choose a color", bridgeColor);
            if ((newColor != null) && !newColor.equals(bridgeColor)) {
                setBridgeColor(newColor);
            }
        });
        jmi.setForeground(bridgeColor);
        jmi.setBackground(ColorUtil.contrast(bridgeColor));

        addNumericMenuItem(bridgeMenu, 
                "DecorationLineWidthMenuItemTitle", "DecorationLineWidthMenuItemToolTip", 
                this::getBridgeLineWidth, this::setBridgeLineWidth,
                QuickPromptUtil.checkIntRange(1, MAX_BRIDGE_LINE_WIDTH, null));

        addNumericMenuItem(bridgeMenu, 
                "BridgeApproachWidthMenuItemTitle", "BridgeApproachWidthMenuItemToolTip", 
                this::getBridgeApproachWidth, this::setBridgeApproachWidth,
                QuickPromptUtil.checkIntRange(1, MAX_BRIDGE_APPROACH_WIDTH, null));

        addNumericMenuItem(bridgeMenu, 
                "BridgeDeckWidthMenuItemTitle", "BridgeDeckWidthMenuItemToolTip", 
                this::getBridgeDeckWidth, this::setBridgeDeckWidth,
                QuickPromptUtil.checkIntRange(1, MAX_BRIDGE_DECK_WIDTH, null));

        //
        // end bumper menus
        //
        // end bumper decorations can only be on end bumpers
        //
        boolean hasEB1 = false;
        if (type1 == POS_POINT) {
            PositionablePoint pp = (PositionablePoint) connect1;
            if (pp.getType() == END_BUMPER) {
                hasEB1 = true;
            }
        }
        boolean hasEB2 = false;
        if (type2 == POS_POINT) {
            PositionablePoint pp = (PositionablePoint) connect2;
            if (pp.getType() == END_BUMPER) {
                hasEB2 = true;
            }
        }
        if (hasEB1 || hasEB2) {
            JMenu endBumperMenu = new JMenu(Bundle.getMessage("EndBumperMenuTitle"));
            decorationsMenu.setToolTipText(Bundle.getMessage("EndBumperMenuToolTip"));
            decorationsMenu.add(endBumperMenu);

            if (hasEB1 && hasEB2) {
                JMenu endBumperEndMenu = new JMenu(Bundle.getMessage("DecorationEndMenuTitle"));
                endBumperEndMenu.setToolTipText(Bundle.getMessage("DecorationEndMenuToolTip"));
                endBumperMenu.add(endBumperEndMenu);

                jcbmi = new JCheckBoxMenuItem(Bundle.getMessage("DecorationNoneMenuItemTitle"));
                endBumperEndMenu.add(jcbmi);
                jcbmi.setToolTipText(Bundle.getMessage("DecorationNoneMenuItemToolTip"));
                jcbmi.addActionListener((java.awt.event.ActionEvent e3) -> {
                    setBumperEndStart(false);
                    setBumperEndStop(false);
                });
                jcbmi.setSelected(!bumperEndStart && !bumperEndStop);

                jcbmi = new JCheckBoxMenuItem(Bundle.getMessage("DecorationStartMenuItemTitle"));
                endBumperEndMenu.add(jcbmi);
                jcbmi.setToolTipText(Bundle.getMessage("DecorationStartMenuItemToolTip"));
                jcbmi.addActionListener((java.awt.event.ActionEvent e3) -> {
                    setBumperEndStart(true);
                    setBumperEndStop(false);
                });
                jcbmi.setSelected(bumperEndStart && !bumperEndStop);

                jcbmi = new JCheckBoxMenuItem(Bundle.getMessage("DecorationEndMenuItemTitle"));
                endBumperEndMenu.add(jcbmi);
                jcbmi.setToolTipText(Bundle.getMessage("DecorationEndMenuItemToolTip"));
                jcbmi.addActionListener((java.awt.event.ActionEvent e3) -> {
                    setBumperEndStart(false);
                    setBumperEndStop(true);
                });
                jcbmi.setSelected(!bumperEndStart && bumperEndStop);

                jcbmi = new JCheckBoxMenuItem(Bundle.getMessage("DecorationBothMenuItemTitle"));
                endBumperEndMenu.add(jcbmi);
                jcbmi.setToolTipText(Bundle.getMessage("DecorationEndMenuItemToolTip"));
                jcbmi.addActionListener((java.awt.event.ActionEvent e3) -> {
                    setBumperEndStart(true);
                    setBumperEndStop(true);
                });
                jcbmi.setSelected(bumperEndStart && bumperEndStop);
            } else {
                JCheckBoxMenuItem enableCheckBoxMenuItem = new JCheckBoxMenuItem(Bundle.getMessage("EndBumperEnableMenuItemTitle"));
                enableCheckBoxMenuItem.setToolTipText(Bundle.getMessage("EndBumperEnableMenuItemToolTip"));

                endBumperMenu.add(enableCheckBoxMenuItem);
                enableCheckBoxMenuItem.addActionListener((java.awt.event.ActionEvent e3) -> {
                    if ((type1 == POS_POINT) && (((PositionablePoint) connect1).getType() == END_BUMPER)) {
                        setBumperEndStart(enableCheckBoxMenuItem.isSelected());
                    }
                    if ((type2 == POS_POINT) && (((PositionablePoint) connect2).getType() == END_BUMPER)) {
                        setBumperEndStop(enableCheckBoxMenuItem.isSelected());
                    }
                });
                enableCheckBoxMenuItem.setSelected(bumperEndStart || bumperEndStop);
            }

<<<<<<< HEAD
            jmi = endBumperMenu.add(new JMenuItem(Bundle.getMessage("DecorationColorMenuItemTitle")));
            jmi.setToolTipText(Bundle.getMessage("DecorationColorMenuItemToolTip"));
            jmi.addActionListener((java.awt.event.ActionEvent e3) -> {
                Color newColor = JmriColorChooser.showDialog(null, "Choose a color", bumperColor);
                if ((newColor != null) && !newColor.equals(bumperColor)) {
                    setBumperColor(newColor);
                }
            });
            jmi.setForeground(bumperColor);
            jmi.setBackground(ColorUtil.contrast(bumperColor));

            jmi = endBumperMenu.add(new JMenuItem(Bundle.getMessage("MakeLabel",
                    Bundle.getMessage("DecorationLineWidthMenuItemTitle")) + bumperLineWidth));
            jmi.setToolTipText(Bundle.getMessage("DecorationLineWidthMenuItemToolTip"));
            jmi.addActionListener((java.awt.event.ActionEvent e3) -> {
                //prompt for width
                int newValue = QuickPromptUtil.promptForInt(layoutEditor,
                        Bundle.getMessage("DecorationLineWidthMenuItemTitle"),
                        Bundle.getMessage("DecorationLineWidthMenuItemTitle"),
                        getBumperLineWidth(), new Predicate<Integer>() {
                    @Override
                    public boolean test(Integer t) {
                        if (t < 0 || t > TrackSegment.MAX_BUMPER_WIDTH) {
                            throw new IllegalArgumentException(
                                    Bundle.getMessage("DecorationLengthMenuItemRange", TrackSegment.MAX_BUMPER_WIDTH));
                        }
                        return true;
                    }
                });
                setBumperLineWidth(newValue);
            });

            jmi = endBumperMenu.add(new JMenuItem(Bundle.getMessage("MakeLabel",
                    Bundle.getMessage("DecorationLengthMenuItemTitle")) + bumperLength));
            jmi.setToolTipText(Bundle.getMessage("DecorationLengthMenuItemToolTip"));
            jmi.addActionListener((java.awt.event.ActionEvent e3) -> {
                //prompt for length
                int newValue = QuickPromptUtil.promptForInt(layoutEditor,
                        Bundle.getMessage("DecorationLengthMenuItemTitle"),
                        Bundle.getMessage("DecorationLengthMenuItemTitle"),
                        bumperLength, new Predicate<Integer>() {
                    @Override
                    public boolean test(Integer t) {
                        if (t < 0 || t > MAX_BUMPER_LENGTH) {
                            throw new IllegalArgumentException(
                                    Bundle.getMessage("DecorationLengthMenuItemRange", MAX_BUMPER_LENGTH));
                        }
                        return true;
                    }
                }
                );
                setBumperLength(newValue);
            });
        }

=======
        addNumericMenuItem(endBumperMenu, 
                "DecorationLineWidthMenuItemTitle", "DecorationLineWidthMenuItemToolTip", 
                this::getBumperLineWidth, this::setBumperLineWidth,
                QuickPromptUtil.checkIntRange(1, MAX_BUMPER_LINE_WIDTH, null));
        addNumericMenuItem(endBumperMenu, 
                "DecorationLengthMenuItemTitle", "DecorationLengthMenuItemToolTip", 
                this::getBumperLength, this::setBumperLength,
                QuickPromptUtil.checkIntRange(1, MAX_BUMPER_LENGTH, null));
>>>>>>> c4c465d4
        //
        // tunnel menus
        //
        JMenu tunnelMenu = new JMenu(Bundle.getMessage("TunnelMenuTitle"));
        decorationsMenu.setToolTipText(Bundle.getMessage("TunnelMenuToolTip"));
        decorationsMenu.add(tunnelMenu);

        JMenu tunnelSideMenu = new JMenu(Bundle.getMessage("DecorationSideMenuTitle"));
        tunnelSideMenu.setToolTipText(Bundle.getMessage("DecorationSideMenuToolTip"));
        tunnelMenu.add(tunnelSideMenu);

        jcbmi = new JCheckBoxMenuItem(Bundle.getMessage("DecorationNoneMenuItemTitle"));
        tunnelSideMenu.add(jcbmi);
        jcbmi.setToolTipText(Bundle.getMessage("DecorationNoneMenuItemToolTip"));
        jcbmi.addActionListener((java.awt.event.ActionEvent e3) -> {
            setTunnelSideLeft(false);
            setTunnelSideRight(false);
        });
        jcbmi.setSelected(!tunnelSideLeft && !tunnelSideRight);

        jcbmi = new JCheckBoxMenuItem(Bundle.getMessage("DecorationSideLeftMenuItemTitle"));
        tunnelSideMenu.add(jcbmi);
        jcbmi.setToolTipText(Bundle.getMessage("DecorationSideLeftMenuItemToolTip"));
        jcbmi.addActionListener((java.awt.event.ActionEvent e3) -> {
            setTunnelSideLeft(true);
            setTunnelSideRight(false);
        });
        jcbmi.setSelected(tunnelSideLeft && !tunnelSideRight);

        jcbmi = new JCheckBoxMenuItem(Bundle.getMessage("DecorationSideRightMenuItemTitle"));
        tunnelSideMenu.add(jcbmi);
        jcbmi.setToolTipText(Bundle.getMessage("DecorationSideRightMenuItemToolTip"));
        jcbmi.addActionListener((java.awt.event.ActionEvent e3) -> {
            setTunnelSideRight(true);
            setTunnelSideLeft(false);
        });
        jcbmi.setSelected(!tunnelSideLeft && tunnelSideRight);

        jcbmi = new JCheckBoxMenuItem(Bundle.getMessage("DecorationBothMenuItemTitle"));
        tunnelSideMenu.add(jcbmi);
        jcbmi.setToolTipText(Bundle.getMessage("DecorationBothMenuItemToolTip"));
        jcbmi.addActionListener((java.awt.event.ActionEvent e3) -> {
            setTunnelSideLeft(true);
            setTunnelSideRight(true);
        });
        jcbmi.setSelected(tunnelSideLeft && tunnelSideRight);

        JMenu tunnelEndMenu = new JMenu(Bundle.getMessage("DecorationEndMenuTitle"));
        tunnelEndMenu.setToolTipText(Bundle.getMessage("DecorationEndMenuToolTip"));
        tunnelMenu.add(tunnelEndMenu);

        jcbmi = new JCheckBoxMenuItem(Bundle.getMessage("DecorationNoneMenuItemTitle"));
        tunnelEndMenu.add(jcbmi);
        jcbmi.setToolTipText(Bundle.getMessage("DecorationNoneMenuItemToolTip"));
        jcbmi.addActionListener((java.awt.event.ActionEvent e3) -> {
            setTunnelHasEntry(false);
            setTunnelHasExit(false);
        });
        jcbmi.setSelected(!tunnelHasEntry && !tunnelHasExit);

        jcbmi = new JCheckBoxMenuItem(Bundle.getMessage("DecorationEntryMenuItemTitle"));
        tunnelEndMenu.add(jcbmi);
        jcbmi.setToolTipText(Bundle.getMessage("DecorationEntryMenuItemToolTip"));
        jcbmi.addActionListener((java.awt.event.ActionEvent e3) -> {
            setTunnelHasEntry(true);
            setTunnelHasExit(false);
        });
        jcbmi.setSelected(tunnelHasEntry && !tunnelHasExit);

        jcbmi = new JCheckBoxMenuItem(Bundle.getMessage("DecorationExitMenuItemTitle"));
        tunnelEndMenu.add(jcbmi);
        jcbmi.setToolTipText(Bundle.getMessage("DecorationExitMenuItemToolTip"));
        jcbmi.addActionListener((java.awt.event.ActionEvent e3) -> {
            setTunnelHasExit(true);
            setTunnelHasEntry(false);
        });
        jcbmi.setSelected(!tunnelHasEntry && tunnelHasExit);

        jcbmi = new JCheckBoxMenuItem(Bundle.getMessage("DecorationBothMenuItemTitle"));
        tunnelEndMenu.add(jcbmi);
        jcbmi.setToolTipText(Bundle.getMessage("DecorationBothMenuItemToolTip"));
        jcbmi.addActionListener((java.awt.event.ActionEvent e3) -> {
            setTunnelHasEntry(true);
            setTunnelHasExit(true);
        });
        jcbmi.setSelected(tunnelHasEntry && tunnelHasExit);

        jmi = tunnelMenu.add(new JMenuItem(Bundle.getMessage("DecorationColorMenuItemTitle")));
        jmi.setToolTipText(Bundle.getMessage("DecorationColorMenuItemToolTip"));
        jmi.addActionListener((java.awt.event.ActionEvent e3) -> {
            Color newColor = JmriColorChooser.showDialog(null, "Choose a color", tunnelColor);
            if ((newColor != null) && !newColor.equals(tunnelColor)) {
                setTunnelColor(newColor);
            }
        });
        jmi.setForeground(tunnelColor);
        jmi.setBackground(ColorUtil.contrast(tunnelColor));

        addNumericMenuItem(tunnelMenu, 
                "TunnelFloorWidthMenuItemTitle", "TunnelFloorWidthMenuItemToolTip", 
                this::getTunnelFloorWidth, this::setTunnelFloorWidth,
                QuickPromptUtil.checkIntRange(1, MAX_TUNNEL_FLOOR_WIDTH, null));
        addNumericMenuItem(tunnelMenu, 
                "DecorationLineWidthMenuItemTitle", "DecorationLineWidthMenuItemToolTip", 
                this::getTunnelLineWidth, this::setTunnelLineWidth,
                QuickPromptUtil.checkIntRange(1, MAX_TUNNEL_LINE_WIDTH, null));
        addNumericMenuItem(tunnelMenu, 
                "TunnelEntranceWidthMenuItemTitle", "TunnelEntranceWidthMenuItemToolTip", 
                this::getTunnelEntranceWidth, this::setTunnelEntranceWidth,
                QuickPromptUtil.checkIntRange(1, MAX_TUNNEL_ENTRANCE_WIDTH, null));

        popupMenu.add(decorationsMenu);

        popupMenu.add(new JSeparator(JSeparator.HORIZONTAL));
        popupMenu.add(new AbstractAction(Bundle.getMessage("ButtonEdit")) {
            @Override
            public void actionPerformed(ActionEvent e) {
                layoutEditor.getLayoutTrackEditors().editTrackSegment(TrackSegment.this);
            }
        });
        popupMenu.add(new AbstractAction(Bundle.getMessage("ButtonDelete")) {
            @Override
            public void actionPerformed(ActionEvent e) {
                layoutEditor.removeTrackSegment(TrackSegment.this);
                remove();
                dispose();
            }
        });
        popupMenu.add(new AbstractAction(Bundle.getMessage("SplitTrackSegment")) {
            @Override
            public void actionPerformed(ActionEvent e) {
                splitTrackSegment();
            }
        });

        JMenu lineType = new JMenu(Bundle.getMessage("ChangeTo"));
        jmi = lineType.add(new JCheckBoxMenuItem(new AbstractAction(Bundle.getMessage("Line")) {
            @Override
            public void actionPerformed(ActionEvent e) {
                changeType(0);
            }
        }));
        jmi.setSelected(!isArc() && !isBezier());

        jmi = lineType.add(new JCheckBoxMenuItem(new AbstractAction(Bundle.getMessage("Circle")) {
            @Override
            public void actionPerformed(ActionEvent e) {
                changeType(1);
            }
        }));
        jmi.setSelected(isArc() && isCircle());

        jmi = lineType.add(new JCheckBoxMenuItem(new AbstractAction(Bundle.getMessage("Ellipse")) {
            @Override
            public void actionPerformed(ActionEvent e) {
                changeType(2);
            }
        }));
        jmi.setSelected(isArc() && !isCircle());

        jmi = lineType.add(new JCheckBoxMenuItem(new AbstractAction(Bundle.getMessage("Bezier")) {
            @Override
            public void actionPerformed(ActionEvent e) {
                changeType(3);
            }
        }));
        jmi.setSelected(!isArc() && isBezier());

        popupMenu.add(lineType);

        if (isArc() || isBezier()) {
            if (hideConstructionLines()) {
                popupMenu.add(new AbstractAction(Bundle.getMessage("ShowConstruct")) {
                    @Override
                    public void actionPerformed(ActionEvent e) {
                        hideConstructionLines(SHOWCON);
                    }
                });
            } else {
                popupMenu.add(new AbstractAction(Bundle.getMessage("HideConstruct")) {
                    @Override
                    public void actionPerformed(ActionEvent e) {
                        hideConstructionLines(HIDECON);
                    }
                });
            }
        }
        if ((!blockName.isEmpty()) && (jmri.InstanceManager.getDefault(LayoutBlockManager.class).isAdvancedRoutingEnabled())) {
            popupMenu.add(new AbstractAction(Bundle.getMessage("ViewBlockRouting")) {
                @Override
                public void actionPerformed(ActionEvent e) {
                    AbstractAction routeTableAction = new LayoutBlockRouteTableAction("ViewRouting", getLayoutBlock());
                    routeTableAction.actionPerformed(e);
                }
            });
        }
        popupMenu.show(mouseEvent.getComponent(), mouseEvent.getX(), mouseEvent.getY());
        return popupMenu;
    } // showPopup

    /**
     * split track segment into two track segments with an anchor between
     */
    public void splitTrackSegment() {
        // create a new anchor
        Point2D p = getCentreSeg();
        PositionablePoint newAnchor = layoutEditor.addAnchor(p);
        // link it to me
        layoutEditor.setLink(newAnchor, POS_POINT, this, TRACK);

        //get unique name for a new track segment
        String name = layoutEditor.getFinder().uniqueName("T", 1);

        //create it between the new anchor and my connect2(/type2)
        TrackSegment newTrackSegment = new TrackSegment(name,
                newAnchor, POS_POINT,
                connect2, type2,
                isDashed(), isMainline(), layoutEditor);
        // add it to known tracks
        layoutEditor.getLayoutTracks().add(newTrackSegment);
        layoutEditor.setDirty();

        // copy attributes to new track segment
        newTrackSegment.setLayoutBlock(this.getLayoutBlock());
        newTrackSegment.setArc(this.isArc());
        newTrackSegment.setCircle(this.isCircle());
        //newTrackSegment.setBezier(this.isBezier());
        newTrackSegment.setFlip(this.isFlip());

        // link my connect2 to the new track segment
        if (connect2 instanceof PositionablePoint) {
            PositionablePoint pp = (PositionablePoint) connect2;
            pp.replaceTrackConnection(this, newTrackSegment);
        } else {
            layoutEditor.setLink(connect2, type2, newTrackSegment, TRACK);
        }

        // link the new anchor to the new track segment
        layoutEditor.setLink(newAnchor, POS_POINT, newTrackSegment, TRACK);

        // link me to the new newAnchor
        connect2 = newAnchor;
        type2 = POS_POINT;

        //check on layout block
        LayoutBlock b = this.getLayoutBlock();

        if (b != null) {
            newTrackSegment.setLayoutBlock(b);
            layoutEditor.getLEAuxTools().setBlockConnectivityChanged();
            newTrackSegment.updateBlockInfo();
        }
        layoutEditor.setDirty();
        layoutEditor.redrawPanel();
    }   // splitTrackSegment

    /**
     * Display popup menu for information and editing.
     */
    protected void showBezierPopUp(MouseEvent e, int hitPointType) {
        int bezierControlPointIndex = hitPointType - BEZIER_CONTROL_POINT_OFFSET_MIN;
        if (popupMenu != null) {
            popupMenu.removeAll();
        } else {
            popupMenu = new JPopupMenu();
        }

        JMenuItem jmi = popupMenu.add(Bundle.getMessage("BezierControlPoint") + " #" + bezierControlPointIndex);
        jmi.setEnabled(false);
        popupMenu.add(new JSeparator(JSeparator.HORIZONTAL));

        if (bezierControlPoints.size() <= BEZIER_CONTROL_POINT_OFFSET_MAX - BEZIER_CONTROL_POINT_OFFSET_MIN) {
            popupMenu.add(new AbstractAction(Bundle.getMessage("AddBezierControlPointAfter")) {

                @Override
                public void actionPerformed(ActionEvent e) {
                    addBezierControlPointAfter(bezierControlPointIndex);
                }
            });
            popupMenu.add(new AbstractAction(Bundle.getMessage("AddBezierControlPointBefore")) {

                @Override
                public void actionPerformed(ActionEvent e) {
                    addBezierControlPointBefore(bezierControlPointIndex);
                }
            });
        }

        if (bezierControlPoints.size() > 2) {
            popupMenu.add(new AbstractAction(Bundle.getMessage("DeleteBezierControlPoint") + " #" + bezierControlPointIndex) {

                @Override
                public void actionPerformed(ActionEvent e) {
                    deleteBezierControlPoint(bezierControlPointIndex);
                }
            });
        }
        popupMenu.show(e.getComponent(), e.getX(), e.getY());
    }

    private void addBezierControlPointBefore(int index) {
        Point2D addPoint = getBezierControlPoint(index);
        if (index > 0) {
            addPoint = MathUtil.midPoint(getBezierControlPoint(index - 1), addPoint);
        } else {
            Point2D ep1 = LayoutEditor.getCoords(getConnect1(), getType1());
            addPoint = MathUtil.midPoint(ep1, addPoint);
        }
        bezierControlPoints.add(index, addPoint);
        layoutEditor.redrawPanel();
        layoutEditor.setDirty();
    }

    private void addBezierControlPointAfter(int index) {
        int cnt = bezierControlPoints.size();
        Point2D addPoint = getBezierControlPoint(index);
        if (index < cnt - 1) {
            addPoint = MathUtil.midPoint(addPoint, getBezierControlPoint(index + 1));
            bezierControlPoints.add(index + 1, addPoint);
        } else {
            Point2D ep2 = LayoutEditor.getCoords(getConnect2(), getType2());
            addPoint = MathUtil.midPoint(addPoint, ep2);
            bezierControlPoints.add(addPoint);
        }
        layoutEditor.redrawPanel();
        layoutEditor.setDirty();
    }

    private void deleteBezierControlPoint(int index) {
        if ((index >= 0) && (index < bezierControlPoints.size())) {
            bezierControlPoints.remove(index);
            layoutEditor.redrawPanel();
            layoutEditor.setDirty();
        }
    }

    void changeType(int choice) {
        switch (choice) {
            case 0: // plain track segment (line)
                setArc(false);
                setAngle(0.0D);
                setCircle(false);
                setBezier(false);
                break;
            case 1: // circle
                setArc(true);
                setAngle(90.0D);
                setCircle(true);
                setBezier(false);
                break;
            case 2: // arc
                setArc(true);
                setAngle(90.0D);
                setCircle(false);
                setBezier(false);
                break;
            case 3:
                setArc(false);  // bezier
                setCircle(false);
                if (bezierControlPoints.size() == 0) {
                    // set default control point displacements
                    Point2D ep1 = LayoutEditor.getCoords(getConnect1(), getType1());
                    Point2D ep2 = LayoutEditor.getCoords(getConnect2(), getType2());

                    // compute orthogonal offset0 with length one third the distance from ep1 to ep2
                    Point2D offset = MathUtil.subtract(ep2, ep1);
                    offset = MathUtil.normalize(offset, MathUtil.length(offset) / 3.0);
                    offset = MathUtil.orthogonal(offset);

                    // add orthogonal offset0 to 1/3rd and 2/3rd points
                    Point2D pt1 = MathUtil.add(MathUtil.oneThirdPoint(ep1, ep2), offset);
                    Point2D pt2 = MathUtil.subtract(MathUtil.twoThirdsPoint(ep1, ep2), offset);

                    bezierControlPoints.add(pt1);
                    bezierControlPoints.add(pt2);
                }
                setBezier(true);    // do this last (it calls reCenter())
                break;
            default:
                break;
        }
        layoutEditor.redrawPanel();
        layoutEditor.setDirty();
    }

    /**
     * Clean up when this object is no longer needed.
     * <p>
     * Should not be called while the object is still displayed.
     *
     * @see #remove()
     */
    void dispose() {
        if (popupMenu != null) {
            popupMenu.removeAll();
        }
        popupMenu = null;
    }

    /**
     * Remove this object from display and persistance.
     */
    void remove() {
        // remove from persistance by flagging inactive
        active = false;
    }

    boolean active = true;

    /**
     * Get state. "active" means that the object is still displayed, and should
     * be stored.
     */
    public boolean isActive() {
        return active;
    }

    public static final int SHOWCON = 0x01;
    public static final int HIDECON = 0x02;     //flag set on a segment basis.
    public static final int HIDECONALL = 0x04;  //Used by layout editor for hiding all

    public int showConstructionLine = SHOWCON;

    public boolean isShowConstructionLines() {
        if ((showConstructionLine & HIDECON) == HIDECON
                || (showConstructionLine & HIDECONALL) == HIDECONALL) {
            return false;
        }
        return true;
    }

    //Methods used by Layout Editor
    public void hideConstructionLines(int hide) {
        if (hide == HIDECONALL) {
            showConstructionLine |= HIDECONALL;
        } else if (hide == SHOWCON) {
            if ((showConstructionLine & HIDECONALL) == HIDECONALL) {
                showConstructionLine &= ~HIDECONALL;
            } else {
                showConstructionLine = hide;
            }
        } else {
            showConstructionLine = HIDECON;
        }
        layoutEditor.redrawPanel();
        layoutEditor.setDirty();
    }

    public boolean hideConstructionLines() {
        if ((showConstructionLine & SHOWCON) == SHOWCON) {
            return false;
        } else {
            return true;
        }
    }

    /**
     * The following are used only as a temporary store after a circle or arc
     * has been calculated. This prevents the need to recalculate the values
     * each time a re-draw is required.
     */
    private Point2D pt1;
    private Point2D pt2;

    public Point2D getTmpPt1() {
        return pt1;
    }

    public Point2D getTmpPt2() {
        return pt2;
    }

    public void setTmpPt1(Point2D Pt1) {
        pt1 = Pt1;
        changed = true;
    }

    public void setTmpPt2(Point2D Pt2) {
        pt2 = Pt2;
        changed = true;
    }

    private double cX;

    public double getCX() {
        return cX;
    }

    public void setCX(double CX) {
        cX = CX;
    }

    private double cY;

    public double getCY() {
        return cY;
    }

    public void setCY(double CY) {
        cY = CY;
    }

    private double cW;

    public double getCW() {
        return cW;
    }

    public void setCW(double CW) {
        cW = CW;
    }

    private double cH;

    public double getCH() {
        return cH;
    }

    public void setCH(double CH) {
        cH = CH;
    }

    private double startAdj;

    public double getStartAdj() {
        return startAdj;
    }

    public void setStartAdj(double startAdj) {
        this.startAdj = startAdj;
    }

    // this is the center of the track segment (it is "on" the track segment)
    public double getCentreSegX() {
        return getCentreSeg().getX();
    }

    public void setCentreSegX(double x) {
        center.setLocation(x, getCentreSeg().getY());
    }

    public double getCentreSegY() {
        return getCentreSeg().getY();
    }

    public void setCentreSegY(double y) {
        center.setLocation(getCentreSeg().getX(), y);
    }

    /**
     * @return the location of the middle of the segment (on the segment)
     */
    public Point2D getCentreSeg() {
        Point2D result = MathUtil.zeroPoint2D;

        if ((connect1 != null) && (connect2 != null)) {
            // get the end points
            Point2D ep1 = LayoutEditor.getCoords(getConnect1(), getType1());
            Point2D ep2 = LayoutEditor.getCoords(getConnect2(), getType2());

            if (isCircle()) {
                result = center; //new Point2D.Double(centreX, centreY);
            } else if (isArc()) {
                center = MathUtil.midPoint(getBounds());
                if (isFlip()) {
                    Point2D t = ep1;
                    ep1 = ep2;
                    ep2 = t;
                }
                Point2D delta = MathUtil.subtract(ep1, ep2);
                // are they of the same sign?
                if ((delta.getX() >= 0.0) != (delta.getY() >= 0.0)) {
                    delta = MathUtil.divide(delta, +5.0, -5.0);
                } else {
                    delta = MathUtil.divide(delta, -5.0, +5.0);
                }
                result = MathUtil.add(center, delta);
            } else if (isBezier()) {
                // compute result Bezier point for (t == 0.5);
                // copy all the control points (including end points) into an array
                int len = bezierControlPoints.size() + 2;
                Point2D[] points = new Point2D[len];
                points[0] = ep1;
                for (int idx = 1; idx < len - 1; idx++) {
                    points[idx] = bezierControlPoints.get(idx - 1);
                }
                points[len - 1] = ep2;

                // calculate midpoints of all points (len - 1 order times)
                for (int idx = len - 1; idx > 0; idx--) {
                    for (int jdx = 0; jdx < idx; jdx++) {
                        points[jdx] = MathUtil.midPoint(points[jdx], points[jdx + 1]);
                    }
                }
                result = points[0];
            } else {
                result = MathUtil.midPoint(ep1, ep2);
            }
            center = result;
        }
        return result;
    }

    public void setCentreSeg(Point2D p) {
        center = p;
    }

    // this is the center of the track segment when configured as a circle
    private double centreX;

    public double getCentreX() {
        return centreX;
    }

    public void setCentreX(double x) {
        centreX = x;
    }

    private double centreY;

    public double getCentreY() {
        return centreY;
    }

    public void setCentreY(double y) {
        centreY = y;
    }

    public Point2D getCentre() {
        return new Point2D.Double(centreX, centreY);
    }

    private double tmpangle;

    public double getTmpAngle() {
        return tmpangle;
    }

    public void setTmpAngle(double a) {
        tmpangle = a;
    }

    /**
     * get center coordinates
     *
     * @return the center coordinates
     */
    public Point2D getCoordsCenterCircle() {
        return getCentre();
    }

    /**
     * set center coordinates
     *
     * @param p the coordinates to set
     */
    public void setCoordsCenterCircle(Point2D p) {
        centreX = p.getX();
        centreY = p.getY();
    }

    private double chordLength;

    public double getChordLength() {
        return chordLength;
    }

    public void setChordLength(double chord) {
        chordLength = chord;
    }

    /*
     * Called when the user changes the angle dynamically in edit mode
     * by dragging the centre of the cirle.
     */
    //NOTE: AFAICT this isn't called from anywhere
    protected void reCalculateTrackSegmentAngle(double x, double y) {
        if (!isBezier()) {
            double pt2x;
            double pt2y;
            double pt1x;
            double pt1y;

            if (isFlip()) {
                pt1x = getTmpPt2().getX();
                pt1y = getTmpPt2().getY();
                pt2x = getTmpPt1().getX();
                pt2y = getTmpPt1().getY();
            } else {
                pt1x = getTmpPt1().getX();
                pt1y = getTmpPt1().getY();
                pt2x = getTmpPt2().getX();
                pt2y = getTmpPt2().getY();
            }
            //Point 1 to new point distance
            double a;
            double o;
            double la;
            // Compute arc's chord
            a = pt2x - x;
            o = pt2y - y;
            la = Math.hypot(a, o);

            double lb;
            a = pt1x - x;
            o = pt1y - y;
            lb = Math.hypot(a, o);

            double newangle = Math.toDegrees(Math.acos((-getChordLength() * getChordLength() + la * la + lb * lb) / (2 * la * lb)));
            setAngle(newangle);
        }
    }

    /*
     * Calculate the initally parameters for drawing a circular track segment.
     */
    protected void calculateTrackSegmentAngle() {
        Point2D pt1, pt2;
        if (isFlip()) {
            pt1 = LayoutEditor.getCoords(getConnect2(), getType2());
            pt2 = LayoutEditor.getCoords(getConnect1(), getType1());
        } else {
            pt1 = LayoutEditor.getCoords(getConnect1(), getType1());
            pt2 = LayoutEditor.getCoords(getConnect2(), getType2());
        }
        if ((getTmpPt1() != pt1) || (getTmpPt2() != pt2) || trackNeedsRedraw()) {
            setTmpPt1(pt1);
            setTmpPt2(pt2);

            double pt1x = pt1.getX();
            double pt1y = pt1.getY();
            double pt2x = pt2.getX();
            double pt2y = pt2.getY();

            if (getAngle() == 0.0D) {
                setTmpAngle(90.0D);
            } else {
                setTmpAngle(getAngle());
            }
            // Convert angle to radiants in order to speed up math
            double halfAngleRAD = Math.toRadians(getTmpAngle()) / 2.D;

            // Compute arc's chord
            double a = pt2x - pt1x;
            double o = pt2y - pt1y;
            double chord = Math.hypot(a, o);
            setChordLength(chord);

            // Make sure chord is not null
            // In such a case (ep1 == ep2), there is no arc to draw
            if (chord > 0.D) {
                double radius = (chord / 2.D) / Math.sin(halfAngleRAD);
                // Circle
                double startRad = Math.atan2(a, o) - halfAngleRAD;
                setStartAdj(Math.toDegrees(startRad));
                if (isCircle()) {
                    // Circle - Compute center
                    setCentreX(pt2x - Math.cos(startRad) * radius);
                    setCentreY(pt2y + Math.sin(startRad) * radius);

                    // Circle - Compute rectangle required by Arc2D.Double
                    setCW(radius * 2.0D);
                    setCH(radius * 2.0D);
                    setCX(getCentreX() - radius);
                    setCY(getCentreY() - radius);

                    // Compute where to locate the control circle on the circle segment
                    Point2D offset = new Point2D.Double(
                            +radius * Math.cos(startRad + halfAngleRAD),
                            -radius * Math.sin(startRad + halfAngleRAD));
                    setCentreSeg(MathUtil.add(getCentre(), offset));
                } else {
                    // Ellipse - Round start angle to the closest multiple of 90
                    setStartAdj(Math.round(getStartAdj() / 90.0D) * 90.0D);
                    // Ellipse - Compute rectangle required by Arc2D.Double
                    setCW(Math.abs(a) * 2.0D);
                    setCH(Math.abs(o) * 2.0D);
                    // Ellipse - Adjust rectangle corner, depending on quadrant
                    if (o * a < 0.0D) {
                        a = -a;
                    } else {
                        o = -o;
                    }
                    setCX(Math.min(pt1x, pt2x) - Math.max(a, 0.0D));
                    setCY(Math.min(pt1y, pt2y) - Math.max(o, 0.0D));
                }
            }
        }
    }   // calculateTrackSegmentAngle

    /**
     * {@inheritDoc}
     */
    @Override
    protected void draw1(Graphics2D g2, boolean isMain, boolean isBlock) {
        if (!isBlock && isDashed() && getLayoutBlock() != null) {
            // Skip the dashed rail layer, the block layer will display the dashed track
            // This removes random rail fragments from between the block dashes
            return;
        }
        if (isMain == mainline) {
            if (isBlock) {
                setColorForTrackBlock(g2, getLayoutBlock());
            }
            if (isArc()) {
                calculateTrackSegmentAngle();
                g2.draw(new Arc2D.Double(getCX(), getCY(), getCW(), getCH(), getStartAdj(), getTmpAngle(), Arc2D.OPEN));
                trackRedrawn();
            } else if (isBezier()) {
                Point2D pt1 = LayoutEditor.getCoords(getConnect1(), getType1());
                Point2D pt2 = LayoutEditor.getCoords(getConnect2(), getType2());

                int cnt = bezierControlPoints.size();
                Point2D[] points = new Point2D[cnt + 2];
                points[0] = pt1;
                for (int idx = 0; idx < cnt; idx++) {
                    points[idx + 1] = bezierControlPoints.get(idx);
                }
                points[cnt + 1] = pt2;

                MathUtil.drawBezier(g2, points);
            } else {
                Point2D end1 = LayoutEditor.getCoords(getConnect1(), getType1());
                Point2D end2 = LayoutEditor.getCoords(getConnect2(), getType2());

                g2.draw(new Line2D.Double(end1, end2));
            }
        }
    }

    /**
     * {@inheritDoc}
     */
    @Override
    protected void draw2(Graphics2D g2, boolean isMain, float railDisplacement) {
        if (isDashed() && getLayoutBlock() != null) {
            // Skip the dashed rail layer, the block layer will display the dashed track
            // This removes random rail fragments from between the block dashes
            return;
        }
        if (isMain == mainline) {
            if (isArc()) {
                calculateTrackSegmentAngle();
                Rectangle2D cRectangle2D = new Rectangle2D.Double(
                        getCX(), getCY(), getCW(), getCH());
                Rectangle2D cLeftRectangle2D = MathUtil.inset(cRectangle2D, -railDisplacement);
                double startAdj = getStartAdj(), tmpAngle = getTmpAngle();
                g2.draw(new Arc2D.Double(
                        cLeftRectangle2D.getX(),
                        cLeftRectangle2D.getY(),
                        cLeftRectangle2D.getWidth(),
                        cLeftRectangle2D.getHeight(),
                        startAdj, tmpAngle, Arc2D.OPEN));
                Rectangle2D cLRightRectangle2D = MathUtil.inset(cRectangle2D, +railDisplacement);
                g2.draw(new Arc2D.Double(
                        cLRightRectangle2D.getX(),
                        cLRightRectangle2D.getY(),
                        cLRightRectangle2D.getWidth(),
                        cLRightRectangle2D.getHeight(),
                        startAdj, tmpAngle, Arc2D.OPEN));
                trackRedrawn();
            } else if (isBezier()) {
                Point2D pt1 = LayoutEditor.getCoords(getConnect1(), getType1());
                Point2D pt2 = LayoutEditor.getCoords(getConnect2(), getType2());

                int cnt = bezierControlPoints.size();
                Point2D[] points = new Point2D[cnt + 2];
                points[0] = pt1;
                for (int idx = 0; idx < cnt; idx++) {
                    points[idx + 1] = bezierControlPoints.get(idx);
                }
                points[cnt + 1] = pt2;

                MathUtil.drawBezier(g2, points, -railDisplacement);
                MathUtil.drawBezier(g2, points, +railDisplacement);
            } else {
                Point2D end1 = LayoutEditor.getCoords(getConnect1(), getType1());
                Point2D end2 = LayoutEditor.getCoords(getConnect2(), getType2());

                Point2D delta = MathUtil.subtract(end2, end1);
                Point2D vector = MathUtil.normalize(delta, railDisplacement);
                vector = MathUtil.orthogonal(vector);

                Point2D ep1L = MathUtil.add(end1, vector);
                Point2D ep2L = MathUtil.add(end2, vector);
                g2.draw(new Line2D.Double(ep1L, ep2L));

                Point2D ep1R = MathUtil.subtract(end1, vector);
                Point2D ep2R = MathUtil.subtract(end2, vector);
                g2.draw(new Line2D.Double(ep1R, ep2R));
            }
        }
    }

    /**
     * {@inheritDoc}
     */
    @Override
    protected void highlightUnconnected(Graphics2D g2, int selectedType) {
        // TrackSegments are always connected
        // nothing to see here... move along...
    }

    @Override
    protected void drawEditControls(Graphics2D g2) {
        g2.setColor(Color.black);
        if (isShowConstructionLines()) {
            Point2D ep1 = LayoutEditor.getCoords(getConnect1(), getType1());
            Point2D ep2 = LayoutEditor.getCoords(getConnect2(), getType2());
            if (isCircle()) {
                // draw radiuses
                Point2D circleCenterPoint = getCoordsCenterCircle();
                g2.draw(new Line2D.Double(circleCenterPoint, ep1));
                g2.draw(new Line2D.Double(circleCenterPoint, ep2));
                // Draw a circle and square at the circles centre, that
                // allows the user to change the angle by dragging the mouse.
                g2.draw(layoutEditor.trackEditControlCircleAt(circleCenterPoint));
                g2.draw(layoutEditor.trackEditControlRectAt(circleCenterPoint));
            } else if (isBezier()) {
                //draw construction lines and control circles
                Point2D lastPt = ep1;
                for (Point2D bcp : bezierControlPoints) {
                    g2.draw(new Line2D.Double(lastPt, bcp));
                    lastPt = bcp;
                    g2.draw(layoutEditor.trackEditControlRectAt(bcp));
                }
                g2.draw(new Line2D.Double(lastPt, ep2));
            }
        }
        g2.draw(layoutEditor.trackEditControlCircleAt(getCentreSeg()));
    }   // drawEditControls

    @Override
    protected void drawTurnoutControls(Graphics2D g2) {
        // TrackSegments don't have turnout controls...
        // nothing to see here... move along...
    }

    /*
     * {@inheritDoc}
     */
    @Override
    public void reCheckBlockBoundary() {
        // nothing to see here... move along...
    }

    /**
     * {@inheritDoc}
     */
    @Override
    protected void drawDecorations(Graphics2D g2) {

        if (getName().equals("T9")) {
            log.debug("STOP");
        }

        // get end points and calculate start/stop angles (in radians)
        Point2D ep1 = LayoutEditor.getCoords(getConnect1(), getType1());
        Point2D ep2 = LayoutEditor.getCoords(getConnect2(), getType2());
        Point2D p1, p2, p3, p4, p5, p6, p7;
        Point2D p1P = ep1, p2P = ep2, p3P, p4P, p5P, p6P, p7P;
        double startAngleRAD, stopAngleRAD;
        if (isArc()) {
            calculateTrackSegmentAngle();
            double startAngleDEG = getStartAdj(), extentAngleDEG = getTmpAngle();
            startAngleRAD = (Math.PI / 2.D) - Math.toRadians(startAngleDEG);
            stopAngleRAD = (Math.PI / 2.D) - Math.toRadians(startAngleDEG + extentAngleDEG);
            if (isFlip()) {
                startAngleRAD += Math.PI;
                stopAngleRAD += Math.PI;
            } else {
                double temp = startAngleRAD;
                startAngleRAD = stopAngleRAD;
                stopAngleRAD = temp;
            }
        } else if (isBezier()) {
            Point2D cp0 = bezierControlPoints.get(0);
            Point2D cpN = bezierControlPoints.get(bezierControlPoints.size() - 1);
            startAngleRAD = (Math.PI / 2.D) - MathUtil.computeAngleRAD(cp0, ep1);
            stopAngleRAD = (Math.PI / 2.D) - MathUtil.computeAngleRAD(ep2, cpN);
        } else {
            Point2D delta = MathUtil.subtract(ep2, ep1);
            startAngleRAD = (Math.PI / 2.D) - MathUtil.computeAngleRAD(delta);
            stopAngleRAD = startAngleRAD;
        }

        //
        // arrow decorations
        //
        if (arrowStyle > 0) {
            g2.setStroke(new BasicStroke(arrowLineWidth,
                    BasicStroke.CAP_BUTT, BasicStroke.JOIN_MITER, 1.F));
            g2.setColor(arrowColor);

            // draw the start arrows
            int offset = 1;
            if (arrowEndStart) {
                if (arrowDirIn) {
                    offset = drawArrow(g2, ep1, Math.PI + startAngleRAD, false, offset);
                }
                if (arrowDirOut) {
                    offset = drawArrow(g2, ep1, Math.PI + startAngleRAD, true, offset);
                }
            }

            // draw the stop arrows
            offset = 1;
            if (arrowEndStop) {
                if (arrowDirIn) {
                    offset = drawArrow(g2, ep2, stopAngleRAD, false, offset);
                }
                if (arrowDirOut) {
                    offset = drawArrow(g2, ep2, stopAngleRAD, true, offset);
                }
            }
        }   // arrow decoration

        //
        //  bridge decorations
        //
        if (bridgeSideLeft || bridgeSideRight) {
            float halfWidth = bridgeDeckWidth / 2.F;

            g2.setStroke(new BasicStroke(bridgeLineWidth,
                    BasicStroke.CAP_BUTT, BasicStroke.JOIN_MITER, 1.F));
            g2.setColor(bridgeColor);

            if (isArc()) {
                calculateTrackSegmentAngle();
                Rectangle2D cRectangle2D = new Rectangle2D.Double(
                        getCX(), getCY(), getCW(), getCH());
                double startAngleDEG = getStartAdj(), extentAngleDEG = getTmpAngle();
                if (bridgeSideLeft) {
                    Rectangle2D cLeftRectangle2D = MathUtil.inset(cRectangle2D, -halfWidth);
                    g2.draw(new Arc2D.Double(
                            cLeftRectangle2D.getX(),
                            cLeftRectangle2D.getY(),
                            cLeftRectangle2D.getWidth(),
                            cLeftRectangle2D.getHeight(),
                            startAngleDEG, extentAngleDEG, Arc2D.OPEN));
                }
                if (bridgeSideRight) {
                    Rectangle2D cLRightRectangle2D = MathUtil.inset(cRectangle2D, +halfWidth);
                    g2.draw(new Arc2D.Double(
                            cLRightRectangle2D.getX(),
                            cLRightRectangle2D.getY(),
                            cLRightRectangle2D.getWidth(),
                            cLRightRectangle2D.getHeight(),
                            startAngleDEG, extentAngleDEG, Arc2D.OPEN));
                }
                trackRedrawn();
            } else if (isBezier()) {
                int cnt = bezierControlPoints.size() + 2;
                Point2D[] points = new Point2D[cnt];
                points[0] = ep1;
                for (int idx = 0; idx < cnt - 2; idx++) {
                    points[idx + 1] = bezierControlPoints.get(idx);
                }
                points[cnt - 1] = ep2;

                if (bridgeSideLeft) {
                    MathUtil.drawBezier(g2, points, -halfWidth);
                }
                if (bridgeSideRight) {
                    MathUtil.drawBezier(g2, points, +halfWidth);
                }
            } else {
                Point2D delta = MathUtil.subtract(ep2, ep1);
                Point2D vector = MathUtil.normalize(delta, halfWidth);
                vector = MathUtil.orthogonal(vector);

                if (bridgeSideLeft) {
                    Point2D ep1L = MathUtil.add(ep1, vector);
                    Point2D ep2L = MathUtil.add(ep2, vector);
                    g2.draw(new Line2D.Double(ep1L, ep2L));
                }
                if (bridgeSideRight) {
                    Point2D ep1R = MathUtil.subtract(ep1, vector);
                    Point2D ep2R = MathUtil.subtract(ep2, vector);
                    g2.draw(new Line2D.Double(ep1R, ep2R));
                }
            }   // if isArc() {} else if isBezier() {} else...

            if (bridgeHasEntry) {
                if (bridgeSideRight) {
                    p1 = new Point2D.Double(-bridgeApproachWidth, -bridgeApproachWidth - halfWidth);
                    p2 = new Point2D.Double(0.0, -halfWidth);
                    p1P = MathUtil.add(MathUtil.rotateRAD(p1, startAngleRAD), ep1);
                    p2P = MathUtil.add(MathUtil.rotateRAD(p2, startAngleRAD), ep1);
                    g2.draw(new Line2D.Double(p1P, p2P));
                }
                if (bridgeSideLeft) {
                    p1 = new Point2D.Double(-bridgeApproachWidth, +bridgeApproachWidth + halfWidth);
                    p2 = new Point2D.Double(0.0, +halfWidth);
                    p1P = MathUtil.add(MathUtil.rotateRAD(p1, startAngleRAD), ep1);
                    p2P = MathUtil.add(MathUtil.rotateRAD(p2, startAngleRAD), ep1);
                    g2.draw(new Line2D.Double(p1P, p2P));
                }
            }
            if (bridgeHasExit) {
                if (bridgeSideRight) {
                    p1 = new Point2D.Double(+bridgeApproachWidth, -bridgeApproachWidth - halfWidth);
                    p2 = new Point2D.Double(0.0, -halfWidth);
                    p1P = MathUtil.add(MathUtil.rotateRAD(p1, stopAngleRAD), ep2);
                    p2P = MathUtil.add(MathUtil.rotateRAD(p2, stopAngleRAD), ep2);
                    g2.draw(new Line2D.Double(p1P, p2P));
                }
                if (bridgeSideLeft) {
                    p1 = new Point2D.Double(+bridgeApproachWidth, +bridgeApproachWidth + halfWidth);
                    p2 = new Point2D.Double(0.0, +halfWidth);
                    p1P = MathUtil.add(MathUtil.rotateRAD(p1, stopAngleRAD), ep2);
                    p2P = MathUtil.add(MathUtil.rotateRAD(p2, stopAngleRAD), ep2);
                    g2.draw(new Line2D.Double(p1P, p2P));
                }
            }
        }   // if (bridgeValue != null)

        //
        //  end bumper decorations
        //
        if (bumperEndStart || bumperEndStop) {
            if (getName().equals("T32")) {
                log.debug("STOP");
            }
            g2.setStroke(new BasicStroke(bumperLineWidth,
                    BasicStroke.CAP_BUTT, BasicStroke.JOIN_MITER, 1.F));
            g2.setColor(bumperColor);

            float halfLength = bumperLength / 2.F;

            if (bumperFlipped) {
                double temp = startAngleRAD;
                startAngleRAD = stopAngleRAD;
                stopAngleRAD = temp;
            }

            // common points
            p1 = new Point2D.Double(0.F, -halfLength);
            p2 = new Point2D.Double(0.F, +halfLength);

            if (bumperEndStart) {
                p1P = MathUtil.add(MathUtil.rotateRAD(p1, startAngleRAD), ep1);
                p2P = MathUtil.add(MathUtil.rotateRAD(p2, startAngleRAD), ep1);
                // draw cross tie
                g2.draw(new Line2D.Double(p1P, p2P));
            }
            if (bumperEndStop) {
                p1P = MathUtil.add(MathUtil.rotateRAD(p1, stopAngleRAD), ep2);
                p2P = MathUtil.add(MathUtil.rotateRAD(p2, stopAngleRAD), ep2);
                // draw cross tie
                g2.draw(new Line2D.Double(p1P, p2P));
            }
        }   // if (bumperEndStart || bumperEndStop)

        //
        //  tunnel decorations
        //
        if (tunnelSideRight || tunnelSideLeft) {
            float halfWidth = tunnelFloorWidth / 2.F;
            g2.setStroke(new BasicStroke(tunnelLineWidth,
                    BasicStroke.CAP_BUTT, BasicStroke.JOIN_BEVEL, 10.F,
                    new float[]{6.F, 4.F}, 0));
            g2.setColor(tunnelColor);

            if (isArc()) {
                calculateTrackSegmentAngle();
                Rectangle2D cRectangle2D = new Rectangle2D.Double(
                        getCX(), getCY(), getCW(), getCH());
                double startAngleDEG = getStartAdj(), extentAngleDEG = getTmpAngle();
                if (tunnelSideRight) {
                    Rectangle2D cLeftRectangle2D = MathUtil.inset(cRectangle2D, -halfWidth);
                    g2.draw(new Arc2D.Double(
                            cLeftRectangle2D.getX(),
                            cLeftRectangle2D.getY(),
                            cLeftRectangle2D.getWidth(),
                            cLeftRectangle2D.getHeight(),
                            startAngleDEG, extentAngleDEG, Arc2D.OPEN));
                }
                if (tunnelSideLeft) {
                    Rectangle2D cLRightRectangle2D = MathUtil.inset(cRectangle2D, +halfWidth);
                    g2.draw(new Arc2D.Double(
                            cLRightRectangle2D.getX(),
                            cLRightRectangle2D.getY(),
                            cLRightRectangle2D.getWidth(),
                            cLRightRectangle2D.getHeight(),
                            startAngleDEG, extentAngleDEG, Arc2D.OPEN));
                }
                trackRedrawn();
            } else if (isBezier()) {
                int cnt = bezierControlPoints.size() + 2;
                Point2D[] points = new Point2D[cnt];
                points[0] = ep1;
                for (int idx = 0; idx < cnt - 2; idx++) {
                    points[idx + 1] = bezierControlPoints.get(idx);
                }
                points[cnt - 1] = ep2;

                if (tunnelSideRight) {
                    MathUtil.drawBezier(g2, points, -halfWidth);
                }
                if (tunnelSideLeft) {
                    MathUtil.drawBezier(g2, points, +halfWidth);
                }
            } else {
                Point2D delta = MathUtil.subtract(ep2, ep1);
                Point2D vector = MathUtil.normalize(delta, halfWidth);
                vector = MathUtil.orthogonal(vector);

                if (tunnelSideRight) {
                    Point2D ep1L = MathUtil.add(ep1, vector);
                    Point2D ep2L = MathUtil.add(ep2, vector);
                    g2.draw(new Line2D.Double(ep1L, ep2L));
                }
                if (tunnelSideLeft) {
                    Point2D ep1R = MathUtil.subtract(ep1, vector);
                    Point2D ep2R = MathUtil.subtract(ep2, vector);
                    g2.draw(new Line2D.Double(ep1R, ep2R));
                }
            }   // if isArc() {} else if isBezier() {} else...

            g2.setStroke(new BasicStroke(tunnelLineWidth,
                    BasicStroke.CAP_BUTT, BasicStroke.JOIN_MITER, 1.F));
            g2.setColor(tunnelColor);

            double halfEntranceWidth = tunnelEntranceWidth / 2.0;
            double halfFloorWidth = tunnelFloorWidth / 2.0;
            double halfDiffWidth = halfEntranceWidth - halfFloorWidth;

            if (tunnelHasEntry) {
                if (tunnelSideLeft) {
                    p1 = new Point2D.Double(0.0, 0.0);
                    p2 = new Point2D.Double(0.0, -halfFloorWidth);
                    p3 = new Point2D.Double(0.0, -halfEntranceWidth);
                    p4 = new Point2D.Double(-halfEntranceWidth - halfFloorWidth, -halfEntranceWidth);
                    p5 = new Point2D.Double(-halfEntranceWidth - halfFloorWidth, -halfEntranceWidth + halfDiffWidth);
                    p6 = new Point2D.Double(-halfFloorWidth, -halfEntranceWidth + halfDiffWidth);
                    p7 = new Point2D.Double(-halfDiffWidth, 0.0);

                    p1P = MathUtil.add(MathUtil.rotateRAD(p1, startAngleRAD), ep1);
                    p2P = MathUtil.add(MathUtil.rotateRAD(p2, startAngleRAD), ep1);
                    p3P = MathUtil.add(MathUtil.rotateRAD(p3, startAngleRAD), ep1);
                    p4P = MathUtil.add(MathUtil.rotateRAD(p4, startAngleRAD), ep1);
                    p5P = MathUtil.add(MathUtil.rotateRAD(p5, startAngleRAD), ep1);
                    p6P = MathUtil.add(MathUtil.rotateRAD(p6, startAngleRAD), ep1);
                    p7P = MathUtil.add(MathUtil.rotateRAD(p7, startAngleRAD), ep1);

                    GeneralPath path = new GeneralPath();
                    path.moveTo(p1P.getX(), p1P.getY());
                    path.lineTo(p2P.getX(), p2P.getY());
                    path.quadTo(p3P.getX(), p3P.getY(), p4P.getX(), p4P.getY());
                    path.lineTo(p5P.getX(), p5P.getY());
                    path.quadTo(p6P.getX(), p6P.getY(), p7P.getX(), p7P.getY());
                    path.closePath();
                    g2.fill(path);
                }
                if (tunnelSideRight) {
                    p1 = new Point2D.Double(0.0, 0.0);
                    p2 = new Point2D.Double(0.0, +halfFloorWidth);
                    p3 = new Point2D.Double(0.0, +halfEntranceWidth);
                    p4 = new Point2D.Double(-halfEntranceWidth - halfFloorWidth, +halfEntranceWidth);
                    p5 = new Point2D.Double(-halfEntranceWidth - halfFloorWidth, +halfEntranceWidth - halfDiffWidth);
                    p6 = new Point2D.Double(-halfFloorWidth, +halfEntranceWidth - halfDiffWidth);
                    p7 = new Point2D.Double(-halfDiffWidth, 0.0);

                    p1P = MathUtil.add(MathUtil.rotateRAD(p1, startAngleRAD), ep1);
                    p2P = MathUtil.add(MathUtil.rotateRAD(p2, startAngleRAD), ep1);
                    p3P = MathUtil.add(MathUtil.rotateRAD(p3, startAngleRAD), ep1);
                    p4P = MathUtil.add(MathUtil.rotateRAD(p4, startAngleRAD), ep1);
                    p5P = MathUtil.add(MathUtil.rotateRAD(p5, startAngleRAD), ep1);
                    p6P = MathUtil.add(MathUtil.rotateRAD(p6, startAngleRAD), ep1);
                    p7P = MathUtil.add(MathUtil.rotateRAD(p7, startAngleRAD), ep1);

                    GeneralPath path = new GeneralPath();
                    path.moveTo(p1P.getX(), p1P.getY());
                    path.lineTo(p2P.getX(), p2P.getY());
                    path.quadTo(p3P.getX(), p3P.getY(), p4P.getX(), p4P.getY());
                    path.lineTo(p5P.getX(), p5P.getY());
                    path.quadTo(p6P.getX(), p6P.getY(), p7P.getX(), p7P.getY());
                    path.closePath();
                    g2.fill(path);
                }
            }
            if (tunnelHasExit) {
                if (tunnelSideLeft) {
                    p1 = new Point2D.Double(0.0, 0.0);
                    p2 = new Point2D.Double(0.0, -halfFloorWidth);
                    p3 = new Point2D.Double(0.0, -halfEntranceWidth);
                    p4 = new Point2D.Double(halfEntranceWidth + halfFloorWidth, -halfEntranceWidth);
                    p5 = new Point2D.Double(halfEntranceWidth + halfFloorWidth, -halfEntranceWidth + halfDiffWidth);
                    p6 = new Point2D.Double(halfFloorWidth, -halfEntranceWidth + halfDiffWidth);
                    p7 = new Point2D.Double(halfDiffWidth, 0.0);

                    p1P = MathUtil.add(MathUtil.rotateRAD(p1, stopAngleRAD), ep2);
                    p2P = MathUtil.add(MathUtil.rotateRAD(p2, stopAngleRAD), ep2);
                    p3P = MathUtil.add(MathUtil.rotateRAD(p3, stopAngleRAD), ep2);
                    p4P = MathUtil.add(MathUtil.rotateRAD(p4, stopAngleRAD), ep2);
                    p5P = MathUtil.add(MathUtil.rotateRAD(p5, stopAngleRAD), ep2);
                    p6P = MathUtil.add(MathUtil.rotateRAD(p6, stopAngleRAD), ep2);
                    p7P = MathUtil.add(MathUtil.rotateRAD(p7, stopAngleRAD), ep2);

                    GeneralPath path = new GeneralPath();
                    path.moveTo(p1P.getX(), p1P.getY());
                    path.lineTo(p2P.getX(), p2P.getY());
                    path.quadTo(p3P.getX(), p3P.getY(), p4P.getX(), p4P.getY());
                    path.lineTo(p5P.getX(), p5P.getY());
                    path.quadTo(p6P.getX(), p6P.getY(), p7P.getX(), p7P.getY());
                    path.closePath();
                    g2.fill(path);
                }
                if (tunnelSideRight) {
                    p1 = new Point2D.Double(0.0, 0.0);
                    p2 = new Point2D.Double(0.0, +halfFloorWidth);
                    p3 = new Point2D.Double(0.0, +halfEntranceWidth);
                    p4 = new Point2D.Double(halfEntranceWidth + halfFloorWidth, +halfEntranceWidth);
                    p5 = new Point2D.Double(halfEntranceWidth + halfFloorWidth, +halfEntranceWidth - halfDiffWidth);
                    p6 = new Point2D.Double(halfFloorWidth, +halfEntranceWidth - halfDiffWidth);
                    p7 = new Point2D.Double(halfDiffWidth, 0.0);

                    p1P = MathUtil.add(MathUtil.rotateRAD(p1, stopAngleRAD), ep2);
                    p2P = MathUtil.add(MathUtil.rotateRAD(p2, stopAngleRAD), ep2);
                    p3P = MathUtil.add(MathUtil.rotateRAD(p3, stopAngleRAD), ep2);
                    p4P = MathUtil.add(MathUtil.rotateRAD(p4, stopAngleRAD), ep2);
                    p5P = MathUtil.add(MathUtil.rotateRAD(p5, stopAngleRAD), ep2);
                    p6P = MathUtil.add(MathUtil.rotateRAD(p6, stopAngleRAD), ep2);
                    p7P = MathUtil.add(MathUtil.rotateRAD(p7, stopAngleRAD), ep2);

                    GeneralPath path = new GeneralPath();
                    path.moveTo(p1P.getX(), p1P.getY());
                    path.lineTo(p2P.getX(), p2P.getY());
                    path.quadTo(p3P.getX(), p3P.getY(), p4P.getX(), p4P.getY());
                    path.lineTo(p5P.getX(), p5P.getY());
                    path.quadTo(p6P.getX(), p6P.getY(), p7P.getX(), p7P.getY());
                    path.closePath();
                    g2.fill(path);
                }
            }
        }   // if (tunnelValue != null)
    }   // drawDecorations

    private int drawArrow(
            Graphics2D g2,
            Point2D ep,
            double angleRAD,
            boolean dirOut,
            int offset) {
        Point2D p1, p2, p3, p4, p5, p6;
        switch (arrowStyle) {
            default: {
                arrowStyle = 0;
                break;
            }
            case 0: {
                break;
            }
            case 1: {
                if (dirOut) {
                    p1 = new Point2D.Double(offset, -arrowLength);
                    p2 = new Point2D.Double(offset + arrowLength, 0.0);
                    p3 = new Point2D.Double(offset, +arrowLength);
                } else {
                    p1 = new Point2D.Double(offset + arrowLength, -arrowLength);
                    p2 = new Point2D.Double(offset, 0.0);
                    p3 = new Point2D.Double(offset + arrowLength, +arrowLength);
                }
                p1 = MathUtil.add(MathUtil.rotateRAD(p1, angleRAD), ep);
                p2 = MathUtil.add(MathUtil.rotateRAD(p2, angleRAD), ep);
                p3 = MathUtil.add(MathUtil.rotateRAD(p3, angleRAD), ep);

                g2.draw(new Line2D.Double(p1, p2));
                g2.draw(new Line2D.Double(p2, p3));
                offset += arrowLength + arrowGap;
                break;
            }
            case 2: {
                if (dirOut) {
                    p1 = new Point2D.Double(offset, -arrowLength);
                    p2 = new Point2D.Double(offset + arrowLength, 0.0);
                    p3 = new Point2D.Double(offset, +arrowLength);
                    p4 = new Point2D.Double(offset + arrowLineWidth + arrowGap, -arrowLength);
                    p5 = new Point2D.Double(offset + arrowLineWidth + arrowGap + arrowLength, 0.0);
                    p6 = new Point2D.Double(offset + arrowLineWidth + arrowGap, +arrowLength);
                } else {
                    p1 = new Point2D.Double(offset + arrowLength, -arrowLength);
                    p2 = new Point2D.Double(offset, 0.0);
                    p3 = new Point2D.Double(offset + arrowLength, +arrowLength);
                    p4 = new Point2D.Double(offset + arrowLineWidth + arrowGap + arrowLength, -arrowLength);
                    p5 = new Point2D.Double(offset + arrowLineWidth + arrowGap, 0.0);
                    p6 = new Point2D.Double(offset + arrowLineWidth + arrowGap + arrowLength, +arrowLength);
                }
                p1 = MathUtil.add(MathUtil.rotateRAD(p1, angleRAD), ep);
                p2 = MathUtil.add(MathUtil.rotateRAD(p2, angleRAD), ep);
                p3 = MathUtil.add(MathUtil.rotateRAD(p3, angleRAD), ep);
                p4 = MathUtil.add(MathUtil.rotateRAD(p4, angleRAD), ep);
                p5 = MathUtil.add(MathUtil.rotateRAD(p5, angleRAD), ep);
                p6 = MathUtil.add(MathUtil.rotateRAD(p6, angleRAD), ep);

                g2.draw(new Line2D.Double(p1, p2));
                g2.draw(new Line2D.Double(p2, p3));
                g2.draw(new Line2D.Double(p4, p5));
                g2.draw(new Line2D.Double(p5, p6));
                offset += arrowLength + (2 * (arrowLineWidth + arrowGap));
                break;
            }
            case 3: {
                if (dirOut) {
                    p1 = new Point2D.Double(offset, -arrowLength);
                    p2 = new Point2D.Double(offset + arrowLength, 0.0);
                    p3 = new Point2D.Double(offset, +arrowLength);
                } else {
                    p1 = new Point2D.Double(offset + arrowLength, -arrowLength);
                    p2 = new Point2D.Double(offset, 0.0);
                    p3 = new Point2D.Double(offset + arrowLength, +arrowLength);
                }
                p1 = MathUtil.add(MathUtil.rotateRAD(p1, angleRAD), ep);
                p2 = MathUtil.add(MathUtil.rotateRAD(p2, angleRAD), ep);
                p3 = MathUtil.add(MathUtil.rotateRAD(p3, angleRAD), ep);

                GeneralPath path = new GeneralPath();
                path.moveTo(p1.getX(), p1.getY());
                path.lineTo(p2.getX(), p2.getY());
                path.lineTo(p3.getX(), p3.getY());
                path.closePath();
                if (arrowLineWidth > 1) {
                    g2.fill(path);
                } else {
                    g2.draw(path);
                }
                offset += arrowLength + arrowGap;
                break;
            }
            case 4: {
                if (dirOut) {
                    p1 = new Point2D.Double(offset, 0.0);
                    p2 = new Point2D.Double(offset + (2 * arrowLength), -arrowLength);
                    p3 = new Point2D.Double(offset + (3 * arrowLength), 0.0);
                    p4 = new Point2D.Double(offset + (2 * arrowLength), +arrowLength);
                } else {
                    p1 = new Point2D.Double(offset + (3 * arrowLength), 0.0);
                    p2 = new Point2D.Double(offset, -arrowLength);
                    p3 = new Point2D.Double(offset + arrowLength, 0.0);
                    p4 = new Point2D.Double(offset, +arrowLength);
                }
                p1 = MathUtil.add(MathUtil.rotateRAD(p1, angleRAD), ep);
                p2 = MathUtil.add(MathUtil.rotateRAD(p2, angleRAD), ep);
                p3 = MathUtil.add(MathUtil.rotateRAD(p3, angleRAD), ep);
                p4 = MathUtil.add(MathUtil.rotateRAD(p4, angleRAD), ep);

                g2.draw(new Line2D.Double(p1, p3));
                g2.draw(new Line2D.Double(p2, p3));
                g2.draw(new Line2D.Double(p3, p4));
                offset += (3 * arrowLength) + arrowGap;
                break;
            }
            case 5: {
                if (dirOut) {
                    p1 = new Point2D.Double(offset, 0.0);
                    p2 = new Point2D.Double(offset + (2 * arrowLength), -arrowLength);
                    p3 = new Point2D.Double(offset + (3 * arrowLength), 0.0);
                    p4 = new Point2D.Double(offset + (2 * arrowLength), +arrowLength);
                } else {
                    p1 = new Point2D.Double(offset + (3 * arrowLength), 0.0);
                    p2 = new Point2D.Double(offset, -arrowLength);
                    p3 = new Point2D.Double(offset + arrowLength, 0.0);
                    p4 = new Point2D.Double(offset, +arrowLength);
                }
                p1 = MathUtil.add(MathUtil.rotateRAD(p1, angleRAD), ep);
                p2 = MathUtil.add(MathUtil.rotateRAD(p2, angleRAD), ep);
                p3 = MathUtil.add(MathUtil.rotateRAD(p3, angleRAD), ep);
                p4 = MathUtil.add(MathUtil.rotateRAD(p4, angleRAD), ep);

                GeneralPath path = new GeneralPath();
                path.moveTo(p4.getX(), p4.getY());
                path.lineTo(p2.getX(), p2.getY());
                path.lineTo(p3.getX(), p3.getY());
                path.closePath();
                if (arrowLineWidth > 1) {
                    g2.fill(path);
                } else {
                    g2.draw(path);
                }
                g2.draw(new Line2D.Double(p1, p3));

                offset += (3 * arrowLength) + arrowGap;
                break;
            }
        }
        return offset;
    }   // drawArrow

    /*======================*\
    |* decoration accessors *|
    \*======================*/
    @Override
    public boolean hasDecorations() {
        return ((arrowStyle > 0)
                || (bridgeSideLeft || bridgeSideRight)
                || (bumperEndStart || bumperEndStop)
                || (tunnelSideLeft || tunnelSideRight));
    }

    /**
     * get decorations
     *
     * @return decorations to set
     */
    @Override
    public Map<String, String> getDecorations() {
        if (decorations == null) {
            decorations = new HashMap<>();
        } //if (decorathions != null)

        //
        // arrow decorations
        //
        if (arrowStyle > 0) {
            // <decoration name="arrow" value="double;both;linewidth=1;length=12;gap=1" />
            List<String> arrowValues = new ArrayList<String>();

            arrowValues.add("style=" + arrowStyle);

            if (arrowEndStart && arrowEndStop) {
                // default behaviour is both
            } else if (arrowEndStop) {
                arrowValues.add("stop");
            } else {
                arrowEndStart = true;
                arrowValues.add("start");
            }

            if (arrowDirIn && !arrowDirOut) {
                arrowValues.add("in");
            } else if (!arrowDirIn && arrowDirOut) {
                arrowValues.add("out");
            } else {
                arrowDirIn = true;
                arrowDirOut = true;
                arrowValues.add("both");
            }
            arrowValues.add("color=" + ColorUtil.colorToHexString(arrowColor));
            arrowValues.add("linewidth=" + arrowLineWidth);
            arrowValues.add("length=" + arrowLength);
            arrowValues.add("gap=" + arrowGap);
            decorations.put("arrow", String.join(";", arrowValues));
        }   // if (arrowCount > 0)

        //
        //  bridge decorations
        //
        if (bridgeSideLeft || bridgeSideRight) {
            // <decoration name="bridge" value="both;linewidth=2;deckwidth=8" />
            List<String> bridgeValues = new ArrayList<String>();

            if (bridgeHasEntry && !bridgeHasExit) {
                bridgeValues.add("entry");
            } else if (!bridgeHasEntry && bridgeHasExit) {
                bridgeValues.add("exit");
            } else if (bridgeHasEntry && bridgeHasExit) {
                bridgeValues.add("both");
            }
            if (bridgeSideLeft && !bridgeSideRight) {
                bridgeValues.add("left");
            } else if (!bridgeSideLeft && bridgeSideRight) {
                bridgeValues.add("right");
            }
            bridgeValues.add("color=" + ColorUtil.colorToHexString(bridgeColor));
            bridgeValues.add("linewidth=" + bridgeLineWidth);
            bridgeValues.add("approachwidth=" + bridgeApproachWidth);
            bridgeValues.add("deckwidth=" + bridgeDeckWidth);

            decorations.put("bridge", String.join(";", bridgeValues));
        }   // if (bridgeSideLeft || bridgeSideRight)

        //
        //  end bumper decorations
        //
        if (bumperEndStart || bumperEndStop) {
            // <decoration name="bumper" value="double;linewidth=2;length=6;gap=2;flipped" />
            List<String> bumperValues = new ArrayList<String>();
            if (bumperEndStart) {
                bumperValues.add("start");
            } else if (bumperEndStop) {
                bumperValues.add("stop");
            }

            if (bumperFlipped) {
                bumperValues.add("flip");
            }
            bumperValues.add("color=" + ColorUtil.colorToHexString(bumperColor));
            bumperValues.add("length=" + bumperLength);
            bumperValues.add("linewidth=" + bumperLineWidth);

            decorations.put("bumper", String.join(";", bumperValues));
        }   // if (bumperCount > 0)

        //
        //  tunnel decorations
        //
        if (tunnelSideLeft || tunnelSideRight) {
            // <decoration name="tunnel" value="both;linewidth=2;floorwidth=8" />
            List<String> tunnelValues = new ArrayList<String>();

            if (tunnelHasEntry && !tunnelHasExit) {
                tunnelValues.add("entry");
            } else if (!tunnelHasEntry && tunnelHasExit) {
                tunnelValues.add("exit");
            } else if (tunnelHasEntry && tunnelHasExit) {
                tunnelValues.add("both");
            }

            if (tunnelSideLeft && !tunnelSideRight) {
                tunnelValues.add("left");
            } else if (tunnelSideLeft && !tunnelSideRight) {
                tunnelValues.add("right");
            }
            tunnelValues.add("color=" + ColorUtil.colorToHexString(tunnelColor));
            tunnelValues.add("linewidth=" + tunnelLineWidth);
            tunnelValues.add("entrancewidth=" + tunnelEntranceWidth);
            tunnelValues.add("floorwidth=" + tunnelFloorWidth);

            decorations.put("tunnel", String.join(";", tunnelValues));
        }   // if (tunnelSideLeft || tunnelSideRight)
        return decorations;
    } // getDecorations

    /**
     * set decorations
     *
     * @param decorations to set
     */
    @Override
    public void setDecorations(Map<String, String> decorations) {
        super.setDecorations(decorations);
        if (decorations != null) {
            for (Map.Entry<String, String> entry : decorations.entrySet()) {
                log.debug("Key = " + entry.getKey() + ", Value = " + entry.getValue());
                String key = entry.getKey();
                //
                // arrow decorations
                //
                if (key.equals("arrow")) {
                    String arrowValue = entry.getValue();
                    // <decoration name="arrow" value="double;both;linewidth=1;length=12;gap=1" />
                    boolean atStart = true, atStop = true;
                    boolean hasIn = false, hasOut = false;
                    int lineWidth = 1, length = 3, gap = 1, count = 1;
                    Color color = defaultTrackColor;
                    String[] values = arrowValue.split(";");
                    for (int i = 0; i < values.length; i++) {
                        String value = values[i];
                        if (value.equals("single")) {
                            count = 1;
                        } else if (value.equals("double")) {
                            count = 2;
                        } else if (value.equals("triple")) {
                            count = 3;
                        } else if (value.startsWith("style=")) {
                            String valueString = value.substring(value.lastIndexOf("=") + 1);
                            count = Integer.parseInt(valueString);
                        } else if (value.equals("start")) {
                            atStop = false;
                        } else if (value.equals("stop")) {
                            atStart = false;
                        } else if (value.equals("in")) {
                            hasIn = true;
                        } else if (value.equals("out")) {
                            hasOut = true;
                        } else if (value.equals("both")) {
                            hasIn = true;
                            hasOut = true;
                        } else if (value.startsWith("color=")) {
                            String valueString = value.substring(value.lastIndexOf("=") + 1);
                            color = Color.decode(valueString);
                        } else if (value.startsWith("linewidth=")) {
                            String valueString = value.substring(value.lastIndexOf("=") + 1);
                            lineWidth = Integer.parseInt(valueString);
                        } else if (value.startsWith("length=")) {
                            String valueString = value.substring(value.lastIndexOf("=") + 1);
                            length = Integer.parseInt(valueString);
                        } else if (value.startsWith("gap=")) {
                            String valueString = value.substring(value.lastIndexOf("=") + 1);
                            gap = Integer.parseInt(valueString);
                        } else {
                            log.debug("arrow value ignored: " + value);
                        }
                    }
                    hasIn |= !hasOut;   // if hasOut is false make hasIn true
                    if (!atStart && !atStop) {   // if both false
                        atStart = true; // set both true
                        atStop = true;
                    }
                    setArrowEndStart(atStart);
                    setArrowEndStop(atStop);
                    setArrowDirIn(hasIn);
                    setArrowDirOut(hasOut);
                    setArrowColor(color);
                    setArrowLineWidth(lineWidth);
                    setArrowLength(length);
                    setArrowGap(gap);
                    // set count last so it will fix ends and dir (if necessary)
                    setArrowStyle(count);
                } // if (key.equals("arrow")) {
                //
                //  bridge decorations
                //
                else if (key.equals("bridge")) {
                    String bridgeValue = entry.getValue();
                    // <decoration name="bridge" value="both;linewidth=2;deckwidth=8" />
                    // right/left default true; in/out default false
                    boolean hasLeft = true, hasRight = true, hasEntry = false, hasExit = false;
                    int approachWidth = 4, lineWidth = 1, deckWidth = 2;
                    Color color = defaultTrackColor;
                    String[] values = bridgeValue.split(";");
                    for (int i = 0; i < values.length; i++) {
                        String value = values[i];
                        //log.info("value[{}]: \"{}\"", i, value);
                        if (value.equals("left")) {
                            hasRight = false;
                        } else if (value.equals("right")) {
                            hasLeft = false;
                        } else if (value.equals("entry")) {
                            hasEntry = true;
                        } else if (value.equals("exit")) {
                            hasExit = true;
                        } else if (value.equals("both")) {
                            hasEntry = true;
                            hasExit = true;
                        } else if (value.startsWith("color=")) {
                            String valueString = value.substring(value.lastIndexOf("=") + 1);
                            color = Color.decode(valueString);
                        } else if (value.startsWith("approachwidth=")) {
                            String valueString = value.substring(value.lastIndexOf("=") + 1);
                            approachWidth = Integer.parseInt(valueString);
                        } else if (value.startsWith("linewidth=")) {
                            String valueString = value.substring(value.lastIndexOf("=") + 1);
                            lineWidth = Integer.parseInt(valueString);
                        } else if (value.startsWith("deckwidth=")) {
                            String valueString = value.substring(value.lastIndexOf("=") + 1);
                            deckWidth = Integer.parseInt(valueString);
                        } else {
                            log.debug("bridge value ignored: " + value);
                        }
                    }
                    // these both can't be false
                    if (!hasLeft && !hasRight) {
                        hasLeft = true;
                        hasRight = true;
                    }
                    setBridgeSideRight(hasRight);
                    setBridgeSideLeft(hasLeft);
                    setBridgeHasEntry(hasEntry);
                    setBridgeHasExit(hasExit);
                    setBridgeColor(color);
                    setBridgeDeckWidth(deckWidth);
                    setBridgeLineWidth(lineWidth);
                    setBridgeApproachWidth(approachWidth);
                } // if (key.equals("bridge")) {
                //
                //  bumper decorations
                //
                else if (key.equals("bumper")) {
                    String bumperValue = entry.getValue();
                    if (getName().equals("T15")) {
                        log.debug("STOP");
                    }
                    // <decoration name="bumper" value="double;linewidth=2;length=6;gap=2;flipped" />
                    int lineWidth = 1, length = 4;
                    boolean isFlipped = false, atStart = true, atStop = true;
                    Color color = defaultTrackColor;
                    String[] values = bumperValue.split(";");
                    for (int i = 0; i < values.length; i++) {
                        String value = values[i];
                        //log.info("value[{}]: \"{}\"", i, value);
                        if (value.equals("start")) {
                            atStop = false;
                        } else if (value.equals("stop")) {
                            atStart = false;
                        } else if (value.equals("both")) {
                            // this is the default behaviour; parameter ignored
                        } else if (value.equals("flip")) {
                            isFlipped = true;
                        } else if (value.startsWith("color=")) {
                            String valueString = value.substring(value.lastIndexOf("=") + 1);
                            color = Color.decode(valueString);
                        } else if (value.startsWith("linewidth=")) {
                            String valueString = value.substring(value.lastIndexOf("=") + 1);
                            lineWidth = Integer.parseInt(valueString);
                        } else if (value.startsWith("length=")) {
                            String valueString = value.substring(value.lastIndexOf("=") + 1);
                            length = Integer.parseInt(valueString);
                        } else {
                            log.debug("bumper value ignored: " + value);
                        }
                    }
                    atStop |= !atStart;   // if atStart is false make atStop true
                    setBumperEndStart(atStart);
                    setBumperEndStop(atStop);
                    setBumperColor(color);
                    setBumperLineWidth(lineWidth);
                    setBumperLength(length);
                    setBumperFlipped(isFlipped);
                } // if (key.equals("bumper")) {
                //
                //  tunnel decorations
                //
                else if (key.equals("tunnel")) {
                    String tunnelValue = entry.getValue();
                    // <decoration name="tunnel" value="both;linewidth=2;floorwidth=8" />
                    // right/left default true; in/out default false
                    boolean hasLeft = true, hasRight = true, hasIn = false, hasOut = false;
                    int entranceWidth = 4, lineWidth = 1, floorWidth = 2;
                    Color color = defaultTrackColor;
                    String[] values = tunnelValue.split(";");
                    for (int i = 0; i < values.length; i++) {
                        String value = values[i];
                        //log.info("value[{}]: \"{}\"", i, value);
                        if (value.equals("left")) {
                            hasRight = false;
                        } else if (value.equals("right")) {
                            hasLeft = false;
                        } else if (value.equals("entry")) {
                            hasIn = true;
                        } else if (value.equals("exit")) {
                            hasOut = true;
                        } else if (value.equals("both")) {
                            hasIn = true;
                            hasOut = true;
                        } else if (value.startsWith("color=")) {
                            String valueString = value.substring(value.lastIndexOf("=") + 1);
                            color = Color.decode(valueString);
                        } else if (value.startsWith("entrancewidth=")) {
                            String valueString = value.substring(value.lastIndexOf("=") + 1);
                            entranceWidth = Integer.parseInt(valueString);
                        } else if (value.startsWith("linewidth=")) {
                            String valueString = value.substring(value.lastIndexOf("=") + 1);
                            lineWidth = Integer.parseInt(valueString);
                        } else if (value.startsWith("floorwidth=")) {
                            String valueString = value.substring(value.lastIndexOf("=") + 1);
                            floorWidth = Integer.parseInt(valueString);
                        } else {
                            log.debug("tunnel value ignored: " + value);
                        }
                    }
                    // these both can't be false
                    if (!hasLeft && !hasRight) {
                        hasLeft = true;
                        hasRight = true;
                    }
                    setTunnelSideRight(hasRight);
                    setTunnelSideLeft(hasLeft);
                    setTunnelHasEntry(hasIn);
                    setTunnelHasExit(hasOut);
                    setTunnelColor(color);
                    setTunnelEntranceWidth(entranceWidth);
                    setTunnelLineWidth(lineWidth);
                    setTunnelFloorWidth(floorWidth);
                } // if (tunnelValue != null)
                else {
                    log.debug("Unknown decoration key: " + key + ", value: " + entry.getValue());
                }
            }   // for (Map.Entry<String, String> entry : decorations.entrySet())
        } //if (decorathions != null)
    }   // setDirections

    //
    //  arrow decoration accessors
    //
    public int getArrowStyle() {
        return arrowStyle;
    }

    public void setArrowStyle(int newVal) {
        if (arrowStyle != newVal) {
            if (newVal > 0) {
                if (!arrowEndStart && !arrowEndStop) {
                    arrowEndStart = true;
                    arrowEndStop = true;
                }
                if (!arrowDirIn && !arrowDirOut) {
                    arrowDirOut = true;
                }
            }
            arrowStyle = newVal;
            layoutEditor.redrawPanel();
            layoutEditor.setDirty();
        }
    }
    private int arrowStyle = 0;

    public boolean isArrowEndStart() {
        return arrowEndStart;
    }

    public void setArrowEndStart(boolean newVal) {
        if (arrowEndStart != newVal) {
            arrowEndStart = newVal;
            if (!arrowEndStart && !arrowEndStop) {
                arrowStyle = 0;
            } else if (arrowStyle == 0) {
                arrowStyle = 1;
            }
            layoutEditor.redrawPanel();
            layoutEditor.setDirty();
        }
    }
    private boolean arrowEndStart = false;

    public boolean isArrowEndStop() {
        return arrowEndStop;
    }

    public void setArrowEndStop(boolean newVal) {
        if (arrowEndStop != newVal) {
            arrowEndStop = newVal;
            if (!arrowEndStart && !arrowEndStop) {
                arrowStyle = 0;
            } else if (arrowStyle == 0) {
                arrowStyle = 1;
            }
            layoutEditor.redrawPanel();
            layoutEditor.setDirty();
        }
    }
    private boolean arrowEndStop = false;

    public boolean isArrowDirIn() {
        return arrowDirIn;
    }

    public void setArrowDirIn(boolean newVal) {
        if (arrowDirIn != newVal) {
            arrowDirIn = newVal;
            if (!arrowDirIn && !arrowDirOut) {
                arrowStyle = 0;
            } else if (arrowStyle == 0) {
                arrowStyle = 1;
            }
            layoutEditor.redrawPanel();
            layoutEditor.setDirty();
        }
    }
    private boolean arrowDirIn = false;

    public boolean isArrowDirOut() {
        return arrowDirOut;
    }

    public void setArrowDirOut(boolean newVal) {
        if (arrowDirOut != newVal) {
            arrowDirOut = newVal;
            if (!arrowDirIn && !arrowDirOut) {
                arrowStyle = 0;
            } else if (arrowStyle == 0) {
                arrowStyle = 1;
            }
            layoutEditor.redrawPanel();
            layoutEditor.setDirty();
        }
    }
    private boolean arrowDirOut = false;

    public Color getArrowColor() {
        return arrowColor;
    }

    public void setArrowColor(Color newVal) {
        if (arrowColor != newVal) {
            arrowColor = newVal;
            JmriColorChooser.addRecentColor(newVal);
            layoutEditor.redrawPanel();
            layoutEditor.setDirty();
        }
    }
    private Color arrowColor = Color.BLACK;

    public int getArrowLineWidth() {
        return arrowLineWidth;
    }

    public void setArrowLineWidth(int newVal) {
        if (arrowLineWidth != newVal) {
            arrowLineWidth = Math.max(1, newVal);   // don't let value be less than 1
            layoutEditor.redrawPanel();
            layoutEditor.setDirty();
        }
    }
    private int arrowLineWidth = 4;

    public int getArrowLength() {
        return arrowLength;
    }

    public void setArrowLength(int newVal) {
        if (arrowLength != newVal) {
            arrowLength = Math.max(2, newVal);
            layoutEditor.redrawPanel();
            layoutEditor.setDirty();
        }
    }
    private int arrowLength = 4;

    public int getArrowGap() {
        return arrowGap;
    }

    public void setArrowGap(int newVal) {
        if (arrowGap != newVal) {
            arrowGap = Math.max(0, newVal);
            layoutEditor.redrawPanel();
            layoutEditor.setDirty();
        }
    }
    private int arrowGap = 1;

    //
    //  bridge decoration accessors
    //
    public boolean isBridgeSideRight() {
        return bridgeSideRight;
    }

    public void setBridgeSideRight(boolean newVal) {
        if (bridgeSideRight != newVal) {
            bridgeSideRight = newVal;
            layoutEditor.redrawPanel();
            layoutEditor.setDirty();
        }
    }
    private boolean bridgeSideRight = false;

    public boolean isBridgeSideLeft() {
        return bridgeSideLeft;
    }

    public void setBridgeSideLeft(boolean newVal) {
        if (bridgeSideLeft != newVal) {
            bridgeSideLeft = newVal;
            layoutEditor.redrawPanel();
            layoutEditor.setDirty();
        }
    }
    private boolean bridgeSideLeft = false;

    public boolean isBridgeHasEntry() {
        return bridgeHasEntry;
    }

    public void setBridgeHasEntry(boolean newVal) {
        if (bridgeHasEntry != newVal) {
            bridgeHasEntry = newVal;
            layoutEditor.redrawPanel();
            layoutEditor.setDirty();
        }
    }
    private boolean bridgeHasEntry = false;

    public boolean isBridgeHasExit() {
        return bridgeHasExit;
    }

    public void setBridgeHasExit(boolean newVal) {
        if (bridgeHasExit != newVal) {
            bridgeHasExit = newVal;
            layoutEditor.redrawPanel();
            layoutEditor.setDirty();
        }
    }
    private boolean bridgeHasExit = false;

    public Color getBridgeColor() {
        return bridgeColor;
    }

    public void setBridgeColor(Color newVal) {
        if (bridgeColor != newVal) {
            bridgeColor = newVal;
            JmriColorChooser.addRecentColor(newVal);
            layoutEditor.redrawPanel();
            layoutEditor.setDirty();
        }
    }
    private Color bridgeColor = Color.BLACK;

    public int getBridgeDeckWidth() {
        return bridgeDeckWidth;
    }

    public void setBridgeDeckWidth(int newVal) {
        if (bridgeDeckWidth != newVal) {
            bridgeDeckWidth = Math.max(0, newVal);   // don't let value be less than 0
            layoutEditor.redrawPanel();
            layoutEditor.setDirty();
        }
    }
    private int bridgeDeckWidth = 10;

    public int getBridgeLineWidth() {
        return bridgeLineWidth;
    }

    public void setBridgeLineWidth(int newVal) {
        if (bridgeLineWidth != newVal) {
            bridgeLineWidth = Math.max(1, newVal);   // don't let value be less than 1
            layoutEditor.redrawPanel();
            layoutEditor.setDirty();
        }
    }
    private int bridgeLineWidth = 1;

    public int getBridgeApproachWidth() {
        return bridgeApproachWidth;
    }

    public void setBridgeApproachWidth(int newVal) {
        if (bridgeApproachWidth != newVal) {
            bridgeApproachWidth = Math.max(0, newVal);   // don't let value be less than 0
            layoutEditor.redrawPanel();
            layoutEditor.setDirty();
        }
    }
    private int bridgeApproachWidth = 4;

    //
    //  bumper decoration accessors
    //
    public boolean isBumperEndStart() {
        return bumperEndStart;
    }

    public void setBumperEndStart(boolean newVal) {
        if (bumperEndStart != newVal) {
            bumperEndStart = newVal;
            layoutEditor.redrawPanel();
            layoutEditor.setDirty();
        }
    }
    private boolean bumperEndStart = false;

    public boolean isBumperEndStop() {
        return bumperEndStop;
    }

    public void setBumperEndStop(boolean newVal) {
        if (bumperEndStop != newVal) {
            bumperEndStop = newVal;
            layoutEditor.redrawPanel();
            layoutEditor.setDirty();
        }
    }
    private boolean bumperEndStop = false;

    public Color getBumperColor() {
        return bumperColor;
    }

    public void setBumperColor(Color newVal) {
        if (bumperColor != newVal) {
            bumperColor = newVal;
            JmriColorChooser.addRecentColor(newVal);
            layoutEditor.redrawPanel();
            layoutEditor.setDirty();
        }
    }
    private Color bumperColor = Color.BLACK;

    public int getBumperLineWidth() {
        return bumperLineWidth;
    }

    public void setBumperLineWidth(int newVal) {
        if (bumperLineWidth != newVal) {
            bumperLineWidth = Math.max(1, newVal);   // don't let value be less than 1
            layoutEditor.redrawPanel();
            layoutEditor.setDirty();
        }
    }
    private int bumperLineWidth = 2;

    private void setupDefaultBumperSizes(LayoutEditor layoutEditor) {
        LayoutTrackDrawingOptions ltdo = layoutEditor.getLayoutTrackDrawingOptions();

        // use these as default sizes for end bumpers
        int tieLength = ltdo.getSideTieLength();
        int tieWidth = ltdo.getSideTieWidth();
        int railWidth = ltdo.getSideRailWidth();
        int railGap = ltdo.getSideRailGap();
        if (mainline) {
            tieLength = ltdo.getMainTieLength();
            tieWidth = ltdo.getMainTieWidth();
            railWidth = ltdo.getMainRailWidth();
            railGap = ltdo.getMainRailGap();
        }
        bumperLineWidth = railWidth;
        bumperLength = railGap + railWidth;
        if ((tieLength > 0) && (tieWidth > 0)) {
            bumperLineWidth = tieWidth;
            bumperLength = tieLength * 3 / 2;
        }
    }

    public int getBumperLength() {
        return bumperLength;
    }

    public void setBumperLength(int newVal) {
        if (bumperLength != newVal) {
            bumperLength = Math.max(0, newVal);   // don't let value be less than 0
            layoutEditor.redrawPanel();
            layoutEditor.setDirty();
        }
    }
    private int bumperLength = 6;

    public boolean isBumperFlipped() {
        return bumperFlipped;
    }

    public void setBumperFlipped(boolean newVal) {
        if (bumperFlipped != newVal) {
            bumperFlipped = newVal;
            layoutEditor.redrawPanel();
            layoutEditor.setDirty();
        }
    }
    private boolean bumperFlipped = false;

    //
    //  tunnel decoration accessors
    //
    public boolean isTunnelSideRight() {
        return tunnelSideRight;
    }

    public void setTunnelSideRight(boolean newVal) {
        if (tunnelSideRight != newVal) {
            tunnelSideRight = newVal;
            layoutEditor.redrawPanel();
            layoutEditor.setDirty();
        }
    }
    private boolean tunnelSideRight = false;

    public boolean isTunnelSideLeft() {
        return tunnelSideLeft;
    }

    public void setTunnelSideLeft(boolean newVal) {
        if (tunnelSideLeft != newVal) {
            tunnelSideLeft = newVal;
            layoutEditor.redrawPanel();
            layoutEditor.setDirty();
        }
    }
    private boolean tunnelSideLeft = false;

    public boolean isTunnelHasEntry() {
        return tunnelHasEntry;
    }

    public void setTunnelHasEntry(boolean newVal) {
        if (tunnelHasEntry != newVal) {
            tunnelHasEntry = newVal;
            layoutEditor.redrawPanel();
            layoutEditor.setDirty();
        }
    }
    private boolean tunnelHasEntry = false;

    public boolean isTunnelHasExit() {
        return tunnelHasExit;
    }

    public void setTunnelHasExit(boolean newVal) {
        if (tunnelHasExit != newVal) {
            tunnelHasExit = newVal;
            layoutEditor.redrawPanel();
            layoutEditor.setDirty();
        }
    }
    private boolean tunnelHasExit = false;

    public Color getTunnelColor() {
        return tunnelColor;
    }

    public void setTunnelColor(Color newVal) {
        if (tunnelColor != newVal) {
            tunnelColor = newVal;
            JmriColorChooser.addRecentColor(newVal);
            layoutEditor.redrawPanel();
            layoutEditor.setDirty();
        }
    }
    private Color tunnelColor = Color.BLACK;

    public int getTunnelFloorWidth() {
        return tunnelFloorWidth;
    }

    public void setTunnelFloorWidth(int newVal) {
        if (tunnelFloorWidth != newVal) {
            tunnelFloorWidth = Math.max(0, newVal);   // don't let value be less than 0
            layoutEditor.redrawPanel();
            layoutEditor.setDirty();
        }
    }
    private int tunnelFloorWidth = 10;

    public int getTunnelLineWidth() {
        return tunnelLineWidth;
    }

    public void setTunnelLineWidth(int newVal) {
        if (tunnelLineWidth != newVal) {
            tunnelLineWidth = Math.max(1, newVal);   // don't let value be less than 1
            layoutEditor.redrawPanel();
            layoutEditor.setDirty();
        }
    }
    private int tunnelLineWidth = 1;

    public int getTunnelEntranceWidth() {
        return tunnelEntranceWidth;
    }

    public void setTunnelEntranceWidth(int newVal) {
        if (tunnelEntranceWidth != newVal) {
            tunnelEntranceWidth = Math.max(0, newVal);   // don't let value be less than 0
            layoutEditor.redrawPanel();
            layoutEditor.setDirty();
        }
    }
    private int tunnelEntranceWidth = 16;

    /*
     * {@inheritDoc}
     */
    @Override
    protected List<LayoutConnectivity> getLayoutConnectivity() {
        List<LayoutConnectivity> results = new ArrayList<>();

        LayoutConnectivity lc = null;
        LayoutBlock lb1 = getLayoutBlock(), lb2 = null;
        // ensure that block is assigned
        if (lb1 != null) {
            // check first connection for turnout or level crossing
            if ((type1 >= TURNOUT_A) && (type1 <= LEVEL_XING_D)) {
                // have connection to turnout or level crossing
                if (type1 <= TURNOUT_D) {
                    // have connection to a turnout, is block different
                    LayoutTurnout lt = (LayoutTurnout) getConnect1();
                    lb2 = lt.getLayoutBlock();
                    if (lt.getTurnoutType() > LayoutTurnout.WYE_TURNOUT) {
                        // not RH, LH, or WYE turnout - other blocks possible
                        if ((type1 == TURNOUT_B) && (lt.getLayoutBlockB() != null)) {
                            lb2 = lt.getLayoutBlockB();
                        }
                        if ((type1 == TURNOUT_C) && (lt.getLayoutBlockC() != null)) {
                            lb2 = lt.getLayoutBlockC();
                        }
                        if ((type1 == TURNOUT_D) && (lt.getLayoutBlockD() != null)) {
                            lb2 = lt.getLayoutBlockD();
                        }
                    }
                    if ((lb2 != null) && (lb1 != lb2)) {
                        // have a block boundary, create a LayoutConnectivity
                        log.debug("Block boundary  ('{}'<->'{}') found at {}", lb1, lb2, this);
                        lc = new LayoutConnectivity(lb1, lb2);
                        lc.setConnections(this, lt, type1, null);
                        lc.setDirection(Path.computeDirection(
                                LayoutEditor.getCoords(getConnect2(), type2),
                                LayoutEditor.getCoords(getConnect1(), type1)));
                        results.add(lc);
                    }
                } else {
                    // have connection to a level crossing
                    LevelXing lx = (LevelXing) getConnect1();
                    if ((type1 == LEVEL_XING_A) || (type1 == LEVEL_XING_C)) {
                        lb2 = lx.getLayoutBlockAC();
                    } else {
                        lb2 = lx.getLayoutBlockBD();
                    }
                    if ((lb2 != null) && (lb1 != lb2)) {
                        // have a block boundary, create a LayoutConnectivity
                        log.debug("Block boundary  ('{}'<->'{}') found at {}", lb1, lb2, this);
                        lc = new LayoutConnectivity(lb1, lb2);
                        lc.setConnections(this, lx, type1, null);
                        lc.setDirection(Path.computeDirection(
                                LayoutEditor.getCoords(getConnect2(), type2),
                                LayoutEditor.getCoords(getConnect1(), type1)));
                        results.add(lc);
                    }
                }
            } else if ((type1 >= SLIP_A) && (type1 <= SLIP_D)) {
                // have connection to a slip crossing
                LayoutSlip ls = (LayoutSlip) getConnect1();
                lb2 = ls.getLayoutBlock();
                if ((lb2 != null) && (lb1 != lb2)) {
                    // have a block boundary, create a LayoutConnectivity
                    log.debug("Block boundary  ('{}'<->'{}') found at {}", lb1, lb2, this);
                    lc = new LayoutConnectivity(lb1, lb2);
                    lc.setConnections(this, ls, type1, null);
                    lc.setDirection(Path.computeDirection(LayoutEditor.getCoords(getConnect2(),
                            type2), LayoutEditor.getCoords(getConnect1(), type1)));
                    results.add(lc);
                }
            }
            // check second connection for turnout or level crossing
            if ((type2 >= TURNOUT_A) && (type2 <= LEVEL_XING_D)) {
                // have connection to turnout or level crossing
                if (type2 <= TURNOUT_D) {
                    // have connection to a turnout
                    LayoutTurnout lt = (LayoutTurnout) getConnect2();
                    lb2 = lt.getLayoutBlock();
                    if (lt.getTurnoutType() > LayoutTurnout.WYE_TURNOUT) {
                        // not RH, LH, or WYE turnout - other blocks possible
                        if ((type2 == TURNOUT_B) && (lt.getLayoutBlockB() != null)) {
                            lb2 = lt.getLayoutBlockB();
                        }
                        if ((type2 == TURNOUT_C) && (lt.getLayoutBlockC() != null)) {
                            lb2 = lt.getLayoutBlockC();
                        }
                        if ((type2 == TURNOUT_D) && (lt.getLayoutBlockD() != null)) {
                            lb2 = lt.getLayoutBlockD();
                        }
                    }
                    if ((lb2 != null) && (lb1 != lb2)) {
                        // have a block boundary, create a LayoutConnectivity
                        log.debug("Block boundary  ('{}'<->'{}') found at {}", lb1, lb2, this);
                        lc = new LayoutConnectivity(lb1, lb2);
                        lc.setConnections(this, lt, type2, null);
                        lc.setDirection(Path.computeDirection(
                                LayoutEditor.getCoords(getConnect1(), type1),
                                LayoutEditor.getCoords(getConnect2(), type2)));
                        results.add(lc);
                    }
                } else {
                    // have connection to a level crossing
                    LevelXing lx = (LevelXing) getConnect2();
                    if ((type2 == LEVEL_XING_A) || (type2 == LEVEL_XING_C)) {
                        lb2 = lx.getLayoutBlockAC();
                    } else {
                        lb2 = lx.getLayoutBlockBD();
                    }
                    if ((lb2 != null) && (lb1 != lb2)) {
                        // have a block boundary, create a LayoutConnectivity
                        log.debug("Block boundary  ('{}'<->'{}') found at {}", lb1, lb2, this);
                        lc = new LayoutConnectivity(lb1, lb2);
                        lc.setConnections(this, lx, type2, null);
                        lc.setDirection(Path.computeDirection(
                                LayoutEditor.getCoords(getConnect1(), type1),
                                LayoutEditor.getCoords(getConnect2(), type2)));
                        results.add(lc);
                    }
                }
            } else if ((type2 >= SLIP_A) && (type2 <= SLIP_D)) {
                // have connection to a slip crossing
                LayoutSlip ls = (LayoutSlip) getConnect2();
                lb2 = ls.getLayoutBlock();
                if ((lb2 != null) && (lb1 != lb2)) {
                    // have a block boundary, create a LayoutConnectivity
                    log.debug("Block boundary  ('{}'<->'{}') found at {}", lb1, lb2, this);
                    lc = new LayoutConnectivity(lb1, lb2);
                    lc.setConnections(this, ls, type2, null);
                    lc.setDirection(Path.computeDirection(
                            LayoutEditor.getCoords(getConnect1(), type1),
                            LayoutEditor.getCoords(getConnect2(), type2)));
                    results.add(lc);
                }
            } else {
                // this is routinely reached in normal operations
                // (nothing to see here... move along)
            }
        }   // if (lb1 != null)
        return results;
    }   // getLayoutConnectivity()

    /**
     * {@inheritDoc}
     */
    @Override
    public List<Integer> checkForFreeConnections() {
        List<Integer> result = new ArrayList<>();
        // Track Segments always have all their connections so...
        // (nothing to see here... move along)
        return result;
    }

    /**
     * {@inheritDoc}
     */
    @Override
    public boolean checkForUnAssignedBlocks() {
        return (getLayoutBlock() != null);
    }

    /**
     * {@inheritDoc}
     */
    @Override
    public void checkForNonContiguousBlocks(
            @Nonnull HashMap<String, List<Set<String>>> blockNamesToTrackNameSetsMap) {
        /*
         * For each (non-null) blocks of this track do:
         * #1) If it's got an entry in the blockNamesToTrackNameSetMap then
         * #2) If this track is already in the TrackNameSet for this block
         *     then return (done!)
         * #3) else add a new set (with this block/track) to
         *     blockNamesToTrackNameSetMap and
         * #4) collect all the connections in this block
         * <p>
         *     Basically, we're maintaining contiguous track sets for each block found
         *     (in blockNamesToTrackNameSetMap)
         */
        List<Set<String>> TrackNameSets = null;
        Set<String> TrackNameSet = null;    // assume not found (pessimist!)
        if (blockName != null) {
            TrackNameSets = blockNamesToTrackNameSetsMap.get(blockName);
            if (TrackNameSets != null) { // (#1)
                for (Set<String> checkTrackNameSet : TrackNameSets) {
                    if (checkTrackNameSet.contains(getName())) { // (#2)
                        TrackNameSet = checkTrackNameSet;
                        break;
                    }
                }
            } else {    // (#3)
                log.debug("*New block ('{}') trackNameSets", blockName);
                TrackNameSets = new ArrayList<>();
                blockNamesToTrackNameSetsMap.put(blockName, TrackNameSets);
            }
            if (TrackNameSet == null) {
                TrackNameSet = new LinkedHashSet<>();
                TrackNameSets.add(TrackNameSet);
            }
            if (TrackNameSet.add(getName())) {
                log.debug("*    Add track '{}' to TrackNameSets for block '{}'", getName(), blockName);
            }
            // (#4)
            if (connect1 != null) {
                connect1.collectContiguousTracksNamesInBlockNamed(blockName, TrackNameSet);
            }
            if (connect2 != null) { // (#4)
                connect2.collectContiguousTracksNamesInBlockNamed(blockName, TrackNameSet);
            }
        }
    }   // collectContiguousTracksNamesInBlockNamed

    /**
     * {@inheritDoc}
     */
    @Override
    public void collectContiguousTracksNamesInBlockNamed(@Nonnull String blockName,
            @Nonnull Set<String> TrackNameSet) {
        if (!TrackNameSet.contains(getName())) {
            // is this the blockName we're looking for?
            if (this.blockName.equals(blockName)) {
                // if we are added to the TrackNameSet
                if (TrackNameSet.add(getName())) {
                    log.debug("*    Add track '{}'for block '{}'", getName(), blockName);
                }
                // these should never be null... but just in case...
                // it's time to play... flood your neighbours!
                if (connect1 != null) {
                    connect1.collectContiguousTracksNamesInBlockNamed(blockName, TrackNameSet);
                }
                if (connect2 != null) {
                    connect2.collectContiguousTracksNamesInBlockNamed(blockName, TrackNameSet);
                }
            }
        }
    }

    /**
     * {@inheritDoc}
     */
    @Override
    public void setAllLayoutBlocks(LayoutBlock layoutBlock) {
        setLayoutBlock(layoutBlock);
    }

    private final static Logger log
            = LoggerFactory.getLogger(TrackSegment.class);
}<|MERGE_RESOLUTION|>--- conflicted
+++ resolved
@@ -779,11 +779,9 @@
     /**
      * Maximum length of the bumper decoration.
      */
-<<<<<<< HEAD
     public static final int MAX_BUMPER_LENGTH = 200;
     public static final int MAX_BUMPER_WIDTH = 200;
-=======
-    private static final int MAX_BUMPER_LENGTH = 200;
+
     private static final int MAX_ARROW_LINEWIDTH = 200;
     private static final int MAX_ARROW_LENGTH = 200;
     private static final int MAX_ARROW_GAP = 200;
@@ -794,7 +792,6 @@
     private static final int MAX_TUNNEL_FLOOR_WIDTH = 200;
     private static final int MAX_TUNNEL_LINE_WIDTH = 200;
     private static final int MAX_TUNNEL_ENTRANCE_WIDTH = 200;
->>>>>>> c4c465d4
 
     /**
      * Helper method, which adds "Set value" item to the menu. The value can be optionally
@@ -1111,7 +1108,6 @@
             });
             jcbmi.setSelected(arrowDirIn && arrowDirOut);
 
-<<<<<<< HEAD
             jmi = arrowsMenu.add(new JMenuItem(Bundle.getMessage("DecorationColorMenuItemTitle")));
             jmi.setToolTipText(Bundle.getMessage("DecorationColorMenuItemToolTip"));
             jmi.addActionListener((java.awt.event.ActionEvent e3) -> {
@@ -1159,22 +1155,6 @@
                 setArrowGap(newValue);
             });
         }
-=======
-        addNumericMenuItem(arrowsMenu, 
-                "DecorationLineWidthMenuItemTitle",  "DecorationLineWidthMenuItemToolTip", 
-                this::getArrowLineWidth, this::setArrowLineWidth,
-                QuickPromptUtil.checkIntRange(1, MAX_ARROW_LINEWIDTH, null));
-
-        addNumericMenuItem(arrowsMenu, 
-                "DecorationLengthMenuItemTitle", "DecorationLengthMenuItemToolTip", 
-                this::getArrowLength, this::setArrowLength,
-                QuickPromptUtil.checkIntRange(1, MAX_ARROW_LENGTH, null));
-
-        addNumericMenuItem(arrowsMenu,  
-                "DecorationGapMenuItemTitle", "DecorationGapMenuItemToolTip", 
-                this::getArrowGap, this::setArrowGap,
-                QuickPromptUtil.checkIntRange(1, MAX_ARROW_GAP, null));
->>>>>>> c4c465d4
 
         //
         // bridge menus
@@ -1369,7 +1349,6 @@
                 enableCheckBoxMenuItem.setSelected(bumperEndStart || bumperEndStop);
             }
 
-<<<<<<< HEAD
             jmi = endBumperMenu.add(new JMenuItem(Bundle.getMessage("DecorationColorMenuItemTitle")));
             jmi.setToolTipText(Bundle.getMessage("DecorationColorMenuItemToolTip"));
             jmi.addActionListener((java.awt.event.ActionEvent e3) -> {
@@ -1425,16 +1404,6 @@
             });
         }
 
-=======
-        addNumericMenuItem(endBumperMenu, 
-                "DecorationLineWidthMenuItemTitle", "DecorationLineWidthMenuItemToolTip", 
-                this::getBumperLineWidth, this::setBumperLineWidth,
-                QuickPromptUtil.checkIntRange(1, MAX_BUMPER_LINE_WIDTH, null));
-        addNumericMenuItem(endBumperMenu, 
-                "DecorationLengthMenuItemTitle", "DecorationLengthMenuItemToolTip", 
-                this::getBumperLength, this::setBumperLength,
-                QuickPromptUtil.checkIntRange(1, MAX_BUMPER_LENGTH, null));
->>>>>>> c4c465d4
         //
         // tunnel menus
         //

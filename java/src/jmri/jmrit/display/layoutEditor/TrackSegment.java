package jmri.jmrit.display.layoutEditor;

import static java.lang.Float.POSITIVE_INFINITY;
import static jmri.jmrit.display.layoutEditor.LayoutTrack.TRACK;

import java.awt.BasicStroke;
import java.awt.Color;
import java.awt.Graphics2D;
import java.awt.event.ActionEvent;
import java.awt.event.MouseEvent;
import java.awt.geom.Arc2D;
import java.awt.geom.GeneralPath;
import java.awt.geom.Line2D;
import java.awt.geom.Point2D;
import java.awt.geom.Rectangle2D;
import java.util.ArrayList;
import java.util.HashMap;
import java.util.LinkedHashSet;
import java.util.List;
import java.util.Map;
import java.util.Set;
import java.util.function.Consumer;
import java.util.function.Predicate;
import java.util.function.Supplier;
import javax.annotation.Nonnull;
import javax.annotation.Nullable;
import javax.swing.AbstractAction;
import javax.swing.ImageIcon;
import javax.swing.JCheckBoxMenuItem;
import javax.swing.JMenu;
import javax.swing.JMenuItem;
import javax.swing.JPopupMenu;
import javax.swing.JSeparator;
import jmri.InstanceManager;
import jmri.NamedBeanHandle;
import jmri.Path;
import jmri.jmrit.display.layoutEditor.blockRoutingTable.LayoutBlockRouteTableAction;
import jmri.util.ColorUtil;
import jmri.util.FileUtil;
import jmri.util.MathUtil;
import jmri.util.QuickPromptUtil;
import jmri.util.swing.JmriColorChooser;
import org.slf4j.Logger;
import org.slf4j.LoggerFactory;

/**
 * TrackSegment is a segment of track on a layout linking two nodes of the
 * layout. A node may be a LayoutTurnout, a LevelXing or a PositionablePoint.
 * <P>
 * PositionablePoints have 1 or 2 connection points. LayoutTurnouts have 3 or 4
 * (crossovers) connection points, designated A, B, C, and D. LevelXing's have 4
 * connection points, designated A, B, C, and D.
 * <P>
 * TrackSegments carry the connectivity information between the three types of
 * nodes. Track Segments serve as the lines in a graph which shows layout
 * connectivity. For the connectivity graph to be valid, all connections between
 * nodes must be via TrackSegments.
 * <P>
 * TrackSegments carry Block information, as do LayoutTurnouts and LevelXings.
 * <P>
 * TrackSegments may be drawn as dashed lines or solid lines. In addition
 * TrackSegments may be hidden when the panel is not in EditMode.
 *
 * @author Dave Duchamp Copyright (p) 2004-2009
 * @author George Warner Copyright (c) 2017-2019
 */
public class TrackSegment extends LayoutTrack {

    // defined constants
    // operational instance variables (not saved between sessions)
    private NamedBeanHandle<LayoutBlock> namedLayoutBlock = null;

    // persistent instances variables (saved between sessions)
    protected LayoutTrack connect1 = null;
    protected int type1 = 0;
    protected LayoutTrack connect2 = null;
    protected int type2 = 0;
    private boolean dashed = false;
    private boolean mainline = false;
    private boolean arc = false;
    private boolean flip = false;
    private double angle = 0.0D;
    private boolean circle = false;
    private boolean changed = false;
    private boolean bezier = false;

    // for Bezier
    private ArrayList<Point2D> bezierControlPoints = new ArrayList<>(); // list of control point displacements

    public TrackSegment(@Nonnull String id,
            @Nullable LayoutTrack c1, int t1,
            @Nullable LayoutTrack c2, int t2,
            boolean dash, boolean main,
            @Nonnull LayoutEditor layoutEditor) {
        super(id, MathUtil.zeroPoint2D, layoutEditor);

        // validate input
        if ((c1 == null) || (c2 == null)) {
            log.error("Invalid object in TrackSegment constructor call - " + id);
        }

        if (isConnectionHitType(t1)) {
            connect1 = c1;
            type1 = t1;
        } else {
            log.error("Invalid connect type 1 ('" + t1 + "') in TrackSegment constructor - " + id);
        }
        if (isConnectionHitType(t2)) {
            connect2 = c2;
            type2 = t2;
        } else {
            log.error("Invalid connect type 2 ('" + t2 + "') in TrackSegment constructor - " + id);
        }

        mainline = main;
        dashed = dash;

        arc = false;
        flip = false;
        angle = 0.0D;
        circle = false;
        bezier = false;
        setupDefaultBumperSizes(layoutEditor);
    }

    // alternate constructor for loading layout editor panels
    public TrackSegment(@Nonnull String id,
            @Nullable String c1Name, int t1,
            @Nullable String c2Name, int t2,
            boolean dash, boolean main, boolean hide,
            @Nonnull LayoutEditor layoutEditor) {
        super(id, MathUtil.zeroPoint2D, layoutEditor);

        tConnect1Name = c1Name;
        type1 = t1;
        tConnect2Name = c2Name;
        type2 = t2;

        mainline = main;
        dashed = dash;
        hidden = hide;

        setupDefaultBumperSizes(layoutEditor);
    }

    /**
     * Get debugging string for the TrackSegment.
     *
     * @return text showing id and connections of this segment
     */
    @Override
    public String toString() {
        return "TrackSegment " + getName()
                + " c1:{" + getConnect1Name() + " (" + type1 + "},"
                + " c2:{" + getConnect2Name() + " (" + type2 + "}";

    }

    /*
     * Accessor methods
     */
    @Nonnull
    public String getBlockName() {
        String result = null;
        if (namedLayoutBlock != null) {
            result = namedLayoutBlock.getName();
        }
        return ((result == null) ? "" : result);
    }

    public int getType1() {
        return type1;
    }

    public int getType2() {
        return type2;
    }

    public LayoutTrack getConnect1() {
        return connect1;
    }

    public LayoutTrack getConnect2() {
        return connect2;
    }

    /**
     * set a new connection 1
     *
     * @param connectTrack   - the track we want to connect to
     * @param connectionType - where on that track we want to be connected
     */
    protected void setNewConnect1(@Nullable LayoutTrack connectTrack, int connectionType) {
        connect1 = connectTrack;
        type1 = connectionType;
    }

    /**
     * set a new connection 2
     *
     * @param connectTrack   - the track we want to connect to
     * @param connectionType - where on that track we want to be connected
     */
    protected void setNewConnect2(@Nullable LayoutTrack connectTrack, int connectionType) {
        connect2 = connectTrack;
        type2 = connectionType;
    }

    /**
     * replace old track connection with new track connection
     *
     * @param oldTrack the old track connection
     * @param newTrack the new track connection
     * @return true if successful
     */
    public boolean replaceTrackConnection(@Nullable LayoutTrack oldTrack, @Nullable LayoutTrack newTrack, int newType) {
        boolean result = false; // assume failure (pessimist!)
        // trying to replace old track with null?
        if (newTrack == null) {
            // (yes) remove old connection
            if (oldTrack != null) {
                result = true;  // assume success (optimist!)
                if (connect1 == oldTrack) {
                    connect1 = null;
                    type1 = NONE;
                } else if (connect2 == oldTrack) {
                    connect2 = null;
                    type2 = NONE;
                } else {
                    result = false; // didn't find old connection
                }
            } else {
                result = false; // can't replace null with null
            }
            if (!result) {
                log.error("Attempt to remove non-existant track connection");
            }
        } else // already connected to newTrack?
        if ((connect1 != newTrack) && (connect2 != newTrack)) {
            // (no) find a connection we can connect to
            result = true;  // assume success (optimist!)
            if (connect1 == oldTrack) {
                connect1 = newTrack;
                type1 = newType;
            } else if (connect2 == oldTrack) {
                connect2 = newTrack;
                type2 = newType;
            } else {
                log.error("Attempt to replace invalid connection");
                result = false;
            }
        }
        return result;
    }

    /**
     * @return true if track segment should be drawn dashed
     * @deprecated since 4.9.4; use {@link #isDashed()} instead
     */
    @Deprecated // Java standard pattern for boolean getters is "isDashed()"
    public boolean getDashed() {
        return dashed;
    }

    /**
     * @return true if track segment should be drawn dashed
     */
    public boolean isDashed() {
        return dashed;
    }

    public void setDashed(boolean dash) {
        if (dashed != dash) {
            dashed = dash;
            layoutEditor.redrawPanel();
            layoutEditor.setDirty();
        }
    }

    /**
     * @return true if track segment is a main line
     * @deprecated since 4.9.4; use {@link #isMainline()} instead
     */
    @Deprecated // Java standard pattern for boolean getters is "isMainline()"
    public boolean getMainline() {
        return mainline;
    }

    /**
     * @return true if track segment is a main line
     */
    @Override
    public boolean isMainline() {
        return mainline;
    }

    public void setMainline(boolean main) {
        if (mainline != main) {
            mainline = main;
            layoutEditor.redrawPanel();
            layoutEditor.setDirty();
        }
    }

    /**
     * @return true if track segment is an arc
     * @deprecated since 4.9.4; use {@link #isArc()} instead
     */
    @Deprecated // Java standard pattern for boolean getters is "isArc()"
    public boolean getArc() {
        return arc;
    }

    /**
     * @return true if track segment is an arc
     */
    public boolean isArc() {
        return arc;
    }

    public void setArc(boolean boo) {
        if (arc != boo) {
            arc = boo;
            if (arc) {
                bezier = false;
                hideConstructionLines(SHOWCON);
            }
            changed = true;
        }
    }

    /**
     * @return true if track segment is circle
     * @deprecated since 4.9.4; use {@link #isCircle()} instead
     */
    @Deprecated // Java standard pattern for boolean getters is "isCircle()"
    public boolean getCircle() {
        return circle;
    }

    /**
     * @return true if track segment is circle
     */
    public boolean isCircle() {
        return circle;
    }

    public void setCircle(boolean boo) {
        if (circle != boo) {
            circle = boo;
            if (circle) {
                bezier = false;
                hideConstructionLines(SHOWCON);
            }
            changed = true;
        }
    }

    /**
     * @return true if track segment circle or arc should be drawn flipped
     * @deprecated since 4.9.4; use {@link #isFlip()} instead
     */
    @Deprecated // Java standard pattern for boolean getters is "isFlip()"
    public boolean getFlip() {
        return flip;
    }

    /**
     * @return true if track segment circle or arc should be drawn flipped
     */
    public boolean isFlip() {
        return flip;
    }

    public void setFlip(boolean boo) {
        if (flip != boo) {
            flip = boo;
            changed = true;
            hideConstructionLines(SHOWCON);
            layoutEditor.redrawPanel();
            layoutEditor.setDirty();
        }
    }

    /**
     * @return true if track segment is a bezier curve
     * @deprecated since 4.9.4; use {@link #isBezier()} instead
     */
    @Deprecated // Java standard pattern for boolean getters is "isBezier()"
    public boolean getBezier() {
        return bezier;
    }

    /**
     * @return true if track segment is a bezier curve
     */
    public boolean isBezier() {
        return bezier;
    }

    public void setBezier(boolean boo) {
        if (bezier != boo) {
            bezier = boo;
            if (bezier) {
                arc = false;
                circle = false;
                hideConstructionLines(SHOWCON);
            }
            changed = true;
        }
    }

    public double getAngle() {
        return angle;
    }

    public void setAngle(double x) {
        angle = MathUtil.pin(x, 0.0D, 180.0D);
        changed = true;
    }

    /**
     * get the direction from end point 1 to 2
     * <p>
     * Note: Goes CW from east (0) to south (PI/2) to west (PI) to north
     * (PI*3/2), etc.
     *
     * @return the direction (in radians)
     */
    public double getDirectionRAD() {
        Point2D ep1 = center, ep2 = center;
        if (connect1 != null) {
            ep1 = LayoutEditor.getCoords(connect1, getType1());
        }
        if (connect2 != null) {
            ep2 = LayoutEditor.getCoords(connect2, getType2());
        }
        return (Math.PI / 2.D) - MathUtil.computeAngleRAD(ep1, ep2);
    }

    /**
     * get the direction from end point 1 to 2
     * <p>
     * Note: Goes CW from east (0) to south (90) to west (180) to north (270),
     * etc.
     *
     * @return the direction (in degrees)
     */
    public double getDirectionDEG() {
        return Math.toDegrees(getDirectionRAD());
    }

    /**
     * Determine if we need to redraw a curved piece of track. Saves having to
     * recalculate the circle details each time.
     */
    public boolean trackNeedsRedraw() {
        return changed;
    }

    public void trackRedrawn() {
        changed = false;
    }

    public LayoutBlock getLayoutBlock() {
        return (namedLayoutBlock != null) ? namedLayoutBlock.getBean() : null;
    }

    public String getConnect1Name() {
        return getConnectName(connect1, type1);
    }

    public String getConnect2Name() {
        return getConnectName(connect2, type2);
    }

    private String getConnectName(@Nullable LayoutTrack layoutTrack, int type) {
        return (layoutTrack == null) ? null : layoutTrack.getName();
    }

    /**
     * {@inheritDoc}
     * <p>
     * This implementation returns null because {@link #getConnect1} and
     * {@link #getConnect2} should be used instead.
     */
    // only implemented here to suppress "does not override abstract method " error in compiler
    @Override
    public LayoutTrack getConnection(int connectionType) throws jmri.JmriException {
        // nothing to see here, move along
        return null;
    }

    /**
     * {@inheritDoc}
     * <p>
     * This implementation does nothing because {@link #setNewConnect1} and
     * {@link #setNewConnect2} should be used instead.
     */
    // only implemented here to suppress "does not override abstract method " error in compiler
    @Override
    public void setConnection(int connectionType, @Nullable LayoutTrack o, int type) throws jmri.JmriException {
        // nothing to see here, move along
    }

    public int getNumberOfBezierControlPoints() {
        return bezierControlPoints.size();
    }

    public Point2D getBezierControlPoint(int index) {
        Point2D result = center;
        if (index < 0) {
            index += bezierControlPoints.size();
        }
        if ((index >= 0) && (index < bezierControlPoints.size())) {
            result = bezierControlPoints.get(index);
        }
        return result;
    }

    public void setBezierControlPoint(@Nullable Point2D p, int index) {
        if (index < 0) {
            index += bezierControlPoints.size();
        }
        if ((index >= 0) && (index <= bezierControlPoints.size())) {
            if (index < bezierControlPoints.size()) {
                bezierControlPoints.set(index, p);
            } else {
                bezierControlPoints.add(p);
            }
        }
    }

    /**
     * Set Up a Layout Block for a Track Segment.
     */
    public void setLayoutBlock(@Nullable LayoutBlock newLayoutBlock) {
        LayoutBlock layoutBlock = getLayoutBlock();
        if (layoutBlock != newLayoutBlock) {
            // block has changed, if old block exists, decrement use
            if (layoutBlock != null) {
                layoutBlock.decrementUse();
            }
            if (newLayoutBlock != null) {
                namedLayoutBlock = InstanceManager.getDefault(jmri.NamedBeanHandleManager.class).getNamedBeanHandle(newLayoutBlock.getUserName(), newLayoutBlock);
            } else {
                namedLayoutBlock = null;
            }
        }
    }

    public void setLayoutBlockByName(@Nullable String name) {
        if ((name != null) && !name.isEmpty()) {
            LayoutBlock b = layoutEditor.provideLayoutBlock(name);
            namedLayoutBlock = InstanceManager.getDefault(jmri.NamedBeanHandleManager.class).getNamedBeanHandle(b.getUserName(), b);
        } else {
            namedLayoutBlock = null;
        }
    }

    /*
     * non-accessor methods
     */
    /**
     * scale this LayoutTrack's coordinates by the x and y factors
     *
     * @param xFactor the amount to scale X coordinates
     * @param yFactor the amount to scale Y coordinates
     */
    @Override
    public void scaleCoords(float xFactor, float yFactor) {
        Point2D factor = new Point2D.Float(xFactor, yFactor);
        center = MathUtil.multiply(center, factor);
        if (isBezier()) {
            for (Point2D p : bezierControlPoints) {
                p.setLocation(MathUtil.multiply(p, factor));
            }
        }
    }

    /**
     * translate this LayoutTrack's coordinates by the x and y factors
     *
     * @param xFactor the amount to translate X coordinates
     * @param yFactor the amount to translate Y coordinates
     */
    @Override
    public void translateCoords(float xFactor, float yFactor) {
        setCoordsCenter(MathUtil.add(center, new Point2D.Float(xFactor, yFactor)));
    }

    /**
     * set center coordinates
     *
     * @param newCenterPoint the coordinates to set
     */
    @Override
    public void setCoordsCenter(@Nonnull Point2D newCenterPoint) {
        if (center != newCenterPoint) {
            if (isBezier()) {
                Point2D delta = MathUtil.subtract(newCenterPoint, center);
                for (Point2D p : bezierControlPoints) {
                    p.setLocation(MathUtil.add(p, delta));
                }
            }
            center = newCenterPoint;
        }
    }

    // initialization instance variables (used when loading a LayoutEditor)
    public String tConnect1Name = "";
    public String tConnect2Name = "";

    public String tLayoutBlockName = "";

    /**
     * Initialization method. The above variables are initialized by
     * PositionablePointXml, then the following method is called after the
     * entire LayoutEditor is loaded to set the specific TrackSegment objects.
     */
    @SuppressWarnings("deprecation")
    //NOTE: findObjectByTypeAndName is @Deprecated;
    // we're using it here for backwards compatibility until it can be removed
    @Override
    public void setObjects(LayoutEditor p) {

        LayoutBlock lb;
        if (!tLayoutBlockName.isEmpty()) {
            lb = p.provideLayoutBlock(tLayoutBlockName);
            if (lb != null) {
                namedLayoutBlock = InstanceManager.getDefault(jmri.NamedBeanHandleManager.class).getNamedBeanHandle(lb.getUserName(), lb);
                lb.incrementUse();
            } else {
                log.error("bad blockname '" + tLayoutBlockName + "' in tracksegment " + getName());
                namedLayoutBlock = null;
            }
            tLayoutBlockName = null; //release this memory
        }

        //NOTE: testing "type-less" connects
        // (read comments for findObjectByName in LayoutEditorFindItems.java)
        connect1 = p.getFinder().findObjectByName(tConnect1Name);
        if (null == connect1) { // findObjectByName failed... try findObjectByTypeAndName
            log.warn("Unknown connect1 object prefix: '" + tConnect1Name + "' of type " + type1 + ".");
            connect1 = p.getFinder().findObjectByTypeAndName(type1, tConnect1Name);
        }
        connect2 = p.getFinder().findObjectByName(tConnect2Name);
        if (null == connect2) { // findObjectByName failed; try findObjectByTypeAndName
            log.warn("Unknown connect2 object prefix: '" + tConnect2Name + "' of type " + type2 + ".");
            connect2 = p.getFinder().findObjectByTypeAndName(type2, tConnect2Name);
        }
    }

    protected void updateBlockInfo() {
        LayoutBlock layoutBlock = getLayoutBlock();
        if (layoutBlock != null) {
            layoutBlock.updatePaths();
        }
        LayoutBlock b1 = getBlock(connect1, type1);
        if ((b1 != null) && (b1 != layoutBlock)) {
            b1.updatePaths();
        }
        LayoutBlock b2 = getBlock(connect2, type2);
        if ((b2 != null) && (b2 != layoutBlock) && (b2 != b1)) {
            b2.updatePaths();
        }

        getConnect1().reCheckBlockBoundary();
        getConnect2().reCheckBlockBoundary();
    }

    private LayoutBlock getBlock(LayoutTrack connect, int type) {
        if (connect == null) {
            return null;
        }
        if (type == POS_POINT) {
            PositionablePoint p = (PositionablePoint) connect;
            if (p.getConnect1() != this) {
                if (p.getConnect1() != null) {
                    return (p.getConnect1().getLayoutBlock());
                } else {
                    return null;
                }
            } else {
                if (p.getConnect2() != null) {
                    return (p.getConnect2().getLayoutBlock());
                } else {
                    return null;
                }
            }
        } else {
            return (layoutEditor.getAffectedBlock(connect, type));
        }
    }

    /**
     * {@inheritDoc}
     */
    @Override
    protected int findHitPointType(Point2D hitPoint, boolean useRectangles, boolean requireUnconnected) {
        int result = NONE;  // assume point not on connection

        if (!requireUnconnected) {
            //note: optimization here: instead of creating rectangles for all the
            // points to check below, we create a rectangle for the test point
            // and test if the points below are in that rectangle instead.
            Rectangle2D r = layoutEditor.trackControlCircleRectAt(hitPoint);
            Point2D p, minPoint = MathUtil.zeroPoint2D;

            double circleRadius = LayoutEditor.SIZE * layoutEditor.getTurnoutCircleSize();
            double distance, minDistance = POSITIVE_INFINITY;

            if (isCircle()) {
                p = getCoordsCenterCircle();
                distance = MathUtil.distance(p, hitPoint);
                if (distance < minDistance) {
                    minDistance = distance;
                    minPoint = p;
                    result = TRACK_CIRCLE_CENTRE;
                }
            } else if (isBezier()) {
                // hit testing for the control points
                for (int index = 0; index < bezierControlPoints.size(); index++) {
                    p = bezierControlPoints.get(index);
                    distance = MathUtil.distance(p, hitPoint);
                    if (distance < minDistance) {
                        minDistance = distance;
                        minPoint = p;
                        result = BEZIER_CONTROL_POINT_OFFSET_MIN + index;
                    }
                }
            }
            if ((useRectangles && !r.contains(minPoint))
                    || (!useRectangles && (minDistance > circleRadius))) {
                result = NONE;
            }
            if (result == NONE) {
                if (r.contains(getCentreSeg())) {
                    result = TRACK;
                }
            }
        }
        return result;
    }   // findHitPointType

    /**
     * Get the coordinates for a specified connection type.
     *
     * @param connectionType the connection type
     * @return the coordinates for the specified connection type
     */
    @Override
    public Point2D getCoordsForConnectionType(int connectionType) {
        Point2D result = getCentreSeg();
        if (connectionType == TRACK_CIRCLE_CENTRE) {
            result = getCoordsCenterCircle();
        } else if (LayoutTrack.isBezierHitType(connectionType)) {
            result = getBezierControlPoint(connectionType - BEZIER_CONTROL_POINT_OFFSET_MIN);
        }
        return result;
    }

    /**
     * @return the bounds of this track segment
     */
    @Override
    public Rectangle2D getBounds() {
        Rectangle2D result;

        Point2D ep1 = center, ep2 = center;
        if (getConnect1() != null) {
            ep1 = LayoutEditor.getCoords(getConnect1(), getType1());
        }
        if (getConnect2() != null) {
            ep2 = LayoutEditor.getCoords(getConnect2(), getType2());
        }

        result = new Rectangle2D.Double(ep1.getX(), ep1.getY(), 0, 0);
        result.add(ep2);

        return result;
    }

    private JPopupMenu popupMenu = null;
    private JCheckBoxMenuItem mainlineCheckBoxMenuItem = new JCheckBoxMenuItem(Bundle.getMessage("MainlineCheckBoxMenuItemTitle"));
    private JCheckBoxMenuItem hiddenCheckBoxMenuItem = new JCheckBoxMenuItem(Bundle.getMessage("HiddenCheckBoxMenuItemTitle"));
    private JCheckBoxMenuItem dashedCheckBoxMenuItem = new JCheckBoxMenuItem(Bundle.getMessage("DashedCheckBoxMenuItemTitle"));
    private JCheckBoxMenuItem flippedCheckBoxMenuItem = new JCheckBoxMenuItem(Bundle.getMessage("FlippedCheckBoxMenuItemTitle"));

    /**
     * Maximum length of the bumper decoration.
     */
    private static final int MAX_BUMPER_LENGTH = 200;
    private static final int MAX_ARROW_LINEWIDTH = 200;
    private static final int MAX_ARROW_LENGTH = 200;
    private static final int MAX_ARROW_GAP = 200;
    private static final int MAX_BRIDGE_LINE_WIDTH = 200;
    private static final int MAX_BRIDGE_APPROACH_WIDTH = 200;
    private static final int MAX_BRIDGE_DECK_WIDTH = 200;
    private static final int MAX_BUMPER_LINE_WIDTH = 200;
    private static final int MAX_TUNNEL_FLOOR_WIDTH = 200;
    private static final int MAX_TUNNEL_LINE_WIDTH = 200;
    private static final int MAX_TUNNEL_ENTRANCE_WIDTH = 200;

    /**
     * Helper method, which adds "Set value" item to the menu. The value can be optionally
     * range-checked. Item will be appended at the end of the menu.
     * 
     * @param menu the target menu.
     * @param titleKey bundle key for the menu title/dialog title
     * @param tooltipKey bundle key for the menu item tooltip
     * @param val value getter
     * @param set value setter
     * @param predicate checking predicate, possibly null.
     */
    private void addNumericMenuItem(@Nonnull JMenu menu, 
            @Nonnull String titleKey, @Nonnull String tooltipKey,
            @Nonnull Supplier<Integer> val, 
            @Nonnull Consumer<Integer> set, @Nullable Predicate<Integer> predicate) {
        int oldVal = val.get();
        JMenuItem jmi = menu.add(new JMenuItem(Bundle.getMessage("MakeLabel",
                    Bundle.getMessage(titleKey)) + oldVal));
            jmi.setToolTipText(Bundle.getMessage(tooltipKey));
            jmi.addActionListener((java.awt.event.ActionEvent e3) -> {
            //prompt for lineWidth
            int newValue = QuickPromptUtil.promptForInt(layoutEditor,
                    Bundle.getMessage(titleKey),
                    Bundle.getMessage(titleKey),
                    // getting again, maybe something changed from the menu construction ?
                    val.get(), predicate);
            set.accept(newValue);
            layoutEditor.repaint();
        });
    }
    
    /**
     * {@inheritDoc}
     */
    @Override
    @Nonnull
    protected JPopupMenu showPopup(@Nonnull MouseEvent mouseEvent) {
        if (popupMenu != null) {
            popupMenu.removeAll();
        } else {
            popupMenu = new JPopupMenu();
        }

        String info = Bundle.getMessage("TrackSegment");
        if (isArc()) {
            if (isCircle()) {
                info = info + " (" + Bundle.getMessage("Circle") + ")";
            } else {
                info = info + " (" + Bundle.getMessage("Ellipse") + ")";
            }
        } else if (isBezier()) {
            info = info + " (" + Bundle.getMessage("Bezier") + ")";
        } else {
            info = info + " (" + Bundle.getMessage("Line") + ")";
        }

        JMenuItem jmi = popupMenu.add(Bundle.getMessage("MakeLabel", info) + getName());
        jmi.setEnabled(false);

        if (namedLayoutBlock == null) {
            jmi = popupMenu.add(Bundle.getMessage("NoBlock"));
        } else {
            jmi = popupMenu.add(Bundle.getMessage("MakeLabel", Bundle.getMessage("BeanNameBlock")) + getLayoutBlock().getDisplayName());
        }
        jmi.setEnabled(false);

        // if there are any track connections
        if ((connect1 != null) || (connect2 != null)) {
            JMenu connectionsMenu = new JMenu(Bundle.getMessage("Connections")); // there is no pane opening (which is what ... implies)
            if (connect1 != null) {
                connectionsMenu.add(new AbstractAction(Bundle.getMessage("MakeLabel", "1") + connect1.getName()) {
                    @Override
                    public void actionPerformed(ActionEvent e) {
                        LayoutEditorFindItems lf = layoutEditor.getFinder();
                        LayoutTrack lt = lf.findObjectByName(connect1.getName());
                        // this shouldn't ever be null... however...
                        if (lt != null) {
                            layoutEditor.setSelectionRect(lt.getBounds());
                            lt.showPopup();
                        }
                    }
                });
            }
            if (connect2 != null) {
                connectionsMenu.add(new AbstractAction(Bundle.getMessage("MakeLabel", "2") + connect2.getName()) {
                    @Override
                    public void actionPerformed(ActionEvent e) {
                        LayoutEditorFindItems lf = layoutEditor.getFinder();
                        LayoutTrack lt = lf.findObjectByName(connect2.getName());
                        // this shouldn't ever be null... however...
                        if (lt != null) {
                            layoutEditor.setSelectionRect(lt.getBounds());
                            lt.showPopup();
                        }
                    }
                });
            }
            popupMenu.add(connectionsMenu);
        }

        popupMenu.add(new JSeparator(JSeparator.HORIZONTAL));

        popupMenu.add(mainlineCheckBoxMenuItem);
        mainlineCheckBoxMenuItem.addActionListener((java.awt.event.ActionEvent e3) -> {
            setMainline(mainlineCheckBoxMenuItem.isSelected());
        });
        mainlineCheckBoxMenuItem.setToolTipText(Bundle.getMessage("MainlineCheckBoxMenuItemToolTip"));
        mainlineCheckBoxMenuItem.setSelected(mainline);

        popupMenu.add(hiddenCheckBoxMenuItem);
        hiddenCheckBoxMenuItem.addActionListener((java.awt.event.ActionEvent e3) -> {
            setHidden(hiddenCheckBoxMenuItem.isSelected());
        });
        hiddenCheckBoxMenuItem.setToolTipText(Bundle.getMessage("HiddenCheckBoxMenuItemToolTip"));
        hiddenCheckBoxMenuItem.setSelected(hidden);

        popupMenu.add(dashedCheckBoxMenuItem);
        dashedCheckBoxMenuItem.addActionListener((java.awt.event.ActionEvent e3) -> {
            setDashed(dashedCheckBoxMenuItem.isSelected());
        });
        dashedCheckBoxMenuItem.setToolTipText(Bundle.getMessage("DashedCheckBoxMenuItemToolTip"));
        dashedCheckBoxMenuItem.setSelected(dashed);

        if (isArc()) {
            popupMenu.add(flippedCheckBoxMenuItem);
            flippedCheckBoxMenuItem.addActionListener((java.awt.event.ActionEvent e3) -> {
                setFlip(flippedCheckBoxMenuItem.isSelected());
            });
            flippedCheckBoxMenuItem.setToolTipText(Bundle.getMessage("FlippedCheckBoxMenuItemToolTip"));
            flippedCheckBoxMenuItem.setSelected(isFlip());
        }

        //
        // decorations menu
        //
        JMenu decorationsMenu = new JMenu(Bundle.getMessage("DecorationMenuTitle"));
        decorationsMenu.setToolTipText(Bundle.getMessage("DecorationMenuToolTip"));

        //
        // arrows menus
        //
        JMenu arrowsMenu = new JMenu(Bundle.getMessage("ArrowsMenuTitle"));
        decorationsMenu.setToolTipText(Bundle.getMessage("ArrowsMenuToolTip"));
        decorationsMenu.add(arrowsMenu);

        JMenu arrowsCountMenu = new JMenu(Bundle.getMessage("DecorationStyleMenuTitle"));
        arrowsCountMenu.setToolTipText(Bundle.getMessage("DecorationStyleMenuToolTip"));
        arrowsMenu.add(arrowsCountMenu);

        JCheckBoxMenuItem jcbmi = new JCheckBoxMenuItem(Bundle.getMessage("DecorationNoneMenuItemTitle"));
        arrowsCountMenu.add(jcbmi);
        jcbmi.setToolTipText(Bundle.getMessage("DecorationNoneMenuItemToolTip"));
        jcbmi.addActionListener((java.awt.event.ActionEvent e3) -> {
            setArrowStyle(0);
        });
        jcbmi.setSelected(arrowStyle == 0);

        ImageIcon imageIcon = new ImageIcon(FileUtil.findURL("program:resources/icons/decorations/ArrowStyle1.png"));
        jcbmi = new JCheckBoxMenuItem(imageIcon);
        arrowsCountMenu.add(jcbmi);
        jcbmi.setToolTipText(Bundle.getMessage("DecorationStyleMenuToolTip"));
        jcbmi.addActionListener((java.awt.event.ActionEvent e3) -> {
            setArrowStyle(1);
        });
        jcbmi.setSelected(arrowStyle == 1);

        imageIcon = new ImageIcon(FileUtil.findURL("program:resources/icons/decorations/ArrowStyle2.png"));
        jcbmi = new JCheckBoxMenuItem(imageIcon);
        arrowsCountMenu.add(jcbmi);
        jcbmi.setToolTipText(Bundle.getMessage("DecorationStyleMenuToolTip"));
        jcbmi.addActionListener((java.awt.event.ActionEvent e3) -> {
            setArrowStyle(2);
        });
        jcbmi.setSelected(arrowStyle == 2);

        imageIcon = new ImageIcon(FileUtil.findURL("program:resources/icons/decorations/ArrowStyle3.png"));
        jcbmi = new JCheckBoxMenuItem(imageIcon);
        arrowsCountMenu.add(jcbmi);
        jcbmi.setToolTipText(Bundle.getMessage("DecorationStyleMenuToolTip"));
        jcbmi.addActionListener((java.awt.event.ActionEvent e3) -> {
            setArrowStyle(3);
        });
        jcbmi.setSelected(arrowStyle == 3);

        imageIcon = new ImageIcon(FileUtil.findURL("program:resources/icons/decorations/ArrowStyle4.png"));
        jcbmi = new JCheckBoxMenuItem(imageIcon);
        arrowsCountMenu.add(jcbmi);
        jcbmi.setToolTipText(Bundle.getMessage("DecorationStyleMenuToolTip"));
        jcbmi.addActionListener((java.awt.event.ActionEvent e3) -> {
            setArrowStyle(4);
        });
        jcbmi.setSelected(arrowStyle == 4);

        imageIcon = new ImageIcon(FileUtil.findURL("program:resources/icons/decorations/ArrowStyle5.png"));
        jcbmi = new JCheckBoxMenuItem(imageIcon);
        arrowsCountMenu.add(jcbmi);
        jcbmi.setToolTipText(Bundle.getMessage("DecorationStyleMenuToolTip"));
        jcbmi.addActionListener((java.awt.event.ActionEvent e3) -> {
            setArrowStyle(5);
        });
        jcbmi.setSelected(arrowStyle == 5);

        JMenu arrowsEndMenu = new JMenu(Bundle.getMessage("DecorationEndMenuTitle"));
        arrowsEndMenu.setToolTipText(Bundle.getMessage("DecorationEndMenuToolTip"));
        arrowsMenu.add(arrowsEndMenu);

        jcbmi = new JCheckBoxMenuItem(Bundle.getMessage("DecorationNoneMenuItemTitle"));
        arrowsEndMenu.add(jcbmi);
        jcbmi.setToolTipText(Bundle.getMessage("DecorationNoneMenuItemToolTip"));
        jcbmi.addActionListener((java.awt.event.ActionEvent e3) -> {
            setArrowEndStart(false);
            setArrowEndStop(false);
        });
        jcbmi.setSelected(!arrowEndStart && !arrowEndStop);

        jcbmi = new JCheckBoxMenuItem(Bundle.getMessage("DecorationStartMenuItemTitle"));
        arrowsEndMenu.add(jcbmi);
        jcbmi.setToolTipText(Bundle.getMessage("DecorationStartMenuItemToolTip"));
        jcbmi.addActionListener((java.awt.event.ActionEvent e3) -> {
            setArrowEndStart(true);
            setArrowEndStop(false);
        });
        jcbmi.setSelected(arrowEndStart && !arrowEndStop);

        jcbmi = new JCheckBoxMenuItem(Bundle.getMessage("DecorationEndMenuItemTitle"));
        arrowsEndMenu.add(jcbmi);
        jcbmi.setToolTipText(Bundle.getMessage("DecorationEndMenuItemToolTip"));
        jcbmi.addActionListener((java.awt.event.ActionEvent e3) -> {
            setArrowEndStop(true);
            setArrowEndStart(false);
        });
        jcbmi.setSelected(!arrowEndStart && arrowEndStop);

        jcbmi = new JCheckBoxMenuItem(Bundle.getMessage("DecorationBothMenuItemTitle"));
        arrowsEndMenu.add(jcbmi);
        jcbmi.setToolTipText(Bundle.getMessage("DecorationBothMenuItemToolTip"));
        jcbmi.addActionListener((java.awt.event.ActionEvent e3) -> {
            setArrowEndStart(true);
            setArrowEndStop(true);
        });
        jcbmi.setSelected(arrowEndStart && arrowEndStop);

        JMenu arrowsDirMenu = new JMenu(Bundle.getMessage("ArrowsDirectionMenuTitle"));
        arrowsDirMenu.setToolTipText(Bundle.getMessage("ArrowsDirectionMenuToolTip"));
        arrowsMenu.add(arrowsDirMenu);

        jcbmi = new JCheckBoxMenuItem(Bundle.getMessage("DecorationNoneMenuItemTitle"));
        arrowsDirMenu.add(jcbmi);
        jcbmi.setToolTipText(Bundle.getMessage("DecorationNoneMenuItemToolTip"));
        jcbmi.addActionListener((java.awt.event.ActionEvent e3) -> {
            setArrowDirIn(false);
            setArrowDirOut(false);
        });
        jcbmi.setSelected(!arrowDirIn && !arrowDirOut);

        jcbmi = new JCheckBoxMenuItem(Bundle.getMessage("ArrowsDirectionInMenuItemTitle"));
        arrowsDirMenu.add(jcbmi);
        jcbmi.setToolTipText(Bundle.getMessage("ArrowsDirectionInMenuItemToolTip"));
        jcbmi.addActionListener((java.awt.event.ActionEvent e3) -> {
            setArrowDirIn(true);
            setArrowDirOut(false);
        });
        jcbmi.setSelected(arrowDirIn && !arrowDirOut);

        jcbmi = new JCheckBoxMenuItem(Bundle.getMessage("ArrowsDirectionOutMenuItemTitle"));
        arrowsDirMenu.add(jcbmi);
        jcbmi.setToolTipText(Bundle.getMessage("ArrowsDirectionOutMenuItemToolTip"));
        jcbmi.addActionListener((java.awt.event.ActionEvent e3) -> {
            setArrowDirOut(true);
            setArrowDirIn(false);
        });
        jcbmi.setSelected(!arrowDirIn && arrowDirOut);

        jcbmi = new JCheckBoxMenuItem(Bundle.getMessage("ArrowsDirectionBothMenuItemTitle"));
        arrowsDirMenu.add(jcbmi);
        jcbmi.setToolTipText(Bundle.getMessage("ArrowsDirectionBothMenuItemToolTip"));
        jcbmi.addActionListener((java.awt.event.ActionEvent e3) -> {
            setArrowDirIn(true);
            setArrowDirOut(true);
        });
        jcbmi.setSelected(arrowDirIn && arrowDirOut);

        jmi = arrowsMenu.add(new JMenuItem(Bundle.getMessage("DecorationColorMenuItemTitle")));
        jmi.setToolTipText(Bundle.getMessage("DecorationColorMenuItemToolTip"));
        jmi.addActionListener((java.awt.event.ActionEvent e3) -> {
            Color newColor = JmriColorChooser.showDialog(null, "Choose a color", arrowColor);
            if ((newColor != null) && !newColor.equals(arrowColor)) {
                setArrowColor(newColor);
            }
        });
        jmi.setForeground(arrowColor);
        jmi.setBackground(ColorUtil.contrast(arrowColor));

        addNumericMenuItem(arrowsMenu, 
                "DecorationLineWidthMenuItemTitle",  "DecorationLineWidthMenuItemToolTip", 
                this::getArrowLineWidth, this::setArrowLineWidth,
                QuickPromptUtil.checkIntRange(1, MAX_ARROW_LINEWIDTH, null));

        addNumericMenuItem(arrowsMenu, 
                "DecorationLengthMenuItemTitle", "DecorationLengthMenuItemToolTip", 
                this::getArrowLength, this::setArrowLength,
                QuickPromptUtil.checkIntRange(1, MAX_ARROW_LENGTH, null));

        addNumericMenuItem(arrowsMenu,  
                "DecorationGapMenuItemTitle", "DecorationGapMenuItemToolTip", 
                this::getArrowGap, this::setArrowGap,
                QuickPromptUtil.checkIntRange(1, MAX_ARROW_GAP, null));

        //
        // bridge menus
        //
        JMenu bridgeMenu = new JMenu(Bundle.getMessage("BridgeMenuTitle"));
        decorationsMenu.setToolTipText(Bundle.getMessage("BridgeMenuToolTip"));
        decorationsMenu.add(bridgeMenu);

        JMenu bridgeSideMenu = new JMenu(Bundle.getMessage("DecorationSideMenuTitle"));
        bridgeSideMenu.setToolTipText(Bundle.getMessage("DecorationSideMenuToolTip"));
        bridgeMenu.add(bridgeSideMenu);

        jcbmi = new JCheckBoxMenuItem(Bundle.getMessage("DecorationNoneMenuItemTitle"));
        bridgeSideMenu.add(jcbmi);
        jcbmi.setToolTipText(Bundle.getMessage("DecorationNoneMenuItemToolTip"));
        jcbmi.addActionListener((java.awt.event.ActionEvent e3) -> {
            setBridgeSideLeft(false);
            setBridgeSideRight(false);
        });
        jcbmi.setSelected(!bridgeSideLeft && !bridgeSideRight);

        jcbmi = new JCheckBoxMenuItem(Bundle.getMessage("DecorationSideLeftMenuItemTitle"));
        bridgeSideMenu.add(jcbmi);
        jcbmi.setToolTipText(Bundle.getMessage("DecorationSideLeftMenuItemToolTip"));
        jcbmi.addActionListener((java.awt.event.ActionEvent e3) -> {
            setBridgeSideLeft(true);
            setBridgeSideRight(false);
        });
        jcbmi.setSelected(bridgeSideLeft && !bridgeSideRight);

        jcbmi = new JCheckBoxMenuItem(Bundle.getMessage("DecorationSideRightMenuItemTitle"));
        bridgeSideMenu.add(jcbmi);
        jcbmi.setToolTipText(Bundle.getMessage("DecorationSideRightMenuItemToolTip"));
        jcbmi.addActionListener((java.awt.event.ActionEvent e3) -> {
            setBridgeSideRight(true);
            setBridgeSideLeft(false);
        });
        jcbmi.setSelected(!bridgeSideLeft && bridgeSideRight);

        jcbmi = new JCheckBoxMenuItem(Bundle.getMessage("DecorationBothMenuItemTitle"));
        bridgeSideMenu.add(jcbmi);
        jcbmi.setToolTipText(Bundle.getMessage("DecorationBothMenuItemToolTip"));
        jcbmi.addActionListener((java.awt.event.ActionEvent e3) -> {
            setBridgeSideLeft(true);
            setBridgeSideRight(true);
        });
        jcbmi.setSelected(bridgeSideLeft && bridgeSideRight);

        JMenu bridgeEndMenu = new JMenu(Bundle.getMessage("DecorationEndMenuTitle"));
        bridgeEndMenu.setToolTipText(Bundle.getMessage("DecorationEndMenuToolTip"));
        bridgeMenu.add(bridgeEndMenu);

        jcbmi = new JCheckBoxMenuItem(Bundle.getMessage("DecorationNoneMenuItemTitle"));
        bridgeEndMenu.add(jcbmi);
        jcbmi.setToolTipText(Bundle.getMessage("DecorationNoneMenuItemToolTip"));
        jcbmi.addActionListener((java.awt.event.ActionEvent e3) -> {
            setBridgeHasEntry(false);
            setBridgeHasExit(false);
        });
        jcbmi.setSelected(!bridgeHasEntry && !bridgeHasExit);

        jcbmi = new JCheckBoxMenuItem(Bundle.getMessage("DecorationEntryMenuItemTitle"));
        bridgeEndMenu.add(jcbmi);
        jcbmi.setToolTipText(Bundle.getMessage("DecorationEntryMenuItemToolTip"));
        jcbmi.addActionListener((java.awt.event.ActionEvent e3) -> {
            setBridgeHasEntry(true);
            setBridgeHasExit(false);
        });
        jcbmi.setSelected(bridgeHasEntry && !bridgeHasExit);

        jcbmi = new JCheckBoxMenuItem(Bundle.getMessage("DecorationExitMenuItemTitle"));
        bridgeEndMenu.add(jcbmi);
        jcbmi.setToolTipText(Bundle.getMessage("DecorationExitMenuItemToolTip"));
        jcbmi.addActionListener((java.awt.event.ActionEvent e3) -> {
            setBridgeHasExit(true);
            setBridgeHasEntry(false);
        });
        jcbmi.setSelected(!bridgeHasEntry && bridgeHasExit);

        jcbmi = new JCheckBoxMenuItem(Bundle.getMessage("DecorationBothMenuItemTitle"));
        bridgeEndMenu.add(jcbmi);
        jcbmi.setToolTipText(Bundle.getMessage("DecorationBothMenuItemToolTip"));
        jcbmi.addActionListener((java.awt.event.ActionEvent e3) -> {
            setBridgeHasEntry(true);
            setBridgeHasExit(true);
        });
        jcbmi.setSelected(bridgeHasEntry && bridgeHasExit);

        jmi = bridgeMenu.add(new JMenuItem(Bundle.getMessage("DecorationColorMenuItemTitle")));
        jmi.setToolTipText(Bundle.getMessage("DecorationColorMenuItemToolTip"));
        jmi.addActionListener((java.awt.event.ActionEvent e3) -> {
            Color newColor = JmriColorChooser.showDialog(null, "Choose a color", bridgeColor);
            if ((newColor != null) && !newColor.equals(bridgeColor)) {
                setBridgeColor(newColor);
            }
        });
        jmi.setForeground(bridgeColor);
        jmi.setBackground(ColorUtil.contrast(bridgeColor));

        addNumericMenuItem(bridgeMenu, 
                "DecorationLineWidthMenuItemTitle", "DecorationLineWidthMenuItemToolTip", 
                this::getBridgeLineWidth, this::setBridgeLineWidth,
                QuickPromptUtil.checkIntRange(1, MAX_BRIDGE_LINE_WIDTH, null));

        addNumericMenuItem(bridgeMenu, 
                "BridgeApproachWidthMenuItemTitle", "BridgeApproachWidthMenuItemToolTip", 
                this::getBridgeApproachWidth, this::setBridgeApproachWidth,
                QuickPromptUtil.checkIntRange(1, MAX_BRIDGE_APPROACH_WIDTH, null));

        addNumericMenuItem(bridgeMenu, 
                "BridgeDeckWidthMenuItemTitle", "BridgeDeckWidthMenuItemToolTip", 
                this::getBridgeDeckWidth, this::setBridgeDeckWidth,
                QuickPromptUtil.checkIntRange(1, MAX_BRIDGE_DECK_WIDTH, null));

        //
        // end bumper menus
        //
        JMenu endBumperMenu = new JMenu(Bundle.getMessage("EndBumperMenuTitle"));
        decorationsMenu.setToolTipText(Bundle.getMessage("EndBumperMenuToolTip"));
        decorationsMenu.add(endBumperMenu);

        JMenu endBumperEndMenu = new JMenu(Bundle.getMessage("DecorationEndMenuTitle"));
        endBumperEndMenu.setToolTipText(Bundle.getMessage("DecorationEndMenuToolTip"));
        endBumperMenu.add(endBumperEndMenu);

        jcbmi = new JCheckBoxMenuItem(Bundle.getMessage("DecorationNoneMenuItemTitle"));
        endBumperEndMenu.add(jcbmi);
        jcbmi.setToolTipText(Bundle.getMessage("DecorationNoneMenuItemToolTip"));
        jcbmi.addActionListener((java.awt.event.ActionEvent e3) -> {
            setBumperEndStart(false);
            setBumperEndStop(false);
        });
        jcbmi.setSelected(!bumperEndStart && !bumperEndStop);

        jcbmi = new JCheckBoxMenuItem(Bundle.getMessage("DecorationStartMenuItemTitle"));
        endBumperEndMenu.add(jcbmi);
        jcbmi.setToolTipText(Bundle.getMessage("DecorationStartMenuItemToolTip"));
        jcbmi.addActionListener((java.awt.event.ActionEvent e3) -> {
            setBumperEndStart(true);
            setBumperEndStop(false);
        });
        jcbmi.setSelected(bumperEndStart && !bumperEndStop);

        jcbmi = new JCheckBoxMenuItem(Bundle.getMessage("DecorationEndMenuItemTitle"));
        endBumperEndMenu.add(jcbmi);
        jcbmi.setToolTipText(Bundle.getMessage("DecorationEndMenuItemToolTip"));
        jcbmi.addActionListener((java.awt.event.ActionEvent e3) -> {
            setBumperEndStop(true);
            setBumperEndStart(false);
        });
        jcbmi.setSelected(!bumperEndStart && bumperEndStop);

        jmi = endBumperMenu.add(new JMenuItem(Bundle.getMessage("DecorationColorMenuItemTitle")));
        jmi.setToolTipText(Bundle.getMessage("DecorationColorMenuItemToolTip"));
        jmi.addActionListener((java.awt.event.ActionEvent e3) -> {
            Color newColor = JmriColorChooser.showDialog(null, "Choose a color", bumperColor);
            if ((newColor != null) && !newColor.equals(bumperColor)) {
                setBumperColor(newColor);
            }
        });
        jmi.setForeground(bumperColor);
        jmi.setBackground(ColorUtil.contrast(bumperColor));

<<<<<<< HEAD
        jmi = endBumperMenu.add(new JMenuItem(Bundle.getMessage("MakeLabel",
                Bundle.getMessage("DecorationLineWidthMenuItemTitle")) + bumperLineWidth));
        jmi.setToolTipText(Bundle.getMessage("DecorationLineWidthMenuItemToolTip"));
        jmi.addActionListener((java.awt.event.ActionEvent e3) -> {
            //prompt for width
            int newValue = QuickPromptUtil.promptForInt(layoutEditor,
                    Bundle.getMessage("DecorationLineWidthMenuItemTitle"),
                    Bundle.getMessage("DecorationLineWidthMenuItemTitle"),
                    bumperLineWidth);
            setBumperLineWidth(newValue);
        });

        jmi = endBumperMenu.add(new JMenuItem(Bundle.getMessage("MakeLabel",
                Bundle.getMessage("DecorationLengthMenuItemTitle")) + bumperLength));
        jmi.setToolTipText(Bundle.getMessage("DecorationLengthMenuItemToolTip"));
        jmi.addActionListener((java.awt.event.ActionEvent e3) -> {
            //prompt for length
            int newValue = QuickPromptUtil.promptForInt(layoutEditor,
                    Bundle.getMessage("DecorationLengthMenuItemTitle"),
                    Bundle.getMessage("DecorationLengthMenuItemTitle"),
                    bumperLength, new Predicate<Integer>() {
                @Override
                public boolean test(Integer t) {
                    if (t < 0 || t > MAX_BUMPER_LENGTH) {
                        throw new IllegalArgumentException(
                                Bundle.getMessage("DecorationLengthMenuItemRange", MAX_BUMPER_LENGTH));
                    }
                    return true;
                }
            }
            );
            setBumperLength(newValue);
        });

=======
        addNumericMenuItem(endBumperMenu, 
                "DecorationLineWidthMenuItemTitle", "DecorationLineWidthMenuItemToolTip", 
                this::getBumperLineWidth, this::setBumperLineWidth,
                QuickPromptUtil.checkIntRange(1, MAX_BUMPER_LINE_WIDTH, null));
        addNumericMenuItem(endBumperMenu, 
                "DecorationLengthMenuItemTitle", "DecorationLengthMenuItemToolTip", 
                this::getBumperLength, this::setBumperLength,
                QuickPromptUtil.checkIntRange(1, MAX_BUMPER_LENGTH, null));
>>>>>>> 07ff2f3d
        //
        // tunnel menus
        //
        JMenu tunnelMenu = new JMenu(Bundle.getMessage("TunnelMenuTitle"));
        decorationsMenu.setToolTipText(Bundle.getMessage("TunnelMenuToolTip"));
        decorationsMenu.add(tunnelMenu);

        JMenu tunnelSideMenu = new JMenu(Bundle.getMessage("DecorationSideMenuTitle"));
        tunnelSideMenu.setToolTipText(Bundle.getMessage("DecorationSideMenuToolTip"));
        tunnelMenu.add(tunnelSideMenu);

        jcbmi = new JCheckBoxMenuItem(Bundle.getMessage("DecorationNoneMenuItemTitle"));
        tunnelSideMenu.add(jcbmi);
        jcbmi.setToolTipText(Bundle.getMessage("DecorationNoneMenuItemToolTip"));
        jcbmi.addActionListener((java.awt.event.ActionEvent e3) -> {
            setTunnelSideLeft(false);
            setTunnelSideRight(false);
        });
        jcbmi.setSelected(!tunnelSideLeft && !tunnelSideRight);

        jcbmi = new JCheckBoxMenuItem(Bundle.getMessage("DecorationSideLeftMenuItemTitle"));
        tunnelSideMenu.add(jcbmi);
        jcbmi.setToolTipText(Bundle.getMessage("DecorationSideLeftMenuItemToolTip"));
        jcbmi.addActionListener((java.awt.event.ActionEvent e3) -> {
            setTunnelSideLeft(true);
            setTunnelSideRight(false);
        });
        jcbmi.setSelected(tunnelSideLeft && !tunnelSideRight);

        jcbmi = new JCheckBoxMenuItem(Bundle.getMessage("DecorationSideRightMenuItemTitle"));
        tunnelSideMenu.add(jcbmi);
        jcbmi.setToolTipText(Bundle.getMessage("DecorationSideRightMenuItemToolTip"));
        jcbmi.addActionListener((java.awt.event.ActionEvent e3) -> {
            setTunnelSideRight(true);
            setTunnelSideLeft(false);
        });
        jcbmi.setSelected(!tunnelSideLeft && tunnelSideRight);

        jcbmi = new JCheckBoxMenuItem(Bundle.getMessage("DecorationBothMenuItemTitle"));
        tunnelSideMenu.add(jcbmi);
        jcbmi.setToolTipText(Bundle.getMessage("DecorationBothMenuItemToolTip"));
        jcbmi.addActionListener((java.awt.event.ActionEvent e3) -> {
            setTunnelSideLeft(true);
            setTunnelSideRight(true);
        });
        jcbmi.setSelected(tunnelSideLeft && tunnelSideRight);

        JMenu tunnelEndMenu = new JMenu(Bundle.getMessage("DecorationEndMenuTitle"));
        tunnelEndMenu.setToolTipText(Bundle.getMessage("DecorationEndMenuToolTip"));
        tunnelMenu.add(tunnelEndMenu);

        jcbmi = new JCheckBoxMenuItem(Bundle.getMessage("DecorationNoneMenuItemTitle"));
        tunnelEndMenu.add(jcbmi);
        jcbmi.setToolTipText(Bundle.getMessage("DecorationNoneMenuItemToolTip"));
        jcbmi.addActionListener((java.awt.event.ActionEvent e3) -> {
            setTunnelHasEntry(false);
            setTunnelHasExit(false);
        });
        jcbmi.setSelected(!tunnelHasEntry && !tunnelHasExit);

        jcbmi = new JCheckBoxMenuItem(Bundle.getMessage("DecorationEntryMenuItemTitle"));
        tunnelEndMenu.add(jcbmi);
        jcbmi.setToolTipText(Bundle.getMessage("DecorationEntryMenuItemToolTip"));
        jcbmi.addActionListener((java.awt.event.ActionEvent e3) -> {
            setTunnelHasEntry(true);
            setTunnelHasExit(false);
        });
        jcbmi.setSelected(tunnelHasEntry && !tunnelHasExit);

        jcbmi = new JCheckBoxMenuItem(Bundle.getMessage("DecorationExitMenuItemTitle"));
        tunnelEndMenu.add(jcbmi);
        jcbmi.setToolTipText(Bundle.getMessage("DecorationExitMenuItemToolTip"));
        jcbmi.addActionListener((java.awt.event.ActionEvent e3) -> {
            setTunnelHasExit(true);
            setTunnelHasEntry(false);
        });
        jcbmi.setSelected(!tunnelHasEntry && tunnelHasExit);

        jcbmi = new JCheckBoxMenuItem(Bundle.getMessage("DecorationBothMenuItemTitle"));
        tunnelEndMenu.add(jcbmi);
        jcbmi.setToolTipText(Bundle.getMessage("DecorationBothMenuItemToolTip"));
        jcbmi.addActionListener((java.awt.event.ActionEvent e3) -> {
            setTunnelHasEntry(true);
            setTunnelHasExit(true);
        });
        jcbmi.setSelected(tunnelHasEntry && tunnelHasExit);

        jmi = tunnelMenu.add(new JMenuItem(Bundle.getMessage("DecorationColorMenuItemTitle")));
        jmi.setToolTipText(Bundle.getMessage("DecorationColorMenuItemToolTip"));
        jmi.addActionListener((java.awt.event.ActionEvent e3) -> {
            Color newColor = JmriColorChooser.showDialog(null, "Choose a color", tunnelColor);
            if ((newColor != null) && !newColor.equals(tunnelColor)) {
                setTunnelColor(newColor);
            }
        });
        jmi.setForeground(tunnelColor);
        jmi.setBackground(ColorUtil.contrast(tunnelColor));

        addNumericMenuItem(tunnelMenu, 
                "TunnelFloorWidthMenuItemTitle", "TunnelFloorWidthMenuItemToolTip", 
                this::getTunnelFloorWidth, this::setTunnelFloorWidth,
                QuickPromptUtil.checkIntRange(1, MAX_TUNNEL_FLOOR_WIDTH, null));
        addNumericMenuItem(tunnelMenu, 
                "DecorationLineWidthMenuItemTitle", "DecorationLineWidthMenuItemToolTip", 
                this::getTunnelLineWidth, this::setTunnelLineWidth,
                QuickPromptUtil.checkIntRange(1, MAX_TUNNEL_LINE_WIDTH, null));
        addNumericMenuItem(tunnelMenu, 
                "TunnelEntranceWidthMenuItemTitle", "TunnelEntranceWidthMenuItemToolTip", 
                this::getTunnelEntranceWidth, this::setTunnelEntranceWidth,
                QuickPromptUtil.checkIntRange(1, MAX_TUNNEL_ENTRANCE_WIDTH, null));

        popupMenu.add(decorationsMenu);

        popupMenu.add(new JSeparator(JSeparator.HORIZONTAL));
        popupMenu.add(new AbstractAction(Bundle.getMessage("ButtonEdit")) {
            @Override
            public void actionPerformed(ActionEvent e) {
                layoutEditor.getLayoutTrackEditors().editTrackSegment(TrackSegment.this);
            }
        });
        popupMenu.add(new AbstractAction(Bundle.getMessage("ButtonDelete")) {
            @Override
            public void actionPerformed(ActionEvent e) {
                layoutEditor.removeTrackSegment(TrackSegment.this);
                remove();
                dispose();
            }
        });
        popupMenu.add(new AbstractAction(Bundle.getMessage("SplitTrackSegment")) {
            @Override
            public void actionPerformed(ActionEvent e) {
                splitTrackSegment();
            }
        });

        JMenu lineType = new JMenu(Bundle.getMessage("ChangeTo"));
        jmi = lineType.add(new JCheckBoxMenuItem(new AbstractAction(Bundle.getMessage("Line")) {
            @Override
            public void actionPerformed(ActionEvent e) {
                changeType(0);
            }
        }));
        jmi.setSelected(!isArc() && !isBezier());

        jmi = lineType.add(new JCheckBoxMenuItem(new AbstractAction(Bundle.getMessage("Circle")) {
            @Override
            public void actionPerformed(ActionEvent e) {
                changeType(1);
            }
        }));
        jmi.setSelected(isArc() && isCircle());

        jmi = lineType.add(new JCheckBoxMenuItem(new AbstractAction(Bundle.getMessage("Ellipse")) {
            @Override
            public void actionPerformed(ActionEvent e) {
                changeType(2);
            }
        }));
        jmi.setSelected(isArc() && !isCircle());

        jmi = lineType.add(new JCheckBoxMenuItem(new AbstractAction(Bundle.getMessage("Bezier")) {
            @Override
            public void actionPerformed(ActionEvent e) {
                changeType(3);
            }
        }));
        jmi.setSelected(!isArc() && isBezier());

        popupMenu.add(lineType);

        if (isArc() || isBezier()) {
            if (hideConstructionLines()) {
                popupMenu.add(new AbstractAction(Bundle.getMessage("ShowConstruct")) {
                    @Override
                    public void actionPerformed(ActionEvent e) {
                        hideConstructionLines(SHOWCON);
                    }
                });
            } else {
                popupMenu.add(new AbstractAction(Bundle.getMessage("HideConstruct")) {
                    @Override
                    public void actionPerformed(ActionEvent e) {
                        hideConstructionLines(HIDECON);
                    }
                });
            }
        }
        if ((namedLayoutBlock != null) && (jmri.InstanceManager.getDefault(LayoutBlockManager.class).isAdvancedRoutingEnabled())) {
            popupMenu.add(new AbstractAction(Bundle.getMessage("ViewBlockRouting")) {
                @Override
                public void actionPerformed(ActionEvent e) {
                    AbstractAction routeTableAction = new LayoutBlockRouteTableAction("ViewRouting", getLayoutBlock());
                    routeTableAction.actionPerformed(e);
                }
            });
        }
        popupMenu.show(mouseEvent.getComponent(), mouseEvent.getX(), mouseEvent.getY());
        return popupMenu;
    }   // showPopup

    /**
     * split track segment into two track segments with an anchor between
     */
    public void splitTrackSegment() {
        // create a new anchor
        Point2D p = getCentreSeg();
        PositionablePoint newAnchor = layoutEditor.addAnchor(p);
        // link it to me
        layoutEditor.setLink(newAnchor, POS_POINT, this, TRACK);

        //get unique name for a new track segment
        String name = layoutEditor.getFinder().uniqueName("T", 1);

        //create it between the new anchor and my connect2(/type2)
        TrackSegment newTrackSegment = new TrackSegment(name,
                newAnchor, POS_POINT,
                connect2, type2,
                isDashed(), isMainline(), layoutEditor);
        // add it to known tracks
        layoutEditor.getLayoutTracks().add(newTrackSegment);
        layoutEditor.setDirty();

        // copy attributes to new track segment
        newTrackSegment.setLayoutBlock(this.getLayoutBlock());
        newTrackSegment.setArc(this.isArc());
        newTrackSegment.setCircle(this.isCircle());
        //newTrackSegment.setBezier(this.isBezier());
        newTrackSegment.setFlip(this.isFlip());

        // link my connect2 to the new track segment
        if (connect2 instanceof PositionablePoint) {
            PositionablePoint pp = (PositionablePoint) connect2;
            pp.replaceTrackConnection(this, newTrackSegment);
        } else {
            layoutEditor.setLink(connect2, type2, newTrackSegment, TRACK);
        }

        // link the new anchor to the new track segment
        layoutEditor.setLink(newAnchor, POS_POINT, newTrackSegment, TRACK);

        // link me to the new newAnchor
        connect2 = newAnchor;
        type2 = POS_POINT;

        //check on layout block
        LayoutBlock b = this.getLayoutBlock();

        if (b != null) {
            newTrackSegment.setLayoutBlock(b);
            layoutEditor.getLEAuxTools().setBlockConnectivityChanged();
            newTrackSegment.updateBlockInfo();
        }
        layoutEditor.setDirty();
        layoutEditor.redrawPanel();
    }   // splitTrackSegment

    /**
     * Display popup menu for information and editing.
     */
    protected void showBezierPopUp(MouseEvent e, int hitPointType) {
        int bezierControlPointIndex = hitPointType - BEZIER_CONTROL_POINT_OFFSET_MIN;
        if (popupMenu != null) {
            popupMenu.removeAll();
        } else {
            popupMenu = new JPopupMenu();
        }

        JMenuItem jmi = popupMenu.add(Bundle.getMessage("BezierControlPoint") + " #" + bezierControlPointIndex);
        jmi.setEnabled(false);
        popupMenu.add(new JSeparator(JSeparator.HORIZONTAL));

        if (bezierControlPoints.size() <= BEZIER_CONTROL_POINT_OFFSET_MAX - BEZIER_CONTROL_POINT_OFFSET_MIN) {
            popupMenu.add(new AbstractAction(Bundle.getMessage("AddBezierControlPointAfter")) {

                @Override
                public void actionPerformed(ActionEvent e) {
                    addBezierControlPointAfter(bezierControlPointIndex);
                }
            });
            popupMenu.add(new AbstractAction(Bundle.getMessage("AddBezierControlPointBefore")) {

                @Override
                public void actionPerformed(ActionEvent e) {
                    addBezierControlPointBefore(bezierControlPointIndex);
                }
            });
        }

        if (bezierControlPoints.size() > 2) {
            popupMenu.add(new AbstractAction(Bundle.getMessage("DeleteBezierControlPoint") + " #" + bezierControlPointIndex) {

                @Override
                public void actionPerformed(ActionEvent e) {
                    deleteBezierControlPoint(bezierControlPointIndex);
                }
            });
        }
        popupMenu.show(e.getComponent(), e.getX(), e.getY());
    }

    private void addBezierControlPointBefore(int index) {
        Point2D addPoint = getBezierControlPoint(index);
        if (index > 0) {
            addPoint = MathUtil.midPoint(getBezierControlPoint(index - 1), addPoint);
        } else {
            Point2D ep1 = LayoutEditor.getCoords(getConnect1(), getType1());
            addPoint = MathUtil.midPoint(ep1, addPoint);
        }
        bezierControlPoints.add(index, addPoint);
        layoutEditor.redrawPanel();
        layoutEditor.setDirty();
    }

    private void addBezierControlPointAfter(int index) {
        int cnt = bezierControlPoints.size();
        Point2D addPoint = getBezierControlPoint(index);
        if (index < cnt - 1) {
            addPoint = MathUtil.midPoint(addPoint, getBezierControlPoint(index + 1));
            bezierControlPoints.add(index + 1, addPoint);
        } else {
            Point2D ep2 = LayoutEditor.getCoords(getConnect2(), getType2());
            addPoint = MathUtil.midPoint(addPoint, ep2);
            bezierControlPoints.add(addPoint);
        }
        layoutEditor.redrawPanel();
        layoutEditor.setDirty();
    }

    private void deleteBezierControlPoint(int index) {
        if ((index >= 0) && (index < bezierControlPoints.size())) {
            bezierControlPoints.remove(index);
            layoutEditor.redrawPanel();
            layoutEditor.setDirty();
        }
    }

    void changeType(int choice) {
        switch (choice) {
            case 0: // plain track segment (line)
                setArc(false);
                setAngle(0.0D);
                setCircle(false);
                setBezier(false);
                break;
            case 1: // circle
                setArc(true);
                setAngle(90.0D);
                setCircle(true);
                setBezier(false);
                break;
            case 2: // arc
                setArc(true);
                setAngle(90.0D);
                setCircle(false);
                setBezier(false);
                break;
            case 3:
                setArc(false);  // bezier
                setCircle(false);
                if (bezierControlPoints.size() == 0) {
                    // set default control point displacements
                    Point2D ep1 = LayoutEditor.getCoords(getConnect1(), getType1());
                    Point2D ep2 = LayoutEditor.getCoords(getConnect2(), getType2());

                    // compute orthogonal offset0 with length one third the distance from ep1 to ep2
                    Point2D offset = MathUtil.subtract(ep2, ep1);
                    offset = MathUtil.normalize(offset, MathUtil.length(offset) / 3.0);
                    offset = MathUtil.orthogonal(offset);

                    // add orthogonal offset0 to 1/3rd and 2/3rd points
                    Point2D pt1 = MathUtil.add(MathUtil.oneThirdPoint(ep1, ep2), offset);
                    Point2D pt2 = MathUtil.subtract(MathUtil.twoThirdsPoint(ep1, ep2), offset);

                    bezierControlPoints.add(pt1);
                    bezierControlPoints.add(pt2);
                }
                setBezier(true);    // do this last (it calls reCenter())
                break;
            default:
                break;
        }
        layoutEditor.redrawPanel();
        layoutEditor.setDirty();
    }

    /**
     * Clean up when this object is no longer needed.
     * <p>
     * Should not be called while the object is still displayed.
     *
     * @see #remove()
     */
    void dispose() {
        if (popupMenu != null) {
            popupMenu.removeAll();
        }
        popupMenu = null;
    }

    /**
     * Remove this object from display and persistance.
     */
    void remove() {
        // remove from persistance by flagging inactive
        active = false;
    }

    boolean active = true;

    /**
     * Get state. "active" means that the object is still displayed, and should
     * be stored.
     */
    public boolean isActive() {
        return active;
    }

    public static final int SHOWCON = 0x01;
    public static final int HIDECON = 0x02;     //flag set on a segment basis.
    public static final int HIDECONALL = 0x04;  //Used by layout editor for hiding all

    public int showConstructionLine = SHOWCON;

    public boolean isShowConstructionLines() {
        if ((showConstructionLine & HIDECON) == HIDECON
                || (showConstructionLine & HIDECONALL) == HIDECONALL) {
            return false;
        }
        return true;
    }

    //Methods used by Layout Editor
    public void hideConstructionLines(int hide) {
        if (hide == HIDECONALL) {
            showConstructionLine |= HIDECONALL;
        } else if (hide == SHOWCON) {
            if ((showConstructionLine & HIDECONALL) == HIDECONALL) {
                showConstructionLine &= ~HIDECONALL;
            } else {
                showConstructionLine = hide;
            }
        } else {
            showConstructionLine = HIDECON;
        }
        layoutEditor.redrawPanel();
        layoutEditor.setDirty();
    }

    public boolean hideConstructionLines() {
        if ((showConstructionLine & SHOWCON) == SHOWCON) {
            return false;
        } else {
            return true;
        }
    }

    /**
     * The following are used only as a temporary store after a circle or arc
     * has been calculated. This prevents the need to recalculate the values
     * each time a re-draw is required.
     */
    private Point2D pt1;
    private Point2D pt2;

    public Point2D getTmpPt1() {
        return pt1;
    }

    public Point2D getTmpPt2() {
        return pt2;
    }

    public void setTmpPt1(Point2D Pt1) {
        pt1 = Pt1;
        changed = true;
    }

    public void setTmpPt2(Point2D Pt2) {
        pt2 = Pt2;
        changed = true;
    }

    private double cX;

    public double getCX() {
        return cX;
    }

    public void setCX(double CX) {
        cX = CX;
    }

    private double cY;

    public double getCY() {
        return cY;
    }

    public void setCY(double CY) {
        cY = CY;
    }

    private double cW;

    public double getCW() {
        return cW;
    }

    public void setCW(double CW) {
        cW = CW;
    }

    private double cH;

    public double getCH() {
        return cH;
    }

    public void setCH(double CH) {
        cH = CH;
    }

    private double startAdj;

    public double getStartAdj() {
        return startAdj;
    }

    public void setStartAdj(double startAdj) {
        this.startAdj = startAdj;
    }

    // this is the center of the track segment (it is "on" the track segment)
    public double getCentreSegX() {
        return getCentreSeg().getX();
    }

    public void setCentreSegX(double x) {
        center.setLocation(x, getCentreSeg().getY());
    }

    public double getCentreSegY() {
        return getCentreSeg().getY();
    }

    public void setCentreSegY(double y) {
        center.setLocation(getCentreSeg().getX(), y);
    }

    /**
     * @return the location of the middle of the segment (on the segment)
     */
    public Point2D getCentreSeg() {
        Point2D result = MathUtil.zeroPoint2D;

        if ((connect1 != null) && (connect2 != null)) {
            // get the end points
            Point2D ep1 = LayoutEditor.getCoords(getConnect1(), getType1());
            Point2D ep2 = LayoutEditor.getCoords(getConnect2(), getType2());

            if (isCircle()) {
                result = center; //new Point2D.Double(centreX, centreY);
            } else if (isArc()) {
                center = MathUtil.midPoint(getBounds());
                if (isFlip()) {
                    Point2D t = ep1;
                    ep1 = ep2;
                    ep2 = t;
                }
                Point2D delta = MathUtil.subtract(ep1, ep2);
                // are they of the same sign?
                if ((delta.getX() >= 0.0) != (delta.getY() >= 0.0)) {
                    delta = MathUtil.divide(delta, +5.0, -5.0);
                } else {
                    delta = MathUtil.divide(delta, -5.0, +5.0);
                }
                result = MathUtil.add(center, delta);
            } else if (isBezier()) {
                // compute result Bezier point for (t == 0.5);
                // copy all the control points (including end points) into an array
                int len = bezierControlPoints.size() + 2;
                Point2D[] points = new Point2D[len];
                points[0] = ep1;
                for (int idx = 1; idx < len - 1; idx++) {
                    points[idx] = bezierControlPoints.get(idx - 1);
                }
                points[len - 1] = ep2;

                // calculate midpoints of all points (len - 1 order times)
                for (int idx = len - 1; idx > 0; idx--) {
                    for (int jdx = 0; jdx < idx; jdx++) {
                        points[jdx] = MathUtil.midPoint(points[jdx], points[jdx + 1]);
                    }
                }
                result = points[0];
            } else {
                result = MathUtil.midPoint(ep1, ep2);
            }
            center = result;
        }
        return result;
    }

    public void setCentreSeg(Point2D p) {
        center = p;
    }

    // this is the center of the track segment when configured as a circle
    private double centreX;

    public double getCentreX() {
        return centreX;
    }

    public void setCentreX(double x) {
        centreX = x;
    }

    private double centreY;

    public double getCentreY() {
        return centreY;
    }

    public void setCentreY(double y) {
        centreY = y;
    }

    public Point2D getCentre() {
        return new Point2D.Double(centreX, centreY);
    }

    private double tmpangle;

    public double getTmpAngle() {
        return tmpangle;
    }

    public void setTmpAngle(double a) {
        tmpangle = a;
    }

    /**
     * get center coordinates
     *
     * @return the center coordinates
     */
    public Point2D getCoordsCenterCircle() {
        return getCentre();
    }

    /**
     * set center coordinates
     *
     * @param p the coordinates to set
     */
    public void setCoordsCenterCircle(Point2D p) {
        centreX = p.getX();
        centreY = p.getY();
    }

    private double chordLength;

    public double getChordLength() {
        return chordLength;
    }

    public void setChordLength(double chord) {
        chordLength = chord;
    }

    /*
     * Called when the user changes the angle dynamically in edit mode
     * by dragging the centre of the cirle.
     */
    //NOTE: AFAICT this isn't called from anywhere
    protected void reCalculateTrackSegmentAngle(double x, double y) {
        if (!isBezier()) {
            double pt2x;
            double pt2y;
            double pt1x;
            double pt1y;

            if (isFlip()) {
                pt1x = getTmpPt2().getX();
                pt1y = getTmpPt2().getY();
                pt2x = getTmpPt1().getX();
                pt2y = getTmpPt1().getY();
            } else {
                pt1x = getTmpPt1().getX();
                pt1y = getTmpPt1().getY();
                pt2x = getTmpPt2().getX();
                pt2y = getTmpPt2().getY();
            }
            //Point 1 to new point distance
            double a;
            double o;
            double la;
            // Compute arc's chord
            a = pt2x - x;
            o = pt2y - y;
            la = Math.hypot(a, o);

            double lb;
            a = pt1x - x;
            o = pt1y - y;
            lb = Math.hypot(a, o);

            double newangle = Math.toDegrees(Math.acos((-getChordLength() * getChordLength() + la * la + lb * lb) / (2 * la * lb)));
            setAngle(newangle);
        }
    }

    /*
     * Calculate the initally parameters for drawing a circular track segment.
     */
    protected void calculateTrackSegmentAngle() {
        Point2D pt1, pt2;
        if (isFlip()) {
            pt1 = LayoutEditor.getCoords(getConnect2(), getType2());
            pt2 = LayoutEditor.getCoords(getConnect1(), getType1());
        } else {
            pt1 = LayoutEditor.getCoords(getConnect1(), getType1());
            pt2 = LayoutEditor.getCoords(getConnect2(), getType2());
        }
        if ((getTmpPt1() != pt1) || (getTmpPt2() != pt2) || trackNeedsRedraw()) {
            setTmpPt1(pt1);
            setTmpPt2(pt2);

            double pt1x = pt1.getX();
            double pt1y = pt1.getY();
            double pt2x = pt2.getX();
            double pt2y = pt2.getY();

            if (getAngle() == 0.0D) {
                setTmpAngle(90.0D);
            } else {
                setTmpAngle(getAngle());
            }
            // Convert angle to radiants in order to speed up math
            double halfAngleRAD = Math.toRadians(getTmpAngle()) / 2.D;

            // Compute arc's chord
            double a = pt2x - pt1x;
            double o = pt2y - pt1y;
            double chord = Math.hypot(a, o);
            setChordLength(chord);

            // Make sure chord is not null
            // In such a case (ep1 == ep2), there is no arc to draw
            if (chord > 0.D) {
                double radius = (chord / 2.D) / Math.sin(halfAngleRAD);
                // Circle
                double startRad = Math.atan2(a, o) - halfAngleRAD;
                setStartAdj(Math.toDegrees(startRad));
                if (isCircle()) {
                    // Circle - Compute center
                    setCentreX(pt2x - Math.cos(startRad) * radius);
                    setCentreY(pt2y + Math.sin(startRad) * radius);

                    // Circle - Compute rectangle required by Arc2D.Double
                    setCW(radius * 2.0D);
                    setCH(radius * 2.0D);
                    setCX(getCentreX() - radius);
                    setCY(getCentreY() - radius);

                    // Compute where to locate the control circle on the circle segment
                    Point2D offset = new Point2D.Double(
                            +radius * Math.cos(startRad + halfAngleRAD),
                            -radius * Math.sin(startRad + halfAngleRAD));
                    setCentreSeg(MathUtil.add(getCentre(), offset));
                } else {
                    // Ellipse - Round start angle to the closest multiple of 90
                    setStartAdj(Math.round(getStartAdj() / 90.0D) * 90.0D);
                    // Ellipse - Compute rectangle required by Arc2D.Double
                    setCW(Math.abs(a) * 2.0D);
                    setCH(Math.abs(o) * 2.0D);
                    // Ellipse - Adjust rectangle corner, depending on quadrant
                    if (o * a < 0.0D) {
                        a = -a;
                    } else {
                        o = -o;
                    }
                    setCX(Math.min(pt1x, pt2x) - Math.max(a, 0.0D));
                    setCY(Math.min(pt1y, pt2y) - Math.max(o, 0.0D));
                }
            }
        }
    }   // calculateTrackSegmentAngle

    /**
     * {@inheritDoc}
     */
    @Override
    protected void draw1(Graphics2D g2, boolean isMain, boolean isBlock) {
        if (!isBlock && isDashed() && getLayoutBlock() != null) {
            // Skip the dashed rail layer, the block layer will display the dashed track
            // This removes random rail fragments from between the block dashes
            return;
        }
        if (isMain == mainline) {
            if (isBlock) {
                setColorForTrackBlock(g2, getLayoutBlock());
            }
            if (isArc()) {
                calculateTrackSegmentAngle();
                g2.draw(new Arc2D.Double(getCX(), getCY(), getCW(), getCH(), getStartAdj(), getTmpAngle(), Arc2D.OPEN));
                trackRedrawn();
            } else if (isBezier()) {
                Point2D pt1 = LayoutEditor.getCoords(getConnect1(), getType1());
                Point2D pt2 = LayoutEditor.getCoords(getConnect2(), getType2());

                int cnt = bezierControlPoints.size();
                Point2D[] points = new Point2D[cnt + 2];
                points[0] = pt1;
                for (int idx = 0; idx < cnt; idx++) {
                    points[idx + 1] = bezierControlPoints.get(idx);
                }
                points[cnt + 1] = pt2;

                MathUtil.drawBezier(g2, points);
            } else {
                Point2D end1 = LayoutEditor.getCoords(getConnect1(), getType1());
                Point2D end2 = LayoutEditor.getCoords(getConnect2(), getType2());

                g2.draw(new Line2D.Double(end1, end2));
            }
        }
    }

    /**
     * {@inheritDoc}
     */
    @Override
    protected void draw2(Graphics2D g2, boolean isMain, float railDisplacement) {
        if (isDashed() && getLayoutBlock() != null) {
            // Skip the dashed rail layer, the block layer will display the dashed track
            // This removes random rail fragments from between the block dashes
            return;
        }
        if (isMain == mainline) {
            if (isArc()) {
                calculateTrackSegmentAngle();
                Rectangle2D cRectangle2D = new Rectangle2D.Double(
                        getCX(), getCY(), getCW(), getCH());
                Rectangle2D cLeftRectangle2D = MathUtil.inset(cRectangle2D, -railDisplacement);
                double startAdj = getStartAdj(), tmpAngle = getTmpAngle();
                g2.draw(new Arc2D.Double(
                        cLeftRectangle2D.getX(),
                        cLeftRectangle2D.getY(),
                        cLeftRectangle2D.getWidth(),
                        cLeftRectangle2D.getHeight(),
                        startAdj, tmpAngle, Arc2D.OPEN));
                Rectangle2D cLRightRectangle2D = MathUtil.inset(cRectangle2D, +railDisplacement);
                g2.draw(new Arc2D.Double(
                        cLRightRectangle2D.getX(),
                        cLRightRectangle2D.getY(),
                        cLRightRectangle2D.getWidth(),
                        cLRightRectangle2D.getHeight(),
                        startAdj, tmpAngle, Arc2D.OPEN));
                trackRedrawn();
            } else if (isBezier()) {
                Point2D pt1 = LayoutEditor.getCoords(getConnect1(), getType1());
                Point2D pt2 = LayoutEditor.getCoords(getConnect2(), getType2());

                int cnt = bezierControlPoints.size();
                Point2D[] points = new Point2D[cnt + 2];
                points[0] = pt1;
                for (int idx = 0; idx < cnt; idx++) {
                    points[idx + 1] = bezierControlPoints.get(idx);
                }
                points[cnt + 1] = pt2;

                MathUtil.drawBezier(g2, points, -railDisplacement);
                MathUtil.drawBezier(g2, points, +railDisplacement);
            } else {
                Point2D end1 = LayoutEditor.getCoords(getConnect1(), getType1());
                Point2D end2 = LayoutEditor.getCoords(getConnect2(), getType2());

                Point2D delta = MathUtil.subtract(end2, end1);
                Point2D vector = MathUtil.normalize(delta, railDisplacement);
                vector = MathUtil.orthogonal(vector);

                Point2D ep1L = MathUtil.add(end1, vector);
                Point2D ep2L = MathUtil.add(end2, vector);
                g2.draw(new Line2D.Double(ep1L, ep2L));

                Point2D ep1R = MathUtil.subtract(end1, vector);
                Point2D ep2R = MathUtil.subtract(end2, vector);
                g2.draw(new Line2D.Double(ep1R, ep2R));
            }
        }
    }

    /**
     * {@inheritDoc}
     */
    @Override
    protected void highlightUnconnected(Graphics2D g2, int selectedType) {
        // TrackSegments are always connected
        // nothing to see here... move along...
    }

    @Override
    protected void drawEditControls(Graphics2D g2) {
        g2.setColor(Color.black);
        if (isShowConstructionLines()) {
            Point2D ep1 = LayoutEditor.getCoords(getConnect1(), getType1());
            Point2D ep2 = LayoutEditor.getCoords(getConnect2(), getType2());
            if (isCircle()) {
                // draw radiuses
                Point2D circleCenterPoint = getCoordsCenterCircle();
                g2.draw(new Line2D.Double(circleCenterPoint, ep1));
                g2.draw(new Line2D.Double(circleCenterPoint, ep2));
                // Draw a circle and square at the circles centre, that
                // allows the user to change the angle by dragging the mouse.
                g2.draw(layoutEditor.trackEditControlCircleAt(circleCenterPoint));
                g2.draw(layoutEditor.trackEditControlRectAt(circleCenterPoint));
            } else if (isBezier()) {
                //draw construction lines and control circles
                Point2D lastPt = ep1;
                for (Point2D bcp : bezierControlPoints) {
                    g2.draw(new Line2D.Double(lastPt, bcp));
                    lastPt = bcp;
                    g2.draw(layoutEditor.trackEditControlRectAt(bcp));
                }
                g2.draw(new Line2D.Double(lastPt, ep2));
            }
        }
        g2.draw(layoutEditor.trackEditControlCircleAt(getCentreSeg()));
    }   // drawEditControls

    @Override
    protected void drawTurnoutControls(Graphics2D g2) {
        // TrackSegments don't have turnout controls...
        // nothing to see here... move along...
    }

    /*
     * {@inheritDoc}
     */
    @Override
    public void reCheckBlockBoundary() {
        // nothing to see here... move along...
    }

    /**
     * {@inheritDoc}
     */
    @Override
    protected void drawDecorations(Graphics2D g2) {

        if (getName().equals("T9")) {
            log.debug("STOP");
        }

        // get end points and calculate start/stop angles (in radians)
        Point2D ep1 = LayoutEditor.getCoords(getConnect1(), getType1());
        Point2D ep2 = LayoutEditor.getCoords(getConnect2(), getType2());
        Point2D p1, p2, p3, p4, p5, p6, p7;
        Point2D p1P = ep1, p2P = ep2, p3P, p4P, p5P, p6P, p7P;
        double startAngleRAD, stopAngleRAD;
        if (isArc()) {
            calculateTrackSegmentAngle();
            double startAngleDEG = getStartAdj(), extentAngleDEG = getTmpAngle();
            startAngleRAD = (Math.PI / 2.D) - Math.toRadians(startAngleDEG);
            stopAngleRAD = (Math.PI / 2.D) - Math.toRadians(startAngleDEG + extentAngleDEG);
            if (isFlip()) {
                startAngleRAD += Math.PI;
                stopAngleRAD += Math.PI;
            } else {
                double temp = startAngleRAD;
                startAngleRAD = stopAngleRAD;
                stopAngleRAD = temp;
            }
        } else if (isBezier()) {
            Point2D cp0 = bezierControlPoints.get(0);
            Point2D cpN = bezierControlPoints.get(bezierControlPoints.size() - 1);
            startAngleRAD = (Math.PI / 2.D) - MathUtil.computeAngleRAD(cp0, ep1);
            stopAngleRAD = (Math.PI / 2.D) - MathUtil.computeAngleRAD(ep2, cpN);
        } else {
            Point2D delta = MathUtil.subtract(ep2, ep1);
            startAngleRAD = (Math.PI / 2.D) - MathUtil.computeAngleRAD(delta);
            stopAngleRAD = startAngleRAD;
        }

        //
        // arrow decorations
        //
        if (arrowStyle > 0) {
            g2.setStroke(new BasicStroke(arrowLineWidth,
                    BasicStroke.CAP_BUTT, BasicStroke.JOIN_MITER, 1.F));
            g2.setColor(arrowColor);

            // draw the out arrows
            int offset = 1;
            if (arrowEndStart) {
                if (arrowDirIn) {
                    offset = drawArrow(g2, ep1, Math.PI + startAngleRAD, false, offset);
                }
                if (arrowDirOut) {
                    offset = drawArrow(g2, ep1, Math.PI + startAngleRAD, true, offset);
                }
            }
            offset = 1;
            if (arrowEndStop) {
                if (arrowDirIn) {
                    offset = drawArrow(g2, ep2, stopAngleRAD, false, offset);
                }
                if (arrowDirOut) {
                    offset = drawArrow(g2, ep2, stopAngleRAD, true, offset);
                }
            }
        }   // arrow decoration

        //
        //  bridge decorations
        //
        if (bridgeSideLeft || bridgeSideRight) {
            float halfWidth = bridgeDeckWidth / 2.F;

            g2.setStroke(new BasicStroke(bridgeLineWidth,
                    BasicStroke.CAP_BUTT, BasicStroke.JOIN_MITER, 1.F));
            g2.setColor(bridgeColor);

            if (isArc()) {
                calculateTrackSegmentAngle();
                Rectangle2D cRectangle2D = new Rectangle2D.Double(
                        getCX(), getCY(), getCW(), getCH());
                double startAngleDEG = getStartAdj(), extentAngleDEG = getTmpAngle();
                if (bridgeSideLeft) {
                    Rectangle2D cLeftRectangle2D = MathUtil.inset(cRectangle2D, -halfWidth);
                    g2.draw(new Arc2D.Double(
                            cLeftRectangle2D.getX(),
                            cLeftRectangle2D.getY(),
                            cLeftRectangle2D.getWidth(),
                            cLeftRectangle2D.getHeight(),
                            startAngleDEG, extentAngleDEG, Arc2D.OPEN));
                }
                if (bridgeSideRight) {
                    Rectangle2D cLRightRectangle2D = MathUtil.inset(cRectangle2D, +halfWidth);
                    g2.draw(new Arc2D.Double(
                            cLRightRectangle2D.getX(),
                            cLRightRectangle2D.getY(),
                            cLRightRectangle2D.getWidth(),
                            cLRightRectangle2D.getHeight(),
                            startAngleDEG, extentAngleDEG, Arc2D.OPEN));
                }
                trackRedrawn();
            } else if (isBezier()) {
                int cnt = bezierControlPoints.size() + 2;
                Point2D[] points = new Point2D[cnt];
                points[0] = ep1;
                for (int idx = 0; idx < cnt - 2; idx++) {
                    points[idx + 1] = bezierControlPoints.get(idx);
                }
                points[cnt - 1] = ep2;

                if (bridgeSideLeft) {
                    MathUtil.drawBezier(g2, points, -halfWidth);
                }
                if (bridgeSideRight) {
                    MathUtil.drawBezier(g2, points, +halfWidth);
                }
            } else {
                Point2D delta = MathUtil.subtract(ep2, ep1);
                Point2D vector = MathUtil.normalize(delta, halfWidth);
                vector = MathUtil.orthogonal(vector);

                if (bridgeSideLeft) {
                    Point2D ep1L = MathUtil.add(ep1, vector);
                    Point2D ep2L = MathUtil.add(ep2, vector);
                    g2.draw(new Line2D.Double(ep1L, ep2L));
                }
                if (bridgeSideRight) {
                    Point2D ep1R = MathUtil.subtract(ep1, vector);
                    Point2D ep2R = MathUtil.subtract(ep2, vector);
                    g2.draw(new Line2D.Double(ep1R, ep2R));
                }
            }   // if isArc() {} else if isBezier() {} else...

            if (bridgeHasEntry) {
                if (bridgeSideRight) {
                    p1 = new Point2D.Double(-bridgeApproachWidth, -bridgeApproachWidth - halfWidth);
                    p2 = new Point2D.Double(0.0, -halfWidth);
                    p1P = MathUtil.add(MathUtil.rotateRAD(p1, startAngleRAD), ep1);
                    p2P = MathUtil.add(MathUtil.rotateRAD(p2, startAngleRAD), ep1);
                    g2.draw(new Line2D.Double(p1P, p2P));
                }
                if (bridgeSideLeft) {
                    p1 = new Point2D.Double(-bridgeApproachWidth, +bridgeApproachWidth + halfWidth);
                    p2 = new Point2D.Double(0.0, +halfWidth);
                    p1P = MathUtil.add(MathUtil.rotateRAD(p1, startAngleRAD), ep1);
                    p2P = MathUtil.add(MathUtil.rotateRAD(p2, startAngleRAD), ep1);
                    g2.draw(new Line2D.Double(p1P, p2P));
                }
            }
            if (bridgeHasExit) {
                if (bridgeSideRight) {
                    p1 = new Point2D.Double(+bridgeApproachWidth, -bridgeApproachWidth - halfWidth);
                    p2 = new Point2D.Double(0.0, -halfWidth);
                    p1P = MathUtil.add(MathUtil.rotateRAD(p1, stopAngleRAD), ep2);
                    p2P = MathUtil.add(MathUtil.rotateRAD(p2, stopAngleRAD), ep2);
                    g2.draw(new Line2D.Double(p1P, p2P));
                }
                if (bridgeSideLeft) {
                    p1 = new Point2D.Double(+bridgeApproachWidth, +bridgeApproachWidth + halfWidth);
                    p2 = new Point2D.Double(0.0, +halfWidth);
                    p1P = MathUtil.add(MathUtil.rotateRAD(p1, stopAngleRAD), ep2);
                    p2P = MathUtil.add(MathUtil.rotateRAD(p2, stopAngleRAD), ep2);
                    g2.draw(new Line2D.Double(p1P, p2P));
                }
            }
        }   // if (bridgeValue != null)

        //
        //  end bumper decorations
        //
        if (bumperEndStart || bumperEndStop) {
            if (getName().equals("T15")) {
                log.debug("STOP");
            }
            g2.setStroke(new BasicStroke(bumperLineWidth,
                    BasicStroke.CAP_BUTT, BasicStroke.JOIN_MITER, 1.F));
            g2.setColor(bumperColor);

            float halfLength = bumperLength / 2.F;

            if (bumperFlipped) {
                double temp = startAngleRAD;
                startAngleRAD = stopAngleRAD;
                stopAngleRAD = temp;
            }

            // common points
            p1 = new Point2D.Double(0.F, -halfLength);
            p2 = new Point2D.Double(0.F, +halfLength);

            if (bumperEndStart) {
                p1P = MathUtil.add(MathUtil.rotateRAD(p1, startAngleRAD), ep1);
                p2P = MathUtil.add(MathUtil.rotateRAD(p2, startAngleRAD), ep1);
            }
            if (bumperEndStop) {
                p1P = MathUtil.add(MathUtil.rotateRAD(p1, stopAngleRAD), ep2);
                p2P = MathUtil.add(MathUtil.rotateRAD(p2, stopAngleRAD), ep2);
            }
            // draw cross tie
            g2.draw(new Line2D.Double(p1P, p2P));
        }   // if (bumperEndStart || bumperEndStop)

        //
        //  tunnel decorations
        //
        if (tunnelSideRight || tunnelSideLeft) {
            float halfWidth = tunnelFloorWidth / 2.F;
            g2.setStroke(new BasicStroke(tunnelLineWidth,
                    BasicStroke.CAP_BUTT, BasicStroke.JOIN_BEVEL, 10.F,
                    new float[]{6.F, 4.F}, 0));
            g2.setColor(tunnelColor);

            if (isArc()) {
                calculateTrackSegmentAngle();
                Rectangle2D cRectangle2D = new Rectangle2D.Double(
                        getCX(), getCY(), getCW(), getCH());
                double startAngleDEG = getStartAdj(), extentAngleDEG = getTmpAngle();
                if (tunnelSideRight) {
                    Rectangle2D cLeftRectangle2D = MathUtil.inset(cRectangle2D, -halfWidth);
                    g2.draw(new Arc2D.Double(
                            cLeftRectangle2D.getX(),
                            cLeftRectangle2D.getY(),
                            cLeftRectangle2D.getWidth(),
                            cLeftRectangle2D.getHeight(),
                            startAngleDEG, extentAngleDEG, Arc2D.OPEN));
                }
                if (tunnelSideLeft) {
                    Rectangle2D cLRightRectangle2D = MathUtil.inset(cRectangle2D, +halfWidth);
                    g2.draw(new Arc2D.Double(
                            cLRightRectangle2D.getX(),
                            cLRightRectangle2D.getY(),
                            cLRightRectangle2D.getWidth(),
                            cLRightRectangle2D.getHeight(),
                            startAngleDEG, extentAngleDEG, Arc2D.OPEN));
                }
                trackRedrawn();
            } else if (isBezier()) {
                int cnt = bezierControlPoints.size() + 2;
                Point2D[] points = new Point2D[cnt];
                points[0] = ep1;
                for (int idx = 0; idx < cnt - 2; idx++) {
                    points[idx + 1] = bezierControlPoints.get(idx);
                }
                points[cnt - 1] = ep2;

                if (tunnelSideRight) {
                    MathUtil.drawBezier(g2, points, -halfWidth);
                }
                if (tunnelSideLeft) {
                    MathUtil.drawBezier(g2, points, +halfWidth);
                }
            } else {
                Point2D delta = MathUtil.subtract(ep2, ep1);
                Point2D vector = MathUtil.normalize(delta, halfWidth);
                vector = MathUtil.orthogonal(vector);

                if (tunnelSideRight) {
                    Point2D ep1L = MathUtil.add(ep1, vector);
                    Point2D ep2L = MathUtil.add(ep2, vector);
                    g2.draw(new Line2D.Double(ep1L, ep2L));
                }
                if (tunnelSideLeft) {
                    Point2D ep1R = MathUtil.subtract(ep1, vector);
                    Point2D ep2R = MathUtil.subtract(ep2, vector);
                    g2.draw(new Line2D.Double(ep1R, ep2R));
                }
            }   // if isArc() {} else if isBezier() {} else...

            g2.setStroke(new BasicStroke(tunnelLineWidth,
                    BasicStroke.CAP_BUTT, BasicStroke.JOIN_MITER, 1.F));
            g2.setColor(tunnelColor);

            double halfEntranceWidth = tunnelEntranceWidth / 2.0;
            double halfFloorWidth = tunnelFloorWidth / 2.0;
            double halfDiffWidth = halfEntranceWidth - halfFloorWidth;

            if (tunnelHasEntry) {
                if (tunnelSideLeft) {
                    p1 = new Point2D.Double(0.0, 0.0);
                    p2 = new Point2D.Double(0.0, -halfFloorWidth);
                    p3 = new Point2D.Double(0.0, -halfEntranceWidth);
                    p4 = new Point2D.Double(-halfEntranceWidth - halfFloorWidth, -halfEntranceWidth);
                    p5 = new Point2D.Double(-halfEntranceWidth - halfFloorWidth, -halfEntranceWidth + halfDiffWidth);
                    p6 = new Point2D.Double(-halfFloorWidth, -halfEntranceWidth + halfDiffWidth);
                    p7 = new Point2D.Double(-halfDiffWidth, 0.0);

                    p1P = MathUtil.add(MathUtil.rotateRAD(p1, startAngleRAD), ep1);
                    p2P = MathUtil.add(MathUtil.rotateRAD(p2, startAngleRAD), ep1);
                    p3P = MathUtil.add(MathUtil.rotateRAD(p3, startAngleRAD), ep1);
                    p4P = MathUtil.add(MathUtil.rotateRAD(p4, startAngleRAD), ep1);
                    p5P = MathUtil.add(MathUtil.rotateRAD(p5, startAngleRAD), ep1);
                    p6P = MathUtil.add(MathUtil.rotateRAD(p6, startAngleRAD), ep1);
                    p7P = MathUtil.add(MathUtil.rotateRAD(p7, startAngleRAD), ep1);

                    GeneralPath path = new GeneralPath();
                    path.moveTo(p1P.getX(), p1P.getY());
                    path.lineTo(p2P.getX(), p2P.getY());
                    path.quadTo(p3P.getX(), p3P.getY(), p4P.getX(), p4P.getY());
                    path.lineTo(p5P.getX(), p5P.getY());
                    path.quadTo(p6P.getX(), p6P.getY(), p7P.getX(), p7P.getY());
                    path.closePath();
                    g2.fill(path);
                }
                if (tunnelSideRight) {
                    p1 = new Point2D.Double(0.0, 0.0);
                    p2 = new Point2D.Double(0.0, +halfFloorWidth);
                    p3 = new Point2D.Double(0.0, +halfEntranceWidth);
                    p4 = new Point2D.Double(-halfEntranceWidth - halfFloorWidth, +halfEntranceWidth);
                    p5 = new Point2D.Double(-halfEntranceWidth - halfFloorWidth, +halfEntranceWidth - halfDiffWidth);
                    p6 = new Point2D.Double(-halfFloorWidth, +halfEntranceWidth - halfDiffWidth);
                    p7 = new Point2D.Double(-halfDiffWidth, 0.0);

                    p1P = MathUtil.add(MathUtil.rotateRAD(p1, startAngleRAD), ep1);
                    p2P = MathUtil.add(MathUtil.rotateRAD(p2, startAngleRAD), ep1);
                    p3P = MathUtil.add(MathUtil.rotateRAD(p3, startAngleRAD), ep1);
                    p4P = MathUtil.add(MathUtil.rotateRAD(p4, startAngleRAD), ep1);
                    p5P = MathUtil.add(MathUtil.rotateRAD(p5, startAngleRAD), ep1);
                    p6P = MathUtil.add(MathUtil.rotateRAD(p6, startAngleRAD), ep1);
                    p7P = MathUtil.add(MathUtil.rotateRAD(p7, startAngleRAD), ep1);

                    GeneralPath path = new GeneralPath();
                    path.moveTo(p1P.getX(), p1P.getY());
                    path.lineTo(p2P.getX(), p2P.getY());
                    path.quadTo(p3P.getX(), p3P.getY(), p4P.getX(), p4P.getY());
                    path.lineTo(p5P.getX(), p5P.getY());
                    path.quadTo(p6P.getX(), p6P.getY(), p7P.getX(), p7P.getY());
                    path.closePath();
                    g2.fill(path);
                }
            }
            if (tunnelHasExit) {
                if (tunnelSideLeft) {
                    p1 = new Point2D.Double(0.0, 0.0);
                    p2 = new Point2D.Double(0.0, -halfFloorWidth);
                    p3 = new Point2D.Double(0.0, -halfEntranceWidth);
                    p4 = new Point2D.Double(halfEntranceWidth + halfFloorWidth, -halfEntranceWidth);
                    p5 = new Point2D.Double(halfEntranceWidth + halfFloorWidth, -halfEntranceWidth + halfDiffWidth);
                    p6 = new Point2D.Double(halfFloorWidth, -halfEntranceWidth + halfDiffWidth);
                    p7 = new Point2D.Double(halfDiffWidth, 0.0);

                    p1P = MathUtil.add(MathUtil.rotateRAD(p1, stopAngleRAD), ep2);
                    p2P = MathUtil.add(MathUtil.rotateRAD(p2, stopAngleRAD), ep2);
                    p3P = MathUtil.add(MathUtil.rotateRAD(p3, stopAngleRAD), ep2);
                    p4P = MathUtil.add(MathUtil.rotateRAD(p4, stopAngleRAD), ep2);
                    p5P = MathUtil.add(MathUtil.rotateRAD(p5, stopAngleRAD), ep2);
                    p6P = MathUtil.add(MathUtil.rotateRAD(p6, stopAngleRAD), ep2);
                    p7P = MathUtil.add(MathUtil.rotateRAD(p7, stopAngleRAD), ep2);

                    GeneralPath path = new GeneralPath();
                    path.moveTo(p1P.getX(), p1P.getY());
                    path.lineTo(p2P.getX(), p2P.getY());
                    path.quadTo(p3P.getX(), p3P.getY(), p4P.getX(), p4P.getY());
                    path.lineTo(p5P.getX(), p5P.getY());
                    path.quadTo(p6P.getX(), p6P.getY(), p7P.getX(), p7P.getY());
                    path.closePath();
                    g2.fill(path);
                }
                if (tunnelSideRight) {
                    p1 = new Point2D.Double(0.0, 0.0);
                    p2 = new Point2D.Double(0.0, +halfFloorWidth);
                    p3 = new Point2D.Double(0.0, +halfEntranceWidth);
                    p4 = new Point2D.Double(halfEntranceWidth + halfFloorWidth, +halfEntranceWidth);
                    p5 = new Point2D.Double(halfEntranceWidth + halfFloorWidth, +halfEntranceWidth - halfDiffWidth);
                    p6 = new Point2D.Double(halfFloorWidth, +halfEntranceWidth - halfDiffWidth);
                    p7 = new Point2D.Double(halfDiffWidth, 0.0);

                    p1P = MathUtil.add(MathUtil.rotateRAD(p1, stopAngleRAD), ep2);
                    p2P = MathUtil.add(MathUtil.rotateRAD(p2, stopAngleRAD), ep2);
                    p3P = MathUtil.add(MathUtil.rotateRAD(p3, stopAngleRAD), ep2);
                    p4P = MathUtil.add(MathUtil.rotateRAD(p4, stopAngleRAD), ep2);
                    p5P = MathUtil.add(MathUtil.rotateRAD(p5, stopAngleRAD), ep2);
                    p6P = MathUtil.add(MathUtil.rotateRAD(p6, stopAngleRAD), ep2);
                    p7P = MathUtil.add(MathUtil.rotateRAD(p7, stopAngleRAD), ep2);

                    GeneralPath path = new GeneralPath();
                    path.moveTo(p1P.getX(), p1P.getY());
                    path.lineTo(p2P.getX(), p2P.getY());
                    path.quadTo(p3P.getX(), p3P.getY(), p4P.getX(), p4P.getY());
                    path.lineTo(p5P.getX(), p5P.getY());
                    path.quadTo(p6P.getX(), p6P.getY(), p7P.getX(), p7P.getY());
                    path.closePath();
                    g2.fill(path);
                }
            }
        }   // if (tunnelValue != null)
    }   // drawDecorations

    private int drawArrow(
            Graphics2D g2,
            Point2D ep,
            double angleRAD,
            boolean dirOut,
            int offset) {
        Point2D p1, p2, p3, p4, p5, p6;
        switch (arrowStyle) {
            default: {
                arrowStyle = 0;
                break;
            }
            case 0: {
                break;
            }
            case 1: {
                if (dirOut) {
                    p1 = new Point2D.Double(offset, -arrowLength);
                    p2 = new Point2D.Double(offset + arrowLength, 0.0);
                    p3 = new Point2D.Double(offset, +arrowLength);
                } else {
                    p1 = new Point2D.Double(offset + arrowLength, -arrowLength);
                    p2 = new Point2D.Double(offset, 0.0);
                    p3 = new Point2D.Double(offset + arrowLength, +arrowLength);
                }
                p1 = MathUtil.add(MathUtil.rotateRAD(p1, angleRAD), ep);
                p2 = MathUtil.add(MathUtil.rotateRAD(p2, angleRAD), ep);
                p3 = MathUtil.add(MathUtil.rotateRAD(p3, angleRAD), ep);

                g2.draw(new Line2D.Double(p1, p2));
                g2.draw(new Line2D.Double(p2, p3));
                offset += arrowLength + arrowGap;
                break;
            }
            case 2: {
                if (dirOut) {
                    p1 = new Point2D.Double(offset, -arrowLength);
                    p2 = new Point2D.Double(offset + arrowLength, 0.0);
                    p3 = new Point2D.Double(offset, +arrowLength);
                    p4 = new Point2D.Double(offset + arrowLineWidth + arrowGap, -arrowLength);
                    p5 = new Point2D.Double(offset + arrowLineWidth + arrowGap + arrowLength, 0.0);
                    p6 = new Point2D.Double(offset + arrowLineWidth + arrowGap, +arrowLength);
                } else {
                    p1 = new Point2D.Double(offset + arrowLength, -arrowLength);
                    p2 = new Point2D.Double(offset, 0.0);
                    p3 = new Point2D.Double(offset + arrowLength, +arrowLength);
                    p4 = new Point2D.Double(offset + arrowLineWidth + arrowGap + arrowLength, -arrowLength);
                    p5 = new Point2D.Double(offset + arrowLineWidth + arrowGap, 0.0);
                    p6 = new Point2D.Double(offset + arrowLineWidth + arrowGap + arrowLength, +arrowLength);
                }
                p1 = MathUtil.add(MathUtil.rotateRAD(p1, angleRAD), ep);
                p2 = MathUtil.add(MathUtil.rotateRAD(p2, angleRAD), ep);
                p3 = MathUtil.add(MathUtil.rotateRAD(p3, angleRAD), ep);
                p4 = MathUtil.add(MathUtil.rotateRAD(p4, angleRAD), ep);
                p5 = MathUtil.add(MathUtil.rotateRAD(p5, angleRAD), ep);
                p6 = MathUtil.add(MathUtil.rotateRAD(p6, angleRAD), ep);

                g2.draw(new Line2D.Double(p1, p2));
                g2.draw(new Line2D.Double(p2, p3));
                g2.draw(new Line2D.Double(p4, p5));
                g2.draw(new Line2D.Double(p5, p6));
                offset += arrowLength + (2 * (arrowLineWidth + arrowGap));
                break;
            }
            case 3: {
                if (dirOut) {
                    p1 = new Point2D.Double(offset, -arrowLength);
                    p2 = new Point2D.Double(offset + arrowLength, 0.0);
                    p3 = new Point2D.Double(offset, +arrowLength);
                } else {
                    p1 = new Point2D.Double(offset + arrowLength, -arrowLength);
                    p2 = new Point2D.Double(offset, 0.0);
                    p3 = new Point2D.Double(offset + arrowLength, +arrowLength);
                }
                p1 = MathUtil.add(MathUtil.rotateRAD(p1, angleRAD), ep);
                p2 = MathUtil.add(MathUtil.rotateRAD(p2, angleRAD), ep);
                p3 = MathUtil.add(MathUtil.rotateRAD(p3, angleRAD), ep);

                GeneralPath path = new GeneralPath();
                path.moveTo(p1.getX(), p1.getY());
                path.lineTo(p2.getX(), p2.getY());
                path.lineTo(p3.getX(), p3.getY());
                path.closePath();
                if (arrowLineWidth > 1) {
                    g2.fill(path);
                } else {
                    g2.draw(path);
                }
                offset += arrowLength + arrowGap;
                break;
            }
            case 4: {
                if (dirOut) {
                    p1 = new Point2D.Double(offset, 0.0);
                    p2 = new Point2D.Double(offset + (2 * arrowLength), -arrowLength);
                    p3 = new Point2D.Double(offset + (3 * arrowLength), 0.0);
                    p4 = new Point2D.Double(offset + (2 * arrowLength), +arrowLength);
                } else {
                    p1 = new Point2D.Double(offset + (3 * arrowLength), 0.0);
                    p2 = new Point2D.Double(offset, -arrowLength);
                    p3 = new Point2D.Double(offset + arrowLength, 0.0);
                    p4 = new Point2D.Double(offset, +arrowLength);
                }
                p1 = MathUtil.add(MathUtil.rotateRAD(p1, angleRAD), ep);
                p2 = MathUtil.add(MathUtil.rotateRAD(p2, angleRAD), ep);
                p3 = MathUtil.add(MathUtil.rotateRAD(p3, angleRAD), ep);
                p4 = MathUtil.add(MathUtil.rotateRAD(p4, angleRAD), ep);

                g2.draw(new Line2D.Double(p1, p3));
                g2.draw(new Line2D.Double(p2, p3));
                g2.draw(new Line2D.Double(p3, p4));
                offset += (3 * arrowLength) + arrowGap;
                break;
            }
            case 5: {
                if (dirOut) {
                    p1 = new Point2D.Double(offset, 0.0);
                    p2 = new Point2D.Double(offset + (2 * arrowLength), -arrowLength);
                    p3 = new Point2D.Double(offset + (3 * arrowLength), 0.0);
                    p4 = new Point2D.Double(offset + (2 * arrowLength), +arrowLength);
                } else {
                    p1 = new Point2D.Double(offset + (3 * arrowLength), 0.0);
                    p2 = new Point2D.Double(offset, -arrowLength);
                    p3 = new Point2D.Double(offset + arrowLength, 0.0);
                    p4 = new Point2D.Double(offset, +arrowLength);
                }
                p1 = MathUtil.add(MathUtil.rotateRAD(p1, angleRAD), ep);
                p2 = MathUtil.add(MathUtil.rotateRAD(p2, angleRAD), ep);
                p3 = MathUtil.add(MathUtil.rotateRAD(p3, angleRAD), ep);
                p4 = MathUtil.add(MathUtil.rotateRAD(p4, angleRAD), ep);

                GeneralPath path = new GeneralPath();
                path.moveTo(p4.getX(), p4.getY());
                path.lineTo(p2.getX(), p2.getY());
                path.lineTo(p3.getX(), p3.getY());
                path.closePath();
                if (arrowLineWidth > 1) {
                    g2.fill(path);
                } else {
                    g2.draw(path);
                }
                g2.draw(new Line2D.Double(p1, p3));

                offset += (3 * arrowLength) + arrowGap;
                break;
            }
        }
        return offset;
    }   // drawArrow

    /*======================*\
    |* decoration accessors *|
    \*======================*/
    @Override
    public boolean hasDecorations() {
        return ((arrowStyle > 0)
                || (bridgeSideLeft || bridgeSideRight)
                || (bumperEndStart || bumperEndStop)
                || (tunnelSideLeft || tunnelSideRight));
    }

    /**
     * get decorations
     *
     * @return decorations to set
     */
    @Override
    public Map<String, String> getDecorations() {
        if (decorations == null) {
            decorations = new HashMap<>();
        } //if (decorathions != null)

        //
        // arrow decorations
        //
        if (arrowStyle > 0) {
            // <decoration name="arrow" value="double;both;linewidth=1;length=12;gap=1" />
            List<String> arrowValues = new ArrayList<String>();

            arrowValues.add("style=" + arrowStyle);

            if (arrowEndStart && arrowEndStop) {
                // default behaviour is both
            } else if (arrowEndStop) {
                arrowValues.add("stop");
            } else {
                arrowEndStart = true;
                arrowValues.add("start");
            }

            if (arrowDirIn && !arrowDirOut) {
                arrowValues.add("in");
            } else if (!arrowDirIn && arrowDirOut) {
                arrowValues.add("out");
            } else {
                arrowDirIn = true;
                arrowDirOut = true;
                arrowValues.add("both");
            }
            arrowValues.add("color=" + ColorUtil.colorToHexString(arrowColor));
            arrowValues.add("linewidth=" + arrowLineWidth);
            arrowValues.add("length=" + arrowLength);
            arrowValues.add("gap=" + arrowGap);
            decorations.put("arrow", String.join(";", arrowValues));
        }   // if (arrowCount > 0)

        //
        //  bridge decorations
        //
        if (bridgeSideLeft || bridgeSideRight) {
            // <decoration name="bridge" value="both;linewidth=2;deckwidth=8" />
            List<String> bridgeValues = new ArrayList<String>();

            if (bridgeHasEntry && !bridgeHasExit) {
                bridgeValues.add("entry");
            } else if (!bridgeHasEntry && bridgeHasExit) {
                bridgeValues.add("exit");
            } else if (bridgeHasEntry && bridgeHasExit) {
                bridgeValues.add("both");
            }
            if (bridgeSideLeft && !bridgeSideRight) {
                bridgeValues.add("left");
            } else if (!bridgeSideLeft && bridgeSideRight) {
                bridgeValues.add("right");
            }
            bridgeValues.add("color=" + ColorUtil.colorToHexString(bridgeColor));
            bridgeValues.add("linewidth=" + bridgeLineWidth);
            bridgeValues.add("approachwidth=" + bridgeApproachWidth);
            bridgeValues.add("deckwidth=" + bridgeDeckWidth);

            decorations.put("bridge", String.join(";", bridgeValues));
        }   // if (bridgeSideLeft || bridgeSideRight)

        //
        //  end bumper decorations
        //
        if (bumperEndStart || bumperEndStop) {
            // <decoration name="bumper" value="double;linewidth=2;length=6;gap=2;flipped" />
            List<String> bumperValues = new ArrayList<String>();
            if (bumperEndStart) {
                bumperValues.add("start");
            } else if (bumperEndStop) {
                bumperValues.add("stop");
            }

            if (bumperFlipped) {
                bumperValues.add("flip");
            }
            bumperValues.add("color=" + ColorUtil.colorToHexString(bumperColor));
            bumperValues.add("length=" + bumperLength);
            bumperValues.add("linewidth=" + bumperLineWidth);

            decorations.put("bumper", String.join(";", bumperValues));
        }   // if (bumperCount > 0)

        //
        //  tunnel decorations
        //
        if (tunnelSideLeft || tunnelSideRight) {
            // <decoration name="tunnel" value="both;linewidth=2;floorwidth=8" />
            List<String> tunnelValues = new ArrayList<String>();

            if (tunnelHasEntry && !tunnelHasExit) {
                tunnelValues.add("entry");
            } else if (!tunnelHasEntry && tunnelHasExit) {
                tunnelValues.add("exit");
            } else if (tunnelHasEntry && tunnelHasExit) {
                tunnelValues.add("both");
            }

            if (tunnelSideLeft && !tunnelSideRight) {
                tunnelValues.add("left");
            } else if (tunnelSideLeft && !tunnelSideRight) {
                tunnelValues.add("right");
            }
            tunnelValues.add("color=" + ColorUtil.colorToHexString(tunnelColor));
            tunnelValues.add("linewidth=" + tunnelLineWidth);
            tunnelValues.add("entrancewidth=" + tunnelEntranceWidth);
            tunnelValues.add("floorwidth=" + tunnelFloorWidth);

            decorations.put("tunnel", String.join(";", tunnelValues));
        }   // if (tunnelSideLeft || tunnelSideRight)
        return decorations;
    } // getDecorations

    /**
     * set decorations
     *
     * @param decorations to set
     */
    @Override
    public void setDecorations(Map<String, String> decorations) {
        super.setDecorations(decorations);
        if (decorations != null) {
            for (Map.Entry<String, String> entry : decorations.entrySet()) {
                log.debug("Key = " + entry.getKey() + ", Value = " + entry.getValue());
                String key = entry.getKey();
                //
                // arrow decorations
                //
                if (key.equals("arrow")) {
                    String arrowValue = entry.getValue();
                    // <decoration name="arrow" value="double;both;linewidth=1;length=12;gap=1" />
                    boolean atStart = true, atStop = true;
                    boolean hasIn = false, hasOut = false;
                    int lineWidth = 1, length = 3, gap = 1, count = 1;
                    Color color = defaultTrackColor;
                    String[] values = arrowValue.split(";");
                    for (int i = 0; i < values.length; i++) {
                        String value = values[i];
                        if (value.equals("single")) {
                            count = 1;
                        } else if (value.equals("double")) {
                            count = 2;
                        } else if (value.equals("triple")) {
                            count = 3;
                        } else if (value.startsWith("style=")) {
                            String valueString = value.substring(value.lastIndexOf("=") + 1);
                            count = Integer.parseInt(valueString);
                        } else if (value.equals("start")) {
                            atStop = false;
                        } else if (value.equals("stop")) {
                            atStart = false;
                        } else if (value.equals("in")) {
                            hasIn = true;
                        } else if (value.equals("out")) {
                            hasOut = true;
                        } else if (value.equals("both")) {
                            hasIn = true;
                            hasOut = true;
                        } else if (value.startsWith("color=")) {
                            String valueString = value.substring(value.lastIndexOf("=") + 1);
                            color = Color.decode(valueString);
                        } else if (value.startsWith("linewidth=")) {
                            String valueString = value.substring(value.lastIndexOf("=") + 1);
                            lineWidth = Integer.parseInt(valueString);
                        } else if (value.startsWith("length=")) {
                            String valueString = value.substring(value.lastIndexOf("=") + 1);
                            length = Integer.parseInt(valueString);
                        } else if (value.startsWith("gap=")) {
                            String valueString = value.substring(value.lastIndexOf("=") + 1);
                            gap = Integer.parseInt(valueString);
                        } else {
                            log.debug("arrow value ignored: " + value);
                        }
                    }
                    hasIn |= !hasOut;   // if hasOut is false make hasIn true
                    if (!atStart && !atStop) {   // if both false
                        atStart = true; // set both true
                        atStop = true;
                    }
                    setArrowEndStart(atStart);
                    setArrowEndStop(atStop);
                    setArrowDirIn(hasIn);
                    setArrowDirOut(hasOut);
                    setArrowColor(color);
                    setArrowLineWidth(lineWidth);
                    setArrowLength(length);
                    setArrowGap(gap);
                    // set count last so it will fix ends and dir (if necessary)
                    setArrowStyle(count);
                } // if (key.equals("arrow")) {
                //
                //  bridge decorations
                //
                else if (key.equals("bridge")) {
                    String bridgeValue = entry.getValue();
                    // <decoration name="bridge" value="both;linewidth=2;deckwidth=8" />
                    // right/left default true; in/out default false
                    boolean hasLeft = true, hasRight = true, hasEntry = false, hasExit = false;
                    int approachWidth = 4, lineWidth = 1, deckWidth = 2;
                    Color color = defaultTrackColor;
                    String[] values = bridgeValue.split(";");
                    for (int i = 0; i < values.length; i++) {
                        String value = values[i];
                        //log.info("value[{}]: \"{}\"", i, value);
                        if (value.equals("left")) {
                            hasRight = false;
                        } else if (value.equals("right")) {
                            hasLeft = false;
                        } else if (value.equals("entry")) {
                            hasEntry = true;
                        } else if (value.equals("exit")) {
                            hasExit = true;
                        } else if (value.equals("both")) {
                            hasEntry = true;
                            hasExit = true;
                        } else if (value.startsWith("color=")) {
                            String valueString = value.substring(value.lastIndexOf("=") + 1);
                            color = Color.decode(valueString);
                        } else if (value.startsWith("approachwidth=")) {
                            String valueString = value.substring(value.lastIndexOf("=") + 1);
                            approachWidth = Integer.parseInt(valueString);
                        } else if (value.startsWith("linewidth=")) {
                            String valueString = value.substring(value.lastIndexOf("=") + 1);
                            lineWidth = Integer.parseInt(valueString);
                        } else if (value.startsWith("deckwidth=")) {
                            String valueString = value.substring(value.lastIndexOf("=") + 1);
                            deckWidth = Integer.parseInt(valueString);
                        } else {
                            log.debug("bridge value ignored: " + value);
                        }
                    }
                    // these both can't be false
                    if (!hasLeft && !hasRight) {
                        hasLeft = true;
                        hasRight = true;
                    }
                    setBridgeSideRight(hasRight);
                    setBridgeSideLeft(hasLeft);
                    setBridgeHasEntry(hasEntry);
                    setBridgeHasExit(hasExit);
                    setBridgeColor(color);
                    setBridgeDeckWidth(deckWidth);
                    setBridgeLineWidth(lineWidth);
                    setBridgeApproachWidth(approachWidth);
                } // if (key.equals("bridge")) {
                //
                //  bumper decorations
                //
                else if (key.equals("bumper")) {
                    String bumperValue = entry.getValue();
                    if (getName().equals("T15")) {
                        log.debug("STOP");
                    }
                    // <decoration name="bumper" value="double;linewidth=2;length=6;gap=2;flipped" />
                    int lineWidth = 1, length = 4;
                    boolean isFlipped = false, atStart = true, atStop = true;
                    Color color = defaultTrackColor;
                    String[] values = bumperValue.split(";");
                    for (int i = 0; i < values.length; i++) {
                        String value = values[i];
                        //log.info("value[{}]: \"{}\"", i, value);
                        if (value.equals("start")) {
                            atStop = false;
                        } else if (value.equals("stop")) {
                            atStart = false;
                        } else if (value.equals("both")) {
                            // this is the default behaviour; parameter ignored
                        } else if (value.equals("flip")) {
                            isFlipped = true;
                        } else if (value.startsWith("color=")) {
                            String valueString = value.substring(value.lastIndexOf("=") + 1);
                            color = Color.decode(valueString);
                        } else if (value.startsWith("linewidth=")) {
                            String valueString = value.substring(value.lastIndexOf("=") + 1);
                            lineWidth = Integer.parseInt(valueString);
                        } else if (value.startsWith("length=")) {
                            String valueString = value.substring(value.lastIndexOf("=") + 1);
                            length = Integer.parseInt(valueString);
                        } else {
                            log.debug("bumper value ignored: " + value);
                        }
                    }
                    atStop |= !atStart;   // if atStart is false make atStop true
                    setBumperEndStart(atStart);
                    setBumperEndStop(atStop);
                    setBumperColor(color);
                    setBumperLineWidth(lineWidth);
                    setBumperLength(length);
                    setBumperFlipped(isFlipped);
                } // if (key.equals("bumper")) {
                //
                //  tunnel decorations
                //
                else if (key.equals("tunnel")) {
                    String tunnelValue = entry.getValue();
                    // <decoration name="tunnel" value="both;linewidth=2;floorwidth=8" />
                    // right/left default true; in/out default false
                    boolean hasLeft = true, hasRight = true, hasIn = false, hasOut = false;
                    int entranceWidth = 4, lineWidth = 1, floorWidth = 2;
                    Color color = defaultTrackColor;
                    String[] values = tunnelValue.split(";");
                    for (int i = 0; i < values.length; i++) {
                        String value = values[i];
                        //log.info("value[{}]: \"{}\"", i, value);
                        if (value.equals("left")) {
                            hasRight = false;
                        } else if (value.equals("right")) {
                            hasLeft = false;
                        } else if (value.equals("entry")) {
                            hasIn = true;
                        } else if (value.equals("exit")) {
                            hasOut = true;
                        } else if (value.equals("both")) {
                            hasIn = true;
                            hasOut = true;
                        } else if (value.startsWith("color=")) {
                            String valueString = value.substring(value.lastIndexOf("=") + 1);
                            color = Color.decode(valueString);
                        } else if (value.startsWith("entrancewidth=")) {
                            String valueString = value.substring(value.lastIndexOf("=") + 1);
                            entranceWidth = Integer.parseInt(valueString);
                        } else if (value.startsWith("linewidth=")) {
                            String valueString = value.substring(value.lastIndexOf("=") + 1);
                            lineWidth = Integer.parseInt(valueString);
                        } else if (value.startsWith("floorwidth=")) {
                            String valueString = value.substring(value.lastIndexOf("=") + 1);
                            floorWidth = Integer.parseInt(valueString);
                        } else {
                            log.debug("tunnel value ignored: " + value);
                        }
                    }
                    // these both can't be false
                    if (!hasLeft && !hasRight) {
                        hasLeft = true;
                        hasRight = true;
                    }
                    setTunnelSideRight(hasRight);
                    setTunnelSideLeft(hasLeft);
                    setTunnelHasEntry(hasIn);
                    setTunnelHasExit(hasOut);
                    setTunnelColor(color);
                    setTunnelEntranceWidth(entranceWidth);
                    setTunnelLineWidth(lineWidth);
                    setTunnelFloorWidth(floorWidth);
                } // if (tunnelValue != null)
                else {
                    log.debug("Unknown decoration key: " + key + ", value: " + entry.getValue());
                }
            }   // for (Map.Entry<String, String> entry : decorations.entrySet())
        } //if (decorathions != null)
    }   // setDirections

    //
    //  arrow decoration accessors
    //
    public int getArrowStyle() {
        return arrowStyle;
    }

    public void setArrowStyle(int newVal) {
        if (arrowStyle != newVal) {
            if (newVal > 0) {
                if (!arrowEndStart && !arrowEndStop) {
                    arrowEndStart = true;
                    arrowEndStop = true;
                }
                if (!arrowDirIn && !arrowDirOut) {
                    arrowDirOut = true;
                }
            }
            arrowStyle = newVal;
            layoutEditor.redrawPanel();
            layoutEditor.setDirty();
        }
    }
    private int arrowStyle = 0;

    public boolean isArrowEndStart() {
        return arrowEndStart;
    }

    public void setArrowEndStart(boolean newVal) {
        if (arrowEndStart != newVal) {
            arrowEndStart = newVal;
            if (!arrowEndStart && !arrowEndStop) {
                arrowStyle = 0;
            } else if (arrowStyle == 0) {
                arrowStyle = 1;
            }
            layoutEditor.redrawPanel();
            layoutEditor.setDirty();
        }
    }
    private boolean arrowEndStart = false;

    public boolean isArrowEndStop() {
        return arrowEndStop;
    }

    public void setArrowEndStop(boolean newVal) {
        if (arrowEndStop != newVal) {
            arrowEndStop = newVal;
            if (!arrowEndStart && !arrowEndStop) {
                arrowStyle = 0;
            } else if (arrowStyle == 0) {
                arrowStyle = 1;
            }
            layoutEditor.redrawPanel();
            layoutEditor.setDirty();
        }
    }
    private boolean arrowEndStop = false;

    public boolean isArrowDirIn() {
        return arrowDirIn;
    }

    public void setArrowDirIn(boolean newVal) {
        if (arrowDirIn != newVal) {
            arrowDirIn = newVal;
            if (!arrowDirIn && !arrowDirOut) {
                arrowStyle = 0;
            } else if (arrowStyle == 0) {
                arrowStyle = 1;
            }
            layoutEditor.redrawPanel();
            layoutEditor.setDirty();
        }
    }
    private boolean arrowDirIn = false;

    public boolean isArrowDirOut() {
        return arrowDirOut;
    }

    public void setArrowDirOut(boolean newVal) {
        if (arrowDirOut != newVal) {
            arrowDirOut = newVal;
            if (!arrowDirIn && !arrowDirOut) {
                arrowStyle = 0;
            } else if (arrowStyle == 0) {
                arrowStyle = 1;
            }
            layoutEditor.redrawPanel();
            layoutEditor.setDirty();
        }
    }
    private boolean arrowDirOut = false;

    public Color getArrowColor() {
        return arrowColor;
    }

    public void setArrowColor(Color newVal) {
        if (arrowColor != newVal) {
            arrowColor = newVal;
            JmriColorChooser.addRecentColor(newVal);
            layoutEditor.redrawPanel();
            layoutEditor.setDirty();
        }
    }
    private Color arrowColor = Color.BLACK;

    public int getArrowLineWidth() {
        return arrowLineWidth;
    }

    public void setArrowLineWidth(int newVal) {
        if (arrowLineWidth != newVal) {
            arrowLineWidth = Math.max(1, newVal);   // don't let value be less than 1
            layoutEditor.redrawPanel();
            layoutEditor.setDirty();
        }
    }
    private int arrowLineWidth = 4;

    public int getArrowLength() {
        return arrowLength;
    }

    public void setArrowLength(int newVal) {
        if (arrowLength != newVal) {
            arrowLength = Math.max(2, newVal);
            layoutEditor.redrawPanel();
            layoutEditor.setDirty();
        }
    }
    private int arrowLength = 4;

    public int getArrowGap() {
        return arrowGap;
    }

    public void setArrowGap(int newVal) {
        if (arrowGap != newVal) {
            arrowGap = Math.max(0, newVal);
            layoutEditor.redrawPanel();
            layoutEditor.setDirty();
        }
    }
    private int arrowGap = 1;

    //
    //  bridge decoration accessors
    //
    public boolean isBridgeSideRight() {
        return bridgeSideRight;
    }

    public void setBridgeSideRight(boolean newVal) {
        if (bridgeSideRight != newVal) {
            bridgeSideRight = newVal;
            layoutEditor.redrawPanel();
            layoutEditor.setDirty();
        }
    }
    private boolean bridgeSideRight = false;

    public boolean isBridgeSideLeft() {
        return bridgeSideLeft;
    }

    public void setBridgeSideLeft(boolean newVal) {
        if (bridgeSideLeft != newVal) {
            bridgeSideLeft = newVal;
            layoutEditor.redrawPanel();
            layoutEditor.setDirty();
        }
    }
    private boolean bridgeSideLeft = false;

    public boolean isBridgeHasEntry() {
        return bridgeHasEntry;
    }

    public void setBridgeHasEntry(boolean newVal) {
        if (bridgeHasEntry != newVal) {
            bridgeHasEntry = newVal;
            layoutEditor.redrawPanel();
            layoutEditor.setDirty();
        }
    }
    private boolean bridgeHasEntry = false;

    public boolean isBridgeHasExit() {
        return bridgeHasExit;
    }

    public void setBridgeHasExit(boolean newVal) {
        if (bridgeHasExit != newVal) {
            bridgeHasExit = newVal;
            layoutEditor.redrawPanel();
            layoutEditor.setDirty();
        }
    }
    private boolean bridgeHasExit = false;

    public Color getBridgeColor() {
        return bridgeColor;
    }

    public void setBridgeColor(Color newVal) {
        if (bridgeColor != newVal) {
            bridgeColor = newVal;
            JmriColorChooser.addRecentColor(newVal);
            layoutEditor.redrawPanel();
            layoutEditor.setDirty();
        }
    }
    private Color bridgeColor = Color.BLACK;

    public int getBridgeDeckWidth() {
        return bridgeDeckWidth;
    }

    public void setBridgeDeckWidth(int newVal) {
        if (bridgeDeckWidth != newVal) {
            bridgeDeckWidth = Math.max(0, newVal);   // don't let value be less than 0
            layoutEditor.redrawPanel();
            layoutEditor.setDirty();
        }
    }
    private int bridgeDeckWidth = 10;

    public int getBridgeLineWidth() {
        return bridgeLineWidth;
    }

    public void setBridgeLineWidth(int newVal) {
        if (bridgeLineWidth != newVal) {
            bridgeLineWidth = Math.max(1, newVal);   // don't let value be less than 1
            layoutEditor.redrawPanel();
            layoutEditor.setDirty();
        }
    }
    private int bridgeLineWidth = 1;

    public int getBridgeApproachWidth() {
        return bridgeApproachWidth;
    }

    public void setBridgeApproachWidth(int newVal) {
        if (bridgeApproachWidth != newVal) {
            bridgeApproachWidth = Math.max(0, newVal);   // don't let value be less than 0
            layoutEditor.redrawPanel();
            layoutEditor.setDirty();
        }
    }
    private int bridgeApproachWidth = 4;

    //
    //  bumper decoration accessors
    //
    public boolean isBumperEndStart() {
        return bumperEndStart;
    }

    public void setBumperEndStart(boolean newVal) {
        if (bumperEndStart != newVal) {
            bumperEndStart = newVal;
            layoutEditor.redrawPanel();
            layoutEditor.setDirty();
        }
    }
    private boolean bumperEndStart = false;

    public boolean isBumperEndStop() {
        return bumperEndStop;
    }

    public void setBumperEndStop(boolean newVal) {
        if (bumperEndStop != newVal) {
            bumperEndStop = newVal;
            layoutEditor.redrawPanel();
            layoutEditor.setDirty();
        }
    }
    private boolean bumperEndStop = false;

    public Color getBumperColor() {
        return bumperColor;
    }

    public void setBumperColor(Color newVal) {
        if (bumperColor != newVal) {
            bumperColor = newVal;
            JmriColorChooser.addRecentColor(newVal);
            layoutEditor.redrawPanel();
            layoutEditor.setDirty();
        }
    }
    private Color bumperColor = Color.BLACK;

    public int getBumperLineWidth() {
        return bumperLineWidth;
    }

    public void setBumperLineWidth(int newVal) {
        if (bumperLineWidth != newVal) {
            bumperLineWidth = Math.max(1, newVal);   // don't let value be less than 1
            layoutEditor.redrawPanel();
            layoutEditor.setDirty();
        }
    }
    private int bumperLineWidth = 2;

    private void setupDefaultBumperSizes(LayoutEditor layoutEditor) {
        LayoutTrackDrawingOptions ltdo = layoutEditor.getLayoutTrackDrawingOptions();

        // use these as default sizes for end bumpers
        int tieLength = ltdo.getSideTieLength();
        int tieWidth = ltdo.getSideTieWidth();
        int railWidth = ltdo.getSideRailWidth();
        int railGap = ltdo.getSideRailGap();
        if (mainline) {
            tieLength = ltdo.getMainTieLength();
            tieWidth = ltdo.getMainTieWidth();
            railWidth = ltdo.getMainRailWidth();
            railGap = ltdo.getMainRailGap();
        }
        bumperLineWidth = railWidth;
        bumperLength = railGap + railWidth;
        if ((tieLength > 0) && (tieWidth > 0)) {
            bumperLineWidth = tieWidth;
            bumperLength = tieLength * 3 / 2;
        }
    }

    public int getBumperLength() {
        return bumperLength;
    }

    public void setBumperLength(int newVal) {
        if (bumperLength != newVal) {
            bumperLength = Math.max(0, newVal);   // don't let value be less than 0
            layoutEditor.redrawPanel();
            layoutEditor.setDirty();
        }
    }
    private int bumperLength = 6;

    public boolean isBumperFlipped() {
        return bumperFlipped;
    }

    public void setBumperFlipped(boolean newVal) {
        if (bumperFlipped != newVal) {
            bumperFlipped = newVal;
            layoutEditor.redrawPanel();
            layoutEditor.setDirty();
        }
    }
    private boolean bumperFlipped = false;

    //
    //  tunnel decoration accessors
    //
    public boolean isTunnelSideRight() {
        return tunnelSideRight;
    }

    public void setTunnelSideRight(boolean newVal) {
        if (tunnelSideRight != newVal) {
            tunnelSideRight = newVal;
            layoutEditor.redrawPanel();
            layoutEditor.setDirty();
        }
    }
    private boolean tunnelSideRight = false;

    public boolean isTunnelSideLeft() {
        return tunnelSideLeft;
    }

    public void setTunnelSideLeft(boolean newVal) {
        if (tunnelSideLeft != newVal) {
            tunnelSideLeft = newVal;
            layoutEditor.redrawPanel();
            layoutEditor.setDirty();
        }
    }
    private boolean tunnelSideLeft = false;

    public boolean isTunnelHasEntry() {
        return tunnelHasEntry;
    }

    public void setTunnelHasEntry(boolean newVal) {
        if (tunnelHasEntry != newVal) {
            tunnelHasEntry = newVal;
            layoutEditor.redrawPanel();
            layoutEditor.setDirty();
        }
    }
    private boolean tunnelHasEntry = false;

    public boolean isTunnelHasExit() {
        return tunnelHasExit;
    }

    public void setTunnelHasExit(boolean newVal) {
        if (tunnelHasExit != newVal) {
            tunnelHasExit = newVal;
            layoutEditor.redrawPanel();
            layoutEditor.setDirty();
        }
    }
    private boolean tunnelHasExit = false;

    public Color getTunnelColor() {
        return tunnelColor;
    }

    public void setTunnelColor(Color newVal) {
        if (tunnelColor != newVal) {
            tunnelColor = newVal;
            JmriColorChooser.addRecentColor(newVal);
            layoutEditor.redrawPanel();
            layoutEditor.setDirty();
        }
    }
    private Color tunnelColor = Color.BLACK;

    public int getTunnelFloorWidth() {
        return tunnelFloorWidth;
    }

    public void setTunnelFloorWidth(int newVal) {
        if (tunnelFloorWidth != newVal) {
            tunnelFloorWidth = Math.max(0, newVal);   // don't let value be less than 0
            layoutEditor.redrawPanel();
            layoutEditor.setDirty();
        }
    }
    private int tunnelFloorWidth = 10;

    public int getTunnelLineWidth() {
        return tunnelLineWidth;
    }

    public void setTunnelLineWidth(int newVal) {
        if (tunnelLineWidth != newVal) {
            tunnelLineWidth = Math.max(1, newVal);   // don't let value be less than 1
            layoutEditor.redrawPanel();
            layoutEditor.setDirty();
        }
    }
    private int tunnelLineWidth = 1;

    public int getTunnelEntranceWidth() {
        return tunnelEntranceWidth;
    }

    public void setTunnelEntranceWidth(int newVal) {
        if (tunnelEntranceWidth != newVal) {
            tunnelEntranceWidth = Math.max(0, newVal);   // don't let value be less than 0
            layoutEditor.redrawPanel();
            layoutEditor.setDirty();
        }
    }
    private int tunnelEntranceWidth = 16;

    /*
     * {@inheritDoc}
     */
    @Override
    protected List<LayoutConnectivity> getLayoutConnectivity() {
        List<LayoutConnectivity> results = new ArrayList<>();

        LayoutConnectivity lc = null;
        LayoutBlock lb1 = getLayoutBlock(), lb2 = null;
        // ensure that block is assigned
        if (lb1 != null) {
            // check first connection for turnout or level crossing
            if ((type1 >= TURNOUT_A) && (type1 <= LEVEL_XING_D)) {
                // have connection to turnout or level crossing
                if (type1 <= TURNOUT_D) {
                    // have connection to a turnout, is block different
                    LayoutTurnout lt = (LayoutTurnout) getConnect1();
                    lb2 = lt.getLayoutBlock();
                    if (lt.getTurnoutType() > LayoutTurnout.WYE_TURNOUT) {
                        // not RH, LH, or WYE turnout - other blocks possible
                        if ((type1 == TURNOUT_B) && (lt.getLayoutBlockB() != null)) {
                            lb2 = lt.getLayoutBlockB();
                        }
                        if ((type1 == TURNOUT_C) && (lt.getLayoutBlockC() != null)) {
                            lb2 = lt.getLayoutBlockC();
                        }
                        if ((type1 == TURNOUT_D) && (lt.getLayoutBlockD() != null)) {
                            lb2 = lt.getLayoutBlockD();
                        }
                    }
                    if ((lb2 != null) && (lb1 != lb2)) {
                        // have a block boundary, create a LayoutConnectivity
                        log.debug("Block boundary  ('{}'<->'{}') found at {}", lb1, lb2, this);
                        lc = new LayoutConnectivity(lb1, lb2);
                        lc.setConnections(this, lt, type1, null);
                        lc.setDirection(Path.computeDirection(
                                LayoutEditor.getCoords(getConnect2(), type2),
                                LayoutEditor.getCoords(getConnect1(), type1)));
                        results.add(lc);
                    }
                } else {
                    // have connection to a level crossing
                    LevelXing lx = (LevelXing) getConnect1();
                    if ((type1 == LEVEL_XING_A) || (type1 == LEVEL_XING_C)) {
                        lb2 = lx.getLayoutBlockAC();
                    } else {
                        lb2 = lx.getLayoutBlockBD();
                    }
                    if ((lb2 != null) && (lb1 != lb2)) {
                        // have a block boundary, create a LayoutConnectivity
                        log.debug("Block boundary  ('{}'<->'{}') found at {}", lb1, lb2, this);
                        lc = new LayoutConnectivity(lb1, lb2);
                        lc.setConnections(this, lx, type1, null);
                        lc.setDirection(Path.computeDirection(
                                LayoutEditor.getCoords(getConnect2(), type2),
                                LayoutEditor.getCoords(getConnect1(), type1)));
                        results.add(lc);
                    }
                }
            } else if ((type1 >= SLIP_A) && (type1 <= SLIP_D)) {
                // have connection to a slip crossing
                LayoutSlip ls = (LayoutSlip) getConnect1();
                lb2 = ls.getLayoutBlock();
                if ((lb2 != null) && (lb1 != lb2)) {
                    // have a block boundary, create a LayoutConnectivity
                    log.debug("Block boundary  ('{}'<->'{}') found at {}", lb1, lb2, this);
                    lc = new LayoutConnectivity(lb1, lb2);
                    lc.setConnections(this, ls, type1, null);
                    lc.setDirection(Path.computeDirection(LayoutEditor.getCoords(getConnect2(),
                            type2), LayoutEditor.getCoords(getConnect1(), type1)));
                    results.add(lc);
                }
            }
            // check second connection for turnout or level crossing
            if ((type2 >= TURNOUT_A) && (type2 <= LEVEL_XING_D)) {
                // have connection to turnout or level crossing
                if (type2 <= TURNOUT_D) {
                    // have connection to a turnout
                    LayoutTurnout lt = (LayoutTurnout) getConnect2();
                    lb2 = lt.getLayoutBlock();
                    if (lt.getTurnoutType() > LayoutTurnout.WYE_TURNOUT) {
                        // not RH, LH, or WYE turnout - other blocks possible
                        if ((type2 == TURNOUT_B) && (lt.getLayoutBlockB() != null)) {
                            lb2 = lt.getLayoutBlockB();
                        }
                        if ((type2 == TURNOUT_C) && (lt.getLayoutBlockC() != null)) {
                            lb2 = lt.getLayoutBlockC();
                        }
                        if ((type2 == TURNOUT_D) && (lt.getLayoutBlockD() != null)) {
                            lb2 = lt.getLayoutBlockD();
                        }
                    }
                    if ((lb2 != null) && (lb1 != lb2)) {
                        // have a block boundary, create a LayoutConnectivity
                        log.debug("Block boundary  ('{}'<->'{}') found at {}", lb1, lb2, this);
                        lc = new LayoutConnectivity(lb1, lb2);
                        lc.setConnections(this, lt, type2, null);
                        lc.setDirection(Path.computeDirection(
                                LayoutEditor.getCoords(getConnect1(), type1),
                                LayoutEditor.getCoords(getConnect2(), type2)));
                        results.add(lc);
                    }
                } else {
                    // have connection to a level crossing
                    LevelXing lx = (LevelXing) getConnect2();
                    if ((type2 == LEVEL_XING_A) || (type2 == LEVEL_XING_C)) {
                        lb2 = lx.getLayoutBlockAC();
                    } else {
                        lb2 = lx.getLayoutBlockBD();
                    }
                    if ((lb2 != null) && (lb1 != lb2)) {
                        // have a block boundary, create a LayoutConnectivity
                        log.debug("Block boundary  ('{}'<->'{}') found at {}", lb1, lb2, this);
                        lc = new LayoutConnectivity(lb1, lb2);
                        lc.setConnections(this, lx, type2, null);
                        lc.setDirection(Path.computeDirection(
                                LayoutEditor.getCoords(getConnect1(), type1),
                                LayoutEditor.getCoords(getConnect2(), type2)));
                        results.add(lc);
                    }
                }
            } else if ((type2 >= SLIP_A) && (type2 <= SLIP_D)) {
                // have connection to a slip crossing
                LayoutSlip ls = (LayoutSlip) getConnect2();
                lb2 = ls.getLayoutBlock();
                if ((lb2 != null) && (lb1 != lb2)) {
                    // have a block boundary, create a LayoutConnectivity
                    log.debug("Block boundary  ('{}'<->'{}') found at {}", lb1, lb2, this);
                    lc = new LayoutConnectivity(lb1, lb2);
                    lc.setConnections(this, ls, type2, null);
                    lc.setDirection(Path.computeDirection(
                            LayoutEditor.getCoords(getConnect1(), type1),
                            LayoutEditor.getCoords(getConnect2(), type2)));
                    results.add(lc);
                }
            } else {
                // this is routinely reached in normal operations
                // (nothing to see here... move along)
            }
        }   // if (lb1 != null)
        return results;
    }   // getLayoutConnectivity()

    /**
     * {@inheritDoc}
     */
    @Override
    public List<Integer> checkForFreeConnections() {
        List<Integer> result = new ArrayList<>();
        // Track Segments always have all their connections so...
        // (nothing to see here... move along)
        return result;
    }

    /**
     * {@inheritDoc}
     */
    @Override
    public boolean checkForUnAssignedBlocks() {
        return (getLayoutBlock() != null);
    }

    /**
     * {@inheritDoc}
     */
    @Override
    public void checkForNonContiguousBlocks(
            @Nonnull HashMap<String, List<Set<String>>> blockNamesToTrackNameSetsMap) {
        /*
         * For each (non-null) blocks of this track do:
         * #1) If it's got an entry in the blockNamesToTrackNameSetMap then
         * #2) If this track is already in the TrackNameSet for this block
         *     then return (done!)
         * #3) else add a new set (with this block/track) to
         *     blockNamesToTrackNameSetMap and
         * #4) collect all the connections in this block
         * <p>
         *     Basically, we're maintaining contiguous track sets for each block found
         *     (in blockNamesToTrackNameSetMap)
         */
        List<Set<String>> TrackNameSets = null;
        Set<String> TrackNameSet = null;    // assume not found (pessimist!)
        String blockName = getBlockName();
        if (blockName != null) {
            TrackNameSets = blockNamesToTrackNameSetsMap.get(blockName);
            if (TrackNameSets != null) { // (#1)
                for (Set<String> checkTrackNameSet : TrackNameSets) {
                    if (checkTrackNameSet.contains(getName())) { // (#2)
                        TrackNameSet = checkTrackNameSet;
                        break;
                    }
                }
            } else {    // (#3)
                log.debug("*New block ('{}') trackNameSets", blockName);
                TrackNameSets = new ArrayList<>();
                blockNamesToTrackNameSetsMap.put(blockName, TrackNameSets);
            }
            if (TrackNameSet == null) {
                TrackNameSet = new LinkedHashSet<>();
                TrackNameSets.add(TrackNameSet);
            }
            if (TrackNameSet.add(getName())) {
                log.debug("*    Add track '{}' to TrackNameSets for block '{}'", getName(), blockName);
            }
            // (#4)
            if (connect1 != null) {
                connect1.collectContiguousTracksNamesInBlockNamed(blockName, TrackNameSet);
            }
            if (connect2 != null) { // (#4)
                connect2.collectContiguousTracksNamesInBlockNamed(blockName, TrackNameSet);
            }
        }
    }   // collectContiguousTracksNamesInBlockNamed

    /**
     * {@inheritDoc}
     */
    @Override
    public void collectContiguousTracksNamesInBlockNamed(@Nonnull String blockName,
            @Nonnull Set<String> TrackNameSet) {
        if (!TrackNameSet.contains(getName())) {
            // is this the blockName we're looking for?
            if (getBlockName().equals(blockName)) {
                // if we are added to the TrackNameSet
                if (TrackNameSet.add(getName())) {
                    log.debug("*    Add track '{}'for block '{}'", getName(), blockName);
                }
                // these should never be null... but just in case...
                // it's time to play... flood your neighbours!
                if (connect1 != null) {
                    connect1.collectContiguousTracksNamesInBlockNamed(blockName, TrackNameSet);
                }
                if (connect2 != null) {
                    connect2.collectContiguousTracksNamesInBlockNamed(blockName, TrackNameSet);
                }
            }
        }
    }

    /**
     * {@inheritDoc}
     */
    @Override
    public void setAllLayoutBlocks(LayoutBlock layoutBlock) {
        setLayoutBlock(layoutBlock);
    }

    private final static Logger log
            = LoggerFactory.getLogger(TrackSegment.class);
}<|MERGE_RESOLUTION|>--- conflicted
+++ resolved
@@ -1272,7 +1272,6 @@
         jmi.setForeground(bumperColor);
         jmi.setBackground(ColorUtil.contrast(bumperColor));
 
-<<<<<<< HEAD
         jmi = endBumperMenu.add(new JMenuItem(Bundle.getMessage("MakeLabel",
                 Bundle.getMessage("DecorationLineWidthMenuItemTitle")) + bumperLineWidth));
         jmi.setToolTipText(Bundle.getMessage("DecorationLineWidthMenuItemToolTip"));
@@ -1307,16 +1306,6 @@
             setBumperLength(newValue);
         });
 
-=======
-        addNumericMenuItem(endBumperMenu, 
-                "DecorationLineWidthMenuItemTitle", "DecorationLineWidthMenuItemToolTip", 
-                this::getBumperLineWidth, this::setBumperLineWidth,
-                QuickPromptUtil.checkIntRange(1, MAX_BUMPER_LINE_WIDTH, null));
-        addNumericMenuItem(endBumperMenu, 
-                "DecorationLengthMenuItemTitle", "DecorationLengthMenuItemToolTip", 
-                this::getBumperLength, this::setBumperLength,
-                QuickPromptUtil.checkIntRange(1, MAX_BUMPER_LENGTH, null));
->>>>>>> 07ff2f3d
         //
         // tunnel menus
         //

--- conflicted
+++ resolved
@@ -1527,135 +1527,5 @@
 
     }
 
-<<<<<<< HEAD
-    @Override
-    public void draw(Graphics2D g2) {
-        if (!getHidden() || layoutEditor.isEditable()) {
-            LayoutBlock b = getLayoutBlock();
-            layoutEditor.setTrackStrokeWidth(g2, isMainline());
-            Color mainColour;
-            Color subColour;
-            if (b != null) {
-                mainColour = b.getBlockColor();
-                subColour = b.getBlockTrackColor();
-            } else {
-                mainColour = defaultTrackColor;
-                subColour = defaultTrackColor;
-            }
-
-            g2.setColor(subColour);
-
-            g2.draw(new Line2D.Double(getCoordsA(),
-                    third(getCoordsA(), getCoordsC())));
-            g2.draw(new Line2D.Double(getCoordsC(),
-                    third(getCoordsC(), getCoordsA())));
-
-            g2.draw(new Line2D.Double(getCoordsB(),
-                    third(getCoordsB(), getCoordsD())));
-            g2.draw(new Line2D.Double(getCoordsD(),
-                    third(getCoordsD(), getCoordsB())));
-
-            if (getSlipType() == LayoutSlip.DOUBLE_SLIP) {
-                if (getSlipState() == LayoutSlip.STATE_AC) {
-                    g2.draw(new Line2D.Double(getCoordsA(),
-                            third(getCoordsA(), getCoordsD())));
-
-                    g2.draw(new Line2D.Double(getCoordsD(),
-                            third(getCoordsD(), getCoordsA())));
-
-                    g2.draw(new Line2D.Double(getCoordsB(),
-                            third(getCoordsB(), getCoordsC())));
-
-                    g2.draw(new Line2D.Double(getCoordsC(),
-                            third(getCoordsC(), getCoordsB())));
-
-                    g2.setColor(mainColour);
-                    g2.draw(new Line2D.Double(getCoordsA(), getCoordsC()));
-
-                } else if (getSlipState() == LayoutSlip.STATE_BD) {
-                    g2.draw(new Line2D.Double(getCoordsB(),
-                            third(getCoordsB(), getCoordsC())));
-
-                    g2.draw(new Line2D.Double(getCoordsC(),
-                            third(getCoordsC(), getCoordsB())));
-
-                    g2.draw(new Line2D.Double(getCoordsA(),
-                            third(getCoordsA(), getCoordsD())));
-                    g2.draw(new Line2D.Double(getCoordsD(),
-                            third(getCoordsD(), getCoordsA())));
-
-                    g2.setColor(mainColour);
-                    g2.draw(new Line2D.Double(getCoordsB(), getCoordsD()));
-
-                } else if (getSlipState() == LayoutSlip.STATE_AD) {
-                    g2.draw(new Line2D.Double(getCoordsB(),
-                            third(getCoordsB(), getCoordsC())));
-
-                    g2.draw(new Line2D.Double(getCoordsC(),
-                            third(getCoordsC(), getCoordsB())));
-
-                    g2.setColor(mainColour);
-                    g2.draw(new Line2D.Double(getCoordsA(), getCoordsD()));
-
-                } else if (getSlipState() == LayoutSlip.STATE_BC) {
-
-                    g2.draw(new Line2D.Double(getCoordsA(),
-                            third(getCoordsA(), getCoordsD())));
-
-                    g2.draw(new Line2D.Double(getCoordsD(),
-                            third(getCoordsD(), getCoordsA())));
-                    g2.setColor(mainColour);
-                    g2.draw(new Line2D.Double(getCoordsB(), getCoordsC()));
-                } else {
-                    g2.draw(new Line2D.Double(getCoordsB(),
-                            third(getCoordsB(), getCoordsC())));
-
-                    g2.draw(new Line2D.Double(getCoordsC(),
-                            third(getCoordsC(), getCoordsB())));
-
-                    g2.draw(new Line2D.Double(getCoordsA(),
-                            third(getCoordsA(), getCoordsD())));
-
-                    g2.draw(new Line2D.Double(getCoordsD(),
-                            third(getCoordsD(), getCoordsA())));
-                }
-            } else {
-                g2.draw(new Line2D.Double(getCoordsA(),
-                        third(getCoordsA(), getCoordsD())));
-
-                g2.draw(new Line2D.Double(getCoordsD(),
-                        third(getCoordsD(), getCoordsA())));
-                if (getSlipState() == LayoutSlip.STATE_AD) {
-                    g2.setColor(mainColour);
-                    g2.draw(new Line2D.Double(getCoordsA(), getCoordsD()));
-
-                } else if (getSlipState() == LayoutSlip.STATE_BD) {
-                    g2.setColor(mainColour);
-                    g2.draw(new Line2D.Double(getCoordsB(), getCoordsD()));
-                    if (singleSlipStraightEqual()) {
-                        g2.setColor(mainColour);
-                        g2.draw(new Line2D.Double(getCoordsA(), getCoordsC()));
-                    }
-
-                } else if (getSlipState() == LayoutSlip.STATE_AC) {
-                    g2.setColor(mainColour);
-                    g2.draw(new Line2D.Double(getCoordsA(), getCoordsC()));
-                    if (singleSlipStraightEqual()) {
-                        g2.setColor(mainColour);
-                        g2.draw(new Line2D.Double(getCoordsB(), getCoordsD()));
-                    }
-                } else {
-                    g2.draw(new Line2D.Double(getCoordsA(),
-                            third(getCoordsA(), getCoordsD())));
-
-                    g2.draw(new Line2D.Double(getCoordsD(),
-                            third(getCoordsD(), getCoordsA())));
-                }
-            }
-        }   // if (!(getHidden() && !layoutEditor.isEditable()))
-    }
-
-=======
->>>>>>> 28bf6c10
     private final static Logger log = LoggerFactory.getLogger(LayoutSlip.class.getName());
 }
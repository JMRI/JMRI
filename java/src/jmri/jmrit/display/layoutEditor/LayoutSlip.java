package jmri.jmrit.display.layoutEditor;

import java.awt.Color;
import java.awt.Graphics2D;
import java.awt.event.*;
import java.awt.geom.*;
import java.text.MessageFormat;
import java.util.*;
import java.util.Map.Entry;
import javax.annotation.*;
import javax.swing.*;
import jmri.*;
import jmri.jmrit.display.layoutEditor.blockRoutingTable.LayoutBlockRouteTableAction;
import jmri.util.MathUtil;
import org.slf4j.*;

/**
 * A LayoutSlip is a crossing of two straight tracks designed in such a way as
 * to allow trains to change from one straight track to the other, as well as
 * going straight across.
 * <p>
 * A LayoutSlip has four connection points, designated A, B, C, and D. A train
 * may proceed between A and D, A and C, B and D and in the case of
 * double-slips, B and C.
 * <p>
 * {@literal
 * \\      //
 *   A==-==D
 *    \\ //
 *      X
 *    // \\
 *   B==-==C
 *  //      \\
 * literal}
 * <p>
 * For drawing purposes, each LayoutSlip carries a center point and
 * displacements for A and B. The displacements for C = - the displacement for
 * A, and the displacement for D = - the displacement for B. The center point
 * and these displacements may be adjusted by the user when in edit mode.
 * <p>
 * When LayoutSlips are first created, there are no connections. Block
 * information and connections are added when available.
 * <p>
 * SignalHead names are saved here to keep track of where signals are.
 * LayoutSlip only serves as a storage place for SignalHead names. The names are
 * placed here by Set Signals at Level Crossing in Tools menu.
 *
 * @author Dave Duchamp Copyright (c) 2004-2007
 * @author George Warner Copyright (c) 2017-2019
 */
public class LayoutSlip extends LayoutTurnout {

    public int currentState = UNKNOWN;

    private String turnoutBName = "";
    private NamedBeanHandle<Turnout> namedTurnoutB = null;

    private java.beans.PropertyChangeListener mTurnoutListener = null;

    /**
     * constructor method
     */
    public LayoutSlip(String id, Point2D c, double rot, LayoutEditor layoutEditor, TurnoutType type) {
        super(id, c, layoutEditor);

        dispA = new Point2D.Double(-20.0, 0.0);
        pointA = MathUtil.add(center, dispA);
        pointC = MathUtil.subtract(center, dispA);
        dispB = new Point2D.Double(-14.0, 14.0);
        pointB = MathUtil.add(center, dispB);
        pointD = MathUtil.subtract(center, dispB);

        setSlipType(type);
        rotateCoords(rot);
    }

    // this should only be used for debugging...
    @Override
    public String toString() {
        return String.format("LayoutSlip %s (%s)", getId(), getSlipStateString(getSlipState()));
    }

    public void setTurnoutType(LayoutTurnout.TurnoutType slipType) {
        setSlipType(slipType);
    }

    public void setSlipType(TurnoutType slipType) {
        if (type != slipType) {
            type = slipType;
            turnoutStates.put(STATE_AC, new TurnoutState(Turnout.CLOSED, Turnout.CLOSED));
            turnoutStates.put(STATE_AD, new TurnoutState(Turnout.CLOSED, Turnout.THROWN));
            turnoutStates.put(STATE_BD, new TurnoutState(Turnout.THROWN, Turnout.THROWN));
            if (type == TurnoutType.SINGLE_SLIP) {
                turnoutStates.remove(STATE_BC);
            } else if (type == TurnoutType.DOUBLE_SLIP) {
                turnoutStates.put(STATE_BC, new TurnoutState(Turnout.THROWN, Turnout.CLOSED));
            } else {
                log.error("{}.setSlipType({}); invalid slip type", getName(), slipType); //I18IN
            }
        }
    }

    public TurnoutType getSlipType() {
        return type;
    }

    public int getSlipState() {
        return currentState;
    }

    public String getTurnoutBName() {
        if (namedTurnoutB != null) {
            return namedTurnoutB.getName();
        }
        return turnoutBName;
    }

    public Turnout getTurnoutB() {
        Turnout result = null;
        if (namedTurnoutB == null) {
            if (!turnoutBName.isEmpty()) {
                setTurnoutB(turnoutBName);
            }
        }
        if (namedTurnoutB != null) {
            result = namedTurnoutB.getBean();
        }
        return result;
    }

    public void setTurnoutB(@CheckForNull String tName) {
        boolean reactivate = false;
        if (namedTurnoutB != null) {
            deactivateTurnout();
            reactivate = (namedTurnout != null);
        }
        turnoutBName = tName;
        Turnout turnout = null;
        if (turnoutBName != null && !turnoutBName.isEmpty()) {
            turnout = InstanceManager.turnoutManagerInstance().getTurnout(turnoutBName);
        }
        if (turnout != null) {
            namedTurnoutB = InstanceManager.getDefault(jmri.NamedBeanHandleManager.class).getNamedBeanHandle(turnoutBName, turnout);
            activateTurnout();
        } else {
            turnoutBName = "";
            namedTurnoutB = null;
        }
        if (reactivate) {
            // this has to be called even on a delete in order
            // to re-activate namedTurnout (A) (if necessary)
            activateTurnout();
        }
    }

    /**
     * {@inheritDoc}
     */
    @Override
    public LayoutTrack getConnection(LayoutEditor.HitPointType connectionType) throws jmri.JmriException {
        switch (connectionType) {
            case SLIP_A:
                return connectA;
            case SLIP_B:
                return connectB;
            case SLIP_C:
                return connectC;
            case SLIP_D:
                return connectD;
            default:
                String errString = MessageFormat.format("{0}.getConnection({1}); Invalid Connection Type",
                        getName(), connectionType); //I18IN
                log.error(errString);
                throw new jmri.JmriException(errString);
        }
    }

    /**
     * {@inheritDoc}
     */
    @Override
    public void setConnection(LayoutEditor.HitPointType connectionType, @CheckForNull LayoutTrack o, LayoutEditor.HitPointType type) throws jmri.JmriException {
        if ((type != LayoutEditor.HitPointType.TRACK) && (type != LayoutEditor.HitPointType.NONE)) {
            String errString = MessageFormat.format("{0}.setConnection({1}, {2}, {3}); Invalid type",
                    getName(), connectionType, (o == null) ? "null" : o.getName(), type); //I18IN
            log.error(errString);
            throw new jmri.JmriException(errString);
        }
        switch (connectionType) {
            case SLIP_A:
                connectA = o;
                break;
            case SLIP_B:
                connectB = o;
                break;
            case SLIP_C:
                connectC = o;
                break;
            case SLIP_D:
                connectD = o;
                break;
            default:
                String errString = MessageFormat.format("{0}.setConnection({1}, {2}, {3}); Invalid Connection Type",
                        getName(), connectionType, (o == null) ? "null" : o.getName(), type); //I18IN
                log.error(errString);
                throw new jmri.JmriException(errString);
        }
    }

    public String getDisplayName() {
        String name = "Slip " + getId();
        String tnA = getTurnoutName();
        String tnB = getTurnoutBName();
        if ((tnA != null) && !tnA.isEmpty()) {
            name += " (" + tnA;
        }
        if ((tnB != null) && !tnB.isEmpty()) {
            if (name.contains(" (")) {
                name += ", ";
            } else {
                name += "(";
            }
            name += tnB;
        }
        if (name.contains("(")) {
            name += ")";
        }
        return name;
    }

    private String getSlipStateString(int slipState) {
        String result = Bundle.getMessage("BeanStateUnknown");
        switch (slipState) {
            case STATE_AC: {
                result = "AC";
                break;
            }
            case STATE_BD: {
                result = "BD";
                break;
            }
            case STATE_AD: {
                result = "AD";
                break;
            }
            case STATE_BC: {
                result = "BC";
                break;
            }
            default: {
                break;
            }
        }
        return result;
    }

    /**
     * Toggle slip states if clicked on, physical turnout exists, and not
     * disabled
     */
    public void toggleState(LayoutEditor.HitPointType selectedPointType) {
        if (!disabled && !(disableWhenOccupied && isOccupied())) {
            int newSlipState = getSlipState();
            switch (selectedPointType) {
                case SLIP_LEFT: {
                    switch (newSlipState) {
                        case STATE_AC: {
                            if (type == TurnoutType.SINGLE_SLIP) {
                                newSlipState = STATE_BD;
                            } else {
                                newSlipState = STATE_BC;
                            }
                            break;
                        }
                        case STATE_AD: {
                            newSlipState = STATE_BD;
                            break;
                        }
                        case STATE_BC:
                        default: {
                            newSlipState = STATE_AC;
                            break;
                        }
                        case STATE_BD: {
                            newSlipState = STATE_AD;
                            break;
                        }
                    }
                    break;
                }
                case SLIP_RIGHT: {
                    switch (newSlipState) {
                        case STATE_AC: {
                            newSlipState = STATE_AD;
                            break;
                        }
                        case STATE_AD: {
                            newSlipState = STATE_AC;
                            break;
                        }
                        case STATE_BC:
                        default: {
                            newSlipState = STATE_BD;
                            break;
                        }
                        case STATE_BD: {
                            if (type == TurnoutType.SINGLE_SLIP) {
                                newSlipState = STATE_AC;
                            } else {
                                newSlipState = STATE_BC;
                            }
                            break;
                        }
                    }
                    break;
                }
                default:
                    jmri.util.Log4JUtil.warnOnce(log, "Unexpected selectedPointType = {}", selectedPointType);
                    break;
            }   // switch
            setSlipState(newSlipState);
        }
    }

    private void setSlipState(int newSlipState) {
        if (disableWhenOccupied && isOccupied()) {
            log.debug("Turnout not changed as Block is Occupied");
        } else if (!disabled) {
            currentState = newSlipState;
            TurnoutState ts = turnoutStates.get(newSlipState);
            if (getTurnout() != null) {
                getTurnout().setCommandedState(ts.getTurnoutAState());
            }
            if (getTurnoutB() != null) {
                getTurnoutB().setCommandedState(ts.getTurnoutBState());
            }
        }
    }

    /**
     * is this turnout occupied?
     *
     * @return true if occupied
     */
    private boolean isOccupied() {
        Boolean result = false; // assume failure (pessimist!)
        switch (getSlipState()) {
            case STATE_AC: {
                result = ((getLayoutBlock().getOccupancy() == LayoutBlock.OCCUPIED)
                        || (getLayoutBlockC().getOccupancy() == LayoutBlock.OCCUPIED));
                break;
            }
            case STATE_AD: {
                result = ((getLayoutBlock().getOccupancy() == LayoutBlock.OCCUPIED)
                        || (getLayoutBlockD().getOccupancy() == LayoutBlock.OCCUPIED));
                break;
            }
            case STATE_BC: {
                result = ((getLayoutBlockB().getOccupancy() == LayoutBlock.OCCUPIED)
                        || (getLayoutBlockC().getOccupancy() == LayoutBlock.OCCUPIED));
                break;
            }
            case STATE_BD: {
                result = ((getLayoutBlockB().getOccupancy() == LayoutBlock.OCCUPIED)
                        || (getLayoutBlockD().getOccupancy() == LayoutBlock.OCCUPIED));
                break;
            }
            case UNKNOWN: {
                result = ((getLayoutBlock().getOccupancy() == LayoutBlock.OCCUPIED)
                        || (getLayoutBlockB().getOccupancy() == LayoutBlock.OCCUPIED)
                        || (getLayoutBlockC().getOccupancy() == LayoutBlock.OCCUPIED)
                        || (getLayoutBlockD().getOccupancy() == LayoutBlock.OCCUPIED));
                break;
            }
            default: {
                log.error("{}.isOccupied(); invalid slip state: {}", getName(), getSlipState());
                break;
            }
        }
        return result;
    }   // isOccupied()

    /**
     * Activate/Deactivate turnout to redraw when turnout state changes
     */
    private void activateTurnout() {
        if (namedTurnout != null) {
            namedTurnout.getBean().addPropertyChangeListener(mTurnoutListener
                    = (java.beans.PropertyChangeEvent e) -> updateState(), namedTurnout.getName(), "Layout Editor Slip");
        }
        if (namedTurnoutB != null) {
            namedTurnoutB.getBean().addPropertyChangeListener(mTurnoutListener
                    = (java.beans.PropertyChangeEvent e) -> updateState(), namedTurnoutB.getName(), "Layout Editor Slip");
        }
        updateState();
    }

    private void deactivateTurnout() {
        if (mTurnoutListener != null) {
            if (namedTurnout != null) {
                namedTurnout.getBean().removePropertyChangeListener(mTurnoutListener);
            }
            if (namedTurnoutB != null) {
                namedTurnoutB.getBean().removePropertyChangeListener(mTurnoutListener);
            }
            mTurnoutListener = null;
        }
    }

    @Override
    public Point2D getCoordsA() {
        return pointA;
    }

    @Override
    public Point2D getCoordsB() {
        return pointB;
    }

    @Override
    public Point2D getCoordsC() {
        return pointC;
    }

    @Override
    public Point2D getCoordsD() {
        return pointD;
    }

    protected Point2D getCoordsLeft() {
        Point2D leftCenter = MathUtil.midPoint(getCoordsA(), getCoordsB());
        double circleRadius = LayoutEditor.SIZE * layoutEditor.getTurnoutCircleSize();
        double leftFract = circleRadius / center.distance(leftCenter);
        return MathUtil.lerp(center, leftCenter, leftFract);
    }

    protected Point2D getCoordsRight() {
        Point2D rightCenter = MathUtil.midPoint(getCoordsC(), getCoordsD());
        double circleRadius = LayoutEditor.SIZE * layoutEditor.getTurnoutCircleSize();
        double rightFract = circleRadius / center.distance(rightCenter);
        return MathUtil.lerp(center, rightCenter, rightFract);
    }

    /**
     * return the coordinates for the specified connection type
     *
     * @param connectionType the connection type
     * @return the Point2D coordinates
     */
    @Override
    public Point2D getCoordsForConnectionType(LayoutEditor.HitPointType connectionType) {
        Point2D result = center;
        switch (connectionType) {
            case SLIP_A:
                result = getCoordsA();
                break;
            case SLIP_B:
                result = getCoordsB();
                break;
            case SLIP_C:
                result = getCoordsC();
                break;
            case SLIP_D:
                result = getCoordsD();
                break;
            case SLIP_LEFT:
                result = getCoordsLeft();
                break;
            case SLIP_RIGHT:
                result = getCoordsRight();
                break;
            default:
                log.error("{}.getCoordsForConnectionType({}); Invalid Connection Type", getName(), connectionType); //I18IN
        }
        return result;
    }

    /**
     * {@inheritDoc}
     */
    // just here for testing; should be removed when I'm done...
    @Override
    public Rectangle2D getBounds() {
        return super.getBounds();
    }

    @Override
    public void updateBlockInfo() {
        LayoutBlock b1 = null;
        LayoutBlock b2 = null;
        if (getLayoutBlock() != null) {
            getLayoutBlock().updatePaths();
        }
        if (connectA != null) {
            b1 = ((TrackSegment) connectA).getLayoutBlock();
            if ((b1 != null) && (b1 != getLayoutBlock())) {
                b1.updatePaths();
            }
        }
        if (connectC != null) {
            b2 = ((TrackSegment) connectC).getLayoutBlock();
            if ((b2 != null) && (b2 != getLayoutBlock()) && (b2 != b1)) {
                b2.updatePaths();
            }
        }

        if (connectB != null) {
            b1 = ((TrackSegment) connectB).getLayoutBlock();
            if ((b1 != null) && (b1 != getLayoutBlock())) {
                b1.updatePaths();
            }
        }
        if (connectD != null) {
            b2 = ((TrackSegment) connectD).getLayoutBlock();
            if ((b2 != null) && (b2 != getLayoutBlock()) && (b2 != b1)) {
                b2.updatePaths();
            }
        }
        reCheckBlockBoundary();
    }

    /**
     * Methods to test if mainline track or not Returns true if either
     * connecting track segment is mainline Defaults to not mainline if
     * connecting track segments are missing
     */
    @Override
    public boolean isMainline() {
        if (((connectA != null) && (((TrackSegment) connectA).isMainline()))
                || ((connectB != null) && (((TrackSegment) connectB).isMainline()))
                || ((connectC != null) && (((TrackSegment) connectC).isMainline()))
                || ((connectD != null) && (((TrackSegment) connectD).isMainline()))) {
            return true;
        } else {
            return false;
        }
    }

    /**
     * {@inheritDoc}
     */
    @Override
    protected LayoutEditor.HitPointType findHitPointType(@Nonnull Point2D hitPoint, boolean useRectangles, boolean requireUnconnected) {
        LayoutEditor.HitPointType result = LayoutEditor.HitPointType.NONE;  // assume point not on connection

        if (!requireUnconnected) {
            // calculate radius of turnout control circle
            double circleRadius = LayoutEditor.SIZE * layoutEditor.getTurnoutCircleSize();

            // get left and right centers
            Point2D leftCenter = getCoordsLeft();
            Point2D rightCenter = getCoordsRight();

            if (useRectangles) {
                // calculate turnout's left control rectangle
                Rectangle2D leftRectangle = layoutEditor.layoutEditorControlCircleRectAt(leftCenter);
                if (leftRectangle.contains(hitPoint)) {
                    //point is in this turnout's left control rectangle
                    result = LayoutEditor.HitPointType.SLIP_LEFT;
                }
                Rectangle2D rightRectangle = layoutEditor.layoutEditorControlCircleRectAt(rightCenter);
                if (rightRectangle.contains(hitPoint)) {
                    //point is in this turnout's right control rectangle
                    result = LayoutEditor.HitPointType.SLIP_RIGHT;
                }
            } else {
                //check east/west turnout control circles
                double leftDistance = hitPoint.distance(leftCenter);
                double rightDistance = hitPoint.distance(rightCenter);

                if ((leftDistance <= circleRadius) || (rightDistance <= circleRadius)) {
                    //mouse was pressed on this slip
                    result = (leftDistance < rightDistance) ? LayoutEditor.HitPointType.SLIP_LEFT : LayoutEditor.HitPointType.SLIP_RIGHT;
                }
            }
        }

        // have we found anything yet?
        if (result == LayoutEditor.HitPointType.NONE) {
            // rather than create rectangles for all the points below and
            // see if the passed in point is in one of those rectangles
            // we can create a rectangle for the passed in point and then
            // test if any of the points below are in that rectangle instead.
            Rectangle2D r = layoutEditor.layoutEditorControlRectAt(hitPoint);

            if (!requireUnconnected || (getConnectA() == null)) {
                //check the A connection point
                if (r.contains(getCoordsA())) {
                    result = LayoutEditor.HitPointType.SLIP_A;
                }
            }

            if (!requireUnconnected || (getConnectB() == null)) {
                //check the B connection point
                if (r.contains(getCoordsB())) {
                    result = LayoutEditor.HitPointType.SLIP_B;
                }
            }

            if (!requireUnconnected || (getConnectC() == null)) {
                //check the C connection point
                if (r.contains(getCoordsC())) {
                    result = LayoutEditor.HitPointType.SLIP_C;
                }
            }

            if (!requireUnconnected || (getConnectD() == null)) {
                //check the D connection point
                if (r.contains(getCoordsD())) {
                    result = LayoutEditor.HitPointType.SLIP_D;
                }
            }
        }
        return result;
    }   // findHitPointType

    /*
    * Modify coordinates methods
     */
    /**
     * set center coordinates
     *
     * @param p the coordinates to set
     */
    @Override
    public void setCoordsCenter(@Nonnull Point2D p) {
        center = p;
        pointA = MathUtil.add(center, dispA);
        pointB = MathUtil.add(center, dispB);
        pointC = MathUtil.subtract(center, dispA);
        pointD = MathUtil.subtract(center, dispB);
    }

    @Override
    public void setCoordsA(@Nonnull Point2D p) {
        pointA = p;
        dispA = MathUtil.subtract(pointA, center);
        pointC = MathUtil.subtract(center, dispA);
    }

    @Override
    public void setCoordsB(@Nonnull Point2D p) {
        pointB = p;
        dispB = MathUtil.subtract(pointB, center);
        pointD = MathUtil.subtract(center, dispB);
    }

    @Override
    public void setCoordsC(@Nonnull Point2D p) {
        pointC = p;
        dispA = MathUtil.subtract(center, pointC);
        pointA = MathUtil.add(center, dispA);
    }

    @Override
    public void setCoordsD(@Nonnull Point2D p) {
        pointD = p;
        dispB = MathUtil.subtract(center, pointD);
        pointB = MathUtil.add(center, dispB);
    }

    JPopupMenu popup = null;

    /**
     * {@inheritDoc}
     */
    @Override
    @Nonnull
    protected JPopupMenu showPopup(@CheckForNull MouseEvent mouseEvent) {
        if (popup != null) {
            popup.removeAll();
        } else {
            popup = new JPopupMenu();
        }
        if (layoutEditor.isEditable()) {
            String slipStateString = getSlipStateString(getSlipState());
            slipStateString = String.format(" (%s)", slipStateString);

            JMenuItem jmi = null;
            switch (type) {
                case SINGLE_SLIP: {
                    jmi = popup.add(Bundle.getMessage("MakeLabel", Bundle.getMessage("LayoutSingleSlip")) + getId() + slipStateString);
                    break;
                }
                case DOUBLE_SLIP: {
                    jmi = popup.add(Bundle.getMessage("MakeLabel", Bundle.getMessage("LayoutDoubleSlip")) + getId() + slipStateString);
                    break;
                }
                default: {
                    log.error("{}.showPopup(<mouseEvent>); Invalid slip type: {}", getName(), type); //I18IN
                }
            }
            if (jmi != null) {
                jmi.setEnabled(false);
            }

            if (getTurnout() == null) {
                jmi = popup.add(Bundle.getMessage("NoTurnout"));
            } else {
                String stateString = getTurnoutStateString(getTurnout().getKnownState());
                stateString = String.format(" (%s)", stateString);
                jmi = popup.add(Bundle.getMessage("BeanNameTurnout") + ": " + getTurnoutName() + stateString);
            }
            jmi.setEnabled(false);

            if (getTurnoutB() == null) {
                jmi = popup.add(Bundle.getMessage("NoTurnout"));
            } else {
                String stateString = getTurnoutStateString(getTurnoutB().getKnownState());
                stateString = String.format(" (%s)", stateString);
                jmi = popup.add(Bundle.getMessage("BeanNameTurnout") + ": " + getTurnoutBName() + stateString);
            }
            jmi.setEnabled(false);

            boolean blockAssigned = false;
            if (getBlockName().isEmpty()) {
                jmi = popup.add(Bundle.getMessage("NoBlock"));
                jmi.setEnabled(false);
            } else {
                blockAssigned = true;

                jmi = popup.add(Bundle.getMessage("MakeLabel", Bundle.getMessage("Block_ID", "A")) + getLayoutBlock().getDisplayName());
                jmi.setEnabled(false);

                // check if extra blocks have been entered
                if ((getLayoutBlockB() != null) && (getLayoutBlockB() != getLayoutBlock())) {
                    jmi = popup.add(Bundle.getMessage("MakeLabel", Bundle.getMessage("Block_ID", "B")) + getLayoutBlockB().getDisplayName());
                    jmi.setEnabled(false);
                }
                if ((getLayoutBlockC() != null) && (getLayoutBlockC() != getLayoutBlock())) {
                    jmi = popup.add(Bundle.getMessage("MakeLabel", Bundle.getMessage("Block_ID", "C")) + getLayoutBlockC().getDisplayName());
                    jmi.setEnabled(false);
                }
                if ((getLayoutBlockD() != null) && (getLayoutBlockD() != getLayoutBlock())) {
                    jmi = popup.add(Bundle.getMessage("MakeLabel", Bundle.getMessage("Block_ID", "D")) + getLayoutBlockD().getDisplayName());
                    jmi.setEnabled(false);
                }
            }

            // if there are any track connections
            if ((connectA != null) || (connectB != null)
                    || (connectC != null) || (connectD != null)) {
                JMenu connectionsMenu = new JMenu(Bundle.getMessage("Connections")); // there is no pane opening (which is what ... implies)
                if (connectA != null) {
                    connectionsMenu.add(new AbstractAction(Bundle.getMessage("MakeLabel", "A") + connectA.getName()) {
                        @Override
                        public void actionPerformed(ActionEvent e) {
                            LayoutEditorFindItems lf = layoutEditor.getFinder();
                            LayoutTrack lt = lf.findObjectByName(connectA.getName());
                            // this shouldn't ever be null... however...
                            if (lt != null) {
                                layoutEditor.setSelectionRect(lt.getBounds());
                                lt.showPopup();
                            }
                        }
                    });
                }
                if (connectB != null) {
                    connectionsMenu.add(new AbstractAction(Bundle.getMessage("MakeLabel", "B") + connectB.getName()) {
                        @Override
                        public void actionPerformed(ActionEvent e) {
                            LayoutEditorFindItems lf = layoutEditor.getFinder();
                            LayoutTrack lt = lf.findObjectByName(connectB.getName());
                            // this shouldn't ever be null... however...
                            if (lt != null) {
                                layoutEditor.setSelectionRect(lt.getBounds());
                                lt.showPopup();
                            }
                        }
                    });
                }
                if (connectC != null) {
                    connectionsMenu.add(new AbstractAction(Bundle.getMessage("MakeLabel", "C") + connectC.getName()) {
                        @Override
                        public void actionPerformed(ActionEvent e) {
                            LayoutEditorFindItems lf = layoutEditor.getFinder();
                            LayoutTrack lt = lf.findObjectByName(connectC.getName());
                            // this shouldn't ever be null... however...
                            if (lt != null) {
                                layoutEditor.setSelectionRect(lt.getBounds());
                                lt.showPopup();
                            }
                        }
                    });
                }
                if (connectD != null) {
                    connectionsMenu.add(new AbstractAction(Bundle.getMessage("MakeLabel", "D") + connectD.getName()) {
                        @Override
                        public void actionPerformed(ActionEvent e) {
                            LayoutEditorFindItems lf = layoutEditor.getFinder();
                            LayoutTrack lt = lf.findObjectByName(connectD.getName());
                            // this shouldn't ever be null... however...
                            if (lt != null) {
                                layoutEditor.setSelectionRect(lt.getBounds());
                                lt.showPopup();
                            }
                        }
                    });
                }
                popup.add(connectionsMenu);
            }

            popup.add(new JSeparator(JSeparator.HORIZONTAL));

            JCheckBoxMenuItem hiddenCheckBoxMenuItem = new JCheckBoxMenuItem(Bundle.getMessage("Hidden"));
            hiddenCheckBoxMenuItem.setSelected(hidden);
            popup.add(hiddenCheckBoxMenuItem);
            hiddenCheckBoxMenuItem.addActionListener((java.awt.event.ActionEvent e1) -> {
                JCheckBoxMenuItem o = (JCheckBoxMenuItem) e1.getSource();
                setHidden(o.isSelected());
            });

            JCheckBoxMenuItem cbmi = new JCheckBoxMenuItem(Bundle.getMessage("Disabled"));
            cbmi.setSelected(disabled);
            popup.add(cbmi);
            cbmi.addActionListener((java.awt.event.ActionEvent e2) -> {
                JCheckBoxMenuItem o = (JCheckBoxMenuItem) e2.getSource();
                setDisabled(o.isSelected());
            });

            cbmi = new JCheckBoxMenuItem(Bundle.getMessage("DisabledWhenOccupied"));
            cbmi.setSelected(disableWhenOccupied);
            popup.add(cbmi);
            cbmi.addActionListener((java.awt.event.ActionEvent e3) -> {
                JCheckBoxMenuItem o = (JCheckBoxMenuItem) e3.getSource();
                setDisableWhenOccupied(o.isSelected());
            });

            popup.add(new AbstractAction(Bundle.getMessage("ButtonEdit")) {
                @Override
                public void actionPerformed(ActionEvent e) {
                    layoutEditor.getLayoutTrackEditors().editLayoutSlip(LayoutSlip.this);
                }
            });
            popup.add(new AbstractAction(Bundle.getMessage("ButtonDelete")) {
                @Override
                public void actionPerformed(ActionEvent e) {
                    if (canRemove() && layoutEditor.removeLayoutSlip(LayoutSlip.this)) {
                        // Returned true if user did not cancel
                        remove();
                        dispose();
                    }
                }
            });
            if ((connectA == null) && (connectB == null)
                    && (connectC == null) && (connectD == null)) {
                JMenuItem rotateItem = new JMenuItem(Bundle.getMessage("Rotate") + "...");
                popup.add(rotateItem);
                rotateItem.addActionListener(
                        (ActionEvent event) -> {
                            boolean entering = true;
                            boolean error = false;
                            String newAngle = "";
                            while (entering) {
                                // prompt for rotation angle
                                error = false;
                                newAngle = JOptionPane.showInputDialog(layoutEditor,
                                        Bundle.getMessage("MakeLabel", Bundle.getMessage("EnterRotation")));
                                if (newAngle.isEmpty()) {
                                    return;  // cancelled
                                }
                                double rot = 0.0;
                                try {
                                    rot = Double.parseDouble(newAngle);
                                } catch (Exception e1) {
                                    JOptionPane.showMessageDialog(layoutEditor, Bundle.getMessage("Error3")
                                            + " " + e1, Bundle.getMessage("ErrorTitle"), JOptionPane.ERROR_MESSAGE);
                                    error = true;
                                    newAngle = "";
                                }
                                if (!error) {
                                    entering = false;
                                    if (rot != 0.0) {
                                        rotateCoords(rot);
                                        layoutEditor.redrawPanel();
                                    }
                                }
                            }
                        }
                );
            }
            if ((getTurnout() != null) && (getTurnoutB() != null)) {
                if (blockAssigned) {
                    AbstractAction ssaa = new AbstractAction(Bundle.getMessage("SetSignals")) {
                        @Override
                        public void actionPerformed(ActionEvent e) {
                            layoutEditor.getLETools().setSignalsAtSlipFromMenu(
                                    LayoutSlip.this,
                                    getLayoutEditorToolBarPanel().signalIconEditor,
                                    getLayoutEditorToolBarPanel().signalFrame);
                        }
                    };
                    JMenu jm = new JMenu(Bundle.getMessage("SignalHeads"));
                    if (layoutEditor.getLETools().addLayoutSlipSignalHeadInfoToMenu(
                            LayoutSlip.this, jm)) {
                        jm.add(ssaa);
                        popup.add(jm);
                    } else {
                        popup.add(ssaa);
                    }

                }

                final String[] boundaryBetween = getBlockBoundaries();
                boolean blockBoundaries = false;

                for (int i = 0; i < 4; i++) {
                    if (boundaryBetween[i] != null) {
                        blockBoundaries = true;
                    }
                }
                if (blockBoundaries) {
                    popup.add(new AbstractAction(Bundle.getMessage("SetSignalMasts")) {
                        @Override
                        public void actionPerformed(ActionEvent e) {
                            layoutEditor.getLETools().setSignalMastsAtSlipFromMenu(
                                    LayoutSlip.this,
                                    boundaryBetween,
                                    getLayoutEditorToolBarPanel().signalFrame);
                        }
                    });
                    popup.add(new AbstractAction(Bundle.getMessage("SetSensors")) {
                        @Override
                        public void actionPerformed(ActionEvent e) {
                            layoutEditor.getLETools().setSensorsAtSlipFromMenu(
                                    LayoutSlip.this, boundaryBetween,
                                    getLayoutEditorToolBarPanel().sensorIconEditor,
                                    getLayoutEditorToolBarPanel().sensorFrame);
                        }
                    });
                }

                if (jmri.InstanceManager.getDefault(LayoutBlockManager.class).isAdvancedRoutingEnabled()
                        && blockAssigned) {
                    popup.add(new AbstractAction(Bundle.getMessage("ViewBlockRouting")) {
                        @Override
                        public void actionPerformed(ActionEvent event) {
                            AbstractAction routeTableAction = new LayoutBlockRouteTableAction("ViewRouting", getLayoutBlock());
                            routeTableAction.actionPerformed(event);
                        }
                    });
                }
            }
            setAdditionalEditPopUpMenu(popup);
            layoutEditor.setShowAlignmentMenu(popup);
            popup.show(mouseEvent.getComponent(), mouseEvent.getX(), mouseEvent.getY());
        } else if (!viewAdditionalMenu.isEmpty()) {
            setAdditionalViewPopUpMenu(popup);
            popup.show(mouseEvent.getComponent(), mouseEvent.getX(), mouseEvent.getY());
        }
        return popup;
    }   // showPopup

    @Override
    public String[] getBlockBoundaries() {
        final String[] boundaryBetween = new String[4];

        if ((!getBlockName().isEmpty()) && (getLayoutBlock() != null)) {
            if ((connectA instanceof TrackSegment) && (((TrackSegment) connectA).getLayoutBlock() != getLayoutBlock())) {
                try {
                    boundaryBetween[0] = (((TrackSegment) connectA).getLayoutBlock().getDisplayName() + " - " + getLayoutBlock().getDisplayName());
                } catch (java.lang.NullPointerException e) {
                    //Can be considered normal if tracksegement hasn't yet been allocated a block
                    log.debug("TrackSegement at connection A doesn't contain a layout block");
                }
            }
            if ((connectC instanceof TrackSegment) && (((TrackSegment) connectC).getLayoutBlock() != getLayoutBlock())) {
                try {
                    boundaryBetween[2] = (((TrackSegment) connectC).getLayoutBlock().getDisplayName() + " - " + getLayoutBlock().getDisplayName());
                } catch (java.lang.NullPointerException e) {
                    //Can be considered normal if tracksegement hasn't yet been allocated a block
                    log.debug("TrackSegement at connection C doesn't contain a layout block");
                }
            }
            if ((connectB instanceof TrackSegment) && (((TrackSegment) connectB).getLayoutBlock() != getLayoutBlock())) {
                try {
                    boundaryBetween[1] = (((TrackSegment) connectB).getLayoutBlock().getDisplayName() + " - " + getLayoutBlock().getDisplayName());
                } catch (java.lang.NullPointerException e) {
                    //Can be considered normal if tracksegement hasn't yet been allocated a block
                    log.debug("TrackSegement at connection B doesn't contain a layout block");
                }
            }
            if ((connectD instanceof TrackSegment) && (((TrackSegment) connectD).getLayoutBlock() != getLayoutBlock())) {
                try {
                    boundaryBetween[3] = (((TrackSegment) connectD).getLayoutBlock().getDisplayName() + " - " + getLayoutBlock().getDisplayName());
                } catch (java.lang.NullPointerException e) {
                    //Can be considered normal if tracksegement hasn't yet been allocated a block
                    log.debug("TrackSegement at connection D doesn't contain a layout block");
                }
            }
        }
        return boundaryBetween;
    }

    /**
     * Clean up when this object is no longer needed. Should not be called while
     * the object is still displayed; see remove()
     */
    @Override
    public void dispose() {
        if (popup != null) {
            popup.removeAll();
        }
        popup = null;
    }

    /**
     * Removes this object from display and persistance
     */
    @Override
    public void remove() {
        disableSML(getSignalAMast());
        disableSML(getSignalBMast());
        disableSML(getSignalCMast());
        disableSML(getSignalDMast());
        removeSML(getSignalAMast());
        removeSML(getSignalBMast());
        removeSML(getSignalCMast());
        removeSML(getSignalDMast());
    }

    private void disableSML(SignalMast signalMast) {
        if (signalMast == null) {
            return;
        }
        InstanceManager.getDefault(jmri.SignalMastLogicManager.class).disableLayoutEditorUse(signalMast);
    }

    HashMap<Integer, TurnoutState> turnoutStates = new LinkedHashMap<>(4);

    public HashMap<Integer, TurnoutState> getTurnoutStates() {
        return turnoutStates;
    }

    public int getTurnoutState(@Nonnull Turnout turn, int state) {
        if (turn == getTurnout()) {
            return getTurnoutState(state);
        }
        return getTurnoutBState(state);
    }

    public int getTurnoutState(int state) {
        return turnoutStates.get(state).getTurnoutAState();
    }

    public int getTurnoutBState(int state) {
        return turnoutStates.get(state).getTurnoutBState();
    }

    public void setTurnoutStates(int state, @Nonnull String turnStateA, @Nonnull String turnStateB) {
        if (!turnoutStates.containsKey(state)) {
            log.error("{}.setTurnoutStates({}, {}, {}); invalid state for slip",
                    getName(), state, turnStateA, turnStateB);
            return;
        }
        turnoutStates.get(state).setTurnoutAState(Integer.parseInt(turnStateA));
        turnoutStates.get(state).setTurnoutBState(Integer.parseInt(turnStateB));
    }

    //Internal call to update the state of the slip depending upon the turnout states.
    private void updateState() {
        if ((getTurnout() != null) && (getTurnoutB() != null)) {
            int state_a = getTurnout().getKnownState();
            int state_b = getTurnoutB().getKnownState();
            for (Entry<Integer, TurnoutState> en : turnoutStates.entrySet()) {
                if (en.getValue().getTurnoutAState() == state_a) {
                    if (en.getValue().getTurnoutBState() == state_b) {
                        currentState = en.getKey();
                        layoutEditor.redrawPanel();
                        return;
                    }
                }
            }
        }
    }

    /**
     * Check if either turnout is inconsistent. This is used to create an
     * alternate slip image.
     *
     * @return true if either turnout is inconsistent.
     */
    private boolean isTurnoutInconsistent() {
        Turnout tA = getTurnout();
        if (tA != null && tA.getKnownState() == INCONSISTENT) {
            return true;
        }
        Turnout tB = getTurnoutB();
        if (tB != null && tB.getKnownState() == INCONSISTENT) {
            return true;
        }
        return false;
    }

    @Override
    protected void draw1(Graphics2D g2, boolean drawMain, boolean isBlock) {
        Point2D pA = getCoordsA();
        Point2D pB = getCoordsB();
        Point2D pC = getCoordsC();
        Point2D pD = getCoordsD();

        boolean mainlineA = isMainlineA();
        boolean mainlineB = isMainlineB();
        boolean mainlineC = isMainlineC();
        boolean mainlineD = isMainlineD();

        boolean drawUnselectedLeg = layoutEditor.isTurnoutDrawUnselectedLeg()
                || isTurnoutInconsistent();

        int slipState = getSlipState();

        Color color = g2.getColor();

        // if this isn't a block line all these will be the same color
        Color colorA = color, colorB = color, colorC = color, colorD = color;

        if (isBlock) {
            LayoutBlock layoutBlockA = getLayoutBlock();
            colorA = (layoutBlockA != null) ? layoutBlockA.getBlockTrackColor() : color;
            LayoutBlock layoutBlockB = getLayoutBlockB();
            colorB = (layoutBlockB != null) ? layoutBlockB.getBlockTrackColor() : color;
            LayoutBlock layoutBlockC = getLayoutBlockC();
            colorC = (layoutBlockC != null) ? layoutBlockC.getBlockTrackColor() : color;
            LayoutBlock layoutBlockD = getLayoutBlockD();
            colorD = (layoutBlockD != null) ? layoutBlockD.getBlockTrackColor() : color;

            if (slipState == STATE_AC) {
                colorA = (layoutBlockA != null) ? layoutBlockA.getBlockColor() : color;
                colorC = (layoutBlockC != null) ? layoutBlockC.getBlockColor() : color;
            } else if (slipState == STATE_BD) {
                colorB = (layoutBlockB != null) ? layoutBlockB.getBlockColor() : color;
                colorD = (layoutBlockD != null) ? layoutBlockD.getBlockColor() : color;
            } else if (slipState == STATE_AD) {
                colorA = (layoutBlockA != null) ? layoutBlockA.getBlockColor() : color;
                colorD = (layoutBlockD != null) ? layoutBlockD.getBlockColor() : color;
            } else if (slipState == STATE_BC) {
                colorB = (layoutBlockB != null) ? layoutBlockB.getBlockColor() : color;
                colorC = (layoutBlockC != null) ? layoutBlockC.getBlockColor() : color;
            }
        }
        Point2D oneForthPointAC = MathUtil.oneFourthPoint(pA, pC);
        Point2D oneThirdPointAC = MathUtil.oneThirdPoint(pA, pC);
        Point2D midPointAC = MathUtil.midPoint(pA, pC);
        Point2D twoThirdsPointAC = MathUtil.twoThirdsPoint(pA, pC);
        Point2D threeFourthsPointAC = MathUtil.threeFourthsPoint(pA, pC);

        Point2D oneForthPointBD = MathUtil.oneFourthPoint(pB, pD);
        Point2D oneThirdPointBD = MathUtil.oneThirdPoint(pB, pD);
        Point2D midPointBD = MathUtil.midPoint(pB, pD);
        Point2D twoThirdsPointBD = MathUtil.twoThirdsPoint(pB, pD);
        Point2D threeFourthsPointBD = MathUtil.threeFourthsPoint(pB, pD);

        Point2D midPointAD = MathUtil.midPoint(oneThirdPointAC, twoThirdsPointBD);
        Point2D midPointBC = MathUtil.midPoint(oneThirdPointBD, twoThirdsPointAC);

        if (slipState == STATE_AD) {
            // draw A<===>D
            if (drawMain == mainlineA) {
                g2.setColor(colorA);
                g2.draw(new Line2D.Double(pA, oneThirdPointAC));
                g2.draw(new Line2D.Double(oneThirdPointAC, midPointAD));
            }
            if (drawMain == mainlineD) {
                g2.setColor(colorD);
                g2.draw(new Line2D.Double(midPointAD, twoThirdsPointBD));
                g2.draw(new Line2D.Double(twoThirdsPointBD, pD));
            }
        } else if (slipState == STATE_AC) {
            // draw A<===>C
            if (drawMain == mainlineA) {
                g2.setColor(colorA);
                g2.draw(new Line2D.Double(pA, oneThirdPointAC));
                g2.draw(new Line2D.Double(oneThirdPointAC, midPointAC));
            }
            if (drawMain == mainlineC) {
                g2.setColor(colorC);
                g2.draw(new Line2D.Double(midPointAC, twoThirdsPointAC));
                g2.draw(new Line2D.Double(twoThirdsPointAC, pC));
            }
        } else if (slipState == STATE_BD) {
            // draw B<===>D
            if (drawMain == mainlineB) {
                g2.setColor(colorB);
                g2.draw(new Line2D.Double(pB, oneThirdPointBD));
                g2.draw(new Line2D.Double(oneThirdPointBD, midPointBD));
            }
            if (drawMain == mainlineD) {
                g2.setColor(colorD);
                g2.draw(new Line2D.Double(midPointBD, twoThirdsPointBD));
                g2.draw(new Line2D.Double(twoThirdsPointBD, pD));
            }
        } else if (slipState == STATE_BC) {
            if (getTurnoutType() == TurnoutType.DOUBLE_SLIP) {
                // draw B<===>C
                if (drawMain == mainlineB) {
                    g2.setColor(colorB);
                    g2.draw(new Line2D.Double(pB, oneThirdPointBD));
                    g2.draw(new Line2D.Double(oneThirdPointBD, midPointBC));
                }
                if (drawMain == mainlineC) {
                    g2.setColor(colorC);
                    g2.draw(new Line2D.Double(midPointBC, twoThirdsPointAC));
                    g2.draw(new Line2D.Double(twoThirdsPointAC, pC));
                }
            }   // DOUBLE_SLIP
        }

        if (!isBlock || drawUnselectedLeg) {
            if (slipState == STATE_AC) {
                if (drawMain == mainlineB) {
                    g2.setColor(colorB);
                    g2.draw(new Line2D.Double(pB, oneForthPointBD));
                }
                if (drawMain == mainlineD) {
                    g2.setColor(colorD);
                    g2.draw(new Line2D.Double(threeFourthsPointBD, pD));
                }
            } else if (slipState == STATE_BD) {
                if (drawMain == mainlineA) {
                    g2.setColor(colorA);
                    g2.draw(new Line2D.Double(pA, oneForthPointAC));
                }
                if (drawMain == mainlineC) {
                    g2.setColor(colorC);
                    g2.draw(new Line2D.Double(threeFourthsPointAC, pC));
                }
            } else if (slipState == STATE_AD) {
                if (drawMain == mainlineB) {
                    g2.setColor(colorB);
                    g2.draw(new Line2D.Double(pB, oneForthPointBD));
                }
                if (drawMain == mainlineC) {
                    g2.setColor(colorC);
                    g2.draw(new Line2D.Double(threeFourthsPointAC, pC));
                }
            } else if (slipState == STATE_BC) {
                if (drawMain == mainlineA) {
                    g2.setColor(colorA);
                    g2.draw(new Line2D.Double(pA, oneForthPointAC));
                }
                if (drawMain == mainlineD) {
                    g2.setColor(colorD);
                    g2.draw(new Line2D.Double(threeFourthsPointBD, pD));
                }
            } else {
                if (drawMain == mainlineA) {
                    g2.setColor(colorA);
                    g2.draw(new Line2D.Double(pA, oneForthPointAC));
                }
                if (drawMain == mainlineB) {
                    g2.setColor(colorB);
                    g2.draw(new Line2D.Double(pB, oneForthPointBD));
                }
                if (drawMain == mainlineC) {
                    g2.setColor(colorC);
                    g2.draw(new Line2D.Double(threeFourthsPointAC, pC));
                }
                if (drawMain == mainlineD) {
                    g2.setColor(colorD);
                    g2.draw(new Line2D.Double(threeFourthsPointBD, pD));
                }
            }
        }
    }   // draw1

    /**
     * {@inheritDoc}
     */
    @Override
    protected void draw2(Graphics2D g2, boolean drawMain, float railDisplacement) {
        Point2D pA = getCoordsA();
        Point2D pB = getCoordsB();
        Point2D pC = getCoordsC();
        Point2D pD = getCoordsD();
        Point2D pM = getCoordsCenter();

        Point2D vAC = MathUtil.normalize(MathUtil.subtract(pC, pA), railDisplacement);
        double dirAC_DEG = MathUtil.computeAngleDEG(pA, pC);
        Point2D vACo = MathUtil.orthogonal(vAC);
        Point2D pAL = MathUtil.subtract(pA, vACo);
        Point2D pAR = MathUtil.add(pA, vACo);
        Point2D pCL = MathUtil.subtract(pC, vACo);
        Point2D pCR = MathUtil.add(pC, vACo);

        Point2D vBD = MathUtil.normalize(MathUtil.subtract(pD, pB), railDisplacement);
        double dirBD_DEG = MathUtil.computeAngleDEG(pB, pD);
        Point2D vBDo = MathUtil.orthogonal(vBD);
        Point2D pBL = MathUtil.subtract(pB, vBDo);
        Point2D pBR = MathUtil.add(pB, vBDo);
        Point2D pDL = MathUtil.subtract(pD, vBDo);
        Point2D pDR = MathUtil.add(pD, vBDo);

        double deltaDEG = MathUtil.absDiffAngleDEG(dirAC_DEG, dirBD_DEG);
        double deltaRAD = Math.toRadians(deltaDEG);

        double hypotV = railDisplacement / Math.cos((Math.PI - deltaRAD) / 2.0);
        double hypotK = railDisplacement / Math.cos(deltaRAD / 2.0);

        log.debug("dir AC: {}, BD: {}, diff: {}", dirAC_DEG, dirBD_DEG, deltaDEG);

        Point2D vDisK = MathUtil.normalize(MathUtil.subtract(vAC, vBD), hypotK);
        Point2D vDisV = MathUtil.normalize(MathUtil.orthogonal(vDisK), hypotV);
        Point2D pKL = MathUtil.subtract(pM, vDisK);
        Point2D pKR = MathUtil.add(pM, vDisK);
        Point2D pVL = MathUtil.add(pM, vDisV);
        Point2D pVR = MathUtil.subtract(pM, vDisV);

        // this is the vector (rail gaps) for the diamond parts
        double railGap = 2.0 / Math.sin(deltaRAD);
        Point2D vAC2 = MathUtil.normalize(vAC, railGap);
        Point2D vBD2 = MathUtil.normalize(vBD, railGap);
        // KR and VR toward A, KL and VL toward C
        Point2D pKRtA = MathUtil.subtract(pKR, vAC2);
        Point2D pVRtA = MathUtil.subtract(pVR, vAC2);
        Point2D pKLtC = MathUtil.add(pKL, vAC2);
        Point2D pVLtC = MathUtil.add(pVL, vAC2);

        // VR and KL toward B, KR and VL toward D
        Point2D pVRtB = MathUtil.subtract(pVR, vBD2);
        Point2D pKLtB = MathUtil.subtract(pKL, vBD2);
        Point2D pKRtD = MathUtil.add(pKR, vBD2);
        Point2D pVLtD = MathUtil.add(pVL, vBD2);

        // outer (closed) switch points
        Point2D pAPL = MathUtil.add(pAL, MathUtil.subtract(pVL, pAR));
        Point2D pBPR = MathUtil.add(pBR, MathUtil.subtract(pVL, pBL));
        Point2D pCPR = MathUtil.add(pCR, MathUtil.subtract(pVR, pCL));
        Point2D pDPL = MathUtil.add(pDL, MathUtil.subtract(pVR, pDR));

        // this is the vector (rail gaps) for the inner (open) switch points
        Point2D vACo2 = MathUtil.normalize(vACo, 2.0);
        Point2D vBDo2 = MathUtil.normalize(vBDo, 2.0);
        Point2D pASL = MathUtil.add(pAPL, vACo2);
        Point2D pBSR = MathUtil.subtract(pBPR, vBDo2);
        Point2D pCSR = MathUtil.subtract(pCPR, vACo2);
        Point2D pDSL = MathUtil.add(pDPL, vBDo2);

        Point2D pVLP = MathUtil.add(pVLtD, vAC2);
        Point2D pVRP = MathUtil.subtract(pVRtA, vBD2);

        Point2D pKLH = MathUtil.midPoint(pM, pKL);
        Point2D pKRH = MathUtil.midPoint(pM, pKR);

        boolean mainlineA = isMainlineA();
        boolean mainlineB = isMainlineB();
        boolean mainlineC = isMainlineC();
        boolean mainlineD = isMainlineD();

        if (drawMain == mainlineA) {
            g2.draw(new Line2D.Double(pAR, pVL));
            g2.draw(new Line2D.Double(pVLtD, pKLtB));
            GeneralPath path = new GeneralPath();
            path.moveTo(pAL.getX(), pAL.getY());
            path.lineTo(pAPL.getX(), pAPL.getY());
            path.quadTo(pKL.getX(), pKL.getY(), pDPL.getX(), pDPL.getY());
            g2.draw(path);
        }
        if (drawMain == mainlineB) {
            g2.draw(new Line2D.Double(pBL, pVL));
            g2.draw(new Line2D.Double(pVLtC, pKRtA));
            if (getTurnoutType() == TurnoutType.DOUBLE_SLIP) {
                GeneralPath path = new GeneralPath();
                path.moveTo(pBR.getX(), pBR.getY());
                path.lineTo(pBPR.getX(), pBPR.getY());
                path.quadTo(pKR.getX(), pKR.getY(), pCPR.getX(), pCPR.getY());
                g2.draw(path);
            } else {
                g2.draw(new Line2D.Double(pBR, pKR));
            }
        }
        if (drawMain == mainlineC) {
            g2.draw(new Line2D.Double(pCL, pVR));
            g2.draw(new Line2D.Double(pVRtB, pKRtD));
            if (getTurnoutType() == TurnoutType.DOUBLE_SLIP) {
                GeneralPath path = new GeneralPath();
                path.moveTo(pCR.getX(), pCR.getY());
                path.lineTo(pCPR.getX(), pCPR.getY());
                path.quadTo(pKR.getX(), pKR.getY(), pBPR.getX(), pBPR.getY());
                g2.draw(path);
            } else {
                g2.draw(new Line2D.Double(pCR, pKR));
            }
        }
        if (drawMain == mainlineD) {
            g2.draw(new Line2D.Double(pDR, pVR));
            g2.draw(new Line2D.Double(pVRtA, pKLtC));
            GeneralPath path = new GeneralPath();
            path.moveTo(pDL.getX(), pDL.getY());
            path.lineTo(pDPL.getX(), pDPL.getY());
            path.quadTo(pKL.getX(), pKL.getY(), pAPL.getX(), pAPL.getY());
            g2.draw(path);
        }

        int slipState = getSlipState();
        if (slipState == STATE_AD) {
            if (drawMain == mainlineA) {
                g2.draw(new Line2D.Double(pASL, pKL));
                g2.draw(new Line2D.Double(pVLP, pKLH));
            }
            if (drawMain == mainlineB) {
                g2.draw(new Line2D.Double(pBPR, pKR));
                g2.draw(new Line2D.Double(pVLtC, pKRH));
            }
            if (drawMain == mainlineC) {
                g2.draw(new Line2D.Double(pCPR, pKR));
                g2.draw(new Line2D.Double(pVRtB, pKRH));
            }
            if (drawMain == mainlineD) {
                g2.draw(new Line2D.Double(pDSL, pKL));
                g2.draw(new Line2D.Double(pVRP, pKLH));
            }
        } else if (slipState == STATE_AC) {
            if (drawMain == mainlineA) {
                g2.draw(new Line2D.Double(pAPL, pKL));
                g2.draw(new Line2D.Double(pVLtD, pKLH));
            }
            if (drawMain == mainlineB) {
                g2.draw(new Line2D.Double(pBSR, pKR));
                g2.draw(new Line2D.Double(pVLP, pKRH));
            }
            if (drawMain == mainlineC) {
                g2.draw(new Line2D.Double(pCPR, pKR));
                g2.draw(new Line2D.Double(pVRtB, pKRH));
            }
            if (drawMain == mainlineD) {
                g2.draw(new Line2D.Double(pDSL, pKL));
                g2.draw(new Line2D.Double(pVRP, pKLH));
            }
        } else if (slipState == STATE_BD) {
            if (drawMain == mainlineA) {
                g2.draw(new Line2D.Double(pASL, pKL));
                g2.draw(new Line2D.Double(pVLP, pKLH));
            }
            if (drawMain == mainlineB) {
                g2.draw(new Line2D.Double(pBPR, pKR));
                g2.draw(new Line2D.Double(pVLtC, pKRH));
            }
            if (drawMain == mainlineC) {
                g2.draw(new Line2D.Double(pCSR, pKR));
                g2.draw(new Line2D.Double(pVRP, pKRH));
            }
            if (drawMain == mainlineD) {
                g2.draw(new Line2D.Double(pDPL, pKL));
                g2.draw(new Line2D.Double(pVRtA, pKLH));
            }
        } else if ((getTurnoutType() == TurnoutType.DOUBLE_SLIP)
                && (slipState == STATE_BC)) {
            if (drawMain == mainlineA) {
                g2.draw(new Line2D.Double(pAPL, pKL));
                g2.draw(new Line2D.Double(pVLtD, pKLH));
            }
            if (drawMain == mainlineB) {
                g2.draw(new Line2D.Double(pBSR, pKR));
                g2.draw(new Line2D.Double(pVLP, pKRH));
            }
            if (drawMain == mainlineC) {
                g2.draw(new Line2D.Double(pCSR, pKR));
                g2.draw(new Line2D.Double(pVRP, pKRH));
            }
            if (drawMain == mainlineD) {
                g2.draw(new Line2D.Double(pDPL, pKL));
                g2.draw(new Line2D.Double(pVRtA, pKLH));
            }
        }   // DOUBLE_SLIP
    }   // draw2

    /**
     * {@inheritDoc}
     */
    @Override
    protected void highlightUnconnected(Graphics2D g2, LayoutEditor.HitPointType specificType) {
        if (((specificType == LayoutEditor.HitPointType.NONE) || (specificType == LayoutEditor.HitPointType.SLIP_A))
                && (getConnectA() == null)) {
            g2.fill(trackControlCircleAt(getCoordsA()));
        }

        if (((specificType == LayoutEditor.HitPointType.NONE) || (specificType == LayoutEditor.HitPointType.SLIP_B))
                && (getConnectB() == null)) {
            g2.fill(trackControlCircleAt(getCoordsB()));
        }

        if (((specificType == LayoutEditor.HitPointType.NONE) || (specificType == LayoutEditor.HitPointType.SLIP_C))
                && (getConnectC() == null)) {
            g2.fill(trackControlCircleAt(getCoordsC()));
        }

        if (((specificType == LayoutEditor.HitPointType.NONE) || (specificType == LayoutEditor.HitPointType.SLIP_D))
                && (getConnectD() == null)) {
            g2.fill(trackControlCircleAt(getCoordsD()));
        }
    }

    @Override
    protected void drawTurnoutControls(Graphics2D g2) {
        if (!disabled && !(disableWhenOccupied && isOccupied())) {
            // TODO: query user base if this is "acceptable" (can obstruct state)
            if (false) {
                int stateA = UNKNOWN;
                Turnout toA = getTurnout();
                if (toA != null) {
                    stateA = toA.getKnownState();
                }

                Color foregroundColor = g2.getColor();
                Color backgroundColor = g2.getBackground();

                if (stateA == Turnout.THROWN) {
                    g2.setColor(backgroundColor);
                } else if (stateA != Turnout.CLOSED) {
                    g2.setColor(Color.GRAY);
                }
                Point2D rightCircleCenter = getCoordsRight();
                if (layoutEditor.isTurnoutFillControlCircles()) {
                    g2.fill(trackControlCircleAt(rightCircleCenter));
                } else {
                    g2.draw(trackControlCircleAt(rightCircleCenter));
                }
                if (stateA != Turnout.CLOSED) {
                    g2.setColor(foregroundColor);
                }

                int stateB = UNKNOWN;
                Turnout toB = getTurnoutB();
                if (toB != null) {
                    stateB = toB.getKnownState();
                }

                if (stateB == Turnout.THROWN) {
                    g2.setColor(backgroundColor);
                } else if (stateB != Turnout.CLOSED) {
                    g2.setColor(Color.GRAY);
                }
                // drawHidden left/right turnout control circles
                Point2D leftCircleCenter = getCoordsLeft();
                if (layoutEditor.isTurnoutFillControlCircles()) {
                    g2.fill(trackControlCircleAt(leftCircleCenter));
                } else {
                    g2.draw(trackControlCircleAt(leftCircleCenter));
                }
                if (stateB != Turnout.CLOSED) {
                    g2.setColor(foregroundColor);
                }
            } else {
                Point2D rightCircleCenter = getCoordsRight();
                g2.draw(trackControlCircleAt(rightCircleCenter));
                Point2D leftCircleCenter = getCoordsLeft();
                g2.draw(trackControlCircleAt(leftCircleCenter));
            }
        }
    } // drawTurnoutControls

    public static class TurnoutState {

        private int turnoutA = Turnout.CLOSED;
        private int turnoutB = Turnout.CLOSED;
        private JComboBox<String> turnoutABox;
        private JComboBox<String> turnoutBBox;

        TurnoutState(int turnoutA, int turnoutB) {
            this.turnoutA = turnoutA;
            this.turnoutB = turnoutB;
        }

        public int getTurnoutAState() {
            return turnoutA;
        }

        public int getTurnoutBState() {
            return turnoutB;
        }

        public void setTurnoutAState(int state) {
            turnoutA = state;
        }

        public void setTurnoutBState(int state) {
            turnoutB = state;
        }

        public JComboBox<String> getComboA() {
            if (turnoutABox == null) {
                String[] state = new String[]{InstanceManager.turnoutManagerInstance().getClosedText(),
                    InstanceManager.turnoutManagerInstance().getThrownText()};
                turnoutABox = new JComboBox<>(state);
                if (turnoutA == Turnout.THROWN) {
                    turnoutABox.setSelectedIndex(1);
                }
            }
            return turnoutABox;
        }

        public JComboBox<String> getComboB() {
            if (turnoutBBox == null) {
                String[] state = new String[]{InstanceManager.turnoutManagerInstance().getClosedText(),
                    InstanceManager.turnoutManagerInstance().getThrownText()};
                turnoutBBox = new JComboBox<>(state);
                if (turnoutB == Turnout.THROWN) {
                    turnoutBBox.setSelectedIndex(1);
                }
            }
            return turnoutBBox;
        }

        public int getTestTurnoutAState() {
            int result = Turnout.THROWN;
            if (turnoutABox != null) {
                if (turnoutABox.getSelectedIndex() == 0) {
                    result = Turnout.CLOSED;
                }
            }
            return result;
        }

        public int getTestTurnoutBState() {
            int result = Turnout.THROWN;
            if (turnoutBBox != null) {
                if (turnoutBBox.getSelectedIndex() == 0) {
                    result = Turnout.CLOSED;
                }
            }
            return result;
        }

        public void updateStatesFromCombo() {
            if ((turnoutABox != null) && (turnoutBBox != null)) {
                turnoutA = getTestTurnoutAState();
                turnoutB = getTestTurnoutBState();
            }
        }

        @Override
        public boolean equals(Object object) {
            if (this == object) {
                return true;
            }
            if (object == null) {
                return false;
            }
            if (!(object instanceof TurnoutState)) {
                return false;
            }
            TurnoutState tso = (TurnoutState) object;

            return ((getTurnoutAState() == tso.getTurnoutAState())
                    && (getTurnoutBState() == tso.getTurnoutBState()));
        }

        /**
         * Hash on the header
         */
        @Override
        public int hashCode() {
            int result = 7;
            result = (37 * result) + getTurnoutAState();
            result = (37 * result) + getTurnoutBState();

            return result;
        }

    }   // class TurnoutState

    /*
    this is used by ConnectivityUtil to determine the turnout state necessary to get from prevLayoutBlock ==> currLayoutBlock ==> nextLayoutBlock
     */
    @Override
    protected int getConnectivityStateForLayoutBlocks(
            @CheckForNull LayoutBlock thisLayoutBlock,
            @CheckForNull LayoutBlock prevLayoutBlock,
            @CheckForNull LayoutBlock nextLayoutBlock,
            boolean suppress) {
        int result = Turnout.UNKNOWN;
        LayoutBlock layoutBlockA = ((TrackSegment) getConnectA()).getLayoutBlock();
        LayoutBlock layoutBlockB = ((TrackSegment) getConnectB()).getLayoutBlock();
        LayoutBlock layoutBlockC = ((TrackSegment) getConnectC()).getLayoutBlock();
        LayoutBlock layoutBlockD = ((TrackSegment) getConnectD()).getLayoutBlock();

        if (layoutBlockA == thisLayoutBlock) {
            if (layoutBlockC == nextLayoutBlock || layoutBlockC == prevLayoutBlock) {
                result = LayoutSlip.STATE_AC;
            } else if (layoutBlockD == nextLayoutBlock || layoutBlockD == prevLayoutBlock) {
                result = LayoutSlip.STATE_AD;
            } else if (layoutBlockC == thisLayoutBlock) {
                result = LayoutSlip.STATE_AC;
            } else if (layoutBlockD == thisLayoutBlock) {
                result = LayoutSlip.STATE_AD;
            }
        } else if (layoutBlockB == thisLayoutBlock) {
            if (getTurnoutType() == TurnoutType.DOUBLE_SLIP) {
                if (layoutBlockD == nextLayoutBlock || layoutBlockD == prevLayoutBlock) {
                    result = LayoutSlip.STATE_BD;
                } else if (layoutBlockC == nextLayoutBlock || layoutBlockC == prevLayoutBlock) {
                    result = LayoutSlip.STATE_BC;
                } else if (layoutBlockD == thisLayoutBlock) {
                    result = LayoutSlip.STATE_BD;
                } else if (layoutBlockC == thisLayoutBlock) {
                    result = LayoutSlip.STATE_BC;
                }
            } else {
                if (layoutBlockD == nextLayoutBlock || layoutBlockD == prevLayoutBlock) {
                    result = LayoutSlip.STATE_BD;
                } else if (layoutBlockD == thisLayoutBlock) {
                    result = LayoutSlip.STATE_BD;
                }
            }
        } else if (layoutBlockC == thisLayoutBlock) {
            if (getTurnoutType() == TurnoutType.DOUBLE_SLIP) {
                if (layoutBlockA == nextLayoutBlock || layoutBlockA == prevLayoutBlock) {
                    result = LayoutSlip.STATE_AC;
                } else if (layoutBlockB == nextLayoutBlock || layoutBlockB == prevLayoutBlock) {
                    result = LayoutSlip.STATE_BC;
                } else if (layoutBlockA == thisLayoutBlock) {
                    result = LayoutSlip.STATE_AC;
                } else if (layoutBlockB == thisLayoutBlock) {
                    result = LayoutSlip.STATE_BC;
                }
            } else {
                if (layoutBlockA == nextLayoutBlock || layoutBlockA == prevLayoutBlock) {
                    result = LayoutSlip.STATE_AC;
                } else if (layoutBlockA == thisLayoutBlock) {
                    result = LayoutSlip.STATE_AC;
                }
            }
        } else if (layoutBlockD == thisLayoutBlock) {
            if (layoutBlockA == nextLayoutBlock || layoutBlockA == prevLayoutBlock) {
                result = LayoutSlip.STATE_AD;
            } else if (layoutBlockB == nextLayoutBlock || layoutBlockB == prevLayoutBlock) {
                result = LayoutSlip.STATE_BD;
            } else if (layoutBlockA == thisLayoutBlock) {
                result = LayoutSlip.STATE_AD;
            } else if (layoutBlockB == thisLayoutBlock) {
                result = LayoutSlip.STATE_AD;
            }
        } else {
            result = LayoutSlip.UNKNOWN;
        }
        if (!suppress && (result == LayoutSlip.UNKNOWN)) {
            log.error("{}.getConnectivityStateForLayoutBlocks(...); Cannot determine slip setting", getName());
        }
        return result;
    }   // getConnectivityStateForLayoutBlocks

    /*
    * {@inheritDoc}
     */
    @Override
    public void reCheckBlockBoundary() {
        if (connectA == null && connectB == null && connectC == null && connectD == null) {
            //This is no longer a block boundary, therefore will remove signal masts and sensors if present
            if (signalAMastNamed != null) {
                removeSML(getSignalAMast());
            }
            if (signalBMastNamed != null) {
                removeSML(getSignalBMast());
            }
            if (signalCMastNamed != null) {
                removeSML(getSignalCMast());
            }
            if (signalDMastNamed != null) {
                removeSML(getSignalDMast());
            }
            signalAMastNamed = null;
            signalBMastNamed = null;
            signalCMastNamed = null;
            signalDMastNamed = null;
            sensorANamed = null;
            sensorBNamed = null;
            sensorCNamed = null;
            sensorDNamed = null;
            return;
            //May want to look at a method to remove the assigned mast from the panel and potentially any logics generated
        } else if (connectA == null || connectB == null || connectC == null || connectD == null) {
            //could still be in the process of rebuilding the point details
            return;
        }

        TrackSegment trkA;
        TrackSegment trkB;
        TrackSegment trkC;
        TrackSegment trkD;

        if (connectA instanceof TrackSegment) {
            trkA = (TrackSegment) connectA;
            if (trkA.getLayoutBlock() == getLayoutBlock()) {
                if (signalAMastNamed != null) {
                    removeSML(getSignalAMast());
                }
                signalAMastNamed = null;
                sensorANamed = null;
            }
        }
        if (connectC instanceof TrackSegment) {
            trkC = (TrackSegment) connectC;
            if (trkC.getLayoutBlock() == getLayoutBlock()) {
                if (signalCMastNamed != null) {
                    removeSML(getSignalCMast());
                }
                signalCMastNamed = null;
                sensorCNamed = null;
            }
        }
        if (connectB instanceof TrackSegment) {
            trkB = (TrackSegment) connectB;
            if (trkB.getLayoutBlock() == getLayoutBlock()) {
                if (signalBMastNamed != null) {
                    removeSML(getSignalBMast());
                }
                signalBMastNamed = null;
                sensorBNamed = null;
            }
        }

        if (connectD instanceof TrackSegment) {
            trkD = (TrackSegment) connectC;
            if (trkD.getLayoutBlock() == getLayoutBlock()) {
                if (signalDMastNamed != null) {
                    removeSML(getSignalDMast());
                }
                signalDMastNamed = null;
                sensorDNamed = null;
            }
        }
    }   // reCheckBlockBoundary()

    /*
    * {@inheritDoc}
     */
    @Override
    @Nonnull
    protected List<LayoutConnectivity> getLayoutConnectivity() {
        List<LayoutConnectivity> results = new ArrayList<>();

        LayoutConnectivity lc = null;
        LayoutBlock lbA = getLayoutBlock(), lbB = getLayoutBlockB(), lbC = getLayoutBlockC(), lbD = getLayoutBlockD();
        if (lbA != null) {
            if (lbA != lbC) {
                // have a AC block boundary, create a LayoutConnectivity
                log.debug("Block boundary  ('{}'<->'{}') found at {}", lbA, lbC, this);
                lc = new LayoutConnectivity(lbA, lbC);
                lc.setXoverBoundary(this, LayoutConnectivity.XOVER_BOUNDARY_AC);
                lc.setDirection(Path.computeDirection(getCoordsA(), getCoordsC()));
                results.add(lc);
            }
            if (lbB != lbD) {
                // have a BD block boundary, create a LayoutConnectivity
                log.debug("Block boundary  ('{}'<->'{}') found at {}", lbB, lbD, this);
                lc = new LayoutConnectivity(lbB, lbD);
                lc.setXoverBoundary(this, LayoutConnectivity.XOVER_BOUNDARY_BD);
                lc.setDirection(Path.computeDirection(getCoordsB(), getCoordsD()));
                results.add(lc);
            }
            if (lbA != lbD) {
                // have a AD block boundary, create a LayoutConnectivity
                log.debug("Block boundary  ('{}'<->'{}') found at {}", lbA, lbD, this);
                lc = new LayoutConnectivity(lbA, lbD);
                lc.setXoverBoundary(this, LayoutConnectivity.XOVER_BOUNDARY_AD);
                lc.setDirection(Path.computeDirection(getCoordsA(), getCoordsD()));
                results.add(lc);
            }
            if ((type == TurnoutType.DOUBLE_SLIP) && (lbB != lbC)) {
                // have a BC block boundary, create a LayoutConnectivity
                log.debug("Block boundary  ('{}'<->'{}') found at {}", lbB, lbC, this);
                lc = new LayoutConnectivity(lbB, lbC);
                lc.setXoverBoundary(this, LayoutConnectivity.XOVER_BOUNDARY_BC);
                lc.setDirection(Path.computeDirection(getCoordsB(), getCoordsC()));
                results.add(lc);
            }
        }
        return results;
    }   // getLayoutConnectivity()

    /**
     * {@inheritDoc}
     */
    @Override
    public List<LayoutEditor.HitPointType> checkForFreeConnections() {
        List<LayoutEditor.HitPointType> result = new ArrayList<>();

        //check the A connection point
        if (getConnectA() == null) {
<<<<<<< HEAD
            result.add(SLIP_A);
=======
            result.add(LayoutEditor.HitPointType.SLIP_A);
>>>>>>> fc181ad0
        }

        //check the B connection point
        if (getConnectB() == null) {
<<<<<<< HEAD
            result.add(SLIP_B);
=======
            result.add(LayoutEditor.HitPointType.SLIP_B);
>>>>>>> fc181ad0
        }

        //check the C connection point
        if (getConnectC() == null) {
<<<<<<< HEAD
            result.add(SLIP_C);
=======
            result.add(LayoutEditor.HitPointType.SLIP_C);
>>>>>>> fc181ad0
        }

        //check the D connection point
        if (getConnectD() == null) {
<<<<<<< HEAD
            result.add(SLIP_D);
=======
            result.add(LayoutEditor.HitPointType.SLIP_D);
>>>>>>> fc181ad0
        }
        return result;
    }

    //NOTE: LayoutSlip uses the checkForNonContiguousBlocks
    //      and collectContiguousTracksNamesInBlockNamed methods
    //      inherited from LayoutTurnout
    //
    private final static Logger log = LoggerFactory.getLogger(LayoutSlip.class);
}<|MERGE_RESOLUTION|>--- conflicted
+++ resolved
@@ -386,11 +386,15 @@
     private void activateTurnout() {
         if (namedTurnout != null) {
             namedTurnout.getBean().addPropertyChangeListener(mTurnoutListener
-                    = (java.beans.PropertyChangeEvent e) -> updateState(), namedTurnout.getName(), "Layout Editor Slip");
+                    = (java.beans.PropertyChangeEvent e) -> {
+                        updateState();
+                    }, namedTurnout.getName(), "Layout Editor Slip");
         }
         if (namedTurnoutB != null) {
             namedTurnoutB.getBean().addPropertyChangeListener(mTurnoutListener
-                    = (java.beans.PropertyChangeEvent e) -> updateState(), namedTurnoutB.getName(), "Layout Editor Slip");
+                    = (java.beans.PropertyChangeEvent e) -> {
+                        updateState();
+                    }, namedTurnoutB.getName(), "Layout Editor Slip");
         }
         updateState();
     }
@@ -1877,38 +1881,22 @@
 
         //check the A connection point
         if (getConnectA() == null) {
-<<<<<<< HEAD
-            result.add(SLIP_A);
-=======
             result.add(LayoutEditor.HitPointType.SLIP_A);
->>>>>>> fc181ad0
         }
 
         //check the B connection point
         if (getConnectB() == null) {
-<<<<<<< HEAD
-            result.add(SLIP_B);
-=======
             result.add(LayoutEditor.HitPointType.SLIP_B);
->>>>>>> fc181ad0
         }
 
         //check the C connection point
         if (getConnectC() == null) {
-<<<<<<< HEAD
-            result.add(SLIP_C);
-=======
             result.add(LayoutEditor.HitPointType.SLIP_C);
->>>>>>> fc181ad0
         }
 
         //check the D connection point
         if (getConnectD() == null) {
-<<<<<<< HEAD
-            result.add(SLIP_D);
-=======
             result.add(LayoutEditor.HitPointType.SLIP_D);
->>>>>>> fc181ad0
         }
         return result;
     }

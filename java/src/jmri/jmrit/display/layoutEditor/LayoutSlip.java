package jmri.jmrit.display.layoutEditor;

import java.awt.BasicStroke;
import java.awt.Color;
import java.awt.Container;
import java.awt.Dimension;
import java.awt.FlowLayout;
import java.awt.Graphics;
import java.awt.Graphics2D;
import java.awt.GridLayout;
import java.awt.Label;
import java.awt.event.ActionEvent;
import java.awt.event.MouseEvent;
import java.awt.geom.Line2D;
import java.awt.geom.Point2D;
import java.awt.geom.Rectangle2D;
import java.util.ArrayList;
import java.util.Hashtable;
import java.util.Map.Entry;
import java.util.ResourceBundle;
import javax.swing.AbstractAction;
import javax.swing.BoxLayout;
import javax.swing.JButton;
import javax.swing.JCheckBox;
import javax.swing.JComboBox;
import javax.swing.JLabel;
import javax.swing.JMenu;
import javax.swing.JMenuItem;
import javax.swing.JOptionPane;
import javax.swing.JPanel;
import javax.swing.JPopupMenu;
import javax.swing.JRootPane;
import javax.swing.JSeparator;
import javax.swing.SwingUtilities;
import jmri.InstanceManager;
import jmri.NamedBeanHandle;
import jmri.SignalMast;
import jmri.Turnout;
import jmri.jmrit.display.layoutEditor.blockRoutingTable.LayoutBlockRouteTableAction;
import jmri.util.JmriJFrame;
import jmri.util.MathUtil;
import jmri.util.swing.JmriBeanComboBox;
import org.slf4j.Logger;
import org.slf4j.LoggerFactory;

/**
 * A LayoutSlip is a crossing of two straight tracks designed in such a way as
 * to allow trains to change from one straight track to the other, as well as
 * going straight across.
 * <P>
 * A LayoutSlip has four connection points, designated A, B, C, and D. A train
 * may proceed between A and D, A and C, B and D and in the case of
 * double-slips, B and C.
 * <P>
<<<<<<< HEAD
 * {@literal
=======
>>>>>>> 9bbcc0d0
 * ==A==-==D==
 *    \\ //
 *      X
 *    // \\
 * ==B==-==C==
<<<<<<< HEAD
 * literal}
=======
>>>>>>> 9bbcc0d0
 * <P>
 * For drawing purposes, each LayoutSlip carries a center point and
 * displacements for A and B. The displacements for C = - the displacement for
 * A, and the displacement for D = - the displacement for B. The center point
 * and these displacements may be adjusted by the user when in edit mode.
 * <P>
 * When LayoutSlips are first created, there are no connections. Block
 * information and connections are added when available.
 * <P>
 * SignalHead names are saved here to keep track of where signals are.
 * LayoutSlip only serves as a storage place for SignalHead names. The names are
 * placed here by Set Signals at Level Crossing in Tools menu.
 *
 * @author Dave Duchamp Copyright (c) 2004-2007
 */
public class LayoutSlip extends LayoutTurnout {

    // Defined text resource
    ResourceBundle rb = ResourceBundle.getBundle("jmri.jmrit.display.layoutEditor.LayoutEditorBundle");

    public int currentState = UNKNOWN;

    private String turnoutBName = "";
    private NamedBeanHandle<Turnout> namedTurnoutB = null;

    private java.beans.PropertyChangeListener mTurnoutListener = null;

    /**
     * constructor method
     */
    public LayoutSlip(String id, Point2D c, double rot, LayoutEditor myPanel, int type) {
        instance = this;
        layoutEditor = myPanel;
        ident = id;
        center = c;
        dispA = new Point2D.Double(-20.0, 0.0);
        pointA = MathUtil.add(center, dispA);
        pointC = MathUtil.subtract(center, dispA);
        dispB = new Point2D.Double(-14.0, 14.0);
        pointB = MathUtil.add(center, dispB);
        pointD = MathUtil.subtract(center, dispB);

        setSlipType(type);
        rotateCoords(rot);
    }

    // this should only be used for debugging...
    public String toString() {
        return "LayoutSlip " + ident;
    }

    public void setTurnoutType(int slipType) {
        setSlipType(slipType);
    }

    public void setSlipType(int slipType) {
        if (type != slipType) {
            type = slipType;
            if (type == DOUBLE_SLIP) {
                turnoutStates.put(STATE_AC, new TurnoutState(Turnout.CLOSED, Turnout.CLOSED));
                turnoutStates.put(STATE_BD, new TurnoutState(Turnout.THROWN, Turnout.THROWN));
                turnoutStates.put(STATE_AD, new TurnoutState(Turnout.CLOSED, Turnout.THROWN));
                turnoutStates.put(STATE_BC, new TurnoutState(Turnout.THROWN, Turnout.CLOSED));
            } else {
                turnoutStates.put(STATE_AC, new TurnoutState(Turnout.CLOSED, Turnout.THROWN));
                turnoutStates.put(STATE_BD, new TurnoutState(Turnout.THROWN, Turnout.CLOSED));
                turnoutStates.put(STATE_AD, new TurnoutState(Turnout.THROWN, Turnout.THROWN));
                turnoutStates.remove(STATE_BC);
            }
        }
    }

    public int getSlipType() {
        return type;
    }

    public int getSlipState() {
        return currentState;
    }

    public String getTurnoutBName() {
        if (namedTurnoutB != null) {
            return namedTurnoutB.getName();
        }
        return turnoutBName;
    }

    public Turnout getTurnoutB() {
        if (namedTurnoutB == null) {
            // set physical turnout if possible and needed
            setTurnoutB(turnoutBName);
            if (namedTurnoutB == null) {
                return null;
            }
        }
        return namedTurnoutB.getBean();
    }

    public void setTurnoutB(String tName) {
        if (namedTurnoutB != null) {
            deactivateTurnout();
        }
        turnoutBName = tName;
        Turnout turnout = jmri.InstanceManager.turnoutManagerInstance().getTurnout(turnoutBName);
        if (turnout != null) {
            namedTurnoutB = jmri.InstanceManager.getDefault(jmri.NamedBeanHandleManager.class).getNamedBeanHandle(turnoutBName, turnout);
            activateTurnout();
        } else {
            turnoutBName = "";
            namedTurnoutB = null;
        }
    }

    /**
     * get the object connected to this track for the specified connection type
     *
     * @param connectionType the specified connection type
     * @return the object connected to this slip for the specified connection
     *         type
     * @throws jmri.JmriException - if the connectionType is invalid
     */
    @Override
    public Object getConnection(int connectionType) throws jmri.JmriException {
        switch (connectionType) {
            case SLIP_A:
                return connectA;
            case SLIP_B:
                return connectB;
            case SLIP_C:
                return connectC;
            case SLIP_D:
                return connectD;
        }
        log.error("Invalid Connection Type " + connectionType); //I18IN
        throw new jmri.JmriException("Invalid Connection Type " + connectionType);
    }

    @Override
    public void setConnection(int connectionType, Object o, int type) throws jmri.JmriException {
        if ((type != TRACK) && (type != NONE)) {
            log.error("unexpected type of connection to layoutslip - " + type);
            throw new jmri.JmriException("unexpected type of connection to layoutslip - " + type);
        }
        switch (connectionType) {
            case SLIP_A:
                connectA = o;
                break;
            case SLIP_B:
                connectB = o;
                break;
            case SLIP_C:
                connectC = o;
                break;
            case SLIP_D:
                connectD = o;
                break;
            default:
                log.error("Invalid Connection Type " + connectionType); //I18IN
                throw new jmri.JmriException("Invalid Connection Type " + connectionType);
        }
    }

    public String getDisplayName() {
        String name = "Slip " + ident;
        String tnA = getTurnoutName();
        String tnB = getTurnoutBName();
        if ((tnA != null) && !tnA.isEmpty()) {
            name += " (" + tnA;
        }
        if ((tnB != null) && !tnB.isEmpty()) {
            if (name.contains(" (")) {
                name += ", ";
            } else {
                name += "(";
            }
            name += tnB;
        }
        if (name.contains("(")) {
            name += ")";
        }
        return name;
    }

    /**
     * Toggle slip states if clicked on, physical turnout exists, and not
     * disabled
     */
    public void toggleState(int selectedPointType) {
        switch (selectedPointType) {
            case SLIP_LEFT: {
                switch (currentState) {
                    case STATE_AC: {
                        if (type == SINGLE_SLIP) {
                            currentState = STATE_BD;
                        } else {
                            currentState = STATE_BC;
                        }
                        break;
                    }
                    case STATE_AD: {
                        currentState = STATE_BD;
                        break;
                    }
                    case STATE_BC:
                    default: {
                        currentState = STATE_AC;
                        break;
                    }
                    case STATE_BD: {
                        currentState = STATE_AD;
                        break;
                    }
                }
                break;
            }
            case SLIP_RIGHT: {
                switch (currentState) {
                    case STATE_AC: {
                        currentState = STATE_AD;
                        break;
                    }
                    case STATE_AD: {
                        currentState = STATE_AC;
                        break;
                    }
                    case STATE_BC:
                    default: {
                        currentState = STATE_BD;
                        break;
                    }
                    case STATE_BD: {
                        if (type == SINGLE_SLIP) {
                            currentState = STATE_AC;
                        } else {
                            currentState = STATE_BC;
                        }
                        break;
                    }
                }
                break;
            }
        }   // switch
        setSlipState(turnoutStates.get(currentState));
    }

    void setSlipState(TurnoutState ts) {
        if (getTurnout() != null) {
            getTurnout().setCommandedState(ts.getTurnoutAState());
        }
        if (getTurnoutB() != null) {
            getTurnoutB().setCommandedState(ts.getTurnoutBState());
        }
    }

    /**
     * Activate/Deactivate turnout to redraw when turnout state changes
     */
    private void activateTurnout() {
        if (namedTurnout != null) {
            namedTurnout.getBean().addPropertyChangeListener(mTurnoutListener
                    = (java.beans.PropertyChangeEvent e) -> {
                        updateState();
                    }, namedTurnout.getName(), "Layout Editor Slip");
        }
        if (namedTurnoutB != null) {
            namedTurnoutB.getBean().addPropertyChangeListener(mTurnoutListener
                    = (java.beans.PropertyChangeEvent e) -> {
                        updateState();
                    }, namedTurnoutB.getName(), "Layout Editor Slip");
        }
    }

    private void deactivateTurnout() {
        if (mTurnoutListener != null) {
            namedTurnout.getBean().removePropertyChangeListener(mTurnoutListener);
            if (namedTurnoutB != null) {
                namedTurnoutB.getBean().removePropertyChangeListener(mTurnoutListener);
            }
            mTurnoutListener = null;
        }
    }

    @Override
    public Point2D getCoordsA() {
        return pointA;
    }

    @Override
    public Point2D getCoordsB() {
        return pointB;
    }

    @Override
    public Point2D getCoordsC() {
        return pointC;
    }

    @Override
    public Point2D getCoordsD() {
        return pointD;
    }

    protected Point2D getCoordsLeft() {
        Point2D leftCenter = MathUtil.midPoint(getCoordsA(), getCoordsB());
        double circleRadius = controlPointSize * layoutEditor.getTurnoutCircleSize();
        double leftFract = circleRadius / center.distance(leftCenter);
        return MathUtil.lerp(center, leftCenter, leftFract);
    }

    protected Point2D getCoordsRight() {
        Point2D rightCenter = MathUtil.midPoint(getCoordsC(), getCoordsD());
        double circleRadius = controlPointSize * layoutEditor.getTurnoutCircleSize();
        double rightFract = circleRadius / center.distance(rightCenter);
        return MathUtil.lerp(center, rightCenter, rightFract);
    }

    /**
     * return the coordinates for the specified connection type
     *
     * @param connectionType the connection type
     * @return the Point2D coordinates
     */
    public Point2D getCoordsForConnectionType(int connectionType) {
        Point2D result = center;
        double circleRadius = controlPointSize * layoutEditor.getTurnoutCircleSize();
        switch (connectionType) {
            case SLIP_A:
                result = getCoordsA();
                break;
            case SLIP_B:
                result = getCoordsB();
                break;
            case SLIP_C:
                result = getCoordsC();
                break;
            case SLIP_D:
                result = getCoordsD();
                break;
            case SLIP_CENTER:
                break;
            case SLIP_LEFT:
                result = getCoordsLeft();
                break;
            case SLIP_RIGHT:
                result = getCoordsRight();
                break;
            default:
                log.error("Invalid connection type " + connectionType); //I18IN
        }
        return result;
    }

    /**
     * @return the bounds of this slip
     */
    public Rectangle2D getBounds() {
        Rectangle2D result;

        Point2D pt = getCoordsA();
        result = new Rectangle2D.Double(pt.getX(), pt.getY(), 0, 0);
        result.add(getCoordsB());
        result.add(getCoordsC());
        result.add(getCoordsD());
        return result;
    }

    private void updateBlockInfo() {
        LayoutBlock b1 = null;
        LayoutBlock b2 = null;
        if (block != null) {
            block.updatePaths();
        }
        if (connectA != null) {
            b1 = ((TrackSegment) connectA).getLayoutBlock();
            if ((b1 != null) && (b1 != block)) {
                b1.updatePaths();
            }
        }
        if (connectC != null) {
            b2 = ((TrackSegment) connectC).getLayoutBlock();
            if ((b2 != null) && (b2 != block) && (b2 != b1)) {
                b2.updatePaths();
            }
        }

        if (connectB != null) {
            b1 = ((TrackSegment) connectB).getLayoutBlock();
            if ((b1 != null) && (b1 != block)) {
                b1.updatePaths();
            }
        }
        if (connectD != null) {
            b2 = ((TrackSegment) connectD).getLayoutBlock();
            if ((b2 != null) && (b2 != block) && (b2 != b1)) {
                b2.updatePaths();
            }
        }
        reCheckBlockBoundary();
    }

    @Override
    public void reCheckBlockBoundary() {
        if (connectA == null && connectB == null && connectC == null && connectD == null) {
            //This is no longer a block boundary, therefore will remove signal masts and sensors if present
            if (signalAMastNamed != null) {
                removeSML(getSignalAMast());
            }
            if (signalBMastNamed != null) {
                removeSML(getSignalBMast());
            }
            if (signalCMastNamed != null) {
                removeSML(getSignalCMast());
            }
            if (signalDMastNamed != null) {
                removeSML(getSignalDMast());
            }
            signalAMastNamed = null;
            signalBMastNamed = null;
            signalCMastNamed = null;
            signalDMastNamed = null;
            sensorANamed = null;
            sensorBNamed = null;
            sensorCNamed = null;
            sensorDNamed = null;
            return;
            //May want to look at a method to remove the assigned mast from the panel and potentially any logics generated
        } else if (connectA == null || connectB == null || connectC == null || connectD == null) {
            //could still be in the process of rebuilding the point details
            return;
        }

        TrackSegment trkA;
        TrackSegment trkB;
        TrackSegment trkC;
        TrackSegment trkD;

        if (connectA instanceof TrackSegment) {
            trkA = (TrackSegment) connectA;
            if (trkA.getLayoutBlock() == block) {
                if (signalAMastNamed != null) {
                    removeSML(getSignalAMast());
                }
                signalAMastNamed = null;
                sensorANamed = null;
            }
        }
        if (connectC instanceof TrackSegment) {
            trkC = (TrackSegment) connectC;
            if (trkC.getLayoutBlock() == block) {
                if (signalCMastNamed != null) {
                    removeSML(getSignalCMast());
                }
                signalCMastNamed = null;
                sensorCNamed = null;
            }
        }
        if (connectB instanceof TrackSegment) {
            trkB = (TrackSegment) connectB;
            if (trkB.getLayoutBlock() == block) {
                if (signalBMastNamed != null) {
                    removeSML(getSignalBMast());
                }
                signalBMastNamed = null;
                sensorBNamed = null;
            }
        }

        if (connectD instanceof TrackSegment) {
            trkD = (TrackSegment) connectC;
            if (trkD.getLayoutBlock() == block) {
                if (signalDMastNamed != null) {
                    removeSML(getSignalDMast());
                }
                signalDMastNamed = null;
                sensorDNamed = null;
            }
        }
    }   // reCheckBlockBoundary()

    /**
     * Methods to test if mainline track or not Returns true if either
     * connecting track segment is mainline Defaults to not mainline if
     * connecting track segments are missing
     */
    public boolean isMainline() {
        if (((connectA != null) && (((TrackSegment) connectA).getMainline()))
                || ((connectB != null) && (((TrackSegment) connectB).getMainline()))
                || ((connectC != null) && (((TrackSegment) connectC).getMainline()))
                || ((connectD != null) && (((TrackSegment) connectD).getMainline()))) {
            return true;
        } else {
            return false;
        }
    }

    /**
     * find the hit (location) type for a point
     *
     * @param p                  the point
     * @param useRectangles      - whether to use (larger) rectangles or
     *                           (smaller) circles for hit testing
     * @param requireUnconnected - whether to only return hit types for free
     *                           connections
     * @return the location type for the point (or NONE)
     * @since 7.4.3
     */
    protected int findHitPointType(Point2D p, boolean useRectangles, boolean requireUnconnected) {
        int result = NONE;  // assume point not on connection

        if (!requireUnconnected) {
            // calculate radius of turnout control circle
            double circleRadius = controlPointSize * layoutEditor.getTurnoutCircleSize();

            // get left and right centers
            Point2D leftCenter = getCoordsLeft();
            Point2D rightCenter = getCoordsRight();

            if (useRectangles) {
                // calculate turnout's left control rectangle
                Rectangle2D leftRectangle = layoutEditor.trackControlCircleRectAt(leftCenter);
                if (leftRectangle.contains(p)) {
                    //point is in this turnout's left control rectangle
                    result = SLIP_LEFT;
                }
                Rectangle2D rightRectangle = layoutEditor.trackControlCircleRectAt(rightCenter);
                if (rightRectangle.contains(p)) {
                    //point is in this turnout's right control rectangle
                    result = SLIP_RIGHT;
                }
            } else {
                //check east/west turnout control circles
                double leftDistance = p.distance(leftCenter);
                double rightDistance = p.distance(rightCenter);

                if ((leftDistance <= circleRadius) || (rightDistance <= circleRadius)) {
                    //mouse was pressed on this slip
                    result = (leftDistance < rightDistance) ? LayoutTrack.SLIP_LEFT : LayoutTrack.SLIP_RIGHT;
                }
            }
        }

        // have we found anything yet?
        if (result == NONE) {
            // rather than create rectangles for all the points below and
            // see if the passed in point is in one of those rectangles
            // we can create a rectangle for the passed in point and then
            // test if any of the points below are in that rectangle instead.
            Rectangle2D r = layoutEditor.trackControlPointRectAt(p);

            if (!requireUnconnected || (getConnectA() == null)) {
                //check the A connection point
                if (r.contains(getCoordsA())) {
                    result = LayoutTrack.SLIP_A;
                }
            }

            if (!requireUnconnected || (getConnectB() == null)) {
                //check the B connection point
                if (r.contains(getCoordsB())) {
                    result = LayoutTrack.SLIP_B;
                }
            }

            if (!requireUnconnected || (getConnectC() == null)) {
                //check the C connection point
                if (r.contains(getCoordsC())) {
                    result = LayoutTrack.SLIP_C;
                }
            }

            if (!requireUnconnected || (getConnectD() == null)) {
                //check the D connection point
                if (r.contains(getCoordsD())) {
                    result = LayoutTrack.SLIP_D;
                }
            }
        }
        return result;
    }   // findHitPointType

    /*
     * Modify coordinates methods
     */
    /**
     * set center coordinates
     *
     * @param p the coordinates to set
     */
    @Override
    public void setCoordsCenter(Point2D p) {
        center = p;
        pointA = MathUtil.add(center, dispA);
        pointB = MathUtil.add(center, dispB);
        pointC = MathUtil.subtract(center, dispA);
        pointD = MathUtil.subtract(center, dispB);
    }

    @Override
    public void setCoordsA(Point2D p) {
        pointA = p;
        dispA = MathUtil.subtract(pointA, center);
        pointC = MathUtil.subtract(center, dispA);
    }

    @Override
    public void setCoordsB(Point2D p) {
        pointB = p;
        dispB = MathUtil.subtract(pointB, center);
        pointD = MathUtil.subtract(center, dispB);
    }

    @Override
    public void setCoordsC(Point2D p) {
        pointC = p;
        dispA = MathUtil.subtract(center, pointC);
        pointA = MathUtil.add(center, dispA);
    }

    @Override
    public void setCoordsD(Point2D p) {
        pointD = p;
        dispB = MathUtil.subtract(center, pointD);
        pointB = MathUtil.add(center, dispB);
    }

    /**
     * scale this LayoutTrack's coordinates by the x and y factors
     *
     * @param xFactor the amount to scale X coordinates
     * @param yFactor the amount to scale Y coordinates
     */
    @Override
    public void scaleCoords(float xFactor, float yFactor) {
        Point2D factor = new Point2D.Double(xFactor, yFactor);
        center = MathUtil.granulize(MathUtil.multiply(center, factor), 1.0);
        pointA = MathUtil.granulize(MathUtil.multiply(pointA, factor), 1.0);
        pointB = MathUtil.granulize(MathUtil.multiply(pointB, factor), 1.0);
        pointC = MathUtil.granulize(MathUtil.multiply(pointC, factor), 1.0);
        pointD = MathUtil.granulize(MathUtil.multiply(pointD, factor), 1.0);
    }

    /**
     * translate this LayoutTrack's coordinates by the x and y factors
     *
     * @param xFactor the amount to translate X coordinates
     * @param yFactor the amount to translate Y coordinates
     */
    @Override
    public void translateCoords(float xFactor, float yFactor) {
        Point2D factor = new Point2D.Double(xFactor, yFactor);
        center = MathUtil.add(center, factor);
        pointA = MathUtil.add(pointA, factor);
        pointB = MathUtil.add(pointB, factor);
        pointC = MathUtil.add(pointC, factor);
        pointD = MathUtil.add(pointD, factor);
    }

    /**
     * Initialization method The above variables are initialized by
     * LayoutSlipXml, then the following method is called after the entire
     * LayoutEditor is loaded to set the specific LayoutSlip objects.
     */
    /*
    @Override
    public void setObjects(LayoutEditor p) {
        connectA = p.getFinder().findTrackSegmentByName(connectAName);
        connectB = p.getFinder().findTrackSegmentByName(connectBName);
        connectC = p.getFinder().findTrackSegmentByName(connectCName);
        connectD = p.getFinder().findTrackSegmentByName(connectDName);

        if (!tBlockName.isEmpty()) {
            block = p.getLayoutBlock(tBlockName);
            if (block != null) {
                blockName = tBlockName;
                block.incrementUse();
            } else {
                log.error("bad blockname '" + tBlockName + "' in layoutslip:setObjects " + ident);
            }
        }

        if (!tBlockBName.isEmpty()) {
            blockB = p.getLayoutBlock(tBlockBName);
            if (blockB != null) {
                blockBName = tBlockBName;
                if (block != blockB) {
                    blockB.incrementUse();
                }
            } else {
                log.error("bad blockname '" + tBlockBName + "' in layoutslip:setObjects " + ident);
            }
        }

        if (!tBlockCName.isEmpty()) {
            blockC = p.getLayoutBlock(tBlockCName);
            if (blockC != null) {
                blockCName = tBlockCName;
                if ((block != blockC) && (blockB != blockC)) {
                    blockC.incrementUse();
                }
            } else {
                log.error("bad blockname '" + tBlockCName + "' in layoutslip:setObjects " + ident);
            }
        }

        if (!tBlockDName.isEmpty()) {
            blockD = p.getLayoutBlock(tBlockDName);
            if (blockD != null) {
                blockDName = tBlockDName;
                if ((block != blockD) && (blockB != blockD)
                        && (blockC != blockD)) {
                    blockD.incrementUse();
                }
            } else {
                log.error("bad blockname '" + tBlockDName + "' in layoutslip:setObjects " + ident);
            }
        }
    }
     */
    JPopupMenu popup = null;
    LayoutEditorTools tools = null;

    /**
     * Display popup menu for information and editing
     */
    @Override
    protected void showPopUp(MouseEvent e) {
        if (popup != null) {
            popup.removeAll();
        } else {
            popup = new JPopupMenu();
        }
        if (tools == null) {
            tools = new LayoutEditorTools(layoutEditor);
        }
        if (layoutEditor.isEditable()) {
            JMenuItem jmi = null;
            switch (type) {
                case SINGLE_SLIP: {
                    jmi = popup.add(rb.getString("LayoutSingleSlip"));
                    break;
                }
                case DOUBLE_SLIP: {
                    jmi = popup.add(rb.getString("LayoutDoubleSlip"));
                    break;
                }
            }
            jmi.setEnabled(false);

            jmi = popup.add(ident);
            jmi.setEnabled(false);

            if (getTurnout() == null) {
                jmi = popup.add(rb.getString("NoTurnout"));
            } else {
                jmi = popup.add(Bundle.getMessage("BeanNameTurnout") + ": " + turnoutName);
            }
            jmi.setEnabled(false);

            if (getTurnoutB() == null) {
                jmi = popup.add(rb.getString("NoTurnout"));
            } else {
                jmi = popup.add(Bundle.getMessage("BeanNameTurnout") + ": " + turnoutBName);
            }
            jmi.setEnabled(false);

            boolean blockAssigned = false;
            if ((blockName == null) || (blockName.isEmpty())) {
                jmi = popup.add(rb.getString("NoBlock"));
            } else {
                jmi = popup.add(rb.getString("BlockID") + ": " + getLayoutBlock().getID());
                blockAssigned = true;
            }
            jmi.setEnabled(false);

            if (hidden) {
                jmi = popup.add(rb.getString("Hidden"));
            } else {
                jmi = popup.add(rb.getString("NotHidden"));
            }
            jmi.setEnabled(false);

            popup.add(new JSeparator(JSeparator.HORIZONTAL));
            popup.add(new AbstractAction(Bundle.getMessage("ButtonEdit")) {
                @Override
                public void actionPerformed(ActionEvent e) {
                    editLayoutSlip(instance);
                }
            });
            popup.add(new AbstractAction(Bundle.getMessage("ButtonDelete")) {
                @Override
                public void actionPerformed(ActionEvent e) {
                    if (layoutEditor.removeLayoutSlip(instance)) {
                        // Returned true if user did not cancel
                        remove();
                        dispose();
                    }
                }
            });
            if ((connectA == null) && (connectB == null)
                    && (connectC == null) && (connectD == null)) {
                JMenuItem rotateItem = new JMenuItem(rb.getString("Rotate") + "...");
                popup.add(rotateItem);
                rotateItem.addActionListener(
                        (ActionEvent event) -> {
                            boolean entering = true;
                            boolean error = false;
                            String newAngle = "";
                            while (entering) {
                                // prompt for rotation angle
                                error = false;
                                newAngle = JOptionPane.showInputDialog(layoutEditor,
                                        rb.getString("EnterRotation") + " :");
                                if (newAngle.isEmpty()) {
                                    return;  // cancelled
                                }
                                double rot = 0.0;
                                try {
                                    rot = Double.parseDouble(newAngle);
                                } catch (Exception e1) {
                                    JOptionPane.showMessageDialog(layoutEditor, rb.getString("Error3")
                                            + " " + e1, Bundle.getMessage("ErrorTitle"), JOptionPane.ERROR_MESSAGE);
                                    error = true;
                                    newAngle = "";
                                }
                                if (!error) {
                                    entering = false;
                                    if (rot != 0.0) {
                                        rotateCoords(rot);
                                        layoutEditor.redrawPanel();
                                    }
                                }
                            }
                        }
                );
            }
            if (blockAssigned) {
                AbstractAction ssaa = new AbstractAction(rb.getString("SetSignals")) {
                    @Override
                    public void actionPerformed(ActionEvent e) {
                        tools.setSlipFromMenu((LayoutSlip) instance,
                                layoutEditor.signalIconEditor, layoutEditor.signalFrame);
                    }
                };
                JMenu jm = new JMenu(Bundle.getMessage("SignalHeads"));
                if (tools.addLayoutSlipSignalHeadInfoToMenu(instance, jm)) {
                    jm.add(ssaa);
                    popup.add(jm);
                } else {
                    popup.add(ssaa);
                }

            }

            final String[] boundaryBetween = getBlockBoundaries();
            boolean blockBoundaries = false;

            for (int i = 0; i < 4; i++) {
                if (boundaryBetween[i] != null) {
                    blockBoundaries = true;
                }
            }
            if (blockBoundaries) {
                popup.add(new AbstractAction(rb.getString("SetSignalMasts")) {
                    @Override
                    public void actionPerformed(ActionEvent e) {
                        tools.setSignalMastsAtSlipFromMenu((LayoutSlip) instance, boundaryBetween, layoutEditor.signalFrame);
                    }
                });
                popup.add(new AbstractAction(rb.getString("SetSensors")) {
                    @Override
                    public void actionPerformed(ActionEvent e) {
                        tools.setSensorsAtSlipFromMenu((LayoutSlip) instance, boundaryBetween, layoutEditor.sensorIconEditor, layoutEditor.sensorFrame);
                    }
                });
            }

            if (jmri.InstanceManager.getDefault(LayoutBlockManager.class).isAdvancedRoutingEnabled()) {
                if (blockAssigned) {
                    popup.add(new AbstractAction(rb.getString("ViewBlockRouting")) {
                        @Override
                        public void actionPerformed(ActionEvent event) {
                            AbstractAction routeTableAction = new LayoutBlockRouteTableAction("ViewRouting", getLayoutBlock());
                            routeTableAction.actionPerformed(event);
                        }
                    });
                }
            }
            setAdditionalEditPopUpMenu(popup);
            layoutEditor.setShowAlignmentMenu(popup);
            popup.show(e.getComponent(), e.getX(), e.getY());
        } else if (!viewAdditionalMenu.isEmpty()) {
            setAdditionalViewPopUpMenu(popup);
            popup.show(e.getComponent(), e.getX(), e.getY());
        }
    }

    @Override
    public String[] getBlockBoundaries() {
        final String[] boundaryBetween = new String[4];

        if ((blockName != null) && (!blockName.isEmpty()) && (block != null)) {
            if ((connectA instanceof TrackSegment) && (((TrackSegment) connectA).getLayoutBlock() != block)) {
                try {
                    boundaryBetween[0] = (((TrackSegment) connectA).getLayoutBlock().getDisplayName() + " - " + block.getDisplayName());
                } catch (java.lang.NullPointerException e) {
                    //Can be considered normal if tracksegement hasn't yet been allocated a block
                    log.debug("TrackSegement at connection A doesn't contain a layout block");
                }
            }
            if ((connectC instanceof TrackSegment) && (((TrackSegment) connectC).getLayoutBlock() != block)) {
                try {
                    boundaryBetween[2] = (((TrackSegment) connectC).getLayoutBlock().getDisplayName() + " - " + block.getDisplayName());
                } catch (java.lang.NullPointerException e) {
                    //Can be considered normal if tracksegement hasn't yet been allocated a block
                    log.debug("TrackSegement at connection C doesn't contain a layout block");
                }
            }
            if ((connectB instanceof TrackSegment) && (((TrackSegment) connectB).getLayoutBlock() != block)) {
                try {
                    boundaryBetween[1] = (((TrackSegment) connectB).getLayoutBlock().getDisplayName() + " - " + block.getDisplayName());
                } catch (java.lang.NullPointerException e) {
                    //Can be considered normal if tracksegement hasn't yet been allocated a block
                    log.debug("TrackSegement at connection B doesn't contain a layout block");
                }
            }
            if ((connectD instanceof TrackSegment) && (((TrackSegment) connectD).getLayoutBlock() != block)) {
                try {
                    boundaryBetween[3] = (((TrackSegment) connectD).getLayoutBlock().getDisplayName() + " - " + block.getDisplayName());
                } catch (java.lang.NullPointerException e) {
                    //Can be considered normal if tracksegement hasn't yet been allocated a block
                    log.debug("TrackSegement at connection D doesn't contain a layout block");
                }
            }
        }
        return boundaryBetween;
    }

    /*====================================*\
    |*      Dialog box to edit slip       *|
    \*====================================*/

    // variables for Edit slip Crossing pane
    JButton slipEditDone;
    JButton slipEditCancel;
    JButton turnoutEditBlock;
    boolean editOpen = false;
    private JmriBeanComboBox turnoutAComboBox;
    private JmriBeanComboBox turnoutBComboBox;
    private JCheckBox hiddenBox = new JCheckBox(rb.getString("HideSlip"));

    /**
     * Edit a Slip
     */
    protected void editLayoutSlip(LayoutTurnout o) {
        if (editOpen) {
            editLayoutTurnoutFrame.setVisible(true);
            return;
        }
        // Initialize if needed
        if (editLayoutTurnoutFrame == null) {
            editLayoutTurnoutFrame = new JmriJFrame(rb.getString("EditSlip"), false, true);
            editLayoutTurnoutFrame.addHelpMenu("package.jmri.jmrit.display.EditLayoutSlip", true);
            editLayoutTurnoutFrame.setLocation(50, 30);

            Container contentPane = editLayoutTurnoutFrame.getContentPane();
            contentPane.setLayout(new BoxLayout(contentPane, BoxLayout.Y_AXIS));

            JPanel panel1 = new JPanel();
            panel1.setLayout(new FlowLayout());
            JLabel turnoutNameLabel = new JLabel(Bundle.getMessage("BeanNameTurnout") + " A " + Bundle.getMessage("Name"));
            panel1.add(turnoutNameLabel);
            turnoutAComboBox = new JmriBeanComboBox(InstanceManager.turnoutManagerInstance(), getTurnout(), JmriBeanComboBox.DisplayOptions.DISPLAYNAME);
            LayoutEditor.setupComboBox(turnoutAComboBox, false, true);
            panel1.add(turnoutAComboBox);
            contentPane.add(panel1);

            JPanel panel1a = new JPanel();
            panel1a.setLayout(new FlowLayout());
            JLabel turnoutBNameLabel = new JLabel(Bundle.getMessage("BeanNameTurnout") + " B " + Bundle.getMessage("Name"));
            panel1a.add(turnoutBNameLabel);

            turnoutBComboBox = new JmriBeanComboBox(
                    InstanceManager.turnoutManagerInstance(), getTurnoutB(), JmriBeanComboBox.DisplayOptions.DISPLAYNAME);
            LayoutEditor.setupComboBox(turnoutBComboBox, false, true);
            panel1a.add(turnoutBComboBox);

            contentPane.add(panel1a);

            JPanel panel2 = new JPanel();
            panel2.setLayout(new GridLayout(0, 3, 2, 2));

            panel2.add(new Label("   "));
            panel2.add(new Label(Bundle.getMessage("BeanNameTurnout") + " A:"));
            panel2.add(new Label(Bundle.getMessage("BeanNameTurnout") + " B:"));
            for (Entry<Integer, TurnoutState> ts : turnoutStates.entrySet()) {
                SampleStates draw = new SampleStates(ts.getKey());
                draw.repaint();
                draw.setPreferredSize(new Dimension(40, 40));
                panel2.add(draw);

                panel2.add(ts.getValue().getComboA());
                panel2.add(ts.getValue().getComboB());
            }

            testPanel = new TestState();
            testPanel.setSize(40, 40);
            testPanel.setPreferredSize(new Dimension(40, 40));
            panel2.add(testPanel);
            JButton testButton = new JButton("Test");
            testButton.addActionListener((ActionEvent e) -> {
                toggleStateTest();
            });
            panel2.add(testButton);
            contentPane.add(panel2);

            JPanel panel33 = new JPanel();
            panel33.setLayout(new FlowLayout());
            hiddenBox.setToolTipText(rb.getString("HiddenToolTip"));
            panel33.add(hiddenBox);
            contentPane.add(panel33);

            // setup block name
            JPanel panel3 = new JPanel();
            panel3.setLayout(new FlowLayout());
            JLabel block1NameLabel = new JLabel(rb.getString("BlockID"));
            panel3.add(block1NameLabel);
            panel3.add(blockNameComboBox);
            LayoutEditor.setupComboBox(blockNameComboBox, false, true);
            blockNameComboBox.setToolTipText(rb.getString("EditBlockNameHint"));

            contentPane.add(panel3);
            // set up Edit Block buttons
            JPanel panel4 = new JPanel();
            panel4.setLayout(new FlowLayout());
            // Edit Block
            panel4.add(turnoutEditBlock = new JButton(Bundle.getMessage("EditBlock", "")));
            turnoutEditBlock.addActionListener(
                    (ActionEvent event) -> {
                        turnoutEditBlockPressed(event);
                    }
            );
            turnoutEditBlock.setToolTipText(Bundle.getMessage("EditBlockHint", "")); // empty value for block 1

            contentPane.add(panel4);
            // set up Done and Cancel buttons
            JPanel panel5 = new JPanel();
            panel5.setLayout(new FlowLayout());
            panel5.add(slipEditDone = new JButton(Bundle.getMessage("ButtonDone")));

            // make this button the default button (return or enter activates)
            // Note: We have to invoke this later because we don't currently have a root pane
            SwingUtilities.invokeLater(
                    () -> {
                        JRootPane rootPane = SwingUtilities.getRootPane(slipEditDone);
                        rootPane.setDefaultButton(slipEditDone);
                    }
            );

            slipEditDone.addActionListener((ActionEvent event) -> {
                slipEditDonePressed(event);
            });
            slipEditDone.setToolTipText(Bundle.getMessage("DoneHint", Bundle.getMessage("ButtonDone")));
            // Cancel
            panel5.add(slipEditCancel = new JButton(Bundle.getMessage("ButtonCancel")));
            slipEditCancel.addActionListener((ActionEvent event) -> {
                slipEditCancelPressed(event);
            });
            slipEditCancel.setToolTipText(Bundle.getMessage("CancelHint", Bundle.getMessage("ButtonCancel")));
            contentPane.add(panel5);
        }

        hiddenBox.setSelected(hidden);

        // Set up for Edit
        blockNameComboBox.setText(blockName);

        editLayoutTurnoutFrame.addWindowListener(new java.awt.event.WindowAdapter() {
            @Override
            public void windowClosing(java.awt.event.WindowEvent e) {
                slipEditCancelPressed(null);
            }
        });
        editLayoutTurnoutFrame.pack();
        editLayoutTurnoutFrame.setVisible(true);
        editOpen = true;
        needsBlockUpdate = false;
    }

    private void drawSlipState(Graphics2D g2, int state) {
        int ctrX = 20;
        int ctrY = 20;
        Point2D ldispA = new Point2D.Double(-20.0, 0.0);
        Point2D ldispB = new Point2D.Double(-14.0, 14.0);

        Point2D A = new Point2D.Double(ctrX + ldispA.getX(), ctrY + ldispA.getY());
        Point2D B = new Point2D.Double(ctrX + ldispB.getX(), ctrY + ldispB.getY());
        Point2D C = new Point2D.Double(ctrX - ldispA.getX(), ctrY - ldispA.getY());
        Point2D D = new Point2D.Double(ctrX - ldispB.getX(), ctrY - ldispB.getY());

        g2.setColor(Color.black);
        g2.setStroke(new BasicStroke(2, BasicStroke.CAP_BUTT, BasicStroke.JOIN_ROUND));

        g2.draw(new Line2D.Double(A, MathUtil.oneThirdPoint(A, C)));
        g2.draw(new Line2D.Double(C, MathUtil.oneThirdPoint(C, A)));

        if (state == STATE_AC || state == STATE_BD || state == UNKNOWN) {
            g2.draw(new Line2D.Double(A, MathUtil.oneThirdPoint(A, D)));
            g2.draw(new Line2D.Double(D, MathUtil.oneThirdPoint(D, A)));

            if (getSlipType() == DOUBLE_SLIP) {
                g2.draw(new Line2D.Double(B, MathUtil.oneThirdPoint(B, C)));
                g2.draw(new Line2D.Double(C, MathUtil.oneThirdPoint(C, B)));
            }
        } else {
            g2.draw(new Line2D.Double(B, MathUtil.oneThirdPoint(B, D)));
            g2.draw(new Line2D.Double(D, MathUtil.oneThirdPoint(D, B)));
        }

        if (getSlipType() == DOUBLE_SLIP) {
            if (state == STATE_AC) {
                g2.draw(new Line2D.Double(B, MathUtil.oneThirdPoint(B, D)));
                g2.draw(new Line2D.Double(D, MathUtil.oneThirdPoint(D, B)));

                g2.setColor(Color.red);
                g2.draw(new Line2D.Double(A, C));
            } else if (state == STATE_BD) {
                g2.setColor(Color.red);
                g2.draw(new Line2D.Double(B, D));
            } else if (state == STATE_AD) {
                g2.draw(new Line2D.Double(B, MathUtil.oneThirdPoint(B, C)));

                g2.draw(new Line2D.Double(C, MathUtil.oneThirdPoint(C, B)));

                g2.setColor(Color.red);
                g2.draw(new Line2D.Double(A, D));
            } else if (state == STATE_BC) {
                g2.draw(new Line2D.Double(A, MathUtil.oneThirdPoint(A, D)));

                g2.draw(new Line2D.Double(D, MathUtil.oneThirdPoint(D, A)));
                g2.setColor(Color.red);
                g2.draw(new Line2D.Double(B, C));
            } else {
                g2.draw(new Line2D.Double(B, MathUtil.oneThirdPoint(B, D)));
                g2.draw(new Line2D.Double(D, MathUtil.oneThirdPoint(D, B)));
            }
        } else {
            g2.draw(new Line2D.Double(A, MathUtil.oneThirdPoint(A, D)));
            g2.draw(new Line2D.Double(D, MathUtil.oneThirdPoint(D, A)));

            if (state == STATE_AD) {
                g2.setColor(Color.red);
                g2.draw(new Line2D.Double(A, D));
            } else if (state == STATE_AC) {
                g2.draw(new Line2D.Double(B, MathUtil.oneThirdPoint(B, D)));
                g2.draw(new Line2D.Double(D, MathUtil.oneThirdPoint(D, B)));

                g2.setColor(Color.red);
                g2.draw(new Line2D.Double(A, C));
            } else if (state == STATE_BD) {
                g2.setColor(Color.red);
                g2.draw(new Line2D.Double(B, D));
            } else {
                g2.draw(new Line2D.Double(B, MathUtil.oneThirdPoint(B, D)));
                g2.draw(new Line2D.Double(D, MathUtil.oneThirdPoint(D, B)));
            }
        }
    }

    class SampleStates extends JPanel {

        // Methods, constructors, fields.
        SampleStates(int state) {
            super();
            this.state = state;
        }
        int state;

        @Override
        public void paintComponent(Graphics g) {
            super.paintComponent(g);    // paints background
            Graphics2D g2 = (Graphics2D) g;
            drawSlipState(g2, state);
        }
    }

    int testState = UNKNOWN;

    /**
     * Toggle slip states if clicked on, physical turnout exists, and not
     * disabled
     */
    public void toggleStateTest() {
        int turnAState;
        int turnBState;
        switch (testState) {
            default:
            case STATE_AC: {
                testState = STATE_BD;
                break;
            }

            case STATE_BD: {
                testState = STATE_AD;
                break;
            }

            case STATE_AD: {
                if (type == SINGLE_SLIP) {
                    testState = STATE_AC;
                } else {
                    testState = STATE_BC;
                }
                break;
            }

            case STATE_BC: {
                testState = STATE_AC;
                break;
            }
        }
        turnAState = turnoutStates.get(testState).getTestTurnoutAState();
        turnBState = turnoutStates.get(testState).getTestTurnoutBState();

        if (turnoutAComboBox.getSelectedBean() != null) {
            ((Turnout) turnoutAComboBox.getSelectedBean()).setCommandedState(turnAState);
        }
        if (turnoutBComboBox.getSelectedBean() != null) {
            ((Turnout) turnoutBComboBox.getSelectedBean()).setCommandedState(turnBState);
        }
        if (testPanel != null) {
            testPanel.repaint();
        }
    }

    class TestState extends JPanel {

        @Override
        public void paintComponent(Graphics g) {
            super.paintComponent(g);
            Graphics2D g2 = (Graphics2D) g;
            drawSlipState(g2, testState);
        }
    }

    TestState testPanel;

    private void slipEditDonePressed(ActionEvent a) {
        String newName = turnoutAComboBox.getDisplayName();
        if (!turnoutName.equals(newName)) {
            if (layoutEditor.validatePhysicalTurnout(newName, editLayoutTurnoutFrame)) {
                setTurnout(newName);
            } else {
                namedTurnout = null;
                turnoutName = "";
            }
            needRedraw = true;
        }
        newName = turnoutBComboBox.getDisplayName();
        if (!turnoutBName.equals(newName)) {
            if (layoutEditor.validatePhysicalTurnout(newName, editLayoutTurnoutFrame)) {
                setTurnoutB(newName);
            } else {
                namedTurnoutB = null;
                turnoutBName = "";
            }
            needRedraw = true;
        }

        newName = blockNameComboBox.getUserName();
        if (!blockName.equals(newName)) {
            // block 1 has changed, if old block exists, decrement use
            if ((block != null)) {
                block.decrementUse();
            }
            // get new block, or null if block has been removed
            blockName = newName;

            try {
                block = layoutEditor.provideLayoutBlock(blockName);
            } catch (IllegalArgumentException ex) {
                blockName = "";
                blockNameComboBox.setText("");
                blockNameComboBox.setSelectedIndex(-1);
            }
            needRedraw = true;
            layoutEditor.auxTools.setBlockConnectivityChanged();
            needsBlockUpdate = true;
        }
        for (TurnoutState ts : turnoutStates.values()) {
            ts.updateStatesFromCombo();
        }

        // set hidden
        boolean oldHidden = hidden;
        hidden = hiddenBox.isSelected();
        if (oldHidden != hidden) {
            needRedraw = true;
        }

        editOpen = false;
        editLayoutTurnoutFrame.setVisible(false);
        editLayoutTurnoutFrame.dispose();
        editLayoutTurnoutFrame = null;
        if (needsBlockUpdate) {
            updateBlockInfo();
        }
        if (needRedraw) {
            layoutEditor.redrawPanel();
            layoutEditor.setDirty();
        }
    }   // slipEditDonePressed

    private void slipEditCancelPressed(ActionEvent a) {
        editOpen = false;
        editLayoutTurnoutFrame.setVisible(false);
        editLayoutTurnoutFrame.dispose();
        editLayoutTurnoutFrame = null;
        if (needsBlockUpdate) {
            updateBlockInfo();
        }
        if (needRedraw) {
            layoutEditor.redrawPanel();
            layoutEditor.setDirty();
        }
    }

    /**
     * Clean up when this object is no longer needed. Should not be called while
     * the object is still displayed; see remove()
     */
    @Override
    void dispose() {
        if (popup != null) {
            popup.removeAll();
        }
        popup = null;
    }

    /**
     * Removes this object from display and persistance
     */
    @Override
    void remove() {
        disableSML(getSignalAMast());
        disableSML(getSignalBMast());
        disableSML(getSignalCMast());
        disableSML(getSignalDMast());
        removeSML(getSignalAMast());
        removeSML(getSignalBMast());
        removeSML(getSignalCMast());
        removeSML(getSignalDMast());
    }

    private void disableSML(SignalMast signalMast) {
        if (signalMast == null) {
            return;
        }
        InstanceManager.getDefault(jmri.SignalMastLogicManager.class).disableLayoutEditorUse(signalMast);
    }

// AFAIK this isn't used anywhere
//    public boolean singleSlipStraightEqual() {
//        if (type != SINGLE_SLIP) {
//            return false;
//        }
//        return turnoutStates.get(STATE_AC).equals(turnoutStates.get(STATE_BD));
//    }
    Hashtable<Integer, TurnoutState> turnoutStates = new Hashtable<Integer, TurnoutState>(4);

    public int getTurnoutState(Turnout turn, int state) {
        if (turn == getTurnout()) {
            return getTurnoutState(state);
        }
        return getTurnoutBState(state);
    }

    public int getTurnoutState(int state) {
        return turnoutStates.get(Integer.valueOf(state)).getTurnoutAState();
    }

    public int getTurnoutBState(int state) {
        return turnoutStates.get(Integer.valueOf(state)).getTurnoutBState();
    }

    public void setTurnoutStates(int state, String turnStateA, String turnStateB) {
        if (!turnoutStates.containsKey(state)) {
            log.error("Trying to set invalid state for slip " + getDisplayName());
            return;
        }
        turnoutStates.get(state).setTurnoutAState(Integer.valueOf(turnStateA));
        turnoutStates.get(state).setTurnoutBState(Integer.valueOf(turnStateB));
    }

    //Internal call to update the state of the slip depending upon the turnout states.
    private void updateState() {
        int state_a = getTurnout().getKnownState();
        int state_b = getTurnoutB().getKnownState();
        for (Entry<Integer, TurnoutState> en : turnoutStates.entrySet()) {
            if (en.getValue().getTurnoutAState() == state_a) {
                if (en.getValue().getTurnoutBState() == state_b) {
                    currentState = en.getKey();
                    layoutEditor.redrawPanel();
                    return;
                }
            }
        }
    }

    /**
     * draw this slip
     *
     * @param g2 the graphics port to draw to
     */
    public void draw(Graphics2D g2) {
        if (!isHidden() || layoutEditor.isEditable()) {
            LayoutBlock b = getLayoutBlock();
            Color mainColourA = defaultTrackColor;
            Color subColourA = defaultTrackColor;
            if (b != null) {
                mainColourA = b.getBlockColor();
                subColourA = b.getBlockTrackColor();
            }

            b = getLayoutBlockB();
            Color mainColourB = defaultTrackColor;
            Color subColourB = defaultTrackColor;
            if (b != null) {
                mainColourB = b.getBlockColor();
                subColourB = b.getBlockTrackColor();
            }

            b = getLayoutBlockC();
            Color mainColourC = defaultTrackColor;
            Color subColourC = defaultTrackColor;
            if (b != null) {
                mainColourC = b.getBlockColor();
                subColourC = b.getBlockTrackColor();
            }

            b = getLayoutBlockD();
            Color mainColourD = defaultTrackColor;
            Color subColourD = defaultTrackColor;
            if (b != null) {
                mainColourD = b.getBlockColor();
                subColourD = b.getBlockTrackColor();
            }

            float w = layoutEditor.setTrackStrokeWidth(g2, isMainline());

            boolean isMainA = (connectA != null) && (((TrackSegment) connectA).getMainline());
            boolean isMainB = (connectB != null) && (((TrackSegment) connectB).getMainline());
            boolean isMainC = (connectC != null) && (((TrackSegment) connectC).getMainline());
            boolean isMainD = (connectD != null) && (((TrackSegment) connectD).getMainline());

            if (getSlipState() == STATE_AC) {
                g2.setColor(mainColourA);
                layoutEditor.setTrackStrokeWidth(g2, isMainA);
                g2.draw(new Line2D.Double(pointA, MathUtil.midPoint(pointA, pointC)));

                g2.setColor(mainColourC);
                layoutEditor.setTrackStrokeWidth(g2, isMainC);
                g2.draw(new Line2D.Double(pointC, MathUtil.midPoint(pointC, pointA)));
            } else {
                g2.setColor(subColourA);
                layoutEditor.setTrackStrokeWidth(g2, isMainA);
                g2.draw(new Line2D.Double(pointA, MathUtil.oneThirdPoint(pointA, pointC)));

                g2.setColor(subColourC);
                layoutEditor.setTrackStrokeWidth(g2, isMainC);
                g2.draw(new Line2D.Double(pointC, MathUtil.oneThirdPoint(pointC, pointA)));
            }

            if (getSlipState() == STATE_BD) {
                g2.setColor(mainColourB);
                layoutEditor.setTrackStrokeWidth(g2, isMainB);
                g2.draw(new Line2D.Double(pointB, MathUtil.midPoint(pointB, pointD)));

                g2.setColor(mainColourD);
                layoutEditor.setTrackStrokeWidth(g2, isMainD);
                g2.draw(new Line2D.Double(pointD, MathUtil.midPoint(pointD, pointB)));
            } else {
                g2.setColor(subColourB);
                layoutEditor.setTrackStrokeWidth(g2, isMainB);
                g2.draw(new Line2D.Double(pointB, MathUtil.oneThirdPoint(pointB, pointD)));

                g2.setColor(subColourD);
                layoutEditor.setTrackStrokeWidth(g2, isMainD);
                g2.draw(new Line2D.Double(pointD, MathUtil.oneThirdPoint(pointD, pointB)));
            }

            if (getSlipState() == STATE_AD) {
                g2.setColor(mainColourA);
                layoutEditor.setTrackStrokeWidth(g2, isMainA);
                g2.draw(new Line2D.Double(pointA, MathUtil.midPoint(pointA, pointD)));

                g2.setColor(mainColourD);
                layoutEditor.setTrackStrokeWidth(g2, isMainD);
                g2.draw(new Line2D.Double(pointD, MathUtil.midPoint(pointD, pointA)));
            } else {
                g2.setColor(subColourA);
                layoutEditor.setTrackStrokeWidth(g2, isMainA);
                g2.draw(new Line2D.Double(pointA, MathUtil.oneThirdPoint(pointA, pointD)));

                g2.setColor(subColourD);
                layoutEditor.setTrackStrokeWidth(g2, isMainD);
                g2.draw(new Line2D.Double(pointD, MathUtil.oneThirdPoint(pointD, pointA)));
            }

            if (getSlipState() == STATE_BC) {
                g2.setColor(mainColourB);
                layoutEditor.setTrackStrokeWidth(g2, isMainB);
                g2.draw(new Line2D.Double(pointB, MathUtil.midPoint(pointB, pointC)));

                g2.setColor(mainColourC);
                layoutEditor.setTrackStrokeWidth(g2, isMainC);
                g2.draw(new Line2D.Double(pointC, MathUtil.midPoint(pointC, pointB)));
            } else if (getSlipType() == DOUBLE_SLIP) {
                g2.setColor(subColourB);
                layoutEditor.setTrackStrokeWidth(g2, isMainB);
                g2.draw(new Line2D.Double(pointB, MathUtil.oneThirdPoint(pointB, pointC)));

                g2.setColor(subColourC);
                layoutEditor.setTrackStrokeWidth(g2, isMainC);
                g2.draw(new Line2D.Double(pointC, MathUtil.oneThirdPoint(pointC, pointB)));
            }
        }   // if (!(getHidden() && !layoutEditor.isEditable()))
    }   // draw(Graphics2D g2)

    public void drawControls(Graphics2D g2) {
        // drawHidden left/right turnout control circles
        Point2D leftCircleCenter = getCoordsLeft();
        g2.draw(layoutEditor.trackControlCircleAt(leftCircleCenter));

        Point2D rightCircleCenter = getCoordsRight();
        g2.draw(layoutEditor.trackControlCircleAt(rightCircleCenter));
    }   // drawControls(Graphics2D g2)

    public void drawEditControls(Graphics2D g2) {
        if (getConnectA() == null) {
            g2.setColor(Color.magenta);
        } else {
            g2.setColor(Color.blue);
        }
        g2.draw(layoutEditor.trackControlPointRectAt(getCoordsA()));

        if (getConnectB() == null) {
            g2.setColor(Color.red);
        } else {
            g2.setColor(Color.green);
        }
        g2.draw(layoutEditor.trackControlPointRectAt(getCoordsB()));

        if (getConnectC() == null) {
            g2.setColor(Color.red);
        } else {
            g2.setColor(Color.green);
        }
        g2.draw(layoutEditor.trackControlPointRectAt(getCoordsC()));

        if (getConnectD() == null) {
            g2.setColor(Color.red);
        } else {
            g2.setColor(Color.green);
        }
        g2.draw(layoutEditor.trackControlPointRectAt(getCoordsD()));
    }   // drawEditControls(Graphics2D g2)

    static class TurnoutState {

        int turnoutA = Turnout.CLOSED;
        int turnoutB = Turnout.CLOSED;
        JComboBox<String> turnoutABox;
        JComboBox<String> turnoutBBox;

        TurnoutState(int turnoutA, int turnoutB) {
            this.turnoutA = turnoutA;
            this.turnoutB = turnoutB;
        }

        int getTurnoutAState() {
            return turnoutA;
        }

        int getTurnoutBState() {
            return turnoutB;
        }

        void setTurnoutAState(int state) {
            turnoutA = state;
        }

        void setTurnoutBState(int state) {
            turnoutB = state;
        }

        JComboBox<String> getComboA() {
            if (turnoutABox == null) {
                String state[] = new String[]{InstanceManager.turnoutManagerInstance().getClosedText(),
                    InstanceManager.turnoutManagerInstance().getThrownText()};
                turnoutABox = new JComboBox<String>(state);
                if (turnoutA == Turnout.THROWN) {
                    turnoutABox.setSelectedIndex(1);
                }
            }
            return turnoutABox;
        }

        JComboBox<String> getComboB() {
            if (turnoutBBox == null) {
                String state[] = new String[]{InstanceManager.turnoutManagerInstance().getClosedText(),
                    InstanceManager.turnoutManagerInstance().getThrownText()};
                turnoutBBox = new JComboBox<String>(state);
                if (turnoutB == Turnout.THROWN) {
                    turnoutBBox.setSelectedIndex(1);
                }
            }
            return turnoutBBox;
        }

        int getTestTurnoutAState() {
            if (turnoutABox.getSelectedIndex() == 0) {
                return Turnout.CLOSED;
            }
            return Turnout.THROWN;
        }

        int getTestTurnoutBState() {
            if (turnoutBBox.getSelectedIndex() == 0) {
                return Turnout.CLOSED;
            }
            return Turnout.THROWN;
        }

        void updateStatesFromCombo() {
            if (turnoutABox == null || turnoutBBox == null) {
                return;
            }
            if (turnoutABox.getSelectedIndex() == 0) {
                turnoutA = Turnout.CLOSED;
            } else {
                turnoutA = Turnout.THROWN;
            }
            if (turnoutBBox.getSelectedIndex() == 0) {
                turnoutB = Turnout.CLOSED;
            } else {
                turnoutB = Turnout.THROWN;
            }
        }

        boolean equals(TurnoutState ts) {
            if (ts.getTurnoutAState() != this.getTurnoutAState()) {
                return false;
            }
            if (ts.getTurnoutBState() != this.getTurnoutBState()) {
                return false;
            }
            return true;
        }

    }

    /*
        this is used by ConnectivityUtil to determine the turnout state necessary to get from prevLayoutBlock ==> currLayoutBlock ==> nextLayoutBlock
<<<<<<< HEAD
     */
=======
    */
>>>>>>> 9bbcc0d0
    protected int getConnectivityStateForLayoutBlocks(LayoutBlock thisLayoutBlock, LayoutBlock prevLayoutBlock, LayoutBlock nextLayoutBlock, boolean suppress) {
        int result = Turnout.UNKNOWN;
        LayoutBlock layoutBlockA = ((TrackSegment) getConnectA()).getLayoutBlock();
        LayoutBlock layoutBlockB = ((TrackSegment) getConnectB()).getLayoutBlock();
        LayoutBlock layoutBlockC = ((TrackSegment) getConnectC()).getLayoutBlock();
        LayoutBlock layoutBlockD = ((TrackSegment) getConnectD()).getLayoutBlock();

        if (layoutBlockA == thisLayoutBlock) {
            if (layoutBlockC == nextLayoutBlock || layoutBlockC == prevLayoutBlock) {
                result = LayoutSlip.STATE_AC;
            } else if (layoutBlockD == nextLayoutBlock || layoutBlockD == prevLayoutBlock) {
                result = LayoutSlip.STATE_AD;
            } else if (layoutBlockC == thisLayoutBlock) {
                result = LayoutSlip.STATE_AC;
            } else if (layoutBlockD == thisLayoutBlock) {
                result = LayoutSlip.STATE_AD;
            }
        } else if (layoutBlockB == thisLayoutBlock) {
            if (getTurnoutType() == LayoutSlip.DOUBLE_SLIP) {
                if (layoutBlockD == nextLayoutBlock || layoutBlockD == prevLayoutBlock) {
                    result = LayoutSlip.STATE_BD;
                } else if (layoutBlockC == nextLayoutBlock || layoutBlockC == prevLayoutBlock) {
                    result = LayoutSlip.STATE_BC;
                } else if (layoutBlockD == thisLayoutBlock) {
                    result = LayoutSlip.STATE_BD;
                } else if (layoutBlockC == thisLayoutBlock) {
                    result = LayoutSlip.STATE_BC;
                }
            } else {
                if (layoutBlockD == nextLayoutBlock || layoutBlockD == prevLayoutBlock) {
                    result = LayoutSlip.STATE_BD;
                } else if (layoutBlockD == thisLayoutBlock) {
                    result = LayoutSlip.STATE_BD;
                }
            }
        } else if (layoutBlockC == thisLayoutBlock) {
            if (getTurnoutType() == LayoutSlip.DOUBLE_SLIP) {
                if (layoutBlockA == nextLayoutBlock || layoutBlockA == prevLayoutBlock) {
                    result = LayoutSlip.STATE_AC;
                } else if (layoutBlockB == nextLayoutBlock || layoutBlockB == prevLayoutBlock) {
                    result = LayoutSlip.STATE_BC;
                } else if (layoutBlockA == thisLayoutBlock) {
                    result = LayoutSlip.STATE_AC;
                } else if (layoutBlockB == thisLayoutBlock) {
                    result = LayoutSlip.STATE_BC;
                }
<<<<<<< HEAD
=======

>>>>>>> 9bbcc0d0
            } else {
                if (layoutBlockA == nextLayoutBlock || layoutBlockA == prevLayoutBlock) {
                    result = LayoutSlip.STATE_AC;
                } else if (layoutBlockA == thisLayoutBlock) {
                    result = LayoutSlip.STATE_AC;
                }
            }
        } else if (layoutBlockD == thisLayoutBlock) {
            if (layoutBlockA == nextLayoutBlock || layoutBlockA == prevLayoutBlock) {
                result = LayoutSlip.STATE_AD;
            } else if (layoutBlockB == nextLayoutBlock || layoutBlockB == prevLayoutBlock) {
                result = LayoutSlip.STATE_BD;
            } else if (layoutBlockA == thisLayoutBlock) {
                result = LayoutSlip.STATE_AD;
            } else if (layoutBlockB == thisLayoutBlock) {
                result = LayoutSlip.STATE_AD;
            }
        } else {
            result = LayoutSlip.UNKNOWN;
        }
        if (!suppress && (result == LayoutSlip.UNKNOWN)) {
            log.error("Cannot determine slip setting for " + getName());
        }
        return result;
    }   // getConnectivityStateForLayoutBlocks

<<<<<<< HEAD
    /*
        return the layout connectivity for this Layout Slip
     */
    protected ArrayList<LayoutConnectivity> getLayoutConnectivity() {
        ArrayList<LayoutConnectivity> results = new ArrayList<LayoutConnectivity>();

        LayoutConnectivity lc = null;
        LayoutBlock lbA = getLayoutBlock(), lbB = getLayoutBlockB(), lbC = getLayoutBlockC(), lbD = getLayoutBlockD();
        if (lbA != null) {
            if (lbA != lbC) {
                // have a AC block boundary, create a LayoutConnectivity
                log.debug("Block boundary  ('{}'<->'{}') found at {}", lbA, lbC, this);
                lc = new LayoutConnectivity(lbA, lbC);
                lc.setXoverBoundary(this, LayoutConnectivity.XOVER_BOUNDARY_AC);
                lc.setDirection(LayoutEditorAuxTools.computeDirection(getCoordsA(), getCoordsC()));
                results.add(lc);
            }
            if ((type == DOUBLE_SLIP) && (lbB != lbD)) {
                // have a BD block boundary, create a LayoutConnectivity
                log.debug("Block boundary  ('{}'<->'{}') found at {}", lbB, lbD, this);
                lc = new LayoutConnectivity(lbB, lbD);
                lc.setXoverBoundary(this, LayoutConnectivity.XOVER_BOUNDARY_BD);
                lc.setDirection(LayoutEditorAuxTools.computeDirection(getCoordsB(), getCoordsD()));
                results.add(lc);
            }
            if (lbA != lbD) {
                // have a AD block boundary, create a LayoutConnectivity
                log.debug("Block boundary  ('{}'<->'{}') found at {}", lbA, lbD, this);
                lc = new LayoutConnectivity(lbA, lbD);
                lc.setXoverBoundary(this, LayoutConnectivity.XOVER_BOUNDARY_AD);
                lc.setDirection(LayoutEditorAuxTools.computeDirection(getCoordsA(), getCoordsD()));
                results.add(lc);
            }
            if (lbB != lbC) {
                // have a BC block boundary, create a LayoutConnectivity
                log.debug("Block boundary  ('{}'<->'{}') found at {}", lbB, lbC, this);
                lc = new LayoutConnectivity(lbB, lbC);
                lc.setXoverBoundary(this, LayoutConnectivity.XOVER_BOUNDARY_BC);
                lc.setDirection(LayoutEditorAuxTools.computeDirection(getCoordsB(), getCoordsC()));
                results.add(lc);
            }
        }
        return results;
    }   // getLayoutConnectivity()

=======
>>>>>>> 9bbcc0d0
    private final static Logger log = LoggerFactory.getLogger(LayoutSlip.class.getName());
}<|MERGE_RESOLUTION|>--- conflicted
+++ resolved
@@ -52,19 +52,13 @@
  * may proceed between A and D, A and C, B and D and in the case of
  * double-slips, B and C.
  * <P>
-<<<<<<< HEAD
  * {@literal
-=======
->>>>>>> 9bbcc0d0
  * ==A==-==D==
  *    \\ //
  *      X
  *    // \\
  * ==B==-==C==
-<<<<<<< HEAD
  * literal}
-=======
->>>>>>> 9bbcc0d0
  * <P>
  * For drawing purposes, each LayoutSlip carries a center point and
  * displacements for A and B. The displacements for C = - the displacement for
@@ -1728,11 +1722,7 @@
 
     /*
         this is used by ConnectivityUtil to determine the turnout state necessary to get from prevLayoutBlock ==> currLayoutBlock ==> nextLayoutBlock
-<<<<<<< HEAD
-     */
-=======
     */
->>>>>>> 9bbcc0d0
     protected int getConnectivityStateForLayoutBlocks(LayoutBlock thisLayoutBlock, LayoutBlock prevLayoutBlock, LayoutBlock nextLayoutBlock, boolean suppress) {
         int result = Turnout.UNKNOWN;
         LayoutBlock layoutBlockA = ((TrackSegment) getConnectA()).getLayoutBlock();
@@ -1779,10 +1769,6 @@
                 } else if (layoutBlockB == thisLayoutBlock) {
                     result = LayoutSlip.STATE_BC;
                 }
-<<<<<<< HEAD
-=======
-
->>>>>>> 9bbcc0d0
             } else {
                 if (layoutBlockA == nextLayoutBlock || layoutBlockA == prevLayoutBlock) {
                     result = LayoutSlip.STATE_AC;
@@ -1809,7 +1795,6 @@
         return result;
     }   // getConnectivityStateForLayoutBlocks
 
-<<<<<<< HEAD
     /*
         return the layout connectivity for this Layout Slip
      */
@@ -1855,7 +1840,5 @@
         return results;
     }   // getLayoutConnectivity()
 
-=======
->>>>>>> 9bbcc0d0
     private final static Logger log = LoggerFactory.getLogger(LayoutSlip.class.getName());
 }
package jmri.jmrit.display.layoutEditor;

import java.awt.*;
import java.awt.event.*;
import java.awt.geom.Point2D;
import java.awt.geom.Rectangle2D;
import java.text.MessageFormat;
import java.util.List;
import java.util.*;

import javax.annotation.*;
import javax.swing.*;

import jmri.*;
import jmri.jmrit.display.EditorManager;
import jmri.jmrit.display.layoutEditor.PositionablePoint.PointType;
import jmri.jmrit.signalling.SignallingGuiTools;
import jmri.util.*;
import jmri.util.swing.JCBHandle;
import jmri.util.swing.JmriColorChooser;

/**
 * MVC View component for the PositionablePoint class.
 *
<<<<<<< HEAD
 * @author Bob Jacobsen Copyright (c) 2020
=======
 * @author Bob Jacobsen  Copyright (c) 2020
>>>>>>> eca07aaa
 *
 * <p>
 * Arrows and bumpers are visual, presentation aspects handled in the View.
 */
public class PositionablePointView extends LayoutTrackView {

    protected NamedBeanHandle<SignalHead> signalEastHeadNamed = null; // signal head for east (south) bound trains
    protected NamedBeanHandle<SignalHead> signalWestHeadNamed = null; // signal head for west (north) bound trains

    private NamedBeanHandle<SignalMast> eastBoundSignalMastNamed = null;
    private NamedBeanHandle<SignalMast> westBoundSignalMastNamed = null;
    /* We use a namedbeanhandle for the sensors, even though we only store the name here,
    this is so that we can keep up with moves and changes of userNames */
    private NamedBeanHandle<Sensor> eastBoundSensorNamed = null;
    private NamedBeanHandle<Sensor> westBoundSensorNamed = null;

    /**
     * constructor method.
     *
     * @param point        the positionable point.
     * @param c            location to display the positionable point
     * @param layoutEditor for access to tools
     */
    public PositionablePointView(@Nonnull PositionablePoint point,
            Point2D c,
            @Nonnull LayoutEditor layoutEditor) {
        super(point, c, layoutEditor);
        this.positionablePoint = point;
    }

    final private PositionablePoint positionablePoint;

<<<<<<< HEAD
    public PositionablePoint getPoint() {
        return positionablePoint;
    }
=======
    public PositionablePoint getPoint() { return positionablePoint; }
>>>>>>> eca07aaa

    // this should only be used for debugging...
    @Override
    public String toString() {
        String result = "PositionalablePoint";
        switch (getType()) {
            case ANCHOR: {
                result = "Anchor";
                break;
            }
            case END_BUMPER: {
                result = "End Bumper";
                break;
            }
            case EDGE_CONNECTOR: {
                result = "Edge Connector";
                break;
            }
            default: {
                result = "Unknown type (" + getType() + ")";
                break;
            }
        }
        return result + " '" + getName() + "'";
    }

<<<<<<< HEAD
    /**
=======
   /**
>>>>>>> eca07aaa
     * Accessor methods
     *
     * @return Type enum for this Positionable Point
     */
    public PointType getType() {
        return positionablePoint.getType();
    }

    public void setType(PointType newType) {
        positionablePoint.setType(newType);

        // (temporary) we keep this echo here until we figure out where arrow info lives
        if (getType() != newType) {
            switch (newType) {
                default:
                case ANCHOR: {
                    setTypeAnchor();
                    break;
                }
                case END_BUMPER: {
                    setTypeEndBumper();
                    break;
                }
                case EDGE_CONNECTOR: {
                    setTypeEdgeConnector();
                    break;
                }
            }
            layoutEditor.repaint();
        }
    }

    private void setTypeAnchor() {
        setIdent(layoutEditor.getFinder().uniqueName("A", 1));

        // type = PointType.ANCHOR;
        positionablePoint.setTypeAnchor();

        if (getConnect1() != null) {
            TrackSegmentView ctv1 = layoutEditor.getTrackSegmentView(getConnect1());
            if (getConnect1().getConnect1() == positionablePoint) {
                ctv1.setArrowEndStart(false);
                ctv1.setBumperEndStart(false);
            }
            if (getConnect1().getConnect2() == positionablePoint) {
                ctv1.setArrowEndStop(false);
                ctv1.setBumperEndStop(false);
            }
        }
        if (getConnect2() != null) {
            TrackSegmentView ctv2 = layoutEditor.getTrackSegmentView(getConnect2());
            if (getConnect2().getConnect1() == positionablePoint) {
                ctv2.setArrowEndStart(false);
                ctv2.setBumperEndStart(false);
            }
            if (getConnect2().getConnect2() == positionablePoint) {
                ctv2.setArrowEndStop(false);
                ctv2.setBumperEndStop(false);
            }
        }
    }

    private void setTypeEndBumper() {
        setIdent(layoutEditor.getFinder().uniqueName("EB", 1));

        // type = PointType.END_BUMPER;
        positionablePoint.setTypeEndBumper();

        if (getConnect1() != null) {
            TrackSegmentView ctv1 = layoutEditor.getTrackSegmentView(getConnect1());
            if (getConnect1().getConnect1() == positionablePoint) {
                ctv1.setArrowEndStart(false);
                ctv1.setBumperEndStart(true);
            }
            if (getConnect1().getConnect2() == positionablePoint) {
                ctv1.setArrowEndStop(false);
                ctv1.setBumperEndStop(true);
            }
        }
    }

    private void setTypeEdgeConnector() {
        setIdent(layoutEditor.getFinder().uniqueName("EC", 1));

        // type = PointType.EDGE_CONNECTOR;
        positionablePoint.setTypeEdgeConnector();

        if (getConnect1() != null) {
            TrackSegmentView ctv1 = layoutEditor.getTrackSegmentView(getConnect1());
            if (getConnect1().getConnect1() == positionablePoint) {
                ctv1.setBumperEndStart(false);
            }
            if (getConnect1().getConnect2() == positionablePoint) {
                ctv1.setBumperEndStop(false);
            }
        }
    }

    public TrackSegment getConnect1() {
        return positionablePoint.getConnect1();
    }

    public TrackSegment getConnect2() {
        return positionablePoint.getConnect2();
    }

    public String getLinkedEditorName() {
        return positionablePoint.getLinkedEditorName();
    }

    public LayoutEditor getLinkedEditor() {
        return positionablePoint.getLinkedEditor();
    }

    public PositionablePoint getLinkedPoint() {
        return positionablePoint.getLinkedPoint();
    }

    public void removeLinkedPoint() {
        positionablePoint.removeLinkedPoint();
    }

    public String getLinkedPointId() {
        return positionablePoint.getLinkedPointId();
    }

    public void setLinkedPoint(PositionablePoint p) {
        positionablePoint.setLinkedPoint(p);
    }

    /**
     * {@inheritDoc}
     */
    @Override
    public void scaleCoords(double xFactor, double yFactor) {
        Point2D factor = new Point2D.Double(xFactor, yFactor);
        super.setCoordsCenter(MathUtil.granulize(MathUtil.multiply(getCoordsCenter(), factor), 1.0));
    }

    /**
     * {@inheritDoc}
     */
    @Override
    public void translateCoords(double xFactor, double yFactor) {
        Point2D factor = new Point2D.Double(xFactor, yFactor);
        super.setCoordsCenter(MathUtil.add(getCoordsCenter(), factor));
    }

    /**
     * {@inheritDoc}
     */
    @Override
    public void rotateCoords(double angleDEG) {
        //can't really rotate a point... so...
        //nothing to see here... move along...
    }

    /**
     * @return the bounds of this positional point
     */
    @Override
    public Rectangle2D getBounds() {
        Point2D c = getCoordsCenter();
        //Note: empty bounds don't draw...
        // so now I'm making them 0.5 bigger in all directions (1 pixel total)
        return new Rectangle2D.Double(c.getX() - 0.5, c.getY() - 0.5, 1.0, 1.0);
    }

    @CheckReturnValue
    protected LayoutEditor getLayoutEditor() {
        return layoutEditor;
    }

    @CheckReturnValue
    @Nonnull
    public String getEastBoundSignal() {
        SignalHead h = getEastBoundSignalHead();
        if (h != null) {
            return h.getDisplayName();
        }
        return "";
    }

    @CheckForNull
    @CheckReturnValue
    public SignalHead getEastBoundSignalHead() {
        if (getType() == PointType.EDGE_CONNECTOR) {
            int dir = getConnect1Dir();
            if (dir == Path.EAST || dir == Path.SOUTH || dir == Path.SOUTH_EAST) {
                if (signalEastHeadNamed != null) {
                    return signalEastHeadNamed.getBean();
                }
                return null;
            } else if (getLinkedPoint() != null) {
                // Do some checks to find where the connection is here.
                int linkDir = getLinkedPoint().getConnect1Dir();
                if (linkDir == Path.SOUTH || linkDir == Path.EAST || linkDir == Path.SOUTH_EAST) {
                    return getLinkedPoint().getEastBoundSignalHead();
                }
            }
        }

        if (signalEastHeadNamed != null) {
            return signalEastHeadNamed.getBean();
        }
        return null;
    }

    public void setEastBoundSignal(String signalName) {
        if (getType() == PointType.EDGE_CONNECTOR) {
            int dir = getConnect1Dir();
            if (dir == Path.EAST || dir == Path.SOUTH || dir == Path.SOUTH_EAST) {
                setEastBoundSignalName(signalName);
            } else if (getLinkedPoint() != null) {
                int linkDir = getLinkedPoint().getConnect1Dir();
                if (linkDir == Path.SOUTH || linkDir == Path.EAST || linkDir == Path.SOUTH_EAST) {
                    getLinkedPoint().setEastBoundSignal(signalName);
                } else {
                    setEastBoundSignalName(signalName);
                }
            } else {
                setEastBoundSignalName(signalName);
            }
        } else {
            setEastBoundSignalName(signalName);
        }
    }

    private void setEastBoundSignalName(@CheckForNull String signalHead) {
        if (signalHead == null || signalHead.isEmpty()) {
            signalEastHeadNamed = null;
            return;
        }

        SignalHead head = InstanceManager.getDefault(jmri.SignalHeadManager.class
        ).getSignalHead(signalHead);
        if (head != null) {
            signalEastHeadNamed = InstanceManager.getDefault(jmri.NamedBeanHandleManager.class
            ).getNamedBeanHandle(signalHead, head);
        } else {
            signalEastHeadNamed = null;
        }
    }

    @CheckReturnValue
    @Nonnull
    public String getWestBoundSignal() {
        SignalHead h = getWestBoundSignalHead();
        if (h != null) {
            return h.getDisplayName();
        }
        return "";
    }

    @CheckForNull
    @CheckReturnValue
    public SignalHead getWestBoundSignalHead() {
        if (getType() == PointType.EDGE_CONNECTOR) {
            int dir = getConnect1Dir();
            if (dir == Path.WEST || dir == Path.NORTH || dir == Path.NORTH_WEST) {
                if (signalWestHeadNamed != null) {
                    return signalWestHeadNamed.getBean();
                }
                return null;
            } else if (getLinkedPoint() != null) {
                // Do some checks to find where the connection is here.
                int linkDir = getLinkedPoint().getConnect1Dir();
                if (linkDir == Path.WEST || linkDir == Path.NORTH || linkDir == Path.NORTH_WEST) {
                    return getLinkedPoint().getWestBoundSignalHead();
                }
            }
        }

        if (signalWestHeadNamed != null) {
            return signalWestHeadNamed.getBean();
        }
        return null;
    }

    public void setWestBoundSignal(String signalName) {
        if (getType() == PointType.EDGE_CONNECTOR) {
            int dir = getConnect1Dir();
            if (dir == Path.WEST || dir == Path.NORTH || dir == Path.NORTH_WEST) {
                setWestBoundSignalName(signalName);
            } else if (getLinkedPoint() != null) {
                int linkDir = getLinkedPoint().getConnect1Dir();
                if (linkDir == Path.WEST || linkDir == Path.NORTH || linkDir == Path.NORTH_WEST) {
                    getLinkedPoint().setWestBoundSignal(signalName);
                } else {
                    setWestBoundSignalName(signalName);
                }
            } else {
                setWestBoundSignalName(signalName);
            }
        } else {
            setWestBoundSignalName(signalName);
        }
    }

    private void setWestBoundSignalName(@CheckForNull String signalHead) {
        if (signalHead == null || signalHead.isEmpty()) {
            signalWestHeadNamed = null;
            return;
        }

        SignalHead head = InstanceManager.getDefault(jmri.SignalHeadManager.class
        ).getSignalHead(signalHead);
        if (head != null) {
            signalWestHeadNamed = InstanceManager.getDefault(jmri.NamedBeanHandleManager.class
            ).getNamedBeanHandle(signalHead, head);
        } else {
            signalWestHeadNamed = null;
        }
    }

    @CheckReturnValue
    @Nonnull
    public String getEastBoundSensorName() {
        if (eastBoundSensorNamed != null) {
            return eastBoundSensorNamed.getName();
        }
        return "";
    }

    @CheckReturnValue
    public Sensor getEastBoundSensor() {
        if (eastBoundSensorNamed != null) {
            return eastBoundSensorNamed.getBean();
        }
        return null;
    }

    public void setEastBoundSensor(String sensorName) {
        if (sensorName == null || sensorName.isEmpty()) {
            eastBoundSensorNamed = null;
            return;
        }

        try {
            Sensor sensor = InstanceManager.sensorManagerInstance().provideSensor(sensorName);
            eastBoundSensorNamed = jmri.InstanceManager.getDefault(jmri.NamedBeanHandleManager.class
            ).getNamedBeanHandle(sensorName, sensor);
        } catch (IllegalArgumentException ex) {
            eastBoundSensorNamed = null;
        }
    }

    @CheckReturnValue
    @Nonnull
    public String getWestBoundSensorName() {
        if (westBoundSensorNamed != null) {
            return westBoundSensorNamed.getName();
        }
        return "";
    }

    @CheckReturnValue
    public Sensor getWestBoundSensor() {
        if (westBoundSensorNamed != null) {
            return westBoundSensorNamed.getBean();
        }
        return null;
    }

    public void setWestBoundSensor(String sensorName) {
        if (sensorName == null || sensorName.isEmpty()) {
            westBoundSensorNamed = null;
            return;
        }
        try {
            Sensor sensor = InstanceManager.sensorManagerInstance().provideSensor(sensorName);
            westBoundSensorNamed = jmri.InstanceManager.getDefault(jmri.NamedBeanHandleManager.class
            ).getNamedBeanHandle(sensorName, sensor);
        } catch (IllegalArgumentException ex) {
            westBoundSensorNamed = null;
        }
    }

    @CheckReturnValue
    @Nonnull
    public String getEastBoundSignalMastName() {
        if (getEastBoundSignalMastNamed() != null) {
            return getEastBoundSignalMastNamed().getName();
        }
        return "";
    }

    @CheckReturnValue
    public SignalMast getEastBoundSignalMast() {
        if (getEastBoundSignalMastNamed() != null) {
            return getEastBoundSignalMastNamed().getBean();
        }
        return null;
    }

    @CheckReturnValue
    private NamedBeanHandle<SignalMast> getEastBoundSignalMastNamed() {
        if (getType() == PointType.EDGE_CONNECTOR) {
            int dir = getConnect1Dir();
            if (dir == Path.SOUTH || dir == Path.EAST || dir == Path.SOUTH_EAST) {
                return eastBoundSignalMastNamed;
            } else if (getLinkedPoint() != null) {
                int linkDir = getLinkedPoint().getConnect1Dir();
                if (linkDir == Path.SOUTH || linkDir == Path.EAST || linkDir == Path.SOUTH_EAST) {
                    return getLinkedPoint().getEastBoundSignalMastNamed();
                }
            }
        }
        return eastBoundSignalMastNamed;
    }

    public void setEastBoundSignalMast(String signalMast) {
        SignalMast mast = null;
        if (signalMast != null && !signalMast.isEmpty()) {
            mast = InstanceManager.getDefault(jmri.SignalMastManager.class
            ).getSignalMast(signalMast);
            if (mast == null) {
                log.error("{}.setEastBoundSignalMast({}); Unable to find Signal Mast",
                        getName(), signalMast);
                return;
            }
        } else {
            eastBoundSignalMastNamed = null;
            return;
        }
        if (getType() == PointType.EDGE_CONNECTOR) {
            int dir = getConnect1Dir();
            if (dir == Path.EAST || dir == Path.SOUTH || dir == Path.SOUTH_EAST) {
                eastBoundSignalMastNamed = InstanceManager.getDefault(jmri.NamedBeanHandleManager.class
                ).getNamedBeanHandle(signalMast, mast);
            } else if (getLinkedPoint() != null) {
                int linkDir = getLinkedPoint().getConnect1Dir();
                if (linkDir == Path.SOUTH || linkDir == Path.EAST || linkDir == Path.SOUTH_EAST) {
                    getLinkedPoint().setEastBoundSignalMast(signalMast);
                } else {
                    eastBoundSignalMastNamed = InstanceManager.getDefault(jmri.NamedBeanHandleManager.class
                    ).getNamedBeanHandle(signalMast, mast);
                }
            } else {
                eastBoundSignalMastNamed = InstanceManager.getDefault(jmri.NamedBeanHandleManager.class
                ).getNamedBeanHandle(signalMast, mast);
            }
        } else {
            eastBoundSignalMastNamed = InstanceManager.getDefault(jmri.NamedBeanHandleManager.class
            ).getNamedBeanHandle(signalMast, mast);
        }
    }

    @CheckReturnValue
    @Nonnull
    public String getWestBoundSignalMastName() {
        if (getWestBoundSignalMastNamed() != null) {
            return getWestBoundSignalMastNamed().getName();
        }
        return "";
    }

    @CheckReturnValue
    public SignalMast getWestBoundSignalMast() {
        if (getWestBoundSignalMastNamed() != null) {
            return getWestBoundSignalMastNamed().getBean();
        }
        return null;
    }

    @CheckReturnValue
    private NamedBeanHandle<SignalMast> getWestBoundSignalMastNamed() {
        if (getType() == PointType.EDGE_CONNECTOR) {
            int dir = getConnect1Dir();
            if (dir == Path.WEST || dir == Path.NORTH || dir == Path.NORTH_WEST) {
                return westBoundSignalMastNamed;
            } else if (getLinkedPoint() != null) {
                int linkDir = getLinkedPoint().getConnect1Dir();
                if (linkDir == Path.WEST || linkDir == Path.NORTH || linkDir == Path.NORTH_WEST) {
                    return getLinkedPoint().getWestBoundSignalMastNamed();
                }
            }
        }
        return westBoundSignalMastNamed;
    }

    public void setWestBoundSignalMast(String signalMast) {
        SignalMast mast = null;
        if (signalMast != null && !signalMast.isEmpty()) {
            mast = InstanceManager.getDefault(jmri.SignalMastManager.class
            ).getSignalMast(signalMast);
            if (mast == null) {
                log.error("{}.setWestBoundSignalMast({}); Unable to find Signal Mast",
                        getName(), signalMast);
                return;
            }
        } else {
            westBoundSignalMastNamed = null;
            return;
        }
        if (getType() == PointType.EDGE_CONNECTOR) {
            int dir = getConnect1Dir();
            if (dir == Path.WEST || dir == Path.NORTH || dir == Path.NORTH_WEST) {
                westBoundSignalMastNamed = InstanceManager.getDefault(jmri.NamedBeanHandleManager.class
                ).getNamedBeanHandle(signalMast, mast);
            } else if (getLinkedPoint() != null) {
                int linkDir = getLinkedPoint().getConnect1Dir();
                if (linkDir == Path.WEST || linkDir == Path.NORTH || linkDir == Path.NORTH_WEST) {
                    getLinkedPoint().setWestBoundSignalMast(signalMast);
                } else {
                    westBoundSignalMastNamed = InstanceManager.getDefault(jmri.NamedBeanHandleManager.class
                    ).getNamedBeanHandle(signalMast, mast);
                }
            } else {
                westBoundSignalMastNamed = InstanceManager.getDefault(jmri.NamedBeanHandleManager.class
                ).getNamedBeanHandle(signalMast, mast);
            }
        } else {
            westBoundSignalMastNamed = InstanceManager.getDefault(jmri.NamedBeanHandleManager.class
            ).getNamedBeanHandle(signalMast, mast);
        }
    }

    public void removeBeanReference(jmri.NamedBean nb) {
        if (nb == null) {
            return;
        }
        if (nb instanceof SignalMast) {
            if (nb.equals(getWestBoundSignalMast())) {
                setWestBoundSignalMast(null);
            } else if (nb.equals(getEastBoundSignalMast())) {
                setEastBoundSignalMast(null);
            }
        } else if (nb instanceof Sensor) {
            if (nb.equals(getWestBoundSensor())) {
                setWestBoundSignalMast(null);
            } else if (nb.equals(getEastBoundSensor())) {
                setEastBoundSignalMast(null);
            }
        } else if (nb instanceof jmri.SignalHead) {
            if (nb.equals(getWestBoundSignalHead())) {
                setWestBoundSignal(null);
            }
            if (nb.equals(getEastBoundSignalHead())) {
                setEastBoundSignal(null);
            }

        }
    }

    // initialization instance variables (used when loading a LayoutEditor)
    public String trackSegment1Name = "";
    public String trackSegment2Name = "";

    /**
     * setup a connection to a track
     *
     * @param track the track we want to connect to
     * @return true if successful
     */
    public boolean setTrackConnection(@Nonnull TrackSegment track) {
        return replaceTrackConnection(null, track);
    }

    /**
     * remove a connection to a track
     *
     * @param track the track we want to disconnect from
     * @return true if successful
     */
    public boolean removeTrackConnection(@Nonnull TrackSegment track) {
        return replaceTrackConnection(track, null);
    }

    /**
     * replace old track connection with new track connection
     *
     * @param oldTrack the old track connection
     * @param newTrack the new track connection
     * @return true if successful
     */
    public boolean replaceTrackConnection(@CheckForNull TrackSegment oldTrack, @CheckForNull TrackSegment newTrack) {
        boolean result = false; // assume failure (pessimist!)
        // trying to replace old track with null?
        if (newTrack == null) {
            // (yes) remove old connection
            if (oldTrack != null) {
                result = true;  // assume success (optimist!)
                if (getConnect1() == oldTrack) {
                    positionablePoint.setConnect1(null);        // disconnect getConnect1()
                    reCheckBlockBoundary();
                    removeLinkedPoint();
                    positionablePoint.setConnect1(getConnect2());    // Move getConnect2() to getConnect1()
                    positionablePoint.setConnect2Actual(null);        // disconnect getConnect2()
                } else if (getConnect2() == oldTrack) {
                    positionablePoint.setConnect2Actual(null);
                    reCheckBlockBoundary();
                } else {
                    result = false; // didn't find old connection
                }
            } else {
                result = false; // can't replace null with null
            }
            if (!result) {
                log.error("{}.replaceTrackConnection({}, {}); Attempt to remove non-existant track connection",
                        getName(), (oldTrack == null) ? "null" : oldTrack.getName(), "null");
            }
        } else // already connected to newTrack?
        if ((getConnect1() != newTrack) && (getConnect2() != newTrack)) {
            // (no) find a connection we can connect to
            result = true;  // assume success (optimist!)
            if (getConnect1() == oldTrack) {
                positionablePoint.setConnect1(newTrack);
            } else if ((getType() == PointType.ANCHOR) && (getConnect2() == oldTrack)) {
                positionablePoint.setConnect2Actual(newTrack);
                if (getConnect1().getLayoutBlock() == getConnect2().getLayoutBlock()) {
                    westBoundSignalMastNamed = null;
                    eastBoundSignalMastNamed = null;
                    setWestBoundSensor("");
                    setEastBoundSensor("");
                }
            } else {
                log.error("{}.replaceTrackConnection({}, {}); Attempt to assign more than allowed number of connections",
                        getName(), (oldTrack == null) ? "null" : oldTrack.getName(), newTrack.getName());
                result = false;
            }
        } else {
            log.warn("{}.replaceTrackConnection({}, {}); Already connected",
                    getName(), (oldTrack == null) ? "null" : oldTrack.getName(), newTrack.getName());
            result = false;
        }
        return result;
    }   // replaceTrackConnection

    void removeSML(SignalMast signalMast) {
        if (signalMast == null) {
            return;
        }
        if (jmri.InstanceManager.getDefault(LayoutBlockManager.class
        ).isAdvancedRoutingEnabled() && InstanceManager.getDefault(jmri.SignalMastLogicManager.class
        ).isSignalMastUsed(signalMast)) {
            SignallingGuiTools.removeSignalMastLogic(
                    null, signalMast);
        }
    }

    protected int maxWidth() {
        return 5;
    }

    protected int maxHeight() {
        return 5;
    }
    // cursor location reference for this move (relative to object)
    int xClick = 0;
    int yClick = 0;

    public void mousePressed(MouseEvent e) {
        // remember where we are
        xClick = e.getX();
        yClick = e.getY();
        // if (debug) log.debug("Pressed: "+where(e));
        if (e.isPopupTrigger()) {
            showPopup(e);
        }
    }

    public void mouseReleased(MouseEvent e) {
        // if (debug) log.debug("Release: "+where(e));
        if (e.isPopupTrigger()) {
            showPopup(e);
        }
    }

    public void mouseClicked(MouseEvent e) {
        if (e.isPopupTrigger()) {
            showPopup(e);
        }
    }

    private JPopupMenu popupMenu = null;

    /**
     * {@inheritDoc}
     */
    @Override
    @Nonnull
    protected JPopupMenu showPopup(@Nonnull MouseEvent mouseEvent) {
        if (popupMenu != null) {
            popupMenu.removeAll();
        } else {
            popupMenu = new JPopupMenu();
        }

        boolean blockBoundary = false;
        boolean addSensorsAndSignalMasksMenuItemsFlag = false;
        JMenuItem jmi = null;
        switch (getType()) {
            case ANCHOR:
                jmi = popupMenu.add(Bundle.getMessage("MakeLabel", Bundle.getMessage("Anchor")) + getName());
                jmi.setEnabled(false);

                LayoutBlock block1 = null;
                if (getConnect1() != null) {
                    block1 = getConnect1().getLayoutBlock();
                }
                LayoutBlock block2 = block1;
                if (getConnect2() != null) {
                    block2 = getConnect2().getLayoutBlock();
                }
                if ((block1 != null) && (block1 == block2)) {
                    jmi = popupMenu.add(Bundle.getMessage("MakeLabel", Bundle.getMessage("BeanNameBlock")) + block1.getDisplayName());
                } else if ((block1 != null) && (block2 != null) && (block1 != block2)) {
                    jmi = popupMenu.add(Bundle.getMessage("BlockDivider"));
                    jmi.setEnabled(false);
                    jmi = popupMenu.add(Bundle.getMessage("MakeLabel", Bundle.getMessage("Block_ID", 1)) + block1.getDisplayName());
                    jmi.setEnabled(false);
                    jmi = popupMenu.add(Bundle.getMessage("MakeLabel", Bundle.getMessage("Block_ID", 2)) + block2.getDisplayName());
                    jmi.setEnabled(false);
                    blockBoundary = true;
                }
                jmi.setEnabled(false);
                break;
            case END_BUMPER:
                jmi = popupMenu.add(Bundle.getMessage("MakeLabel", Bundle.getMessage("EndBumper")) + getName());
                jmi.setEnabled(false);

                LayoutBlock blockEnd = null;
                if (getConnect1() != null) {
                    blockEnd = getConnect1().getLayoutBlock();
                }
                if (blockEnd != null) {
                    jmi = popupMenu.add(Bundle.getMessage("MakeLabel", Bundle.getMessage("BlockID")) + blockEnd.getDisplayName());
                    jmi.setEnabled(false);
                }
                addSensorsAndSignalMasksMenuItemsFlag = true;
                break;
            case EDGE_CONNECTOR:
                jmi = popupMenu.add(Bundle.getMessage("MakeLabel", Bundle.getMessage("EdgeConnector")) + getName());
                jmi.setEnabled(false);

                if (getLinkedEditor() != null) {
                    String linkName = getLinkedEditorName() + ":" + getLinkedPointId();
                    jmi = popupMenu.add(Bundle.getMessage("LinkedToX", linkName));
                } else {
                    jmi = popupMenu.add(Bundle.getMessage("EdgeNotLinked"));
                }
                jmi.setEnabled(false);

                block1 = null;
                if (getConnect1() != null) {
                    block1 = getConnect1().getLayoutBlock();
                }
                block2 = block1;
                if (getLinkedPoint() != null) {
                    if (getLinkedPoint().getConnect1() != null) {
                        block2 = getLinkedPoint().getConnect1().getLayoutBlock();
                    }
                }
                if ((block1 != null) && (block1 == block2)) {
                    jmi = popupMenu.add(Bundle.getMessage("MakeLabel", Bundle.getMessage("BeanNameBlock")) + block1.getDisplayName());
                } else if ((block1 != null) && (block2 != null) && (block1 != block2)) {
                    jmi = popupMenu.add(Bundle.getMessage("BlockDivider"));
                    jmi.setEnabled(false);
                    jmi = popupMenu.add(Bundle.getMessage("MakeLabel", Bundle.getMessage("Block_ID", 1)) + block1.getDisplayName());
                    jmi.setEnabled(false);
                    jmi = popupMenu.add(Bundle.getMessage("MakeLabel", Bundle.getMessage("Block_ID", 2)) + block2.getDisplayName());
                    jmi.setEnabled(false);
                    blockBoundary = true;
                }
                break;
            default:
                break;
        }

        // if there are any track connections
        if ((getConnect1() != null) || (getConnect2() != null)) {
            JMenu connectionsMenu = new JMenu(Bundle.getMessage("Connections")); // there is no pane opening (which is what ... implies)
            if (getConnect1() != null) {
                connectionsMenu.add(new AbstractAction(Bundle.getMessage("MakeLabel", "1") + getConnect1().getName()) {
                    @Override
                    public void actionPerformed(ActionEvent e) {
                        LayoutEditorFindItems lf = layoutEditor.getFinder();
                        LayoutTrack lt = lf.findObjectByName(getConnect1().getName());
                        // this shouldn't ever be null... however...
                        if (lt != null) {
                            LayoutTrackView ltv = layoutEditor.getLayoutTrackView(lt);
                            layoutEditor.setSelectionRect(ltv.getBounds());
                            ltv.showPopup();
                        }
                    }
                });
            }
            if (getConnect2() != null) {
                connectionsMenu.add(new AbstractAction(Bundle.getMessage("MakeLabel", "2") + getConnect2().getName()) {
                    @Override
                    public void actionPerformed(ActionEvent e) {
                        LayoutEditorFindItems lf = layoutEditor.getFinder();
                        LayoutTrack lt = lf.findObjectByName(getConnect2().getName());
                        // this shouldn't ever be null... however...
                        if (lt != null) {
                            LayoutTrackView ltv = layoutEditor.getLayoutTrackView(lt);
                            layoutEditor.setSelectionRect(ltv.getBounds());
                            ltv.showPopup();
                        }
                    }
                });
            }
            popupMenu.add(connectionsMenu);
        }

        if (getConnect1() != null && (getType() == PointType.EDGE_CONNECTOR || getType() == PointType.END_BUMPER)) {
            //
            // decorations menu
            //
            popupMenu.add(new JSeparator(JSeparator.HORIZONTAL));

            JMenu decorationsMenu = new JMenu(Bundle.getMessage("DecorationMenuTitle"));
            decorationsMenu.setToolTipText(Bundle.getMessage("DecorationMenuToolTip"));
            popupMenu.add(decorationsMenu);

            JCheckBoxMenuItem jcbmi;
            TrackSegmentView ctv1 = layoutEditor.getTrackSegmentView(getConnect1());

            if (getType() == PointType.EDGE_CONNECTOR) {
                JMenu arrowsMenu = new JMenu(Bundle.getMessage("ArrowsMenuTitle"));
                decorationsMenu.setToolTipText(Bundle.getMessage("ArrowsMenuToolTip"));
                decorationsMenu.add(arrowsMenu);

                JMenu arrowsCountMenu = new JMenu(Bundle.getMessage("DecorationStyleMenuTitle"));
                arrowsCountMenu.setToolTipText(Bundle.getMessage("DecorationStyleMenuToolTip"));
                arrowsMenu.add(arrowsCountMenu);

                jcbmi = new JCheckBoxMenuItem(Bundle.getMessage("DecorationNoneMenuItemTitle"));
                arrowsCountMenu.add(jcbmi);
                jcbmi.setToolTipText(Bundle.getMessage("DecorationNoneMenuItemToolTip"));
                jcbmi.addActionListener((java.awt.event.ActionEvent e3) -> {
                    if (getConnect1().getConnect1() == positionablePoint) {
                        ctv1.setArrowEndStart(false);
                    }
                    if (getConnect1().getConnect2() == positionablePoint) {
                        ctv1.setArrowEndStop(false);
                    }
                    if (!ctv1.isArrowEndStart() && !ctv1.isArrowEndStop()) {
                        ctv1.setArrowStyle(0);
                    }
                });
                boolean etherEnd = ((getConnect1().getConnect1() == positionablePoint) && ctv1.isArrowEndStart())
                        || ((getConnect1().getConnect2() == positionablePoint) && ctv1.isArrowEndStop());

                jcbmi.setSelected((ctv1.getArrowStyle() == 0) || !etherEnd);

                // configure the arrows
                for (int i = 1; i < NUM_ARROW_TYPES; i++) {
                    jcbmi = loadArrowImageToJCBItem(i, arrowsCountMenu);
                    final int n = i;
                    jcbmi.addActionListener((java.awt.event.ActionEvent e3) -> {
                        if (getConnect1().getConnect1() == positionablePoint) {
                            ctv1.setArrowEndStart(true);
                        }
                        if (getConnect1().getConnect2() == positionablePoint) {
                            ctv1.setArrowEndStop(true);
                        }
                        ctv1.setArrowStyle(n);
                    });
                    jcbmi.setSelected((ctv1.getArrowStyle() == i) && etherEnd);
                }

                JMenu arrowsDirMenu = new JMenu(Bundle.getMessage("ArrowsDirectionMenuTitle"));
                arrowsDirMenu.setToolTipText(Bundle.getMessage("ArrowsDirectionMenuToolTip"));
                arrowsMenu.add(arrowsDirMenu);

                jcbmi = new JCheckBoxMenuItem(Bundle.getMessage("DecorationNoneMenuItemTitle"));
                arrowsDirMenu.add(jcbmi);
                jcbmi.setToolTipText(Bundle.getMessage("DecorationNoneMenuItemToolTip"));
                jcbmi.addActionListener((java.awt.event.ActionEvent e3) -> {
                    TrackSegmentView ctv = layoutEditor.getTrackSegmentView(getConnect1());
                    ctv.setArrowDirIn(false);
                    ctv.setArrowDirOut(false);
                });
                jcbmi.setSelected(!ctv1.isArrowDirIn() && !ctv1.isArrowDirOut());

                jcbmi = new JCheckBoxMenuItem(Bundle.getMessage("ArrowsDirectionInMenuItemTitle"));
                arrowsDirMenu.add(jcbmi);
                jcbmi.setToolTipText(Bundle.getMessage("ArrowsDirectionInMenuItemToolTip"));
                jcbmi.addActionListener((java.awt.event.ActionEvent e3) -> {
                    TrackSegmentView ctv = layoutEditor.getTrackSegmentView(getConnect1());
                    ctv.setArrowDirIn(true);
                    ctv.setArrowDirOut(false);
                });
                jcbmi.setSelected(ctv1.isArrowDirIn() && !ctv1.isArrowDirOut());

                jcbmi = new JCheckBoxMenuItem(Bundle.getMessage("ArrowsDirectionOutMenuItemTitle"));
                arrowsDirMenu.add(jcbmi);
                jcbmi.setToolTipText(Bundle.getMessage("ArrowsDirectionOutMenuItemToolTip"));
                jcbmi.addActionListener((java.awt.event.ActionEvent e3) -> {
                    TrackSegmentView ctv = layoutEditor.getTrackSegmentView(getConnect1());
                    ctv.setArrowDirOut(true);
                    ctv.setArrowDirIn(false);
                });
                jcbmi.setSelected(!ctv1.isArrowDirIn() && ctv1.isArrowDirOut());

                jcbmi = new JCheckBoxMenuItem(Bundle.getMessage("ArrowsDirectionBothMenuItemTitle"));
                arrowsDirMenu.add(jcbmi);
                jcbmi.setToolTipText(Bundle.getMessage("ArrowsDirectionBothMenuItemToolTip"));
                jcbmi.addActionListener((java.awt.event.ActionEvent e3) -> {
                    TrackSegmentView ctv = layoutEditor.getTrackSegmentView(getConnect1());
                    ctv.setArrowDirIn(true);
                    ctv.setArrowDirOut(true);
                });
                jcbmi.setSelected(ctv1.isArrowDirIn() && ctv1.isArrowDirOut());

                jmi = arrowsMenu.add(new JMenuItem(Bundle.getMessage("DecorationColorMenuItemTitle")));
                jmi.setToolTipText(Bundle.getMessage("DecorationColorMenuItemToolTip"));
                jmi.addActionListener((java.awt.event.ActionEvent e3) -> {
                    TrackSegmentView ctv = layoutEditor.getTrackSegmentView(getConnect1());
                    Color newColor = JmriColorChooser.showDialog(null, "Choose a color", ctv.getArrowColor());
                    if ((newColor != null) && !newColor.equals(ctv.getArrowColor())) {
                        ctv.setArrowColor(newColor);
                    }
                });
                jmi.setForeground(ctv1.getArrowColor());
                jmi.setBackground(ColorUtil.contrast(ctv1.getArrowColor()));

                jmi = arrowsMenu.add(new JMenuItem(Bundle.getMessage("MakeLabel",
                        Bundle.getMessage("DecorationLineWidthMenuItemTitle")) + ctv1.getArrowLineWidth()));
                jmi.setToolTipText(Bundle.getMessage("DecorationLineWidthMenuItemToolTip"));
                jmi.addActionListener((java.awt.event.ActionEvent e3) -> {
                    TrackSegmentView ctv = layoutEditor.getTrackSegmentView(getConnect1());
                    //prompt for arrow line width
                    int newValue = QuickPromptUtil.promptForInt(layoutEditor,
                            Bundle.getMessage("DecorationLineWidthMenuItemTitle"),
                            Bundle.getMessage("DecorationLineWidthMenuItemTitle"),
                            ctv.getArrowLineWidth());
                    ctv.setArrowLineWidth(newValue);
                });

                jmi = arrowsMenu.add(new JMenuItem(Bundle.getMessage("MakeLabel",
                        Bundle.getMessage("DecorationLengthMenuItemTitle")) + ctv1.getArrowLength()));
                jmi.setToolTipText(Bundle.getMessage("DecorationLengthMenuItemToolTip"));
                jmi.addActionListener((java.awt.event.ActionEvent e3) -> {
                    TrackSegmentView ctv = layoutEditor.getTrackSegmentView(getConnect1());
                    //prompt for arrow length
                    int newValue = QuickPromptUtil.promptForInt(layoutEditor,
                            Bundle.getMessage("DecorationLengthMenuItemTitle"),
                            Bundle.getMessage("DecorationLengthMenuItemTitle"),
                            ctv.getArrowLength());
                    ctv.setArrowLength(newValue);
                });

                jmi = arrowsMenu.add(new JMenuItem(Bundle.getMessage("MakeLabel",
                        Bundle.getMessage("DecorationGapMenuItemTitle")) + ctv1.getArrowGap()));
                jmi.setToolTipText(Bundle.getMessage("DecorationGapMenuItemToolTip"));
                jmi.addActionListener((java.awt.event.ActionEvent e3) -> {
                    TrackSegmentView ctv = layoutEditor.getTrackSegmentView(getConnect1());
                    //prompt for arrow gap
                    int newValue = QuickPromptUtil.promptForInt(layoutEditor,
                            Bundle.getMessage("DecorationGapMenuItemTitle"),
                            Bundle.getMessage("DecorationGapMenuItemTitle"),
                            ctv.getArrowGap());
                    ctv.setArrowGap(newValue);
                });
            } // if (getType() == EDGE_CONNECTOR)

            if (getType() == PointType.END_BUMPER) {
                JMenu endBumperMenu = new JMenu(Bundle.getMessage("EndBumperMenuTitle"));
                decorationsMenu.setToolTipText(Bundle.getMessage("EndBumperMenuToolTip"));
                decorationsMenu.add(endBumperMenu);

                JCheckBoxMenuItem enableCheckBoxMenuItem = new JCheckBoxMenuItem(Bundle.getMessage("EndBumperEnableMenuItemTitle"));
                enableCheckBoxMenuItem.setToolTipText(Bundle.getMessage("EndBumperEnableMenuItemToolTip"));

                endBumperMenu.add(enableCheckBoxMenuItem);
                enableCheckBoxMenuItem.addActionListener((java.awt.event.ActionEvent e3) -> {
                    TrackSegmentView ctv = layoutEditor.getTrackSegmentView(getConnect1());
                    if (getConnect1().getConnect1() == positionablePoint) {
                        ctv.setBumperEndStart(enableCheckBoxMenuItem.isSelected());
                    }
                    if (getConnect1().getConnect2() == positionablePoint) {
                        ctv.setBumperEndStop(enableCheckBoxMenuItem.isSelected());
                    }
                });
                if (getConnect1().getConnect1() == positionablePoint) {
                    enableCheckBoxMenuItem.setSelected(ctv1.isBumperEndStart());
                }
                if (getConnect1().getConnect2() == positionablePoint) {
                    enableCheckBoxMenuItem.setSelected(ctv1.isBumperEndStop());
                }

                jmi = endBumperMenu.add(new JMenuItem(Bundle.getMessage("DecorationColorMenuItemTitle")));
                jmi.setToolTipText(Bundle.getMessage("DecorationColorMenuItemToolTip"));
                jmi.addActionListener((java.awt.event.ActionEvent e3) -> {
                    TrackSegmentView ctv = layoutEditor.getTrackSegmentView(getConnect1());
                    Color newColor = JmriColorChooser.showDialog(null, "Choose a color", ctv.getBumperColor());
                    if ((newColor != null) && !newColor.equals(ctv.getBumperColor())) {
                        ctv.setBumperColor(newColor);
                    }
                });
                jmi.setForeground(ctv1.getBumperColor());
                jmi.setBackground(ColorUtil.contrast(ctv1.getBumperColor()));

                jmi = endBumperMenu.add(new JMenuItem(Bundle.getMessage("MakeLabel",
                        Bundle.getMessage("DecorationLineWidthMenuItemTitle")) + ctv1.getBumperLineWidth()));
                jmi.setToolTipText(Bundle.getMessage("DecorationLineWidthMenuItemToolTip"));
                jmi.addActionListener((java.awt.event.ActionEvent e3) -> {
                    TrackSegmentView ctv = layoutEditor.getTrackSegmentView(getConnect1());
                    //prompt for width
                    int newValue = QuickPromptUtil.promptForInteger(layoutEditor,
                            Bundle.getMessage("DecorationLineWidthMenuItemTitle"),
                            Bundle.getMessage("DecorationLineWidthMenuItemTitle"),
                            ctv.getBumperLineWidth(), t -> {
                        if (t < 0 || t > TrackSegmentView.MAX_BUMPER_WIDTH) {
                            throw new IllegalArgumentException(
                                    Bundle.getMessage("DecorationLengthMenuItemRange", TrackSegmentView.MAX_BUMPER_WIDTH));
                        }
                        return true;
                    });
                    ctv.setBumperLineWidth(newValue);
                });

                jmi = endBumperMenu.add(new JMenuItem(Bundle.getMessage("MakeLabel",
                        Bundle.getMessage("DecorationLengthMenuItemTitle")) + ctv1.getBumperLength()));
                jmi.setToolTipText(Bundle.getMessage("DecorationLengthMenuItemToolTip"));
                jmi.addActionListener((java.awt.event.ActionEvent e3) -> {
                    TrackSegmentView ctv = layoutEditor.getTrackSegmentView(getConnect1());
                    //prompt for length
                    int newValue = QuickPromptUtil.promptForInteger(layoutEditor,
                            Bundle.getMessage("DecorationLengthMenuItemTitle"),
                            Bundle.getMessage("DecorationLengthMenuItemTitle"),
                            ctv.getBumperLength(), t -> {
                        if (t < 0 || t > TrackSegmentView.MAX_BUMPER_LENGTH) {
                            throw new IllegalArgumentException(
                                    Bundle.getMessage("DecorationLengthMenuItemRange", TrackSegmentView.MAX_BUMPER_LENGTH));
                        }
                        return true;
                    });
                    ctv.setBumperLength(newValue);
                });
            }
        }   // if ((getType() == EDGE_CONNECTOR) || (getType() == END_BUMPER))

        popupMenu.add(new JSeparator(JSeparator.HORIZONTAL));

        if (getType() == PointType.ANCHOR) {
            if (blockBoundary) {
                jmi = popupMenu.add(new JMenuItem(Bundle.getMessage("CanNotMergeAtBlockBoundary")));
                jmi.setEnabled(false);
            } else if ((getConnect1() != null) && (getConnect2() != null)) {
                jmi = popupMenu.add(new AbstractAction(Bundle.getMessage("MergeAdjacentTracks")) {
                    @Override
                    public void actionPerformed(ActionEvent e) {
                        PositionablePoint pp_this = positionablePoint;
                        // if I'm fully connected...
                        if ((getConnect1() != null) && (getConnect2() != null)) {
                            // who is my connection 2 connected to (that's not me)?
                            LayoutTrack newConnect2 = null;
                            HitPointType newType2 = HitPointType.TRACK;
                            if (getConnect2().getConnect1() == pp_this) {
                                newConnect2 = getConnect2().getConnect2();
                                newType2 = getConnect2().type2;
                            } else if (getConnect2().getConnect2() == pp_this) {
                                newConnect2 = getConnect2().getConnect1();
                                newType2 = getConnect2().type1;
                            } else {
                                //this should never happen however...
                                log.error("Join: wrong getConnect2() error.");
                            }

                            // connect the other connection to my connection 2 to my connection 1
                            if (newConnect2 == null) {
                                // (this should NEVER happen... however...)
                                log.error("Merge: no 'other' connection to getConnect2().");
                            } else {
                                if (newConnect2 instanceof PositionablePoint) {
                                    PositionablePoint pp = (PositionablePoint) newConnect2;
                                    pp.replaceTrackConnection(getConnect2(), getConnect1());
                                } else {
                                    layoutEditor.setLink(newConnect2, newType2, getConnect1(), HitPointType.TRACK);
                                }
                                // connect the track at my getConnect1() to the newConnect2
                                if (getConnect1().getConnect1() == pp_this) {
                                    getConnect1().setNewConnect1(newConnect2, newType2);
                                } else if (getConnect1().getConnect2() == pp_this) {
                                    getConnect1().setNewConnect2(newConnect2, newType2);
                                } else {
                                    // (this should NEVER happen... however...)
                                    log.error("Merge: no connection to connection 1.");
                                }
                            }

                            // remove connection 2 from selection information
                            if (layoutEditor.selectedObject == getConnect2()) {
                                layoutEditor.selectedObject = null;
                            }
                            if (layoutEditor.prevSelectedObject == getConnect2()) {
                                layoutEditor.prevSelectedObject = null;
                            }

                            // remove connection 2 from the layoutEditor's list of layout tracks
                            layoutEditor.removeLayoutTrackAndRedraw(getConnect2());

                            // update affected block
                            LayoutBlock block = getConnect2().getLayoutBlock();
                            if (block != null) {
                                //decrement Block use count
                                block.decrementUse();
                                layoutEditor.getLEAuxTools().setBlockConnectivityChanged();
                                block.updatePaths();
                            }
                            getConnect2().remove();
                            positionablePoint.setConnect2Actual(null);

                            //remove this PositionablePoint from selection information
                            if (layoutEditor.selectedObject == pp_this) {
                                layoutEditor.selectedObject = null;
                            }
                            if (layoutEditor.prevSelectedObject == pp_this) {
                                layoutEditor.prevSelectedObject = null;
                            }

                            // remove this PositionablePoint and PositionablePointView from the layoutEditor's list of layout tracks
                            layoutEditor.removeLayoutTrackAndRedraw(pp_this);
                            pp_this.remove();
                            dispose();

                            layoutEditor.setDirty();
                            layoutEditor.redrawPanel();
                        } else {
                            // (this should NEVER happen... however...)
                            log.error("Merge: missing connection(s).");
                        }
                    }
                });
            }
        }

        popupMenu.add(new AbstractAction(Bundle.getMessage("ButtonDelete")) {
            @Override
            public void actionPerformed(ActionEvent e
            ) {
                if (canRemove() && layoutEditor.removePositionablePoint(positionablePoint)) {
                    // user is serious about removing this point from the panel
                    remove();
                    dispose();
                }
            }
        });

        JMenu lineType = new JMenu(Bundle.getMessage("ChangeTo"));
        jmi = lineType.add(new JCheckBoxMenuItem(new AbstractAction(Bundle.getMessage("Anchor")) {
            @Override
            public void actionPerformed(ActionEvent e) {
                setTypeAnchor();
            }
        }));

        jmi.setSelected(getType() == PointType.ANCHOR);

        // you can't change it to an anchor if it has a 2nd connection
        // TODO: add error dialog if you try?
        if ((getType() == PointType.EDGE_CONNECTOR) && (getConnect2() != null)) {
            jmi.setEnabled(false);
        }

        jmi = lineType.add(new JCheckBoxMenuItem(new AbstractAction(Bundle.getMessage("EndBumper")) {
            @Override
            public void actionPerformed(ActionEvent e) {
                setTypeEndBumper();
            }
        }));

        jmi.setSelected(getType() == PointType.END_BUMPER);

        jmi = lineType.add(new JCheckBoxMenuItem(new AbstractAction(Bundle.getMessage("EdgeConnector")) {
            @Override
            public void actionPerformed(ActionEvent e) {
                setTypeEdgeConnector();
            }
        }));

        jmi.setSelected(getType() == PointType.EDGE_CONNECTOR);

        popupMenu.add(lineType);

        if (!blockBoundary && getType() == PointType.EDGE_CONNECTOR) {
            popupMenu.add(new JSeparator(JSeparator.HORIZONTAL));
            popupMenu.add(new AbstractAction(Bundle.getMessage("EdgeEditLink")) {
                @Override
                public void actionPerformed(ActionEvent e) {
                    setLink();
                }
            });
        }

        if (blockBoundary) {
            popupMenu.add(new JSeparator(JSeparator.HORIZONTAL));
            if (getType() == PointType.EDGE_CONNECTOR) {
                popupMenu.add(new AbstractAction(Bundle.getMessage("EdgeEditLink")) {
                    @Override
                    public void actionPerformed(ActionEvent e) {
                        setLink();
                    }
                });
                popupMenu.add(new AbstractAction(Bundle.getMessage("SetSignals")) {
                    @Override
                    public void actionPerformed(ActionEvent e) {
                        // bring up signals at edge connector tool dialog
                        layoutEditor.getLETools().setSignalsAtBlockBoundaryFromMenu(positionablePoint,
                                getLayoutEditorToolBarPanel().signalIconEditor,
                                getLayoutEditorToolBarPanel().signalFrame);
                    }
                });
            } else {
                AbstractAction ssaa = new AbstractAction(Bundle.getMessage("SetSignals")) {
                    @Override
                    public void actionPerformed(ActionEvent e) {
                        // bring up signals at level crossing tool dialog
                        layoutEditor.getLETools().setSignalsAtBlockBoundaryFromMenu(positionablePoint,
                                getLayoutEditorToolBarPanel().signalIconEditor,
                                getLayoutEditorToolBarPanel().signalFrame);
                    }
                };

                JMenu jm = new JMenu(Bundle.getMessage("SignalHeads"));
                if (layoutEditor.getLETools().addBlockBoundarySignalHeadInfoToMenu(positionablePoint, jm)) {
                    jm.add(ssaa);
                    popupMenu.add(jm);
                } else {
                    popupMenu.add(ssaa);
                }
            }
            addSensorsAndSignalMasksMenuItemsFlag = true;
        }
        if (addSensorsAndSignalMasksMenuItemsFlag) {
            popupMenu.add(new AbstractAction(Bundle.getMessage("SetSignalMasts")) {
                @Override
                public void actionPerformed(ActionEvent event) {
                    // bring up signals at block boundary tool dialog
                    layoutEditor.getLETools().setSignalMastsAtBlockBoundaryFromMenu(positionablePoint);
                }
            });
            popupMenu.add(new AbstractAction(Bundle.getMessage("SetSensors")) {
                @Override
                public void actionPerformed(ActionEvent event) {
                    // bring up signals at block boundary tool dialog
                    layoutEditor.getLETools().setSensorsAtBlockBoundaryFromMenu(positionablePoint,
                            getLayoutEditorToolBarPanel().sensorIconEditor,
                            getLayoutEditorToolBarPanel().sensorFrame);
                }
            });
        }

        layoutEditor.setShowAlignmentMenu(popupMenu);

        popupMenu.show(mouseEvent.getComponent(), mouseEvent.getX(), mouseEvent.getY());

        return popupMenu;
    }   // showPopup

    /**
     * {@inheritDoc}
     */
    @Override
    public boolean canRemove() {
        List<String> itemList = new ArrayList<>();
        // A has two track segments, EB has one, EC has one plus optional link

        TrackSegment ts1 = getConnect1();
        TrackSegment ts2 = getConnect2();

        if (ts1 != null) {
            itemList.addAll(getSegmentReferences(ts1));
        }
        if (ts2 != null) {
            for (String item : getSegmentReferences(ts2)) {
                // Do not add duplicates
                if (!itemList.contains(item)) {
                    itemList.add(item);
                }
            }
        }

        if (!itemList.isEmpty()) {
            String typeName = "";
            switch (getType()) {
                case ANCHOR:
                    typeName = "Anchor";  // NOI18N
                    break;
                case END_BUMPER:
                    typeName = "EndBumper";  // NOI18N
                    break;
                case EDGE_CONNECTOR:
                    typeName = "EdgeConnector";  // NOI18N
                    break;
                default:
                    typeName = "Unknown type (" + getType() + ")";  // NOI18N
                    break;
            }
            displayRemoveWarningDialog(itemList, typeName);
        }
        return itemList.isEmpty();
    }

    /**
     * Build a list of sensors, signal heads, and signal masts attached to a
     * connection point.
     *
     * @param ts The track segment to be checked.
     * @return a list of bean reference names.
     */
    public ArrayList<String> getSegmentReferences(TrackSegment ts) {
        ArrayList<String> items = new ArrayList<>();

        HitPointType type1 = ts.getType1();
        LayoutTrack conn1 = ts.getConnect1();
        items.addAll(ts.getPointReferences(type1, conn1));

        HitPointType type2 = ts.getType2();
        LayoutTrack conn2 = ts.getConnect2();
        items.addAll(ts.getPointReferences(type2, conn2));

        return items;
    }

    /**
     * Clean up when this object is no longer needed. Should not be called while
     * the object is still displayed; see remove()
     */
    void dispose() {
        if (popupMenu != null) {
            popupMenu.removeAll();
        }
        popupMenu = null;
        removeLinkedPoint();
    }

    /**
     * Removes this object from display and persistence
     */
    private void remove() {
        // remove from persistence by flagging inactive
        active = false;
    }

    private boolean active = true;

    /**
     * @return "active" true means that the object is still displayed, and
     *         should be stored.
     */
    protected boolean isActive() {
        return active;
    }

    protected int getConnect1Dir() {
        int result = Path.NONE;

        TrackSegment ts1 = getConnect1();
        if (ts1 != null) {
            Point2D p1;
            if (ts1.getConnect1() == positionablePoint) {
                p1 = layoutEditor.getCoords(ts1.getConnect2(), ts1.getType2());
            } else {
                p1 = layoutEditor.getCoords(ts1.getConnect1(), ts1.getType1());
            }
            result = Path.computeDirection(getCoordsCenter(), p1);
        }
        return result;
    }

    JDialog editLink = null;
    JComboBox<String> linkPointsBox;
    JComboBox<JCBHandle<LayoutEditor>> editorCombo; // Stores with LayoutEditor or "None"

    void setLink() {
        if (getConnect1() == null || getConnect1().getLayoutBlock() == null) {
            log.error("{}.setLink(); Can not set link until we have a connecting track with a block assigned", getName());
            return;
        }
        editLink = new JDialog();
        editLink.setTitle(Bundle.getMessage("EdgeEditLinkFrom", getConnect1().getLayoutBlock().getDisplayName()));

        JPanel container = new JPanel();
        container.setLayout(new BorderLayout());

        JButton done = new JButton(Bundle.getMessage("ButtonDone"));
        done.addActionListener((ActionEvent a) -> updateLink());

        container.add(getLinkPanel(), BorderLayout.NORTH);
        container.add(done, BorderLayout.SOUTH);
        container.revalidate();

        editLink.add(container);

        // make this button the default button (return or enter activates)
        JRootPane rootPane = SwingUtilities.getRootPane(done);
        rootPane.setDefaultButton(done);

        editLink.pack();
        editLink.setModal(false);
        editLink.setVisible(true);
    }

    private ArrayList<PositionablePoint> pointList;

    public JPanel getLinkPanel() {
        editorCombo = new JComboBox<>();
        Set<LayoutEditor> panels = InstanceManager.getDefault(EditorManager.class)
                .getAll(LayoutEditor.class);
        editorCombo.addItem(new JCBHandle<>("None"));
        //if (panels.contains(layoutEditor)) {
        //    panels.remove(layoutEditor);
        //}
        for (LayoutEditor p : panels) {
            JCBHandle<LayoutEditor> h = new JCBHandle<>(p);
            editorCombo.addItem(h);
            if (p == getLinkedEditor()) {
                editorCombo.setSelectedItem(h);
            }
        }

        ActionListener selectPanelListener = (ActionEvent a) -> updatePointBox();

        editorCombo.addActionListener(selectPanelListener);
        JPanel selectorPanel = new JPanel();
        selectorPanel.add(new JLabel(Bundle.getMessage("SelectPanel")));
        selectorPanel.add(editorCombo);
        linkPointsBox = new JComboBox<>();
        updatePointBox();
        selectorPanel.add(new JLabel(Bundle.getMessage("ConnectingTo")));
        selectorPanel.add(linkPointsBox);
        return selectorPanel;
    }

    void updatePointBox() {
        linkPointsBox.removeAllItems();
        pointList = new ArrayList<>();
        if (editorCombo.getSelectedIndex() == 0) {
            linkPointsBox.setEnabled(false);
            return;
        }

        linkPointsBox.setEnabled(true);
        LayoutEditor le = editorCombo.getItemAt(editorCombo.getSelectedIndex()).item();
        for (PositionablePoint p : le.getPositionablePoints()) {
            if (p.getType() == PointType.EDGE_CONNECTOR) {
                if (p.getLinkedPoint() == positionablePoint) {
                    pointList.add(p);
                    linkPointsBox.addItem(p.getName());
                    linkPointsBox.setSelectedItem(p.getName());
                } else if (p.getLinkedPoint() == null) {
                    if (p != positionablePoint) {
<<<<<<< HEAD
                        if (p.getConnect1() != null && p.getConnect1().getLayoutBlock() != null) {
                            if (p.getConnect1().getLayoutBlock() != getConnect1().getLayoutBlock()) {
                                pointList.add(p);
=======
                    if (p.getConnect1() != null && p.getConnect1().getLayoutBlock() != null) {
                        if (p.getConnect1().getLayoutBlock() != getConnect1().getLayoutBlock()) {
                            pointList.add(p);
>>>>>>> eca07aaa
                                linkPointsBox.addItem(p.getName());
                            }
                        }
                    }
                }
            }
        }
        editLink.pack();
    } // updatePointBox

    public void updateLink() {
        if (editorCombo.getSelectedIndex() == 0 || linkPointsBox.getSelectedIndex() == -1) {
            if (getLinkedPoint() != null && getConnect2() != null) {
                String removeremote = null;
                String removelocal = null;
                if (getConnect1Dir() == Path.EAST || getConnect1Dir() == Path.SOUTH) {
                    removeremote = getLinkedPoint().getEastBoundSignal();
                    removelocal = getWestBoundSignal();
                    getLinkedPoint().setEastBoundSignal("");
                } else {
                    removeremote = getLinkedPoint().getWestBoundSignal();
                    removelocal = getEastBoundSignal();
                    getLinkedPoint().setWestBoundSignal("");

                }
                // removelocal and removeremote have been set here.
                if (!removeremote.isEmpty()) {
                    jmri.SignalHead sh = InstanceManager.getDefault(jmri.SignalHeadManager.class
                    ).getSignalHead(removeremote);
                    getLinkedEditor().removeSignalHead(sh);
                    jmri.jmrit.blockboss.BlockBossLogic.getStoppedObject(removeremote);

                }
                if (!removelocal.isEmpty()) {
                    jmri.SignalHead sh = InstanceManager.getDefault(jmri.SignalHeadManager.class
                    ).getSignalHead(removelocal);
                    layoutEditor.removeSignalHead(sh);
                    jmri.jmrit.blockboss.BlockBossLogic.getStoppedObject(removelocal);
                }
            }
            setLinkedPoint(null);
        } else {
            setLinkedPoint(pointList.get(linkPointsBox.getSelectedIndex()));
        }
        editLink.setVisible(false);

    }

    /**
     * {@inheritDoc}
     */
    @Override
    protected HitPointType findHitPointType(Point2D hitPoint, boolean useRectangles, boolean requireUnconnected) {
        HitPointType result = HitPointType.NONE;  // assume point not on connection
        //note: optimization here: instead of creating rectangles for all the
        // points to check below, we create a rectangle for the test point
        // and test if the points below are in that rectangle instead.
        Rectangle2D r = layoutEditor.layoutEditorControlCircleRectAt(hitPoint);
        Point2D p, minPoint = MathUtil.zeroPoint2D;

        double circleRadius = LayoutEditor.SIZE * layoutEditor.getTurnoutCircleSize();
        double distance, minDistance = Float.POSITIVE_INFINITY;

        if (!requireUnconnected || (getConnect1() == null)
                || ((getType() == PointType.ANCHOR) && (getConnect2() == null))) {
            // test point control rectangle
            p = getCoordsCenter();
            distance = MathUtil.distance(p, hitPoint);
            if (distance < minDistance) {
                minDistance = distance;
                minPoint = p;
                result = HitPointType.POS_POINT;
            }
        }
        if ((useRectangles && !r.contains(minPoint))
                || (!useRectangles && (minDistance > circleRadius))) {
            result = HitPointType.NONE;
        }
        return result;
    }   // findHitPointType

    /**
     * return the coordinates for a specified connection type
     *
     * @param connectionType the connection type
     * @return the coordinates for the specified connection type
     */
    @Override
    public Point2D getCoordsForConnectionType(HitPointType connectionType) {
        Point2D result = getCoordsCenter();
        if (connectionType != HitPointType.POS_POINT) {
            log.error("{}.getCoordsForConnectionType({}); Invalid Connection Type",
                    getName(), connectionType); //I18IN
        }
        return result;
    }

    /**
     * {@inheritDoc}
     */
    @Override
    public LayoutTrack getConnection(HitPointType connectionType) throws jmri.JmriException {
        LayoutTrack result = null;
        if (connectionType == HitPointType.POS_POINT) {
            result = getConnect1();
            if (null == result) {
                result = getConnect2();
            }
        } else {
            String errString = MessageFormat.format("{0}.getConnection({1}); Invalid Connection Type",
                    getName(), connectionType); //I18IN
            log.error("will throw {}", errString);
            throw new jmri.JmriException(errString);
        }
        return result;
    }

    /**
     * {@inheritDoc}
     */
    @Override
    public void setConnection(HitPointType connectionType, LayoutTrack o, HitPointType type) throws jmri.JmriException {
        if ((type != HitPointType.TRACK) && (type != HitPointType.NONE)) {
            String errString = MessageFormat.format("{0}.setConnection({1}, {2}, {3}); unexpected type",
                    getName(), connectionType, (o == null) ? "null" : o.getName(), type); //I18IN
            log.error("will throw {}", errString); //I18IN
            throw new jmri.JmriException(errString);
        }
        if (connectionType != HitPointType.POS_POINT) {
            String errString = MessageFormat.format("{0}.setConnection({1}, {2}, {3}); Invalid Connection Type",
                    getName(), connectionType, (o == null) ? "null" : o.getName(), type); //I18IN
            log.error("will throw {}", errString); //I18IN
            throw new jmri.JmriException(errString);
        }
    }

    /**
     * return true if this connection type is disconnected
     *
     * @param connectionType the connection type to test
     * @return true if the connection for this connection type is free
     */
    @Override
    public boolean isDisconnected(HitPointType connectionType) {
        boolean result = false;
        if (connectionType == HitPointType.POS_POINT) {
            result = ((getConnect1() == null) || (getConnect2() == null));
        } else {
            log.error("{}.isDisconnected({}); Invalid Connection Type",
                    getName(), connectionType); //I18IN
        }
        return result;
    }

    /**
     * Draw track decorations.
<<<<<<< HEAD
     * <p>
=======
     *
>>>>>>> eca07aaa
     * This type of track has none, so this method is empty.
     */
    @Override
    protected void drawDecorations(Graphics2D g2) {
        log.trace("PositionablePointView::drawDecorations");
    }

    /**
     * {@inheritDoc}
     */
    @Override
    protected void draw1(Graphics2D g2, boolean isMain, boolean isBlock) {
        //nothing to do here... move along...
        log.trace("PositionablePointView::draw1");
    }   // draw1

    /**
     * {@inheritDoc}
     */
    @Override
    protected void draw2(Graphics2D g2, boolean isMain, float railDisplacement) {
        //nothing to do here... move along...
        log.trace("PositionablePointView::draw2");
    }

    /**
     * {@inheritDoc}
     */
    @Override
    protected void highlightUnconnected(Graphics2D g2, HitPointType specificType) {
        log.trace("PositionablePointView::highlightUnconnected");
        if ((specificType == HitPointType.NONE) || (specificType == HitPointType.POS_POINT)) {
            if ((getConnect1() == null)
                    || ((getType() == PointType.ANCHOR) && (getConnect2() == null))) {
                g2.fill(trackControlCircleAt(getCoordsCenter()));
            }
        }
    }

    /**
     * {@inheritDoc}
     */
    @Override
    protected void drawEditControls(Graphics2D g2) {
        log.trace("PositionablePointView::drawEditControls c1:{} c2:{} {}", getConnect1(), getConnect2(), getType());
        TrackSegment ts1 = getConnect1();
        if (ts1 == null) {
            g2.setColor(Color.red);
        } else {
            TrackSegment ts2 = null;
            if (getType() == PointType.ANCHOR) {
                ts2 = getConnect2();
            } else if (getType() == PointType.EDGE_CONNECTOR) {
                if (getLinkedPoint() != null) {
                    ts2 = getLinkedPoint().getConnect1();
                }
            }
            if ((getType() != PointType.END_BUMPER) && (ts2 == null)) {
                g2.setColor(Color.magenta);
            } else {
                g2.setColor(Color.green);
            }
        }
        log.trace("      at {} in {} draw {}",
                getCoordsCenter(), g2.getColor(),
                layoutEditor.layoutEditorControlRectAt(getCoordsCenter()));

        g2.draw(layoutEditor.layoutEditorControlRectAt(getCoordsCenter()));
    }   // drawEditControls

    /**
     * {@inheritDoc}
     */
    @Override
    protected void drawTurnoutControls(Graphics2D g2) {
        log.trace("PositionablePointView::drawTurnoutControls");
        // PositionablePoints don't have turnout controls...
        // nothing to see here... move along...
    }

    /**
     * {@inheritDoc}
     */
    @Override
    public void reCheckBlockBoundary() {
        if (getType() == PointType.END_BUMPER) {
            return;
        }
        if (getConnect1() == null && getConnect2() == null) {
            //This is no longer a block boundary, therefore will remove signal masts and sensors if present
            if (westBoundSignalMastNamed != null) {
                removeSML(getWestBoundSignalMast());
            }
            if (eastBoundSignalMastNamed != null) {
                removeSML(getEastBoundSignalMast());
            }
            westBoundSignalMastNamed = null;
            eastBoundSignalMastNamed = null;
            setWestBoundSensor("");
            setEastBoundSensor("");
            //TODO: May want to look at a method to remove the assigned mast
            //from the panel and potentially any SignalMast logics generated
        } else if (getConnect1() == null || getConnect2() == null) {
            //could still be in the process of rebuilding the point details
        } else if (getConnect1().getLayoutBlock() == getConnect2().getLayoutBlock()) {
            //We are no longer a block bounardy
            if (westBoundSignalMastNamed != null) {
                removeSML(getWestBoundSignalMast());
            }
            if (eastBoundSignalMastNamed != null) {
                removeSML(getEastBoundSignalMast());
            }
            westBoundSignalMastNamed = null;
            eastBoundSignalMastNamed = null;
            setWestBoundSensor("");
            setEastBoundSensor("");
            //TODO: May want to look at a method to remove the assigned mast
            //from the panel and potentially any SignalMast logics generated
        }
    }   // reCheckBlockBoundary

    /**
     * {@inheritDoc}
     */
    @Override
    protected List<LayoutConnectivity> getLayoutConnectivity() {
        return positionablePoint.getLayoutConnectivity();
    }

    /**
     * {@inheritDoc}
     */
    @Override
    public List<HitPointType> checkForFreeConnections() {
        List<HitPointType> result = new ArrayList<>();

        if ((getConnect1() == null)
                || ((getType() == PointType.ANCHOR) && (getConnect2() == null))) {
            result.add(HitPointType.POS_POINT);
        }
        return result;
    }

    /**
     * {@inheritDoc}
     */
    @Override
    public boolean checkForUnAssignedBlocks() {
        // Positionable Points don't have blocks so...
        // nothing to see here... move along...
        return true;
    }

    /**
     * {@inheritDoc}
     */
    @Override
    public void checkForNonContiguousBlocks(
            @Nonnull HashMap<String, List<Set<String>>> blockNamesToTrackNameSetsMap) {
        /*
        * For each (non-null) blocks of this track do:
        * #1) If it's got an entry in the blockNamesToTrackNameSetMap then
        * #2) If this track is not in one of the TrackNameSets for this block
        * #3) add a new set (with this block/track) to
        *     blockNamesToTrackNameSetMap and
        * #4) check all the connections in this
        *     block (by calling the 2nd method below)
        * <p>
        *     Basically, we're maintaining contiguous track sets for each block found
        *     (in blockNamesToTrackNameSetMap)
         */
        //check the 1st connection points block
        TrackSegment ts1 = getConnect1();
        String blk1 = null;
        List<Set<String>> TrackNameSets = null;
        Set<String> TrackNameSet = null;    // assume not found (pessimist!)

        // this should never be null... but just in case...
        if (ts1 != null) {
            blk1 = ts1.getBlockName();
            if (!blk1.isEmpty()) {
                TrackNameSets = blockNamesToTrackNameSetsMap.get(blk1);
                if (TrackNameSets != null) { // (#1)
                    for (Set<String> checkTrackNameSet : TrackNameSets) {
                        if (checkTrackNameSet.contains(getName())) { // (#2)
                            TrackNameSet = checkTrackNameSet;
                            break;
                        }
                    }
                } else {    // (#3)
                    log.debug("*New block (''{}'') trackNameSets", blk1);
                    TrackNameSets = new ArrayList<>();
                    blockNamesToTrackNameSetsMap.put(blk1, TrackNameSets);
                }
                if (TrackNameSet == null) {
                    TrackNameSet = new LinkedHashSet<>();
                    log.debug("*    Add track ''{}'' to trackNameSet for block ''{}''", getName(), blk1);
                    TrackNameSet.add(getName());
                    TrackNameSets.add(TrackNameSet);
                }
                if (getConnect1() != null) { // (#4)
                    getConnect1().collectContiguousTracksNamesInBlockNamed(blk1, TrackNameSet);
                }
            }
        }

        if (getType() == PointType.ANCHOR) {
            //check the 2nd connection points block
            TrackSegment ts2 = getConnect2();
            // this should never be null... but just in case...
            if (ts2 != null) {
                String blk2 = ts2.getBlockName();
                if (!blk2.isEmpty()) {
                    TrackNameSet = null;    // assume not found (pessimist!)
                    TrackNameSets = blockNamesToTrackNameSetsMap.get(blk2);
                    if (TrackNameSets != null) { // (#1)
                        for (Set<String> checkTrackNameSet : TrackNameSets) {
                            if (checkTrackNameSet.contains(getName())) { // (#2)
                                TrackNameSet = checkTrackNameSet;
                                break;
                            }
                        }
                    } else {    // (#3)
                        log.debug("*New block (''{}'') trackNameSets", blk2);
                        TrackNameSets = new ArrayList<>();
                        blockNamesToTrackNameSetsMap.put(blk2, TrackNameSets);
                    }
                    if (TrackNameSet == null) {
                        TrackNameSet = new LinkedHashSet<>();
                        log.debug("*    Add track ''{}'' to TrackNameSet for block ''{}''", getName(), blk2);
                        TrackNameSets.add(TrackNameSet);
                        TrackNameSet.add(getName());
                    }
                    if (getConnect2() != null) { // (#4)
                        getConnect2().collectContiguousTracksNamesInBlockNamed(blk2, TrackNameSet);
                    }
                }
            }
        }
    } // collectContiguousTracksNamesInBlockNamed

    /**
     * {@inheritDoc}
     */
    @Override
    public void collectContiguousTracksNamesInBlockNamed(@Nonnull String blockName,
            @Nonnull Set<String> TrackNameSet) {
        if (!TrackNameSet.contains(getName())) {
            TrackSegment ts1 = getConnect1();
            // this should never be null... but just in case...
            if (ts1 != null) {
                String blk1 = ts1.getBlockName();
                // is this the blockName we're looking for?
                if (blk1.equals(blockName)) {
                    // if we are added to the TrackNameSet
                    if (TrackNameSet.add(getName())) {
                        log.debug("*    Add track ''{}''for block ''{}''", getName(), blockName);
                    }
                    // this should never be null... but just in case...
                    if (getConnect1() != null) {
                        getConnect1().collectContiguousTracksNamesInBlockNamed(blockName, TrackNameSet);
                    }
                }
            }
            if (getType() == PointType.ANCHOR) {
                TrackSegment ts2 = getConnect2();
                // this should never be null... but just in case...
                if (ts2 != null) {
                    String blk2 = ts2.getBlockName();
                    // is this the blockName we're looking for?
                    if (blk2.equals(blockName)) {
                        // if we are added to the TrackNameSet
                        if (TrackNameSet.add(getName())) {
                            log.debug("*    Add track ''{}''for block ''{}''", getName(), blockName);
                        }
                        // this should never be null... but just in case...
                        if (getConnect2() != null) {
                            // it's time to play... flood your neighbour!
                            getConnect2().collectContiguousTracksNamesInBlockNamed(blockName, TrackNameSet);
                        }
                    }
                }
            }
        }
    }

    /**
     * {@inheritDoc}
     */
    @Override
    public void setAllLayoutBlocks(LayoutBlock layoutBlock) {
        // positionable points don't have blocks...
        // nothing to see here, move along...
    }

<<<<<<< HEAD
    private final static org.slf4j.Logger log = org.slf4j.LoggerFactory.getLogger(PositionablePointView.class
    );
=======
    private final static org.slf4j.Logger log = org.slf4j.LoggerFactory.getLogger(PositionablePointView.class);
>>>>>>> eca07aaa
}<|MERGE_RESOLUTION|>--- conflicted
+++ resolved
@@ -22,11 +22,7 @@
 /**
  * MVC View component for the PositionablePoint class.
  *
-<<<<<<< HEAD
  * @author Bob Jacobsen Copyright (c) 2020
-=======
- * @author Bob Jacobsen  Copyright (c) 2020
->>>>>>> eca07aaa
  *
  * <p>
  * Arrows and bumpers are visual, presentation aspects handled in the View.
@@ -59,13 +55,9 @@
 
     final private PositionablePoint positionablePoint;
 
-<<<<<<< HEAD
     public PositionablePoint getPoint() {
         return positionablePoint;
     }
-=======
-    public PositionablePoint getPoint() { return positionablePoint; }
->>>>>>> eca07aaa
 
     // this should only be used for debugging...
     @Override
@@ -92,11 +84,7 @@
         return result + " '" + getName() + "'";
     }
 
-<<<<<<< HEAD
-    /**
-=======
-   /**
->>>>>>> eca07aaa
+    /**
      * Accessor methods
      *
      * @return Type enum for this Positionable Point
@@ -1544,15 +1532,9 @@
                     linkPointsBox.setSelectedItem(p.getName());
                 } else if (p.getLinkedPoint() == null) {
                     if (p != positionablePoint) {
-<<<<<<< HEAD
                         if (p.getConnect1() != null && p.getConnect1().getLayoutBlock() != null) {
                             if (p.getConnect1().getLayoutBlock() != getConnect1().getLayoutBlock()) {
                                 pointList.add(p);
-=======
-                    if (p.getConnect1() != null && p.getConnect1().getLayoutBlock() != null) {
-                        if (p.getConnect1().getLayoutBlock() != getConnect1().getLayoutBlock()) {
-                            pointList.add(p);
->>>>>>> eca07aaa
                                 linkPointsBox.addItem(p.getName());
                             }
                         }
@@ -1709,11 +1691,7 @@
 
     /**
      * Draw track decorations.
-<<<<<<< HEAD
-     * <p>
-=======
      *
->>>>>>> eca07aaa
      * This type of track has none, so this method is empty.
      */
     @Override
@@ -2009,10 +1987,5 @@
         // nothing to see here, move along...
     }
 
-<<<<<<< HEAD
-    private final static org.slf4j.Logger log = org.slf4j.LoggerFactory.getLogger(PositionablePointView.class
-    );
-=======
     private final static org.slf4j.Logger log = org.slf4j.LoggerFactory.getLogger(PositionablePointView.class);
->>>>>>> eca07aaa
 }
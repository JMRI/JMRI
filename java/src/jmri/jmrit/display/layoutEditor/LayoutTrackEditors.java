package jmri.jmrit.display.layoutEditor;

import java.awt.BasicStroke;
import java.awt.BorderLayout;
import java.awt.Color;
import java.awt.Component;
import java.awt.Container;
import java.awt.Dimension;
import java.awt.FlowLayout;
import java.awt.Graphics;
import java.awt.Graphics2D;
import java.awt.GridLayout;
import java.awt.Label;
import java.awt.event.ActionEvent;
import java.awt.event.FocusEvent;
import java.awt.event.FocusListener;
import java.awt.event.WindowEvent;
import java.awt.geom.Line2D;
import java.awt.geom.Point2D;
import java.text.DecimalFormat;
import java.util.ArrayList;
import java.util.List;
import java.util.Map;
import javax.annotation.Nonnull;
import javax.swing.BorderFactory;
import javax.swing.BoxLayout;
import javax.swing.JButton;
import javax.swing.JCheckBox;
import javax.swing.JComboBox;
import javax.swing.JLabel;
import javax.swing.JOptionPane;
import javax.swing.JPanel;
import javax.swing.JRootPane;
import javax.swing.JScrollPane;
import javax.swing.JTextField;
import javax.swing.SwingUtilities;
import javax.swing.border.EtchedBorder;
import javax.swing.border.TitledBorder;
import javax.swing.event.PopupMenuEvent;
import javax.swing.event.PopupMenuListener;
import jmri.BlockManager;
import jmri.InstanceManager;
import jmri.NamedBean;
import jmri.Turnout;
import jmri.jmrit.display.layoutEditor.LayoutTurntable.RayTrack;
// import jmri.jmrit.display.layoutEditor.PositionablePoint;
import jmri.util.JmriJFrame;
import jmri.util.MathUtil;
import jmri.util.swing.JmriBeanComboBox;
import org.slf4j.Logger;
import org.slf4j.LoggerFactory;

/**
 * Editors for all layout track objects (PositionablePoint, TrackSegment,
 * LayoutTurnout, LayoutSlip, LevelXing and LayoutTurntable)
 *
 * @author George Warner Copyright (c) 2017
 */
public class LayoutTrackEditors {

    private LayoutEditor layoutEditor = null;

    /**
     * constructor method
     */
    public LayoutTrackEditors(@Nonnull LayoutEditor layoutEditor) {
        this.layoutEditor = layoutEditor;
    }

    /*=================*\
    | Edit Layout Track |
    \*=================*/
    protected void editLayoutTrack(@Nonnull LayoutTrack layoutTrack) {
        sensorList.clear();
        if (layoutTrack instanceof PositionablePoint) {
            // PositionablePoint's don't have an editor...
        } else if (layoutTrack instanceof TrackSegment) {
            editTrackSegment((TrackSegment) layoutTrack);
        } else // this has to be before LayoutTurnout
        if (layoutTrack instanceof LayoutSlip) {
            editLayoutSlip((LayoutSlip) layoutTrack);
        } else if (layoutTrack instanceof LayoutTurnout) {
            editLayoutTurnout((LayoutTurnout) layoutTrack);
        } else if (layoutTrack instanceof LevelXing) {
            editLevelXing((LevelXing) layoutTrack);
        } else if (layoutTrack instanceof LayoutTurntable) {
            editLayoutTurntable((LayoutTurntable) layoutTrack);
        } else {
            log.error("editLayoutTrack unknown LayoutTrack subclass:" + layoutTrack.getClass().getName());  // NOI18N
        }
    }

    List<String> sensorList = new ArrayList<>();

    /**
     * Create a list of NX sensors that refer to the current layout block.
     * This is used to disable block selection in the edit dialog.
     * The list is built by {@link jmri.jmrit.entryexit.EntryExitPairs#layoutBlockSensors}.
     * @since 4.11.2
     * @param loBlk The current layout block.
     * @return true if sensors are affected.
     */
    boolean hasNxSensorPairs(LayoutBlock loBlk) {
        if (loBlk == null) {
            return false;
        }
        List<String> blockSensors = InstanceManager.getDefault(jmri.jmrit.entryexit.EntryExitPairs.class)
                .layoutBlockSensors(loBlk);
        if (blockSensors.isEmpty()) {
            return false;
        }
        sensorList.addAll(blockSensors);
        return true;
    }

    /**
     * Display a message describing the reason for the block selection combo box being disabled.
     * An option is provided to hide the message.
     * Note: The PanelMenu class is being used to satisfy the showInfoMessage requirement
     * for a default manager type class.
     * @since 4.11.2
     */
    void showSensorMessage() {
        if (sensorList.isEmpty()) {
            return;
        }
        StringBuilder msg = new StringBuilder(Bundle.getMessage("BlockSensorLine1"));  // NOI18N
        msg.append(Bundle.getMessage("BlockSensorLine2"));  // NOI18N
        String chkDup = "";
        sensorList.sort(null);
        for (String sName : sensorList) {
            if (!sName.equals(chkDup)) {
                msg.append("<br>&nbsp;&nbsp;&nbsp; " + sName);  // NOI18N
            }
            chkDup = sName;
        }
        msg.append("<br>&nbsp;</html>");  // NOI18N
        jmri.InstanceManager.getDefault(jmri.UserPreferencesManager.class).
            showInfoMessage(
                Bundle.getMessage("BlockSensorTitle"),  // NOI18N
                msg.toString(),
                "jmri.jmrit.display.PanelMenu",  // NOI18N
                "BlockSensorMessage");  // NOI18N
        return;
    }

    /*==================*\
    | Edit Track Segment |
    \*==================*/
    // variables for Edit Track Segment pane
    private TrackSegment trackSegment;

    private JmriJFrame editTrackSegmentFrame = null;

    private JComboBox<String> editTrackSegmentMainlineComboBox = new JComboBox<String>();

    private JComboBox<String> editTrackSegmentDashedComboBox = new JComboBox<String>();

    private JCheckBox editTrackSegmentHiddenCheckBox = new JCheckBox(Bundle.getMessage("HideTrack"));  // NOI18N

    private JmriBeanComboBox editTrackSegmentBlockNameComboBox = new JmriBeanComboBox(
            InstanceManager.getDefault(BlockManager.class), null, JmriBeanComboBox.DisplayOptions.DISPLAYNAME);
    private JTextField editTrackSegmentArcTextField = new JTextField(5);
    private JButton editTrackSegmentSegmentEditBlockButton;
    private JButton editTrackSegmentSegmentEditDoneButton;
    private JButton editTrackSegmentSegmentEditCancelButton;

    private int editTrackSegmentMainlineTrackIndex;
    private int editTrackSegmentSideTrackIndex;
    private int editTrackSegmentDashedIndex;
    private int editTrackSegmentSolidIndex;
    private boolean editTrackSegmentOpen = false;
    private boolean editTrackSegmentNeedsRedraw = false;

    /**
     * Edit a Track Segment.
     */
    protected void editTrackSegment(@Nonnull TrackSegment trackSegment) {
        this.trackSegment = trackSegment;
        sensorList.clear();

        if (editTrackSegmentOpen) {
            editTrackSegmentFrame.setVisible(true);
        } else if (editTrackSegmentFrame == null) { // Initialize if needed
            editTrackSegmentFrame = new JmriJFrame(Bundle.getMessage("EditTrackSegment"), false, true); // key moved to DisplayBundle to be found by CircuitBuilder.java   // NOI18N
            editTrackSegmentFrame.addHelpMenu("package.jmri.jmrit.display.EditTrackSegment", true);  // NOI18N
            editTrackSegmentFrame.setLocation(50, 30);
            Container contentPane = editTrackSegmentFrame.getContentPane();
            contentPane.setLayout(new BoxLayout(contentPane, BoxLayout.Y_AXIS));

            // add dashed choice
            JPanel panel31 = new JPanel();
            panel31.setLayout(new FlowLayout());
            editTrackSegmentDashedComboBox.removeAllItems();
            editTrackSegmentDashedComboBox.addItem(Bundle.getMessage("Solid"));  // NOI18N
            editTrackSegmentSolidIndex = 0;
            editTrackSegmentDashedComboBox.addItem(Bundle.getMessage("Dashed"));  // NOI18N
            editTrackSegmentDashedIndex = 1;
            editTrackSegmentDashedComboBox.setToolTipText(Bundle.getMessage("DashedToolTip"));  // NOI18N
            panel31.add(new JLabel(Bundle.getMessage("Style") + " : "));
            panel31.add(editTrackSegmentDashedComboBox);
            contentPane.add(panel31);

            // add mainline choice
            JPanel panel32 = new JPanel();
            panel32.setLayout(new FlowLayout());
            editTrackSegmentMainlineComboBox.removeAllItems();
            editTrackSegmentMainlineComboBox.addItem(Bundle.getMessage("Mainline"));  // NOI18N
            editTrackSegmentMainlineTrackIndex = 0;
            editTrackSegmentMainlineComboBox.addItem(Bundle.getMessage("NotMainline"));  // NOI18N
            editTrackSegmentSideTrackIndex = 1;
            editTrackSegmentMainlineComboBox.setToolTipText(Bundle.getMessage("MainlineToolTip"));  // NOI18N
            panel32.add(editTrackSegmentMainlineComboBox);
            contentPane.add(panel32);

            // add hidden choice
            JPanel panel33 = new JPanel();
            panel33.setLayout(new FlowLayout());
            editTrackSegmentHiddenCheckBox.setToolTipText(Bundle.getMessage("HiddenToolTip"));  // NOI18N
            panel33.add(editTrackSegmentHiddenCheckBox);
            contentPane.add(panel33);

            // setup block name
            JPanel panel2 = new JPanel();
            panel2.setLayout(new FlowLayout());
            JLabel blockNameLabel = new JLabel(Bundle.getMessage("BlockID"));  // NOI18N
            panel2.add(blockNameLabel);
            LayoutEditor.setupComboBox(editTrackSegmentBlockNameComboBox, false, true);
            editTrackSegmentBlockNameComboBox.setToolTipText(Bundle.getMessage("EditBlockNameHint"));  // NOI18N
            panel2.add(editTrackSegmentBlockNameComboBox);

            contentPane.add(panel2);

            JPanel panel20 = new JPanel();
            panel20.setLayout(new FlowLayout());
            JLabel arcLabel = new JLabel(Bundle.getMessage("SetArcAngle"));  // NOI18N
            panel20.add(arcLabel);
            panel20.add(editTrackSegmentArcTextField);
            editTrackSegmentArcTextField.setToolTipText(Bundle.getMessage("SetArcAngleHint"));  // NOI18N
            contentPane.add(panel20);

            // set up Edit Block, Done and Cancel buttons
            JPanel panel5 = new JPanel();
            panel5.setLayout(new FlowLayout());

            // Edit Block
            panel5.add(editTrackSegmentSegmentEditBlockButton = new JButton(Bundle.getMessage("EditBlock", "")));  // NOI18N
            editTrackSegmentSegmentEditBlockButton.addActionListener((ActionEvent e) -> {
                editTrackSegmentEditBlockPressed(e);
            });
            editTrackSegmentSegmentEditBlockButton.setToolTipText(Bundle.getMessage("EditBlockHint", "")); // empty value for block 1  // NOI18N
            panel5.add(editTrackSegmentSegmentEditDoneButton = new JButton(Bundle.getMessage("ButtonDone")));  // NOI18N
            editTrackSegmentSegmentEditDoneButton.addActionListener((ActionEvent e) -> {
                editTracksegmentDonePressed(e);
            });
            editTrackSegmentSegmentEditDoneButton.setToolTipText(Bundle.getMessage("DoneHint", Bundle.getMessage("ButtonDone")));  // NOI18N

            // make this button the default button (return or enter activates)
            // Note: We have to invoke this later because we don't currently have a root pane
            SwingUtilities.invokeLater(() -> {
                JRootPane rootPane = SwingUtilities.getRootPane(editTrackSegmentSegmentEditDoneButton);
                rootPane.setDefaultButton(editTrackSegmentSegmentEditDoneButton);
            });

            // Cancel
            panel5.add(editTrackSegmentSegmentEditCancelButton = new JButton(Bundle.getMessage("ButtonCancel")));  // NOI18N
            editTrackSegmentSegmentEditCancelButton.addActionListener((ActionEvent e) -> {
                editTrackSegmentCancelPressed(e);
            });
            editTrackSegmentSegmentEditCancelButton.setToolTipText(Bundle.getMessage("CancelHint", Bundle.getMessage("ButtonCancel")));  // NOI18N
            contentPane.add(panel5);
        }
        // Set up for Edit
        if (trackSegment.isMainline()) {
            editTrackSegmentMainlineComboBox.setSelectedIndex(editTrackSegmentMainlineTrackIndex);
        } else {
            editTrackSegmentMainlineComboBox.setSelectedIndex(editTrackSegmentSideTrackIndex);
        }
        if (trackSegment.isDashed()) {
            editTrackSegmentDashedComboBox.setSelectedIndex(editTrackSegmentDashedIndex);
        } else {
            editTrackSegmentDashedComboBox.setSelectedIndex(editTrackSegmentSolidIndex);
        }
        editTrackSegmentHiddenCheckBox.setSelected(trackSegment.isHidden());
        editTrackSegmentBlockNameComboBox.setText(trackSegment.getBlockName());
        editTrackSegmentBlockNameComboBox.setEnabled(!hasNxSensorPairs(trackSegment.getLayoutBlock()));

        if (trackSegment.isArc() && trackSegment.isCircle()) {
            editTrackSegmentArcTextField.setText("" + trackSegment.getAngle());
            editTrackSegmentArcTextField.setEnabled(true);
        } else {
            editTrackSegmentArcTextField.setEnabled(false);
        }

        editTrackSegmentFrame.addWindowListener(new java.awt.event.WindowAdapter() {
            @Override
            public void windowClosing(java.awt.event.WindowEvent e) {
                editTrackSegmentCancelPressed(null);
            }
        });
        editTrackSegmentFrame.pack();
        editTrackSegmentFrame.setVisible(true);
        editTrackSegmentOpen = true;

        showSensorMessage();

    }   // editTrackSegment

    private void editTrackSegmentEditBlockPressed(ActionEvent a) {
        // check if a block name has been entered
        String newName = editTrackSegmentBlockNameComboBox.getUserName();
        if ((trackSegment.getBlockName() == null)
                || !trackSegment.getBlockName().equals(newName)) {
            // get new block, or null if block has been removed
            try {
                trackSegment.setLayoutBlock(layoutEditor.provideLayoutBlock(newName));
            } catch (IllegalArgumentException ex) {
                trackSegment.setLayoutBlock(null);
            }
            editTrackSegmentNeedsRedraw = true;
            layoutEditor.getLEAuxTools().setBlockConnectivityChanged();
            trackSegment.updateBlockInfo();
        }
        // check if a block exists to edit
        if (trackSegment.getLayoutBlock() == null) {
            JOptionPane.showMessageDialog(editTrackSegmentFrame,
                    Bundle.getMessage("Error1"),  // NOI18N
                    Bundle.getMessage("ErrorTitle"), JOptionPane.ERROR_MESSAGE);  // NOI18N
            return;
        }
        trackSegment.getLayoutBlock().editLayoutBlock(editTrackSegmentFrame);
        layoutEditor.setDirty();
        editTrackSegmentNeedsRedraw = true;
    }   // editTrackSegmentEditBlockPressed

    private void editTracksegmentDonePressed(ActionEvent a) {
        // set dashed
        boolean oldDashed = trackSegment.isDashed();
        trackSegment.setDashed(editTrackSegmentDashedComboBox.getSelectedIndex() == editTrackSegmentDashedIndex);

        // set mainline
        boolean oldMainline = trackSegment.isMainline();
        trackSegment.setMainline(editTrackSegmentMainlineComboBox.getSelectedIndex() == editTrackSegmentMainlineTrackIndex);

        // set hidden
        boolean oldHidden = trackSegment.isHidden();
        trackSegment.setHidden(editTrackSegmentHiddenCheckBox.isSelected());

        if (trackSegment.isArc()) {
            try {
                double newAngle = Double.parseDouble(editTrackSegmentArcTextField.getText());
                trackSegment.setAngle(newAngle);
                editTrackSegmentNeedsRedraw = true;
            } catch (NumberFormatException e) {
                editTrackSegmentArcTextField.setText("" + trackSegment.getAngle());
            }
        }
        // check if anything changed
        if ((oldDashed != trackSegment.isDashed())
                || (oldMainline != trackSegment.isMainline())
                || (oldHidden != trackSegment.isHidden())) {
            editTrackSegmentNeedsRedraw = true;
        }
        // check if Block changed
        String newName = editTrackSegmentBlockNameComboBox.getUserName();
        if ((trackSegment.getBlockName() == null)
                || !trackSegment.getBlockName().equals(newName)) {
            // get new block, or null if block has been removed
            try {
                trackSegment.setLayoutBlock(layoutEditor.provideLayoutBlock(newName));
            } catch (IllegalArgumentException ex) {
                trackSegment.setLayoutBlock(null);
            }
            editTrackSegmentNeedsRedraw = true;
            layoutEditor.getLEAuxTools().setBlockConnectivityChanged();
            trackSegment.updateBlockInfo();
        }
        editTrackSegmentOpen = false;

        editTrackSegmentFrame.setVisible(false);
        editTrackSegmentFrame.dispose();
        editTrackSegmentFrame = null;

        if (editTrackSegmentNeedsRedraw) {
            layoutEditor.redrawPanel();
            editTrackSegmentNeedsRedraw = false;
        }
        layoutEditor.setDirty();
    }   // editTracksegmentDonePressed

    private void editTrackSegmentCancelPressed(ActionEvent a) {
        editTrackSegmentOpen = false;
        editTrackSegmentFrame.setVisible(false);
        editTrackSegmentFrame.dispose();
        editTrackSegmentFrame = null;
        if (editTrackSegmentNeedsRedraw) {
            layoutEditor.setDirty();
            layoutEditor.redrawPanel();
            editTrackSegmentNeedsRedraw = false;
        }
    }

    /*===================*\
    | Edit Layout Turnout |
    \*===================*/
    // variables for Edit Layout Turnout pane
    private LayoutTurnout layoutTurnout = null;

    private JmriJFrame editLayoutTurnoutFrame = null;
    private JmriBeanComboBox editLayoutTurnout1stTurnoutComboBox = null;
    private JmriBeanComboBox editLayoutTurnout2ndTurnoutComboBox = null;
    private JLabel editLayoutTurnout2ndTurnoutLabel = null;
    private JmriBeanComboBox editLayoutTurnoutBlockNameComboBox = new JmriBeanComboBox(
            InstanceManager.getDefault(BlockManager.class), null, JmriBeanComboBox.DisplayOptions.DISPLAYNAME);
    private JmriBeanComboBox editLayoutTurnoutBlockBNameComboBox = new JmriBeanComboBox(
            InstanceManager.getDefault(BlockManager.class), null, JmriBeanComboBox.DisplayOptions.DISPLAYNAME);
    private JmriBeanComboBox editLayoutTurnoutBlockCNameComboBox = new JmriBeanComboBox(
            InstanceManager.getDefault(BlockManager.class), null, JmriBeanComboBox.DisplayOptions.DISPLAYNAME);
    private JmriBeanComboBox editLayoutTurnoutBlockDNameComboBox = new JmriBeanComboBox(
            InstanceManager.getDefault(BlockManager.class), null, JmriBeanComboBox.DisplayOptions.DISPLAYNAME);
    private JComboBox<String> editLayoutTurnoutStateComboBox = new JComboBox<String>();
    private JCheckBox editLayoutTurnoutHiddenCheckBox = new JCheckBox(Bundle.getMessage("HideTurnout"));  // NOI18N
    private JButton editLayoutTurnoutBlockButton;
    private JButton editLayoutTurnoutDoneButton;
    private JButton editLayoutTurnoutCancelButton;
    private JButton editLayoutTurnoutBlockBButton;
    private JButton editLayoutTurnoutBlockCButton;
    private JButton editLayoutTurnoutBlockDButton;
    private JCheckBox editLayoutTurnout2ndTurnoutCheckBox = new JCheckBox(Bundle.getMessage("SupportingTurnout"));  // NOI18N
    private JCheckBox editLayoutTurnout2ndTurnoutInvertCheckBox = new JCheckBox(Bundle.getMessage("SecondTurnoutInvert"));  // NOI18N

    private boolean editLayoutTurnoutOpen = false;
    private boolean editLayoutTurnoutNeedRedraw = false;
    private boolean editLayoutTurnoutNeedsBlockUpdate = false;
    private int editLayoutTurnoutClosedIndex;
    private int editLayoutTurnoutThrownIndex;

    /**
     * Edit a Layout Turnout
     */
    protected void editLayoutTurnout(@Nonnull LayoutTurnout layoutTurnout) {
        this.layoutTurnout = layoutTurnout;
        sensorList.clear();

        if (editLayoutTurnoutOpen) {
            editLayoutTurnoutFrame.setVisible(true);
        } else if (editLayoutTurnoutFrame == null) { // Initialize if needed
            editLayoutTurnoutFrame = new JmriJFrame(Bundle.getMessage("EditTurnout"), false, true);  // NOI18N
            editLayoutTurnoutFrame.addHelpMenu("package.jmri.jmrit.display.EditLayoutTurnout", true);  // NOI18N
            editLayoutTurnoutFrame.setLocation(50, 30);
            Container contentPane = editLayoutTurnoutFrame.getContentPane();
            contentPane.setLayout(new BoxLayout(contentPane, BoxLayout.Y_AXIS));
            // setup turnout name
            JPanel panel1 = new JPanel();
            panel1.setLayout(new FlowLayout());
            JLabel turnoutNameLabel = new JLabel(Bundle.getMessage("MakeLabel", Bundle.getMessage("BeanNameTurnout")));  // NOI18N
            panel1.add(turnoutNameLabel);

            // add combobox to select turnout
            editLayoutTurnout1stTurnoutComboBox = new JmriBeanComboBox(
                    InstanceManager.turnoutManagerInstance(),
                    layoutTurnout.getTurnout(),
                    JmriBeanComboBox.DisplayOptions.DISPLAYNAME);
            LayoutEditor.setupComboBox(editLayoutTurnout1stTurnoutComboBox, true, true);

            // disable items that are already in use
            PopupMenuListener pml = new PopupMenuListener() {
                @Override
                public void popupMenuWillBecomeVisible(PopupMenuEvent e) {
                    // This method is called before the popup menu becomes visible.
                    log.debug("PopupMenuWillBecomeVisible");  // NOI18N
                    Object o = e.getSource();
                    if (o instanceof JmriBeanComboBox) {
                        JmriBeanComboBox jbcb = (JmriBeanComboBox) o;
                        jmri.Manager m = jbcb.getManager();
                        if (m != null) {
                            String[] systemNames = m.getSystemNameArray();
                            for (int idx = 0; idx < systemNames.length; idx++) {
                                String systemName = systemNames[idx];
                                jbcb.setItemEnabled(idx, layoutEditor.validatePhysicalTurnout(systemName, null));
                            }
                        }
                    }
                }

                @Override
                public void popupMenuWillBecomeInvisible(PopupMenuEvent e) {
                    // This method is called before the popup menu becomes invisible
                    log.debug("PopupMenuWillBecomeInvisible");  // NOI18N
                }

                @Override
                public void popupMenuCanceled(PopupMenuEvent e) {
                    // This method is called when the popup menu is canceled
                    log.debug("PopupMenuCanceled");  // NOI18N
                }
            };

            editLayoutTurnout1stTurnoutComboBox.addPopupMenuListener(pml);
            editLayoutTurnout1stTurnoutComboBox.setEnabledColor(Color.green.darker().darker());
            editLayoutTurnout1stTurnoutComboBox.setDisabledColor(Color.red);

            panel1.add(editLayoutTurnout1stTurnoutComboBox);
            contentPane.add(panel1);

            JPanel panel1a = new JPanel();
            panel1a.setLayout(new BoxLayout(panel1a, BoxLayout.Y_AXIS));

            editLayoutTurnout2ndTurnoutComboBox = new JmriBeanComboBox(
                    InstanceManager.turnoutManagerInstance(),
                    layoutTurnout.getSecondTurnout(),
                    JmriBeanComboBox.DisplayOptions.DISPLAYNAME);
            LayoutEditor.setupComboBox(editLayoutTurnout2ndTurnoutComboBox, true, false);

            editLayoutTurnout2ndTurnoutComboBox.addPopupMenuListener(pml);
            editLayoutTurnout2ndTurnoutComboBox.setEnabledColor(Color.green.darker().darker());
            editLayoutTurnout2ndTurnoutComboBox.setDisabledColor(Color.red);

            editLayoutTurnout2ndTurnoutCheckBox.addActionListener((ActionEvent e) -> {
                boolean additionalEnabled = editLayoutTurnout2ndTurnoutCheckBox.isSelected();
                editLayoutTurnout2ndTurnoutLabel.setEnabled(additionalEnabled);
                editLayoutTurnout2ndTurnoutComboBox.setEnabled(additionalEnabled);
                editLayoutTurnout2ndTurnoutInvertCheckBox.setEnabled(additionalEnabled);
            });
            panel1a.add(editLayoutTurnout2ndTurnoutCheckBox);
            contentPane.add(panel1a);

            editLayoutTurnout2ndTurnoutLabel = new JLabel(Bundle.getMessage("Supporting", Bundle.getMessage("BeanNameTurnout")));  // NOI18N
            editLayoutTurnout2ndTurnoutLabel.setEnabled(false);
            JPanel panel1b = new JPanel();
            panel1b.add(editLayoutTurnout2ndTurnoutLabel);
            panel1b.add(editLayoutTurnout2ndTurnoutComboBox);
            editLayoutTurnout2ndTurnoutInvertCheckBox.addActionListener((ActionEvent e) -> {
                layoutTurnout.setSecondTurnoutInverted(editLayoutTurnout2ndTurnoutInvertCheckBox.isSelected());
            });
            editLayoutTurnout2ndTurnoutInvertCheckBox.setEnabled(false);
            panel1b.add(editLayoutTurnout2ndTurnoutInvertCheckBox);
            contentPane.add(panel1b);

            // add continuing state choice, if not crossover
            if ((layoutTurnout.getTurnoutType() != LayoutTurnout.DOUBLE_XOVER)
                    && (layoutTurnout.getTurnoutType() != LayoutTurnout.RH_XOVER)
                    && (layoutTurnout.getTurnoutType() != LayoutTurnout.LH_XOVER)) {
                JPanel panel3 = new JPanel();
                panel3.setLayout(new FlowLayout());
                editLayoutTurnoutStateComboBox.removeAllItems();
                editLayoutTurnoutStateComboBox.addItem(InstanceManager.turnoutManagerInstance().getClosedText());
                editLayoutTurnoutClosedIndex = 0;
                editLayoutTurnoutStateComboBox.addItem(InstanceManager.turnoutManagerInstance().getThrownText());
                editLayoutTurnoutThrownIndex = 1;
                editLayoutTurnoutStateComboBox.setToolTipText(Bundle.getMessage("StateToolTip"));  // NOI18N
                panel3.add(new JLabel(Bundle.getMessage("ContinuingState")));  // NOI18N
                panel3.add(editLayoutTurnoutStateComboBox);
                contentPane.add(panel3);
            }

            JPanel panel33 = new JPanel();
            panel33.setLayout(new FlowLayout());
            editLayoutTurnoutHiddenCheckBox.setToolTipText(Bundle.getMessage("HiddenToolTip"));  // NOI18N
            panel33.add(editLayoutTurnoutHiddenCheckBox);
            contentPane.add(panel33);

            TitledBorder border = BorderFactory.createTitledBorder(BorderFactory.createLineBorder(Color.black));
            border.setTitle(Bundle.getMessage("BeanNameBlock"));  // NOI18N
            // setup block name
            JPanel panel2 = new JPanel();
            panel2.setBorder(border);
            panel2.setLayout(new FlowLayout());
            panel2.add(editLayoutTurnoutBlockNameComboBox);
            LayoutEditor.setupComboBox(editLayoutTurnoutBlockNameComboBox, false, true);
            editLayoutTurnoutBlockNameComboBox.setToolTipText(Bundle.getMessage("EditBlockNameHint"));  // NOI18N
            panel2.add(editLayoutTurnoutBlockButton = new JButton(Bundle.getMessage("CreateEdit")));  // NOI18N
            editLayoutTurnoutBlockButton.addActionListener((ActionEvent e) -> {
                editLayoutTurnoutEditBlockPressed(e);
            });
            contentPane.add(panel2);
            if ((layoutTurnout.getTurnoutType() == LayoutTurnout.DOUBLE_XOVER)
                    || (layoutTurnout.getTurnoutType() == LayoutTurnout.RH_XOVER)
                    || (layoutTurnout.getTurnoutType() == LayoutTurnout.LH_XOVER)) {
                JPanel panel21 = new JPanel();
                panel21.setLayout(new FlowLayout());
                TitledBorder borderblk2 = BorderFactory.createTitledBorder(BorderFactory.createLineBorder(Color.black));
                borderblk2.setTitle(Bundle.getMessage("BeanNameBlock") + " 2");  // NOI18N
                panel21.setBorder(borderblk2);
                LayoutEditor.setupComboBox(editLayoutTurnoutBlockBNameComboBox, false, true);
                editLayoutTurnoutBlockBNameComboBox.setToolTipText(Bundle.getMessage("EditBlockBNameHint"));  // NOI18N
                panel21.add(editLayoutTurnoutBlockBNameComboBox);

                panel21.add(editLayoutTurnoutBlockBButton = new JButton(Bundle.getMessage("CreateEdit")));  // NOI18N
                editLayoutTurnoutBlockBButton.addActionListener((ActionEvent e) -> {
                    editLayoutTurnoutEditBlockBPressed(e);
                });
                editLayoutTurnoutBlockBButton.setToolTipText(Bundle.getMessage("EditBlockHint", "2"));  // NOI18N
                contentPane.add(panel21);

                JPanel panel22 = new JPanel();
                panel22.setLayout(new FlowLayout());
                TitledBorder borderblk3 = BorderFactory.createTitledBorder(BorderFactory.createLineBorder(Color.black));
                borderblk3.setTitle(Bundle.getMessage("BeanNameBlock") + " 3");  // NOI18N
                panel22.setBorder(borderblk3);
                LayoutEditor.setupComboBox(editLayoutTurnoutBlockCNameComboBox, false, true);
                editLayoutTurnoutBlockCNameComboBox.setToolTipText(Bundle.getMessage("EditBlockCNameHint"));  // NOI18N
                panel22.add(editLayoutTurnoutBlockCNameComboBox);
                panel22.add(editLayoutTurnoutBlockCButton = new JButton(Bundle.getMessage("CreateEdit")));  // NOI18N
                editLayoutTurnoutBlockCButton.addActionListener((ActionEvent e) -> {
                    editLayoutTurnoutEditBlockCPressed(e);
                });
                editLayoutTurnoutBlockCButton.setToolTipText(Bundle.getMessage("EditBlockHint", "3"));  // NOI18N
                contentPane.add(panel22);

                JPanel panel23 = new JPanel();
                panel23.setLayout(new FlowLayout());
                TitledBorder borderblk4 = BorderFactory.createTitledBorder(BorderFactory.createLineBorder(Color.black));
                borderblk4.setTitle(Bundle.getMessage("BeanNameBlock") + " 4");  // NOI18N
                panel23.setBorder(borderblk4);
                LayoutEditor.setupComboBox(editLayoutTurnoutBlockDNameComboBox, false, true);
                editLayoutTurnoutBlockDNameComboBox.setToolTipText(Bundle.getMessage("EditBlockDNameHint"));  // NOI18N
                panel23.add(editLayoutTurnoutBlockDNameComboBox);
                panel23.add(editLayoutTurnoutBlockDButton = new JButton(Bundle.getMessage("CreateEdit")));  // NOI18N
                editLayoutTurnoutBlockDButton.addActionListener((ActionEvent e) -> {
                    editLayoutTurnoutEditBlockDPressed(e);
                });
                editLayoutTurnoutBlockDButton.setToolTipText(Bundle.getMessage("EditBlockHint", "4"));  // NOI18N
                contentPane.add(panel23);
            }
            // set up Edit Block, Done and Cancel buttons
            JPanel panel5 = new JPanel();
            panel5.setLayout(new FlowLayout());
            // Edit Block

            editLayoutTurnoutBlockButton.setToolTipText(Bundle.getMessage("EditBlockHint", "")); // empty value for block 1  // NOI18N
            // Done
            panel5.add(editLayoutTurnoutDoneButton = new JButton(Bundle.getMessage("ButtonDone")));  // NOI18N

            // make this button the default button (return or enter activates)
            // Note: We have to invoke this later because we don't currently have a root pane
            SwingUtilities.invokeLater(() -> {
                JRootPane rootPane = SwingUtilities.getRootPane(editLayoutTurnoutDoneButton);
                rootPane.setDefaultButton(editLayoutTurnoutDoneButton);
            });

            editLayoutTurnoutDoneButton.addActionListener((ActionEvent e) -> {
                editLayoutTurnoutDonePressed(e);
            });
            editLayoutTurnoutDoneButton.setToolTipText(Bundle.getMessage("DoneHint", Bundle.getMessage("ButtonDone")));  // NOI18N
            // Cancel
            panel5.add(editLayoutTurnoutCancelButton = new JButton(Bundle.getMessage("ButtonCancel")));  // NOI18N
            editLayoutTurnoutCancelButton.addActionListener((ActionEvent e) -> {
                editLayoutTurnoutCancelPressed(e);
            });
            editLayoutTurnoutCancelButton.setToolTipText(Bundle.getMessage("CancelHint", Bundle.getMessage("ButtonCancel")));  // NOI18N
            contentPane.add(panel5);
        }

        editLayoutTurnout1stTurnoutComboBox.setText(layoutTurnout.getTurnoutName());

        editLayoutTurnoutHiddenCheckBox.setSelected(layoutTurnout.isHidden());

        // Set up for Edit
        editLayoutTurnoutBlockNameComboBox.setText(layoutTurnout.getBlockName());
        editLayoutTurnoutBlockNameComboBox.setEnabled(!hasNxSensorPairs(layoutTurnout.getLayoutBlock()));
        if ((layoutTurnout.getTurnoutType() == LayoutTurnout.DOUBLE_XOVER)
                || (layoutTurnout.getTurnoutType() == LayoutTurnout.RH_XOVER)
                || (layoutTurnout.getTurnoutType() == LayoutTurnout.LH_XOVER)) {
            editLayoutTurnoutBlockBNameComboBox.setText(layoutTurnout.getBlockBName());
            editLayoutTurnoutBlockCNameComboBox.setText(layoutTurnout.getBlockCName());
            editLayoutTurnoutBlockDNameComboBox.setText(layoutTurnout.getBlockDName());
            editLayoutTurnoutBlockBNameComboBox.setEnabled(!hasNxSensorPairs(layoutTurnout.getLayoutBlockB()));
            editLayoutTurnoutBlockCNameComboBox.setEnabled(!hasNxSensorPairs(layoutTurnout.getLayoutBlockC()));
            editLayoutTurnoutBlockDNameComboBox.setEnabled(!hasNxSensorPairs(layoutTurnout.getLayoutBlockD()));
        }

        if ((layoutTurnout.getTurnoutType() != LayoutTurnout.DOUBLE_XOVER)
                && (layoutTurnout.getTurnoutType() != LayoutTurnout.RH_XOVER)
                && (layoutTurnout.getTurnoutType() != LayoutTurnout.LH_XOVER)) {
            editLayoutTurnout2ndTurnoutCheckBox.setText(Bundle.getMessage("ThrowTwoTurnouts"));  // NOI18N
        }

        boolean enable2nd = !layoutTurnout.getSecondTurnoutName().isEmpty();
        editLayoutTurnout2ndTurnoutCheckBox.setSelected(enable2nd);
        editLayoutTurnout2ndTurnoutInvertCheckBox.setEnabled(enable2nd);
        editLayoutTurnout2ndTurnoutLabel.setEnabled(enable2nd);
        editLayoutTurnout2ndTurnoutComboBox.setEnabled(enable2nd);
        if (enable2nd) {
            editLayoutTurnout2ndTurnoutInvertCheckBox.setSelected(layoutTurnout.isSecondTurnoutInverted());
            editLayoutTurnout2ndTurnoutComboBox.setText(layoutTurnout.getSecondTurnoutName());
        } else {
            editLayoutTurnout2ndTurnoutInvertCheckBox.setSelected(false);
            editLayoutTurnout2ndTurnoutComboBox.setText("");
        }

        if ((layoutTurnout.getTurnoutType() != LayoutTurnout.DOUBLE_XOVER)
                && (layoutTurnout.getTurnoutType() != LayoutTurnout.RH_XOVER)
                && (layoutTurnout.getTurnoutType() != LayoutTurnout.LH_XOVER)) {
            if (layoutTurnout.getContinuingSense() == Turnout.CLOSED) {
                editLayoutTurnoutStateComboBox.setSelectedIndex(editLayoutTurnoutClosedIndex);
            } else {
                editLayoutTurnoutStateComboBox.setSelectedIndex(editLayoutTurnoutThrownIndex);
            }
        }

        editLayoutTurnoutFrame.addWindowListener(new java.awt.event.WindowAdapter() {
            @Override
            public void windowClosing(java.awt.event.WindowEvent e) {
                editLayoutTurnoutCancelPressed(null);
            }
        });
        editLayoutTurnoutFrame.pack();
        editLayoutTurnoutFrame.setVisible(true);
        editLayoutTurnoutOpen = true;
        editLayoutTurnoutNeedsBlockUpdate = false;

        showSensorMessage();

    }   // editLayoutTurnout

    private void editLayoutTurnoutEditBlockPressed(ActionEvent a) {
        // check if a block name has been entered
        String newName = editLayoutTurnoutBlockNameComboBox.getUserName();
        if ((layoutTurnout.getBlockName() != null)
                || !layoutTurnout.getBlockName().equals(newName)) {
            // get new block, or null if block has been removed
            try {
                layoutTurnout.setLayoutBlock(layoutEditor.provideLayoutBlock(newName));
            } catch (IllegalArgumentException ex) {
                layoutTurnout.setLayoutBlock(null);
            }
            editLayoutTurnoutNeedRedraw = true;
            editLayoutTurnoutNeedsBlockUpdate = true;
        }
        // check if a block exists to edit
        if (layoutTurnout.getLayoutBlock() == null) {
            JOptionPane.showMessageDialog(editLayoutTurnoutFrame,
                    Bundle.getMessage("Error1"),  // NOI18N
                    Bundle.getMessage("ErrorTitle"), JOptionPane.ERROR_MESSAGE);  // NOI18N
            return;
        }
        layoutTurnout.getLayoutBlock().editLayoutBlock(editLayoutTurnoutFrame);
        editLayoutTurnoutNeedRedraw = true;
        layoutEditor.setDirty();
    }   // editLayoutTurnoutEditBlockPressed

    private void editLayoutTurnoutEditBlockBPressed(ActionEvent a) {
        // check if a block name has been entered
        String newName = editLayoutTurnoutBlockBNameComboBox.getUserName();
        if (!layoutTurnout.getBlockBName().equals(newName)) {
            // get new block, or null if block has been removed
            try {
                layoutTurnout.setLayoutBlockB(layoutEditor.provideLayoutBlock(newName));
            } catch (IllegalArgumentException ex) {
                layoutTurnout.setLayoutBlockB(null);
            }
            editLayoutTurnoutNeedRedraw = true;
            editLayoutTurnoutNeedsBlockUpdate = true;
        }
        // check if a block exists to edit
        if (layoutTurnout.getLayoutBlockB() == null) {
            JOptionPane.showMessageDialog(editLayoutTurnoutFrame,
                    Bundle.getMessage("Error1"),  // NOI18N
                    Bundle.getMessage("ErrorTitle"), JOptionPane.ERROR_MESSAGE);  // NOI18N
            return;
        }
        layoutTurnout.getLayoutBlockB().editLayoutBlock(editLayoutTurnoutFrame);
        editLayoutTurnoutNeedRedraw = true;
        layoutEditor.setDirty();
    }   // editLayoutTurnoutEditBlockBPressed

    private void editLayoutTurnoutEditBlockCPressed(ActionEvent a) {
        // check if a block name has been entered
        String newName = editLayoutTurnoutBlockCNameComboBox.getUserName();
        if (!layoutTurnout.getBlockCName().equals(newName)) {
            // get new block, or null if block has been removed
            try {
                layoutTurnout.setLayoutBlockC(layoutEditor.provideLayoutBlock(newName));
            } catch (IllegalArgumentException ex) {
                layoutTurnout.setLayoutBlockC(null);
            }
            editLayoutTurnoutNeedRedraw = true;
            editLayoutTurnoutNeedsBlockUpdate = true;
        }
        // check if a block exists to edit
        if (layoutTurnout.getLayoutBlockC() == null) {
            JOptionPane.showMessageDialog(editLayoutTurnoutFrame,
                    Bundle.getMessage("Error1"),  // NOI18N
                    Bundle.getMessage("ErrorTitle"), JOptionPane.ERROR_MESSAGE);  // NOI18N
            return;
        }
        layoutTurnout.getLayoutBlockC().editLayoutBlock(editLayoutTurnoutFrame);
        editLayoutTurnoutNeedRedraw = true;
        layoutEditor.setDirty();
    }   // editLayoutTurnoutEditBlockCPressed

    private void editLayoutTurnoutEditBlockDPressed(ActionEvent a) {
        // check if a block name has been entered
        String newName = editLayoutTurnoutBlockDNameComboBox.getUserName();
        if (!layoutTurnout.getBlockDName().equals(newName)) {
            // get new block, or null if block has been removed
            try {
                layoutTurnout.setLayoutBlockD(layoutEditor.provideLayoutBlock(newName));
            } catch (IllegalArgumentException ex) {
                layoutTurnout.setLayoutBlockD(null);
            }
            editLayoutTurnoutNeedRedraw = true;
            editLayoutTurnoutNeedsBlockUpdate = true;
        }
        // check if a block exists to edit
        if (layoutTurnout.getLayoutBlockD() == null) {
            JOptionPane.showMessageDialog(editLayoutTurnoutFrame,
                    Bundle.getMessage("Error1"),  // NOI18N
                    Bundle.getMessage("ErrorTitle"), JOptionPane.ERROR_MESSAGE);  // NOI18N
            return;
        }
        layoutTurnout.getLayoutBlockD().editLayoutBlock(editLayoutTurnoutFrame);
        editLayoutTurnoutNeedRedraw = true;
        layoutEditor.setDirty();
    }   // editLayoutTurnoutEditBlockDPressed

    private void editLayoutTurnoutDonePressed(ActionEvent a) {
        // check if Turnout changed
        String newName = editLayoutTurnout1stTurnoutComboBox.getDisplayName();
        if (!layoutTurnout.getTurnoutName().equals(newName)) {
            // turnout has changed
            if (layoutEditor.validatePhysicalTurnout(
                    newName, editLayoutTurnoutFrame)) {
                layoutTurnout.setTurnout(newName);
            } else {
                layoutTurnout.setTurnout(null);
                editLayoutTurnout1stTurnoutComboBox.setText("");
            }
            editLayoutTurnoutNeedRedraw = true;
        }

        if (editLayoutTurnout2ndTurnoutCheckBox.isSelected()) {
            newName = editLayoutTurnout2ndTurnoutComboBox.getDisplayName();
            if (!layoutTurnout.getSecondTurnoutName().equals(newName)) {
                if ((layoutTurnout.getTurnoutType() == LayoutTurnout.DOUBLE_XOVER)
                        || (layoutTurnout.getTurnoutType() == LayoutTurnout.RH_XOVER)
                        || (layoutTurnout.getTurnoutType() == LayoutTurnout.LH_XOVER)) {
                    // turnout has changed
                    if (layoutEditor.validatePhysicalTurnout(
                            newName, editLayoutTurnoutFrame)) {
                        layoutTurnout.setSecondTurnout(newName);
                    } else {
                        editLayoutTurnout2ndTurnoutCheckBox.setSelected(false);
                        layoutTurnout.setSecondTurnout(null);
                        editLayoutTurnout2ndTurnoutComboBox.setText("");
                    }
                    editLayoutTurnoutNeedRedraw = true;
                } else {
                    layoutTurnout.setSecondTurnout(newName);
                }
            }
        } else {
            layoutTurnout.setSecondTurnout(null);
        }

        // set the continuing route Turnout State
        if ((layoutTurnout.getTurnoutType() == LayoutTurnout.RH_TURNOUT)
                || (layoutTurnout.getTurnoutType() == LayoutTurnout.LH_TURNOUT)
                || (layoutTurnout.getTurnoutType() == LayoutTurnout.WYE_TURNOUT)) {
            layoutTurnout.setContinuingSense(Turnout.CLOSED);
            if (editLayoutTurnoutStateComboBox.getSelectedIndex() == editLayoutTurnoutThrownIndex) {
                layoutTurnout.setContinuingSense(Turnout.THROWN);
            }
        }

        // check if Block changed
        newName = editLayoutTurnoutBlockNameComboBox.getUserName();
        if (!layoutTurnout.getBlockName().equals(newName)) {
            // get new block, or null if block has been removed
            try {
                layoutTurnout.setLayoutBlock(layoutEditor.provideLayoutBlock(newName));
            } catch (IllegalArgumentException ex) {
                layoutTurnout.setLayoutBlock(null);
            }
            editLayoutTurnoutNeedRedraw = true;
            editLayoutTurnoutNeedsBlockUpdate = true;
        }
        if ((layoutTurnout.getTurnoutType() == LayoutTurnout.DOUBLE_XOVER)
                || (layoutTurnout.getTurnoutType() == LayoutTurnout.LH_XOVER)
                || (layoutTurnout.getTurnoutType() == LayoutTurnout.RH_XOVER)) {
            // check if Block 2 changed
            newName = editLayoutTurnoutBlockBNameComboBox.getUserName();
            if (!layoutTurnout.getBlockBName().equals(newName)) {
                // get new block, or null if block has been removed
                try {
                    layoutTurnout.setLayoutBlockB(layoutEditor.provideLayoutBlock(newName));
                } catch (IllegalArgumentException ex) {
                    layoutTurnout.setLayoutBlockB(null);
                }
                editLayoutTurnoutNeedRedraw = true;
                editLayoutTurnoutNeedsBlockUpdate = true;
            }
            // check if Block 3 changed
            newName = editLayoutTurnoutBlockCNameComboBox.getUserName();
            if (!layoutTurnout.getBlockCName().equals(newName)) {
                // get new block, or null if block has been removed
                try {
                    layoutTurnout.setLayoutBlockC(layoutEditor.provideLayoutBlock(newName));
                } catch (IllegalArgumentException ex) {
                    layoutTurnout.setLayoutBlockC(null);
                }
                editLayoutTurnoutNeedRedraw = true;
                editLayoutTurnoutNeedsBlockUpdate = true;
            }
            // check if Block 4 changed
            newName = editLayoutTurnoutBlockDNameComboBox.getUserName();
            if (!layoutTurnout.getBlockDName().equals(newName)) {
                // get new block, or null if block has been removed
                try {
                    layoutTurnout.setLayoutBlockD(layoutEditor.provideLayoutBlock(newName));
                } catch (IllegalArgumentException ex) {
                    layoutTurnout.setLayoutBlockD(null);
                }
                editLayoutTurnoutNeedRedraw = true;
                editLayoutTurnoutNeedsBlockUpdate = true;
            }
        }
        // set hidden
        boolean oldHidden = layoutTurnout.isHidden();
        layoutTurnout.setHidden(editLayoutTurnoutHiddenCheckBox.isSelected());
        if (oldHidden != layoutTurnout.isHidden()) {
            editLayoutTurnoutNeedRedraw = true;
        }
        editLayoutTurnoutOpen = false;
        editLayoutTurnoutFrame.setVisible(false);
        editLayoutTurnoutFrame.dispose();
        editLayoutTurnoutFrame = null;
        if (editLayoutTurnoutNeedsBlockUpdate) {
            layoutTurnout.updateBlockInfo();
            layoutTurnout.reCheckBlockBoundary();
        }
        if (editLayoutTurnoutNeedRedraw) {
            layoutEditor.redrawPanel();
            layoutEditor.setDirty();
            editLayoutTurnoutNeedRedraw = false;
        }
    }   // editLayoutTurnoutDonePressed

    private void editLayoutTurnoutCancelPressed(ActionEvent a) {
        editLayoutTurnoutOpen = false;
        editLayoutTurnoutFrame.setVisible(false);
        editLayoutTurnoutFrame.dispose();
        editLayoutTurnoutFrame = null;
        if (editLayoutTurnoutNeedsBlockUpdate) {
            layoutTurnout.updateBlockInfo();
        }
        if (editLayoutTurnoutNeedRedraw) {
            layoutEditor.redrawPanel();
            layoutEditor.setDirty();
            editLayoutTurnoutNeedRedraw = false;
        }
    }

    /*================*\
    | Edit Layout Slip |
    \*================*/
    // variables for Edit slip Crossing pane
    private LayoutSlip layoutSlip = null;

    private JmriJFrame editLayoutSlipFrame = null;
    private JButton editLayoutSlipDoneButton;
    private JButton editLayoutSlipCancelButton;
    private JButton editLayoutSlipBlockButton;
    private JmriBeanComboBox editLayoutSlipTurnoutAComboBox;
    private JmriBeanComboBox editLayoutSlipTurnoutBComboBox;
    private JCheckBox editLayoutSlipHiddenBox = new JCheckBox(Bundle.getMessage("HideSlip"));
    private JmriBeanComboBox editLayoutSlipBlockNameComboBox = new JmriBeanComboBox(
            InstanceManager.getDefault(BlockManager.class), null, JmriBeanComboBox.DisplayOptions.DISPLAYNAME);

    private boolean editLayoutSlipOpen = false;
    private boolean editLayoutSlipNeedsRedraw = false;
    private boolean editLayoutSlipNeedsBlockUpdate = false;

    /**
     * Edit a Slip
     */
    protected void editLayoutSlip(LayoutSlip layoutSlip) {
        sensorList.clear();

        this.layoutSlip = layoutSlip;
        if (editLayoutSlipOpen) {
            editLayoutSlipFrame.setVisible(true);
        } else if (editLayoutSlipFrame == null) {   // Initialize if needed
            editLayoutSlipFrame = new JmriJFrame(Bundle.getMessage("EditSlip"), false, true);  // NOI18N
            editLayoutSlipFrame.addHelpMenu("package.jmri.jmrit.display.EditLayoutSlip", true);  // NOI18N
            editLayoutSlipFrame.setLocation(50, 30);

            Container contentPane = editLayoutSlipFrame.getContentPane();
            contentPane.setLayout(new BoxLayout(contentPane, BoxLayout.Y_AXIS));

            JPanel panel1 = new JPanel();
            panel1.setLayout(new FlowLayout());
            JLabel turnoutNameLabel = new JLabel(Bundle.getMessage("BeanNameTurnout") + " A " + Bundle.getMessage("Name"));  // NOI18N
            panel1.add(turnoutNameLabel);
            editLayoutSlipTurnoutAComboBox = new JmriBeanComboBox(
                    InstanceManager.turnoutManagerInstance(),
                    layoutSlip.getTurnout(),
                    JmriBeanComboBox.DisplayOptions.DISPLAYNAME);
            LayoutEditor.setupComboBox(editLayoutSlipTurnoutAComboBox, true, true);

            // disable items that are already in use
            PopupMenuListener pml = new PopupMenuListener() {
                @Override
                public void popupMenuWillBecomeVisible(PopupMenuEvent e) {
                    // This method is called before the popup menu becomes visible.
                    log.debug("PopupMenuWillBecomeVisible");  // NOI18N
                    Object o = e.getSource();
                    if (o instanceof JmriBeanComboBox) {
                        JmriBeanComboBox jbcb = (JmriBeanComboBox) o;
                        jmri.Manager m = jbcb.getManager();
                        if (m != null) {
                            String[] systemNames = m.getSystemNameArray();
                            for (int idx = 0; idx < systemNames.length; idx++) {
                                String systemName = systemNames[idx];
                                jbcb.setItemEnabled(idx, layoutEditor.validatePhysicalTurnout(systemName, null));
                            }
                        }
                    }
                }

                @Override
                public void popupMenuWillBecomeInvisible(PopupMenuEvent e) {
                    // This method is called before the popup menu becomes invisible
                    log.debug("PopupMenuWillBecomeInvisible");  // NOI18N
                }

                @Override
                public void popupMenuCanceled(PopupMenuEvent e) {
                    // This method is called when the popup menu is canceled
                    log.debug("PopupMenuCanceled");  // NOI18N
                }
            };

            editLayoutSlipTurnoutAComboBox.addPopupMenuListener(pml);
            editLayoutSlipTurnoutAComboBox.setEnabledColor(Color.green.darker().darker());
            editLayoutSlipTurnoutAComboBox.setDisabledColor(Color.red);

            panel1.add(editLayoutSlipTurnoutAComboBox);
            contentPane.add(panel1);

            JPanel panel1a = new JPanel();
            panel1a.setLayout(new FlowLayout());
            JLabel turnoutBNameLabel = new JLabel(Bundle.getMessage("BeanNameTurnout") + " B " + Bundle.getMessage("Name"));  // NOI18N
            panel1a.add(turnoutBNameLabel);

            editLayoutSlipTurnoutBComboBox = new JmriBeanComboBox(
                    InstanceManager.turnoutManagerInstance(),
                    layoutSlip.getTurnoutB(),
                    JmriBeanComboBox.DisplayOptions.DISPLAYNAME);
            LayoutEditor.setupComboBox(editLayoutSlipTurnoutBComboBox, true, true);

            editLayoutSlipTurnoutBComboBox.addPopupMenuListener(pml);
            editLayoutSlipTurnoutBComboBox.setEnabledColor(Color.green.darker().darker());
            editLayoutSlipTurnoutBComboBox.setDisabledColor(Color.red);

            panel1a.add(editLayoutSlipTurnoutBComboBox);

            contentPane.add(panel1a);

            JPanel panel2 = new JPanel();
            panel2.setLayout(new GridLayout(0, 3, 2, 2));

            panel2.add(new Label("   "));
            panel2.add(new Label(Bundle.getMessage("BeanNameTurnout") + " A:"));  // NOI18N
            panel2.add(new Label(Bundle.getMessage("BeanNameTurnout") + " B:"));  // NOI18N
            for (Map.Entry<Integer, LayoutSlip.TurnoutState> ts : layoutSlip.getTurnoutStates().entrySet()) {
                SampleStates draw = new SampleStates(ts.getKey());
                draw.repaint();
                draw.setPreferredSize(new Dimension(40, 40));
                panel2.add(draw);

                panel2.add(ts.getValue().getComboA());
                panel2.add(ts.getValue().getComboB());
            }

            testPanel = new TestState();
            testPanel.setSize(40, 40);
            testPanel.setPreferredSize(new Dimension(40, 40));
            panel2.add(testPanel);
            JButton testButton = new JButton("Test");  // NOI18N
            testButton.addActionListener((ActionEvent e) -> {
                toggleStateTest();
            });
            panel2.add(testButton);
            contentPane.add(panel2);

            JPanel panel33 = new JPanel();
            panel33.setLayout(new FlowLayout());
            editLayoutSlipHiddenBox.setToolTipText(Bundle.getMessage("HiddenToolTip"));  // NOI18N
            panel33.add(editLayoutSlipHiddenBox);
            contentPane.add(panel33);

            // setup block name
            JPanel panel3 = new JPanel();
            panel3.setLayout(new FlowLayout());
            JLabel block1NameLabel = new JLabel(Bundle.getMessage("BlockID"));  // NOI18N
            panel3.add(block1NameLabel);
            panel3.add(editLayoutSlipBlockNameComboBox);
            LayoutEditor.setupComboBox(editLayoutSlipBlockNameComboBox, false, true);
            editLayoutSlipBlockNameComboBox.setToolTipText(Bundle.getMessage("EditBlockNameHint"));  // NOI18N

            contentPane.add(panel3);
            // set up Edit Block buttons
            JPanel panel4 = new JPanel();
            panel4.setLayout(new FlowLayout());
            // Edit Block
            panel4.add(editLayoutSlipBlockButton = new JButton(Bundle.getMessage("EditBlock", "")));  // NOI18N
            editLayoutSlipBlockButton.addActionListener(
                    (ActionEvent event) -> {
                        editLayoutSlipEditBlockPressed(event);
                    }
            );
            editLayoutSlipBlockButton.setToolTipText(Bundle.getMessage("EditBlockHint", "")); // empty value for block 1  // NOI18N

            contentPane.add(panel4);
            // set up Done and Cancel buttons
            JPanel panel5 = new JPanel();
            panel5.setLayout(new FlowLayout());
            panel5.add(editLayoutSlipDoneButton = new JButton(Bundle.getMessage("ButtonDone")));  // NOI18N

            // make this button the default button (return or enter activates)
            // Note: We have to invoke this later because we don't currently have a root pane
            SwingUtilities.invokeLater(() -> {
                JRootPane rootPane = SwingUtilities.getRootPane(editLayoutSlipDoneButton);
                rootPane.setDefaultButton(editLayoutSlipDoneButton);
            }
            );

            editLayoutSlipDoneButton.addActionListener((ActionEvent event) -> {
                editLayoutSlipDonePressed(event);
            });
            editLayoutSlipDoneButton.setToolTipText(Bundle.getMessage("DoneHint", Bundle.getMessage("ButtonDone")));  // NOI18N
            // Cancel
            panel5.add(editLayoutSlipCancelButton = new JButton(Bundle.getMessage("ButtonCancel")));  // NOI18N
            editLayoutSlipCancelButton.addActionListener((ActionEvent event) -> {
                editLayoutSlipCancelPressed(event);
            });
            editLayoutSlipCancelButton.setToolTipText(Bundle.getMessage("CancelHint", Bundle.getMessage("ButtonCancel")));  // NOI18N
            contentPane.add(panel5);
        }

        editLayoutSlipHiddenBox.setSelected(layoutSlip.isHidden());

        // Set up for Edit
        editLayoutSlipTurnoutAComboBox.setText(layoutSlip.getTurnoutName());
        editLayoutSlipTurnoutBComboBox.setText(layoutSlip.getTurnoutBName());
        editLayoutSlipBlockNameComboBox.setText(layoutSlip.getBlockName());
        editLayoutSlipBlockNameComboBox.setEnabled(!hasNxSensorPairs(layoutSlip.getLayoutBlock()));

        editLayoutSlipFrame.addWindowListener(new java.awt.event.WindowAdapter() {
            @Override
            public void windowClosing(WindowEvent e) {
                editLayoutSlipCancelPressed(null);
            }
        });
        editLayoutSlipFrame.pack();
        editLayoutSlipFrame.setVisible(true);
        editLayoutSlipOpen = true;
        editLayoutSlipNeedsBlockUpdate = false;

        showSensorMessage();

    }   // editLayoutSlip

    private void drawSlipState(Graphics2D g2, int state) {
        Point2D cenP = layoutSlip.getCoordsCenter();
        Point2D A = MathUtil.subtract(layoutSlip.getCoordsA(), cenP);
        Point2D B = MathUtil.subtract(layoutSlip.getCoordsB(), cenP);
        Point2D C = MathUtil.subtract(layoutSlip.getCoordsC(), cenP);
        Point2D D = MathUtil.subtract(layoutSlip.getCoordsD(), cenP);

        Point2D ctrP = new Point2D.Double(20.0, 20.0);
        A = MathUtil.add(MathUtil.normalize(A, 18.0), ctrP);
        B = MathUtil.add(MathUtil.normalize(B, 18.0), ctrP);
        C = MathUtil.add(MathUtil.normalize(C, 18.0), ctrP);
        D = MathUtil.add(MathUtil.normalize(D, 18.0), ctrP);

        g2.setColor(Color.black);
        g2.setStroke(new BasicStroke(2, BasicStroke.CAP_BUTT, BasicStroke.JOIN_ROUND));

        g2.draw(new Line2D.Double(A, MathUtil.oneThirdPoint(A, C)));
        g2.draw(new Line2D.Double(C, MathUtil.oneThirdPoint(C, A)));

        if (state == LayoutTurnout.STATE_AC || state == LayoutTurnout.STATE_BD || state == LayoutTurnout.UNKNOWN) {
            g2.draw(new Line2D.Double(A, MathUtil.oneThirdPoint(A, D)));
            g2.draw(new Line2D.Double(D, MathUtil.oneThirdPoint(D, A)));

            if (layoutSlip.getSlipType() == LayoutTurnout.DOUBLE_SLIP) {
                g2.draw(new Line2D.Double(B, MathUtil.oneThirdPoint(B, C)));
                g2.draw(new Line2D.Double(C, MathUtil.oneThirdPoint(C, B)));
            }
        } else {
            g2.draw(new Line2D.Double(B, MathUtil.oneThirdPoint(B, D)));
            g2.draw(new Line2D.Double(D, MathUtil.oneThirdPoint(D, B)));
        }

        if (layoutSlip.getSlipType() == LayoutTurnout.DOUBLE_SLIP) {
            if (state == LayoutTurnout.STATE_AC) {
                g2.draw(new Line2D.Double(B, MathUtil.oneThirdPoint(B, D)));
                g2.draw(new Line2D.Double(D, MathUtil.oneThirdPoint(D, B)));

                g2.setColor(Color.red);
                g2.draw(new Line2D.Double(A, C));
            } else if (state == LayoutTurnout.STATE_BD) {
                g2.setColor(Color.red);
                g2.draw(new Line2D.Double(B, D));
            } else if (state == LayoutTurnout.STATE_AD) {
                g2.draw(new Line2D.Double(B, MathUtil.oneThirdPoint(B, C)));

                g2.draw(new Line2D.Double(C, MathUtil.oneThirdPoint(C, B)));

                g2.setColor(Color.red);
                g2.draw(new Line2D.Double(A, D));
            } else if (state == LayoutTurnout.STATE_BC) {
                g2.draw(new Line2D.Double(A, MathUtil.oneThirdPoint(A, D)));

                g2.draw(new Line2D.Double(D, MathUtil.oneThirdPoint(D, A)));
                g2.setColor(Color.red);
                g2.draw(new Line2D.Double(B, C));
            } else {
                g2.draw(new Line2D.Double(B, MathUtil.oneThirdPoint(B, D)));
                g2.draw(new Line2D.Double(D, MathUtil.oneThirdPoint(D, B)));
            }
        } else {
            g2.draw(new Line2D.Double(A, MathUtil.oneThirdPoint(A, D)));
            g2.draw(new Line2D.Double(D, MathUtil.oneThirdPoint(D, A)));

            if (state == LayoutTurnout.STATE_AD) {
                g2.setColor(Color.red);
                g2.draw(new Line2D.Double(A, D));
            } else if (state == LayoutTurnout.STATE_AC) {
                g2.draw(new Line2D.Double(B, MathUtil.oneThirdPoint(B, D)));
                g2.draw(new Line2D.Double(D, MathUtil.oneThirdPoint(D, B)));

                g2.setColor(Color.red);
                g2.draw(new Line2D.Double(A, C));
            } else if (state == LayoutTurnout.STATE_BD) {
                g2.setColor(Color.red);
                g2.draw(new Line2D.Double(B, D));
            } else {
                g2.draw(new Line2D.Double(B, MathUtil.oneThirdPoint(B, D)));
                g2.draw(new Line2D.Double(D, MathUtil.oneThirdPoint(D, B)));
            }
        }
    }   // drawSlipState

    class SampleStates extends JPanel {

        // Methods, constructors, fields.
        SampleStates(int state) {
            super();
            this.state = state;
        }
        int state;

        @Override
        public void paintComponent(Graphics g) {
            super.paintComponent(g);    // paints background
            if (g instanceof Graphics2D) {
                drawSlipState((Graphics2D) g, state);
            }
        }
    }

    private int testState = LayoutTurnout.UNKNOWN;

    /**
     * Toggle slip states if clicked on, physical turnout exists, and not
     * disabled
     */
    public void toggleStateTest() {
        int turnAState;
        int turnBState;
        switch (testState) {
            default:
            case LayoutTurnout.STATE_AC: {
                testState = LayoutTurnout.STATE_AD;
                break;
            }

            case LayoutTurnout.STATE_BD: {
                if (layoutSlip.getSlipType() == LayoutTurnout.SINGLE_SLIP) {
                    testState = LayoutTurnout.STATE_AC;
                } else {
                    testState = LayoutTurnout.STATE_BC;
                }
                break;
            }

            case LayoutTurnout.STATE_AD: {
                testState = LayoutTurnout.STATE_BD;
                break;
            }

            case LayoutTurnout.STATE_BC: {
                testState = LayoutTurnout.STATE_AC;
                break;
            }
        }
        turnAState = layoutSlip.getTurnoutStates().get(testState).getTestTurnoutAState();
        turnBState = layoutSlip.getTurnoutStates().get(testState).getTestTurnoutBState();

        if (editLayoutSlipTurnoutAComboBox.getSelectedBean() != null) {
            ((Turnout) editLayoutSlipTurnoutAComboBox.getSelectedBean()).setCommandedState(turnAState);
        }
        if (editLayoutSlipTurnoutBComboBox.getSelectedBean() != null) {
            ((Turnout) editLayoutSlipTurnoutBComboBox.getSelectedBean()).setCommandedState(turnBState);
        }
        if (testPanel != null) {
            testPanel.repaint();
        }
    }   // togleStateTest

    class TestState extends JPanel {

        @Override
        public void paintComponent(Graphics g) {
            super.paintComponent(g);
            if (g instanceof Graphics2D) {
                drawSlipState((Graphics2D) g, testState);
            }
        }
    }

    private TestState testPanel;

    private void editLayoutSlipEditBlockPressed(ActionEvent a) {
        // check if a block name has been entered
        String newName = editLayoutSlipBlockNameComboBox.getUserName();
        if (!layoutSlip.getBlockName().equals(newName)) {
            // get new block, or null if block has been removed
            try {
                layoutSlip.setLayoutBlock(layoutEditor.provideLayoutBlock(newName));
            } catch (IllegalArgumentException ex) {
                layoutSlip.setLayoutBlock(null);
            }
            editLayoutSlipNeedsRedraw = true;
            editLayoutSlipNeedsBlockUpdate = true;
        }
        // check if a block exists to edit
        if (layoutSlip.getLayoutBlock() == null) {
            JOptionPane.showMessageDialog(editLayoutSlipFrame,
                    Bundle.getMessage("Error1"),
                    Bundle.getMessage("ErrorTitle"), JOptionPane.ERROR_MESSAGE);
            return;
        }
        layoutSlip.getLayoutBlock().editLayoutBlock(editLayoutSlipFrame);
        editLayoutSlipNeedsRedraw = true;
        layoutEditor.setDirty();
    }   // editLayoutSlipEditBlockPressed(

    private void editLayoutSlipDonePressed(ActionEvent a) {
        String newName = editLayoutSlipTurnoutAComboBox.getDisplayName();
        if (!layoutSlip.getTurnoutName().equals(newName)) {
            if (layoutEditor.validatePhysicalTurnout(newName, editLayoutSlipFrame)) {
                layoutSlip.setTurnout(newName);
            } else {
                layoutSlip.setTurnout("");
            }
            editLayoutSlipNeedsRedraw = true;
        }

        newName = editLayoutSlipTurnoutBComboBox.getDisplayName();
        if (!layoutSlip.getTurnoutBName().equals(newName)) {
            if (layoutEditor.validatePhysicalTurnout(newName, editLayoutSlipFrame)) {
                layoutSlip.setTurnoutB(newName);
            } else {
                layoutSlip.setTurnoutB("");
            }
            editLayoutSlipNeedsRedraw = true;
        }

        newName = editLayoutSlipBlockNameComboBox.getUserName();
        if (!layoutSlip.getBlockName().equals(newName)) {
            // get new block, or null if block has been removed
            try {
                layoutSlip.setLayoutBlock(layoutEditor.provideLayoutBlock(newName));
            } catch (IllegalArgumentException ex) {
                layoutSlip.setLayoutBlock(null);
                editLayoutSlipBlockNameComboBox.setText("");
                editLayoutSlipBlockNameComboBox.setSelectedIndex(-1);
            }
            editLayoutSlipNeedsRedraw = true;
            layoutEditor.getLEAuxTools().setBlockConnectivityChanged();
            editLayoutSlipNeedsBlockUpdate = true;
        }
        for (LayoutSlip.TurnoutState ts : layoutSlip.getTurnoutStates().values()) {
            ts.updateStatesFromCombo();
        }

        // set hidden
        boolean oldHidden = layoutSlip.isHidden();
        layoutSlip.setHidden(editLayoutSlipHiddenBox.isSelected());
        if (oldHidden != layoutSlip.isHidden()) {
            editLayoutSlipNeedsRedraw = true;
        }

        editLayoutSlipOpen = false;
        editLayoutSlipFrame.setVisible(false);
        editLayoutSlipFrame.dispose();
        editLayoutSlipFrame = null;
        if (editLayoutSlipNeedsBlockUpdate) {
            layoutSlip.updateBlockInfo();
        }
        if (editLayoutSlipNeedsRedraw) {
            layoutEditor.redrawPanel();
            layoutEditor.setDirty();
            editLayoutSlipNeedsRedraw = false;
        }
    }   // editLayoutSlipDonePressed

    private void editLayoutSlipCancelPressed(ActionEvent a) {
        editLayoutSlipOpen = false;
        editLayoutSlipFrame.setVisible(false);
        editLayoutSlipFrame.dispose();
        editLayoutSlipFrame = null;
        if (editLayoutSlipNeedsBlockUpdate) {
            layoutSlip.updateBlockInfo();
        }
        if (editLayoutSlipNeedsRedraw) {
            layoutEditor.redrawPanel();
            layoutEditor.setDirty();
            editLayoutSlipNeedsRedraw = false;
        }
    }

    /*===============*\
    | Edit Level Xing |
    \*===============*/
    // variables for Edit Track Segment pane
    private LevelXing levelXing;

    // variables for Edit Level Crossing pane
    private JmriJFrame editLevelXingFrame = null;
    private JCheckBox editLevelXingHiddenCheckBox = new JCheckBox(Bundle.getMessage("HideCrossing"));  // NOI18N

    private JmriBeanComboBox editLevelXingBlock1NameComboBox = new JmriBeanComboBox(
            InstanceManager.getDefault(BlockManager.class), null, JmriBeanComboBox.DisplayOptions.DISPLAYNAME);
    private JmriBeanComboBox editLevelXingBlock2NameComboBox = new JmriBeanComboBox(
            InstanceManager.getDefault(BlockManager.class), null, JmriBeanComboBox.DisplayOptions.DISPLAYNAME);
    private JButton editLevelXingDoneButton;
    private JButton editLevelXingCancelButton;
    private JButton editLevelXingBlock1Button;
    private JButton editLevelXingBlock2Button;

    private boolean editLevelXingOpen = false;
    private boolean editLevelXingNeedsRedraw = false;
    private boolean editLevelXingNeedsBlockUpdate = false;

    /**
     * Edit a Level Crossing
     */
    protected void editLevelXing(LevelXing levelXing) {
        sensorList.clear();

        this.levelXing = levelXing;
        if (editLevelXingOpen) {
            editLevelXingFrame.setVisible(true);
        } else // Initialize if needed
        if (editLevelXingFrame == null) {
            editLevelXingFrame = new JmriJFrame(Bundle.getMessage("EditXing"), false, true);  // NOI18N
            editLevelXingFrame.addHelpMenu("package.jmri.jmrit.display.EditLevelXing", true);  // NOI18N
            editLevelXingFrame.setLocation(50, 30);
            Container contentPane = editLevelXingFrame.getContentPane();
            contentPane.setLayout(new BoxLayout(contentPane, BoxLayout.Y_AXIS));

            JPanel panel33 = new JPanel();
            panel33.setLayout(new FlowLayout());
            editLevelXingHiddenCheckBox.setToolTipText(Bundle.getMessage("HiddenToolTip"));  // NOI18N
            panel33.add(editLevelXingHiddenCheckBox);
            contentPane.add(panel33);

            // setup block 1 name
            JPanel panel1 = new JPanel();
            panel1.setLayout(new FlowLayout());
            JLabel block1NameLabel = new JLabel(Bundle.getMessage("Block_ID", 1));  // NOI18N
            panel1.add(block1NameLabel);
            panel1.add(editLevelXingBlock1NameComboBox);
            LayoutEditor.setupComboBox(editLevelXingBlock1NameComboBox, false, true);
            editLevelXingBlock1NameComboBox.setToolTipText(Bundle.getMessage("EditBlockNameHint"));  // NOI18N
            contentPane.add(panel1);

            // setup block 2 name
            JPanel panel2 = new JPanel();
            panel2.setLayout(new FlowLayout());
            JLabel block2NameLabel = new JLabel(Bundle.getMessage("Block_ID", 2));  // NOI18N
            panel2.add(block2NameLabel);
            panel2.add(editLevelXingBlock2NameComboBox);
            LayoutEditor.setupComboBox(editLevelXingBlock2NameComboBox, false, true);
            editLevelXingBlock2NameComboBox.setToolTipText(Bundle.getMessage("EditBlockNameHint"));  // NOI18N
            contentPane.add(panel2);

            // set up Edit 1 Block and Edit 2 Block buttons
            JPanel panel4 = new JPanel();
            panel4.setLayout(new FlowLayout());
            // Edit 1 Block
            panel4.add(editLevelXingBlock1Button = new JButton(Bundle.getMessage("EditBlock", 1)));  // NOI18N
            editLevelXingBlock1Button.addActionListener((ActionEvent e) -> {
                editLevelXingBlockACPressed(e);
            });
            editLevelXingBlock1Button.setToolTipText(Bundle.getMessage("EditBlockHint", "")); // empty value for block 1  // NOI18N
            // Edit 2 Block
            panel4.add(editLevelXingBlock2Button = new JButton(Bundle.getMessage("EditBlock", 2)));  // NOI18N
            editLevelXingBlock2Button.addActionListener((ActionEvent e) -> {
                editLevelXingBlockBDPressed(e);
            });
            editLevelXingBlock2Button.setToolTipText(Bundle.getMessage("EditBlockHint", "")); // empty value for block 1  // NOI18N
            contentPane.add(panel4);
            // set up Done and Cancel buttons
            JPanel panel5 = new JPanel();
            panel5.setLayout(new FlowLayout());
            panel5.add(editLevelXingDoneButton = new JButton(Bundle.getMessage("ButtonDone")));  // NOI18N
            editLevelXingDoneButton.addActionListener((ActionEvent e) -> {
                editLevelXingDonePressed(e);
            });
            editLevelXingDoneButton.setToolTipText(Bundle.getMessage("DoneHint", Bundle.getMessage("ButtonDone")));  // NOI18N

            // make this button the default button (return or enter activates)
            // Note: We have to invoke this later because we don't currently have a root pane
            SwingUtilities.invokeLater(() -> {
                JRootPane rootPane = SwingUtilities.getRootPane(editLevelXingDoneButton);
                rootPane.setDefaultButton(editLevelXingDoneButton);
            });

            // Cancel
            panel5.add(editLevelXingCancelButton = new JButton(Bundle.getMessage("ButtonCancel")));  // NOI18N
            editLevelXingCancelButton.addActionListener((ActionEvent e) -> {
                editLevelXingCancelPressed(e);
            });
            editLevelXingCancelButton.setToolTipText(Bundle.getMessage("CancelHint", Bundle.getMessage("ButtonCancel")));  // NOI18N
            contentPane.add(panel5);
        }

        editLevelXingHiddenCheckBox.setSelected(levelXing.isHidden());

        // Set up for Edit
        editLevelXingBlock1NameComboBox.setText(levelXing.getBlockNameAC());
        editLevelXingBlock2NameComboBox.setText(levelXing.getBlockNameBD());
        editLevelXingBlock1NameComboBox.setEnabled(!hasNxSensorPairs(levelXing.getLayoutBlockAC()));  // NOI18N
        editLevelXingBlock2NameComboBox.setEnabled(!hasNxSensorPairs(levelXing.getLayoutBlockBD()));  // NOI18N
        editLevelXingFrame.addWindowListener(new java.awt.event.WindowAdapter() {
            @Override
            public void windowClosing(java.awt.event.WindowEvent e) {
                editLevelXingCancelPressed(null);
            }
        });
        editLevelXingFrame.pack();
        editLevelXingFrame.setVisible(true);
        editLevelXingOpen = true;
        editLevelXingNeedsBlockUpdate = false;

        showSensorMessage();

    }   // editLevelXing

    private void editLevelXingBlockACPressed(ActionEvent a) {
        // check if a block name has been entered
        String newName = editLevelXingBlock1NameComboBox.getUserName();
        if (!levelXing.getBlockNameAC().equals(newName)) {
            // get new block, or null if block has been removed
            if (!newName.isEmpty()) {
                try {
                    levelXing.setLayoutBlockAC(layoutEditor.provideLayoutBlock(newName));
                } catch (IllegalArgumentException ex) {
                    levelXing.setLayoutBlockAC(null);
                    editLevelXingBlock1NameComboBox.setText("");
                    editLevelXingBlock1NameComboBox.setSelectedIndex(-1);
                }
            } else {
                levelXing.setLayoutBlockAC(null);
            }
            editLevelXingNeedsRedraw = true;
            layoutEditor.getLEAuxTools().setBlockConnectivityChanged();
            editLevelXingNeedsBlockUpdate = true;
        }
        // check if a block exists to edit
        if (levelXing.getLayoutBlockAC() == null) {
            JOptionPane.showMessageDialog(editLevelXingFrame,
                    Bundle.getMessage("Error1"),  // NOI18N
                    Bundle.getMessage("ErrorTitle"), JOptionPane.ERROR_MESSAGE);  // NOI18N
            return;
        }
        levelXing.getLayoutBlockAC().editLayoutBlock(editLevelXingFrame);
        editLevelXingNeedsRedraw = true;
    }   // editLevelXingBlockACPressed

    private void editLevelXingBlockBDPressed(ActionEvent a) {
        // check if a block name has been entered
        String newName = editLevelXingBlock2NameComboBox.getUserName();
        if (-1 != editLevelXingBlock2NameComboBox.getSelectedIndex()) {
            newName = editLevelXingBlock2NameComboBox.getSelectedDisplayName();
        } else {
            newName = (newName != null) ? NamedBean.normalizeUserName(newName) : "";
        }
        if (!levelXing.getBlockNameBD().equals(newName)) {
            // get new block, or null if block has been removed
            if (!newName.isEmpty()) {
                try {
                    levelXing.setLayoutBlockBD(layoutEditor.provideLayoutBlock(newName));
                } catch (IllegalArgumentException ex) {
                    levelXing.setLayoutBlockBD(null);
                    editLevelXingBlock2NameComboBox.setText("");
                    editLevelXingBlock2NameComboBox.setSelectedIndex(-1);
                }
            } else {
                levelXing.setLayoutBlockBD(null);
            }
            editLevelXingNeedsRedraw = true;
            layoutEditor.getLEAuxTools().setBlockConnectivityChanged();
            editLevelXingNeedsBlockUpdate = true;
        }
        // check if a block exists to edit
        if (levelXing.getLayoutBlockBD() == null) {
            JOptionPane.showMessageDialog(editLevelXingFrame,
                    Bundle.getMessage("Error1"),  // NOI18N
                    Bundle.getMessage("ErrorTitle"), JOptionPane.ERROR_MESSAGE);  // NOI18N
            return;
        }
        levelXing.getLayoutBlockBD().editLayoutBlock(editLevelXingFrame);
        editLevelXingNeedsRedraw = true;
    }   // editLevelXingBlockBDPressed

    private void editLevelXingDonePressed(ActionEvent a) {
        // check if Blocks changed
        String newName = editLevelXingBlock1NameComboBox.getUserName();
        if (!levelXing.getBlockNameAC().equals(newName)) {
            // get new block, or null if block has been removed
            if (!newName.isEmpty()) {
                try {
                    levelXing.setLayoutBlockAC(layoutEditor.provideLayoutBlock(newName));
                } catch (IllegalArgumentException ex) {
                    levelXing.setLayoutBlockAC(null);
                    editLevelXingBlock1NameComboBox.setText("");
                    editLevelXingBlock1NameComboBox.setSelectedIndex(-1);
                }
            } else {
                levelXing.setLayoutBlockAC(null);
            }
            editLevelXingNeedsRedraw = true;
            layoutEditor.getLEAuxTools().setBlockConnectivityChanged();
            editLevelXingNeedsBlockUpdate = true;
        }
        newName = editLevelXingBlock2NameComboBox.getUserName();
        if (!levelXing.getBlockNameBD().equals(newName)) {
            // get new block, or null if block has been removed
            if (!newName.isEmpty()) {
                try {
                    levelXing.setLayoutBlockBD(layoutEditor.provideLayoutBlock(newName));
                } catch (IllegalArgumentException ex) {
                    levelXing.setLayoutBlockBD(null);
                    editLevelXingBlock2NameComboBox.setText("");
                    editLevelXingBlock2NameComboBox.setSelectedIndex(-1);
                }
            } else {
                levelXing.setLayoutBlockBD(null);
            }
            editLevelXingNeedsRedraw = true;
            layoutEditor.getLEAuxTools().setBlockConnectivityChanged();
            editLevelXingNeedsBlockUpdate = true;
        }

        // set hidden
        boolean oldHidden = levelXing.isHidden();
        levelXing.setHidden(editLevelXingHiddenCheckBox.isSelected());
        if (oldHidden != levelXing.isHidden()) {
            editLevelXingNeedsRedraw = true;
        }

        editLevelXingOpen = false;
        editLevelXingFrame.setVisible(false);
        editLevelXingFrame.dispose();
        editLevelXingFrame = null;
        if (editLevelXingNeedsBlockUpdate) {
            levelXing.updateBlockInfo();
        }
        if (editLevelXingNeedsRedraw) {
            layoutEditor.redrawPanel();
            layoutEditor.setDirty();
            editLevelXingNeedsRedraw = false;
        }
    }   // editLevelXingDonePressed

    private void editLevelXingCancelPressed(ActionEvent a) {
        editLevelXingOpen = false;
        editLevelXingFrame.setVisible(false);
        editLevelXingFrame.dispose();
        editLevelXingFrame = null;
        if (editLevelXingNeedsBlockUpdate) {
            levelXing.updateBlockInfo();
        }
        if (editLevelXingNeedsRedraw) {
            layoutEditor.redrawPanel();
            layoutEditor.setDirty();
            editLevelXingNeedsRedraw = false;
        }
    }

    /*==============*\
    | Edit Turntable |
    \*==============*/
    // variables for Edit Turntable pane
    private LayoutTurntable layoutTurntable = null;

    private JmriJFrame editLayoutTurntableFrame = null;
    private JTextField editLayoutTurntableRadiusTextField = new JTextField(8);
    private JTextField editLayoutTurntableAngleTextField = new JTextField(8);
    private JButton editLayoutTurntableDoneButton;
    private JButton editLayoutTurntableCancelButton;

    private JPanel editLayoutTurntableRayPanel;
    private JButton editLayoutTurntableAddRayTrackButton;
    //private JButton editLayoutTurntableDeleteRayTrackButton;
    private JCheckBox editLayoutTurntableDccControlledCheckBox;

    private String editLayoutTurntableOldRadius = "";
    private boolean editLayoutTurntableOpen = false;
    private boolean editLayoutTurntableNeedsRedraw = false;

    /**
     * Edit a Turntable
     */
    protected void editLayoutTurntable(LayoutTurntable layoutTurntable) {
        this.layoutTurntable = layoutTurntable;
        if (editLayoutTurntableOpen) {
            editLayoutTurntableFrame.setVisible(true);
        } else // Initialize if needed
        if (editLayoutTurntableFrame == null) {
            editLayoutTurntableFrame = new JmriJFrame(Bundle.getMessage("EditTurntable"), false, true);  // NOI18N
            editLayoutTurntableFrame.addHelpMenu("package.jmri.jmrit.display.EditTurntable", true);  // NOI18N
            editLayoutTurntableFrame.setLocation(50, 30);

            Container contentPane = editLayoutTurntableFrame.getContentPane();
            JPanel headerPane = new JPanel();
            JPanel footerPane = new JPanel();
            headerPane.setLayout(new BoxLayout(headerPane, BoxLayout.Y_AXIS));
            footerPane.setLayout(new BoxLayout(footerPane, BoxLayout.Y_AXIS));
            contentPane.setLayout(new BorderLayout());
            contentPane.add(headerPane, BorderLayout.NORTH);
            contentPane.add(footerPane, BorderLayout.SOUTH);

            // setup radius
            JPanel panel1 = new JPanel();
            panel1.setLayout(new FlowLayout());
            JLabel radiusLabel = new JLabel(Bundle.getMessage("TurntableRadius"));  // NOI18N
            panel1.add(radiusLabel);
            panel1.add(editLayoutTurntableRadiusTextField);
            editLayoutTurntableRadiusTextField.setToolTipText(Bundle.getMessage("TurntableRadiusHint"));  // NOI18N
            headerPane.add(panel1);

            // setup add ray track
            JPanel panel2 = new JPanel();
            panel2.setLayout(new FlowLayout());
            JLabel rayAngleLabel = new JLabel(Bundle.getMessage("RayAngle"));  // NOI18N
            panel2.add(rayAngleLabel);
            panel2.add(editLayoutTurntableAngleTextField);
            editLayoutTurntableAngleTextField.setToolTipText(Bundle.getMessage("RayAngleHint"));  // NOI18N
            headerPane.add(panel2);

            JPanel panel3 = new JPanel();
            panel3.setLayout(new FlowLayout());
            panel3.add(editLayoutTurntableAddRayTrackButton = new JButton(Bundle.getMessage("AddRayTrack")));  // NOI18N
            editLayoutTurntableAddRayTrackButton.setToolTipText(Bundle.getMessage("AddRayTrackHint"));  // NOI18N
            editLayoutTurntableAddRayTrackButton.addActionListener((ActionEvent e) -> {
                addRayTrackPressed(e);
                updateRayPanel();
            });

            panel3.add(editLayoutTurntableDccControlledCheckBox = new JCheckBox(Bundle.getMessage("TurntableDCCControlled")));  // NOI18N
            headerPane.add(panel3);

            // set up Done and Cancel buttons
            JPanel panel5 = new JPanel();
            panel5.setLayout(new FlowLayout());
            panel5.add(editLayoutTurntableDoneButton = new JButton(Bundle.getMessage("ButtonDone")));  // NOI18N
            editLayoutTurntableDoneButton.addActionListener((ActionEvent e) -> {
                editLayoutTurntableDonePressed(e);
            });

            // make this button the default button (return or enter activates)
            // Note: We have to invoke this later because we don't currently have a root pane
            SwingUtilities.invokeLater(() -> {
                JRootPane rootPane = SwingUtilities.getRootPane(editLayoutTurntableDoneButton);
                rootPane.setDefaultButton(editLayoutTurntableDoneButton);
            });

            editLayoutTurntableDoneButton.setToolTipText(Bundle.getMessage("DoneHint", Bundle.getMessage("ButtonDone")));  // NOI18N
            // Cancel
            panel5.add(editLayoutTurntableCancelButton = new JButton(Bundle.getMessage("ButtonCancel")));  // NOI18N
            editLayoutTurntableCancelButton.addActionListener((ActionEvent e) -> {
                turntableEditCancelPressed(e);
            });
            editLayoutTurntableCancelButton.setToolTipText(Bundle.getMessage("CancelHint", Bundle.getMessage("ButtonCancel")));  // NOI18N
            footerPane.add(panel5);

            editLayoutTurntableRayPanel = new JPanel();
            editLayoutTurntableRayPanel.setLayout(new BoxLayout(editLayoutTurntableRayPanel, BoxLayout.Y_AXIS));
            JScrollPane rayScrollPane = new JScrollPane(editLayoutTurntableRayPanel, JScrollPane.VERTICAL_SCROLLBAR_ALWAYS, JScrollPane.HORIZONTAL_SCROLLBAR_AS_NEEDED);
            contentPane.add(rayScrollPane, BorderLayout.CENTER);
        }
        editLayoutTurntableDccControlledCheckBox.setSelected(layoutTurntable.isTurnoutControlled());
        editLayoutTurntableDccControlledCheckBox.addActionListener((ActionEvent e) -> {
            layoutTurntable.setTurnoutControlled(editLayoutTurntableDccControlledCheckBox.isSelected());

            for (Component comp : editLayoutTurntableRayPanel.getComponents()) {
                if (comp instanceof TurntableRayPanel) {
                    TurntableRayPanel trp = (TurntableRayPanel) comp;
                    trp.showTurnoutDetails();
                }
            }
            editLayoutTurntableFrame.pack();
        });
        updateRayPanel();
        // Set up for Edit
        editLayoutTurntableRadiusTextField.setText(" " + layoutTurntable.getRadius());
        editLayoutTurntableOldRadius = editLayoutTurntableRadiusTextField.getText();
        editLayoutTurntableAngleTextField.setText("0");
        editLayoutTurntableFrame.addWindowListener(new java.awt.event.WindowAdapter() {
            @Override
            public void windowClosing(java.awt.event.WindowEvent e) {
                turntableEditCancelPressed(null);
            }
        });
        editLayoutTurntableFrame.pack();
        editLayoutTurntableFrame.setVisible(true);
        editLayoutTurntableOpen = true;
    }   // editLayoutTurntable

    //Remove old rays and add them back in
    private void updateRayPanel() {
        for (Component comp : editLayoutTurntableRayPanel.getComponents()) {
            editLayoutTurntableRayPanel.remove(comp);
        }

        editLayoutTurntableRayPanel.setLayout(new BoxLayout(editLayoutTurntableRayPanel, BoxLayout.Y_AXIS));
        for (LayoutTurntable.RayTrack rt : layoutTurntable.getRayList()) {
            editLayoutTurntableRayPanel.add(new TurntableRayPanel(rt));
        }
        editLayoutTurntableRayPanel.revalidate();
        editLayoutTurntableRayPanel.repaint();
        editLayoutTurntableFrame.pack();
    }

    private void saveRayPanelDetail() {
        for (Component comp : editLayoutTurntableRayPanel.getComponents()) {
            if (comp instanceof TurntableRayPanel) {
                TurntableRayPanel trp = (TurntableRayPanel) comp;
                trp.updateDetails();
            }
        }
    }

    private void addRayTrackPressed(ActionEvent a) {
        double ang = 0.0;
        try {
            ang = Float.parseFloat(editLayoutTurntableAngleTextField.getText());
        } catch (Exception e) {
            JOptionPane.showMessageDialog(editLayoutTurntableFrame, Bundle.getMessage("EntryError") + ": "  // NOI18N
                    + e + Bundle.getMessage("TryAgain"), Bundle.getMessage("ErrorTitle"),  // NOI18N
                    JOptionPane.ERROR_MESSAGE);
            return;
        }
        layoutTurntable.addRay(ang);
        layoutEditor.redrawPanel();
        layoutEditor.setDirty();
        editLayoutTurntableNeedsRedraw = false;
    }

<<<<<<< HEAD
    //TODO: find where/when this was used and re-implement or dead-code strip
    //note: commented out to fix findbugs
    //private void deleteRayTrackPressed(ActionEvent a) {
    //    double ang = 0.0;
    //    try {
    //        ang = Float.parseFloat(editLayoutTurntableAngleTextField.getText());
    //    } catch (Exception e) {
    //        JOptionPane.showMessageDialog(editLayoutTurntableFrame, Bundle.getMessage("EntryError") + ": "
    //                + e + Bundle.getMessage("TryAgain"), Bundle.getMessage("ErrorTitle"),
    //                JOptionPane.ERROR_MESSAGE);
    //        return;
    //    }
    //    // scan rays to find the one to delete
    //    LayoutTurntable.RayTrack closest = null;
    //    double bestDel = 360.0;
    //    for (LayoutTurntable.RayTrack rt : layoutTurntable.getRayList()) {
    //        double del = MathUtil.absDiffAngleDEG(rt.getAngle(), ang);
    //        if (del < bestDel) {
    //            bestDel = del;
    //            closest = rt;
    //        }
    //    }
    //    if (bestDel > 30.0) {
    //        JOptionPane.showMessageDialog(editLayoutTurntableFrame, Bundle.getMessage("Error13"),
    //                Bundle.getMessage("ErrorTitle"), JOptionPane.ERROR_MESSAGE);
    //        return;
    //    }
    //    layoutTurntable.deleteRay(closest);
    //}
=======
    private void deleteRayTrackPressed(ActionEvent a) {
        double ang = 0.0;
        try {
            ang = Float.parseFloat(editLayoutTurntableAngleTextField.getText());
        } catch (Exception e) {
            JOptionPane.showMessageDialog(editLayoutTurntableFrame, Bundle.getMessage("EntryError") + ": "  // NOI18N
                    + e + Bundle.getMessage("TryAgain"), Bundle.getMessage("ErrorTitle"),  // NOI18N
                    JOptionPane.ERROR_MESSAGE);
            return;
        }
        // scan rays to find the one to delete
        LayoutTurntable.RayTrack closest = null;
        double bestDel = 360.0;
        for (LayoutTurntable.RayTrack rt : layoutTurntable.getRayList()) {
            double del = MathUtil.absDiffAngleDEG(rt.getAngle(), ang);
            if (del < bestDel) {
                bestDel = del;
                closest = rt;
            }
        }
        if (bestDel > 30.0) {
            JOptionPane.showMessageDialog(editLayoutTurntableFrame, Bundle.getMessage("Error13"),  // NOI18N
                    Bundle.getMessage("ErrorTitle"), JOptionPane.ERROR_MESSAGE);  // NOI18N
            return;
        }
        layoutTurntable.deleteRay(closest);
    }

>>>>>>> 20e683cc
    private void editLayoutTurntableDonePressed(ActionEvent a) {
        // check if new radius was entered
        String str = editLayoutTurntableRadiusTextField.getText();
        if (!str.equals(editLayoutTurntableOldRadius)) {
            double rad = 0.0;
            try {
                rad = Float.parseFloat(str);
            } catch (Exception e) {
                JOptionPane.showMessageDialog(editLayoutTurntableFrame, Bundle.getMessage("EntryError") + ": "  // NOI18N
                        + e + Bundle.getMessage("TryAgain"), Bundle.getMessage("ErrorTitle"),  // NOI18N
                        JOptionPane.ERROR_MESSAGE);
                return;
            }
            layoutTurntable.setRadius(rad);
            editLayoutTurntableNeedsRedraw = true;
        }
        // clean up
        editLayoutTurntableOpen = false;
        editLayoutTurntableFrame.setVisible(false);
        editLayoutTurntableFrame.dispose();
        editLayoutTurntableFrame = null;
        saveRayPanelDetail();
        if (editLayoutTurntableNeedsRedraw) {
            layoutEditor.redrawPanel();
            layoutEditor.setDirty();
            editLayoutTurntableNeedsRedraw = false;
        }
    }   // editLayoutTurntableDonePressed

    private void turntableEditCancelPressed(ActionEvent a) {
        editLayoutTurntableOpen = false;
        editLayoutTurntableFrame.setVisible(false);
        editLayoutTurntableFrame.dispose();
        editLayoutTurntableFrame = null;
        if (editLayoutTurntableNeedsRedraw) {
            layoutEditor.redrawPanel();
            layoutEditor.setDirty();
            editLayoutTurntableNeedsRedraw = false;
        }
    }

    /*===================*\
    | Turntable Ray Panel |
    \*===================*/
    public class TurntableRayPanel extends JPanel {

        // variables for Edit Turntable ray pane
        private RayTrack rayTrack = null;
        private JPanel rayTurnoutPanel;
        private transient JmriBeanComboBox turnoutNameComboBox;
        private TitledBorder rayTitledBorder;
        private JComboBox<String> rayTurnoutStateComboBox;
        private JLabel rayTurnoutStateLabel;
        private JTextField rayAngleTextField;
        private final int[] rayTurnoutStateValues = new int[]{Turnout.CLOSED, Turnout.THROWN};
        private final DecimalFormat twoDForm = new DecimalFormat("#.00");

        /**
         * constructor method
         */
        public TurntableRayPanel(@Nonnull RayTrack rayTrack) {
            this.rayTrack = rayTrack;

            JPanel top = new JPanel();

            /*JLabel lbl = new JLabel("Index :"+connectionIndex);
                 top.add(lbl);*/
            top.add(new JLabel(Bundle.getMessage("RayAngle") + " : "));  // NOI18N
            top.add(rayAngleTextField = new JTextField(5));
            rayAngleTextField.addFocusListener(new FocusListener() {
                @Override
                public void focusGained(FocusEvent e) {
                }

                @Override
                public void focusLost(FocusEvent e) {
                    try {
                        Float.parseFloat(rayAngleTextField.getText());
                    } catch (Exception ex) {
                        JOptionPane.showMessageDialog(editLayoutTurntableFrame, Bundle.getMessage("EntryError") + ": "  // NOI18N
                                + ex + Bundle.getMessage("TryAgain"), Bundle.getMessage("ErrorTitle"),  // NOI18N
                                JOptionPane.ERROR_MESSAGE);
                        return;
                    }
                }
            }
            );
            this.setLayout(new BoxLayout(this, BoxLayout.Y_AXIS));
            this.add(top);

            turnoutNameComboBox = new JmriBeanComboBox(
                    InstanceManager.turnoutManagerInstance(),
                    rayTrack.getTurnout(),
                    JmriBeanComboBox.DisplayOptions.DISPLAYNAME);
            LayoutEditor.setupComboBox(turnoutNameComboBox, true, true);
            turnoutNameComboBox.setSelectedBean(rayTrack.getTurnout());

            String turnoutStateThrown = InstanceManager.turnoutManagerInstance().getThrownText();
            String turnoutStateClosed = InstanceManager.turnoutManagerInstance().getClosedText();
            String[] turnoutStates = new String[]{turnoutStateClosed, turnoutStateThrown};

            rayTurnoutStateComboBox = new JComboBox<String>(turnoutStates);
            rayTurnoutStateLabel = new JLabel(Bundle.getMessage("TurnoutState"));  // NOI18N
            rayTurnoutPanel = new JPanel();

            rayTurnoutPanel.setBorder(new EtchedBorder());
            rayTurnoutPanel.add(turnoutNameComboBox);
            rayTurnoutPanel.add(rayTurnoutStateLabel);
            rayTurnoutPanel.add(rayTurnoutStateComboBox);
            if (rayTrack.getTurnoutState() == Turnout.CLOSED) {
                rayTurnoutStateComboBox.setSelectedItem(turnoutStateClosed);
            } else {
                rayTurnoutStateComboBox.setSelectedItem(turnoutStateThrown);
            }
            this.add(rayTurnoutPanel);

            JButton deleteRayButton;
            top.add(deleteRayButton = new JButton(Bundle.getMessage("ButtonDelete")));  // NOI18N
            deleteRayButton.setToolTipText(Bundle.getMessage("DeleteRayTrack"));  // NOI18N
            deleteRayButton.addActionListener((ActionEvent e) -> {
                delete();
                updateRayPanel();
            });
            rayTitledBorder = BorderFactory.createTitledBorder(BorderFactory.createLineBorder(Color.black));

            this.setBorder(rayTitledBorder);

            showTurnoutDetails();

            rayAngleTextField.setText(twoDForm.format(rayTrack.getAngle()));
            rayTitledBorder.setTitle(Bundle.getMessage("Ray") + " : " + rayTrack.getConnectionIndex());  // NOI18N
            if (rayTrack.getConnect() == null) {
                rayTitledBorder.setTitle(Bundle.getMessage("Unconnected") + " : " + rayTrack.getConnectionIndex());  // NOI18N
            } else if (rayTrack.getConnect().getLayoutBlock() != null) {
                rayTitledBorder.setTitle(Bundle.getMessage("Connected") + " : " + rayTrack.getConnect().getLayoutBlock().getDisplayName());  // NOI18N
            }
        }

        private void delete() {
            int n = JOptionPane.showConfirmDialog(null,
                    Bundle.getMessage("Question7"),  // NOI18N
                    Bundle.getMessage("WarningTitle"),  // NOI18N
                    JOptionPane.YES_NO_OPTION);
            if (n == JOptionPane.YES_OPTION) {
                layoutTurntable.deleteRay(rayTrack);
            }
        }

        private void updateDetails() {
            if (turnoutNameComboBox == null || rayTurnoutStateComboBox == null) {
                return;
            }
            rayTrack.setTurnout(turnoutNameComboBox.getDisplayName(), rayTurnoutStateValues[rayTurnoutStateComboBox.getSelectedIndex()]);
            if (!rayAngleTextField.getText().equals(twoDForm.format(rayTrack.getAngle()))) {
                try {
                    double ang = Float.parseFloat(rayAngleTextField.getText());
                    rayTrack.setAngle(ang);
                } catch (Exception e) {
                    log.error("Angle is not in correct format so will skip " + rayAngleTextField.getText());  // NOI18N
                }
            }
        }

        private void showTurnoutDetails() {
            boolean vis = layoutTurntable.isTurnoutControlled();
            rayTurnoutPanel.setVisible(vis);
            turnoutNameComboBox.setVisible(vis);
            rayTurnoutStateComboBox.setVisible(vis);
            rayTurnoutStateLabel.setVisible(vis);
        }
    }   // class TurntableRayPanel
    private final static Logger log = LoggerFactory.getLogger(LayoutTrackEditors.class);
}   // class LayoutTrackEditors<|MERGE_RESOLUTION|>--- conflicted
+++ resolved
@@ -1866,7 +1866,6 @@
         editLayoutTurntableNeedsRedraw = false;
     }
 
-<<<<<<< HEAD
     //TODO: find where/when this was used and re-implement or dead-code strip
     //note: commented out to fix findbugs
     //private void deleteRayTrackPressed(ActionEvent a) {
@@ -1896,37 +1895,8 @@
     //    }
     //    layoutTurntable.deleteRay(closest);
     //}
-=======
-    private void deleteRayTrackPressed(ActionEvent a) {
-        double ang = 0.0;
-        try {
-            ang = Float.parseFloat(editLayoutTurntableAngleTextField.getText());
-        } catch (Exception e) {
-            JOptionPane.showMessageDialog(editLayoutTurntableFrame, Bundle.getMessage("EntryError") + ": "  // NOI18N
-                    + e + Bundle.getMessage("TryAgain"), Bundle.getMessage("ErrorTitle"),  // NOI18N
-                    JOptionPane.ERROR_MESSAGE);
-            return;
-        }
-        // scan rays to find the one to delete
-        LayoutTurntable.RayTrack closest = null;
-        double bestDel = 360.0;
-        for (LayoutTurntable.RayTrack rt : layoutTurntable.getRayList()) {
-            double del = MathUtil.absDiffAngleDEG(rt.getAngle(), ang);
-            if (del < bestDel) {
-                bestDel = del;
-                closest = rt;
-            }
-        }
-        if (bestDel > 30.0) {
-            JOptionPane.showMessageDialog(editLayoutTurntableFrame, Bundle.getMessage("Error13"),  // NOI18N
-                    Bundle.getMessage("ErrorTitle"), JOptionPane.ERROR_MESSAGE);  // NOI18N
-            return;
-        }
-        layoutTurntable.deleteRay(closest);
-    }
-
->>>>>>> 20e683cc
-    private void editLayoutTurntableDonePressed(ActionEvent a) {
+
+  private void editLayoutTurntableDonePressed(ActionEvent a) {
         // check if new radius was entered
         String str = editLayoutTurntableRadiusTextField.getText();
         if (!str.equals(editLayoutTurntableOldRadius)) {

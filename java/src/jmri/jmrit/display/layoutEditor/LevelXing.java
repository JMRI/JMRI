--- conflicted
+++ resolved
@@ -592,15 +592,9 @@
      * {@inheritDoc}
      */
     @Override
-<<<<<<< HEAD
     public void setConnection(LayoutEditor.HitPointType connectionType, LayoutTrack o, LayoutEditor.HitPointType type) throws jmri.JmriException {
         if ((type != LayoutEditor.HitPointType.TRACK) && (type != LayoutEditor.HitPointType.NONE)) {
             String errString = MessageFormat.format("{0}.setConnection({1}, {2}, {3}); invalid type",
-=======
-    public void setConnection(int connectionType, LayoutTrack o, int type) throws jmri.JmriException {
-        if ((type != TRACK) && (type != NONE)) {
-            String errString = MessageFormat.format("{0}.setConnection({1}, {2}, {3}); unexpected type", 
->>>>>>> d6d94d91
                     getName(), connectionType, (o == null) ? "null" : o.getName(), type);
             log.error(errString);
             throw new jmri.JmriException(errString);
@@ -644,52 +638,32 @@
 
     public void setConnectA(LayoutTrack o, LayoutEditor.HitPointType type) {
         connectA = o;
-<<<<<<< HEAD
         if ((connectA != null) && (type != LayoutEditor.HitPointType.TRACK)) {
             log.error("{}.setConnectA(({}, {}); invalid type",
-=======
-        if ((connectA != null) && (type != TRACK)) {
-            log.error("{}.setConnectA({}, {}); unexpected type", 
->>>>>>> d6d94d91
                     getName(), o.getName(), type);
         }
     }
 
     public void setConnectB(LayoutTrack o, LayoutEditor.HitPointType type) {
         connectB = o;
-<<<<<<< HEAD
         if ((connectB != null) && (type != LayoutEditor.HitPointType.TRACK)) {
             log.error("{}.setConnectB(({}, {}); invalid type",
-=======
-        if ((connectB != null) && (type != TRACK)) {
-            log.error("{}.setConnectB({}, {}); unexpected type", 
->>>>>>> d6d94d91
                     getName(), o.getName(), type);
         }
     }
 
     public void setConnectC(LayoutTrack o, LayoutEditor.HitPointType type) {
         connectC = o;
-<<<<<<< HEAD
         if ((connectC != null) && (type != LayoutEditor.HitPointType.TRACK)) {
             log.error("{}.setConnectC(({}, {}); invalid type",
-=======
-        if ((connectC != null) && (type != TRACK)) {
-            log.error("{}.setConnectC({}, {}); unexpected type", 
->>>>>>> d6d94d91
                     getName(), o.getName(), type);
         }
     }
 
     public void setConnectD(LayoutTrack o, LayoutEditor.HitPointType type) {
         connectD = o;
-<<<<<<< HEAD
         if ((connectD != null) && (type != LayoutEditor.HitPointType.TRACK)) {
             log.error("{}.setConnectD(({}, {}); invalid type",
-=======
-        if ((connectD != null) && (type != TRACK)) {
-            log.error("{}.setConnectD({}, {}); unexpected type", 
->>>>>>> d6d94d91
                     getName(), o.getName(), type);
         }
     }
@@ -954,13 +928,8 @@
      * {@inheritDoc}
      */
     @Override
-<<<<<<< HEAD
     protected LayoutEditor.HitPointType findHitPointType(Point2D hitPoint, boolean useRectangles, boolean requireUnconnected) {
         LayoutEditor.HitPointType result = LayoutEditor.HitPointType.NONE;  // assume point not on connection
-=======
-    protected int findHitPointType(Point2D hitPoint, boolean useRectangles, boolean requireUnconnected) {
-        int result = NONE;  //assume point not on connection
->>>>>>> d6d94d91
         //note: optimization here: instead of creating rectangles for all the
         //points to check below, we create a rectangle for the test point
         //and test if the points below are in that rectangle instead.

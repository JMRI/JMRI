--- conflicted
+++ resolved
@@ -1378,13 +1378,8 @@
     /**
      * Remove this object from display and persistance.
      */
-<<<<<<< HEAD
-    void remove() {
-        //remove from persistance by flagging inactive
-=======
     public void remove() {
         // remove from persistance by flagging inactive
->>>>>>> 7f10e85f
         active = false;
     }
 

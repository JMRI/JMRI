--- conflicted
+++ resolved
@@ -917,15 +917,9 @@
     protected int findHitPointType(Point2D hitPoint, boolean useRectangles, boolean requireUnconnected) {
         int result = NONE;  //assume point not on connection
         //note: optimization here: instead of creating rectangles for all the
-<<<<<<< HEAD
         //points to check below, we create a rectangle for the test point
         //and test if the points below are in that rectangle instead.
-        Rectangle2D r = layoutEditor.trackControlCircleRectAt(hitPoint);
-=======
-        // points to check below, we create a rectangle for the test point
-        // and test if the points below are in that rectangle instead.
         Rectangle2D r = trackControlCircleRectAt(hitPoint);
->>>>>>> 3fa1cb6b
         Point2D p, minPoint = MathUtil.zeroPoint2D;
 
         double circleRadius = LayoutEditor.SIZE * layoutEditor.getTurnoutCircleSize();
@@ -1066,11 +1060,7 @@
      */
     public ArrayList<String> getBeanReferences(String pointName) {
         ArrayList<String> references = new ArrayList<>();
-<<<<<<< HEAD
         if (pointName.equals("A") || pointName.equals("All")) {  //NOI18N
-=======
-        if (pointName.equals("A") || pointName.equals("All")) {  // NOI18N
->>>>>>> 3fa1cb6b
             if (!getSignalAMastName().isEmpty()) {
                 references.add(getSignalAMastName());
             }
@@ -1081,11 +1071,8 @@
                 references.add(getSignalAName());
             }
         }
-<<<<<<< HEAD
+
         if (pointName.equals("B") || pointName.equals("All")) {  //NOI18N
-=======
-        if (pointName.equals("B") || pointName.equals("All")) {  // NOI18N
->>>>>>> 3fa1cb6b
             if (!getSignalBMastName().isEmpty()) {
                 references.add(getSignalBMastName());
             }
@@ -1096,11 +1083,8 @@
                 references.add(getSignalBName());
             }
         }
-<<<<<<< HEAD
+
         if (pointName.equals("C") || pointName.equals("All")) {  //NOI18N
-=======
-        if (pointName.equals("C") || pointName.equals("All")) {  // NOI18N
->>>>>>> 3fa1cb6b
             if (!getSignalCMastName().isEmpty()) {
                 references.add(getSignalCMastName());
             }
@@ -1111,11 +1095,8 @@
                 references.add(getSignalCName());
             }
         }
-<<<<<<< HEAD
+
         if (pointName.equals("D") || pointName.equals("All")) {  //NOI18N
-=======
-        if (pointName.equals("D") || pointName.equals("All")) {  // NOI18N
->>>>>>> 3fa1cb6b
             if (!getSignalDMastName().isEmpty()) {
                 references.add(getSignalDMastName());
             }
@@ -1256,12 +1237,7 @@
                 AbstractAction ssaa = new AbstractAction(Bundle.getMessage("SetSignals")) {
                     @Override
                     public void actionPerformed(ActionEvent e) {
-<<<<<<< HEAD
                         //bring up signals at level crossing tool dialog
-=======
-                        // bring up signals at level crossing tool dialog
-                        LayoutEditorToolBarPanel letbp = getLayoutEditorToolBarPanel();
->>>>>>> 3fa1cb6b
                         layoutEditor.getLETools().
                                 setSignalsAtLevelXingFromMenu(LevelXing.this,
                                         letbp.signalIconEditor,

--- conflicted
+++ resolved
@@ -1682,38 +1682,22 @@
 
         //check the A connection point
         if (getConnectA() == null) {
-<<<<<<< HEAD
-            result.add(LEVEL_XING_A);
-=======
             result.add(LayoutEditor.HitPointType.LEVEL_XING_A);
->>>>>>> fc181ad0
         }
 
         //check the B connection point
         if (getConnectB() == null) {
-<<<<<<< HEAD
-            result.add(LEVEL_XING_B);
-=======
             result.add(LayoutEditor.HitPointType.LEVEL_XING_B);
->>>>>>> fc181ad0
         }
 
         //check the C connection point
         if (getConnectC() == null) {
-<<<<<<< HEAD
-            result.add(LEVEL_XING_C);
-=======
             result.add(LayoutEditor.HitPointType.LEVEL_XING_C);
->>>>>>> fc181ad0
         }
 
         //check the D connection point
         if (getConnectD() == null) {
-<<<<<<< HEAD
-            result.add(LEVEL_XING_D);
-=======
             result.add(LayoutEditor.HitPointType.LEVEL_XING_D);
->>>>>>> fc181ad0
         }
         return result;
     }

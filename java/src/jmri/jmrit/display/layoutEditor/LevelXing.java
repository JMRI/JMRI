--- conflicted
+++ resolved
@@ -1,13 +1,9 @@
 package jmri.jmrit.display.layoutEditor;
 
 import static java.lang.Float.POSITIVE_INFINITY;
-<<<<<<< HEAD
-
-=======
 import static java.lang.Math.PI;
 
 import java.awt.BasicStroke;
->>>>>>> 890f57c2
 import java.awt.Color;
 import java.awt.Graphics2D;
 import java.awt.event.ActionEvent;
@@ -911,11 +907,7 @@
         //note: optimization here: instead of creating rectangles for all the
         // points to check below, we create a rectangle for the test point
         // and test if the points below are in that rectangle instead.
-<<<<<<< HEAD
-        Rectangle2D r = layoutEditor.trackControlCircleRectAt(hitPoint);
-=======
         Rectangle2D r = layoutEditor.trackControlRectAt(hitPoint);
->>>>>>> 890f57c2
         Point2D p, minPoint = MathUtil.zeroPoint2D;
 
         double circleRadius = LayoutEditor.SIZE * layoutEditor.getTurnoutCircleSize();
@@ -950,11 +942,7 @@
             if (distance < minDistance) {
                 minDistance = distance;
                 minPoint = p;
-<<<<<<< HEAD
-                result = LEVEL_XING_A;
-=======
                 result = LEVEL_XING_B;
->>>>>>> 890f57c2
             }
         }
 
@@ -965,11 +953,7 @@
             if (distance < minDistance) {
                 minDistance = distance;
                 minPoint = p;
-<<<<<<< HEAD
-                result = LEVEL_XING_A;
-=======
                 result = LEVEL_XING_C;
->>>>>>> 890f57c2
             }
         }
 
@@ -980,11 +964,7 @@
             if (distance < minDistance) {
                 minDistance = distance;
                 minPoint = p;
-<<<<<<< HEAD
-                result = LEVEL_XING_A;
-=======
                 result = LEVEL_XING_D;
->>>>>>> 890f57c2
             }
         }
         if ((useRectangles && !r.contains(minPoint))

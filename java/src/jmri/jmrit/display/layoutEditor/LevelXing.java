package jmri.jmrit.display.layoutEditor;

import java.awt.Color;
import java.awt.Container;
import java.awt.FlowLayout;
import java.awt.Graphics2D;
import java.awt.event.ActionEvent;
import java.awt.event.MouseEvent;
import java.awt.geom.Line2D;
import java.awt.geom.Point2D;
import java.awt.geom.Rectangle2D;
import java.util.ArrayList;
import java.util.ResourceBundle;
import javax.swing.AbstractAction;
import javax.swing.BoxLayout;
import javax.swing.JButton;
import javax.swing.JCheckBox;
import javax.swing.JLabel;
import javax.swing.JMenu;
import javax.swing.JMenuItem;
import javax.swing.JOptionPane;
import javax.swing.JPanel;
import javax.swing.JPopupMenu;
import javax.swing.JRootPane;
import javax.swing.JSeparator;
import javax.swing.SwingUtilities;
import jmri.BlockManager;
import jmri.InstanceManager;
import jmri.NamedBean;
import jmri.NamedBeanHandle;
import jmri.Sensor;
import jmri.SignalHead;
import jmri.SignalMast;
import jmri.SignalMastLogic;
import jmri.jmrit.display.layoutEditor.blockRoutingTable.LayoutBlockRouteTableAction;
import jmri.jmrit.signalling.SignallingGuiTools;
import jmri.util.JmriJFrame;
import jmri.util.swing.JmriBeanComboBox;
import org.slf4j.Logger;
import org.slf4j.LoggerFactory;

/**
 * A LevelXing is two track segment on a layout that cross at an angle.
 * <P>
 * A LevelXing has four connection points, designated A, B, C, and D. At the
 * crossing, A-C and B-D are straight segments. A train proceeds through the
 * crossing on either of these segments.
 * <P>
 * Each straight segment carries Block information. A-C and B-D may be in the
 * same or different Layout Blocks.
 * <P>
 * For drawing purposes, each LevelXing carries a center point and displacements
 * for A and B. The displacements for C = - the displacement for A, and the
 * displacement for D = - the displacement for B. The center point and these
 * displacements may be adjusted by the user when in edit mode.
 * <P>
 * When LevelXings are first created, there are no connections. Block
 * information and connections are added when available.
 * <P>
 * Signal Head names are saved here to keep track of where signals are.
 * LevelXing only serves as a storage place for signal head names. The names are
 * placed here by Set Signals at Level Crossing in Tools menu.
 *
 * @author Dave Duchamp Copyright (c) 2004-2007
 */
public class LevelXing extends LayoutTrack {

    // Defined text resource
    ResourceBundle rb = ResourceBundle.getBundle("jmri.jmrit.display.layoutEditor.LayoutEditorBundle");

    // defined constants
    // operational instance variables (not saved between sessions)
    private LayoutBlock blockAC = null;
    private LayoutBlock blockBD = null;
    private LevelXing instance = null;
    private LayoutEditor layoutEditor = null;

    // persistent instances variables (saved between sessions)
    private String blockNameAC = "";
    private String blockNameBD = "";

    protected NamedBeanHandle<SignalHead> signalAHeadNamed = null; // signal at A track junction
    protected NamedBeanHandle<SignalHead> signalBHeadNamed = null; // signal at B track junction
    protected NamedBeanHandle<SignalHead> signalCHeadNamed = null; // signal at C track junction
    protected NamedBeanHandle<SignalHead> signalDHeadNamed = null; // signal at D track junction

    protected NamedBeanHandle<SignalMast> signalAMastNamed = null; // signal at A track junction
    protected NamedBeanHandle<SignalMast> signalBMastNamed = null; // signal at B track junction
    protected NamedBeanHandle<SignalMast> signalCMastNamed = null; // signal at C track junction
    protected NamedBeanHandle<SignalMast> signalDMastNamed = null; // signal at D track junction

    private NamedBeanHandle<Sensor> sensorANamed = null; // sensor at A track junction
    private NamedBeanHandle<Sensor> sensorBNamed = null; // sensor at B track junction
    private NamedBeanHandle<Sensor> sensorCNamed = null; // sensor at C track junction
    private NamedBeanHandle<Sensor> sensorDNamed = null; // sensor at D track junction

    private Object connectA = null;
    private Object connectB = null;
    private Object connectC = null;
    private Object connectD = null;
    private Point2D center = new Point2D.Double(50.0, 50.0);
    private Point2D dispA = new Point2D.Double(-20.0, 0.0);
    private Point2D dispB = new Point2D.Double(-14.0, 14.0);

    public static final int POINTA = 0x01;
    public static final int POINTB = 0x10;
    public static final int POINTC = 0x20;
    public static final int POINTD = 0x30;

    /**
     * constructor method
     */
    public LevelXing(String id, Point2D c, LayoutEditor myPanel) {
        instance = this;
        layoutEditor = myPanel;
        ident = id;
        center = c;
    }

<<<<<<< HEAD
    // this should only be used for debugging
=======
    // this should only be used for debugging...
>>>>>>> 8942cf5d
    public String toString() {
        return "LevelXing " + ident;
    }

    /**
     * Accessor methods
     */
    public String getBlockNameAC() {
        return blockNameAC;
    }

    public String getBlockNameBD() {
        return blockNameBD;
    }

    public SignalHead getSignalHead(int loc) {
        NamedBeanHandle<SignalHead> namedBean = null;
        switch (loc) {
            case POINTA:
                namedBean = signalAHeadNamed;
                break;
            case POINTB:
                namedBean = signalBHeadNamed;
                break;
            case POINTC:
                namedBean = signalCHeadNamed;
                break;
            case POINTD:
                namedBean = signalDHeadNamed;
                break;
            default:
                log.warn("Unhandled loc: {}", loc);
                break;
        }
        if (namedBean != null) {
            return namedBean.getBean();
        }
        return null;
    }

    public SignalMast getSignalMast(int loc) {
        NamedBeanHandle<SignalMast> namedBean = null;
        switch (loc) {
            case POINTA:
                namedBean = signalAMastNamed;
                break;
            case POINTB:
                namedBean = signalBMastNamed;
                break;
            case POINTC:
                namedBean = signalCMastNamed;
                break;
            case POINTD:
                namedBean = signalDMastNamed;
                break;
            default:
                log.warn("Unhandled loc: {}", loc);
                break;
        }
        if (namedBean != null) {
            return namedBean.getBean();
        }
        return null;
    }

    public Sensor getSensor(int loc) {
        NamedBeanHandle<Sensor> namedBean = null;
        switch (loc) {
            case POINTA:
                namedBean = sensorANamed;
                break;
            case POINTB:
                namedBean = sensorBNamed;
                break;
            case POINTC:
                namedBean = sensorCNamed;
                break;
            case POINTD:
                namedBean = sensorDNamed;
                break;
            default:
                log.warn("Unhandled loc: {}", loc);
                break;
        }
        if (namedBean != null) {
            return namedBean.getBean();
        }
        return null;
    }

    public String getSignalAName() {
        if (signalAHeadNamed != null) {
            return signalAHeadNamed.getName();
        }
        return "";
    }

    public void setSignalAName(String signalHead) {
        if (signalHead == null || signalHead.equals("")) {
            signalAHeadNamed = null;
            return;
        }

        SignalHead head = InstanceManager.getDefault(jmri.SignalHeadManager.class).getSignalHead(signalHead);
        if (head != null) {
            signalAHeadNamed = InstanceManager.getDefault(jmri.NamedBeanHandleManager.class).getNamedBeanHandle(signalHead, head);
        } else {
            signalAHeadNamed = null;
        }
    }

    public String getSignalBName() {
        if (signalBHeadNamed != null) {
            return signalBHeadNamed.getName();
        }
        return "";
    }

    public void setSignalBName(String signalHead) {
        if (signalHead == null || signalHead.equals("")) {
            signalBHeadNamed = null;
            return;
        }

        SignalHead head = InstanceManager.getDefault(jmri.SignalHeadManager.class).getSignalHead(signalHead);
        if (head != null) {
            signalBHeadNamed = InstanceManager.getDefault(jmri.NamedBeanHandleManager.class).getNamedBeanHandle(signalHead, head);
        } else {
            signalBHeadNamed = null;
        }
    }

    public String getSignalCName() {
        if (signalCHeadNamed != null) {
            return signalCHeadNamed.getName();
        }
        return "";
    }

    public void setSignalCName(String signalHead) {
        if (signalHead == null || signalHead.equals("")) {
            signalCHeadNamed = null;
            return;
        }

        SignalHead head = InstanceManager.getDefault(jmri.SignalHeadManager.class).getSignalHead(signalHead);
        if (head != null) {
            signalCHeadNamed = InstanceManager.getDefault(jmri.NamedBeanHandleManager.class).getNamedBeanHandle(signalHead, head);
        } else {
            signalCHeadNamed = null;
        }
    }

    public String getSignalDName() {
        if (signalDHeadNamed != null) {
            return signalDHeadNamed.getName();
        }
        return "";
    }

    public void setSignalDName(String signalHead) {
        if (signalHead == null || signalHead.equals("")) {
            signalDHeadNamed = null;
            return;
        }

        SignalHead head = InstanceManager.getDefault(jmri.SignalHeadManager.class).getSignalHead(signalHead);
        if (head != null) {
            signalDHeadNamed = InstanceManager.getDefault(jmri.NamedBeanHandleManager.class).getNamedBeanHandle(signalHead, head);
        } else {
            signalDHeadNamed = null;
        }
    }

    public void removeBeanReference(jmri.NamedBean nb) {
        if (nb == null) {
            return;
        }
        if (nb instanceof SignalMast) {
            if (nb.equals(getSignalAMast())) {
                setSignalAMast(null);
                return;
            }
            if (nb.equals(getSignalBMast())) {
                setSignalBMast(null);
                return;
            }
            if (nb.equals(getSignalCMast())) {
                setSignalCMast(null);
                return;
            }
            if (nb.equals(getSignalDMast())) {
                setSignalDMast(null);
                return;
            }
        }
        if (nb instanceof Sensor) {
            if (nb.equals(getSensorA())) {
                setSensorAName(null);
                return;
            }
            if (nb.equals(getSensorB())) {
                setSensorBName(null);
                return;
            }
            if (nb.equals(getSensorC())) {
                setSensorCName(null);
                return;
            }
            if (nb.equals(getSensorD())) {
                setSensorDName(null);
                return;
            }
        }
        if (nb instanceof SignalHead) {
            if (nb.equals(getSignalHead(POINTA))) {
                setSignalAName(null);
                return;
            }
            if (nb.equals(getSignalHead(POINTB))) {
                setSignalBName(null);
                return;
            }
            if (nb.equals(getSignalHead(POINTC))) {
                setSignalCName(null);
                return;
            }
            if (nb.equals(getSignalHead(POINTD))) {
                setSignalDName(null);
                return;
            }
        }
    }

    public String getSignalAMastName() {
        if (signalAMastNamed != null) {
            return signalAMastNamed.getName();
        }
        return "";
    }

    public SignalMast getSignalAMast() {
        if (signalAMastNamed != null) {
            return signalAMastNamed.getBean();
        }
        return null;
    }

    public void setSignalAMast(String signalMast) {
        if (signalMast == null || signalMast.equals("")) {
            signalAMastNamed = null;
            return;
        }

        try {
            SignalMast mast = InstanceManager.getDefault(jmri.SignalMastManager.class).provideSignalMast(signalMast);
            signalAMastNamed = InstanceManager.getDefault(jmri.NamedBeanHandleManager.class).getNamedBeanHandle(signalMast, mast);
        } catch (IllegalArgumentException ex) {
            signalAMastNamed = null;
        }
    }

    public String getSignalBMastName() {
        if (signalBMastNamed != null) {
            return signalBMastNamed.getName();
        }
        return "";
    }

    public SignalMast getSignalBMast() {
        if (signalBMastNamed != null) {
            return signalBMastNamed.getBean();
        }
        return null;
    }

    public void setSignalBMast(String signalMast) {
        if (signalMast == null || signalMast.equals("")) {
            signalBMastNamed = null;
            return;
        }

        try {
            SignalMast mast = InstanceManager.getDefault(jmri.SignalMastManager.class).provideSignalMast(signalMast);
            signalBMastNamed = InstanceManager.getDefault(jmri.NamedBeanHandleManager.class).getNamedBeanHandle(signalMast, mast);
        } catch (IllegalArgumentException ex) {
            signalBMastNamed = null;
        }
    }

    public String getSignalCMastName() {
        if (signalCMastNamed != null) {
            return signalCMastNamed.getName();
        }
        return "";
    }

    public SignalMast getSignalCMast() {
        if (signalCMastNamed != null) {
            return signalCMastNamed.getBean();
        }
        return null;
    }

    public void setSignalCMast(String signalMast) {
        if (signalMast == null || signalMast.equals("")) {
            signalCMastNamed = null;
            return;
        }

        try {
            SignalMast mast = InstanceManager.getDefault(jmri.SignalMastManager.class).provideSignalMast(signalMast);
            signalCMastNamed = InstanceManager.getDefault(jmri.NamedBeanHandleManager.class).getNamedBeanHandle(signalMast, mast);
        } catch (IllegalArgumentException ex) {
            signalCMastNamed = null;
        }
    }

    public String getSignalDMastName() {
        if (signalDMastNamed != null) {
            return signalDMastNamed.getName();
        }
        return "";
    }

    public SignalMast getSignalDMast() {
        if (signalDMastNamed != null) {
            return signalDMastNamed.getBean();
        }
        return null;
    }

    public void setSignalDMast(String signalMast) {
        if (signalMast == null || signalMast.equals("")) {
            signalDMastNamed = null;
            return;
        }

        try {
            SignalMast mast = InstanceManager.getDefault(jmri.SignalMastManager.class).provideSignalMast(signalMast);
            signalDMastNamed = InstanceManager.getDefault(jmri.NamedBeanHandleManager.class).getNamedBeanHandle(signalMast, mast);
        } catch (IllegalArgumentException ex) {
            signalDMastNamed = null;
        }
    }

    public String getSensorAName() {
        if (sensorANamed != null) {
            return sensorANamed.getName();
        }
        return "";
    }

    public Sensor getSensorA() {
        if (sensorANamed != null) {
            return sensorANamed.getBean();
        }
        return null;
    }

    public void setSensorAName(String sensorName) {
        if (sensorName == null || sensorName.equals("")) {
            sensorANamed = null;
            return;
        }

        try {
            Sensor sensor = InstanceManager.sensorManagerInstance().provideSensor(sensorName);
            sensorANamed = InstanceManager.getDefault(jmri.NamedBeanHandleManager.class).getNamedBeanHandle(sensorName, sensor);
        } catch (IllegalArgumentException ex) {
            sensorANamed = null;
        }
    }

    public String getSensorBName() {
        if (sensorBNamed != null) {
            return sensorBNamed.getName();
        }
        return "";
    }

    public Sensor getSensorB() {
        if (sensorBNamed != null) {
            return sensorBNamed.getBean();
        }
        return null;
    }

    public void setSensorBName(String sensorName) {
        if (sensorName == null || sensorName.equals("")) {
            sensorBNamed = null;
            return;
        }

        try {
            Sensor sensor = InstanceManager.sensorManagerInstance().provideSensor(sensorName);
            sensorBNamed = InstanceManager.getDefault(jmri.NamedBeanHandleManager.class).getNamedBeanHandle(sensorName, sensor);
        } catch (IllegalArgumentException ex) {
            sensorBNamed = null;
        }
    }

    public String getSensorCName() {
        if (sensorCNamed != null) {
            return sensorCNamed.getName();
        }
        return "";
    }

    public Sensor getSensorC() {
        if (sensorCNamed != null) {
            return sensorCNamed.getBean();
        }
        return null;
    }

    public void setSensorCName(String sensorName) {
        if (sensorName == null || sensorName.equals("")) {
            sensorCNamed = null;
            return;
        }

        try {
            Sensor sensor = InstanceManager.sensorManagerInstance().provideSensor(sensorName);
            sensorCNamed = InstanceManager.getDefault(jmri.NamedBeanHandleManager.class).getNamedBeanHandle(sensorName, sensor);
        } catch (IllegalArgumentException ex) {
            sensorCNamed = null;
        }
    }

    public String getSensorDName() {
        if (sensorDNamed != null) {
            return sensorDNamed.getName();
        }
        return "";
    }

    public Sensor getSensorD() {
        if (sensorDNamed != null) {
            return sensorDNamed.getBean();
        }
        return null;
    }

    public void setSensorDName(String sensorName) {
        if (sensorName == null || sensorName.equals("")) {
            sensorDNamed = null;
            return;
        }

        try {
            Sensor sensor = InstanceManager.sensorManagerInstance().provideSensor(sensorName);
            sensorDNamed = InstanceManager.getDefault(jmri.NamedBeanHandleManager.class).getNamedBeanHandle(sensorName, sensor);
        } catch (IllegalArgumentException ex) {
            sensorDNamed = null;
        }
    }

    /**
     * get the object connected to this track for the specified connection type
     * @param connectionType the specified connection type
     * @return the object connected to this slip for the specified connection type
     * @throws jmri.JmriException - if the connectionType is invalid
     */
    @Override
    public Object getConnection(int connectionType) throws jmri.JmriException {
        switch (connectionType) {
            case LEVEL_XING_A:
                return connectA;
            case LEVEL_XING_B:
                return connectB;
            case LEVEL_XING_C:
                return connectC;
            case LEVEL_XING_D:
                return connectD;
            default:
                log.warn("Unhandled loc: {}", connectionType);
                break;
        }
        log.error("Invalid Point Type " + connectionType); //I18IN
        throw new jmri.JmriException("Invalid Point");
    }

    /**
     * set the object connected to this turnout for the specified connection type
     * @param connectionType the connection type (where it is connected to the us)
     * @param o the object that is being connected
     * @param type the type of object that we're being connected to (Should always be "NONE" or "TRACK")
     * @throws jmri.JmriException - if connectionType or type are invalid
     */
    @Override
    public void setConnection(int connectionType, Object o, int type) throws jmri.JmriException {
        if ((type != TRACK) && (type != NONE)) {
            log.error("unexpected type of connection to LevelXing - " + type);
            throw new jmri.JmriException("unexpected type of connection to LevelXing - " + type);
        }
        switch (connectionType) {
            case LEVEL_XING_A:
                connectA = o;
                break;
            case LEVEL_XING_B:
                connectB = o;
                break;
            case LEVEL_XING_C:
                connectC = o;
                break;
            case LEVEL_XING_D:
                connectD = o;
                break;
            default:
                log.error("Invalid Connection Type " + connectionType); //I18IN
                throw new jmri.JmriException("Invalid Connection Type " + connectionType);
        }
    }

    public Object getConnectA() {
        return connectA;
    }

    public Object getConnectB() {
        return connectB;
    }

    public Object getConnectC() {
        return connectC;
    }

    public Object getConnectD() {
        return connectD;
    }

    public void setConnectA(Object o, int type) {
        connectA = o;
        if ((connectA != null) && (type != TRACK)) {
            log.error("unexpected type of A connection to levelXing - " + type);
        }
    }

    public void setConnectB(Object o, int type) {
        connectB = o;
        if ((connectB != null) && (type != TRACK)) {
            log.error("unexpected type of B connection to levelXing - " + type);
        }
    }

    public void setConnectC(Object o, int type) {
        connectC = o;
        if ((connectC != null) && (type != TRACK)) {
            log.error("unexpected type of C connection to levelXing - " + type);
        }
    }

    public void setConnectD(Object o, int type) {
        connectD = o;
        if ((connectD != null) && (type != TRACK)) {
            log.error("unexpected type of D connection to levelXing - " + type);
        }
    }

    public LayoutBlock getLayoutBlockAC() {
        if ((blockAC == null) && (blockNameAC.length() > 0)) {
            blockAC = layoutEditor.provideLayoutBlock(blockNameAC);
            if ((blockAC != null) && (blockAC == blockBD)) {
                blockAC.decrementUse();
            }
        }
        return blockAC;
    }

    public LayoutBlock getLayoutBlockBD() {
        if ((blockBD == null) && (blockNameBD.length() > 0)) {
            blockBD = layoutEditor.provideLayoutBlock(blockNameBD);
            if ((blockBD != null) && (blockAC == blockBD)) {
                blockBD.decrementUse();
            }
        }
        return blockBD;
    }

    public Point2D getCoordsCenter() {
        return center;
    }

    public Point2D getCoordsA() {
        double x = center.getX() + dispA.getX();
        double y = center.getY() + dispA.getY();
        return new Point2D.Double(x, y);
    }

    public Point2D getCoordsB() {
        double x = center.getX() + dispB.getX();
        double y = center.getY() + dispB.getY();
        return new Point2D.Double(x, y);
    }

    public Point2D getCoordsC() {
        double x = center.getX() - dispA.getX();
        double y = center.getY() - dispA.getY();
        return new Point2D.Double(x, y);
    }

    public Point2D getCoordsD() {
        double x = center.getX() - dispB.getX();
        double y = center.getY() - dispB.getY();
        return new Point2D.Double(x, y);
    }

    /**
     * return the coordinates for a specified connection type
     *
     * @param connectionType the connection type
     * @return the coordinates for the specified connection type
     */
    public Point2D getCoordsForConnectionType(int connectionType) {
        Point2D result = center;
        double circleRadius = controlPointSize * layoutEditor.getTurnoutCircleSize();
        switch (connectionType) {
            case LEVEL_XING_CENTER:
                break;
            case LEVEL_XING_A:
                result = getCoordsA();
                break;
            case LEVEL_XING_B:
                result = getCoordsB();
                break;
            case LEVEL_XING_C:
                result = getCoordsC();
                break;
            case LEVEL_XING_D:
                result = getCoordsD();
                break;
            default:
                log.error("Invalid connection type " + connectionType); //I18IN
        }
        return result;
    }

    /**
     * @return the bounds of this crossing
     */
    public Rectangle2D getBounds() {
        Rectangle2D result;

        Point2D pointA = getCoordsA();
        result = new Rectangle2D.Double(pointA.getX(), pointA.getY(), 0, 0);
        result.add(getCoordsB());
        result.add(getCoordsC());
        result.add(getCoordsD());
        return result;
    }

    /**
     * Add Layout Blocks
     */
    public void setLayoutBlockAC(LayoutBlock b) {
        blockAC = b;
        if (b != null) {
            blockNameAC = b.getID();
        }
    }

    public void setLayoutBlockBD(LayoutBlock b) {
        blockBD = b;
        if (b != null) {
            blockNameBD = b.getID();
        }
    }

    private void updateBlockInfo() {
        LayoutBlock b1 = null;
        LayoutBlock b2 = null;
        if (blockAC != null) {
            blockAC.updatePaths();
        }
        if (connectA != null) {
            b1 = ((TrackSegment) connectA).getLayoutBlock();
            if ((b1 != null) && (b1 != blockAC)) {
                b1.updatePaths();
            }
        }
        if (connectC != null) {
            b2 = ((TrackSegment) connectC).getLayoutBlock();
            if ((b2 != null) && (b2 != blockAC) && (b2 != b1)) {
                b2.updatePaths();
            }
        }
        if (blockBD != null) {
            blockBD.updatePaths();
        }
        if (connectB != null) {
            b1 = ((TrackSegment) connectB).getLayoutBlock();
            if ((b1 != null) && (b1 != blockBD)) {
                b1.updatePaths();
            }
        }
        if (connectD != null) {
            b2 = ((TrackSegment) connectD).getLayoutBlock();
            if ((b2 != null) && (b2 != blockBD) && (b2 != b1)) {
                b2.updatePaths();
            }
        }
        reCheckBlockBoundary();
    }

    public void reCheckBlockBoundary() {
        if (connectA == null && connectB == null && connectC == null && connectD == null) {
            //This is no longer a block boundary, therefore will remove signal masts and sensors if present
            if (signalAMastNamed != null) {
                removeSML(getSignalAMast());
            }
            if (signalBMastNamed != null) {
                removeSML(getSignalBMast());
            }
            if (signalCMastNamed != null) {
                removeSML(getSignalCMast());
            }
            if (signalDMastNamed != null) {
                removeSML(getSignalDMast());
            }
            signalAMastNamed = null;
            signalBMastNamed = null;
            signalCMastNamed = null;
            signalDMastNamed = null;
            sensorANamed = null;
            sensorBNamed = null;
            sensorCNamed = null;
            sensorDNamed = null;
            //May want to look at a method to remove the assigned mast from the panel and potentially any logics generated
        } else if (connectA == null || connectB == null || connectC == null || connectD == null) {
            //could still be in the process of rebuilding the point details
            return;
        }

        TrackSegment trkA;
        TrackSegment trkB;
        TrackSegment trkC;
        TrackSegment trkD;

        if (connectA instanceof TrackSegment) {
            trkA = (TrackSegment) connectA;
            if (trkA.getLayoutBlock() == blockAC) {
                if (signalAMastNamed != null) {
                    removeSML(getSignalAMast());
                }
                signalAMastNamed = null;
                sensorANamed = null;
            }
        }
        if (connectC instanceof TrackSegment) {
            trkC = (TrackSegment) connectC;
            if (trkC.getLayoutBlock() == blockAC) {
                if (signalCMastNamed != null) {
                    removeSML(getSignalCMast());
                }
                signalCMastNamed = null;
                sensorCNamed = null;
            }
        }
        if (connectB instanceof TrackSegment) {
            trkB = (TrackSegment) connectB;
            if (trkB.getLayoutBlock() == blockBD) {
                if (signalBMastNamed != null) {
                    removeSML(getSignalBMast());
                }
                signalBMastNamed = null;
                sensorBNamed = null;
            }
        }

        if (connectD instanceof TrackSegment) {
            trkD = (TrackSegment) connectC;
            if (trkD.getLayoutBlock() == blockBD) {
                if (signalDMastNamed != null) {
                    removeSML(getSignalDMast());
                }
                signalDMastNamed = null;
                sensorDNamed = null;
            }
        }
    }

    void removeSML(SignalMast signalMast) {
        if (signalMast == null) {
            return;
        }
        if (jmri.InstanceManager.getDefault(LayoutBlockManager.class).isAdvancedRoutingEnabled() && InstanceManager.getDefault(jmri.SignalMastLogicManager.class).isSignalMastUsed(signalMast)) {
            SignallingGuiTools.removeSignalMastLogic(null, signalMast);
        }
    }

    /**
     * Methods to test if mainline track or not Returns true if either
     * connecting track segment is mainline Defaults to not mainline if
     * connecting track segments are missing
     */
    public boolean isMainlineAC() {
        if (((connectA != null) && (((TrackSegment) connectA).getMainline()))
                || ((connectB != null) && (((TrackSegment) connectB).getMainline()))) {
            return true;
        } else {
            return false;
        }
    }

    public boolean isMainlineBD() {
        if (((connectB != null) && (((TrackSegment) connectB).getMainline()))
                || ((connectD != null) && (((TrackSegment) connectD).getMainline()))) {
            return true;
        } else {
            return false;
        }
    }

    /**
     * Modify coordinates methods
     */
    public void setCoordsCenter(Point2D p) {
        center = p;
    }

    public void setCoordsA(Point2D p) {
        double x = center.getX() - p.getX();
        double y = center.getY() - p.getY();
        dispA = new Point2D.Double(-x, -y);
    }

    public void setCoordsB(Point2D p) {
        double x = center.getX() - p.getX();
        double y = center.getY() - p.getY();
        dispB = new Point2D.Double(-x, -y);
    }

    public void setCoordsC(Point2D p) {
        double x = center.getX() - p.getX();
        double y = center.getY() - p.getY();
        dispA = new Point2D.Double(x, y);
    }

    public void setCoordsD(Point2D p) {
        double x = center.getX() - p.getX();
        double y = center.getY() - p.getY();
        dispB = new Point2D.Double(x, y);
    }

    public void scaleCoords(float xFactor, float yFactor) {
        Point2D pt = new Point2D.Double(Math.round(center.getX() * xFactor),
                Math.round(center.getY() * yFactor));
        center = pt;
        pt = new Point2D.Double(Math.round(dispA.getX() * xFactor),
                Math.round(dispA.getY() * yFactor));
        dispA = pt;
        pt = new Point2D.Double(Math.round(dispB.getX() * xFactor),
                Math.round(dispB.getY() * yFactor));
        dispB = pt;
    }

    /**
     * find the hit (location) type for a point
     * @param p the point
     * @param useRectangles - whether to use (larger) rectangles or (smaller) circles for hit testing
     * @param requireUnconnected - whether to only return hit types for free connections
     * @return the location type for the point (or NONE)
     * @since 7.4.3
     */
    protected int findHitPointType(Point2D p, boolean useRectangles, boolean requireUnconnected) {
        int result = NONE;  // assume point not on connection

        Rectangle2D r = layoutEditor.trackControlCircleRectAt(p);

        if (!requireUnconnected) {
            //check the center point
            if (r.contains(getCoordsCenter())) {
                result = LayoutTrack.LEVEL_XING_CENTER;
            }
        }

        if (!requireUnconnected || (getConnectA() == null)) {
            //check the A connection point
            if (r.contains(getCoordsA())) {
                result = LayoutTrack.LEVEL_XING_A;
            }
        }

        if (!requireUnconnected || (getConnectB() == null)) {
            //check the B connection point
            if (r.contains(getCoordsB())) {
                //mouse was pressed on this connection point
                result = LayoutTrack.LEVEL_XING_B;
            }
        }

        if (!requireUnconnected || (getConnectC() == null)) {
            //check the C connection point
            if (r.contains(getCoordsC())) {
                result = LayoutTrack.LEVEL_XING_C;
            }
        }

        if (!requireUnconnected || (getConnectD() == null)) {
            //check the D connection point
            if (r.contains(getCoordsD())) {
                result = LayoutTrack.LEVEL_XING_D;
            }
        }
        return result;
    }

    // initialization instance variables (used when loading a LayoutEditor)
    public String connectAName = "";
    public String connectBName = "";
    public String connectCName = "";
    public String connectDName = "";
    public String tBlockNameAC = "";
    public String tBlockNameBD = "";

    /**
     * Initialization method The above variables are initialized by
     * PositionablePointXml, then the following method is called after the
     * entire LayoutEditor is loaded to set the specific TrackSegment objects.
     */
    public void setObjects(LayoutEditor p) {
        connectA = p.getFinder().findTrackSegmentByName(connectAName);
        connectB = p.getFinder().findTrackSegmentByName(connectBName);
        connectC = p.getFinder().findTrackSegmentByName(connectCName);
        connectD = p.getFinder().findTrackSegmentByName(connectDName);
        if (tBlockNameAC.length() > 0) {
            blockAC = p.getLayoutBlock(tBlockNameAC);
            if (blockAC != null) {
                blockNameAC = tBlockNameAC;
                if (blockAC != blockBD) {
                    blockAC.incrementUse();
                }
            } else {
                log.error("bad blocknameac '" + tBlockNameAC + "' in levelxing " + ident);
            }
        }
        if (tBlockNameBD.length() > 0) {
            blockBD = p.getLayoutBlock(tBlockNameBD);
            if (blockBD != null) {
                blockNameBD = tBlockNameBD;
                if (blockAC != blockBD) {
                    blockBD.incrementUse();
                }
            } else {
                log.error("bad blocknamebd '" + tBlockNameBD + "' in levelxing " + ident);
            }
        }
    }

    JPopupMenu popup = null;
    LayoutEditorTools tools = null;

    /**
     * Display popup menu for information and editing
     */
    protected void showPopUp(MouseEvent e) {
        if (popup != null) {
            popup.removeAll();
        } else {
            popup = new JPopupMenu();
        }
        if (layoutEditor.isEditable()) {
            JMenuItem jmi = popup.add(rb.getString("LevelCrossing"));
            jmi.setEnabled(false);

            jmi = popup.add(ident);
            jmi.setEnabled(false);

            boolean blockACAssigned = false;
            boolean blockBDAssigned = false;
            if ((blockNameAC == null) || (blockNameAC.equals(""))) {
                jmi = popup.add(Bundle.getMessage("NoBlockX", 1));
            } else {
                jmi = popup.add(Bundle.getMessage("Block_ID", 1) + ": " + getLayoutBlockAC().getID());
                blockACAssigned = true;
            }
            jmi.setEnabled(false);

            if ((blockNameBD == null) || (blockNameBD.equals(""))) {
                jmi = popup.add(Bundle.getMessage("NoBlockX", 2));
            } else {
                jmi = popup.add(Bundle.getMessage("Block_ID", 2) + ": " + getLayoutBlockBD().getID());
                blockBDAssigned = true;
            }
            jmi.setEnabled(false);

            if (hidden) {
                jmi = popup.add(rb.getString("Hidden"));
            } else {
                jmi = popup.add(rb.getString("NotHidden"));
            }
            jmi.setEnabled(false);

            popup.add(new JSeparator(JSeparator.HORIZONTAL));
            popup.add(new AbstractAction(Bundle.getMessage("ButtonEdit")) {
                @Override
                public void actionPerformed(ActionEvent e) {
                    editLevelXing(instance);
                }
            });
            popup.add(new AbstractAction(Bundle.getMessage("ButtonDelete")) {
                @Override
                public void actionPerformed(ActionEvent e) {
                    if (layoutEditor.removeLevelXing(instance)) {
                        // Returned true if user did not cancel
                        remove();
                        dispose();
                    }
                }
            });
            if (blockACAssigned && blockBDAssigned) {
                popup.add(new AbstractAction(rb.getString("SetSignals")) {
                    @Override
                    public void actionPerformed(ActionEvent e) {
                        if (tools == null) {
                            tools = new LayoutEditorTools(layoutEditor);
                        }
                        // bring up signals at level crossing tool dialog
                        tools.setSignalsAtLevelXingFromMenu(instance,
                                layoutEditor.signalIconEditor, layoutEditor.signalFrame);
                    }
                });
            }

            final String[] boundaryBetween = getBlockBoundaries();
            boolean blockBoundaries = false;
            if (jmri.InstanceManager.getDefault(LayoutBlockManager.class).isAdvancedRoutingEnabled()) {
                if (blockACAssigned && !blockBDAssigned) {
                    popup.add(new AbstractAction(rb.getString("ViewBlockRouting")) {
                        @Override
                        public void actionPerformed(ActionEvent e) {
                            AbstractAction routeTableAction = new LayoutBlockRouteTableAction("ViewRouting", getLayoutBlockAC());
                            routeTableAction.actionPerformed(e);
                        }
                    });
                } else if (!blockACAssigned && blockBDAssigned) {
                    popup.add(new AbstractAction(rb.getString("ViewBlockRouting")) {
                        @Override
                        public void actionPerformed(ActionEvent e) {
                            AbstractAction routeTableAction = new LayoutBlockRouteTableAction("ViewRouting", getLayoutBlockBD());
                            routeTableAction.actionPerformed(e);
                        }
                    });
                } else if (blockACAssigned && blockBDAssigned) {
                    JMenu viewRouting = new JMenu(rb.getString("ViewBlockRouting"));
                    viewRouting.add(new AbstractAction(blockNameAC) {
                        @Override
                        public void actionPerformed(ActionEvent e) {
                            AbstractAction routeTableAction = new LayoutBlockRouteTableAction(blockNameAC, getLayoutBlockAC());
                            routeTableAction.actionPerformed(e);
                        }
                    });

                    viewRouting.add(new AbstractAction(blockNameBD) {
                        @Override
                        public void actionPerformed(ActionEvent e) {
                            AbstractAction routeTableAction = new LayoutBlockRouteTableAction(blockNameBD, getLayoutBlockBD());
                            routeTableAction.actionPerformed(e);
                        }
                    });

                    popup.add(viewRouting);
                }
            }

            for (int i = 0; i < 4; i++) {
                if (boundaryBetween[i] != null) {
                    blockBoundaries = true;
                }
            }
            if (blockBoundaries) {
                popup.add(new AbstractAction(rb.getString("SetSignalMasts")) {
                    @Override
                    public void actionPerformed(ActionEvent e) {
                        if (tools == null) {
                            tools = new LayoutEditorTools(layoutEditor);
                        }

                        tools.setSignalMastsAtLevelXingFromMenu(instance, boundaryBetween, layoutEditor.signalFrame);
                    }
                });
                popup.add(new AbstractAction(rb.getString("SetSensors")) {
                    @Override
                    public void actionPerformed(ActionEvent e) {
                        if (tools == null) {
                            tools = new LayoutEditorTools(layoutEditor);
                        }

                        tools.setSensorsAtLevelXingFromMenu(instance, boundaryBetween, layoutEditor.sensorIconEditor, layoutEditor.sensorFrame);
                    }
                });
            }

            layoutEditor.setShowAlignmentMenu(popup);
            popup.show(e.getComponent(), e.getX(), e.getY());
        } else if (!viewAdditionalMenu.isEmpty()) {
            setAdditionalViewPopUpMenu(popup);
            popup.show(e.getComponent(), e.getX(), e.getY());
        }
    }

    public String[] getBlockBoundaries() {
        final String[] boundaryBetween = new String[4];

        if ((blockNameAC != null) && (!blockNameAC.equals("")) && (blockAC != null)) {
            if ((connectA instanceof TrackSegment) && (((TrackSegment) connectA).getLayoutBlock() != blockAC)) {
                try {
                    boundaryBetween[0] = (((TrackSegment) connectA).getLayoutBlock().getDisplayName() + " - " + blockAC.getDisplayName());
                } catch (java.lang.NullPointerException e) {
                    //Can be considered normal if tracksegement hasn't yet been allocated a block
                    log.debug("TrackSegement at connection A doesn't contain a layout block");
                }
            }
            if ((connectC instanceof TrackSegment) && (((TrackSegment) connectC).getLayoutBlock() != blockAC)) {
                try {
                    boundaryBetween[2] = (((TrackSegment) connectC).getLayoutBlock().getDisplayName() + " - " + blockAC.getDisplayName());
                } catch (java.lang.NullPointerException e) {
                    //Can be considered normal if tracksegement hasn't yet been allocated a block
                    log.debug("TrackSegement at connection C doesn't contain a layout block");
                }
            }
        }
        if ((blockNameBD != null) && (!blockNameBD.equals("")) && (blockBD != null)) {
            if ((connectB instanceof TrackSegment) && (((TrackSegment) connectB).getLayoutBlock() != blockBD)) {
                try {
                    boundaryBetween[1] = (((TrackSegment) connectB).getLayoutBlock().getDisplayName() + " - " + blockBD.getDisplayName());
                } catch (java.lang.NullPointerException e) {
                    //Can be considered normal if tracksegement hasn't yet been allocated a block
                    log.debug("TrackSegement at connection B doesn't contain a layout block");
                }
            }
            if ((connectD instanceof TrackSegment) && (((TrackSegment) connectD).getLayoutBlock() != blockBD)) {
                try {
                    boundaryBetween[3] = (((TrackSegment) connectD).getLayoutBlock().getDisplayName() + " - " + blockBD.getDisplayName());
                } catch (java.lang.NullPointerException e) {
                    //Can be considered normal if tracksegement hasn't yet been allocated a block
                    log.debug("TrackSegement at connection D doesn't contain a layout block");
                }
            }
        }
        return boundaryBetween;
    }

    // variables for Edit Level Crossing pane
    private JmriJFrame editLevelXingFrame = null;
    private JCheckBox hiddenBox = new JCheckBox(rb.getString("HideCrossing"));

    private JmriBeanComboBox block1NameComboBox = new JmriBeanComboBox(
            InstanceManager.getDefault(BlockManager.class), null, JmriBeanComboBox.DisplayOptions.DISPLAYNAME);
    private JmriBeanComboBox block2NameComboBox = new JmriBeanComboBox(
            InstanceManager.getDefault(BlockManager.class), null, JmriBeanComboBox.DisplayOptions.DISPLAYNAME);
    private JButton xingEditDone;
    private JButton xingEditCancel;
    private JButton xingEdit1Block;
    private JButton xingEdit2Block;
    private boolean editOpen = false;
    private boolean needsRedraw = false;
    private boolean needsBlockUpdate = false;

    /**
     * Edit a Level Crossing
     */
    protected void editLevelXing(LevelXing o) {
        if (editOpen) {
            editLevelXingFrame.setVisible(true);
            return;
        }
        // Initialize if needed
        if (editLevelXingFrame == null) {
            editLevelXingFrame = new JmriJFrame(rb.getString("EditXing"), false, true);
            editLevelXingFrame.addHelpMenu("package.jmri.jmrit.display.EditLevelXing", true);
            editLevelXingFrame.setLocation(50, 30);
            Container contentPane = editLevelXingFrame.getContentPane();
            contentPane.setLayout(new BoxLayout(contentPane, BoxLayout.Y_AXIS));

            JPanel panel33 = new JPanel();
            panel33.setLayout(new FlowLayout());
            hiddenBox.setToolTipText(rb.getString("HiddenToolTip"));
            panel33.add(hiddenBox);
            contentPane.add(panel33);

            // setup block 1 name
            JPanel panel1 = new JPanel();
            panel1.setLayout(new FlowLayout());
            JLabel block1NameLabel = new JLabel(Bundle.getMessage("Block_ID", 1));
            panel1.add(block1NameLabel);
            panel1.add(block1NameComboBox);
            layoutEditor.setupComboBox(block1NameComboBox, false, true);
            block1NameComboBox.setToolTipText(rb.getString("EditBlockNameHint"));
            contentPane.add(panel1);

            // setup block 2 name
            JPanel panel2 = new JPanel();
            panel2.setLayout(new FlowLayout());
            JLabel block2NameLabel = new JLabel(Bundle.getMessage("Block_ID", 2));
            panel2.add(block2NameLabel);
            panel2.add(block2NameComboBox);
            layoutEditor.setupComboBox(block2NameComboBox, false, true);
            block2NameComboBox.setToolTipText(rb.getString("EditBlockNameHint"));
            contentPane.add(panel2);

            // set up Edit 1 Block and Edit 2 Block buttons
            JPanel panel4 = new JPanel();
            panel4.setLayout(new FlowLayout());
            // Edit 1 Block
            panel4.add(xingEdit1Block = new JButton(Bundle.getMessage("EditBlock", 1)));
            xingEdit1Block.addActionListener((ActionEvent e) -> {
                xingEdit1BlockPressed(e);
            });
            xingEdit1Block.setToolTipText(Bundle.getMessage("EditBlockHint", "")); // empty value for block 1
            // Edit 2 Block
            panel4.add(xingEdit2Block = new JButton(Bundle.getMessage("EditBlock", 2)));
            xingEdit2Block.addActionListener((ActionEvent e) -> {
                xingEdit2BlockPressed(e);
            });
            xingEdit2Block.setToolTipText(Bundle.getMessage("EditBlockHint", "")); // empty value for block 1
            contentPane.add(panel4);
            // set up Done and Cancel buttons
            JPanel panel5 = new JPanel();
            panel5.setLayout(new FlowLayout());
            panel5.add(xingEditDone = new JButton(Bundle.getMessage("ButtonDone")));
            xingEditDone.addActionListener((ActionEvent e) -> {
                xingEditDonePressed(e);
            });
            xingEditDone.setToolTipText(Bundle.getMessage("DoneHint", Bundle.getMessage("ButtonDone")));

            // make this button the default button (return or enter activates)
            // Note: We have to invoke this later because we don't currently have a root pane
            SwingUtilities.invokeLater(() -> {
                JRootPane rootPane = SwingUtilities.getRootPane(xingEditDone);
                rootPane.setDefaultButton(xingEditDone);
            });

            // Cancel
            panel5.add(xingEditCancel = new JButton(Bundle.getMessage("ButtonCancel")));
            xingEditCancel.addActionListener((ActionEvent e) -> {
                xingEditCancelPressed(e);
            });
            xingEditCancel.setToolTipText(Bundle.getMessage("CancelHint", Bundle.getMessage("ButtonCancel")));
            contentPane.add(panel5);
        }

        hiddenBox.setSelected(hidden);

        // Set up for Edit
        block1NameComboBox.getEditor().setItem(blockNameAC);
        block2NameComboBox.getEditor().setItem(blockNameBD);
        editLevelXingFrame.addWindowListener(new java.awt.event.WindowAdapter() {
            @Override
            public void windowClosing(java.awt.event.WindowEvent e) {
                xingEditCancelPressed(null);
            }
        });
        editLevelXingFrame.pack();
        editLevelXingFrame.setVisible(true);
        editOpen = true;
        needsBlockUpdate = false;
    }

    void xingEdit1BlockPressed(ActionEvent a) {
        // check if a block name has been entered
        String newName = block1NameComboBox.getUserName();
        if (!blockNameAC.equals(newName)) {
            // block 1 has changed, if old block exists, decrement use
            if ((blockAC != null) && (blockAC != blockBD)) {
                blockAC.decrementUse();
            }
            // get new block, or null if block has been removed
            blockNameAC = newName;
            if (blockNameAC.length() > 0) {
                try {
                    blockAC = layoutEditor.provideLayoutBlock(blockNameAC);
                    // decrement use if block was previously counted
                    if ((blockAC != null) && (blockAC == blockBD)) {
                        blockAC.decrementUse();
                    }
                } catch (IllegalArgumentException ex) {
                    blockNameAC = "";
                    block1NameComboBox.getEditor().setItem("");
                    block1NameComboBox.setSelectedIndex(-1);
                }
            } else {
                blockAC = null;
                blockNameAC = "";
            }
            needsRedraw = true;
            layoutEditor.auxTools.setBlockConnectivityChanged();
            needsBlockUpdate = true;
        }
        // check if a block exists to edit
        if (blockAC == null) {
            JOptionPane.showMessageDialog(editLevelXingFrame,
                    rb.getString("Error1"),
                    Bundle.getMessage("ErrorTitle"), JOptionPane.ERROR_MESSAGE);
            return;
        }
        blockAC.editLayoutBlock(editLevelXingFrame);
        needsRedraw = true;
    }

    void xingEdit2BlockPressed(ActionEvent a) {
        // check if a block name has been entered
        String newName = block2NameComboBox.getUserName();
        if (-1 != block2NameComboBox.getSelectedIndex()) {
            newName = block2NameComboBox.getSelectedDisplayName();
        } else {
            newName = (null != newName) ? NamedBean.normalizeUserName(newName) : "";
        }
        if (!blockNameBD.equals(newName)) {
            // block has changed, if old block exists, decrement use
            if ((blockBD != null) && (blockBD != blockAC)) {
                blockBD.decrementUse();
            }
            // get new block, or null if block has been removed
            blockNameBD = newName;
            if (blockNameBD.length() > 0) {
                try {
                    blockBD = layoutEditor.provideLayoutBlock(blockNameBD);
                    // decrement use if block was previously counted
                    if ((blockBD != null) && (blockAC == blockBD)) {
                        blockBD.decrementUse();
                    }
                } catch (IllegalArgumentException ex) {
                    blockNameBD = "";
                    block2NameComboBox.getEditor().setItem("");
                    block2NameComboBox.setSelectedIndex(-1);
                }
            } else {
                blockBD = null;
                blockNameBD = "";
            }
            needsRedraw = true;
            layoutEditor.auxTools.setBlockConnectivityChanged();
            needsBlockUpdate = true;
        }
        // check if a block exists to edit
        if (blockBD == null) {
            JOptionPane.showMessageDialog(editLevelXingFrame,
                    rb.getString("Error1"),
                    Bundle.getMessage("ErrorTitle"), JOptionPane.ERROR_MESSAGE);
            return;
        }
        blockBD.editLayoutBlock(editLevelXingFrame);
        needsRedraw = true;
    }

    void xingEditDonePressed(ActionEvent a) {
        // check if Blocks changed
        String newName = block1NameComboBox.getUserName();
        if (!blockNameAC.equals(newName)) {
            // block 1 has changed, if old block exists, decrement use
            if ((blockAC != null) && (blockAC != blockBD)) {
                blockAC.decrementUse();
            }
            // get new block, or null if block has been removed
            blockNameAC = newName;
            if (blockNameAC.length() > 0) {
                try {
                    blockAC = layoutEditor.provideLayoutBlock(blockNameAC);
                    // decrement use if block was previously counted
                    if ((blockAC != null) && (blockAC == blockBD)) {
                        blockAC.decrementUse();
                    }
                } catch (IllegalArgumentException ex) {
                    blockNameAC = "";
                    block1NameComboBox.getEditor().setItem("");
                    block1NameComboBox.setSelectedIndex(-1);
                }
            } else {
                blockAC = null;
                blockNameAC = "";
            }
            needsRedraw = true;
            layoutEditor.auxTools.setBlockConnectivityChanged();
            needsBlockUpdate = true;
        }
        newName = block2NameComboBox.getUserName();
        if (!blockNameBD.equals(newName)) {
            // block 2 has changed, if old block exists, decrement use
            if ((blockBD != null) && (blockBD != blockAC)) {
                blockBD.decrementUse();
            }
            // get new block, or null if block has been removed
            blockNameBD = newName;
            if (blockNameBD.length() > 0) {
                try {
                    blockBD = layoutEditor.provideLayoutBlock(blockNameBD);
                    // decrement use if block was previously counted
                    if ((blockBD != null) && (blockAC == blockBD)) {
                        blockBD.decrementUse();
                    }
                } catch (IllegalArgumentException ex) {
                    blockNameBD = "";
                    block2NameComboBox.getEditor().setItem("");
                    block2NameComboBox.setSelectedIndex(-1);
                }
            } else {
                blockBD = null;
                blockNameBD = "";
            }
            needsRedraw = true;
            layoutEditor.auxTools.setBlockConnectivityChanged();
            needsBlockUpdate = true;
        }

        // set hidden
        boolean oldHidden = hidden;
        hidden = hiddenBox.isSelected();
        if (oldHidden != hidden) {
            needsRedraw = true;
        }

        editOpen = false;
        editLevelXingFrame.setVisible(false);
        editLevelXingFrame.dispose();
        editLevelXingFrame = null;
        if (needsBlockUpdate) {
            updateBlockInfo();
        }
        if (needsRedraw) {
            layoutEditor.redrawPanel();
            layoutEditor.setDirty();
        }
    }

    void xingEditCancelPressed(ActionEvent a) {
        editOpen = false;
        editLevelXingFrame.setVisible(false);
        editLevelXingFrame.dispose();
        editLevelXingFrame = null;
        if (needsBlockUpdate) {
            updateBlockInfo();
        }
        if (needsRedraw) {
            layoutEditor.redrawPanel();
            layoutEditor.setDirty();
        }
    }

    /**
     * Clean up when this object is no longer needed. Should not be called while
     * the object is still displayed; see remove()
     */
    void dispose() {
        if (popup != null) {
            popup.removeAll();
        }
        popup = null;
    }

    /**
     * Removes this object from display and persistance
     */
    void remove() {
        // remove from persistance by flagging inactive
        active = false;
    }

    boolean active = true;

    /**
     * "active" means that the object is still displayed, and should be stored.
     */
    public boolean isActive() {
        return active;
    }

    ArrayList<SignalMast> sml = new ArrayList<SignalMast>();

    public void addSignalMastLogic(SignalMast sm) {
        if (sml.contains(sm)) {
            return;
        }
        if (sml.isEmpty()) {
            sml.add(sm);
            return;
        }
        SignalMastLogic sl = InstanceManager.getDefault(jmri.SignalMastLogicManager.class).getSignalMastLogic(sm);
        for (int i = 0; i < sml.size(); i++) {
            SignalMastLogic s = InstanceManager.getDefault(jmri.SignalMastLogicManager.class).getSignalMastLogic(sml.get(i));
            if (s != null) {
                s.setConflictingLogic(sm, this);
            }
            sl.setConflictingLogic(sml.get(i), this);
        }
        sml.add(sm);
    }

    public void removeSignalMastLogic(SignalMast sm) {
        if (!sml.contains(sm)) {
            return;
        }
        sml.remove(sm);
        if (sml.isEmpty()) {
            return;
        }
        for (int i = 0; i < sml.size(); i++) {
            SignalMastLogic s = InstanceManager.getDefault(jmri.SignalMastLogicManager.class).getSignalMastLogic(sm);
            if (s != null) {
                s.removeConflictingLogic(sm, this);
            }
        }
    }

    ArrayList<JMenuItem> editAdditionalMenu = new ArrayList<JMenuItem>(0);
    ArrayList<JMenuItem> viewAdditionalMenu = new ArrayList<JMenuItem>(0);

    public void addEditPopUpMenu(JMenuItem menu) {
        if (!editAdditionalMenu.contains(menu)) {
            editAdditionalMenu.add(menu);
        }
    }

    public void addViewPopUpMenu(JMenuItem menu) {
        if (!viewAdditionalMenu.contains(menu)) {
            viewAdditionalMenu.add(menu);
        }
    }

    public void setAdditionalEditPopUpMenu(JPopupMenu popup) {
        if (editAdditionalMenu.isEmpty()) {
            return;
        }
        popup.addSeparator();
        for (JMenuItem mi : editAdditionalMenu) {
            popup.add(mi);
        }
    }

    public void setAdditionalViewPopUpMenu(JPopupMenu popup) {
        if (viewAdditionalMenu.isEmpty()) {
            return;
        }
        popup.addSeparator();
        for (JMenuItem mi : viewAdditionalMenu) {
            popup.add(mi);
        }
    }

    /**
     * draw this level crossing
     *
     * @param g2 the graphics port to draw to
     */
    public void draw(Graphics2D g2) {
        if (isMainlineBD() && (!isMainlineAC())) {
            drawXingAC(g2);
            drawXingBD(g2);
        } else {
            drawXingBD(g2);
            drawXingAC(g2);
        }
    }   // drawHidden(Graphics2D g2)

    private void drawXingAC(Graphics2D g2) {
        // set color - check for an AC block
        LayoutBlock b = getLayoutBlockAC();
        if (b != null) {
            g2.setColor(b.getBlockColor());
        } else {
            g2.setColor(defaultTrackColor);
        }
        // set track width for AC block
        layoutEditor.setTrackStrokeWidth(g2, isMainlineAC());
        // drawHidden AC segment
        g2.draw(new Line2D.Double(getCoordsA(), getCoordsC()));
    }

    private void drawXingBD(Graphics2D g2) {
        // set color - check for an BD block
        LayoutBlock b = getLayoutBlockBD();
        if (b != null) {
            g2.setColor(b.getBlockColor());
        } else {
            g2.setColor(defaultTrackColor);
        }
        // set track width for BD block
        layoutEditor.setTrackStrokeWidth(g2, isMainlineBD());
        // drawHidden BD segment
        g2.draw(new Line2D.Double(getCoordsB(), getCoordsD()));
    }

    public void drawEditControls(Graphics2D g2) {
        Point2D pt = getCoordsCenter();
        g2.setColor(defaultTrackColor);
        g2.draw(layoutEditor.trackControlPointRectAt(pt));
        pt = getCoordsA();

        if (getConnectA() == null) {
            g2.setColor(Color.magenta);
        } else {
            g2.setColor(Color.blue);
        }
        g2.draw(layoutEditor.trackControlPointRectAt(pt));
        pt = getCoordsB();

        if (getConnectB() == null) {
            g2.setColor(Color.red);
        } else {
            g2.setColor(Color.green);
        }
        g2.draw(layoutEditor.trackControlPointRectAt(pt));
        pt = getCoordsC();

        if (getConnectC() == null) {
            g2.setColor(Color.magenta);
        } else {
            g2.setColor(Color.blue);
        }
        g2.draw(layoutEditor.trackControlPointRectAt(pt));
        pt = getCoordsD();

        if (getConnectD() == null) {
            g2.setColor(Color.red);
        } else {
            g2.setColor(Color.green);
        }
        g2.draw(layoutEditor.trackControlPointRectAt(pt));
    }
    private final static Logger log = LoggerFactory.getLogger(LevelXing.class.getName());
}<|MERGE_RESOLUTION|>--- conflicted
+++ resolved
@@ -117,11 +117,7 @@
         center = c;
     }
 
-<<<<<<< HEAD
-    // this should only be used for debugging
-=======
     // this should only be used for debugging...
->>>>>>> 8942cf5d
     public String toString() {
         return "LevelXing " + ident;
     }

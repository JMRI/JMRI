--- conflicted
+++ resolved
@@ -5,26 +5,6 @@
 ----
 
 ## MVC work
-<<<<<<< HEAD
-=======
- -  *View  present and running, now start to move code for those methods
-        rename methods left behind to ensure not accessed
- - once moved to View, break down to subclasses to removing dynamic typing
-
-Usages from LayoutTrackView:
-
-```
-protected abstract void draw1(Graphics2D g2, boolean isMain, boolean isBlock);
-
-    java/src/jmri/jmrit/display/layoutEditor/LayoutTurnout.java:3442
-    java/src/jmri/jmrit/display/layoutEditor/LayoutTurntable.java:1136
-    java/src/jmri/jmrit/display/layoutEditor/TrackSegment.java:2295
-    java/src/jmri/jmrit/display/layoutEditor/PositionablePoint.java:1760
-    java/src/jmri/jmrit/display/layoutEditor/LevelXing.java:1508
-    java/src/jmri/jmrit/display/layoutEditor/LayoutSlip.java:1093
-
-    java/src/jmri/jmrit/display/layoutEditor/LayoutEditorChecks.java:379
->>>>>>> 1efc00d6
 
 
 Last:  TrackSegmentViewXml is storing as  class="TrackSegmentView" to ease file comparison; change back.
@@ -88,7 +68,6 @@
         LayoutSlip LayoutSingleSlip LayoutDoubleSlip 
         LayoutXOver LayoutDoubleXOver LayoutLHXOver LayoutRHXOver
 
-<<<<<<< HEAD
 
  
 ## once moved to View, break down to subclasses to removing dynamic typing
@@ -150,28 +129,6 @@
 > requires an object swap (unless there is a Java trick that I don't know).
 
 
-=======
-    java/src/jmri/jmrit/display/layoutEditor/LayoutEditorChecks.java:379
-```
-
----
-
-Eventually, *View classes should receive a reference to the *ViewContext object(s) and
-use that as an accessor instead of the LayoutEditor reference.
-
----
-
-Where do the PositionablePoint editors for End Bumper, etc live? they're not really editors: From Dave Sand:
-
-> The Set items call LayoutEditorTools.  The Edit Link shows a small dialog to select the neighbor panel and block.
-> 
-> While each one has specific behaviors,  the ability to change the type is handy when creating/modifying track plans.  
-> 
-> Making them subclasses would simplify the showPopup method but makes the type change more difficult since it 
-> requires an object swap (unless there is a Java trick that I don't know).
-
-
->>>>>>> 1efc00d6
 ---
 
 These are kept as private variables with accessors in LayoutEditor, but their defaults come from LayoutTurnout.
@@ -210,10 +167,7 @@
 ---
 
 getId vs getName why? getName (257) much more common than getId (35), but is it right?
-<<<<<<< HEAD
 getId but setIdent?
-=======
->>>>>>> 1efc00d6
 
 ```
 % grep -r 'String getName\(\)' java/src/jmri/jmrit/display/layoutEditor/
@@ -227,10 +181,7 @@
 java/src/jmri/jmrit/display/layoutEditor//LayoutTrack.java:    final public String getId() {
 ```
 
-<<<<<<< HEAD
-
-=======
->>>>>>> 1efc00d6
+
 ---
 
 ## Code Pushes
@@ -283,7 +234,6 @@
     [javac]   symbol:   method getLayoutTrackEditors()
     [javac]   location: variable layoutEditor of type LayoutEditor
 ```
-<<<<<<< HEAD
 
 ---
 
@@ -300,20 +250,6 @@
 
  - Consider moving the write up for other classes once it's controlled.
 
-=======
-
----
-
-About writing out the image files in tests:
-
- - Add a control property for writing out the image files in 
-``./runtest.csh java/test/jmri/jmrit/display/layoutEditor/LoadAndStoreTest`
-
- - Drop status output to System.err
-
- - Consider moving the write up for other classes once it's controlled.
-
->>>>>>> 1efc00d6
 ---
 
  TrackSegment HIDECON as an EnumSet
@@ -366,11 +302,7 @@
    
 ---
 
-<<<<<<< HEAD
 Although it's deferring to the View classes mostly, LayoutComponent is
-=======
-although it's deferring to the View classes mostly, LayoutComponent is
->>>>>>> 1efc00d6
 still messing with i.e. isDisabled, isHidden instead of deferring that to the objects
    
 ---
@@ -718,8 +650,6 @@
 (check rotateTurnout method a few lines down which does a similar check and returns, but might be called from elsewhere)
 
 ---
-<<<<<<< HEAD
-=======
 
 java/src/jmri/util/NamedBeanHandleComparator.java prompts some cleanup:
  - to give stable sorting, should this use the bean (reference) name instead of system name?
@@ -727,7 +657,6 @@
  
 ---
 
->>>>>>> 1efc00d6
 
 Figure this one out!  At least part of the comments is wrong...
 TrackSegment 436
@@ -748,15 +677,12 @@
 
 ---
 
-<<<<<<< HEAD
 There's got to be a better way than all those code replications on connectionA, connectionB, connectionC, connectionD - maybe a group transformation?
 
 Similarly, having connection and a HitPointType as separate is screaming for a combined data type.
 
 ---
 
-=======
->>>>>>> 1efc00d6
 LayoutTrackDrawingOptions is mutable and doesn't have a constant hash
 
 ---

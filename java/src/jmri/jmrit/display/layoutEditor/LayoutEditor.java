package jmri.jmrit.display.layoutEditor;

import edu.umd.cs.findbugs.annotations.SuppressFBWarnings;
import java.awt.Color;
import java.awt.Component;
import java.awt.Container;
import java.awt.Cursor;
import java.awt.Dimension;
import java.awt.Font;
import java.awt.Graphics;
import java.awt.MouseInfo;
import java.awt.Point;
import java.awt.PointerInfo;
import java.awt.Rectangle;
import java.awt.Toolkit;
import java.awt.event.*;
import java.awt.geom.*;
import java.beans.*;
import java.io.File;
import java.lang.reflect.Field;
import java.text.MessageFormat;
import java.util.*;
import java.util.concurrent.ConcurrentHashMap;
import java.util.stream.*;
import javax.annotation.*;
import javax.imageio.ImageIO;
import javax.swing.*;
import javax.swing.event.*;
import javax.swing.filechooser.FileNameExtensionFilter;
import jmri.*;
import jmri.jmrit.display.EditorManager;
import jmri.configurexml.StoreXmlUserAction;
import jmri.jmrit.catalog.NamedIcon;
import jmri.jmrit.dispatcher.*;
import jmri.jmrit.display.*;
import jmri.jmrit.display.layoutEditor.LayoutEditorDialogs.*;
import jmri.jmrit.display.panelEditor.PanelEditor;
import jmri.jmrit.entryexit.AddEntryExitPairAction;
import jmri.swing.NamedBeanComboBox;
import jmri.util.*;
import jmri.util.swing.*;

/**
 * Provides a scrollable Layout Panel and editor toolbars (that can be hidden)
 * <p>
 * This module serves as a manager for the LayoutTurnout, Layout Block,
 * PositionablePoint, Track Segment, LayoutSlip and LevelXing objects which are
 * integral subparts of the LayoutEditor class.
 * <p>
 * All created objects are put on specific levels depending on their type
 * (higher levels are in front): Note that higher numbers appear behind lower
 * numbers.
 * <p>
 * The "contents" List keeps track of all text and icon label objects added to
 * the target frame for later manipulation. Other Lists keep track of drawn
 * items.
 * <p>
 * Based in part on PanelEditor.java (Bob Jacobsen (c) 2002, 2003). In
 * particular, text and icon label items are copied from Panel editor, as well
 * as some of the control design.
 *
 * @author Dave Duchamp Copyright: (c) 2004-2007
 * @author George Warner Copyright: (c) 2017-2019
 */
final public class LayoutEditor extends PanelEditor implements MouseWheelListener, LayoutModels {


    // Operational instance variables - not saved to disk
    private  JmriJFrame floatingEditToolBoxFrame = null;
    private  JScrollPane floatingEditContentScrollPane = null;
    private  JPanel floatEditHelpPanel = null;

    private  JPanel editToolBarContainerPanel = null;
    private  JScrollPane editToolBarScrollPane = null;

    private  JPanel helpBarPanel = null;
    private final  JPanel helpBar = new JPanel();

    private final  boolean editorUseOldLocSize;

    private  LayoutEditorToolBarPanel leToolBarPanel = null;

    @Nonnull
    public LayoutEditorToolBarPanel getLayoutEditorToolBarPanel() {
        return leToolBarPanel;
    }

    // end of main panel controls
    private  boolean delayedPopupTrigger = false;
    private  Point2D currentPoint = new Point2D.Double(100.0, 100.0);
    private  Point2D dLoc = new Point2D.Double(0.0, 0.0);

    private  int toolbarHeight = 100;
    private  int toolbarWidth = 100;

    private  TrackSegment newTrack = null;
    private  boolean panelChanged = false;

    // size of point boxes
    public static final double SIZE = 3.0;
    public static final double SIZE2 = SIZE * 2.; // must be twice SIZE

    public Color turnoutCircleColor = Color.black; // matches earlier versions
    public Color turnoutCircleThrownColor = Color.black;
    private boolean turnoutFillControlCircles = false;
    private int turnoutCircleSize = 4; // matches earlier versions

    // use turnoutCircleSize when you need an int and these when you need a double
    // note: these only change when setTurnoutCircleSize is called
    // using these avoids having to call getTurnoutCircleSize() and
    // the multiply (x2) and the int -> double conversion overhead
    public  double circleRadius = SIZE * getTurnoutCircleSize();
    public  double circleDiameter = 2.0 * circleRadius;

    // selection variables
    public  boolean selectionActive = false;
    private  double selectionX = 0.0;
    private  double selectionY = 0.0;
    public  double selectionWidth = 0.0;
    public  double selectionHeight = 0.0;

    // Option menu items
    private  JCheckBoxMenuItem editModeCheckBoxMenuItem = null;

    private  JRadioButtonMenuItem toolBarSideTopButton = null;
    private  JRadioButtonMenuItem toolBarSideLeftButton = null;
    private  JRadioButtonMenuItem toolBarSideBottomButton = null;
    private  JRadioButtonMenuItem toolBarSideRightButton = null;
    private  JRadioButtonMenuItem toolBarSideFloatButton = null;

    private final  JCheckBoxMenuItem wideToolBarCheckBoxMenuItem = new JCheckBoxMenuItem(Bundle.getMessage("ToolBarWide"));

    private  JCheckBoxMenuItem positionableCheckBoxMenuItem = null;
    private  JCheckBoxMenuItem controlCheckBoxMenuItem = null;
    private  JCheckBoxMenuItem animationCheckBoxMenuItem = null;
    private  JCheckBoxMenuItem showHelpCheckBoxMenuItem = null;
    private  JCheckBoxMenuItem showGridCheckBoxMenuItem = null;
    private  JCheckBoxMenuItem autoAssignBlocksCheckBoxMenuItem = null;
    private  JMenu scrollMenu = null;
    private  JRadioButtonMenuItem scrollBothMenuItem = null;
    private  JRadioButtonMenuItem scrollNoneMenuItem = null;
    private  JRadioButtonMenuItem scrollHorizontalMenuItem = null;
    private  JRadioButtonMenuItem scrollVerticalMenuItem = null;
    private  JMenu tooltipMenu = null;
    private  JRadioButtonMenuItem tooltipAlwaysMenuItem = null;
    private  JRadioButtonMenuItem tooltipNoneMenuItem = null;
    private  JRadioButtonMenuItem tooltipInEditMenuItem = null;
    private  JRadioButtonMenuItem tooltipNotInEditMenuItem = null;

    private  JCheckBoxMenuItem snapToGridOnAddCheckBoxMenuItem = null;
    private  JCheckBoxMenuItem snapToGridOnMoveCheckBoxMenuItem = null;
    private  JCheckBoxMenuItem antialiasingOnCheckBoxMenuItem = null;
    private  JCheckBoxMenuItem turnoutCirclesOnCheckBoxMenuItem = null;
    private  JCheckBoxMenuItem turnoutDrawUnselectedLegCheckBoxMenuItem = null;
    private  JCheckBoxMenuItem turnoutFillControlCirclesCheckBoxMenuItem = null;
    private  JCheckBoxMenuItem hideTrackSegmentConstructionLinesCheckBoxMenuItem = null;
    private  JCheckBoxMenuItem useDirectTurnoutControlCheckBoxMenuItem = null;
    private  ButtonGroup turnoutCircleSizeButtonGroup = null;

    private  boolean turnoutDrawUnselectedLeg = true;
    private  boolean autoAssignBlocks = false;

    // Tools menu items
    private final  JMenu zoomMenu = new JMenu(Bundle.getMessage("MenuZoom"));
    private final  JRadioButtonMenuItem zoom025Item = new JRadioButtonMenuItem("x 0.25");
    private final  JRadioButtonMenuItem zoom05Item = new JRadioButtonMenuItem("x 0.5");
    private final  JRadioButtonMenuItem zoom075Item = new JRadioButtonMenuItem("x 0.75");
    private final  JRadioButtonMenuItem noZoomItem = new JRadioButtonMenuItem(Bundle.getMessage("NoZoom"));
    private final  JRadioButtonMenuItem zoom15Item = new JRadioButtonMenuItem("x 1.5");
    private final  JRadioButtonMenuItem zoom20Item = new JRadioButtonMenuItem("x 2.0");
    private final  JRadioButtonMenuItem zoom30Item = new JRadioButtonMenuItem("x 3.0");
    private final  JRadioButtonMenuItem zoom40Item = new JRadioButtonMenuItem("x 4.0");
    private final  JRadioButtonMenuItem zoom50Item = new JRadioButtonMenuItem("x 5.0");
    private final  JRadioButtonMenuItem zoom60Item = new JRadioButtonMenuItem("x 6.0");
    private final  JRadioButtonMenuItem zoom70Item = new JRadioButtonMenuItem("x 7.0");
    private final  JRadioButtonMenuItem zoom80Item = new JRadioButtonMenuItem("x 8.0");

    private final  JMenuItem undoTranslateSelectionMenuItem = new JMenuItem(Bundle.getMessage("UndoTranslateSelection"));
    private final  JMenuItem assignBlockToSelectionMenuItem = new JMenuItem(Bundle.getMessage("AssignBlockToSelectionTitle") + "...");

    // Selected point information
    private final  Point2D startDelta = new Point2D.Double(0.0, 0.0); // starting delta coordinates
    public  Object selectedObject = null;       // selected object, null if nothing selected
    public  Object prevSelectedObject = null;   // previous selected object, for undo
    private  HitPointType selectedHitPointType = HitPointType.NONE;         // hit point type within the selected object

    public  LayoutTrack foundTrack = null;      // found object, null if nothing found
    private  Point2D foundLocation = new Point2D.Double(0.0, 0.0); // location of found object
    public  HitPointType foundHitPointType = HitPointType.NONE;          // connection type within the found object

    public  LayoutTrack beginTrack = null;      // begin track segment connection object, null if none
    public  Point2D beginLocation = new Point2D.Double(0.0, 0.0); // location of begin object
    private  HitPointType beginHitPointType = HitPointType.NONE; // connection type within begin connection object

    public  Point2D currentLocation = new Point2D.Double(0.0, 0.0); // current location

    // Lists of items that describe the Layout, and allow it to be drawn
    // Each of the items must be saved to disk over sessions
    private  List<AnalogClock2Display> clocks = new ArrayList<>();           // fast clocks
    private  List<LocoIcon> markerImage = new ArrayList<>();                 // marker images
    private  List<MultiSensorIcon> multiSensors = new ArrayList<>();         // multi-sensor images
    private  List<PositionableLabel> backgroundImage = new ArrayList<>();    // background images
    private  List<PositionableLabel> labelImage = new ArrayList<>();         // positionable label images
    private  List<SensorIcon> sensorImage = new ArrayList<>();               // sensor images
    private  List<SignalHeadIcon> signalHeadImage = new ArrayList<>();       // signal head images

    // PositionableLabel's
    private  List<BlockContentsIcon> blockContentsLabelList = new ArrayList<>(); // BlockContentsIcon Label List
    private  List<MemoryIcon> memoryLabelList = new ArrayList<>();               // Memory Label List
    private  List<SensorIcon> sensorList = new ArrayList<>();                    // Sensor Icons
    private  List<SignalHeadIcon> signalList = new ArrayList<>();                // Signal Head Icons
    private  List<SignalMastIcon> signalMastList = new ArrayList<>();            // Signal Mast Icons

    public final LayoutEditorViewContext gContext = new LayoutEditorViewContext(); // public for now, as things work access changes

    @Nonnull
    public List<SensorIcon> getSensorList() {
        return sensorList;
    }

    @Nonnull
    public List<BlockContentsIcon> getBlockContentsLabelList() {
        return blockContentsLabelList;
    }

    @Nonnull
    public List<MemoryIcon> getMemoryLabelList() {
        return memoryLabelList;
    }

    @Nonnull
    public List<SignalHeadIcon> getSignalList() {
        return signalList;
    }

    @Nonnull
    public List<SignalMastIcon> getSignalMastList() {
        return signalMastList;
    }

    private final  List<LayoutShape> layoutShapes = new ArrayList<>();               // LayoutShap list

    // counts used to determine unique internal names
    private  int numAnchors = 0;
    private  int numEndBumpers = 0;
    private  int numEdgeConnectors = 0;
    private  int numTrackSegments = 0;
    private  int numLevelXings = 0;
    private  int numLayoutSlips = 0;
    private  int numLayoutTurnouts = 0;
    private  int numLayoutTurntables = 0;
    private  int numShapes = 0;

    private  LayoutEditorFindItems finder = new LayoutEditorFindItems(this);

    @Nonnull
    public LayoutEditorFindItems getFinder() {
        return finder;
    }

    private  Color mainlineTrackColor = Color.DARK_GRAY;
    private  Color sidelineTrackColor = Color.DARK_GRAY;
    public  Color defaultTrackColor = Color.DARK_GRAY;
    private  Color defaultOccupiedTrackColor = Color.red;
    private  Color defaultAlternativeTrackColor = Color.white;
    private  Color defaultTextColor = Color.black;

    private  String layoutName = "";
    private  boolean animatingLayout = true;
    private  boolean showHelpBar = true;
    private  boolean drawGrid = true;

    private  boolean snapToGridOnAdd = false;
    private  boolean snapToGridOnMove = false;
    private  boolean snapToGridInvert = false;

    public  boolean antialiasingOn = false;
    public  boolean highlightSelectedBlockFlag = false;

    public  boolean turnoutCirclesWithoutEditMode = false;
    private  boolean tooltipsWithoutEditMode = false;
    private  boolean tooltipsInEditMode = true;

    // turnout size parameters - saved with panel
    private  double turnoutBX = LayoutTurnout.turnoutBXDefault; // RH, LH, WYE
    private  double turnoutCX = LayoutTurnout.turnoutCXDefault;
    private  double turnoutWid = LayoutTurnout.turnoutWidDefault;
    private  double xOverLong = LayoutTurnout.xOverLongDefault; // DOUBLE_XOVER, RH_XOVER, LH_XOVER
    private  double xOverHWid = LayoutTurnout.xOverHWidDefault;
    private  double xOverShort = LayoutTurnout.xOverShortDefault;
    private  boolean useDirectTurnoutControl = false; // Uses Left click for closing points, Right click for throwing.

    // saved state of options when panel was loaded or created
    private  boolean savedEditMode = true;
    private  boolean savedPositionable = true;
    private  boolean savedControlLayout = true;
    private  boolean savedAnimatingLayout = true;
    private  boolean savedShowHelpBar = true;

    // zoom
    private  double minZoom = 0.25;
    private final  double maxZoom = 8.0;

    // A hash to store string -> KeyEvent constants, used to set keyboard shortcuts per locale
    private  HashMap<String, Integer> stringsToVTCodes = new HashMap<>();

    private enum ToolBarSide {
        eTOP("top"),
        eLEFT("left"),
        eBOTTOM("bottom"),
        eRIGHT("right"),
        eFLOAT("float");

        private final  String name;
        private  static final Map<String, ToolBarSide> ENUM_MAP;

        ToolBarSide(String name) {
            this.name = name;
        }

        // Build an immutable map of String name to enum pairs.
        static {
            Map<String, ToolBarSide> map = new ConcurrentHashMap<>();

            for (ToolBarSide instance : ToolBarSide.values()) {
                map.put(instance.getName(), instance);
            }
            ENUM_MAP = Collections.unmodifiableMap(map);
        }

        public static ToolBarSide getName(@CheckForNull String name) {
            return ENUM_MAP.get(name);
        }

        public String getName() {
            return name;
        }
    }

    private  ToolBarSide toolBarSide = ToolBarSide.eTOP;

    public LayoutEditor() {
        this("My Layout");
    }

    public LayoutEditor(@Nonnull String name) {
        super(name);
        setSaveSize(true);
        layoutName = name;

        editorUseOldLocSize = InstanceManager.getDefault(jmri.util.gui.GuiLafPreferencesManager.class).isEditorUseOldLocSize();

        // initialise keycode map
        initStringsToVTCodes();

        setupToolBar();
        setupMenuBar();

        super.setDefaultToolTip(new ToolTip(null, 0, 0, new Font("SansSerif", Font.PLAIN, 12),
                Color.black, new Color(215, 225, 255), Color.black));

        // setup help bar
        helpBar.setLayout(new BoxLayout(helpBar, BoxLayout.PAGE_AXIS));
        JTextArea helpTextArea1 = new JTextArea(Bundle.getMessage("Help1"));
        helpBar.add(helpTextArea1);
        JTextArea helpTextArea2 = new JTextArea(Bundle.getMessage("Help2"));
        helpBar.add(helpTextArea2);

        String helpText3 = "";

        switch (SystemType.getType()) {
            case SystemType.MACOSX: {
                helpText3 = Bundle.getMessage("Help3Mac");
                break;
            }

            case SystemType.WINDOWS:
            case SystemType.LINUX: {
                helpText3 = Bundle.getMessage("Help3Win");
                break;
            }

            default:
                helpText3 = Bundle.getMessage("Help3");
        }

        JTextArea helpTextArea3 = new JTextArea(helpText3);
        helpBar.add(helpTextArea3);

        // set to full screen
        Dimension screenDim = Toolkit.getDefaultToolkit().getScreenSize();
        gContext.setWindowWidth(screenDim.width - 20);
        gContext.setWindowHeight(screenDim.height - 120);

        // Let Editor make target, and use this frame
        super.setTargetPanel(null, null);
        super.setTargetPanelSize(gContext.getWindowWidth(), gContext.getWindowHeight());
        setSize(screenDim.width, screenDim.height);

        // register the resulting panel for later configuration
        InstanceManager.getOptionalDefault(ConfigureManager.class)
                .ifPresent(cm -> cm.registerUser(this));

        // confirm that panel hasn't already been loaded
        if (!this.equals(InstanceManager.getDefault(EditorManager.class).get(name))) {
            log.warn("File contains a panel with the same name ({}) as an existing panel", name);
        }
        setFocusable(true);
        addKeyListener(this);
        resetDirty();

        // establish link to LayoutEditor Tools
        auxTools = getLEAuxTools();

        SwingUtilities.invokeLater(() -> {
            // initialize preferences
            InstanceManager.getOptionalDefault(UserPreferencesManager.class).ifPresent((prefsMgr) -> {
                String windowFrameRef = getWindowFrameRef();

                Object prefsProp = prefsMgr.getProperty(windowFrameRef, "toolBarSide");
                // log.debug("{}.toolBarSide is {}", windowFrameRef, prefsProp);
                if (prefsProp
                        != null) {
                    ToolBarSide newToolBarSide = ToolBarSide.getName((String) prefsProp);
                    setToolBarSide(newToolBarSide);
                }

                // Note: since prefs default to false and we want wide to be the default
                // we invert it and save it as thin
                boolean prefsToolBarIsWide = prefsMgr.getSimplePreferenceState(windowFrameRef + ".toolBarThin");

                log.debug("{}.toolBarThin is {}", windowFrameRef, prefsProp);
                setToolBarWide(prefsToolBarIsWide);

                boolean prefsShowHelpBar = prefsMgr.getSimplePreferenceState(windowFrameRef + ".showHelpBar");
                // log.debug("{}.showHelpBar is {}", windowFrameRef, prefsShowHelpBar);

                setShowHelpBar(prefsShowHelpBar);

                boolean prefsAntialiasingOn = prefsMgr.getSimplePreferenceState(windowFrameRef + ".antialiasingOn");
                // log.debug("{}.antialiasingOn is {}", windowFrameRef, prefsAntialiasingOn);

                setAntialiasingOn(prefsAntialiasingOn);

                boolean prefsHighlightSelectedBlockFlag
                        = prefsMgr.getSimplePreferenceState(windowFrameRef + ".highlightSelectedBlock");
                // log.debug("{}.highlightSelectedBlock is {}", windowFrameRef, prefsHighlightSelectedBlockFlag);

                setHighlightSelectedBlock(prefsHighlightSelectedBlockFlag);
            }); // InstanceManager.getOptionalDefault(UserPreferencesManager.class).ifPresent((prefsMgr)

            // make sure that the layoutEditorComponent is in the _targetPanel components
            List<Component> componentList = Arrays.asList(_targetPanel.getComponents());
            if (!componentList.contains(layoutEditorComponent)) {
                try {
                    _targetPanel.remove(layoutEditorComponent);
                    _targetPanel.add(layoutEditorComponent, Integer.valueOf(3));
                    _targetPanel.moveToFront(layoutEditorComponent);
                } catch (Exception e) {
                    log.warn("paintTargetPanelBefore: ", e);
                }
            }
        });
    }

    private void setupMenuBar() {
        // initialize menu bar
        JMenuBar menuBar = new JMenuBar();

        // set up File menu
        JMenu fileMenu = new JMenu(Bundle.getMessage("MenuFile"));
        fileMenu.setMnemonic(stringsToVTCodes.get(Bundle.getMessage("MenuFileMnemonic")));
        menuBar.add(fileMenu);
        StoreXmlUserAction store = new StoreXmlUserAction(Bundle.getMessage("MenuItemStore"));
        int primary_modifier = Toolkit.getDefaultToolkit().getMenuShortcutKeyMask();
        store.putValue(Action.ACCELERATOR_KEY, KeyStroke.getKeyStroke(
                stringsToVTCodes.get(Bundle.getMessage("MenuItemStoreAccelerator")), primary_modifier));
        fileMenu.add(store);
        fileMenu.addSeparator();

        JMenuItem deleteItem = new JMenuItem(Bundle.getMessage("DeletePanel"));
        fileMenu.add(deleteItem);
        deleteItem.addActionListener((ActionEvent event) -> {
            if (deletePanel()) {
                dispose();
            }
        });
        setJMenuBar(menuBar);

        // setup Options menu
        setupOptionMenu(menuBar);

        // setup Tools menu
        setupToolsMenu(menuBar);

        // setup Zoom menu
        setupZoomMenu(menuBar);

        // setup marker menu
        setupMarkerMenu(menuBar);

        // Setup Dispatcher window
        setupDispatcherMenu(menuBar);

        // setup Help menu
        addHelpMenu("package.jmri.jmrit.display.LayoutEditor", true);
    }

    @Override
    public void newPanelDefaults() {
        getLayoutTrackDrawingOptions().setMainRailWidth(2);
        getLayoutTrackDrawingOptions().setSideRailWidth(1);
        setBackgroundColor(defaultBackgroundColor);
        JmriColorChooser.addRecentColor(defaultTrackColor);
        JmriColorChooser.addRecentColor(defaultOccupiedTrackColor);
        JmriColorChooser.addRecentColor(defaultAlternativeTrackColor);
        JmriColorChooser.addRecentColor(defaultBackgroundColor);
        JmriColorChooser.addRecentColor(defaultTextColor);
    }

    private final LayoutEditorComponent layoutEditorComponent = new LayoutEditorComponent(this);

    private void setupToolBar() {
        // Initial setup for both horizontal and vertical
        Container contentPane = getContentPane();

        // remove these (if present) so we can add them back (without duplicates)
        if (editToolBarContainerPanel != null) {
            editToolBarContainerPanel.setVisible(false);
            contentPane.remove(editToolBarContainerPanel);
        }

        if (helpBarPanel != null) {
            contentPane.remove(helpBarPanel);
        }

        deletefloatingEditToolBoxFrame();
        if (toolBarSide.equals(ToolBarSide.eFLOAT)) {
            createfloatingEditToolBoxFrame();
            createFloatingHelpPanel();
            return;
        }

        Dimension screenDim = Toolkit.getDefaultToolkit().getScreenSize();
        boolean toolBarIsVertical = (toolBarSide.equals(ToolBarSide.eRIGHT) || toolBarSide.equals(ToolBarSide.eLEFT));
        if (toolBarIsVertical) {
            leToolBarPanel = new LayoutEditorVerticalToolBarPanel(this);
            editToolBarScrollPane = new JScrollPane(leToolBarPanel);
            toolbarWidth = editToolBarScrollPane.getPreferredSize().width;
            toolbarHeight = screenDim.height;
        } else {
            leToolBarPanel = new LayoutEditorHorizontalToolBarPanel(this);
            editToolBarScrollPane = new JScrollPane(leToolBarPanel);
            toolbarWidth = screenDim.width;
            toolbarHeight = editToolBarScrollPane.getPreferredSize().height;
        }

        editToolBarContainerPanel = new JPanel();
        editToolBarContainerPanel.setLayout(new BoxLayout(editToolBarContainerPanel, BoxLayout.PAGE_AXIS));
        editToolBarContainerPanel.add(editToolBarScrollPane);

        // setup notification for when horizontal scrollbar changes visibility
        // editToolBarScroll.getViewport().addChangeListener(e -> {
        // log.warn("scrollbars visible: " + editToolBarScroll.getHorizontalScrollBar().isVisible());
        //});
        editToolBarContainerPanel.setMinimumSize(new Dimension(toolbarWidth, toolbarHeight));
        editToolBarContainerPanel.setPreferredSize(new Dimension(toolbarWidth, toolbarHeight));

        helpBarPanel = new JPanel();
        helpBarPanel.add(helpBar);

        for (Component c : helpBar.getComponents()) {
            if (c instanceof JTextArea) {
                JTextArea j = (JTextArea) c;
                j.setSize(new Dimension(toolbarWidth, j.getSize().height));
                j.setLineWrap(toolBarIsVertical);
                j.setWrapStyleWord(toolBarIsVertical);
            }
        }
        contentPane.setLayout(new BoxLayout(contentPane, toolBarIsVertical ? BoxLayout.LINE_AXIS : BoxLayout.PAGE_AXIS));

        switch (toolBarSide) {
            case eTOP:
            case eLEFT:
                contentPane.add(editToolBarContainerPanel, 0);
                break;

            case eBOTTOM:
            case eRIGHT:
                contentPane.add(editToolBarContainerPanel);
                break;

            default:
                // fall through
                break;
        }

        if (toolBarIsVertical) {
            editToolBarContainerPanel.add(helpBarPanel);
        } else {
            contentPane.add(helpBarPanel);
        }
        helpBarPanel.setVisible(isEditable() && getShowHelpBar());
        editToolBarContainerPanel.setVisible(isEditable());
    }

    private void createfloatingEditToolBoxFrame() {
        if (isEditable() && floatingEditToolBoxFrame == null) {
            // Create a scroll pane to hold the window content.
            leToolBarPanel = new LayoutEditorFloatingToolBarPanel(this);
            floatingEditContentScrollPane = new JScrollPane(leToolBarPanel);
            floatingEditContentScrollPane.setHorizontalScrollBarPolicy(JScrollPane.HORIZONTAL_SCROLLBAR_NEVER);
            floatingEditContentScrollPane.setVerticalScrollBarPolicy(JScrollPane.VERTICAL_SCROLLBAR_AS_NEEDED);
            // Create the window and add the toolbox content
            floatingEditToolBoxFrame = new JmriJFrame(Bundle.getMessage("ToolBox", getLayoutName()));
            floatingEditToolBoxFrame.setDefaultCloseOperation(JFrame.HIDE_ON_CLOSE);
            floatingEditToolBoxFrame.setContentPane(floatingEditContentScrollPane);
            floatingEditToolBoxFrame.pack();
            floatingEditToolBoxFrame.setAlwaysOnTop(true);
            floatingEditToolBoxFrame.setVisible(true);
        }
    }

    private void deletefloatingEditToolBoxFrame() {
        if (floatingEditContentScrollPane != null) {
            floatingEditContentScrollPane.removeAll();
            floatingEditContentScrollPane = null;
        }
        if (floatingEditToolBoxFrame != null) {
            floatingEditToolBoxFrame.dispose();
            floatingEditToolBoxFrame = null;
        }
    }

    private void createFloatingHelpPanel() {

        if (leToolBarPanel instanceof LayoutEditorFloatingToolBarPanel) {
            LayoutEditorFloatingToolBarPanel leftbp = (LayoutEditorFloatingToolBarPanel) leToolBarPanel;
            floatEditHelpPanel = new JPanel();
            leToolBarPanel.add(floatEditHelpPanel);

            // Notice: End tree structure indenting
            // Force the help panel width to the same as the tabs section
            int tabSectionWidth = (int) leftbp.getPreferredSize().getWidth();

            // Change the textarea settings
            for (Component c : helpBar.getComponents()) {
                if (c instanceof JTextArea) {
                    JTextArea j = (JTextArea) c;
                    j.setSize(new Dimension(tabSectionWidth, j.getSize().height));
                    j.setLineWrap(true);
                    j.setWrapStyleWord(true);
                }
            }

            // Change the width of the help panel section
            floatEditHelpPanel.setMaximumSize(new Dimension(tabSectionWidth, Integer.MAX_VALUE));
            floatEditHelpPanel.add(helpBar);
            floatEditHelpPanel.setVisible(isEditable() && getShowHelpBar());
        }
    }

    @Override
    public void init(String name) {
    }

    @Override
    public void initView() {
        editModeCheckBoxMenuItem.setSelected(isEditable());

        positionableCheckBoxMenuItem.setSelected(allPositionable());
        controlCheckBoxMenuItem.setSelected(allControlling());

        if (isEditable()) {
            setAllShowToolTip(tooltipsInEditMode);
        } else {
            setAllShowToolTip(tooltipsWithoutEditMode);
        }

        scrollNoneMenuItem.setSelected(_scrollState == Editor.SCROLL_NONE);
        scrollBothMenuItem.setSelected(_scrollState == Editor.SCROLL_BOTH);
        scrollHorizontalMenuItem.setSelected(_scrollState == Editor.SCROLL_HORIZONTAL);
        scrollVerticalMenuItem.setSelected(_scrollState == Editor.SCROLL_VERTICAL);
    }

    @Override
    public void setSize(int w, int h) {
        super.setSize(w, h);
    }

    @Override
    public void targetWindowClosingEvent(WindowEvent e) {
        boolean save = (isDirty() || (savedEditMode != isEditable())
                || (savedPositionable != allPositionable())
                || (savedControlLayout != allControlling())
                || (savedAnimatingLayout != isAnimating())
                || (savedShowHelpBar != getShowHelpBar()));

        targetWindowClosing(save);
    }

    /**
     * Set up NamedBeanComboBox
     *
     * @param inComboBox     the NamedBeanComboBox to set up
     * @param inValidateMode true to validate typed inputs; false otherwise
     * @param inEnable       boolean to enable / disable the NamedBeanComboBox
     * @param inEditable     boolean to make the NamedBeanComboBox editable
     */
    public static void setupComboBox(@Nonnull NamedBeanComboBox<?> inComboBox, boolean inValidateMode, boolean inEnable, boolean inEditable) {
        log.debug("LE setupComboBox called");
        assert inComboBox != null;

        inComboBox.setEnabled(inEnable);
        inComboBox.setEditable(inEditable);
        inComboBox.setValidatingInput(inValidateMode);
        inComboBox.setSelectedIndex(-1);

        // This has to be set before calling setupComboBoxMaxRows
        // (otherwise if inFirstBlank then the  number of rows will be wrong)
        inComboBox.setAllowNull(!inValidateMode);

        // set the max number of rows that will fit onscreen
        JComboBoxUtil.setupComboBoxMaxRows(inComboBox);

        inComboBox.setSelectedIndex(-1);
    }

    /**
     * Grabs a subset of the possible KeyEvent constants and puts them into a
     * hash for fast lookups later. These lookups are used to enable bundles to
     * specify keyboard shortcuts on a per-locale basis.
     */
    private void initStringsToVTCodes() {
        Field[] fields = KeyEvent.class
                .getFields();

        for (Field field : fields) {
            String name = field.getName();

            if (name.startsWith("VK")) {
                int code = 0;
                try {
                    code = field.getInt(null);
                } catch (IllegalAccessException | IllegalArgumentException e) {
                    // exceptions make me throw up...
                }

                String key = name.substring(3);

                // log.debug("VTCode[{}]:'{}'", key, code);
                stringsToVTCodes.put(key, code);
            }
        }
    }

    /**
     * Set up the Option menu.
     *
     * @param menuBar to add the option menu to
     * @return option menu that was added
     */
    private JMenu setupOptionMenu(@Nonnull JMenuBar menuBar) {
        assert menuBar != null;
        
        JMenu optionMenu = new JMenu(Bundle.getMessage("MenuOptions"));

        optionMenu.setMnemonic(stringsToVTCodes.get(Bundle.getMessage("OptionsMnemonic")));
        menuBar.add(optionMenu);

        //
        //  edit mode
        //
        editModeCheckBoxMenuItem = new JCheckBoxMenuItem(Bundle.getMessage("EditMode"));
        optionMenu.add(editModeCheckBoxMenuItem);
        editModeCheckBoxMenuItem.setMnemonic(stringsToVTCodes.get(Bundle.getMessage("EditModeMnemonic")));
        int primary_modifier = Toolkit.getDefaultToolkit().getMenuShortcutKeyMask();
        editModeCheckBoxMenuItem.setAccelerator(KeyStroke.getKeyStroke(
                stringsToVTCodes.get(Bundle.getMessage("EditModeAccelerator")), primary_modifier));
        editModeCheckBoxMenuItem.addActionListener((ActionEvent event) -> {
            setAllEditable(editModeCheckBoxMenuItem.isSelected());

            // show/hide the help bar
            if (toolBarSide.equals(ToolBarSide.eFLOAT)) {
                if (floatEditHelpPanel != null) {
                    floatEditHelpPanel.setVisible(isEditable() && getShowHelpBar());
                }
            } else {
                helpBarPanel.setVisible(isEditable() && getShowHelpBar());
            }

            if (isEditable()) {
                setAllShowToolTip(tooltipsInEditMode);

                // redo using the "Extra" color to highlight the selected block
                if (highlightSelectedBlockFlag) {
                    if (!highlightBlockInComboBox(leToolBarPanel.blockIDComboBox)) {
                        highlightBlockInComboBox(leToolBarPanel.blockContentsComboBox);
                    }
                }
            } else {
                setAllShowToolTip(tooltipsWithoutEditMode);

                // undo using the "Extra" color to highlight the selected block
                if (highlightSelectedBlockFlag) {
                    highlightBlock(null);
                }
            }
            awaitingIconChange = false;
        });
        editModeCheckBoxMenuItem.setSelected(isEditable());

        //
        // toolbar
        //
        JMenu toolBarMenu = new JMenu(Bundle.getMessage("ToolBar")); // used for ToolBar SubMenu
        optionMenu.add(toolBarMenu);

        JMenu toolBarSideMenu = new JMenu(Bundle.getMessage("ToolBarSide"));
        ButtonGroup toolBarSideGroup = new ButtonGroup();

        //
        // create toolbar side menu items: (top, left, bottom, right)
        //
        toolBarSideTopButton = new JRadioButtonMenuItem(Bundle.getMessage("ToolBarSideTop"));
        toolBarSideTopButton.addActionListener((ActionEvent event) -> setToolBarSide(ToolBarSide.eTOP));
        toolBarSideTopButton.setSelected(toolBarSide.equals(ToolBarSide.eTOP));
        toolBarSideMenu.add(toolBarSideTopButton);
        toolBarSideGroup.add(toolBarSideTopButton);

        toolBarSideLeftButton = new JRadioButtonMenuItem(Bundle.getMessage("ToolBarSideLeft"));
        toolBarSideLeftButton.addActionListener((ActionEvent event) -> setToolBarSide(ToolBarSide.eLEFT));
        toolBarSideLeftButton.setSelected(toolBarSide.equals(ToolBarSide.eLEFT));
        toolBarSideMenu.add(toolBarSideLeftButton);
        toolBarSideGroup.add(toolBarSideLeftButton);

        toolBarSideBottomButton = new JRadioButtonMenuItem(Bundle.getMessage("ToolBarSideBottom"));
        toolBarSideBottomButton.addActionListener((ActionEvent event) -> setToolBarSide(ToolBarSide.eBOTTOM));
        toolBarSideBottomButton.setSelected(toolBarSide.equals(ToolBarSide.eBOTTOM));
        toolBarSideMenu.add(toolBarSideBottomButton);
        toolBarSideGroup.add(toolBarSideBottomButton);

        toolBarSideRightButton = new JRadioButtonMenuItem(Bundle.getMessage("ToolBarSideRight"));
        toolBarSideRightButton.addActionListener((ActionEvent event) -> setToolBarSide(ToolBarSide.eRIGHT));
        toolBarSideRightButton.setSelected(toolBarSide.equals(ToolBarSide.eRIGHT));
        toolBarSideMenu.add(toolBarSideRightButton);
        toolBarSideGroup.add(toolBarSideRightButton);

        toolBarSideFloatButton = new JRadioButtonMenuItem(Bundle.getMessage("ToolBarSideFloat"));
        toolBarSideFloatButton.addActionListener((ActionEvent event) -> setToolBarSide(ToolBarSide.eFLOAT));
        toolBarSideFloatButton.setSelected(toolBarSide.equals(ToolBarSide.eFLOAT));
        toolBarSideMenu.add(toolBarSideFloatButton);
        toolBarSideGroup.add(toolBarSideFloatButton);

        toolBarMenu.add(toolBarSideMenu);

        //
        // toolbar wide menu
        //
        toolBarMenu.add(wideToolBarCheckBoxMenuItem);
        wideToolBarCheckBoxMenuItem.addActionListener((ActionEvent event) -> setToolBarWide(wideToolBarCheckBoxMenuItem.isSelected()));
        wideToolBarCheckBoxMenuItem.setSelected(leToolBarPanel.toolBarIsWide);
        wideToolBarCheckBoxMenuItem.setEnabled(toolBarSide.equals(ToolBarSide.eTOP) || toolBarSide.equals(ToolBarSide.eBOTTOM));

        //
        // Scroll Bars
        //
        scrollMenu = new JMenu(Bundle.getMessage("ComboBoxScrollable")); // used for ScrollBarsSubMenu
        optionMenu.add(scrollMenu);
        ButtonGroup scrollGroup = new ButtonGroup();
        scrollBothMenuItem = new JRadioButtonMenuItem(Bundle.getMessage("ScrollBoth"));
        scrollGroup.add(scrollBothMenuItem);
        scrollMenu.add(scrollBothMenuItem);
        scrollBothMenuItem.setSelected(_scrollState == Editor.SCROLL_BOTH);
        scrollBothMenuItem.addActionListener((ActionEvent event) -> {
            _scrollState = Editor.SCROLL_BOTH;
            setScroll(_scrollState);
            redrawPanel();
        });
        scrollNoneMenuItem = new JRadioButtonMenuItem(Bundle.getMessage("ScrollNone"));
        scrollGroup.add(scrollNoneMenuItem);
        scrollMenu.add(scrollNoneMenuItem);
        scrollNoneMenuItem.setSelected(_scrollState == Editor.SCROLL_NONE);
        scrollNoneMenuItem.addActionListener((ActionEvent event) -> {
            _scrollState = Editor.SCROLL_NONE;
            setScroll(_scrollState);
            redrawPanel();
        });
        scrollHorizontalMenuItem = new JRadioButtonMenuItem(Bundle.getMessage("ScrollHorizontal"));
        scrollGroup.add(scrollHorizontalMenuItem);
        scrollMenu.add(scrollHorizontalMenuItem);
        scrollHorizontalMenuItem.setSelected(_scrollState == Editor.SCROLL_HORIZONTAL);
        scrollHorizontalMenuItem.addActionListener((ActionEvent event) -> {
            _scrollState = Editor.SCROLL_HORIZONTAL;
            setScroll(_scrollState);
            redrawPanel();
        });
        scrollVerticalMenuItem = new JRadioButtonMenuItem(Bundle.getMessage("ScrollVertical"));
        scrollGroup.add(scrollVerticalMenuItem);
        scrollMenu.add(scrollVerticalMenuItem);
        scrollVerticalMenuItem.setSelected(_scrollState == Editor.SCROLL_VERTICAL);
        scrollVerticalMenuItem.addActionListener((ActionEvent event) -> {
            _scrollState = Editor.SCROLL_VERTICAL;
            setScroll(_scrollState);
            redrawPanel();
        });

        //
        // Tooltips
        //
        tooltipMenu = new JMenu(Bundle.getMessage("TooltipSubMenu"));
        optionMenu.add(tooltipMenu);
        ButtonGroup tooltipGroup = new ButtonGroup();
        tooltipNoneMenuItem = new JRadioButtonMenuItem(Bundle.getMessage("TooltipNone"));
        tooltipGroup.add(tooltipNoneMenuItem);
        tooltipMenu.add(tooltipNoneMenuItem);
        tooltipNoneMenuItem.setSelected((!tooltipsInEditMode) && (!tooltipsWithoutEditMode));
        tooltipNoneMenuItem.addActionListener((ActionEvent event) -> {
            tooltipsInEditMode = false;
            tooltipsWithoutEditMode = false;
            setAllShowToolTip(false);
        });
        tooltipAlwaysMenuItem = new JRadioButtonMenuItem(Bundle.getMessage("TooltipAlways"));
        tooltipGroup.add(tooltipAlwaysMenuItem);
        tooltipMenu.add(tooltipAlwaysMenuItem);
        tooltipAlwaysMenuItem.setSelected((tooltipsInEditMode) && (tooltipsWithoutEditMode));
        tooltipAlwaysMenuItem.addActionListener((ActionEvent event) -> {
            tooltipsInEditMode = true;
            tooltipsWithoutEditMode = true;
            setAllShowToolTip(true);
        });
        tooltipInEditMenuItem = new JRadioButtonMenuItem(Bundle.getMessage("TooltipEdit"));
        tooltipGroup.add(tooltipInEditMenuItem);
        tooltipMenu.add(tooltipInEditMenuItem);
        tooltipInEditMenuItem.setSelected((tooltipsInEditMode) && (!tooltipsWithoutEditMode));
        tooltipInEditMenuItem.addActionListener((ActionEvent event) -> {
            tooltipsInEditMode = true;
            tooltipsWithoutEditMode = false;
            setAllShowToolTip(isEditable());
        });
        tooltipNotInEditMenuItem = new JRadioButtonMenuItem(Bundle.getMessage("TooltipNotEdit"));
        tooltipGroup.add(tooltipNotInEditMenuItem);
        tooltipMenu.add(tooltipNotInEditMenuItem);
        tooltipNotInEditMenuItem.setSelected((!tooltipsInEditMode) && (tooltipsWithoutEditMode));
        tooltipNotInEditMenuItem.addActionListener((ActionEvent event) -> {
            tooltipsInEditMode = false;
            tooltipsWithoutEditMode = true;
            setAllShowToolTip(!isEditable());
        });

        //
        // show edit help
        //
        showHelpCheckBoxMenuItem = new JCheckBoxMenuItem(Bundle.getMessage("ShowEditHelp"));
        optionMenu.add(showHelpCheckBoxMenuItem);
        showHelpCheckBoxMenuItem.addActionListener((ActionEvent event) -> {
            boolean newShowHelpBar = showHelpCheckBoxMenuItem.isSelected();
            setShowHelpBar(newShowHelpBar);
        });
        showHelpCheckBoxMenuItem.setSelected(getShowHelpBar());

        //
        // Allow Repositioning
        //
        positionableCheckBoxMenuItem = new JCheckBoxMenuItem(Bundle.getMessage("AllowRepositioning"));
        optionMenu.add(positionableCheckBoxMenuItem);
        positionableCheckBoxMenuItem.addActionListener((ActionEvent event) -> setAllPositionable(positionableCheckBoxMenuItem.isSelected()));
        positionableCheckBoxMenuItem.setSelected(allPositionable());

        //
        // Allow Layout Control
        //
        controlCheckBoxMenuItem = new JCheckBoxMenuItem(Bundle.getMessage("AllowLayoutControl"));
        optionMenu.add(controlCheckBoxMenuItem);
        controlCheckBoxMenuItem.addActionListener((ActionEvent event) -> {
            setAllControlling(controlCheckBoxMenuItem.isSelected());
            redrawPanel();
        });
        controlCheckBoxMenuItem.setSelected(allControlling());

        //
        // use direct turnout control
        //
        useDirectTurnoutControlCheckBoxMenuItem = new JCheckBoxMenuItem(Bundle.getMessage("UseDirectTurnoutControl")); // NOI18N
        optionMenu.add(useDirectTurnoutControlCheckBoxMenuItem);
        useDirectTurnoutControlCheckBoxMenuItem.addActionListener((ActionEvent event) -> setDirectTurnoutControl(useDirectTurnoutControlCheckBoxMenuItem.isSelected()));
        useDirectTurnoutControlCheckBoxMenuItem.setSelected(useDirectTurnoutControl);

        //
        // antialiasing
        //
        antialiasingOnCheckBoxMenuItem = new JCheckBoxMenuItem(Bundle.getMessage("AntialiasingOn"));
        optionMenu.add(antialiasingOnCheckBoxMenuItem);
        antialiasingOnCheckBoxMenuItem.addActionListener((ActionEvent event) -> {
            antialiasingOn = antialiasingOnCheckBoxMenuItem.isSelected();
            redrawPanel();
        });
        antialiasingOnCheckBoxMenuItem.setSelected(antialiasingOn);

        //
        // edit title
        //
        optionMenu.addSeparator();
        JMenuItem titleItem = new JMenuItem(Bundle.getMessage("EditTitle") + "...");
        optionMenu.add(titleItem);
        titleItem.addActionListener((ActionEvent event) -> {
            // prompt for name
            String newName = (String) JOptionPane.showInputDialog(getTargetFrame(),
                    Bundle.getMessage("MakeLabel", Bundle.getMessage("EnterTitle")),
                    Bundle.getMessage("EditTitleMessageTitle"),
                    JOptionPane.PLAIN_MESSAGE, null, null, getLayoutName());

            if (newName != null) {
                if (!newName.equals(getLayoutName())) {
                    if (InstanceManager.getDefault(EditorManager.class).contains(newName)) {
                        JOptionPane.showMessageDialog(
                                null, Bundle.getMessage("CanNotRename"), Bundle.getMessage("PanelExist"),
                                JOptionPane.ERROR_MESSAGE);
                    } else {
                        setTitle(newName);
                        setLayoutName(newName);
                        getLayoutTrackDrawingOptions().setName(newName);
                        setDirty();

                        if (toolBarSide.equals(ToolBarSide.eFLOAT) && isEditable()) {
                            // Rebuild the toolbox after a name change.
                            deletefloatingEditToolBoxFrame();
                            createfloatingEditToolBoxFrame();
                            createFloatingHelpPanel();
                        }
                    }
                }
            }
        });

        //
        // set background color
        //
        JMenuItem backgroundColorMenuItem = new JMenuItem(Bundle.getMessage("SetBackgroundColor", "..."));
        optionMenu.add(backgroundColorMenuItem);
        backgroundColorMenuItem.addActionListener((ActionEvent event) -> {
            Color desiredColor = JmriColorChooser.showDialog(this,
                    Bundle.getMessage("SetBackgroundColor", ""),
                    defaultBackgroundColor);
            if (desiredColor != null && !defaultBackgroundColor.equals(desiredColor)) {
                defaultBackgroundColor = desiredColor;
                setBackgroundColor(desiredColor);
                setDirty();
                redrawPanel();
            }
        });

        //
        // set default text color
        //
        JMenuItem textColorMenuItem = new JMenuItem(Bundle.getMessage("DefaultTextColor", "..."));
        optionMenu.add(textColorMenuItem);
        textColorMenuItem.addActionListener((ActionEvent event) -> {
            Color desiredColor = JmriColorChooser.showDialog(this,
                    Bundle.getMessage("DefaultTextColor", ""),
                    defaultTextColor);
            if (desiredColor != null && !defaultTextColor.equals(desiredColor)) {
                setDefaultTextColor(desiredColor);
                setDirty();
                redrawPanel();
            }
        });

        if (editorUseOldLocSize) {
            //
            //  save location and size
            //
            JMenuItem locationItem = new JMenuItem(Bundle.getMessage("SetLocation"));
            optionMenu.add(locationItem);
            locationItem.addActionListener((ActionEvent event) -> {
                setCurrentPositionAndSize();
                log.debug("Bounds:{}, {}, {}, {}, {}, {}", gContext.getUpperLeftX(), gContext.getUpperLeftY(), gContext.getWindowWidth(), gContext.getWindowHeight(), gContext.getLayoutWidth(), gContext.getLayoutHeight());
            });
        }

        //
        // Add Options
        //
        JMenu optionsAddMenu = new JMenu(Bundle.getMessage("AddMenuTitle"));
        optionMenu.add(optionsAddMenu);

        // add background image
        JMenuItem backgroundItem = new JMenuItem(Bundle.getMessage("AddBackground") + "...");
        optionsAddMenu.add(backgroundItem);
        backgroundItem.addActionListener((ActionEvent event) -> {
            addBackground();
            // note: panel resized in addBackground
            setDirty();
            redrawPanel();
        });

        // add fast clock
        JMenuItem clockItem = new JMenuItem(Bundle.getMessage("AddItem", Bundle.getMessage("FastClock")));
        optionsAddMenu.add(clockItem);
        clockItem.addActionListener((ActionEvent event) -> {
            AnalogClock2Display c = addClock();
            unionToPanelBounds(c.getBounds());
            setDirty();
            redrawPanel();
        });

        // add turntable
        JMenuItem turntableItem = new JMenuItem(Bundle.getMessage("AddTurntable"));
        optionsAddMenu.add(turntableItem);
        turntableItem.addActionListener((ActionEvent event) -> {
            Point2D pt = windowCenter();
            if (selectionActive) {
                pt = MathUtil.midPoint(getSelectionRect());
            }
            addTurntable(pt);
            // note: panel resized in addTurntable
            setDirty();
            redrawPanel();
        });

        // add reporter
        JMenuItem reporterItem = new JMenuItem(Bundle.getMessage("AddReporter") + "...");
        optionsAddMenu.add(reporterItem);
        reporterItem.addActionListener((ActionEvent event) -> {
            Point2D pt = windowCenter();
            if (selectionActive) {
                pt = MathUtil.midPoint(getSelectionRect());
            }
            EnterReporterDialog d = new EnterReporterDialog(this);
            d.enterReporter((int) pt.getX(), (int) pt.getY());
            // note: panel resized in enterReporter
            setDirty();
            redrawPanel();
        });

        //
        // grid menu
        //
        JMenu gridMenu = new JMenu(Bundle.getMessage("GridMenuTitle")); // used for Grid SubMenu
        optionMenu.add(gridMenu);

        // show grid
        showGridCheckBoxMenuItem = new JCheckBoxMenuItem(Bundle.getMessage("ShowEditGrid"));
        showGridCheckBoxMenuItem.setAccelerator(KeyStroke.getKeyStroke(stringsToVTCodes.get(
                Bundle.getMessage("ShowEditGridAccelerator")), primary_modifier));
        gridMenu.add(showGridCheckBoxMenuItem);
        showGridCheckBoxMenuItem.addActionListener((ActionEvent event) -> {
            drawGrid = showGridCheckBoxMenuItem.isSelected();
            redrawPanel();
        });
        showGridCheckBoxMenuItem.setSelected(getDrawGrid());

        // snap to grid on add
        snapToGridOnAddCheckBoxMenuItem = new JCheckBoxMenuItem(Bundle.getMessage("SnapToGridOnAdd"));
        snapToGridOnAddCheckBoxMenuItem.setAccelerator(KeyStroke.getKeyStroke(stringsToVTCodes.get(
                Bundle.getMessage("SnapToGridOnAddAccelerator")),
                primary_modifier | ActionEvent.SHIFT_MASK));
        gridMenu.add(snapToGridOnAddCheckBoxMenuItem);
        snapToGridOnAddCheckBoxMenuItem.addActionListener((ActionEvent event) -> {
            snapToGridOnAdd = snapToGridOnAddCheckBoxMenuItem.isSelected();
            redrawPanel();
        });
        snapToGridOnAddCheckBoxMenuItem.setSelected(snapToGridOnAdd);

        // snap to grid on move
        snapToGridOnMoveCheckBoxMenuItem = new JCheckBoxMenuItem(Bundle.getMessage("SnapToGridOnMove"));
        snapToGridOnMoveCheckBoxMenuItem.setAccelerator(KeyStroke.getKeyStroke(stringsToVTCodes.get(
                Bundle.getMessage("SnapToGridOnMoveAccelerator")),
                primary_modifier | ActionEvent.SHIFT_MASK));
        gridMenu.add(snapToGridOnMoveCheckBoxMenuItem);
        snapToGridOnMoveCheckBoxMenuItem.addActionListener((ActionEvent event) -> {
            snapToGridOnMove = snapToGridOnMoveCheckBoxMenuItem.isSelected();
            redrawPanel();
        });
        snapToGridOnMoveCheckBoxMenuItem.setSelected(snapToGridOnMove);

        // specify grid square size
        JMenuItem gridSizeItem = new JMenuItem(Bundle.getMessage("SetGridSizes") + "...");
        gridMenu.add(gridSizeItem);
        gridSizeItem.addActionListener((ActionEvent event) -> {
            EnterGridSizesDialog d = new EnterGridSizesDialog(this);
            d.enterGridSizes();
        });

        //
        // track menu
        //
        JMenu trackMenu = new JMenu(Bundle.getMessage("TrackMenuTitle"));
        optionMenu.add(trackMenu);

        // set track drawing options menu item
        JMenuItem jmi = new JMenuItem(Bundle.getMessage("SetTrackDrawingOptions"));
        trackMenu.add(jmi);
        jmi.setToolTipText(Bundle.getMessage("SetTrackDrawingOptionsToolTip"));
        jmi.addActionListener((ActionEvent event) -> {
            LayoutTrackDrawingOptionsDialog ltdod
                    = new LayoutTrackDrawingOptionsDialog(
                            this, true, getLayoutTrackDrawingOptions());
            ltdod.setVisible(true);
        });

        // track colors item menu item
        JMenu trkColourMenu = new JMenu(Bundle.getMessage("TrackColorSubMenu"));
        trackMenu.add(trkColourMenu);

        JMenuItem trackColorMenuItem = new JMenuItem(Bundle.getMessage("DefaultTrackColor"));
        trkColourMenu.add(trackColorMenuItem);
        trackColorMenuItem.addActionListener((ActionEvent event) -> {
            Color desiredColor = JmriColorChooser.showDialog(this,
                    Bundle.getMessage("DefaultTrackColor"),
                    defaultTrackColor);
            if (desiredColor != null && !defaultTrackColor.equals(desiredColor)) {
                setDefaultTrackColor(desiredColor);
                setDirty();
                redrawPanel();
            }
        });

        JMenuItem trackOccupiedColorMenuItem = new JMenuItem(Bundle.getMessage("DefaultOccupiedTrackColor"));
        trkColourMenu.add(trackOccupiedColorMenuItem);
        trackOccupiedColorMenuItem.addActionListener((ActionEvent event) -> {
            Color desiredColor = JmriColorChooser.showDialog(this,
                    Bundle.getMessage("DefaultOccupiedTrackColor"),
                    defaultOccupiedTrackColor);
            if (desiredColor != null && !defaultOccupiedTrackColor.equals(desiredColor)) {
                setDefaultOccupiedTrackColor(desiredColor);
                setDirty();
                redrawPanel();
            }
        });

        JMenuItem trackAlternativeColorMenuItem = new JMenuItem(Bundle.getMessage("DefaultAlternativeTrackColor"));
        trkColourMenu.add(trackAlternativeColorMenuItem);
        trackAlternativeColorMenuItem.addActionListener((ActionEvent event) -> {
            Color desiredColor = JmriColorChooser.showDialog(this,
                    Bundle.getMessage("DefaultAlternativeTrackColor"),
                    defaultAlternativeTrackColor);
            if (desiredColor != null && !defaultAlternativeTrackColor.equals(desiredColor)) {
                setDefaultAlternativeTrackColor(desiredColor);
                setDirty();
                redrawPanel();
            }
        });

        // Set All Tracks To Default Colors
        JMenuItem setAllTracksToDefaultColorsMenuItem = new JMenuItem(Bundle.getMessage("SetAllTracksToDefaultColors"));
        trkColourMenu.add(setAllTracksToDefaultColorsMenuItem);
        setAllTracksToDefaultColorsMenuItem.addActionListener((ActionEvent event) -> {
            if (setAllTracksToDefaultColors() > 0) {
                setDirty();
                redrawPanel();
            }
        });

        // Automatically Assign Blocks to Track
        autoAssignBlocksCheckBoxMenuItem = new JCheckBoxMenuItem(Bundle.getMessage("AutoAssignBlock"));
        trackMenu.add(autoAssignBlocksCheckBoxMenuItem);
        autoAssignBlocksCheckBoxMenuItem.addActionListener((ActionEvent event) -> autoAssignBlocks = autoAssignBlocksCheckBoxMenuItem.isSelected());
        autoAssignBlocksCheckBoxMenuItem.setSelected(autoAssignBlocks);

        // add hideTrackSegmentConstructionLines menu item
        hideTrackSegmentConstructionLinesCheckBoxMenuItem = new JCheckBoxMenuItem(Bundle.getMessage("HideTrackConLines"));
        trackMenu.add(hideTrackSegmentConstructionLinesCheckBoxMenuItem);
        hideTrackSegmentConstructionLinesCheckBoxMenuItem.addActionListener((ActionEvent event) -> {
            int show = TrackSegment.SHOWCON;

            if (hideTrackSegmentConstructionLinesCheckBoxMenuItem.isSelected()) {
                show = TrackSegment.HIDECONALL;
            }

            for (TrackSegment ts : getTrackSegments()) {
                ts.hideConstructionLines(show);
            }
            redrawPanel();
        });
        hideTrackSegmentConstructionLinesCheckBoxMenuItem.setSelected(autoAssignBlocks);

        //
        // add turnout options submenu
        //
        JMenu turnoutOptionsMenu = new JMenu(Bundle.getMessage("TurnoutOptions"));
        optionMenu.add(turnoutOptionsMenu);

        // animation item
        animationCheckBoxMenuItem = new JCheckBoxMenuItem(Bundle.getMessage("AllowTurnoutAnimation"));
        turnoutOptionsMenu.add(animationCheckBoxMenuItem);
        animationCheckBoxMenuItem.addActionListener((ActionEvent event) -> {
            boolean mode = animationCheckBoxMenuItem.isSelected();
            setTurnoutAnimation(mode);
        });
        animationCheckBoxMenuItem.setSelected(true);

        // circle on Turnouts
        turnoutCirclesOnCheckBoxMenuItem = new JCheckBoxMenuItem(Bundle.getMessage("TurnoutCirclesOn"));
        turnoutOptionsMenu.add(turnoutCirclesOnCheckBoxMenuItem);
        turnoutCirclesOnCheckBoxMenuItem.addActionListener((ActionEvent event) -> {
            turnoutCirclesWithoutEditMode = turnoutCirclesOnCheckBoxMenuItem.isSelected();
            redrawPanel();
        });
        turnoutCirclesOnCheckBoxMenuItem.setSelected(turnoutCirclesWithoutEditMode);

        // select turnout circle color
        JMenuItem turnoutCircleColorMenuItem = new JMenuItem(Bundle.getMessage("TurnoutCircleColor"));
        turnoutCircleColorMenuItem.addActionListener((ActionEvent event) -> {
            Color desiredColor = JmriColorChooser.showDialog(this,
                    Bundle.getMessage("TurnoutCircleColor"),
                    turnoutCircleColor);
            if (desiredColor != null && !turnoutCircleColor.equals(desiredColor)) {
                setTurnoutCircleColor(desiredColor);
                setDirty();
                redrawPanel();
            }
        });
        turnoutOptionsMenu.add(turnoutCircleColorMenuItem);

        // select turnout circle thrown color
        JMenuItem turnoutCircleThrownColorMenuItem = new JMenuItem(Bundle.getMessage("TurnoutCircleThrownColor"));
        turnoutCircleThrownColorMenuItem.addActionListener((ActionEvent event) -> {
            Color desiredColor = JmriColorChooser.showDialog(this,
                    Bundle.getMessage("TurnoutCircleThrownColor"),
                    turnoutCircleThrownColor);
            if (desiredColor != null && !turnoutCircleThrownColor.equals(desiredColor)) {
                setTurnoutCircleThrownColor(desiredColor);
                setDirty();
                redrawPanel();
            }
        });
        turnoutOptionsMenu.add(turnoutCircleThrownColorMenuItem);

        turnoutFillControlCirclesCheckBoxMenuItem = new JCheckBoxMenuItem(Bundle.getMessage("TurnoutFillControlCircles"));
        turnoutOptionsMenu.add(turnoutFillControlCirclesCheckBoxMenuItem);
        turnoutFillControlCirclesCheckBoxMenuItem.addActionListener((ActionEvent event) -> {
            turnoutFillControlCircles = turnoutFillControlCirclesCheckBoxMenuItem.isSelected();
            redrawPanel();
        });
        turnoutFillControlCirclesCheckBoxMenuItem.setSelected(turnoutFillControlCircles);

        // select turnout circle size
        JMenu turnoutCircleSizeMenu = new JMenu(Bundle.getMessage("TurnoutCircleSize"));
        turnoutCircleSizeButtonGroup = new ButtonGroup();
        addTurnoutCircleSizeMenuEntry(turnoutCircleSizeMenu, "1", 1);
        addTurnoutCircleSizeMenuEntry(turnoutCircleSizeMenu, "2", 2);
        addTurnoutCircleSizeMenuEntry(turnoutCircleSizeMenu, "3", 3);
        addTurnoutCircleSizeMenuEntry(turnoutCircleSizeMenu, "4", 4);
        addTurnoutCircleSizeMenuEntry(turnoutCircleSizeMenu, "5", 5);
        addTurnoutCircleSizeMenuEntry(turnoutCircleSizeMenu, "6", 6);
        addTurnoutCircleSizeMenuEntry(turnoutCircleSizeMenu, "7", 7);
        addTurnoutCircleSizeMenuEntry(turnoutCircleSizeMenu, "8", 8);
        addTurnoutCircleSizeMenuEntry(turnoutCircleSizeMenu, "9", 9);
        addTurnoutCircleSizeMenuEntry(turnoutCircleSizeMenu, "10", 10);
        turnoutOptionsMenu.add(turnoutCircleSizeMenu);

        // add "enable drawing of unselected leg " menu item (helps when diverging angle is small)
        turnoutDrawUnselectedLegCheckBoxMenuItem = new JCheckBoxMenuItem(Bundle.getMessage("TurnoutDrawUnselectedLeg"));
        turnoutOptionsMenu.add(turnoutDrawUnselectedLegCheckBoxMenuItem);
        turnoutDrawUnselectedLegCheckBoxMenuItem.addActionListener((ActionEvent event) -> {
            turnoutDrawUnselectedLeg = turnoutDrawUnselectedLegCheckBoxMenuItem.isSelected();
            redrawPanel();
        });
        turnoutDrawUnselectedLegCheckBoxMenuItem.setSelected(turnoutDrawUnselectedLeg);

        return optionMenu;
    }

    /*============================================*\
    |* LayoutTrackDrawingOptions accessor methods *|
    \*============================================*/
    private  LayoutTrackDrawingOptions layoutTrackDrawingOptions = null;

    /**
     *
     * Getter Layout Track Drawing Options. since 4.15.6 split variable
     * defaultTrackColor and mainlineTrackColor/sidelineTrackColor <br>
     * blockDefaultColor, blockOccupiedColor and blockAlternativeColor added to
     * LayoutTrackDrawingOptions <br>
     *
     * @return LayoutTrackDrawingOptions object
     */
    @Nonnull
    public LayoutTrackDrawingOptions getLayoutTrackDrawingOptions() {
        if (layoutTrackDrawingOptions == null) {
            layoutTrackDrawingOptions = new LayoutTrackDrawingOptions(getLayoutName());
            // integrate LayoutEditor drawing options with previous drawing options
            layoutTrackDrawingOptions.setMainBlockLineWidth(gContext.getMainlineTrackWidth());
            layoutTrackDrawingOptions.setSideBlockLineWidth(gContext.getSidelineTrackWidth());
            layoutTrackDrawingOptions.setMainRailWidth(gContext.getMainlineTrackWidth());
            layoutTrackDrawingOptions.setSideRailWidth(gContext.getSidelineTrackWidth());
            layoutTrackDrawingOptions.setMainRailColor(mainlineTrackColor);
            layoutTrackDrawingOptions.setSideRailColor(sidelineTrackColor);
            layoutTrackDrawingOptions.setBlockDefaultColor(defaultTrackColor);
            layoutTrackDrawingOptions.setBlockOccupiedColor(defaultOccupiedTrackColor);
            layoutTrackDrawingOptions.setBlockAlternativeColor(defaultAlternativeTrackColor);
        }
        return layoutTrackDrawingOptions;
    }

    /**
     * since 4.15.6 split variable defaultTrackColor and
     * mainlineTrackColor/sidelineTrackColor
     *
     * @param ltdo LayoutTrackDrawingOptions object
     */
    public void setLayoutTrackDrawingOptions(LayoutTrackDrawingOptions ltdo) {
        layoutTrackDrawingOptions = ltdo;

        // integrate LayoutEditor drawing options with previous drawing options
        gContext.setMainlineTrackWidth( layoutTrackDrawingOptions.getMainBlockLineWidth() );
        gContext.setSidelineTrackWidth( layoutTrackDrawingOptions.getSideBlockLineWidth() );
        mainlineTrackColor = layoutTrackDrawingOptions.getMainRailColor();
        sidelineTrackColor = layoutTrackDrawingOptions.getSideRailColor();
        redrawPanel();
    }

    private JCheckBoxMenuItem skipTurnoutCheckBoxMenuItem = null;
    private AddEntryExitPairAction addEntryExitPairAction = null;

    /**
     * setup the Layout Editor Tools menu
     *
     * @param menuBar the menu bar to add the Tools menu to
     */
    private void setupToolsMenu(@Nonnull JMenuBar menuBar) {
        JMenu toolsMenu = new JMenu(Bundle.getMessage("MenuTools"));

        toolsMenu.setMnemonic(stringsToVTCodes.get(Bundle.getMessage("MenuToolsMnemonic")));
        menuBar.add(toolsMenu);

        // setup checks menu
        getLEChecks().setupChecksMenu(toolsMenu);

        // assign blocks to selection
        assignBlockToSelectionMenuItem.setToolTipText(Bundle.getMessage("AssignBlockToSelectionToolTip"));
        toolsMenu.add(assignBlockToSelectionMenuItem);
        assignBlockToSelectionMenuItem.addActionListener((ActionEvent event) -> {
            // bring up scale track diagram dialog
            assignBlockToSelection();
        });
        assignBlockToSelectionMenuItem.setEnabled(_layoutTrackSelection.size() > 0);

        // scale track diagram
        JMenuItem jmi = new JMenuItem(Bundle.getMessage("ScaleTrackDiagram") + "...");
        jmi.setToolTipText(Bundle.getMessage("ScaleTrackDiagramToolTip"));
        toolsMenu.add(jmi);
        jmi.addActionListener((ActionEvent event) -> {
            // bring up scale track diagram dialog
            ScaleTrackDiagramDialog d = new ScaleTrackDiagramDialog(this);
            d.scaleTrackDiagram();
        });

        // translate selection
        jmi = new JMenuItem(Bundle.getMessage("TranslateSelection") + "...");
        jmi.setToolTipText(Bundle.getMessage("TranslateSelectionToolTip"));
        toolsMenu.add(jmi);
        jmi.addActionListener((ActionEvent event) -> {
            // bring up translate selection dialog
            if (!selectionActive || (selectionWidth == 0.0) || (selectionHeight == 0.0)) {
                // no selection has been made - nothing to move
                JOptionPane.showMessageDialog(this, Bundle.getMessage("Error12"),
                        Bundle.getMessage("ErrorTitle"), JOptionPane.ERROR_MESSAGE);
            } else {
                // bring up move selection dialog
                MoveSelectionDialog d = new MoveSelectionDialog(this);
                d.moveSelection();
            }
        });

        // undo translate selection
        undoTranslateSelectionMenuItem.setToolTipText(Bundle.getMessage("UndoTranslateSelectionToolTip"));
        toolsMenu.add(undoTranslateSelectionMenuItem);
        undoTranslateSelectionMenuItem.addActionListener((ActionEvent event) -> {
            // undo previous move selection
            undoMoveSelection();
        });
        undoTranslateSelectionMenuItem.setEnabled(canUndoMoveSelection);

        // rotate selection
        jmi = new JMenuItem(Bundle.getMessage("RotateSelection90MenuItemTitle"));
        jmi.setToolTipText(Bundle.getMessage("RotateSelection90MenuItemToolTip"));
        toolsMenu.add(jmi);
        jmi.addActionListener((ActionEvent event) -> rotateSelection90());

        // rotate entire layout
        jmi = new JMenuItem(Bundle.getMessage("RotateLayout90MenuItemTitle"));
        jmi.setToolTipText(Bundle.getMessage("RotateLayout90MenuItemToolTip"));
        toolsMenu.add(jmi);
        jmi.addActionListener((ActionEvent event) -> rotateLayout90());

        // align layout to grid
        jmi = new JMenuItem(Bundle.getMessage("AlignLayoutToGridMenuItemTitle") + "...");
        jmi.setToolTipText(Bundle.getMessage("AlignLayoutToGridMenuItemToolTip"));
        toolsMenu.add(jmi);
        jmi.addActionListener((ActionEvent event) -> alignLayoutToGrid());

        // align selection to grid
        jmi = new JMenuItem(Bundle.getMessage("AlignSelectionToGridMenuItemTitle") + "...");
        jmi.setToolTipText(Bundle.getMessage("AlignSelectionToGridMenuItemToolTip"));
        toolsMenu.add(jmi);
        jmi.addActionListener((ActionEvent event) -> alignSelectionToGrid());

        // reset turnout size to program defaults
        jmi = new JMenuItem(Bundle.getMessage("ResetTurnoutSize"));
        jmi.setToolTipText(Bundle.getMessage("ResetTurnoutSizeToolTip"));
        toolsMenu.add(jmi);
        jmi.addActionListener((ActionEvent event) -> {
            // undo previous move selection
            resetTurnoutSize();
        });
        toolsMenu.addSeparator();

        // skip turnout
        skipTurnoutCheckBoxMenuItem = new JCheckBoxMenuItem(Bundle.getMessage("SkipInternalTurnout"));
        skipTurnoutCheckBoxMenuItem.setToolTipText(Bundle.getMessage("SkipInternalTurnoutToolTip"));
        toolsMenu.add(skipTurnoutCheckBoxMenuItem);
        skipTurnoutCheckBoxMenuItem.addActionListener((ActionEvent event) -> setIncludedTurnoutSkipped(skipTurnoutCheckBoxMenuItem.isSelected()));
        skipTurnoutCheckBoxMenuItem.setSelected(isIncludedTurnoutSkipped());

        // set signals at turnout
        jmi = new JMenuItem(Bundle.getMessage("SignalsAtTurnout") + "...");
        jmi.setToolTipText(Bundle.getMessage("SignalsAtTurnoutToolTip"));
        toolsMenu.add(jmi);
        jmi.addActionListener((ActionEvent event) -> {
            // bring up signals at turnout tool dialog
            getLETools().setSignalsAtTurnout(leToolBarPanel.signalIconEditor, leToolBarPanel.signalFrame);
        });

        // set signals at block boundary
        jmi = new JMenuItem(Bundle.getMessage("SignalsAtBoundary") + "...");
        jmi.setToolTipText(Bundle.getMessage("SignalsAtBoundaryToolTip"));
        toolsMenu.add(jmi);
        jmi.addActionListener((ActionEvent event) -> {
            // bring up signals at block boundary tool dialog
            getLETools().setSignalsAtBlockBoundary(leToolBarPanel.signalIconEditor, leToolBarPanel.signalFrame);
        });

        // set signals at crossover turnout
        jmi = new JMenuItem(Bundle.getMessage("SignalsAtXoverTurnout") + "...");
        jmi.setToolTipText(Bundle.getMessage("SignalsAtXoverTurnoutToolTip"));
        toolsMenu.add(jmi);
        jmi.addActionListener((ActionEvent event) -> {
            // bring up signals at crossover tool dialog
            getLETools().setSignalsAtXoverTurnout(leToolBarPanel.signalIconEditor, leToolBarPanel.signalFrame);
        });

        // set signals at level crossing
        jmi = new JMenuItem(Bundle.getMessage("SignalsAtLevelXing") + "...");
        jmi.setToolTipText(Bundle.getMessage("SignalsAtLevelXingToolTip"));
        toolsMenu.add(jmi);
        jmi.addActionListener((ActionEvent event) -> {
            // bring up signals at level crossing tool dialog
            getLETools().setSignalsAtLevelXing(leToolBarPanel.signalIconEditor, leToolBarPanel.signalFrame);
        });

        // set signals at throat-to-throat turnouts
        jmi = new JMenuItem(Bundle.getMessage("SignalsAtTToTTurnout") + "...");
        jmi.setToolTipText(Bundle.getMessage("SignalsAtTToTTurnoutToolTip"));
        toolsMenu.add(jmi);
        jmi.addActionListener((ActionEvent event) -> {
            // bring up signals at throat-to-throat turnouts tool dialog
            getLETools().setSignalsAtThroatToThroatTurnouts(leToolBarPanel.signalIconEditor, leToolBarPanel.signalFrame);
        });

        // set signals at 3-way turnout
        jmi = new JMenuItem(Bundle.getMessage("SignalsAt3WayTurnout") + "...");
        jmi.setToolTipText(Bundle.getMessage("SignalsAt3WayTurnoutToolTip"));
        toolsMenu.add(jmi);
        jmi.addActionListener((ActionEvent event) -> {
            // bring up signals at 3-way turnout tool dialog
            getLETools().setSignalsAt3WayTurnout(leToolBarPanel.signalIconEditor, leToolBarPanel.signalFrame);
        });

        jmi = new JMenuItem(Bundle.getMessage("SignalsAtSlip") + "...");
        jmi.setToolTipText(Bundle.getMessage("SignalsAtSlipToolTip"));
        toolsMenu.add(jmi);
        jmi.addActionListener((ActionEvent event) -> {
            // bring up signals at throat-to-throat turnouts tool dialog
            getLETools().setSignalsAtSlip(leToolBarPanel.signalIconEditor, leToolBarPanel.signalFrame);
        });

        jmi = new JMenuItem(Bundle.getMessage("EntryExitTitle") + "...");
        jmi.setToolTipText(Bundle.getMessage("EntryExitToolTip"));
        toolsMenu.add(jmi);
        jmi.addActionListener((ActionEvent event) -> {
            if (addEntryExitPairAction == null) {
                addEntryExitPairAction = new AddEntryExitPairAction("ENTRY EXIT", LayoutEditor.this);
            }
            addEntryExitPairAction.actionPerformed(event);
        });
//        if (true) {   // TODO: disable for production
//            jmi = new JMenuItem("GEORGE");
//            toolsMenu.add(jmi);
//            jmi.addActionListener((ActionEvent event) -> {
//                // do GEORGE stuff here!
//            });
//        }
    }   // setupToolsMenu

    /**
     * get the toolbar side
     *
     * @return the side where to put the tool bar
     */
    public ToolBarSide getToolBarSide() {
        return toolBarSide;
    }

    /**
     * set the tool bar side
     *
     * @param newToolBarSide on which side to put the toolbar
     */
    public void setToolBarSide(ToolBarSide newToolBarSide) {
        // null if edit toolbar is not setup yet...
        if (!newToolBarSide.equals(toolBarSide)) {
            toolBarSide = newToolBarSide;
            InstanceManager.getOptionalDefault(UserPreferencesManager.class).ifPresent((prefsMgr) -> prefsMgr.setProperty(getWindowFrameRef(), "toolBarSide", toolBarSide.getName()));
            toolBarSideTopButton.setSelected(toolBarSide.equals(ToolBarSide.eTOP));
            toolBarSideLeftButton.setSelected(toolBarSide.equals(ToolBarSide.eLEFT));
            toolBarSideBottomButton.setSelected(toolBarSide.equals(ToolBarSide.eBOTTOM));
            toolBarSideRightButton.setSelected(toolBarSide.equals(ToolBarSide.eRIGHT));
            toolBarSideFloatButton.setSelected(toolBarSide.equals(ToolBarSide.eFLOAT));

            setupToolBar(); // re-layout all the toolbar items

            if (toolBarSide.equals(ToolBarSide.eFLOAT)) {
                if (editToolBarContainerPanel != null) {
                    editToolBarContainerPanel.setVisible(false);
                }
                if (floatEditHelpPanel != null) {
                    floatEditHelpPanel.setVisible(isEditable() && getShowHelpBar());
                }
            } else {
                if (floatingEditToolBoxFrame != null) {
                    deletefloatingEditToolBoxFrame();
                }
                editToolBarContainerPanel.setVisible(isEditable());
                if (getShowHelpBar()) {
                    helpBarPanel.setVisible(isEditable());
                    // not sure why... but this is the only way I could
                    // get everything to layout correctly
                    // when the helpbar is visible...
                    boolean editMode = isEditable();
                    setAllEditable(!editMode);
                    setAllEditable(editMode);
                }
            }
            wideToolBarCheckBoxMenuItem.setEnabled(
                    toolBarSide.equals(ToolBarSide.eTOP)
                    || toolBarSide.equals(ToolBarSide.eBOTTOM));
        }
    }   // setToolBarSide

    //
    //
    //
    private void setToolBarWide(boolean newToolBarIsWide) {
        // null if edit toolbar not setup yet...
        if (leToolBarPanel.toolBarIsWide != newToolBarIsWide) {
            leToolBarPanel.toolBarIsWide = newToolBarIsWide;

            wideToolBarCheckBoxMenuItem.setSelected(leToolBarPanel.toolBarIsWide);

            InstanceManager.getOptionalDefault(UserPreferencesManager.class).ifPresent((prefsMgr) -> {
                // Note: since prefs default to false and we want wide to be the default
                // we invert it and save it as thin
                prefsMgr.setSimplePreferenceState(getWindowFrameRef() + ".toolBarThin", !leToolBarPanel.toolBarIsWide);
            });

            setupToolBar(); // re-layout all the toolbar items

            if (getShowHelpBar()) {
                // not sure why, but this is the only way I could
                // get everything to layout correctly
                // when the helpbar is visible...
                boolean editMode = isEditable();
                setAllEditable(!editMode);
                setAllEditable(editMode);
            } else {
                helpBarPanel.setVisible(isEditable() && getShowHelpBar());
            }
        }
    }   // setToolBarWide

    //
    //
    //
    private void setupZoomMenu(@Nonnull JMenuBar menuBar) {
        zoomMenu.setMnemonic(stringsToVTCodes.get(Bundle.getMessage("MenuZoomMnemonic")));
        menuBar.add(zoomMenu);
        ButtonGroup zoomButtonGroup = new ButtonGroup();

        int primary_modifier = Toolkit.getDefaultToolkit().getMenuShortcutKeyMask();

        // add zoom choices to menu
        JMenuItem zoomInItem = new JMenuItem(Bundle.getMessage("ZoomIn"));
        zoomInItem.setMnemonic(stringsToVTCodes.get(Bundle.getMessage("zoomInMnemonic")));
        String zoomInAccelerator = Bundle.getMessage("zoomInAccelerator");
        // log.debug("zoomInAccelerator: " + zoomInAccelerator);
        zoomInItem.setAccelerator(KeyStroke.getKeyStroke(stringsToVTCodes.get(zoomInAccelerator), primary_modifier));
        zoomMenu.add(zoomInItem);
        zoomInItem.addActionListener((ActionEvent event) -> setZoom(getZoom() * 1.1));

        JMenuItem zoomOutItem = new JMenuItem(Bundle.getMessage("ZoomOut"));
        zoomOutItem.setMnemonic(stringsToVTCodes.get(Bundle.getMessage("zoomOutMnemonic")));
        String zoomOutAccelerator = Bundle.getMessage("zoomOutAccelerator");
        // log.debug("zoomOutAccelerator: " + zoomOutAccelerator);
        zoomOutItem.setAccelerator(KeyStroke.getKeyStroke(stringsToVTCodes.get(zoomOutAccelerator), primary_modifier));
        zoomMenu.add(zoomOutItem);
        zoomOutItem.addActionListener((ActionEvent event) -> setZoom(getZoom() / 1.1));

        JMenuItem zoomFitItem = new JMenuItem(Bundle.getMessage("ZoomToFit"));
        zoomMenu.add(zoomFitItem);
        zoomFitItem.addActionListener((ActionEvent event) -> zoomToFit());
        zoomMenu.addSeparator();

        // add zoom choices to menu
        zoomMenu.add(zoom025Item);
        zoom025Item.addActionListener((ActionEvent event) -> setZoom(0.25));
        zoomButtonGroup.add(zoom025Item);

        zoomMenu.add(zoom05Item);
        zoom05Item.addActionListener((ActionEvent event) -> setZoom(0.5));
        zoomButtonGroup.add(zoom05Item);

        zoomMenu.add(zoom075Item);
        zoom075Item.addActionListener((ActionEvent event) -> setZoom(0.75));
        zoomButtonGroup.add(zoom075Item);

        String zoomNoneAccelerator = Bundle.getMessage("zoomNoneAccelerator");
        // log.debug("zoomNoneAccelerator: " + zoomNoneAccelerator);
        noZoomItem.setAccelerator(KeyStroke.getKeyStroke(stringsToVTCodes.get(zoomNoneAccelerator), primary_modifier));

        zoomMenu.add(noZoomItem);
        noZoomItem.addActionListener((ActionEvent event) -> setZoom(1.0));
        zoomButtonGroup.add(noZoomItem);

        zoomMenu.add(zoom15Item);
        zoom15Item.addActionListener((ActionEvent event) -> setZoom(1.5));
        zoomButtonGroup.add(zoom15Item);

        zoomMenu.add(zoom20Item);
        zoom20Item.addActionListener((ActionEvent event) -> setZoom(2.0));
        zoomButtonGroup.add(zoom20Item);

        zoomMenu.add(zoom30Item);
        zoom30Item.addActionListener((ActionEvent event) -> setZoom(3.0));
        zoomButtonGroup.add(zoom30Item);

        zoomMenu.add(zoom40Item);
        zoom40Item.addActionListener((ActionEvent event) -> setZoom(4.0));
        zoomButtonGroup.add(zoom40Item);

        zoomMenu.add(zoom50Item);
        zoom50Item.addActionListener((ActionEvent event) -> setZoom(5.0));
        zoomButtonGroup.add(zoom50Item);

        zoomMenu.add(zoom60Item);
        zoom60Item.addActionListener((ActionEvent event) -> setZoom(6.0));
        zoomButtonGroup.add(zoom60Item);

        zoomMenu.add(zoom70Item);
        zoom70Item.addActionListener((ActionEvent event) -> setZoom(7.0));
        zoomButtonGroup.add(zoom70Item);

        zoomMenu.add(zoom80Item);
        zoom80Item.addActionListener((ActionEvent event) -> setZoom(8.0));
        zoomButtonGroup.add(zoom80Item);

        // note: because this LayoutEditor object was just instantiated its
        // zoom attribute is 1.0; if it's being instantiated from an XML file
        // that has a zoom attribute for this object then setZoom will be
        // called after this method returns and we'll select the appropriate
        // menu item then.
        noZoomItem.setSelected(true);

        // Note: We have to invoke this stuff later because _targetPanel is not setup yet
        SwingUtilities.invokeLater(() -> {
            // get the window specific saved zoom user preference
            InstanceManager.getOptionalDefault(UserPreferencesManager.class).ifPresent((prefsMgr) -> {
                Object zoomProp = prefsMgr.getProperty(getWindowFrameRef(), "zoom");

                log.debug(
                        "{} zoom is {}", getWindowFrameRef(), zoomProp);

                if (zoomProp
                        != null) {
                    setZoom((Double) zoomProp);
                }
            }
            );

            // get the scroll bars from the scroll pane
            JScrollPane scrollPane = getPanelScrollPane();
            if (scrollPane != null) {
                JScrollBar hsb = scrollPane.getHorizontalScrollBar();
                JScrollBar vsb = scrollPane.getVerticalScrollBar();

                // Increase scroll bar unit increments!!!
                vsb.setUnitIncrement(gContext.getGridSize());
                hsb.setUnitIncrement(gContext.getGridSize());

                // add scroll bar adjustment listeners
                vsb.addAdjustmentListener(this::scrollBarAdjusted);
                hsb.addAdjustmentListener(this::scrollBarAdjusted);

                // remove all mouse wheel listeners
                mouseWheelListeners = scrollPane.getMouseWheelListeners();
                for (MouseWheelListener mwl : mouseWheelListeners) {
                    scrollPane.removeMouseWheelListener(mwl);
                }

                // add my mouse wheel listener
                // (so mouseWheelMoved (below) will be called)
                scrollPane.addMouseWheelListener(this);
            }
        });
    }   // setupZoomMenu

    private  MouseWheelListener[] mouseWheelListeners;

    // scroll bar listener to update x & y coordinates in toolbar on scroll
    public void scrollBarAdjusted(AdjustmentEvent event) {
        // log.warn("scrollBarAdjusted");
        if (isEditable()) {
            // get the location of the mouse
            PointerInfo mpi = MouseInfo.getPointerInfo();
            Point mouseLoc = mpi.getLocation();
            // convert to target panel coordinates
            SwingUtilities.convertPointFromScreen(mouseLoc, getTargetPanel());
            // correct for scaling...
            double theZoom = getZoom();
            xLoc = (int) (mouseLoc.getX() / theZoom);
            yLoc = (int) (mouseLoc.getY() / theZoom);
            dLoc.setLocation(xLoc, yLoc);

            leToolBarPanel.xLabel.setText(Integer.toString(xLoc));
            leToolBarPanel.yLabel.setText(Integer.toString(yLoc));
        }
        adjustClip();
    }

    private void adjustScrollBars() {
        // log.info("adjustScrollBars()");

        // This is the bounds of what's on the screen
        JScrollPane scrollPane = getPanelScrollPane();
        Rectangle scrollBounds = scrollPane.getViewportBorderBounds();
        // log.info("  getViewportBorderBounds: {}", MathUtil.rectangle2DToString(scrollBounds));

        // this is the size of the entire scaled layout panel
        Dimension targetPanelSize = getTargetPanelSize();
        // log.info("  getTargetPanelSize: {}", MathUtil.dimensionToString(targetPanelSize));

        // double scale = getZoom();
        // determine the relative position of the current horizontal scrollbar
        JScrollBar horScroll = scrollPane.getHorizontalScrollBar();
        double oldX = horScroll.getValue();
        double oldMaxX = horScroll.getMaximum();
        double ratioX = (oldMaxX < 1) ? 0 : oldX / oldMaxX;

        // calculate the new X maximum and value
        int panelWidth = (int) (targetPanelSize.getWidth());
        int scrollWidth = (int) scrollBounds.getWidth();
        int newMaxX = Math.max(panelWidth - scrollWidth, 0);
        int newX = (int) (newMaxX * ratioX);
        horScroll.setMaximum(newMaxX);
        horScroll.setValue(newX);

        // determine the relative position of the current vertical scrollbar
        JScrollBar vertScroll = scrollPane.getVerticalScrollBar();
        double oldY = vertScroll.getValue();
        double oldMaxY = vertScroll.getMaximum();
        double ratioY = (oldMaxY < 1) ? 0 : oldY / oldMaxY;

        // calculate the new X maximum and value
        int tempPanelHeight = (int) (targetPanelSize.getHeight());
        int tempScrollHeight = (int) scrollBounds.getHeight();
        int newMaxY = Math.max(tempPanelHeight - tempScrollHeight, 0);
        int newY = (int) (newMaxY * ratioY);
        vertScroll.setMaximum(newMaxY);
        vertScroll.setValue(newY);

//        log.info("w: {}, x: {}, h: {}, y: {}", "" + newMaxX, "" + newX, "" + newMaxY, "" + newY);
        adjustClip();
    }

    private void adjustClip() {
        // log.info("adjustClip()");

        // This is the bounds of what's on the screen
        JScrollPane scrollPane = getPanelScrollPane();
        Rectangle scrollBounds = scrollPane.getViewportBorderBounds();
        // log.info("  ViewportBorderBounds: {}", MathUtil.rectangle2DToString(scrollBounds));

        JScrollBar horScroll = scrollPane.getHorizontalScrollBar();
        int scrollX = horScroll.getValue();
        JScrollBar vertScroll = scrollPane.getVerticalScrollBar();
        int scrollY = vertScroll.getValue();

        Rectangle2D newClipRect = MathUtil.offset(
                scrollBounds,
                scrollX - scrollBounds.getMinX(),
                scrollY - scrollBounds.getMinY());
        newClipRect = MathUtil.scale(newClipRect, 1.0 / getZoom());
        newClipRect = MathUtil.granulize(newClipRect, 1.0); // round to nearest pixel
        layoutEditorComponent.setClip(newClipRect);

        redrawPanel();
    }

    @Override
    public void mouseWheelMoved(@Nonnull MouseWheelEvent event) {
        // log.warn("mouseWheelMoved");
        if (event.isAltDown()) {
            // get the mouse position from the event and convert to target panel coordinates
            Component component = (Component) event.getSource();
            Point eventPoint = event.getPoint();
            JComponent targetPanel = getTargetPanel();
            Point2D mousePoint = SwingUtilities.convertPoint(component, eventPoint, targetPanel);

            // get the old view port position
            JScrollPane scrollPane = getPanelScrollPane();
            JViewport viewPort = scrollPane.getViewport();
            Point2D viewPosition = viewPort.getViewPosition();

            // convert from oldZoom (scaled) coordinates to image coordinates
            double zoom = getZoom();
            Point2D imageMousePoint = MathUtil.divide(mousePoint, zoom);
            Point2D imageViewPosition = MathUtil.divide(viewPosition, zoom);
            // compute the delta (in image coordinates)
            Point2D imageDelta = MathUtil.subtract(imageMousePoint, imageViewPosition);

            // compute how much to change zoom
            double amount = Math.pow(1.1, event.getScrollAmount());
            if (event.getWheelRotation() < 0.0) {
                // reciprocal for zoom out
                amount = 1.0 / amount;
            }
            // set the new zoom
            double newZoom = setZoom(zoom * amount);
            // recalulate the amount (in case setZoom didn't zoom as much as we wanted)
            amount = newZoom / zoom;

            // convert the old delta to the new
            Point2D newImageDelta = MathUtil.divide(imageDelta, amount);
            // calculate the new view position (in image coordinates)
            Point2D newImageViewPosition = MathUtil.subtract(imageMousePoint, newImageDelta);
            // convert from image coordinates to newZoom (scaled) coordinates
            Point2D newViewPosition = MathUtil.multiply(newImageViewPosition, newZoom);

            // don't let origin go negative
            newViewPosition = MathUtil.max(newViewPosition, MathUtil.zeroPoint2D);
            // log.info("mouseWheelMoved: newViewPos2D: {}", newViewPosition);

            // set new view position
            viewPort.setViewPosition(MathUtil.point2DToPoint(newViewPosition));
        } else {
            JScrollPane scrollPane = getPanelScrollPane();
            if (scrollPane != null) {
                if (scrollPane.getVerticalScrollBar().isVisible()) {
                    // Redispatch the event to the original MouseWheelListeners
                    for (MouseWheelListener mwl : mouseWheelListeners) {
                        mwl.mouseWheelMoved(event);
                    }
                } else {
                    // proprogate event to ancestor
                    Component ancestor = SwingUtilities.getAncestorOfClass(JScrollPane.class,
                            scrollPane);
                    if (ancestor != null) {
                        MouseWheelEvent mwe = new MouseWheelEvent(
                                ancestor,
                                event.getID(),
                                event.getWhen(),
                                event.getModifiersEx(),
                                event.getX(),
                                event.getY(),
                                event.getXOnScreen(),
                                event.getYOnScreen(),
                                event.getClickCount(),
                                event.isPopupTrigger(),
                                event.getScrollType(),
                                event.getScrollAmount(),
                                event.getWheelRotation());

                        ancestor.dispatchEvent(mwe);
                    }
                }
            }
        }
    }

    //
    // enable the apropreate zoom menu items based on the zoomFactor
    //
    private void enableZoomMenuItem(double zoomFactor) {
        zoom025Item.setEnabled(zoomFactor <= 0.25);
        zoom05Item.setEnabled(zoomFactor <= 0.5);
        zoom075Item.setEnabled(zoomFactor <= 0.75);
        noZoomItem.setEnabled(zoomFactor <= 1.0);
        zoom15Item.setEnabled(zoomFactor <= 1.5);
        zoom20Item.setEnabled(zoomFactor <= 2.0);
        zoom30Item.setEnabled(zoomFactor <= 3.0);
        zoom40Item.setEnabled(zoomFactor <= 4.0);
        zoom50Item.setEnabled(zoomFactor <= 5.0);
        zoom60Item.setEnabled(zoomFactor <= 6.0);
        zoom70Item.setEnabled(zoomFactor <= 7.0);
        zoom80Item.setEnabled(zoomFactor <= 8.0);
    }

    //
    // select the apropreate zoom menu item based on the zoomFactor
    //
    private void selectZoomMenuItem(double zoomFactor) {
        // this will put zoomFactor on 100% increments
        //(so it will more likely match one of these values)
        int newZoomFactor = (int) MathUtil.granulize(zoomFactor, 100);
        // int newZoomFactor = ((int) Math.round(zoomFactor)) * 100;
        noZoomItem.setSelected(newZoomFactor == 100);
        zoom20Item.setSelected(newZoomFactor == 200);
        zoom30Item.setSelected(newZoomFactor == 300);
        zoom40Item.setSelected(newZoomFactor == 400);
        zoom50Item.setSelected(newZoomFactor == 500);
        zoom60Item.setSelected(newZoomFactor == 600);
        zoom70Item.setSelected(newZoomFactor == 700);
        zoom80Item.setSelected(newZoomFactor == 800);

        // this will put zoomFactor on 50% increments
        //(so it will more likely match one of these values)
        // newZoomFactor = ((int) (zoomFactor * 2)) * 50;
        newZoomFactor = (int) MathUtil.granulize(zoomFactor, 50);
        zoom05Item.setSelected(newZoomFactor == 50);
        zoom15Item.setSelected(newZoomFactor == 150);

        // this will put zoomFactor on 25% increments
        //(so it will more likely match one of these values)
        // newZoomFactor = ((int) (zoomFactor * 4)) * 25;
        newZoomFactor = (int) MathUtil.granulize(zoomFactor, 25);
        zoom025Item.setSelected(newZoomFactor == 25);
        zoom075Item.setSelected(newZoomFactor == 75);
    }

    /**
     * setZoom
     *
     * @param zoomFactor the amount to scale
     * @return the new scale amount (not necessarily the same as zoomFactor)
     */
    public double setZoom(double zoomFactor) {
        // re-calculate minZoom (so panel never smaller than view)
        JScrollPane scrollPane = getPanelScrollPane();
        Rectangle2D scrollBounds = scrollPane.getViewportBorderBounds();
        Rectangle2D panelBounds = getPanelBounds();
        Dimension panelSize = MathUtil.getSize(panelBounds);
        minZoom = Math.min(scrollBounds.getWidth() / panelSize.getWidth(),
                scrollBounds.getHeight() / panelSize.getHeight());
        enableZoomMenuItem(minZoom);

        double newZoom = MathUtil.pin(zoomFactor, minZoom, maxZoom);
        selectZoomMenuItem(newZoom);

        if (!MathUtil.equals(newZoom, getPaintScale())) {
            log.debug("zoom: {}", zoomFactor);
            // setPaintScale(newZoom);   //<<== don't call; messes up scrollbars
            _paintScale = newZoom;      // just set paint scale directly
            resetTargetSize();          // calculate new target panel size
            adjustScrollBars();         // and adjust the scrollbars ourselves
            // adjustClip();

            leToolBarPanel.zoomLabel.setText(String.format("x%1$,.2f", newZoom));

            // save the window specific saved zoom user preference
            InstanceManager.getOptionalDefault(UserPreferencesManager.class).ifPresent((prefsMgr) -> prefsMgr.setProperty(getWindowFrameRef(), "zoom", zoomFactor));
        }
        return getPaintScale();
    }

    /**
     * getZoom
     *
     * @return the zooming scale
     */
    public double getZoom() {
        return getPaintScale();
    }

    /**
     * getMinZoom
     *
     * @return the minimum zoom scale
     */
    public double getMinZoom() {
        return minZoom;
    }

    /**
     * getMaxZoom
     *
     * @return the maximum zoom scale
     */
    public double getMaxZoom() {
        return maxZoom;
    }

    //
    // TODO: make this public? (might be useful!)
    //
    private Rectangle2D calculateMinimumLayoutBounds() {
        // calculate a union of the bounds of everything on the layout
        Rectangle2D result = new Rectangle2D.Double();

        // combine all (onscreen) Components into a list of list of Components
        List<List<? extends Component>> listOfListsOfComponents = new ArrayList<>();
        listOfListsOfComponents.add(backgroundImage);
        listOfListsOfComponents.add(sensorImage);
        listOfListsOfComponents.add(signalHeadImage);
        listOfListsOfComponents.add(markerImage);
        listOfListsOfComponents.add(labelImage);
        listOfListsOfComponents.add(clocks);
        listOfListsOfComponents.add(multiSensors);
        listOfListsOfComponents.add(signalList);
        listOfListsOfComponents.add(memoryLabelList);
        listOfListsOfComponents.add(blockContentsLabelList);
        listOfListsOfComponents.add(sensorList);
        listOfListsOfComponents.add(signalMastList);
        // combine their bounds
        for (List<? extends Component> listOfComponents : listOfListsOfComponents) {
            for (Component o : listOfComponents) {
                if (result.isEmpty()) {
                    result = o.getBounds();
                } else {
                    result = result.createUnion(o.getBounds());
                }
            }
        }

        for (LayoutTrack o : getLayoutTracks()) {
            if (result.isEmpty()) {
                result = o.getBounds();
            } else {
                result = result.createUnion(o.getBounds());
            }
        }

        for (LayoutShape o : layoutShapes) {
            if (result.isEmpty()) {
                result = o.getBounds();
            } else {
                result = result.createUnion(o.getBounds());
            }
        }

        // put a grid size margin around it
        result = MathUtil.inset(result, gContext.getGridSize() * gContext.getGridSize2nd() / -2.0);

        return result;
    }

    /**
     * resize panel bounds
     *
     * @param forceFlag if false only grow bigger
     * @return the new (?) panel bounds
     */
    private Rectangle2D resizePanelBounds(boolean forceFlag) {
        Rectangle2D panelBounds = getPanelBounds();
        Rectangle2D layoutBounds = calculateMinimumLayoutBounds();

        // make sure it includes the origin
        layoutBounds.add(MathUtil.zeroPoint2D);

        if (forceFlag) {
            panelBounds = layoutBounds;
        } else {
            panelBounds.add(layoutBounds);
        }

        // don't let origin go negative
        panelBounds = panelBounds.createIntersection(MathUtil.zeroToInfinityRectangle2D);

        // log.info("resizePanelBounds: {}", MathUtil.rectangle2DToString(panelBounds));
        setPanelBounds(panelBounds);

        return panelBounds;
    }

    private double zoomToFit() {
        Rectangle2D layoutBounds = resizePanelBounds(true);

        // calculate the bounds for the scroll pane
        JScrollPane scrollPane = getPanelScrollPane();
        Rectangle2D scrollBounds = scrollPane.getViewportBorderBounds();

        // don't let origin go negative
        scrollBounds = scrollBounds.createIntersection(MathUtil.zeroToInfinityRectangle2D);

        // calculate the horzontial and vertical scales
        double scaleWidth = scrollPane.getWidth() / layoutBounds.getWidth();
        double scaleHeight = scrollPane.getHeight() / layoutBounds.getHeight();

        // set the new zoom to the smallest of the two
        double result = setZoom(Math.min(scaleWidth, scaleHeight));

        // set the new zoom (return value may be different)
        result = setZoom(result);

        // calculate new scroll bounds
        scrollBounds = MathUtil.scale(layoutBounds, result);

        // don't let origin go negative
        scrollBounds = scrollBounds.createIntersection(MathUtil.zeroToInfinityRectangle2D);

        // make sure it includes the origin
        scrollBounds.add(MathUtil.zeroPoint2D);

        // and scroll to it
        scrollPane.scrollRectToVisible(MathUtil.rectangle2DToRectangle(scrollBounds));

        return result;
    }

    private Point2D windowCenter() {
        // Returns window's center coordinates converted to layout space
        // Used for initial setup of turntables and reporters
        return MathUtil.point2DToPoint(MathUtil.divide(MathUtil.center(getBounds()), getZoom()));
    }

    private void setupMarkerMenu(@Nonnull JMenuBar menuBar) {
        JMenu markerMenu = new JMenu(Bundle.getMessage("MenuMarker"));

        markerMenu.setMnemonic(stringsToVTCodes.get(Bundle.getMessage("MenuMarkerMnemonic")));
        menuBar.add(markerMenu);
        markerMenu.add(new AbstractAction(Bundle.getMessage("AddLoco") + "...") {
            @Override
            public void actionPerformed(ActionEvent event) {
                locoMarkerFromInput();
            }
        });
        markerMenu.add(new AbstractAction(Bundle.getMessage("AddLocoRoster") + "...") {
            @Override
            public void actionPerformed(ActionEvent event) {
                locoMarkerFromRoster();
            }
        });
        markerMenu.add(new AbstractAction(Bundle.getMessage("RemoveMarkers")) {
            @Override
            public void actionPerformed(ActionEvent event) {
                removeMarkers();
            }
        });
    }

    private void setupDispatcherMenu(@Nonnull JMenuBar menuBar) {
        JMenu dispMenu = new JMenu(Bundle.getMessage("MenuDispatcher"));

        dispMenu.setMnemonic(stringsToVTCodes.get(Bundle.getMessage("MenuDispatcherMnemonic")));
        dispMenu.add(new JMenuItem(new DispatcherAction(Bundle.getMessage("MenuItemOpen"))));
        menuBar.add(dispMenu);
        JMenuItem newTrainItem = new JMenuItem(Bundle.getMessage("MenuItemNewTrain"));
        dispMenu.add(newTrainItem);
        newTrainItem.addActionListener((ActionEvent event) -> {
            if (InstanceManager.getDefault(TransitManager.class).getNamedBeanSet().size() <= 0) {
                // Inform the user that there are no Transits available, and don't open the window
                JOptionPane.showMessageDialog(
                        null,
                        ResourceBundle.getBundle("jmri.jmrit.dispatcher.DispatcherBundle").
                                getString("NoTransitsMessage"));
            } else {
                DispatcherFrame df = InstanceManager.getDefault(DispatcherFrame.class
                );
                if (!df.getNewTrainActive()) {
                    df.getActiveTrainFrame().initiateTrain(event, null, null);
                    df.setNewTrainActive(true);
                } else {
                    df.getActiveTrainFrame().showActivateFrame(null);
                }
            }
        });
        menuBar.add(dispMenu);
    }

    private boolean includedTurnoutSkipped = false;

    public boolean isIncludedTurnoutSkipped() {
        return includedTurnoutSkipped;
    }

    public void setIncludedTurnoutSkipped(Boolean boo) {
        includedTurnoutSkipped = boo;
    }

    boolean openDispatcherOnLoad = false;

    // TODO: @Deprecated // Java standard pattern for boolean getters is "isOpenDispatcherOnLoad()"
    public boolean getOpenDispatcherOnLoad() {
        return openDispatcherOnLoad;
    }

    public void setOpenDispatcherOnLoad(Boolean boo) {
        openDispatcherOnLoad = boo;
    }

    /**
     * Remove marker icons from panel
     */
    @Override
    public void removeMarkers() {
        for (int i = markerImage.size(); i > 0; i--) {
            LocoIcon il = markerImage.get(i - 1);

            if ((il != null) && (il.isActive())) {
                markerImage.remove(i - 1);
                il.remove();
                il.dispose();
                setDirty();
            }
        }
        super.removeMarkers();
        redrawPanel();
    }

    /**
     * Assign the block from the toolbar to all selected layout tracks
     */
    private void assignBlockToSelection() {
        String newName = leToolBarPanel.blockIDComboBox.getSelectedItemDisplayName();
        if (newName == null) {
            newName = "";
        }
        LayoutBlock b = InstanceManager.getDefault(LayoutBlockManager.class).getByUserName(newName);
        _layoutTrackSelection.forEach((lt) -> lt.setAllLayoutBlocks(b));
    }

    public boolean translateTrack(float xDel, float yDel) {
        Point2D delta = new Point2D.Double(xDel, yDel);
        getLayoutTracks().forEach((lt) -> lt.setCoordsCenter(MathUtil.add(lt.getCoordsCenter(), delta)));
        resizePanelBounds(true);
        return true;
    }

    /**
     * scale all LayoutTracks coordinates by the x and y factors.
     *
     * @param xFactor the amount to scale X coordinates.
     * @param yFactor the amount to scale Y coordinates.
     * @return true when complete.
     */
    public boolean scaleTrack(float xFactor, float yFactor) {
        getLayoutTracks().forEach((lt) -> lt.scaleCoords(xFactor, yFactor));

        // update the overall scale factors
        gContext.setXScale(gContext.getXScale() * xFactor);
        gContext.setYScale(gContext.getYScale() * yFactor);

        resizePanelBounds(true);
        return true;
    }

    /**
     * loop through all LayoutBlocks and set colors to the default colors from
     * this LayoutEditor
     *
     * @return count of changed blocks
     */
    public int setAllTracksToDefaultColors() {
        LayoutBlockManager lbm = InstanceManager.getDefault(LayoutBlockManager.class
        );
        SortedSet<LayoutBlock> lBList = lbm.getNamedBeanSet();
        int changed = 0;
        for (LayoutBlock lb : lBList) {
            lb.setBlockTrackColor(this.getDefaultTrackColorColor());
            lb.setBlockOccupiedColor(this.getDefaultOccupiedTrackColorColor());
            lb.setBlockExtraColor(this.getDefaultAlternativeTrackColorColor());
            changed++;
        }
        log.info("Track Colors set to default values for {} layoutBlocks.", changed);
        return changed;
    }

    private  Rectangle2D undoRect;
    private boolean canUndoMoveSelection = false;
    private Point2D undoDelta = MathUtil.zeroPoint2D;

    /**
     * Translate entire layout by x and y amounts.
     *
     * @param xTranslation horizontal (X) translation value
     * @param yTranslation vertical (Y) translation value
     */
    public void translate(float xTranslation, float yTranslation) {
        // here when all numbers read in - translation if entered
        if ((xTranslation != 0.0F) || (yTranslation != 0.0F)) {
            Point2D delta = new Point2D.Double(xTranslation, yTranslation);
            Rectangle2D selectionRect = getSelectionRect();

            // set up undo information
            undoRect = MathUtil.offset(selectionRect, delta);
            undoDelta = MathUtil.subtract(MathUtil.zeroPoint2D, delta);
            canUndoMoveSelection = true;
            undoTranslateSelectionMenuItem.setEnabled(canUndoMoveSelection);

            // apply translation to icon items within the selection
            for (Positionable c : _positionableSelection) {
                Point2D newPoint = MathUtil.add(c.getLocation(), delta);
                c.setLocation((int) newPoint.getX(), (int) newPoint.getY());
            }

            for (LayoutTrack lt : _layoutTrackSelection) {
                lt.setCoordsCenter(MathUtil.add(lt.getCoordsCenter(), delta));
            }

            for (LayoutShape ls : _layoutShapeSelection) {
                ls.setCoordsCenter(MathUtil.add(ls.getCoordsCenter(), delta));
            }

            selectionX = undoRect.getX();
            selectionY = undoRect.getY();
            selectionWidth = undoRect.getWidth();
            selectionHeight = undoRect.getHeight();
            resizePanelBounds(false);
            setDirty();
            redrawPanel();
        }
    }

    /**
     * undo the move selection
     */
    void undoMoveSelection() {
        if (canUndoMoveSelection) {
            _positionableSelection.forEach((c) -> {
                Point2D newPoint = MathUtil.add(c.getLocation(), undoDelta);
                c.setLocation((int) newPoint.getX(), (int) newPoint.getY());
            });

            _layoutTrackSelection.forEach((lt) -> lt.setCoordsCenter(MathUtil.add(lt.getCoordsCenter(), undoDelta)));

            _layoutShapeSelection.forEach((ls) -> ls.setCoordsCenter(MathUtil.add(ls.getCoordsCenter(), undoDelta)));

            undoRect = MathUtil.offset(undoRect, undoDelta);
            selectionX = undoRect.getX();
            selectionY = undoRect.getY();
            selectionWidth = undoRect.getWidth();
            selectionHeight = undoRect.getHeight();

            resizePanelBounds(false);
            redrawPanel();

            canUndoMoveSelection = false;
            undoTranslateSelectionMenuItem.setEnabled(canUndoMoveSelection);
        }
    }

    /**
     * Rotate selection by 90 degrees clockwise.
     */
    public void rotateSelection90() {
        Rectangle2D bounds = getSelectionRect();
        Point2D center = MathUtil.midPoint(bounds);

        for (Positionable positionable : _positionableSelection) {
            Rectangle2D cBounds = positionable.getBounds(new Rectangle());
            Point2D oldBottomLeft = new Point2D.Double(cBounds.getMinX(), cBounds.getMaxY());
            Point2D newTopLeft = MathUtil.rotateDEG(oldBottomLeft, center, 90);
            boolean rotateFlag = true;
            if (positionable instanceof PositionableLabel) {
                PositionableLabel positionableLabel = (PositionableLabel) positionable;
                if (positionableLabel.isBackground()) {
                    rotateFlag = false;
                }
            }
            if (rotateFlag) {
                positionable.rotate(positionable.getDegrees() + 90);
                positionable.setLocation((int) newTopLeft.getX(), (int) newTopLeft.getY());
            }
        }

        for (LayoutTrack lt : _layoutTrackSelection) {
            lt.setCoordsCenter(MathUtil.rotateDEG(lt.getCoordsCenter(), center, 90));
            lt.rotateCoords(90);
        }

        for (LayoutShape ls : _layoutShapeSelection) {
            ls.setCoordsCenter(MathUtil.rotateDEG(ls.getCoordsCenter(), center, 90));
            ls.rotateCoords(90);
        }

        resizePanelBounds(true);
        setDirty();
        redrawPanel();
    }

    /**
     * Rotate the entire layout by 90 degrees clockwise.
     */
    public void rotateLayout90() {
        List<Positionable> positionables = new ArrayList<>(_contents);
        positionables.addAll(backgroundImage);
        positionables.addAll(blockContentsLabelList);
        positionables.addAll(labelImage);
        positionables.addAll(memoryLabelList);
        positionables.addAll(sensorImage);
        positionables.addAll(sensorList);
        positionables.addAll(signalHeadImage);
        positionables.addAll(signalList);
        positionables.addAll(signalMastList);

        // do this to remove duplicates that may be in more than one list
        positionables = positionables.stream().distinct().collect(Collectors.toList());

        Rectangle2D bounds = getPanelBounds();
        Point2D lowerLeft = new Point2D.Double(bounds.getMinX(), bounds.getMaxY());

        for (Positionable positionable : positionables) {
            Rectangle2D cBounds = positionable.getBounds(new Rectangle());
            Point2D newTopLeft = MathUtil.subtract(MathUtil.rotateDEG(positionable.getLocation(), lowerLeft, 90), lowerLeft);
            boolean reLocateFlag = true;
            if (positionable instanceof PositionableLabel) {
                try {
                    PositionableLabel positionableLabel = (PositionableLabel) positionable;
                    if (positionableLabel.isBackground()) {
                        reLocateFlag = false;
                    }
                    positionableLabel.rotate(positionableLabel.getDegrees() + 90);
                } catch (NullPointerException ex) {
                }
            }
            if (reLocateFlag) {
                try {
                    positionable.setLocation((int) (newTopLeft.getX() - cBounds.getHeight()), (int) newTopLeft.getY());
                } catch (NullPointerException ex) {
                }
            }
        }

        for (LayoutTrack lt : getLayoutTracks()) {
            try {
                Point2D newPoint = MathUtil.subtract(MathUtil.rotateDEG(lt.getCoordsCenter(), lowerLeft, 90), lowerLeft);
                lt.setCoordsCenter(newPoint);
                lt.rotateCoords(90);
            } catch (NullPointerException ex) {
            }
        }

        for (LayoutShape ls : layoutShapes) {
            Point2D newPoint = MathUtil.subtract(MathUtil.rotateDEG(ls.getCoordsCenter(), lowerLeft, 90), lowerLeft);
            ls.setCoordsCenter(newPoint);
            ls.rotateCoords(90);
        }

        resizePanelBounds(true);
        setDirty();
        redrawPanel();
    }

    /**
     * align the layout to grid
     */
    public void alignLayoutToGrid() {
        // align to grid
        List<Positionable> positionables = new ArrayList<>(_contents);
        positionables.addAll(backgroundImage);
        positionables.addAll(blockContentsLabelList);
        positionables.addAll(labelImage);
        positionables.addAll(memoryLabelList);
        positionables.addAll(sensorImage);
        positionables.addAll(sensorList);
        positionables.addAll(signalHeadImage);
        positionables.addAll(signalList);
        positionables.addAll(signalMastList);

        // do this to remove duplicates that may be in more than one list
        positionables = positionables.stream().distinct().collect(Collectors.toList());
        alignToGrid(positionables, getLayoutTracks(), layoutShapes);
    }

    /**
     * align selection to grid
     */
    public void alignSelectionToGrid() {
        alignToGrid(_positionableSelection, _layoutTrackSelection, _layoutShapeSelection);
    }

    private void alignToGrid(List<Positionable> positionables, List<LayoutTrack> tracks, List<LayoutShape> shapes) {
        for (Positionable positionable : positionables) {
            Point2D newLocation = MathUtil.granulize(positionable.getLocation(), gContext.getGridSize());
            positionable.setLocation((int) (newLocation.getX()), (int) newLocation.getY());
        }
        for (LayoutTrack lt : tracks) {
            lt.setCoordsCenter(MathUtil.granulize(lt.getCoordsCenter(), gContext.getGridSize()));
            if (lt instanceof LayoutTurntable) {
                LayoutTurntable tt = (LayoutTurntable) lt;
                for (LayoutTurntable.RayTrack rt : tt.getRayTrackList()) {
                    int rayIndex = rt.getConnectionIndex();
                    tt.setRayCoordsIndexed(MathUtil.granulize(tt.getRayCoordsIndexed(rayIndex), gContext.getGridSize()), rayIndex);
                }
            }
        }
        for (LayoutShape ls : shapes) {
            ls.setCoordsCenter(MathUtil.granulize(ls.getCoordsCenter(), gContext.getGridSize()));
            for (int idx = 0; idx < ls.getNumberPoints(); idx++) {
                ls.setPoint(idx, MathUtil.granulize(ls.getPoint(idx), gContext.getGridSize()));
            }
        }

        resizePanelBounds(true);
        setDirty();
        redrawPanel();
    }

    public void setCurrentPositionAndSize() {
        // save current panel location and size
        Dimension dim = getSize();

        // Compute window size based on LayoutEditor size
        gContext.setWindowHeight(dim.height);
        gContext.setWindowWidth(dim.width);

        // Compute layout size based on LayoutPane size
        dim = getTargetPanelSize();
        gContext.setLayoutWidth( (int) (dim.width / getZoom()) );
        gContext.setLayoutHeight( (int) (dim.height / getZoom()) );
        adjustScrollBars();

        Point pt = getLocationOnScreen();
        gContext.setUpperLeftY(pt.x);
        gContext.setUpperLeftY(pt.y);

        log.debug("setCurrentPositionAndSize Position - {},{} WindowSize - {},{} PanelSize - {},{}", gContext.getUpperLeftX(), gContext.getUpperLeftY(), gContext.getWindowWidth(), gContext.getWindowHeight(), gContext.getLayoutWidth(), gContext.getLayoutHeight());
        setDirty();
    }

    private JRadioButtonMenuItem addButtonGroupMenuEntry(
            @Nonnull JMenu inMenu,
            ButtonGroup inButtonGroup,
            final String inName,
            boolean inSelected,
            ActionListener inActionListener) {
        JRadioButtonMenuItem result = new JRadioButtonMenuItem(inName);
        if (inActionListener != null) {
            result.addActionListener(inActionListener);
        }
        if (inButtonGroup != null) {
            inButtonGroup.add(result);
        }
        result.setSelected(inSelected);

        inMenu.add(result);

        return result;
    }

    private void addTurnoutCircleSizeMenuEntry(
            @Nonnull JMenu inMenu,
            @Nonnull String inName,
            final int inSize) {
        ActionListener a = (ActionEvent event) -> {
            if (getTurnoutCircleSize() != inSize) {
                setTurnoutCircleSize(inSize);
                setDirty();
                redrawPanel();
            }
        };
        addButtonGroupMenuEntry(inMenu,
                turnoutCircleSizeButtonGroup, inName,
                getTurnoutCircleSize() == inSize, a);
    }

    private void setOptionMenuTurnoutCircleSize() {
        String tcs = Integer.toString(getTurnoutCircleSize());
        Enumeration<AbstractButton> e = turnoutCircleSizeButtonGroup.getElements();
        while (e.hasMoreElements()) {
            AbstractButton button = e.nextElement();
            String buttonName = button.getText();
            button.setSelected(buttonName.equals(tcs));
        }
    }

    @Override
    public void setScroll(int state) {
        if (isEditable()) {
            // In edit mode the scroll bars are always displayed, however we will want to set the scroll for when we exit edit mode
            super.setScroll(Editor.SCROLL_BOTH);
            _scrollState = state;
        } else {
            super.setScroll(state);
        }
    }

    /**
     * Add a layout turntable at location specified
     *
     * @param pt x,y placement for turntable
     */
    public void addTurntable(@Nonnull Point2D pt) {
        // get unique name
        String name = finder.uniqueName("TUR", ++numLayoutTurntables);
        LayoutTurntable lt = new LayoutTurntable(name, this);
        LayoutTurntableView ltv = new LayoutTurntableView(lt, pt, this);

        addLayoutTrack(lt,ltv);

        lt.addRay(0.0);
        lt.addRay(90.0);
        lt.addRay(180.0);
        lt.addRay(270.0);
        setDirty();

    }

    /**
     * Allow external trigger of re-drawHidden
     */
    public void redrawPanel() {
        repaint();
    }

    /**
     * Allow external set/reset of awaitingIconChange
     */
    public void setAwaitingIconChange() {
        awaitingIconChange = true;
    }

    public void resetAwaitingIconChange() {
        awaitingIconChange = false;
    }

    /**
     * Allow external reset of dirty bit
     */
    public void resetDirty() {
        setDirty(false);
        savedEditMode = isEditable();
        savedPositionable = allPositionable();
        savedControlLayout = allControlling();
        savedAnimatingLayout = isAnimating();
        savedShowHelpBar = getShowHelpBar();
    }

    /**
     * Allow external set of dirty bit
     *
     * @param val true/false for panelChanged
     */
    public void setDirty(boolean val) {
        panelChanged = val;
    }

    public void setDirty() {
        setDirty(true);
    }

    /**
     * Check the dirty state.
     *
     * @return true if panel has changed
     */
    public boolean isDirty() {
        return panelChanged;
    }

    /*
    * Get mouse coordinates and adjust for zoom.
    * <p>
    * Side effects on xLoc, yLoc and dLoc
     */
    @Nonnull
    private Point2D calcLocation(MouseEvent event, int dX, int dY) {
        xLoc = (int) ((event.getX() + dX) / getZoom());
        yLoc = (int) ((event.getY() + dY) / getZoom());
        dLoc.setLocation(xLoc, yLoc);
        return dLoc;
    }

    private Point2D calcLocation(MouseEvent event) {
        return calcLocation(event, 0, 0);
    }

    /**
     * Handle a mouse pressed event
     * <p>
     * Side-effects on _anchorX, _anchorY,_lastX, _lastY, xLoc, yLoc, dLoc,
     * selectionActive, xLabel, yLabel
     *
     * @param event the MouseEvent
     */
    @Override
    public void mousePressed(MouseEvent event) {
        // initialize cursor position
        _anchorX = xLoc;
        _anchorY = yLoc;
        _lastX = _anchorX;
        _lastY = _anchorY;
        calcLocation(event);

        // TODO: Add command-click on nothing to pan view?
        if (isEditable()) {
            boolean prevSelectionActive = selectionActive;
            selectionActive = false;
            leToolBarPanel.xLabel.setText(Integer.toString(xLoc));
            leToolBarPanel.yLabel.setText(Integer.toString(yLoc));

            if (event.isPopupTrigger()) {
                if (isMetaDown(event) || event.isAltDown()) {
                    // if requesting a popup and it might conflict with moving, delay the request to mouseReleased
                    delayedPopupTrigger = true;
                } else {
                    // no possible conflict with moving, display the popup now
                    showEditPopUps(event);
                }
            }

            if (isMetaDown(event) || event.isAltDown()) {
                // if dragging an item, identify the item for mouseDragging
                selectedObject = null;
                selectedHitPointType = HitPointType.NONE;

                if (findLayoutTracksHitPoint(dLoc)) {
                    selectedObject = foundTrack;
                    selectedHitPointType = foundHitPointType;
                    startDelta.setLocation(MathUtil.subtract(foundLocation, dLoc));
                    foundTrack = null;
                } else {
                    selectedObject = checkMarkerPopUps(dLoc);
                    if (selectedObject != null) {
                        selectedHitPointType = HitPointType.MARKER;
                        startDelta.setLocation(MathUtil.subtract(((LocoIcon) selectedObject).getLocation(), dLoc));
                    } else {
                        selectedObject = checkClockPopUps(dLoc);
                        if (selectedObject != null) {
                            selectedHitPointType = HitPointType.LAYOUT_POS_JCOMP;
                            startDelta.setLocation(MathUtil.subtract(((PositionableJComponent) selectedObject).getLocation(), dLoc));
                        } else {
                            selectedObject = checkMultiSensorPopUps(dLoc);
                            if (selectedObject != null) {
                                selectedHitPointType = HitPointType.MULTI_SENSOR;
                                startDelta.setLocation(MathUtil.subtract(((MultiSensorIcon) selectedObject).getLocation(), dLoc));
                            }
                        }
                    }

                    if (selectedObject == null) {
                        selectedObject = checkSensorIconPopUps(dLoc);
                        if (selectedObject == null) {
                            selectedObject = checkSignalHeadIconPopUps(dLoc);
                            if (selectedObject == null) {
                                selectedObject = checkLabelImagePopUps(dLoc);
                                if (selectedObject == null) {
                                    selectedObject = checkSignalMastIconPopUps(dLoc);
                                }
                            }
                        }

                        if (selectedObject != null) {
                            selectedHitPointType = HitPointType.LAYOUT_POS_LABEL;
                            startDelta.setLocation(MathUtil.subtract(((PositionableLabel) selectedObject).getLocation(), dLoc));
                            if (selectedObject instanceof MemoryIcon) {
                                MemoryIcon pm = (MemoryIcon) selectedObject;

                                if (pm.getPopupUtility().getFixedWidth() == 0) {
                                    startDelta.setLocation((pm.getOriginalX() - dLoc.getX()),
                                            (pm.getOriginalY() - dLoc.getY()));
                                }
                            }
                        } else {
                            selectedObject = checkBackgroundPopUps(dLoc);

                            if (selectedObject != null) {
                                selectedHitPointType = HitPointType.LAYOUT_POS_LABEL;
                                startDelta.setLocation(MathUtil.subtract(((PositionableLabel) selectedObject).getLocation(), dLoc));
                            } else {
                                // dragging a shape?
                                ListIterator<LayoutShape> listIterator = layoutShapes.listIterator(layoutShapes.size());
                                // hit test in front to back order (reverse order of list)
                                while (listIterator.hasPrevious()) {
                                    LayoutShape ls = listIterator.previous();
                                    selectedHitPointType = ls.findHitPointType(dLoc, true);
                                    if (LayoutShape.isShapeHitPointType(selectedHitPointType)) {
                                        // log.warn("drag selectedObject: ", lt);
                                        selectedObject = ls;    // found one!
                                        beginLocation.setLocation(dLoc);
                                        currentLocation.setLocation(beginLocation);
                                        startDelta.setLocation(MathUtil.zeroPoint2D);
                                        break;
                                    }
                                }
                            }
                        }
                    }
                }
            } else if (event.isShiftDown() && leToolBarPanel.trackButton.isSelected() && !event.isPopupTrigger()) {
                // starting a Track Segment, check for free connection point
                selectedObject = null;

                if (findLayoutTracksHitPoint(dLoc, true)) {
                    // match to a free connection point
                    beginTrack = foundTrack;
                    beginHitPointType = foundHitPointType;
                    beginLocation.setLocation(foundLocation);
                    // BUGFIX: prevents initial drawTrackSegmentInProgress to {0, 0}
                    currentLocation.setLocation(beginLocation);
                } else {
                    // TODO: auto-add anchor point?
                    beginTrack = null;
                }
            } else if (event.isShiftDown() && leToolBarPanel.shapeButton.isSelected() && !event.isPopupTrigger()) {
                // adding or extending a shape
                selectedObject = null;  // assume we're adding...
                for (LayoutShape ls : layoutShapes) {
                    selectedHitPointType = ls.findHitPointType(dLoc, true);
                    if (HitPointType.isShapePointOffsetHitPointType(selectedHitPointType)) {
                        // log.warn("extend selectedObject: ", lt);
                        selectedObject = ls;    // nope, we're extending
                        beginLocation.setLocation(dLoc);
                        currentLocation.setLocation(beginLocation);
                        break;
                    }
                }
            } else if (!event.isShiftDown() && !event.isControlDown() && !event.isPopupTrigger()) {
                // check if controlling a turnout in edit mode
                selectedObject = null;

                if (allControlling()) {
                    checkControls(false);
                }
                // initialize starting selection - cancel any previous selection rectangle
                selectionActive = true;
                selectionX = dLoc.getX();
                selectionY = dLoc.getY();
                selectionWidth = 0.0;
                selectionHeight = 0.0;
            }

            if (prevSelectionActive) {
                redrawPanel();
            }
        } else if (allControlling()
                && !isMetaDown(event) && !event.isPopupTrigger()
                && !event.isAltDown() && !event.isShiftDown() && !event.isControlDown()) {
            // not in edit mode - check if mouse is on a turnout (using wider search range)
            selectedObject = null;
            checkControls(true);
        } else if ((isMetaDown(event) || event.isAltDown())
                && !event.isShiftDown() && !event.isControlDown()) {
            // not in edit mode - check if moving a marker if there are any
            selectedObject = checkMarkerPopUps(dLoc);
            if (selectedObject != null) {
                selectedHitPointType = HitPointType.MARKER;
                startDelta.setLocation(MathUtil.subtract(((LocoIcon) selectedObject).getLocation(), dLoc));
            }
        } else if (event.isPopupTrigger() && !event.isShiftDown()) {
            // not in edit mode - check if a marker popup menu is being requested
            LocoIcon lo = checkMarkerPopUps(dLoc);
            if (lo != null) {
                delayedPopupTrigger = true;
            }
        }

        if (!event.isPopupTrigger()) {
            List<Positionable> selections = getSelectedItems(event);

            if (selections.size() > 0) {
                selections.get(0).doMousePressed(event);
            }
        }

        requestFocusInWindow();
    }   // mousePressed

// this is a method to iterate over a list of lists of items
// calling the predicate tester.test on each one
// all matching items are then added to the resulting List
// note: currently unused; commented out to avoid findbugs warning
// private static List testEachItemInListOfLists(
//        @Nonnull List<List> listOfListsOfObjects,
//        @Nonnull Predicate<Object> tester) {
//    List result = new ArrayList<>();
//    for (List<Object> listOfObjects : listOfListsOfObjects) {
//        List<Object> l = listOfObjects.stream().filter(o -> tester.test(o)).collect(Collectors.toList());
//        result.addAll(l);
//    }
//    return result;
//}
// this is a method to iterate over a list of lists of items
// calling the predicate tester.test on each one
// and return the first one that matches
// TODO: make this public? (it is useful! ;-)
// note: currently unused; commented out to avoid findbugs warning
// private static Object findFirstMatchingItemInListOfLists(
//        @Nonnull List<List> listOfListsOfObjects,
//        @Nonnull Predicate<Object> tester) {
//    Object result = null;
//    for (List listOfObjects : listOfListsOfObjects) {
//        Optional<Object> opt = listOfObjects.stream().filter(o -> tester.test(o)).findFirst();
//        if (opt.isPresent()) {
//            result = opt.get();
//            break;
//        }
//    }
//    return result;
//}
    /**
     * Called by {@link #mousePressed} to determine if the mouse click was in a
     * turnout control location. If so, update selectedHitPointType and
     * selectedObject for use by {@link #mouseReleased}.
     * <p>
     * If there's no match, selectedObject is set to null and
     * selectedHitPointType is left referring to the results of the checking the
     * last track on the list.
     * <p>
     * Refers to the current value of {@link #getLayoutTracks()} and
     * {@link #dLoc}.
     *
     * @param useRectangles set true to use rectangle; false for circles.
     */
    private void checkControls(boolean useRectangles) {
        selectedObject = null;  // deliberate side-effect
        for (LayoutTrack theTrack : getLayoutTracks()) {
            selectedHitPointType = theTrack.findHitPointType(dLoc, useRectangles); // deliberate side-effect
            if (HitPointType.isControlHitType(selectedHitPointType)) {
                selectedObject = theTrack; // deliberate side-effect
                return;
            }
        }
    }

    // optional parameter avoid
    private boolean findLayoutTracksHitPoint(
            @Nonnull Point2D loc, boolean requireUnconnected) {
        return findLayoutTracksHitPoint(loc, requireUnconnected, null);
    }

    // optional parameter requireUnconnected
    private boolean findLayoutTracksHitPoint(@Nonnull Point2D loc) {
        return findLayoutTracksHitPoint(loc, false, null);
    }

    private boolean findLayoutTracksHitPoint(@Nonnull Point2D loc,
            boolean requireUnconnected, @CheckForNull LayoutTrack avoid) {
        boolean result = false; // assume failure (pessimist!)

        foundTrack = null;
        foundHitPointType = HitPointType.NONE;
        Optional<LayoutTrack> opt = getLayoutTracks().stream().filter(layoutTrack -> {
            if ((layoutTrack != avoid) && (layoutTrack != selectedObject)) {
                foundHitPointType = layoutTrack.findHitPointType(loc, false, requireUnconnected);
            }
            return (HitPointType.NONE != foundHitPointType);
        }).findFirst();

        LayoutTrack layoutTrack = null;
        if (opt.isPresent()) {
            layoutTrack = opt.get();
        }

        if (layoutTrack != null) {
            foundTrack = layoutTrack;
            
            // have to convert to View to get screen coordinates
            LayoutTrackView ltv = this.getLayoutTrackView(layoutTrack);
            foundLocation = ltv.getCoordsForConnectionType(foundHitPointType);
            
            /// foundNeedsConnect = isDisconnected(foundHitPointType);
            result = true;
        }
        return result;
    }

    private TrackSegment checkTrackSegmentPopUps(@Nonnull Point2D loc) {
        assert loc != null;
        
        TrackSegment result = null;

        // NOTE: Rather than calculate all the hit rectangles for all
        // the points below and test if this location is in any of those
        // rectangles just create a hit rectangle for the location and
        // see if any of the points below are in it instead...
        Rectangle2D r = layoutEditorControlCircleRectAt(loc);

        // check Track Segments, if any
        for (TrackSegment ts : getTrackSegments()) {
            if (r.contains(ts.getCentreSeg())) {
                result = ts;
                break;
            }
        }
        return result;
    }

    private PositionableLabel checkBackgroundPopUps(@Nonnull Point2D loc) {
        assert loc != null;

        PositionableLabel result = null;
        // check background images, if any
        for (int i = backgroundImage.size() - 1; i >= 0; i--) {
            PositionableLabel b = backgroundImage.get(i);
            Rectangle2D r = b.getBounds();
            if (r.contains(loc)) {
                result = b;
                break;
            }
        }
        return result;
    }

    private SensorIcon checkSensorIconPopUps(@Nonnull Point2D loc) {
        assert loc != null;

        SensorIcon result = null;
        // check sensor images, if any
        for (int i = sensorImage.size() - 1; i >= 0; i--) {
            SensorIcon s = sensorImage.get(i);
            Rectangle2D r = s.getBounds();
            if (r.contains(loc)) {
                result = s;
            }
        }
        return result;
    }

    private SignalHeadIcon checkSignalHeadIconPopUps(@Nonnull Point2D loc) {
        assert loc != null;

        SignalHeadIcon result = null;
        // check signal head images, if any
        for (int i = signalHeadImage.size() - 1; i >= 0; i--) {
            SignalHeadIcon s = signalHeadImage.get(i);
            Rectangle2D r = s.getBounds();
            if (r.contains(loc)) {
                result = s;
                break;
            }
        }
        return result;
    }

    private SignalMastIcon checkSignalMastIconPopUps(@Nonnull Point2D loc) {
        assert loc != null;

        SignalMastIcon result = null;
        // check signal head images, if any
        for (int i = signalMastList.size() - 1; i >= 0; i--) {
            SignalMastIcon s = signalMastList.get(i);
            Rectangle2D r = s.getBounds();
            if (r.contains(loc)) {
                result = s;
                break;
            }
        }
        return result;
    }

    private PositionableLabel checkLabelImagePopUps(@Nonnull Point2D loc) {
        assert loc != null;

        PositionableLabel result = null;
        int level = 0;

        for (int i = labelImage.size() - 1; i >= 0; i--) {
            PositionableLabel s = labelImage.get(i);
            double x = s.getX();
            double y = s.getY();
            double w = 10.0;
            double h = 5.0;

            if (s.isIcon() || s.isRotated() || s.getPopupUtility().getOrientation() != PositionablePopupUtil.HORIZONTAL) {
                w = s.maxWidth();
                h = s.maxHeight();
            } else if (s.isText()) {
                h = s.getFont().getSize();
                w = (h * 2 * (s.getText().length())) / 3;
            }

            Rectangle2D r = new Rectangle2D.Double(x, y, w, h);
            if (r.contains(loc)) {
                if (s.getDisplayLevel() >= level) {
                    // Check to make sure that we are returning the highest level label.
                    result = s;
                    level = s.getDisplayLevel();
                }
            }
        }
        return result;
    }

    private AnalogClock2Display checkClockPopUps(@Nonnull Point2D loc) {
        assert loc != null;

        AnalogClock2Display result = null;
        // check clocks, if any
        for (int i = clocks.size() - 1; i >= 0; i--) {
            AnalogClock2Display s = clocks.get(i);
            Rectangle2D r = s.getBounds();
            if (r.contains(loc)) {
                result = s;
                break;
            }
        }
        return result;
    }

    private MultiSensorIcon checkMultiSensorPopUps(@Nonnull Point2D loc) {
        assert loc != null;

        MultiSensorIcon result = null;
        // check multi sensor icons, if any
        for (int i = multiSensors.size() - 1; i >= 0; i--) {
            MultiSensorIcon s = multiSensors.get(i);
            Rectangle2D r = s.getBounds();
            if (r.contains(loc)) {
                result = s;
                break;
            }
        }
        return result;
    }

    private LocoIcon checkMarkerPopUps(@Nonnull Point2D loc) {
        assert loc != null;

        LocoIcon result = null;
        // check marker icons, if any
        for (int i = markerImage.size() - 1; i >= 0; i--) {
            LocoIcon l = markerImage.get(i);
            Rectangle2D r = l.getBounds();
            if (r.contains(loc)) {
                // mouse was pressed in marker icon
                result = l;
                break;
            }
        }
        return result;
    }

    private LayoutShape checkLayoutShapePopUps(@Nonnull Point2D loc) {
        assert loc != null;

        LayoutShape result = null;
        for (LayoutShape ls : layoutShapes) {
            selectedHitPointType = ls.findHitPointType(loc, true);
            if (LayoutShape.isShapeHitPointType(selectedHitPointType)) {
                result = ls;
                break;
            }
        }
        return result;
    }

    /**
     * Get the coordinates for the connection type of the specified LayoutTrack
     * or subtype.
     * <p>
     * This uses the current LayoutEditor object to map
     * a LayoutTrack (no coordinates) object to _a_ specific
     * LayoutTrackView object in the current LayoutEditor i.e. window.
     * This allows the same model object in two windows, but not 
     * twice in a single window.
     *
     * @param trk    the object (LayoutTrack subclass)
     * @param connectionType the type of connection
     * @return the coordinates for the connection type of the specified object
     */
    @Nonnull
    public Point2D getCoords(@Nonnull LayoutTrack trk, HitPointType connectionType) {
        assert trk != null;
        
        return getCoords(getLayoutTrackView(trk), connectionType);
    }

    /**
     * Get the coordinates for the connection type of the specified LayoutTrackView
     * or subtype.
     *
     * @param trkv    the object (LayoutTrackView subclass)
     * @param connectionType the type of connection
     * @return the coordinates for the connection type of the specified object
     */
    @Nonnull
    public Point2D getCoords(@Nonnull LayoutTrackView trkv, HitPointType connectionType) {
        assert trkv != null;
        
        return trkv.getCoordsForConnectionType(connectionType);
    }

    @Override
    public void mouseReleased(MouseEvent event) {
        super.setToolTip(null);

        // initialize mouse position
        calcLocation(event);

        // if alt modifier is down invert the snap to grid behaviour
        snapToGridInvert = event.isAltDown();

        if (isEditable()) {
            leToolBarPanel.xLabel.setText(Integer.toString(xLoc));
            leToolBarPanel.yLabel.setText(Integer.toString(yLoc));

            // released the mouse with shift down... see what we're adding
            if (!event.isPopupTrigger() && !isMetaDown(event) && event.isShiftDown()) {

                currentPoint = new Point2D.Double(xLoc, yLoc);

                if (snapToGridOnAdd != snapToGridInvert) {
                    // this snaps the current point to the grid
                    currentPoint = MathUtil.granulize(currentPoint, gContext.getGridSize());
                    xLoc = (int) currentPoint.getX();
                    yLoc = (int) currentPoint.getY();
                    leToolBarPanel.xLabel.setText(Integer.toString(xLoc));
                    leToolBarPanel.yLabel.setText(Integer.toString(yLoc));
                }

                if (leToolBarPanel.turnoutRHButton.isSelected()) {
                    addLayoutTurnout(LayoutTurnout.TurnoutType.RH_TURNOUT);
                } else if (leToolBarPanel.turnoutLHButton.isSelected()) {
                    addLayoutTurnout(LayoutTurnout.TurnoutType.LH_TURNOUT);
                } else if (leToolBarPanel.turnoutWYEButton.isSelected()) {
                    addLayoutTurnout(LayoutTurnout.TurnoutType.WYE_TURNOUT);
                } else if (leToolBarPanel.doubleXoverButton.isSelected()) {
                    addLayoutTurnout(LayoutTurnout.TurnoutType.DOUBLE_XOVER);
                } else if (leToolBarPanel.rhXoverButton.isSelected()) {
                    addLayoutTurnout(LayoutTurnout.TurnoutType.RH_XOVER);
                } else if (leToolBarPanel.lhXoverButton.isSelected()) {
                    addLayoutTurnout(LayoutTurnout.TurnoutType.LH_XOVER);
                } else if (leToolBarPanel.levelXingButton.isSelected()) {
                    addLevelXing();
                } else if (leToolBarPanel.layoutSingleSlipButton.isSelected()) {
                    addLayoutSlip(LayoutSlip.TurnoutType.SINGLE_SLIP);
                } else if (leToolBarPanel.layoutDoubleSlipButton.isSelected()) {
                    addLayoutSlip(LayoutSlip.TurnoutType.DOUBLE_SLIP);
                } else if (leToolBarPanel.endBumperButton.isSelected()) {
                    addEndBumper();
                } else if (leToolBarPanel.anchorButton.isSelected()) {
                    addAnchor();
                } else if (leToolBarPanel.edgeButton.isSelected()) {
                    addEdgeConnector();
                } else if (leToolBarPanel.trackButton.isSelected()) {
                    if ((beginTrack != null) && (foundTrack != null)
                            && (beginTrack != foundTrack)) {
                        addTrackSegment();
                        _targetPanel.setCursor(Cursor.getPredefinedCursor(Cursor.DEFAULT_CURSOR));
                    }
                    beginTrack = null;
                    foundTrack = null;
                } else if (leToolBarPanel.multiSensorButton.isSelected()) {
                    startMultiSensor();
                } else if (leToolBarPanel.sensorButton.isSelected()) {
                    addSensor();
                } else if (leToolBarPanel.signalButton.isSelected()) {
                    addSignalHead();
                } else if (leToolBarPanel.textLabelButton.isSelected()) {
                    addLabel();
                } else if (leToolBarPanel.memoryButton.isSelected()) {
                    addMemory();
                } else if (leToolBarPanel.blockContentsButton.isSelected()) {
                    addBlockContents();
                } else if (leToolBarPanel.iconLabelButton.isSelected()) {
                    addIcon();
                } else if (leToolBarPanel.shapeButton.isSelected()) {
                    if (selectedObject == null) {
                        addLayoutShape(currentPoint);
                        _targetPanel.setCursor(Cursor.getPredefinedCursor(Cursor.DEFAULT_CURSOR));
                    } else {
                        LayoutShape ls = (LayoutShape) selectedObject;
                        ls.addPoint(currentPoint, selectedHitPointType.shapePointIndex());
                    }
                } else if (leToolBarPanel.signalMastButton.isSelected()) {
                    addSignalMast();
                } else {
                    log.warn("No item selected in panel edit mode");
                }
                // resizePanelBounds(false);
                selectedObject = null;
                redrawPanel();
            } else if ((event.isPopupTrigger() || delayedPopupTrigger) && !isDragging) {
                selectedObject = null;
                selectedHitPointType = HitPointType.NONE;
                whenReleased = event.getWhen();
                showEditPopUps(event);
            } else if ((selectedObject != null) && (selectedHitPointType == HitPointType.TURNOUT_CENTER)
                    && allControlling() && (!isMetaDown(event) && !event.isAltDown()) && !event.isPopupTrigger()
                    && !event.isShiftDown() && !event.isControlDown()) {
                // controlling turnouts, in edit mode
                LayoutTurnout t = (LayoutTurnout) selectedObject;
                t.toggleTurnout();
            } else if ((selectedObject != null) && ((selectedHitPointType == HitPointType.SLIP_LEFT)
                    || (selectedHitPointType == HitPointType.SLIP_RIGHT))
                    && allControlling() && (!isMetaDown(event) && !event.isAltDown()) && !event.isPopupTrigger()
                    && !event.isShiftDown() && !event.isControlDown()) {
                // controlling slips, in edit mode
                LayoutSlip sl = (LayoutSlip) selectedObject;
                sl.toggleState(selectedHitPointType);
            } else if ((selectedObject != null) && (HitPointType.isTurntableRayHitType(selectedHitPointType))
                    && allControlling() && (!isMetaDown(event) && !event.isAltDown()) && !event.isPopupTrigger()
                    && !event.isShiftDown() && !event.isControlDown()) {
                // controlling turntable, in edit mode
                LayoutTurntable t = (LayoutTurntable) selectedObject;
                t.setPosition(selectedHitPointType.turntableTrackIndex());
            } else if ((selectedObject != null) && ((selectedHitPointType == HitPointType.TURNOUT_CENTER)
                    || (selectedHitPointType == HitPointType.SLIP_CENTER)
                    || (selectedHitPointType == HitPointType.SLIP_LEFT)
                    || (selectedHitPointType == HitPointType.SLIP_RIGHT))
                    && allControlling() && (isMetaDown(event) && !event.isAltDown())
                    && !event.isShiftDown() && !event.isControlDown() && isDragging) {
                // We just dropped a turnout (or slip)... see if it will connect to anything
                hitPointCheckLayoutTurnouts((LayoutTurnout) selectedObject);
            } else if ((selectedObject != null) && (selectedHitPointType == HitPointType.POS_POINT)
                    && allControlling() && (isMetaDown(event))
                    && !event.isShiftDown() && !event.isControlDown() && isDragging) {
                // We just dropped a PositionablePoint... see if it will connect to anything
                PositionablePoint p = (PositionablePoint) selectedObject;
                if ((p.getConnect1() == null) || (p.getConnect2() == null)) {
                    checkPointOfPositionable(p);
                }
            }

            if ((leToolBarPanel.trackButton.isSelected()) && (beginTrack != null) && (foundTrack != null)) {
                // user let up shift key before releasing the mouse when creating a track segment
                _targetPanel.setCursor(Cursor.getPredefinedCursor(Cursor.DEFAULT_CURSOR));
                beginTrack = null;
                foundTrack = null;
                redrawPanel();
            }
            createSelectionGroups();
        } else if ((selectedObject != null) && (selectedHitPointType == HitPointType.TURNOUT_CENTER)
                && allControlling() && !isMetaDown(event) && !event.isAltDown() && !event.isPopupTrigger()
                && !event.isShiftDown() && (!delayedPopupTrigger)) {
            // controlling turnout out of edit mode
            LayoutTurnout t = (LayoutTurnout) selectedObject;
            if (useDirectTurnoutControl) {
                t.setState(Turnout.CLOSED);
            } else {
                t.toggleTurnout();
            }
        } else if ((selectedObject != null) && ((selectedHitPointType == HitPointType.SLIP_LEFT)
                || (selectedHitPointType == HitPointType.SLIP_RIGHT))
                && allControlling() && !isMetaDown(event) && !event.isAltDown() && !event.isPopupTrigger()
                && !event.isShiftDown() && (!delayedPopupTrigger)) {
            // controlling slip out of edit mode
            LayoutSlip sl = (LayoutSlip) selectedObject;
            sl.toggleState(selectedHitPointType);
        } else if ((selectedObject != null) && (HitPointType.isTurntableRayHitType(selectedHitPointType))
                && allControlling() && !isMetaDown(event) && !event.isAltDown() && !event.isPopupTrigger()
                && !event.isShiftDown() && (!delayedPopupTrigger)) {
            // controlling turntable out of edit mode
            LayoutTurntable t = (LayoutTurntable) selectedObject;
            t.setPosition( selectedHitPointType.turntableTrackIndex() );
        } else if ((event.isPopupTrigger() || delayedPopupTrigger) && (!isDragging)) {
            // requesting marker popup out of edit mode
            LocoIcon lo = checkMarkerPopUps(dLoc);
            if (lo != null) {
                showPopUp(lo, event);
            } else {
                if (findLayoutTracksHitPoint(dLoc)) {
                    // show popup menu
                    switch (foundHitPointType) {
                        case TURNOUT_CENTER: {
                            if (useDirectTurnoutControl) {
                                LayoutTurnout t = (LayoutTurnout) foundTrack;
                                t.setState(Turnout.THROWN);
                            } else {
                                foundTrack.showPopup(event);
                            }
                            break;
                        }

                        case LEVEL_XING_CENTER:
                        case SLIP_RIGHT:
                        case SLIP_LEFT: {
                            foundTrack.showPopup(event);
                            break;
                        }

                        default: {
                            break;
                        }
                    }
                }
                AnalogClock2Display c = checkClockPopUps(dLoc);
                if (c != null) {
                    showPopUp(c, event);
                } else {
                    SignalMastIcon sm = checkSignalMastIconPopUps(dLoc);
                    if (sm != null) {
                        showPopUp(sm, event);
                    } else {
                        PositionableLabel im = checkLabelImagePopUps(dLoc);
                        if (im != null) {
                            showPopUp(im, event);
                        }
                    }
                }
            }
        }

        if (!event.isPopupTrigger() && !isDragging) {
            List<Positionable> selections = getSelectedItems(event);
            if (selections.size() > 0) {
                selections.get(0).doMouseReleased(event);
                whenReleased = event.getWhen();
            }
        }

        // train icon needs to know when moved
        if (event.isPopupTrigger() && isDragging) {
            List<Positionable> selections = getSelectedItems(event);
            if (selections.size() > 0) {
                selections.get(0).doMouseDragged(event);
            }
        }

        if (selectedObject != null) {
            // An object was selected, deselect it
            prevSelectedObject = selectedObject;
            selectedObject = null;
        }

        // clear these
        beginTrack = null;
        foundTrack = null;

        delayedPopupTrigger = false;

        if (isDragging) {
            resizePanelBounds(true);
            isDragging = false;
        }

        requestFocusInWindow();
    }   // mouseReleased

    private void showEditPopUps(@Nonnull MouseEvent event) {
        if (findLayoutTracksHitPoint(dLoc)) {
            if (HitPointType.isBezierHitType(foundHitPointType)) {
                ((TrackSegment) foundTrack).showBezierPopUp(event, foundHitPointType);
            } else if (HitPointType.isTurntableRayHitType(foundHitPointType)) {
                LayoutTurntable t = (LayoutTurntable) foundTrack;
                if (t.isTurnoutControlled()) {
                    ((LayoutTurntable) foundTrack).showRayPopUp(event, foundHitPointType.turntableTrackIndex());
                }
            } else if (HitPointType.isPopupHitType(foundHitPointType)) {
                foundTrack.showPopup(event);
            } else if (HitPointType.isTurnoutHitType(foundHitPointType)) {
                // don't curently have edit popup for these
            } else {
                log.warn("Unknown foundPointType:{}", foundHitPointType);
            }
        } else {
            do {
                TrackSegment ts = checkTrackSegmentPopUps(dLoc);
                if (ts != null) {
                    ts.showPopup(event);
                    break;
                }

                SensorIcon s = checkSensorIconPopUps(dLoc);
                if (s != null) {
                    showPopUp(s, event);
                    break;
                }

                LocoIcon lo = checkMarkerPopUps(dLoc);
                if (lo != null) {
                    showPopUp(lo, event);
                    break;
                }

                SignalHeadIcon sh = checkSignalHeadIconPopUps(dLoc);
                if (sh != null) {
                    showPopUp(sh, event);
                    break;
                }

                AnalogClock2Display c = checkClockPopUps(dLoc);
                if (c != null) {
                    showPopUp(c, event);
                    break;
                }

                MultiSensorIcon ms = checkMultiSensorPopUps(dLoc);
                if (ms != null) {
                    showPopUp(ms, event);
                    break;
                }

                PositionableLabel lb = checkLabelImagePopUps(dLoc);
                if (lb != null) {
                    showPopUp(lb, event);
                    break;
                }

                PositionableLabel b = checkBackgroundPopUps(dLoc);
                if (b != null) {
                    showPopUp(b, event);
                    break;
                }

                SignalMastIcon sm = checkSignalMastIconPopUps(dLoc);
                if (sm != null) {
                    showPopUp(sm, event);
                    break;
                }
                LayoutShape ls = checkLayoutShapePopUps(dLoc);
                if (ls != null) {
                    ls.showShapePopUp(event, selectedHitPointType);
                    break;
                }
            } while (false);
        }
    }

    /**
     * Select the menu items to display for the Positionable's popup.
     */
    @Override
    public void showPopUp(@Nonnull Positionable p, @Nonnull MouseEvent event) {
        assert p != null;

        if (!((Component) p).isVisible()) {
            return; // component must be showing on the screen to determine its location
        }
        JPopupMenu popup = new JPopupMenu();

        if (p.isEditable()) {
            JMenuItem jmi;

            if (showAlignPopup()) {
                setShowAlignmentMenu(popup);
                popup.add(new AbstractAction(Bundle.getMessage("ButtonDelete")) {
                    @Override
                    public void actionPerformed(ActionEvent event) {
                        deleteSelectedItems();
                    }
                });
            } else {
                if (p.doViemMenu()) {
                    String objectType = p.getClass().getName();
                    objectType = objectType.substring(objectType.lastIndexOf('.') + 1);
                    jmi = popup.add(objectType);
                    jmi.setEnabled(false);

                    jmi = popup.add(p.getNameString());
                    jmi.setEnabled(false);

                    if (p.isPositionable()) {
                        setShowCoordinatesMenu(p, popup);
                    }
                    setDisplayLevelMenu(p, popup);
                    setPositionableMenu(p, popup);
                }

                boolean popupSet = false;
                popupSet |= p.setRotateOrthogonalMenu(popup);
                popupSet |= p.setRotateMenu(popup);
                if (popupSet) {
                    popup.addSeparator();
                    popupSet = false;
                }
                popupSet |= p.setEditIconMenu(popup);
                popupSet |= p.setTextEditMenu(popup);

                PositionablePopupUtil util = p.getPopupUtility();

                if (util != null) {
                    util.setFixedTextMenu(popup);
                    util.setTextMarginMenu(popup);
                    util.setTextBorderMenu(popup);
                    util.setTextFontMenu(popup);
                    util.setBackgroundMenu(popup);
                    util.setTextJustificationMenu(popup);
                    util.setTextOrientationMenu(popup);
                    popup.addSeparator();
                    util.propertyUtil(popup);
                    util.setAdditionalEditPopUpMenu(popup);
                    popupSet = true;
                }

                if (popupSet) {
                    popup.addSeparator();
                    // popupSet = false;
                }
                p.setDisableControlMenu(popup);
                setShowAlignmentMenu(popup);

                // for Positionables with unique settings
                p.showPopUp(popup);
                setShowToolTipMenu(p, popup);

                setRemoveMenu(p, popup);

                if (p.doViemMenu()) {
                    setHiddenMenu(p, popup);
                }
            }
        } else {
            p.showPopUp(popup);
            PositionablePopupUtil util = p.getPopupUtility();

            if (util != null) {
                util.setAdditionalViewPopUpMenu(popup);
            }
        }
        popup.show((Component) p, p.getWidth() / 2 + (int) ((getZoom() - 1.0) * p.getX()),
                p.getHeight() / 2 + (int) ((getZoom() - 1.0) * p.getY()));

        /*popup.show((Component)pt, event.getX(), event.getY());*/
    }

    private long whenReleased = 0; // used to identify event that was popup trigger
    private boolean awaitingIconChange = false;

    @Override
    public void mouseClicked(@Nonnull MouseEvent event) {
        // initialize mouse position
        calcLocation(event);

        // if alt modifier is down invert the snap to grid behaviour
        snapToGridInvert = event.isAltDown();

        if (!isMetaDown(event) && !event.isPopupTrigger() && !event.isAltDown()
                && !awaitingIconChange && !event.isShiftDown() && !event.isControlDown()) {
            List<Positionable> selections = getSelectedItems(event);

            if (selections.size() > 0) {
                selections.get(0).doMouseClicked(event);
            }
        } else if (event.isPopupTrigger() && (whenReleased != event.getWhen())) {

            if (isEditable()) {
                selectedObject = null;
                selectedHitPointType = HitPointType.NONE;
                showEditPopUps(event);
            } else {
                LocoIcon lo = checkMarkerPopUps(dLoc);

                if (lo != null) {
                    showPopUp(lo, event);
                }
            }
        }

        if (event.isControlDown() && !event.isPopupTrigger()) {
            if (findLayoutTracksHitPoint(dLoc)) {
                switch (foundHitPointType) {
                    case POS_POINT:
                    case TURNOUT_CENTER:
                    case LEVEL_XING_CENTER:
                    case SLIP_LEFT:
                    case SLIP_RIGHT:
                    case TURNTABLE_CENTER: {
                        amendSelectionGroup(foundTrack);
                        break;
                    }

                    default: {
                        break;
                    }
                }
            } else {
                PositionableLabel s = checkSensorIconPopUps(dLoc);
                if (s != null) {
                    amendSelectionGroup(s);
                } else {
                    PositionableLabel sh = checkSignalHeadIconPopUps(dLoc);
                    if (sh != null) {
                        amendSelectionGroup(sh);
                    } else {
                        PositionableLabel ms = checkMultiSensorPopUps(dLoc);
                        if (ms != null) {
                            amendSelectionGroup(ms);
                        } else {
                            PositionableLabel lb = checkLabelImagePopUps(dLoc);
                            if (lb != null) {
                                amendSelectionGroup(lb);
                            } else {
                                PositionableLabel b = checkBackgroundPopUps(dLoc);
                                if (b != null) {
                                    amendSelectionGroup(b);
                                } else {
                                    PositionableLabel sm = checkSignalMastIconPopUps(dLoc);
                                    if (sm != null) {
                                        amendSelectionGroup(sm);
                                    } else {
                                        LayoutShape ls = checkLayoutShapePopUps(dLoc);
                                        if (ls != null) {
                                            amendSelectionGroup(ls);
                                        }
                                    }
                                }
                            }
                        }
                    }
                }
            }
        } else if ((selectionWidth == 0) || (selectionHeight == 0)) {
            clearSelectionGroups();
        }
        requestFocusInWindow();
    }

    private void checkPointOfPositionable(@Nonnull PositionablePoint p) {
        assert p != null;

        TrackSegment t = p.getConnect1();

        if (t == null) {
            t = p.getConnect2();
        }

        // Nothing connected to this bit of track so ignore
        if (t == null) {
            return;
        }
        beginTrack = p;
        beginHitPointType = HitPointType.POS_POINT;
        Point2D loc = p.getCoordsCenter();

        if (findLayoutTracksHitPoint(loc, true, p)) {
            switch (foundHitPointType) {
                case POS_POINT: {
                    PositionablePoint p2 = (PositionablePoint) foundTrack;

                    if ((p2.getType() == PositionablePoint.PointType.ANCHOR) && p2.setTrackConnection(t)) {
                        if (t.getConnect1() == p) {
                            t.setNewConnect1(p2, foundHitPointType);
                        } else {
                            t.setNewConnect2(p2, foundHitPointType);
                        }
                        p.removeTrackConnection(t);

                        if ((p.getConnect1() == null) && (p.getConnect2() == null)) {
                            removePositionablePoint(p);
                        }
                    }
                    break;
                }
                case TURNOUT_A:
                case TURNOUT_B:
                case TURNOUT_C:
                case TURNOUT_D:
                case SLIP_A:
                case SLIP_B:
                case SLIP_C:
                case SLIP_D:
                case LEVEL_XING_A:
                case LEVEL_XING_B:
                case LEVEL_XING_C:
                case LEVEL_XING_D: {
                    try {
                        if (foundTrack.getConnection(foundHitPointType) == null) {
                            foundTrack.setConnection(foundHitPointType, t, HitPointType.TRACK);

                            if (t.getConnect1() == p) {
                                t.setNewConnect1(foundTrack, foundHitPointType);
                            } else {
                                t.setNewConnect2(foundTrack, foundHitPointType);
                            }
                            p.removeTrackConnection(t);

                            if ((p.getConnect1() == null) && (p.getConnect2() == null)) {
                                removePositionablePoint(p);
                            }
                        }
                    } catch (JmriException e) {
                        log.debug("Unable to set location");
                    }
                    break;
                }

                default: {
                    if (HitPointType.isTurntableRayHitType(foundHitPointType)) {
                        LayoutTurntable tt = (LayoutTurntable) foundTrack;
                        int ray = foundHitPointType.turntableTrackIndex();

                        if (tt.getRayConnectIndexed(ray) == null) {
                            tt.setRayConnect(t, ray);

                            if (t.getConnect1() == p) {
                                t.setNewConnect1(tt, foundHitPointType);
                            } else {
                                t.setNewConnect2(tt, foundHitPointType);
                            }
                            p.removeTrackConnection(t);

                            if ((p.getConnect1() == null) && (p.getConnect2() == null)) {
                                removePositionablePoint(p);
                            }
                        }
                    } else {
                        log.debug("No valid point, so will quit");
                        return;
                    }
                    break;
                }
            }
            redrawPanel();

            if (t.getLayoutBlock() != null) {
                getLEAuxTools().setBlockConnectivityChanged();
            }
        }
        beginTrack = null;
    }

    // We just dropped a turnout... see if it will connect to anything
    private void hitPointCheckLayoutTurnouts(@Nonnull LayoutTurnout lt) {
        beginTrack = lt;

        if (lt.getConnectA() == null) {
            if (lt instanceof LayoutSlip) {
                beginHitPointType = HitPointType.SLIP_A;
            } else {
                beginHitPointType = HitPointType.TURNOUT_A;
            }
            dLoc = lt.getCoordsA();
            hitPointCheckLayoutTurnoutSubs(dLoc);
        }

        if (lt.getConnectB() == null) {
            if (lt instanceof LayoutSlip) {
                beginHitPointType = HitPointType.SLIP_B;
            } else {
                beginHitPointType = HitPointType.TURNOUT_B;
            }
            dLoc = lt.getCoordsB();
            hitPointCheckLayoutTurnoutSubs(dLoc);
        }

        if (lt.getConnectC() == null) {
            if (lt instanceof LayoutSlip) {
                beginHitPointType = HitPointType.SLIP_C;
            } else {
                beginHitPointType = HitPointType.TURNOUT_C;
            }
            dLoc = lt.getCoordsC();
            hitPointCheckLayoutTurnoutSubs(dLoc);
        }

        if ((lt.getConnectD() == null) && (lt.isTurnoutTypeXover() || lt.isTurnoutTypeSlip())) {
            if (lt instanceof LayoutSlip) {
                beginHitPointType = HitPointType.SLIP_D;
            } else {
                beginHitPointType = HitPointType.TURNOUT_D;
            }
            dLoc = lt.getCoordsD();
            hitPointCheckLayoutTurnoutSubs(dLoc);
        }
        beginTrack = null;
        foundTrack = null;
    }

    private void hitPointCheckLayoutTurnoutSubs(@Nonnull Point2D dLoc) {
        assert dLoc != null;

        if (findLayoutTracksHitPoint(dLoc, true)) {
            switch (foundHitPointType) {
                case POS_POINT: {
                    PositionablePoint p2 = (PositionablePoint) foundTrack;

                    if (((p2.getConnect1() == null) && (p2.getConnect2() != null))
                            || ((p2.getConnect1() != null) && (p2.getConnect2() == null))) {
                        TrackSegment t = p2.getConnect1();

                        if (t == null) {
                            t = p2.getConnect2();
                        }

                        if (t == null) {
                            return;
                        }
                        LayoutTurnout lt = (LayoutTurnout) beginTrack;
                        try {
                            if (lt.getConnection(beginHitPointType) == null) {
                                lt.setConnection(beginHitPointType, t, HitPointType.TRACK);
                                p2.removeTrackConnection(t);

                                if (t.getConnect1() == p2) {
                                    t.setNewConnect1(lt, beginHitPointType);
                                } else {
                                    t.setNewConnect2(lt, beginHitPointType);
                                }
                                removePositionablePoint(p2);
                            }

                            if (t.getLayoutBlock() != null) {
                                getLEAuxTools().setBlockConnectivityChanged();
                            }
                        } catch (JmriException e) {
                            log.debug("Unable to set location");
                        }
                    }
                    break;
                }

                case TURNOUT_A:
                case TURNOUT_B:
                case TURNOUT_C:
                case TURNOUT_D:
                case SLIP_A:
                case SLIP_B:
                case SLIP_C:
                case SLIP_D: {
                    LayoutTurnout ft = (LayoutTurnout) foundTrack;
                    addTrackSegment();

                    if ((ft.getTurnoutType() == LayoutTurnout.TurnoutType.RH_TURNOUT) || (ft.getTurnoutType() == LayoutTurnout.TurnoutType.LH_TURNOUT)) {
                        rotateTurnout(ft);
                    }

                    // Assign a block to the new zero length track segment.
                    ft.setTrackSegmentBlock(foundHitPointType, true);
                    break;
                }

                default: {
                    log.warn("Unexpected foundPointType {} in hitPointCheckLayoutTurnoutSubs", foundHitPointType);
                    break;
                }
            }
        }
    }

    private void rotateTurnout(@Nonnull LayoutTurnout t) {
        assert t != null;

        LayoutTurnout be = (LayoutTurnout) beginTrack;

        if (((beginHitPointType == HitPointType.TURNOUT_A) && ((be.getConnectB() != null) || (be.getConnectC() != null)))
                || ((beginHitPointType == HitPointType.TURNOUT_B) && ((be.getConnectA() != null) || (be.getConnectC() != null)))
                || ((beginHitPointType == HitPointType.TURNOUT_C) && ((be.getConnectB() != null) || (be.getConnectA() != null)))) {
            return;
        }

        if ((be.getTurnoutType() != LayoutTurnout.TurnoutType.RH_TURNOUT) && (be.getTurnoutType() != LayoutTurnout.TurnoutType.LH_TURNOUT)) {
            return;
        }

        Point2D c, diverg, xy2;

        if ((foundHitPointType == HitPointType.TURNOUT_C) && (beginHitPointType == HitPointType.TURNOUT_C)) {
            c = t.getCoordsA();
            diverg = t.getCoordsB();
            xy2 = MathUtil.subtract(c, diverg);
        } else if ((foundHitPointType == HitPointType.TURNOUT_C)
                && ((beginHitPointType == HitPointType.TURNOUT_A) || (beginHitPointType == HitPointType.TURNOUT_B))) {
            c = t.getCoordsCenter();
            diverg = t.getCoordsC();

            if (beginHitPointType == HitPointType.TURNOUT_A) {
                xy2 = MathUtil.subtract(be.getCoordsB(), be.getCoordsA());
            } else {
                xy2 = MathUtil.subtract(be.getCoordsA(), be.getCoordsB());
            }
        } else if (foundHitPointType == HitPointType.TURNOUT_B) {
            c = t.getCoordsA();
            diverg = t.getCoordsB();

            switch (beginHitPointType) {
                case TURNOUT_B:
                    xy2 = MathUtil.subtract(be.getCoordsA(), be.getCoordsB());
                    break;
                case TURNOUT_A:
                    xy2 = MathUtil.subtract(be.getCoordsB(), be.getCoordsA());
                    break;
                case TURNOUT_C:
                default:
                    xy2 = MathUtil.subtract(be.getCoordsCenter(), be.getCoordsC());
                    break;
            }
        } else if (foundHitPointType == HitPointType.TURNOUT_A) {
            c = t.getCoordsA();
            diverg = t.getCoordsB();

            switch (beginHitPointType) {
                case TURNOUT_A:
                    xy2 = MathUtil.subtract(be.getCoordsA(), be.getCoordsB());
                    break;
                case TURNOUT_B:
                    xy2 = MathUtil.subtract(be.getCoordsB(), be.getCoordsA());
                    break;
                case TURNOUT_C:
                default:
                    xy2 = MathUtil.subtract(be.getCoordsC(), be.getCoordsCenter());
                    break;
            }
        } else {
            return;
        }
        Point2D xy = MathUtil.subtract(diverg, c);
        double radius = Math.toDegrees(Math.atan2(xy.getY(), xy.getX()));
        double eRadius = Math.toDegrees(Math.atan2(xy2.getY(), xy2.getX()));
        be.rotateCoords(radius - eRadius);

        Point2D conCord = be.getCoordsA();
        Point2D tCord = t.getCoordsC();

        if (foundHitPointType == HitPointType.TURNOUT_B) {
            tCord = t.getCoordsB();
        }

        if (foundHitPointType == HitPointType.TURNOUT_A) {
            tCord = t.getCoordsA();
        }

        switch (beginHitPointType) {
            case TURNOUT_A:
                conCord = be.getCoordsA();
                break;
            case TURNOUT_B:
                conCord = be.getCoordsB();
                break;
            case TURNOUT_C:
                conCord = be.getCoordsC();
                break;
            default:
                break;
        }
        xy = MathUtil.subtract(conCord, tCord);
        Point2D offset = MathUtil.subtract(be.getCoordsCenter(), xy);
        be.setCoordsCenter(offset);
    }

    public  List<Positionable> _positionableSelection = new ArrayList<>();
    public  List<LayoutTrack> _layoutTrackSelection = new ArrayList<>();
    public  List<LayoutShape> _layoutShapeSelection = new ArrayList<>();

    private void createSelectionGroups() {
        Rectangle2D selectionRect = getSelectionRect();

        getContents().forEach((o) -> {
            if (selectionRect.contains(o.getLocation())) {
            
                log.trace("found item o of class {}", o.getClass());
                if (!_positionableSelection.contains(o)) {
                    _positionableSelection.add(o);
                }
            }
        });

        getLayoutTracks().forEach((lt) -> {
            Point2D center = lt.getCoordsCenter();
            if (selectionRect.contains(center)) {
                if (!_layoutTrackSelection.contains(lt)) {
                    _layoutTrackSelection.add(lt);
                }
            }
        });
        assignBlockToSelectionMenuItem.setEnabled(_layoutTrackSelection.size() > 0);

        layoutShapes.forEach((ls) -> {
            if (selectionRect.intersects(ls.getBounds())) {
                if (!_layoutShapeSelection.contains(ls)) {
                    _layoutShapeSelection.add(ls);
                }
            }
        });
        redrawPanel();
    }

    public void clearSelectionGroups() {
        selectionActive = false;
        _positionableSelection.clear();
        _layoutTrackSelection.clear();
        assignBlockToSelectionMenuItem.setEnabled(false);
        _layoutShapeSelection.clear();
    }

    private boolean noWarnGlobalDelete = false;

    private void deleteSelectedItems() {
        if (!noWarnGlobalDelete) {
            int selectedValue = JOptionPane.showOptionDialog(this,
                    Bundle.getMessage("Question6"), Bundle.getMessage("WarningTitle"),
                    JOptionPane.YES_NO_CANCEL_OPTION, JOptionPane.QUESTION_MESSAGE, null,
                    new Object[]{Bundle.getMessage("ButtonYes"),
                        Bundle.getMessage("ButtonNo"),
                        Bundle.getMessage("ButtonYesPlus")},
                    Bundle.getMessage("ButtonNo"));

            if (selectedValue == JOptionPane.NO_OPTION) {
                return; // return without creating if "No" response
            }

            if (selectedValue == JOptionPane.CANCEL_OPTION) {
                // Suppress future warnings, and continue
                noWarnGlobalDelete = true;
            }
        }

        _positionableSelection.forEach(this::remove);

        _layoutTrackSelection.forEach((lt) -> {
            if (lt instanceof PositionablePoint) {
                boolean oldWarning = noWarnPositionablePoint;
                noWarnPositionablePoint = true;
                removePositionablePoint((PositionablePoint) lt);
                noWarnPositionablePoint = oldWarning;
            } else if (lt instanceof LevelXing) {
                boolean oldWarning = noWarnLevelXing;
                noWarnLevelXing = true;
                removeLevelXing((LevelXing) lt);
                noWarnLevelXing = oldWarning;
            } else if (lt instanceof LayoutSlip) {
                boolean oldWarning = noWarnSlip;
                noWarnSlip = true;
                removeLayoutSlip((LayoutSlip) lt);
                noWarnSlip = oldWarning;
            } else if (lt instanceof LayoutTurntable) {
                boolean oldWarning = noWarnTurntable;
                noWarnTurntable = true;
                removeTurntable((LayoutTurntable) lt);
                noWarnTurntable = oldWarning;
            } else if (lt instanceof LayoutTurnout) {  //<== this includes LayoutSlips
                boolean oldWarning = noWarnLayoutTurnout;
                noWarnLayoutTurnout = true;
                removeLayoutTurnout((LayoutTurnout) lt);
                noWarnLayoutTurnout = oldWarning;
            }
        });

        layoutShapes.removeAll(_layoutShapeSelection);

        clearSelectionGroups();
        redrawPanel();
    }

    private void amendSelectionGroup(@Nonnull Positionable p) {
        assert p != null;
        
        if (_positionableSelection.contains(p)) {
            _positionableSelection.remove(p);
        } else {
            _positionableSelection.add(p);
        }
        redrawPanel();
    }

    public void amendSelectionGroup(@Nonnull LayoutTrack p) {
        assert p != null;

        if (_layoutTrackSelection.contains(p)) {
            _layoutTrackSelection.remove(p);
        } else {
            _layoutTrackSelection.add(p);
        }
        assignBlockToSelectionMenuItem.setEnabled(_layoutTrackSelection.size() > 0);
        redrawPanel();
    }

    public void amendSelectionGroup(@Nonnull LayoutShape ls) {
        assert ls != null;
        
        if (_layoutShapeSelection.contains(ls)) {
            _layoutShapeSelection.remove(ls);
        } else {
            _layoutShapeSelection.add(ls);
        }
        redrawPanel();
    }

    public void alignSelection(boolean alignX) {
        Point2D minPoint = MathUtil.infinityPoint2D;
        Point2D maxPoint = MathUtil.zeroPoint2D;
        Point2D sumPoint = MathUtil.zeroPoint2D;
        int cnt = 0;

        for (Positionable comp : _positionableSelection) {
            if (!getFlag(Editor.OPTION_POSITION, comp.isPositionable())) {
                continue;   // skip non-positionables
            }
            Point2D p = MathUtil.pointToPoint2D(comp.getLocation());
            minPoint = MathUtil.min(minPoint, p);
            maxPoint = MathUtil.max(maxPoint, p);
            sumPoint = MathUtil.add(sumPoint, p);
            cnt++;
        }

        for (LayoutTrack lt : _layoutTrackSelection) {
            Point2D p = lt.getCoordsCenter();
            minPoint = MathUtil.min(minPoint, p);
            maxPoint = MathUtil.max(maxPoint, p);
            sumPoint = MathUtil.add(sumPoint, p);
            cnt++;
        }

        for (LayoutShape ls : _layoutShapeSelection) {
            Point2D p = ls.getCoordsCenter();
            minPoint = MathUtil.min(minPoint, p);
            maxPoint = MathUtil.max(maxPoint, p);
            sumPoint = MathUtil.add(sumPoint, p);
            cnt++;
        }

        Point2D avePoint = MathUtil.divide(sumPoint, cnt);
        int aveX = (int) avePoint.getX();
        int aveY = (int) avePoint.getY();

        for (Positionable comp : _positionableSelection) {
            if (!getFlag(Editor.OPTION_POSITION, comp.isPositionable())) {
                continue;   // skip non-positionables
            }

            if (alignX) {
                comp.setLocation(aveX, comp.getY());
            } else {
                comp.setLocation(comp.getX(), aveY);
            }
        }

        _layoutTrackSelection.forEach((lt) -> {
            if (alignX) {
                lt.setCoordsCenter(new Point2D.Double(aveX, lt.getCoordsCenter().getY()));
            } else {
                lt.setCoordsCenter(new Point2D.Double(lt.getCoordsCenter().getX(), aveY));
            }
        });

        _layoutShapeSelection.forEach((ls) -> {
            if (alignX) {
                ls.setCoordsCenter(new Point2D.Double(aveX, ls.getCoordsCenter().getY()));
            } else {
                ls.setCoordsCenter(new Point2D.Double(ls.getCoordsCenter().getX(), aveY));
            }
        });

        redrawPanel();
    }

    private boolean showAlignPopup() {
        return ((_positionableSelection.size() > 0)
                || (_layoutTrackSelection.size() > 0)
                || (_layoutShapeSelection.size() > 0));
    }

    /**
     * Offer actions to align the selected Positionable items either
     * Horizontally (at average y coord) or Vertically (at average x coord).
     *
     * @param popup the JPopupMenu to add alignment menu to
     * @return true if alignment menu added
     */
    public boolean setShowAlignmentMenu(@Nonnull JPopupMenu popup) {
        if (showAlignPopup()) {
            JMenu edit = new JMenu(Bundle.getMessage("EditAlignment"));
            edit.add(new AbstractAction(Bundle.getMessage("AlignX")) {
                @Override
                public void actionPerformed(ActionEvent event) {
                    alignSelection(true);
                }
            });
            edit.add(new AbstractAction(Bundle.getMessage("AlignY")) {
                @Override
                public void actionPerformed(ActionEvent event) {
                    alignSelection(false);
                }
            });
            popup.add(edit);

            return true;
        }
        return false;
    }

    @Override
    public void keyPressed(@Nonnull KeyEvent event) {
        if (event.getKeyCode() == KeyEvent.VK_DELETE) {
            deleteSelectedItems();
            return;
        }

        double deltaX = returnDeltaPositionX(event);
        double deltaY = returnDeltaPositionY(event);

        if ((deltaX != 0) || (deltaY != 0)) {
            selectionX += deltaX;
            selectionY += deltaY;

            Point2D delta = new Point2D.Double(deltaX, deltaY);
            _positionableSelection.forEach((c) -> {
                Point2D newPoint = c.getLocation();
                if ((c instanceof MemoryIcon) && (c.getPopupUtility().getFixedWidth() == 0)) {
                    MemoryIcon pm = (MemoryIcon) c;
                    newPoint = new Point2D.Double(pm.getOriginalX(), pm.getOriginalY());
                }
                newPoint = MathUtil.add(newPoint, delta);
                newPoint = MathUtil.max(MathUtil.zeroPoint2D, newPoint);
                c.setLocation(MathUtil.point2DToPoint(newPoint));
            });

            _layoutTrackSelection.forEach((lt) -> {
                Point2D newPoint = MathUtil.add(lt.getCoordsCenter(), delta);
                newPoint = MathUtil.max(MathUtil.zeroPoint2D, newPoint);
                lt.setCoordsCenter(newPoint);
            });

            _layoutShapeSelection.forEach((ls) -> {
                Point2D newPoint = MathUtil.add(ls.getCoordsCenter(), delta);
                newPoint = MathUtil.max(MathUtil.zeroPoint2D, newPoint);
                ls.setCoordsCenter(newPoint);
            });
            redrawPanel();
            return;
        }
        getLayoutEditorToolBarPanel().keyPressed(event);
    }

    private double returnDeltaPositionX(@Nonnull KeyEvent event) {
        double result = 0.0;
        double amount = event.isShiftDown() ? 5.0 : 1.0;

        switch (event.getKeyCode()) {
            case KeyEvent.VK_LEFT: {
                result = -amount;
                break;
            }

            case KeyEvent.VK_RIGHT: {
                result = +amount;
                break;
            }

            default: {
                break;
            }
        }
        return result;
    }

    private double returnDeltaPositionY(@Nonnull KeyEvent event) {
        double result = 0.0;
        double amount = event.isShiftDown() ? 5.0 : 1.0;

        switch (event.getKeyCode()) {
            case KeyEvent.VK_UP: {
                result = -amount;
                break;
            }

            case KeyEvent.VK_DOWN: {
                result = +amount;
                break;
            }

            default: {
                break;
            }
        }
        return result;
    }

    int _prevNumSel = 0;

    @Override
    public void mouseMoved(@Nonnull MouseEvent event) {
        // initialize mouse position
        calcLocation(event);

        // if alt modifier is down invert the snap to grid behaviour
        snapToGridInvert = event.isAltDown();

        if (isEditable()) {
            leToolBarPanel.xLabel.setText(Integer.toString(xLoc));
            leToolBarPanel.yLabel.setText(Integer.toString(yLoc));
        }
        List<Positionable> selections = getSelectedItems(event);
        Positionable selection = null;
        int numSel = selections.size();

        if (numSel > 0) {
            selection = selections.get(0);
        }

        if ((selection != null) && (selection.getDisplayLevel() > Editor.BKG) && selection.showToolTip()) {
            showToolTip(selection, event);
        } else {
            super.setToolTip(null);
        }

        if (numSel != _prevNumSel) {
            redrawPanel();
            _prevNumSel = numSel;
        }

        if (findLayoutTracksHitPoint(dLoc)) {
            // log.debug("foundTrack: {}", foundTrack);
            if (HitPointType.isControlHitType(foundHitPointType)) {
                _targetPanel.setCursor(Cursor.getPredefinedCursor(Cursor.HAND_CURSOR));
            } else {
                _targetPanel.setCursor(Cursor.getPredefinedCursor(Cursor.CROSSHAIR_CURSOR));
            }
        } else {
            _targetPanel.setCursor(Cursor.getPredefinedCursor(Cursor.DEFAULT_CURSOR));
        }
    }   // mouseMoved

    private boolean isDragging = false;

    @Override
    public void mouseDragged(@Nonnull MouseEvent event) {
        // initialize mouse position
        calcLocation(event);

        // ignore this event if still at the original point
        if ((!isDragging) && (xLoc == getAnchorX()) && (yLoc == getAnchorY())) {
            return;
        }

        // if alt modifier is down invert the snap to grid behaviour
        snapToGridInvert = event.isAltDown();

        // process this mouse dragged event
        if (isEditable()) {
            leToolBarPanel.xLabel.setText(Integer.toString(xLoc));
            leToolBarPanel.yLabel.setText(Integer.toString(yLoc));
        }
        currentPoint = MathUtil.add(dLoc, startDelta);
        // don't allow negative placement, objects could become unreachable
        currentPoint = MathUtil.max(currentPoint, MathUtil.zeroPoint2D);

        if ((selectedObject != null) && (isMetaDown(event) || event.isAltDown())
                && (selectedHitPointType == HitPointType.MARKER)) {
            // marker moves regardless of editMode or positionable
            PositionableLabel pl = (PositionableLabel) selectedObject;
            pl.setLocation((int) currentPoint.getX(), (int) currentPoint.getY());
            isDragging = true;
            redrawPanel();
            return;
        }

        if (isEditable()) {
            if ((selectedObject != null) && isMetaDown(event) && allPositionable()) {
                if (snapToGridOnMove != snapToGridInvert) {
                    // this snaps currentPoint to the grid
                    currentPoint = MathUtil.granulize(currentPoint, gContext.getGridSize());
                    xLoc = (int) currentPoint.getX();
                    yLoc = (int) currentPoint.getY();
                    leToolBarPanel.xLabel.setText(Integer.toString(xLoc));
                    leToolBarPanel.yLabel.setText(Integer.toString(yLoc));
                }

                if ((_positionableSelection.size() > 0)
                        || (_layoutTrackSelection.size() > 0)
                        || (_layoutShapeSelection.size() > 0)) {
                    Point2D lastPoint = new Point2D.Double(_lastX, _lastY);
                    Point2D offset = MathUtil.subtract(currentPoint, lastPoint);
                    Point2D newPoint;

                    for (Positionable c : _positionableSelection) {
                        if ((c instanceof MemoryIcon) && (c.getPopupUtility().getFixedWidth() == 0)) {
                            MemoryIcon pm = (MemoryIcon) c;
                            newPoint = new Point2D.Double(pm.getOriginalX(), pm.getOriginalY());
                        } else {
                            newPoint = c.getLocation();
                        }
                        newPoint = MathUtil.add(newPoint, offset);
                        // don't allow negative placement, objects could become unreachable
                        newPoint = MathUtil.max(newPoint, MathUtil.zeroPoint2D);
                        c.setLocation(MathUtil.point2DToPoint(newPoint));
                    }

                    for (LayoutTrack lt : _layoutTrackSelection) {
                        Point2D center = lt.getCoordsCenter();
                        newPoint = MathUtil.add(center, offset);
                        // don't allow negative placement, objects could become unreachable
                        newPoint = MathUtil.max(newPoint, MathUtil.zeroPoint2D);
                        lt.setCoordsCenter(newPoint);
                    }

                    for (LayoutShape ls : _layoutShapeSelection) {
                        Point2D center = ls.getCoordsCenter();
                        newPoint = MathUtil.add(center, offset);
                        // don't allow negative placement, objects could become unreachable
                        newPoint = MathUtil.max(newPoint, MathUtil.zeroPoint2D);
                        ls.setCoordsCenter(newPoint);
                    }

                    _lastX = xLoc;
                    _lastY = yLoc;
                } else {
                    switch (selectedHitPointType) {
                        case POS_POINT: {
                            ((PositionablePoint) selectedObject).setCoordsCenter(currentPoint);
                            isDragging = true;
                            break;
                        }

                        case TURNOUT_CENTER: {
                            ((LayoutTurnout) selectedObject).setCoordsCenter(currentPoint);
                            isDragging = true;
                            break;
                        }

                        case TURNOUT_A: {
                            ((LayoutTurnout) selectedObject).setCoordsA(currentPoint);
                            break;
                        }

                        case TURNOUT_B: {
                            ((LayoutTurnout) selectedObject).setCoordsB(currentPoint);
                            break;
                        }

                        case TURNOUT_C: {
                            ((LayoutTurnout) selectedObject).setCoordsC(currentPoint);
                            break;
                        }

                        case TURNOUT_D: {
                            ((LayoutTurnout) selectedObject).setCoordsD(currentPoint);
                            break;
                        }

                        case LEVEL_XING_CENTER: {
                            ((LevelXing) selectedObject).setCoordsCenter(currentPoint);
                            isDragging = true;
                            break;
                        }

                        case LEVEL_XING_A: {
                            ((LevelXing) selectedObject).setCoordsA(currentPoint);
                            break;
                        }

                        case LEVEL_XING_B: {
                            ((LevelXing) selectedObject).setCoordsB(currentPoint);
                            break;
                        }

                        case LEVEL_XING_C: {
                            ((LevelXing) selectedObject).setCoordsC(currentPoint);
                            break;
                        }

                        case LEVEL_XING_D: {
                            ((LevelXing) selectedObject).setCoordsD(currentPoint);
                            break;
                        }

                        case SLIP_LEFT:
                        case SLIP_RIGHT: {
                            ((LayoutSlip) selectedObject).setCoordsCenter(currentPoint);
                            isDragging = true;
                            break;
                        }

                        case SLIP_A: {
                            ((LayoutSlip) selectedObject).setCoordsA(currentPoint);
                            break;
                        }

                        case SLIP_B: {
                            ((LayoutSlip) selectedObject).setCoordsB(currentPoint);
                            break;
                        }

                        case SLIP_C: {
                            ((LayoutSlip) selectedObject).setCoordsC(currentPoint);
                            break;
                        }

                        case SLIP_D: {
                            ((LayoutSlip) selectedObject).setCoordsD(currentPoint);
                            break;
                        }

                        case TURNTABLE_CENTER: {
                            ((LayoutTurntable) selectedObject).setCoordsCenter(currentPoint);
                            isDragging = true;
                            break;
                        }

                        case LAYOUT_POS_LABEL:
                        case MULTI_SENSOR: {
                            PositionableLabel pl = (PositionableLabel) selectedObject;

                            if (pl.isPositionable()) {
                                pl.setLocation((int) currentPoint.getX(), (int) currentPoint.getY());
                                isDragging = true;
                            }
                            break;
                        }

                        case LAYOUT_POS_JCOMP: {
                            PositionableJComponent c = (PositionableJComponent) selectedObject;

                            if (c.isPositionable()) {
                                c.setLocation((int) currentPoint.getX(), (int) currentPoint.getY());
                                isDragging = true;
                            }
                            break;
                        }

                        case TRACK_CIRCLE_CENTRE: {
                            TrackSegment t = (TrackSegment) selectedObject;
                            t.reCalculateTrackSegmentAngle(currentPoint.getX(), currentPoint.getY());
                            break;
                        }

                        default: {
                            if (HitPointType.isBezierHitType(foundHitPointType)) {
                                int index = selectedHitPointType.bezierPointIndex();
                                ((TrackSegment) selectedObject).setBezierControlPoint(currentPoint, index);
                            } else if ((selectedHitPointType == HitPointType.SHAPE_CENTER)) {
                                ((LayoutShape) selectedObject).setCoordsCenter(currentPoint);
                            } else if (HitPointType.isShapePointOffsetHitPointType(selectedHitPointType)) {
                                int index = selectedHitPointType.shapePointIndex();
                                ((LayoutShape) selectedObject).setPoint(index, currentPoint);
                            } else if (HitPointType.isTurntableRayHitType(selectedHitPointType)) {
                                LayoutTurntable turn = (LayoutTurntable) selectedObject;
                                turn.setRayCoordsIndexed(currentPoint.getX(), currentPoint.getY(),
                                        selectedHitPointType.turntableTrackIndex());
                            }
                            break;
                        }
                    }
                }
            } else if ((beginTrack != null)
                    && event.isShiftDown()
                    && leToolBarPanel.trackButton.isSelected()) {
                // dragging from first end of Track Segment
                currentLocation.setLocation(xLoc, yLoc);
                boolean needResetCursor = (foundTrack != null);

                if (findLayoutTracksHitPoint(currentLocation, true)) {
                    // have match to free connection point, change cursor
                    _targetPanel.setCursor(Cursor.getPredefinedCursor(Cursor.CROSSHAIR_CURSOR));
                } else if (needResetCursor) {
                    _targetPanel.setCursor(Cursor.getPredefinedCursor(Cursor.DEFAULT_CURSOR));
                }
            } else if (event.isShiftDown()
                    && leToolBarPanel.shapeButton.isSelected() && (selectedObject != null)) {
                // dragging from end of shape
                currentLocation.setLocation(xLoc, yLoc);
            } else if (selectionActive && !event.isShiftDown() && !isMetaDown(event)) {
                selectionWidth = xLoc - selectionX;
                selectionHeight = yLoc - selectionY;
            }
            redrawPanel();
        } else {
            Rectangle r = new Rectangle(event.getX(), event.getY(), 1, 1);
            ((JComponent) event.getSource()).scrollRectToVisible(r);
        }   // if (isEditable())
    }   // mouseDragged

    @Override
    public void mouseEntered(@Nonnull MouseEvent event) {
        _targetPanel.setCursor(Cursor.getPredefinedCursor(Cursor.DEFAULT_CURSOR));
    }

    /**
     * Add an Anchor point.
     */
    public void addAnchor() {
        addAnchor(currentPoint);
    }

    @Nonnull
    public PositionablePoint addAnchor(@Nonnull Point2D p) {
        assert p != null;

        // get unique name
        String name = finder.uniqueName("A", ++numAnchors);

        // create object
        PositionablePoint o = new PositionablePoint(name,
<<<<<<< HEAD
                PositionablePoint.PointType.ANCHOR, this);
        PositionablePointView pv = new PositionablePointView(o,currentPoint, this);
        addLayoutTrack(o, pv);
        
        unionToPanelBounds(o.getBounds());
=======
                PositionablePoint.PointType.ANCHOR, p, this);

        addLayoutTrack(o);
>>>>>>> fa7a9b6f
        setDirty();

        return o;
    }

    /**
     * Add an End Bumper point.
     */
    public void addEndBumper() {
        // get unique name
        String name = finder.uniqueName("EB", ++numEndBumpers);

        // create object
        PositionablePoint o = new PositionablePoint(name,
                PositionablePoint.PointType.END_BUMPER, this);
        PositionablePointView pv = new PositionablePointView(o, currentPoint, this);
        addLayoutTrack(o, pv);

<<<<<<< HEAD
        unionToPanelBounds(o.getBounds());
=======
        addLayoutTrack(o);
>>>>>>> fa7a9b6f
        setDirty();
    }

    /**
     * Add an Edge Connector point.
     */
    public void addEdgeConnector() {
        // get unique name
        String name = finder.uniqueName("EC", ++numEdgeConnectors);

        // create object
        PositionablePoint o = new PositionablePoint(name,
<<<<<<< HEAD
                PositionablePoint.PointType.EDGE_CONNECTOR, this);
        PositionablePointView pv = new PositionablePointView(o, currentPoint, this);
        addLayoutTrack(o, pv);
        
        unionToPanelBounds(o.getBounds());
=======
                PositionablePoint.PointType.EDGE_CONNECTOR, currentPoint, this);

        addLayoutTrack(o);
>>>>>>> fa7a9b6f
        setDirty();
    }

    /**
     * Add a Track Segment
     */
    public void addTrackSegment() {
        // get unique name
        String name = finder.uniqueName("T", ++numTrackSegments);

        // create object
        newTrack = new TrackSegment(name, beginTrack, beginHitPointType,
                foundTrack, foundHitPointType,
                leToolBarPanel.mainlineTrack.isSelected(), this);

<<<<<<< HEAD
        TrackSegmentView tsv = new TrackSegmentView(
                newTrack,
                this
            );
        addLayoutTrack(newTrack, tsv);
        unionToPanelBounds(tsv.getBounds());
=======
        addLayoutTrack(newTrack);
>>>>>>> fa7a9b6f
        setDirty();

        // link to connected objects
        setLink(beginTrack, beginHitPointType, newTrack, HitPointType.TRACK);
        setLink(foundTrack, foundHitPointType, newTrack, HitPointType.TRACK);

        // check on layout block
        String newName = leToolBarPanel.blockIDComboBox.getSelectedItemDisplayName();
        if (newName == null) {
            newName = "";
        }
        LayoutBlock b = provideLayoutBlock(newName);

        if (b != null) {
            newTrack.setLayoutBlock(b);
            getLEAuxTools().setBlockConnectivityChanged();

            // check on occupancy sensor
            String sensorName = leToolBarPanel.blockSensorComboBox.getSelectedItemDisplayName();
            if (sensorName == null) {
                sensorName = "";
            }

            if (!sensorName.isEmpty()) {
                if (!validateSensor(sensorName, b, this)) {
                    b.setOccupancySensorName("");
                } else {
                    leToolBarPanel.blockSensorComboBox.setSelectedItem(b.getOccupancySensor());
                }
            }
            newTrack.updateBlockInfo();
        }
    }

    /**
     * Add a Level Crossing
     */
    public void addLevelXing() {
        // get unique name
        String name = finder.uniqueName("X", ++numLevelXings);

        // create object
<<<<<<< HEAD
        LevelXing o = new LevelXing(name, this);
        LevelXingView ov = new LevelXingView(o, currentPoint, this);
        addLayoutTrack(o, ov);
        
        unionToPanelBounds(o.getBounds());
        
=======
        LevelXing o = new LevelXing(name, currentPoint, this);

        addLayoutTrack(o);
>>>>>>> fa7a9b6f
        setDirty();

        // check on layout block
        String newName = leToolBarPanel.blockIDComboBox.getSelectedItemDisplayName();
        if (newName == null) {
            newName = "";
        }
        LayoutBlock b = provideLayoutBlock(newName);

        if (b != null) {
            o.setLayoutBlockAC(b);
            o.setLayoutBlockBD(b);

            // check on occupancy sensor
            String sensorName = leToolBarPanel.blockSensorComboBox.getSelectedItemDisplayName();
            if (sensorName == null) {
                sensorName = "";
            }

            if (!sensorName.isEmpty()) {
                if (!validateSensor(sensorName, b, this)) {
                    b.setOccupancySensorName("");
                } else {
                    leToolBarPanel.blockSensorComboBox.setSelectedItem(b.getOccupancySensor());
                }
            }
        }
    }

    /**
     * Add a LayoutSlip
     *
     * @param type the slip type
     */
    public void addLayoutSlip(LayoutTurnout.TurnoutType type) {
        // get the rotation entry
        double rot = 0.0;
        String s = leToolBarPanel.rotationComboBox.getEditor().getItem().toString().trim();

        if (s.isEmpty()) {
            rot = 0.0;
        } else {
            try {
                rot = Double.parseDouble(s);
            } catch (NumberFormatException e) {
                JOptionPane.showMessageDialog(this, Bundle.getMessage("Error3") + " "
                        + e, Bundle.getMessage("ErrorTitle"), JOptionPane.ERROR_MESSAGE);

                return;
            }
        }

        // get unique name
        String name = finder.uniqueName("SL", ++numLayoutSlips);

        // create object
<<<<<<< HEAD
        LayoutSlip o; 
        LayoutSlipView ov;
=======
        LayoutSlip o;
>>>>>>> fa7a9b6f
        switch(type) {
            case DOUBLE_SLIP :
                LayoutDoubleSlip lds = new LayoutDoubleSlip(name, this);
                o = lds;
                ov = new LayoutDoubleSlipView(lds, currentPoint, rot, this);
                break;
            case SINGLE_SLIP :
                LayoutSingleSlip lss = new LayoutSingleSlip(name, this);
                o = lss;
                ov = new LayoutSingleSlipView(lss, currentPoint, rot, this);
                break;
            default:
                log.error("can't create slip {} with type {}", name, type);
                return; // without creating
        }

<<<<<<< HEAD
        addLayoutTrack(o, ov);
        unionToPanelBounds(ov.getBounds());
=======
        addLayoutTrack(o);
>>>>>>> fa7a9b6f
        setDirty();

        // check on layout block
        String newName = leToolBarPanel.blockIDComboBox.getSelectedItemDisplayName();
        if (newName == null) {
            newName = "";
        }
        LayoutBlock b = provideLayoutBlock(newName);

        if (b != null) {
            o.setLayoutBlock(b);

            // check on occupancy sensor
            String sensorName = leToolBarPanel.blockSensorComboBox.getSelectedItemDisplayName();
            if (sensorName == null) {
                sensorName = "";
            }

            if (!sensorName.isEmpty()) {
                if (!validateSensor(sensorName, b, this)) {
                    b.setOccupancySensorName("");
                } else {
                    leToolBarPanel.blockSensorComboBox.setSelectedItem(b.getOccupancySensor());
                }
            }
        }

        String turnoutName = leToolBarPanel.turnoutNameComboBox.getSelectedItemDisplayName();
        if (turnoutName == null) {
            turnoutName = "";
        }

        if (validatePhysicalTurnout(turnoutName, this)) {
            // turnout is valid and unique.
            o.setTurnout(turnoutName);

            if (o.getTurnout().getSystemName().equals(turnoutName)) {
                leToolBarPanel.turnoutNameComboBox.setSelectedItem(o.getTurnout());
            }
        } else {
            o.setTurnout("");
            leToolBarPanel.turnoutNameComboBox.setSelectedItem(null);
            leToolBarPanel.turnoutNameComboBox.setSelectedIndex(-1);
        }
        turnoutName = leToolBarPanel.extraTurnoutNameComboBox.getSelectedItemDisplayName();
        if (turnoutName == null) {
            turnoutName = "";
        }

        if (validatePhysicalTurnout(turnoutName, this)) {
            // turnout is valid and unique.
            o.setTurnoutB(turnoutName);

            if (o.getTurnoutB().getSystemName().equals(turnoutName)) {
                leToolBarPanel.extraTurnoutNameComboBox.setSelectedItem(o.getTurnoutB());
            }
        } else {
            o.setTurnoutB("");
            leToolBarPanel.extraTurnoutNameComboBox.setSelectedItem(null);
            leToolBarPanel.extraTurnoutNameComboBox.setSelectedIndex(-1);
        }
    }

    /**
     * Add a Layout Turnout
     *
     * @param type the turnout type
     */
    public void addLayoutTurnout(LayoutTurnout.TurnoutType type) {
        // get the rotation entry
        double rot = 0.0;
        String s = leToolBarPanel.rotationComboBox.getEditor().getItem().toString().trim();

        if (s.isEmpty()) {
            rot = 0.0;
        } else {
            try {
                rot = Double.parseDouble(s);
            } catch (NumberFormatException e) {
                JOptionPane.showMessageDialog(this, Bundle.getMessage("Error3") + " "
                        + e, Bundle.getMessage("ErrorTitle"), JOptionPane.ERROR_MESSAGE);

                return;
            }
        }

        // get unique name
        String name = finder.uniqueName("TO", ++numLayoutTurnouts);

        // create object - check all types, although not clear all actually reach here
<<<<<<< HEAD
        LayoutTurnout o; 
        LayoutTurnoutView ov; 
=======
        LayoutTurnout o;
>>>>>>> fa7a9b6f
        switch(type) {

            case RH_TURNOUT :
                LayoutRHTurnout lrht = new LayoutRHTurnout(name, this);
                o = lrht;
                ov = new LayoutRHTurnoutView(lrht, currentPoint, rot, gContext.getXScale(), gContext.getYScale(), this);
                break;
            case LH_TURNOUT :
                LayoutLHTurnout llht = new LayoutLHTurnout(name, this);
                o = llht;
                ov = new LayoutLHTurnoutView(llht, currentPoint, rot, gContext.getXScale(), gContext.getYScale(), this);
                break;
            case WYE_TURNOUT :
                LayoutWye lw = new LayoutWye(name, this);
                o = lw;
                ov = new LayoutWyeView(lw, currentPoint, rot, gContext.getXScale(), gContext.getYScale(), this);
                break;
            case DOUBLE_XOVER :
                LayoutDoubleXOver ldx = new LayoutDoubleXOver(name, this);
                o = ldx;
                ov = new LayoutDoubleXOverView(ldx, currentPoint, rot, gContext.getXScale(), gContext.getYScale(), this);
                break;
            case RH_XOVER :
                LayoutRHXOver lrx = new LayoutRHXOver(name, this);
                o = lrx;
                ov = new LayoutRHXOverView(lrx, currentPoint, rot, gContext.getXScale(), gContext.getYScale(), this);
                break;
            case LH_XOVER :
                LayoutLHXOver llx = new LayoutLHXOver(name, this);
                o = llx;
                ov = new LayoutLHXOverView(llx, currentPoint, rot, gContext.getXScale(), gContext.getYScale(), this);
                break;

            case DOUBLE_SLIP :
                LayoutDoubleSlip lds = new LayoutDoubleSlip(name, this);
                o = lds;
                ov = new LayoutDoubleSlipView(lds, currentPoint, rot, this);
                log.error("Found SINGLE_SLIP in addLayoutTurnout for element {}", name);
                break;
            case SINGLE_SLIP :
                LayoutSingleSlip lss = new LayoutSingleSlip(name, this);
                o = lss;
                ov = new LayoutSingleSlipView(lss, currentPoint, rot, this);
                log.error("Found SINGLE_SLIP in addLayoutTurnout for element {}", name);
                break;

            default:
                log.error("can't create LayoutTrack {} with type {}", name, type);
                return; // without creating
        }
<<<<<<< HEAD
        
        addLayoutTrack(o, ov);
        unionToPanelBounds(ov.getBounds());
=======

        addLayoutTrack(o);
>>>>>>> fa7a9b6f
        setDirty();

        // check on layout block
        String newName = leToolBarPanel.blockIDComboBox.getSelectedItemDisplayName();
        if (newName == null) {
            newName = "";
        }
        LayoutBlock b = provideLayoutBlock(newName);

        if (b != null) {
            o.setLayoutBlock(b);

            // check on occupancy sensor
            String sensorName = leToolBarPanel.blockSensorComboBox.getSelectedItemDisplayName();
            if (sensorName == null) {
                sensorName = "";
            }

            if (!sensorName.isEmpty()) {
                if (!validateSensor(sensorName, b, this)) {
                    b.setOccupancySensorName("");
                } else {
                    leToolBarPanel.blockSensorComboBox.setSelectedItem(b.getOccupancySensor());
                }
            }
        }

        // set default continuing route Turnout State
        o.setContinuingSense(Turnout.CLOSED);

        // check on a physical turnout
        String turnoutName = leToolBarPanel.turnoutNameComboBox.getSelectedItemDisplayName();
        if (turnoutName == null) {
            turnoutName = "";
        }

        if (validatePhysicalTurnout(turnoutName, this)) {
            // turnout is valid and unique.
            o.setTurnout(turnoutName);

            if (o.getTurnout().getSystemName().equals(turnoutName)) {
                leToolBarPanel.turnoutNameComboBox.setSelectedItem(o.getTurnout());
            }
        } else {
            o.setTurnout("");
            leToolBarPanel.turnoutNameComboBox.setSelectedItem(null);
            leToolBarPanel.turnoutNameComboBox.setSelectedIndex(-1);
        }
    }

    /**
     * Validates that a physical turnout exists and is unique among Layout
     * Turnouts Returns true if valid turnout was entered, false otherwise
     *
     * @param inTurnoutName the (system or user) name of the turnout
     * @param inOpenPane    the pane over which to show dialogs (null to
     *                      suppress dialogs)
     * @return true if valid
     */
    public boolean validatePhysicalTurnout(
            @Nonnull String inTurnoutName,
            @CheckForNull Component inOpenPane) {
        // check if turnout name was entered
        if (inTurnoutName.isEmpty()) {
            // no turnout entered
            return false;
        }

        // check that the unique turnout name corresponds to a defined physical turnout
        Turnout t = InstanceManager.turnoutManagerInstance().getTurnout(inTurnoutName);
        if (t == null) {
            // There is no turnout corresponding to this name
            if (inOpenPane != null) {
                JOptionPane.showMessageDialog(inOpenPane,
                        MessageFormat.format(Bundle.getMessage("Error8"), inTurnoutName),
                        Bundle.getMessage("ErrorTitle"), JOptionPane.ERROR_MESSAGE);
            }
            return false;
        }

        log.debug("validatePhysicalTurnout('{}')", inTurnoutName);
        boolean result = true;  // assume success (optimist!)

        // ensure that this turnout is unique among Layout Turnouts in this Layout
        for (LayoutTurnout lt : getLayoutTurnouts()) {
            t = lt.getTurnout();
            if (t != null) {
                String sname = t.getSystemName();
                String uname = t.getUserName();
                log.debug("{}: Turnout tested '{}' and '{}'.", lt.getName(), sname, uname);
                if ((sname.equals(inTurnoutName))
                        || ((uname != null) && (uname.equals(inTurnoutName)))) {
                    result = false;
                    break;
                }
            }

            // Only check for the second turnout if the type is a double cross over
            // otherwise the second turnout is used to throw an additional turnout at
            // the same time.
            if (lt.isTurnoutTypeXover()) {
                t = lt.getSecondTurnout();
                if (t != null) {
                    String sname = t.getSystemName();
                    String uname = t.getUserName();
                    log.debug("{}: 2nd Turnout tested '{}' and '{}'.", lt.getName(), sname, uname);
                    if ((sname.equals(inTurnoutName))
                            || ((uname != null) && (uname.equals(inTurnoutName)))) {
                        result = false;
                        break;
                    }
                }
            }
        }

        if (result) {   // only need to test slips if we haven't failed yet...
            // ensure that this turnout is unique among Layout slips in this Layout
            for (LayoutSlip sl : getLayoutSlips()) {
                t = sl.getTurnout();
                if (t != null) {
                    String sname = t.getSystemName();
                    String uname = t.getUserName();
                    log.debug("{}: slip Turnout tested '{}' and '{}'.", sl.getName(), sname, uname);
                    if ((sname.equals(inTurnoutName))
                            || ((uname != null) && (uname.equals(inTurnoutName)))) {
                        result = false;
                        break;
                    }
                }

                t = sl.getTurnoutB();
                if (t != null) {
                    String sname = t.getSystemName();
                    String uname = t.getUserName();
                    log.debug("{}: slip Turnout B tested '{}' and '{}'.", sl.getName(), sname, uname);
                    if ((sname.equals(inTurnoutName))
                            || ((uname != null) && (uname.equals(inTurnoutName)))) {
                        result = false;
                        break;
                    }
                }
            }
        }

        if (result) {   // only need to test Turntable turnouts if we haven't failed yet...
            // ensure that this turntable turnout is unique among turnouts in this Layout
            for (LayoutTurntable tt : getLayoutTurntables()) {
                for (LayoutTurntable.RayTrack ray : tt.getRayTrackList()) {
                    t = ray.getTurnout();
                    if (t != null) {
                        String sname = t.getSystemName();
                        String uname = t.getUserName();
                        log.debug("{}: Turntable turnout tested '{}' and '{}'.", ray.getTurnoutName(), sname, uname);
                        if ((sname.equals(inTurnoutName))
                                || ((uname != null) && (uname.equals(inTurnoutName)))) {
                            result = false;
                            break;
                        }
                    }
                }
            }
        }

        if (!result && (inOpenPane != null)) {
            JOptionPane.showMessageDialog(inOpenPane,
                    MessageFormat.format(Bundle.getMessage("Error4"), inTurnoutName),
                    Bundle.getMessage("ErrorTitle"), JOptionPane.ERROR_MESSAGE);
        }
        return result;
    }

    /**
     * link the 'from' object and type to the 'to' object and type
     *
     * @param fromObject    the object to link from
     * @param fromPointType the object type to link from
     * @param toObject      the object to link to
     * @param toPointType   the object type to link to
     */
    public void setLink(@Nonnull LayoutTrack fromObject, HitPointType fromPointType,
            @Nonnull LayoutTrack toObject, HitPointType toPointType) {
        switch (fromPointType) {
            case POS_POINT: {
                if ( (toPointType == HitPointType.TRACK) && (fromObject instanceof PositionablePoint) ) {
                    ((PositionablePoint) fromObject).setTrackConnection((TrackSegment) toObject);
                } else {
                    log.error("Attempt to link a non-TRACK connection ('{}')to a Positionable Point ('{}')",
                            toObject.getName(), fromObject.getName());
                }
                break;
            }

            case TURNOUT_A:
            case TURNOUT_B:
            case TURNOUT_C:
            case TURNOUT_D:
            case SLIP_A:
            case SLIP_B:
            case SLIP_C:
            case SLIP_D:
            case LEVEL_XING_A:
            case LEVEL_XING_B:
            case LEVEL_XING_C:
            case LEVEL_XING_D: {
                try {
                    fromObject.setConnection(fromPointType, toObject, toPointType);
                } catch (jmri.JmriException e) {
                    // ignore (log.error in setConnection method)
                }
                break;
            }

            case TRACK: {
                // should never happen, Track Segment links are set in ctor
                log.error("Illegal request to set a Track Segment link");
                break;
            }

            default: {
                if (HitPointType.isTurntableRayHitType(fromPointType)  && (fromObject instanceof LayoutTurntable)) {
                    if (toObject instanceof TrackSegment) {
                        ((LayoutTurntable) fromObject).setRayConnect((TrackSegment) toObject,
                                fromPointType.turntableTrackIndex() );
                    } else {
                        log.warn("setLink found expected toObject type {} with fromPointType {} fromObject type {}",
                                    toObject.getClass(), fromPointType, fromObject.getClass(), new Exception("traceback") );
                    }
                } else {
                    log.warn("setLink found expected fromObject type {} with fromPointType {} toObject type {}",
                                fromObject.getClass(), fromPointType, toObject.getClass(), new Exception("traceback") );
                }
                break;
            }
        }
    }

    /**
     * Return a layout block with the entered name, creating a new one if
     * needed. Note that the entered name becomes the user name of the
     * LayoutBlock, and a system name is automatically created by
     * LayoutBlockManager if needed.
     * <p>
     * If the block name is a system name, then the user will have to supply a
     * user name for the block.
     *
     * @param inBlockName the entered name
     * @return the provided LayoutBlock
     */
    public LayoutBlock provideLayoutBlock(@Nonnull String inBlockName) {
        LayoutBlock result = null; // assume failure (pessimist!)
        LayoutBlock newBlk = null; // assume failure (pessimist!)

        if (inBlockName.isEmpty()) {
            // nothing entered, try autoAssign
            if (autoAssignBlocks) {
                newBlk = InstanceManager.getDefault(LayoutBlockManager.class).createNewLayoutBlock();
                if (null == newBlk) {
                    log.error("provideLayoutBlock: Failure to auto-assign LayoutBlock '{}'.", inBlockName);
                }
            }
        } else {
            // check if this Layout Block already exists
            result = InstanceManager.getDefault(LayoutBlockManager.class).getByUserName(inBlockName);
            if (result == null) { //(no)
                // The combo box name can be either a block system name or a block user name
                Block checkBlock = InstanceManager.getDefault(BlockManager.class).getBlock(inBlockName);
                if (checkBlock == null) {
                    log.error("provideLayoutBlock: The block name '{}' does not return a block.", inBlockName);
                } else {
                    String checkUserName = checkBlock.getUserName();
                    if (checkUserName != null && checkUserName.equals(inBlockName)) {
                        // Go ahead and use the name for the layout block
                        newBlk = InstanceManager.getDefault(LayoutBlockManager.class).createNewLayoutBlock(null, inBlockName);
                        if (newBlk == null) {
                            log.error("provideLayoutBlock: Failure to create new LayoutBlock '{}'.", inBlockName);
                        }
                    } else {
                        // Appears to be a system name, request a user name
                        String blkUserName = JOptionPane.showInputDialog(getTargetFrame(),
                                Bundle.getMessage("BlkUserNameMsg"),
                                Bundle.getMessage("BlkUserNameTitle"),
                                JOptionPane.PLAIN_MESSAGE);
                        if (blkUserName != null && !blkUserName.isEmpty()) {
                            // Verify the user name
                            Block checkDuplicate = InstanceManager.getDefault(BlockManager.class).getByUserName(blkUserName);
                            if (checkDuplicate != null) {
                                JOptionPane.showMessageDialog(getTargetFrame(),
                                        Bundle.getMessage("BlkUserNameInUse", blkUserName),
                                        Bundle.getMessage("ErrorTitle"), JOptionPane.ERROR_MESSAGE);
                            } else {
                                // OK to use as a block user name
                                checkBlock.setUserName(blkUserName);
                                newBlk = InstanceManager.getDefault(LayoutBlockManager.class).createNewLayoutBlock(null, blkUserName);
                                if (newBlk == null) {
                                    log.error("provideLayoutBlock: Failure to create new LayoutBlock '{}' with a new user name.", blkUserName);
                                }
                            }
                        }
                    }
                }
            }
        }

        // if we created a new block
        if (newBlk != null) {
            // initialize the new block
            // log.debug("provideLayoutBlock :: Init new block {}", inBlockName);
            newBlk.initializeLayoutBlock();
            newBlk.initializeLayoutBlockRouting();
            newBlk.setBlockTrackColor(defaultTrackColor);
            newBlk.setBlockOccupiedColor(defaultOccupiedTrackColor);
            newBlk.setBlockExtraColor(defaultAlternativeTrackColor);
            result = newBlk;
        }

        if (result != null) {
            // set both new and previously existing block
            result.addLayoutEditor(this);
            result.incrementUse();
            setDirty();
        }
        return result;
    }

    /**
     * Validates that the supplied occupancy sensor name corresponds to an
     * existing sensor and is unique among all blocks. If valid, returns true
     * and sets the block sensor name in the block. Else returns false, and does
     * nothing to the block.
     *
     * @param sensorName the sensor name to validate
     * @param blk        the LayoutBlock in which to set it
     * @param openFrame  the frame (Component) it is in
     * @return true if sensor is valid
     */
    public boolean validateSensor(
            @Nonnull String sensorName,
            @Nonnull LayoutBlock blk,
            @Nonnull Component openFrame) {
        boolean result = false; // assume failure (pessimist!)

        // check if anything entered
        if (!sensorName.isEmpty()) {
            // get a validated sensor corresponding to this name and assigned to block
            if (blk.getOccupancySensorName().equals(sensorName)) {
                result = true;
            } else {
                Sensor s = blk.validateSensor(sensorName, openFrame);
                result = (s != null); // if sensor returned result is true.
            }
        }
        return result;
    }

    /**
     * Return a layout block with the given name if one exists. Registers this
     * LayoutEditor with the layout block. This method is designed to be used
     * when a panel is loaded. The calling method must handle whether the use
     * count should be incremented.
     *
     * @param blockID the given name
     * @return null if blockID does not already exist
     */
    public LayoutBlock getLayoutBlock(@Nonnull String blockID) {
        // check if this Layout Block already exists
        LayoutBlock blk = InstanceManager.getDefault(LayoutBlockManager.class).getByUserName(blockID);
        if (blk == null) {
            log.error("LayoutBlock '{}' not found when panel loaded", blockID);
            return null;
        }
        blk.addLayoutEditor(this);
        return blk;
    }

    /**
     * Remove object from all Layout Editor temporary lists of items not part of
     * track schematic
     *
     * @param s the object to remove
     * @return true if found
     */
    private boolean remove(@Nonnull Object s) {
        boolean found = false;

        if (backgroundImage.contains(s)) {
            backgroundImage.remove(s);
            found = true;
        }
        if (memoryLabelList.contains(s)) {
            memoryLabelList.remove(s);
            found = true;
        }
        if (blockContentsLabelList.contains(s)) {
            blockContentsLabelList.remove(s);
            found = true;
        }
        if (multiSensors.contains(s)) {
            multiSensors.remove(s);
            found = true;
        }
        if (clocks.contains(s)) {
            clocks.remove(s);
            found = true;
        }
        if (labelImage.contains(s)) {
            labelImage.remove(s);
            found = true;
        }

        if (sensorImage.contains(s) || sensorList.contains(s)) {
            Sensor sensor = ((SensorIcon) s).getSensor();
            if (sensor != null) {
                if (removeAttachedBean((sensor))) {
                    sensorImage.remove(s);
                    sensorList.remove(s);
                    found = true;
                } else {
                    return false;
                }
            }
        }

        if (signalHeadImage.contains(s) || signalList.contains(s)) {
            SignalHead head = ((SignalHeadIcon) s).getSignalHead();
            if (head != null) {
                if (removeAttachedBean((head))) {
                    signalHeadImage.remove(s);
                    signalList.remove(s);
                    found = true;
                } else {
                    return false;
                }
            }
        }

        if (signalMastList.contains(s)) {
            SignalMast mast = ((SignalMastIcon) s).getSignalMast();
            if (mast != null) {
                if (removeAttachedBean((mast))) {
                    signalMastList.remove(s);
                    found = true;
                } else {
                    return false;
                }
            }
        }

        super.removeFromContents((Positionable) s);

        if (found) {
            setDirty();
            redrawPanel();
        }
        return found;
    }

    @Override
    public boolean removeFromContents(@Nonnull Positionable l) {
        return remove(l);
    }

    private String findBeanUsage(@Nonnull NamedBean bean) {
        PositionablePoint pe;
        PositionablePoint pw;
        LayoutTurnout lt;
        LevelXing lx;
        LayoutSlip ls;
        boolean found = false;
        StringBuilder sb = new StringBuilder();
        String msgKey = "DeleteReference";  // NOI18N
        String beanKey = "None";  // NOI18N
        String beanValue = bean.getDisplayName();

        if (bean instanceof SignalMast) {
            beanKey = "BeanNameSignalMast";  // NOI18N

            if (InstanceManager.getDefault(SignalMastLogicManager.class).isSignalMastUsed((SignalMast) bean)) {
                SignalMastLogic sml = InstanceManager.getDefault(
                        SignalMastLogicManager.class).getSignalMastLogic((SignalMast) bean);
                if ((sml != null) && sml.useLayoutEditor(sml.getDestinationList().get(0))) {
                    msgKey = "DeleteSmlReference";  // NOI18N
                }
            }
        } else if (bean instanceof Sensor) {
            beanKey = "BeanNameSensor";  // NOI18N
        } else if (bean instanceof SignalHead) {
            beanKey = "BeanNameSignalHead";  // NOI18N
        }
        if (!beanKey.equals("None")) {  // NOI18N
            sb.append(Bundle.getMessage(msgKey, Bundle.getMessage(beanKey), beanValue));
        }

        if ((pw = finder.findPositionablePointByWestBoundBean(bean)) != null) {
            TrackSegment t1 = pw.getConnect1();
            TrackSegment t2 = pw.getConnect2();
            if (t1 != null) {
                if (t2 != null) {
                    sb.append(Bundle.getMessage("DeleteAtPoint1", t1.getBlockName()));  // NOI18N
                    sb.append(Bundle.getMessage("DeleteAtPoint2", t2.getBlockName()));  // NOI18N
                } else {
                    sb.append(Bundle.getMessage("DeleteAtPoint1", t1.getBlockName()));  // NOI18N
                }
            }
            found = true;
        }

        if ((pe = finder.findPositionablePointByEastBoundBean(bean)) != null) {
            TrackSegment t1 = pe.getConnect1();
            TrackSegment t2 = pe.getConnect2();

            if (t1 != null) {
                if (t2 != null) {
                    sb.append(Bundle.getMessage("DeleteAtPoint1", t1.getBlockName()));  // NOI18N
                    sb.append(Bundle.getMessage("DeleteAtPoint2", t2.getBlockName()));  // NOI18N
                } else {
                    sb.append(Bundle.getMessage("DeleteAtPoint1", t1.getBlockName()));  // NOI18N
                }
            }
            found = true;
        }

        if ((lt = finder.findLayoutTurnoutByBean(bean)) != null) {
            sb.append(Bundle.getMessage("DeleteAtOther", Bundle.getMessage("BeanNameTurnout"), lt.getTurnoutName()));   // NOI18N
            found = true;
        }

        if ((lx = finder.findLevelXingByBean(bean)) != null) {
            sb.append(Bundle.getMessage("DeleteAtOther", Bundle.getMessage("LevelCrossing"), lx.getId()));   // NOI18N
            found = true;
        }

        if ((ls = finder.findLayoutSlipByBean(bean)) != null) {
            sb.append(Bundle.getMessage("DeleteAtOther", Bundle.getMessage("Slip"), ls.getTurnoutName()));   // NOI18N
            found = true;
        }

        if (!found) {
            return null;
        }
        return sb.toString();
    }

    /**
     * NX Sensors, Signal Heads and Signal Masts can be attached to positional points,
     * turnouts and level crossings.  If an attachment exists, present an option to cancel
     * the remove action, remove the attachement or retain the attachment.
     * @param bean The named bean to be removed.
     * @return true if OK to remove the related icon.
     */
    private boolean removeAttachedBean(@Nonnull NamedBean bean) {
        String usage = findBeanUsage(bean);

        if (usage != null) {
            usage = String.format("<html>%s</html>", usage);
            int selectedValue = JOptionPane.showOptionDialog(this,
                    usage, Bundle.getMessage("WarningTitle"),
                    JOptionPane.YES_NO_CANCEL_OPTION, JOptionPane.QUESTION_MESSAGE, null,
                    new Object[]{Bundle.getMessage("ButtonYes"),
                        Bundle.getMessage("ButtonNo"),
                        Bundle.getMessage("ButtonCancel")},
                    Bundle.getMessage("ButtonYes"));

            if (selectedValue == JOptionPane.NO_OPTION) {
                return true; // return leaving the references in place but allow the icon to be deleted.
            }

            if (selectedValue == JOptionPane.CANCEL_OPTION) {
                return false; // do not delete the item
            }
            if (bean instanceof Sensor) {
                // Additional actions for NX sensor pairs
                return getLETools().removeSensorAssignment((Sensor) bean);
            } else {
                removeBeanRefs(bean);
            }
        }
        return true;
    }

    private void removeBeanRefs(@Nonnull NamedBean bean) {
        PositionablePoint pe;
        PositionablePoint pw;
        LayoutTurnout lt;
        LevelXing lx;
        LayoutSlip ls;

        if ((pw = finder.findPositionablePointByWestBoundBean(bean)) != null) {
            pw.removeBeanReference(bean);
        }

        if ((pe = finder.findPositionablePointByEastBoundBean(bean)) != null) {
            pe.removeBeanReference(bean);
        }

        if ((lt = finder.findLayoutTurnoutByBean(bean)) != null) {
            lt.removeBeanReference(bean);
        }

        if ((lx = finder.findLevelXingByBean(bean)) != null) {
            lx.removeBeanReference(bean);
        }

        if ((ls = finder.findLayoutSlipByBean(bean)) != null) {
            ls.removeBeanReference(bean);
        }
    }

    private boolean noWarnPositionablePoint = false;

    /**
     * Remove a PositionablePoint -- an Anchor or an End Bumper.
     *
     * @param o the PositionablePoint to remove
     * @return true if removed
     */
    public boolean removePositionablePoint(@Nonnull PositionablePoint o) {
        // First verify with the user that this is really wanted, only show message if there is a bit of track connected
        if ((o.getConnect1() != null) || (o.getConnect2() != null)) {
            if (!noWarnPositionablePoint) {
                int selectedValue = JOptionPane.showOptionDialog(this,
                        Bundle.getMessage("Question2"), Bundle.getMessage("WarningTitle"),
                        JOptionPane.YES_NO_CANCEL_OPTION, JOptionPane.QUESTION_MESSAGE, null,
                        new Object[]{Bundle.getMessage("ButtonYes"),
                            Bundle.getMessage("ButtonNo"),
                            Bundle.getMessage("ButtonYesPlus")},
                        Bundle.getMessage("ButtonNo"));

                if (selectedValue == JOptionPane.NO_OPTION) {
                    return false; // return without creating if "No" response
                }

                if (selectedValue == JOptionPane.CANCEL_OPTION) {
                    // Suppress future warnings, and continue
                    noWarnPositionablePoint = true;
                }
            }

            // remove from selection information
            if (selectedObject == o) {
                selectedObject = null;
            }

            if (prevSelectedObject == o) {
                prevSelectedObject = null;
            }

            // remove connections if any
            TrackSegment t1 = o.getConnect1();
            TrackSegment t2 = o.getConnect2();

            if (t1 != null) {
                removeTrackSegment(t1);
            }

            if (t2 != null) {
                removeTrackSegment(t2);
            }

            // delete from array
        }

        if (removeLayoutTrackAndRedraw(o)) return true;

        return false;
    }

    private boolean noWarnLayoutTurnout = false;

    /**
     * Remove a LayoutTurnout
     *
     * @param o the LayoutTurnout to remove
     * @return true if removed
     */
    public boolean removeLayoutTurnout(@Nonnull LayoutTurnout o) {
        // First verify with the user that this is really wanted
        if (!noWarnLayoutTurnout) {
            int selectedValue = JOptionPane.showOptionDialog(this,
                    Bundle.getMessage("Question1r"), Bundle.getMessage("WarningTitle"),
                    JOptionPane.YES_NO_CANCEL_OPTION, JOptionPane.QUESTION_MESSAGE, null,
                    new Object[]{Bundle.getMessage("ButtonYes"),
                        Bundle.getMessage("ButtonNo"),
                        Bundle.getMessage("ButtonYesPlus")},
                    Bundle.getMessage("ButtonNo"));

            if (selectedValue == JOptionPane.NO_OPTION) {
                return false; // return without removing if "No" response
            }

            if (selectedValue == JOptionPane.CANCEL_OPTION) {
                // Suppress future warnings, and continue
                noWarnLayoutTurnout = true;
            }
        }

        // remove from selection information
        if (selectedObject == o) {
            selectedObject = null;
        }

        if (prevSelectedObject == o) {
            prevSelectedObject = null;
        }

        // remove connections if any
        TrackSegment t = (TrackSegment) o.getConnectA();

        if (t != null) {
            substituteAnchor(o.getCoordsA(), o, t);
        }
        t = (TrackSegment) o.getConnectB();

        if (t != null) {
            substituteAnchor(o.getCoordsB(), o, t);
        }
        t = (TrackSegment) o.getConnectC();

        if (t != null) {
            substituteAnchor(o.getCoordsC(), o, t);
        }
        t = (TrackSegment) o.getConnectD();

        if (t != null) {
            substituteAnchor(o.getCoordsD(), o, t);
        }

        // decrement Block use count(s)
        LayoutBlock b = o.getLayoutBlock();

        if (b != null) {
            b.decrementUse();
        }

        if (o.isTurnoutTypeXover() || o.isTurnoutTypeSlip()) {
            LayoutBlock b2 = o.getLayoutBlockB();

            if ((b2 != null) && (b2 != b)) {
                b2.decrementUse();
            }
            LayoutBlock b3 = o.getLayoutBlockC();

            if ((b3 != null) && (b3 != b) && (b3 != b2)) {
                b3.decrementUse();
            }
            LayoutBlock b4 = o.getLayoutBlockD();

            if ((b4 != null) && (b4 != b)
                    && (b4 != b2) && (b4 != b3)) {
                b4.decrementUse();
            }
        }

        // delete from array
        if (removeLayoutTrackAndRedraw(o)) return true;

        return false;
    }

    private void substituteAnchor(@Nonnull Point2D loc,
            @Nonnull LayoutTrack o, @Nonnull TrackSegment t) {
        PositionablePoint p = addAnchor(loc);

        if (t.getConnect1() == o) {
            t.setNewConnect1(p, HitPointType.POS_POINT);
        }

        if (t.getConnect2() == o) {
            t.setNewConnect2(p, HitPointType.POS_POINT);
        }
        p.setTrackConnection(t);
    }

    private boolean noWarnLevelXing = false;

    /**
     * Remove a Level Crossing
     *
     * @param o the LevelXing to remove
     * @return true if removed
     */
    public boolean removeLevelXing(@Nonnull LevelXing o) {
        // First verify with the user that this is really wanted
        if (!noWarnLevelXing) {
            int selectedValue = JOptionPane.showOptionDialog(this,
                    Bundle.getMessage("Question3r"), Bundle.getMessage("WarningTitle"),
                    JOptionPane.YES_NO_CANCEL_OPTION, JOptionPane.QUESTION_MESSAGE, null,
                    new Object[]{Bundle.getMessage("ButtonYes"),
                        Bundle.getMessage("ButtonNo"),
                        Bundle.getMessage("ButtonYesPlus")},
                    Bundle.getMessage("ButtonNo"));

            if (selectedValue == JOptionPane.NO_OPTION) {
                return false; // return without creating if "No" response
            }

            if (selectedValue == JOptionPane.CANCEL_OPTION) {
                // Suppress future warnings, and continue
                noWarnLevelXing = true;
            }
        }

        // remove from selection information
        if (selectedObject == o) {
            selectedObject = null;
        }

        if (prevSelectedObject == o) {
            prevSelectedObject = null;
        }

        // remove connections if any
        TrackSegment t = (TrackSegment) o.getConnectA();

        if (t != null) {
            substituteAnchor(o.getCoordsA(), o, t);
        }
        t = (TrackSegment) o.getConnectB();

        if (t != null) {
            substituteAnchor(o.getCoordsB(), o, t);
        }
        t = (TrackSegment) o.getConnectC();

        if (t != null) {
            substituteAnchor(o.getCoordsC(), o, t);
        }
        t = (TrackSegment) o.getConnectD();

        if (t != null) {
            substituteAnchor(o.getCoordsD(), o, t);
        }

        // decrement block use count if any blocks in use
        LayoutBlock lb = o.getLayoutBlockAC();

        if (lb != null) {
            lb.decrementUse();
        }
        LayoutBlock lbx = o.getLayoutBlockBD();

        if ((lbx != null) && (lb != null) && (lbx != lb)) {
            lb.decrementUse();
        }

        // delete from array
        if (removeLayoutTrackAndRedraw(o)) return true;

        return false;
    }

    private boolean noWarnSlip = false;

    /**
     * Remove a slip
     *
     * @param o the LayoutSlip to remove
     * @return true if removed
     */
    public boolean removeLayoutSlip(@Nonnull LayoutTurnout o) {
        if (!(o instanceof LayoutSlip)) {
            return false;
        }

        // First verify with the user that this is really wanted
        if (!noWarnSlip) {
            int selectedValue = JOptionPane.showOptionDialog(this,
                    Bundle.getMessage("Question5r"), Bundle.getMessage("WarningTitle"),
                    JOptionPane.YES_NO_CANCEL_OPTION, JOptionPane.QUESTION_MESSAGE, null,
                    new Object[]{Bundle.getMessage("ButtonYes"),
                        Bundle.getMessage("ButtonNo"),
                        Bundle.getMessage("ButtonYesPlus")},
                    Bundle.getMessage("ButtonNo"));

            if (selectedValue == JOptionPane.NO_OPTION) {
                return false; // return without creating if "No" response
            }

            if (selectedValue == JOptionPane.CANCEL_OPTION) {
                // Suppress future warnings, and continue
                noWarnSlip = true;
            }
        }

        // remove from selection information
        if (selectedObject == o) {
            selectedObject = null;
        }

        if (prevSelectedObject == o) {
            prevSelectedObject = null;
        }

        // remove connections if any
        TrackSegment t = (TrackSegment) o.getConnectA();

        if (t != null) {
            substituteAnchor(o.getCoordsA(), o, t);
        }
        t = (TrackSegment) o.getConnectB();

        if (t != null) {
            substituteAnchor(o.getCoordsB(), o, t);
        }
        t = (TrackSegment) o.getConnectC();

        if (t != null) {
            substituteAnchor(o.getCoordsC(), o, t);
        }
        t = (TrackSegment) o.getConnectD();

        if (t != null) {
            substituteAnchor(o.getCoordsD(), o, t);
        }

        // decrement block use count if any blocks in use
        LayoutBlock lb = o.getLayoutBlock();

        if (lb != null) {
            lb.decrementUse();
        }

        if (removeLayoutTrackAndRedraw(o)) return true;

        return false;
    }

    private boolean noWarnTurntable = false;

    /**
     * Remove a Layout Turntable
     *
     * @param o the LayoutTurntable to remove
     * @return true if removed
     */
    public boolean removeTurntable(@Nonnull LayoutTurntable o) {
        // First verify with the user that this is really wanted
        if (!noWarnTurntable) {
            int selectedValue = JOptionPane.showOptionDialog(this,
                    Bundle.getMessage("Question4r"), Bundle.getMessage("WarningTitle"),
                    JOptionPane.YES_NO_CANCEL_OPTION, JOptionPane.QUESTION_MESSAGE, null,
                    new Object[]{Bundle.getMessage("ButtonYes"),
                        Bundle.getMessage("ButtonNo"),
                        Bundle.getMessage("ButtonYesPlus")},
                    Bundle.getMessage("ButtonNo"));

            if (selectedValue == JOptionPane.NO_OPTION) {
                return false; // return without creating if "No" response
            }

            if (selectedValue == JOptionPane.CANCEL_OPTION) {
                // Suppress future warnings, and continue
                noWarnTurntable = true;
            }
        }

        // remove from selection information
        if (selectedObject == o) {
            selectedObject = null;
        }

        if (prevSelectedObject == o) {
            prevSelectedObject = null;
        }

        // remove connections if any
        for (int j = 0; j < o.getNumberRays(); j++) {
            TrackSegment t = o.getRayConnectOrdered(j);

            if (t != null) {
                substituteAnchor(o.getRayCoordsIndexed(j), o, t);
            }
        }

        if (removeLayoutTrackAndRedraw(o)) return true;

        return false;
    }

    /**
     * Remove a Track Segment
     *
     * @param o the TrackSegment to remove
     */
    public void removeTrackSegment(@Nonnull TrackSegment o) {
        // save affected blocks
        LayoutBlock block1 = null;
        LayoutBlock block2 = null;
        LayoutBlock block = o.getLayoutBlock();

        // remove any connections
        HitPointType type = o.getType1();

        if (type == HitPointType.POS_POINT) {
            PositionablePoint p = (PositionablePoint) (o.getConnect1());

            if (p != null) {
                p.removeTrackConnection(o);

                if (p.getConnect1() != null) {
                    block1 = p.getConnect1().getLayoutBlock();
                } else if (p.getConnect2() != null) {
                    block1 = p.getConnect2().getLayoutBlock();
                }
            }
        } else {
            block1 = getAffectedBlock(o.getConnect1(), type);
            disconnect(o.getConnect1(), type);
        }
        type = o.getType2();

        if (type == HitPointType.POS_POINT) {
            PositionablePoint p = (PositionablePoint) (o.getConnect2());

            if (p != null) {
                p.removeTrackConnection(o);

                if (p.getConnect1() != null) {
                    block2 = p.getConnect1().getLayoutBlock();
                } else if (p.getConnect2() != null) {
                    block2 = p.getConnect2().getLayoutBlock();
                }
            }
        } else {
            block2 = getAffectedBlock(o.getConnect2(), type);
            disconnect(o.getConnect2(), type);
        }

        // delete from array
        removeLayoutTrack(o);

        // update affected blocks
        if (block != null) {
            // decrement Block use count
            block.decrementUse();
            getLEAuxTools().setBlockConnectivityChanged();
            block.updatePaths();
        }

        if ((block1 != null) && (block1 != block)) {
            block1.updatePaths();
        }

        if ((block2 != null) && (block2 != block) && (block2 != block1)) {
            block2.updatePaths();
        }

        //
        setDirty();
        redrawPanel();
    }

    private void disconnect(@Nonnull LayoutTrack o, HitPointType type) {
        switch (type) {
            case TURNOUT_A:
            case TURNOUT_B:
            case TURNOUT_C:
            case TURNOUT_D:
            case SLIP_A:
            case SLIP_B:
            case SLIP_C:
            case SLIP_D:
            case LEVEL_XING_A:
            case LEVEL_XING_B:
            case LEVEL_XING_C:
            case LEVEL_XING_D: {
                try {
                    o.setConnection(type, null, HitPointType.NONE);
                } catch (jmri.JmriException e) {
                    // ignore (log.error in setConnection method)
                }
                break;
            }

            default: {
                if (HitPointType.isTurntableRayHitType(type)) {
                    ((LayoutTurntable) o).setRayConnect(null, type.turntableTrackIndex());
                }
                break;
            }
        }
    }

    public LayoutBlock getAffectedBlock(@Nonnull LayoutTrack o, HitPointType type) {
        LayoutBlock result = null;

        switch (type) {
            case TURNOUT_A:
            case SLIP_A: {
                if (o instanceof LayoutTurnout) {
                    LayoutTurnout lt = (LayoutTurnout) o;
                    result = lt.getLayoutBlock();
                }
                break;
            }

            case TURNOUT_B:
            case SLIP_B: {
                if (o instanceof LayoutTurnout) {
                    LayoutTurnout lt = (LayoutTurnout) o;
                    result = lt.getLayoutBlockB();
                }
                break;
            }

            case TURNOUT_C:
            case SLIP_C: {
                if (o instanceof LayoutTurnout) {
                    LayoutTurnout lt = (LayoutTurnout) o;
                    result = lt.getLayoutBlockC();
                }
                break;
            }

            case TURNOUT_D:
            case SLIP_D: {
                if (o instanceof LayoutTurnout) {
                    LayoutTurnout lt = (LayoutTurnout) o;
                    result = lt.getLayoutBlockD();
                }
                break;
            }

            case LEVEL_XING_A:
            case LEVEL_XING_C: {
                if (o instanceof LevelXing) {
                    LevelXing lx = (LevelXing) o;
                    result = lx.getLayoutBlockAC();
                }
                break;
            }

            case LEVEL_XING_B:
            case LEVEL_XING_D: {
                if (o instanceof LevelXing) {
                    LevelXing lx = (LevelXing) o;
                    result = lx.getLayoutBlockBD();
                }
                break;
            }

            case TRACK: {
                if (o instanceof TrackSegment) {
                    TrackSegment ts = (TrackSegment) o;
                    result = ts.getLayoutBlock();
                }
                break;
            }
            default: {
                log.warn("Unhandled track type: {}", type);
                break;
            }
        }
        return result;
    }

    /**
     * Add a sensor indicator to the Draw Panel
     */
    void addSensor() {
        String newName = leToolBarPanel.sensorComboBox.getSelectedItemDisplayName();
        if (newName == null) {
            newName = "";
        }

        if (newName.isEmpty()) {
            JOptionPane.showMessageDialog(this, Bundle.getMessage("Error10"),
                    Bundle.getMessage("ErrorTitle"), JOptionPane.ERROR_MESSAGE);
            return;
        }
        SensorIcon l = new SensorIcon(new NamedIcon("resources/icons/smallschematics/tracksegments/circuit-error.gif",
                "resources/icons/smallschematics/tracksegments/circuit-error.gif"), this);

        l.setIcon("SensorStateActive", leToolBarPanel.sensorIconEditor.getIcon(0));
        l.setIcon("SensorStateInactive", leToolBarPanel.sensorIconEditor.getIcon(1));
        l.setIcon("BeanStateInconsistent", leToolBarPanel.sensorIconEditor.getIcon(2));
        l.setIcon("BeanStateUnknown", leToolBarPanel.sensorIconEditor.getIcon(3));
        l.setSensor(newName);
        l.setDisplayLevel(Editor.SENSORS);

        leToolBarPanel.sensorComboBox.setSelectedItem(l.getSensor());
        setNextLocation(l);
        putItem(l); // note: this calls unionToPanelBounds & setDirty()
    }

    public void putSensor(@Nonnull SensorIcon l) {
        l.updateSize();
        l.setDisplayLevel(Editor.SENSORS);
        putItem(l); // note: this calls unionToPanelBounds & setDirty()
    }

    /**
     * Add a signal head to the Panel
     */
    void addSignalHead() {
        // check for valid signal head entry
        String newName = leToolBarPanel.signalHeadComboBox.getSelectedItemDisplayName();
        if (newName == null) {
            newName = "";
        }
        SignalHead mHead = null;

        if (!newName.isEmpty()) {
            mHead = InstanceManager.getDefault(SignalHeadManager.class).getSignalHead(newName);

            /*if (mHead == null)
            mHead = InstanceManager.getDefault(SignalHeadManager.class).getByUserName(newName);
            else */
            leToolBarPanel.signalHeadComboBox.setSelectedItem(mHead);
        }

        if (mHead == null) {
            // There is no signal head corresponding to this name
            JOptionPane.showMessageDialog(this,
                    MessageFormat.format(Bundle.getMessage("Error9"), newName),
                    Bundle.getMessage("ErrorTitle"), JOptionPane.ERROR_MESSAGE);
            return;
        }

        // create and set up signal icon
        SignalHeadIcon l = new SignalHeadIcon(this);
        l.setSignalHead(newName);
        l.setIcon("SignalHeadStateRed", leToolBarPanel.signalIconEditor.getIcon(0));
        l.setIcon("SignalHeadStateFlashingRed", leToolBarPanel.signalIconEditor.getIcon(1));
        l.setIcon("SignalHeadStateYellow", leToolBarPanel.signalIconEditor.getIcon(2));
        l.setIcon("SignalHeadStateFlashingYellow", leToolBarPanel.signalIconEditor.getIcon(3));
        l.setIcon("SignalHeadStateGreen", leToolBarPanel.signalIconEditor.getIcon(4));
        l.setIcon("SignalHeadStateFlashingGreen", leToolBarPanel.signalIconEditor.getIcon(5));
        l.setIcon("SignalHeadStateDark", leToolBarPanel.signalIconEditor.getIcon(6));
        l.setIcon("SignalHeadStateHeld", leToolBarPanel.signalIconEditor.getIcon(7));
        l.setIcon("SignalHeadStateLunar", leToolBarPanel.signalIconEditor.getIcon(8));
        l.setIcon("SignalHeadStateFlashingLunar", leToolBarPanel.signalIconEditor.getIcon(9));
        unionToPanelBounds(l.getBounds());
        setNextLocation(l);
        setDirty();
        putSignal(l);
    }

    public void putSignal(@Nonnull SignalHeadIcon l) {
        l.updateSize();
        l.setDisplayLevel(Editor.SIGNALS);
        putItem(l); // note: this calls unionToPanelBounds & setDirty()
    }

    @CheckForNull
    SignalHead getSignalHead(@Nonnull String name) {
        SignalHead sh = InstanceManager.getDefault(SignalHeadManager.class).getBySystemName(name);

        if (sh == null) {
            sh = InstanceManager.getDefault(SignalHeadManager.class).getByUserName(name);
        }

        if (sh == null) {
            log.warn("did not find a SignalHead named {}", name);
        }
        return sh;
    }

    public boolean containsSignalHead(@CheckForNull SignalHead head) {
        if (head != null) {
            for (SignalHeadIcon h : signalList) {
                if (h.getSignalHead() == head) {
                    return true;
                }
            }
        }
        return false;
    }

    public void removeSignalHead(@CheckForNull SignalHead head) {
        if (head != null) {
            for (SignalHeadIcon h : signalList) {
                if (h.getSignalHead() == head) {
                    signalList.remove(h);
                    h.remove();
                    h.dispose();
                    setDirty();
                    redrawPanel();
                    break;
                }
            }
        }
    }

    void addSignalMast() {
        // check for valid signal head entry
        String newName = leToolBarPanel.signalMastComboBox.getSelectedItemDisplayName();
        if (newName == null) {
            newName = "";
        }
        SignalMast mMast = null;

        if (!newName.isEmpty()) {
            mMast = InstanceManager.getDefault(SignalMastManager.class).getSignalMast(newName);
            leToolBarPanel.signalMastComboBox.setSelectedItem(mMast);
        }

        if (mMast == null) {
            // There is no signal head corresponding to this name
            JOptionPane.showMessageDialog(this,
                    MessageFormat.format(Bundle.getMessage("Error9"), newName),
                    Bundle.getMessage("ErrorTitle"), JOptionPane.ERROR_MESSAGE);

            return;
        }

        // create and set up signal icon
        SignalMastIcon l = new SignalMastIcon(this);
        l.setSignalMast(newName);
        unionToPanelBounds(l.getBounds());
        setNextLocation(l);
        setDirty();
        putSignalMast(l);
    }

    public void putSignalMast(@Nonnull SignalMastIcon l) {
        l.updateSize();
        l.setDisplayLevel(Editor.SIGNALS);
        putItem(l); // note: this calls unionToPanelBounds & setDirty()
    }

    SignalMast getSignalMast(@Nonnull String name) {
        SignalMast sh = InstanceManager.getDefault(SignalMastManager.class).getBySystemName(name);

        if (sh == null) {
            sh = InstanceManager.getDefault(SignalMastManager.class).getByUserName(name);
        }

        if (sh == null) {
            log.warn("did not find a SignalMast named {}", name);
        }
        return sh;
    }

    public boolean containsSignalMast(@Nonnull SignalMast mast) {
        for (SignalMastIcon h : signalMastList) {
            if (h.getSignalMast() == mast) {
                return true;
            }
        }
        return false;
    }

    /**
     * Add a label to the Draw Panel
     */
    void addLabel() {
        String labelText = leToolBarPanel.textLabelTextField.getText();
        labelText = (labelText != null) ? labelText.trim() : "";

        if (labelText.isEmpty()) {
            JOptionPane.showMessageDialog(this, Bundle.getMessage("Error11"),
                    Bundle.getMessage("ErrorTitle"), JOptionPane.ERROR_MESSAGE);
            return;
        }
        PositionableLabel l = super.addLabel(labelText);
        unionToPanelBounds(l.getBounds());
        setDirty();
        l.setForeground(defaultTextColor);
    }

    @Override
    public void putItem(@Nonnull Positionable l) {
        super.putItem(l);

        if (l instanceof SensorIcon) {
            sensorImage.add((SensorIcon) l);
            sensorList.add((SensorIcon) l);
        } else if (l instanceof LocoIcon) {
            markerImage.add((LocoIcon) l);
        } else if (l instanceof SignalHeadIcon) {
            signalHeadImage.add((SignalHeadIcon) l);
            signalList.add((SignalHeadIcon) l);
        } else if (l instanceof SignalMastIcon) {
            signalMastList.add((SignalMastIcon) l);
        } else if (l instanceof MemoryIcon) {
            memoryLabelList.add((MemoryIcon) l);
        } else if (l instanceof BlockContentsIcon) {
            blockContentsLabelList.add((BlockContentsIcon) l);
        } else if (l instanceof AnalogClock2Display) {
            clocks.add((AnalogClock2Display) l);
        } else if (l instanceof MultiSensorIcon) {
            multiSensors.add((MultiSensorIcon) l);
        }

        if (l instanceof PositionableLabel) {
            if (((PositionableLabel) l).isBackground()) {
                backgroundImage.add((PositionableLabel) l);
            } else {
                labelImage.add((PositionableLabel) l);
            }
        }
        unionToPanelBounds(l.getBounds(new Rectangle()));
        setDirty();
    }

    /**
     * Add a memory label to the Draw Panel
     */
    void addMemory() {
        String memoryName = leToolBarPanel.textMemoryComboBox.getSelectedItemDisplayName();
        if (memoryName == null) {
            memoryName = "";
        }

        if (memoryName.isEmpty()) {
            JOptionPane.showMessageDialog(this, Bundle.getMessage("Error11a"),
                    Bundle.getMessage("ErrorTitle"), JOptionPane.ERROR_MESSAGE);
            return;
        }
        MemoryIcon l = new MemoryIcon(" ", this);
        l.setMemory(memoryName);
        Memory xMemory = l.getMemory();

        if (xMemory != null) {
            String uname = xMemory.getDisplayName();
            if (!uname.equals(memoryName)) {
                // put the system name in the memory field
                leToolBarPanel.textMemoryComboBox.setSelectedItem(xMemory);
            }
        }
        setNextLocation(l);
        l.setSize(l.getPreferredSize().width, l.getPreferredSize().height);
        l.setDisplayLevel(Editor.LABELS);
        l.setForeground(defaultTextColor);
        unionToPanelBounds(l.getBounds());
        putItem(l); // note: this calls unionToPanelBounds & setDirty()
    }

    void addBlockContents() {
        String newName = leToolBarPanel.blockContentsComboBox.getSelectedItemDisplayName();
        if (newName == null) {
            newName = "";
        }

        if (newName.isEmpty()) {
            JOptionPane.showMessageDialog(this, Bundle.getMessage("Error11b"),
                    Bundle.getMessage("ErrorTitle"), JOptionPane.ERROR_MESSAGE);
            return;
        }
        BlockContentsIcon l = new BlockContentsIcon(" ", this);
        l.setBlock(newName);
        Block xMemory = l.getBlock();

        if (xMemory != null) {
            String uname = xMemory.getDisplayName();
            if (!uname.equals(newName)) {
                // put the system name in the memory field
                leToolBarPanel.blockContentsComboBox.setSelectedItem(xMemory);
            }
        }
        setNextLocation(l);
        l.setSize(l.getPreferredSize().width, l.getPreferredSize().height);
        l.setDisplayLevel(Editor.LABELS);
        l.setForeground(defaultTextColor);
        putItem(l); // note: this calls unionToPanelBounds & setDirty()
    }

    /**
     * Add a Reporter Icon to the panel.
     * @param reporter the reporter icon to add.
     * @param xx the horizontal location.
     * @param yy the vertical location.
     */
    public void addReporter(@Nonnull Reporter reporter, int xx, int yy) {
        ReporterIcon l = new ReporterIcon(this);
        l.setReporter(reporter);
        l.setLocation(xx, yy);
        l.setSize(l.getPreferredSize().width, l.getPreferredSize().height);
        l.setDisplayLevel(Editor.LABELS);
        unionToPanelBounds(l.getBounds());
        putItem(l); // note: this calls unionToPanelBounds & setDirty()
    }

    /**
     * Add an icon to the target
     */
    void addIcon() {
        PositionableLabel l = new PositionableLabel(leToolBarPanel.iconEditor.getIcon(0), this);
        setNextLocation(l);
        l.setDisplayLevel(Editor.ICONS);
        unionToPanelBounds(l.getBounds());
        l.updateSize();
        putItem(l); // note: this calls unionToPanelBounds & setDirty()
    }

    /**
     * Add a loco marker to the target
     */
    @Override
    public LocoIcon addLocoIcon(@Nonnull String name) {
        LocoIcon l = new LocoIcon(this);
        Point2D pt = windowCenter();
        if (selectionActive) {
            pt = MathUtil.midPoint(getSelectionRect());
        }
        l.setLocation((int) pt.getX(), (int) pt.getY());
        putLocoIcon(l, name);
        l.setPositionable(true);
        unionToPanelBounds(l.getBounds());
        return l;
    }

    @Override
    public void putLocoIcon(@Nonnull LocoIcon l, @Nonnull String name) {
        super.putLocoIcon(l, name);
        markerImage.add(l);
        unionToPanelBounds(l.getBounds());
    }

    JFileChooser inputFileChooser;

    /**
     * Add a background image
     */
    public void addBackground() {
        if (inputFileChooser == null) {
            inputFileChooser = new JFileChooser(
                    String.format("%s%sresources%sicons",
                            System.getProperty("user.dir"),
                            File.separator,
                            File.separator));
            if (false) {
                // TODO: Discuss with jmri-developers
                // this filter will allow any images supported by the current
                // operating system. This may not be desirable because it will
                // allow images that may not be supported by operating systems
                // other than the current one.
                inputFileChooser.setFileFilter(new FileNameExtensionFilter("Image files", ImageIO.getReaderFileSuffixes()));
            } else {
                // TODO: discuss with jmri-developers - support png image files?
                inputFileChooser.setFileFilter(new FileNameExtensionFilter("Graphics Files", "gif", "jpg", "png"));
            }
        }
        inputFileChooser.rescanCurrentDirectory();

        int retVal = inputFileChooser.showOpenDialog(this);

        if (retVal != JFileChooser.APPROVE_OPTION) {
            return; // give up if no file selected
        }

        // NamedIcon icon = new NamedIcon(inputFileChooser.getSelectedFile().getPath(),
        // inputFileChooser.getSelectedFile().getPath());
        String name = inputFileChooser.getSelectedFile().getPath();

        // convert to portable path
        name = FileUtil.getPortableFilename(name);

        // setup icon
        PositionableLabel o = super.setUpBackground(name);
        backgroundImage.add(o);
        unionToPanelBounds(o.getBounds());
        setDirty();
    }

    // there is no way to call this; could that
    //    private boolean remove(@Nonnull Object s)
    // is being used instead.
    //
    ///**
    // * Remove a background image from the list of background images
    // *
    // * @param b PositionableLabel to remove
    // */
    //private void removeBackground(@Nonnull PositionableLabel b) {
    //    if (backgroundImage.contains(b)) {
    //        backgroundImage.remove(b);
    //        setDirty();
    //    }
    //}

    /**
     * add a layout shape to the list of layout shapes
     *
     * @param p Point2D where the shape should be
     * @return the LayoutShape
     */
    @Nonnull
    private LayoutShape addLayoutShape(@Nonnull Point2D p) {
        // get unique name
        String name = finder.uniqueName("S", ++numShapes);

        // create object
        LayoutShape o = new LayoutShape(name, p, this);
        layoutShapes.add(o);
        unionToPanelBounds(o.getBounds());
        setDirty();
        return o;
    }

    /**
     * Remove a layout shape from the list of layout shapes
     *
     * @param s the LayoutShape to add
     * @return true if added
     */
    public boolean removeLayoutShape(@Nonnull LayoutShape s) {
        boolean result = false;
        if (layoutShapes.contains(s)) {
            layoutShapes.remove(s);
            setDirty();
            result = true;
            redrawPanel();
        }
        return result;
    }

    /**
     * Invoke a window to allow you to add a MultiSensor indicator to the target
     */
    private int multiLocX;
    private int multiLocY;

    void startMultiSensor() {
        multiLocX = xLoc;
        multiLocY = yLoc;

        if (leToolBarPanel.multiSensorFrame == null) {
            // create a common edit frame
            leToolBarPanel.multiSensorFrame = new MultiSensorIconFrame(this);
            leToolBarPanel.multiSensorFrame.initComponents();
            leToolBarPanel.multiSensorFrame.pack();
        }
        leToolBarPanel.multiSensorFrame.setVisible(true);
    }

    // Invoked when window has new multi-sensor ready
    public void addMultiSensor(@Nonnull MultiSensorIcon l) {
        l.setLocation(multiLocX, multiLocY);
        putItem(l); // note: this calls unionToPanelBounds & setDirty()
        leToolBarPanel.multiSensorFrame.dispose();
        leToolBarPanel.multiSensorFrame = null;
    }

    /**
     * Set object location and size for icon and label object as it is created.
     * Size comes from the preferredSize; location comes from the fields where
     * the user can spec it.
     * @param obj the positionable object.
     */
    @Override
    public void setNextLocation(@Nonnull Positionable obj) {
        obj.setLocation(xLoc, yLoc);
    }

    //
    // singleton (one per-LayoutEditor) accessors
    //
    private  ConnectivityUtil conTools = null;

    @Nonnull
    public ConnectivityUtil getConnectivityUtil() {
        if (conTools == null) {
            conTools = new ConnectivityUtil(this);
        }
        return conTools;
    }

    private  LayoutEditorTools tools = null;

    @Nonnull
    public LayoutEditorTools getLETools() {
        if (tools == null) {
            tools = new LayoutEditorTools(this);
        }
        return tools;
    }

    private  LayoutEditorAuxTools auxTools = null;

    @Nonnull
    public LayoutEditorAuxTools getLEAuxTools() {
        if (auxTools == null) {
            auxTools = new LayoutEditorAuxTools(this);
        }
        return auxTools;
    }

    private  LayoutEditorChecks layoutEditorChecks = null;

    @Nonnull
    public LayoutEditorChecks getLEChecks() {
        if (layoutEditorChecks == null) {
            layoutEditorChecks = new LayoutEditorChecks(this);
        }
        return layoutEditorChecks;
    }

    /**
     * Invoked by DeletePanel menu item Validate user intent before deleting
     */
    @Override
    public boolean deletePanel() {
        // verify deletion
        if (!super.deletePanel()) {
            return false; // return without deleting if "No" response
        }
        clearLayoutTracks();
        return true;
    }

    /**
     * Control whether target panel items are editable. Does this by invoking
     * the {@link Editor#setAllEditable} function of the parent class. This also
     * controls the relevant pop-up menu items (which are the primary way that
     * items are edited).
     *
     * @param editable true for editable.
     */
    @Override
    public void setAllEditable(boolean editable) {
        int restoreScroll = _scrollState;

        super.setAllEditable(editable);

        if (toolBarSide.equals(ToolBarSide.eFLOAT)) {
            if (editable) {
                createfloatingEditToolBoxFrame();
                createFloatingHelpPanel();
            } else {
                deletefloatingEditToolBoxFrame();
            }
        } else {
            editToolBarContainerPanel.setVisible(editable);
        }
        setShowHidden(editable);

        if (editable) {
            setScroll(Editor.SCROLL_BOTH);
            _scrollState = restoreScroll;
        } else {
            setScroll(_scrollState);
        }

        // these may not be set up yet...
        if (helpBarPanel != null) {
            if (toolBarSide.equals(ToolBarSide.eFLOAT)) {
                if (floatEditHelpPanel != null) {
                    floatEditHelpPanel.setVisible(isEditable() && getShowHelpBar());
                }
            } else {
                helpBarPanel.setVisible(editable && getShowHelpBar());
            }
        }
        awaitingIconChange = false;
        editModeCheckBoxMenuItem.setSelected(editable);
        redrawPanel();
    }

    /**
     * Control whether panel items are positionable. Markers are always
     * positionable.
     *
     * @param state true for positionable.
     */
    @Override
    public void setAllPositionable(boolean state) {
        super.setAllPositionable(state);

        markerImage.forEach((p) -> p.setPositionable(true));
    }

    /**
     * Control whether target panel items are controlling layout items. Does
     * this by invoke the {@link Positionable#setControlling} function of each
     * item on the target panel. This also controls the relevant pop-up menu
     * items.
     *
     * @param state true for controlling.
     */
    public void setTurnoutAnimation(boolean state) {
        if (animationCheckBoxMenuItem.isSelected() != state) {
            animationCheckBoxMenuItem.setSelected(state);
        }

        if (animatingLayout != state) {
            animatingLayout = state;
            redrawPanel();
        }
    }

    public boolean isAnimating() {
        return animatingLayout;
    }

    public boolean getScroll() {
        // deprecated but kept to allow opening files
        // on version 2.5.1 and earlier
        return _scrollState != Editor.SCROLL_NONE;
    }


//    public Color getDefaultBackgroundColor() {
//        return defaultBackgroundColor;
//    }
    public String getDefaultTrackColor() {
        return ColorUtil.colorToColorName(defaultTrackColor);
    }

    /**
     *
     * Getter defaultTrackColor.
     *
     * @return block default color as Color
     */
    @Nonnull
    public Color getDefaultTrackColorColor() {
        return defaultTrackColor;
    }

    @Nonnull
    @SuppressFBWarnings(value = "NP_NULL_ON_SOME_PATH_FROM_RETURN_VALUE", justification = "coloToColorName only returns null if null passed to it")
    public String getDefaultOccupiedTrackColor() {
        return ColorUtil.colorToColorName(defaultOccupiedTrackColor);
    }

    /**
     *
     * Getter defaultOccupiedTrackColor.
     *
     * @return block default occupied color as Color
     */
    @Nonnull
    public Color getDefaultOccupiedTrackColorColor() {
        return defaultOccupiedTrackColor;
    }

    @Nonnull
    @SuppressFBWarnings(value = "NP_NULL_ON_SOME_PATH_FROM_RETURN_VALUE", justification = "coloToColorName only returns null if null passed to it")
    public String getDefaultAlternativeTrackColor() {
        return ColorUtil.colorToColorName(defaultAlternativeTrackColor);
    }

    /**
     *
     * Getter defaultAlternativeTrackColor.
     *
     * @return block default alternative color as Color
     */
    @Nonnull
    public Color getDefaultAlternativeTrackColorColor() {
        return defaultAlternativeTrackColor;
    }

    @Nonnull
    @SuppressFBWarnings(value = "NP_NULL_ON_SOME_PATH_FROM_RETURN_VALUE", justification = "coloToColorName only returns null if null passed to it")
    public String getDefaultTextColor() {
        return ColorUtil.colorToColorName(defaultTextColor);
    }

    @Nonnull
    @SuppressFBWarnings(value = "NP_NULL_ON_SOME_PATH_FROM_RETURN_VALUE", justification = "coloToColorName only returns null if null passed to it")
    public String getTurnoutCircleColor() {
        return ColorUtil.colorToColorName(turnoutCircleColor);
    }

    @Nonnull
    @SuppressFBWarnings(value = "NP_NULL_ON_SOME_PATH_FROM_RETURN_VALUE", justification = "coloToColorName only returns null if null passed to it")
    public String getTurnoutCircleThrownColor() {
        return ColorUtil.colorToColorName(turnoutCircleThrownColor);
    }

    public boolean isTurnoutFillControlCircles() {
        return turnoutFillControlCircles;
    }

    public int getTurnoutCircleSize() {
        return turnoutCircleSize;
    }

    public boolean isTurnoutDrawUnselectedLeg() {
        return turnoutDrawUnselectedLeg;
    }

    public String getLayoutName() {
        return layoutName;
    }

    // TODO: @Deprecated // Java standard pattern for boolean getters is "isShowHelpBar()"
    public boolean getShowHelpBar() {
        return showHelpBar;
    }

    // TODO: @Deprecated // Java standard pattern for boolean getters is "isShowHelpBar()"
    public boolean getDrawGrid() {
        return drawGrid;
    }

    // TODO: @Deprecated // Java standard pattern for boolean getters is "isShowHelpBar()"
    public boolean getSnapOnAdd() {
        return snapToGridOnAdd;
    }

    // TODO: @Deprecated // Java standard pattern for boolean getters is "isShowHelpBar()"
    public boolean getSnapOnMove() {
        return snapToGridOnMove;
    }

    // TODO: @Deprecated // Java standard pattern for boolean getters is "isShowHelpBar()"
    public boolean getAntialiasingOn() {
        return antialiasingOn;
    }

    // TODO: @Deprecated // Java standard pattern for boolean getters is "isShowHelpBar()"
    public boolean getHighlightSelectedBlock() {
        return highlightSelectedBlockFlag;
    }

    // TODO: @Deprecated // Java standard pattern for boolean getters is "isShowHelpBar()"
    public boolean getTurnoutCircles() {
        return turnoutCirclesWithoutEditMode;
    }

    // TODO: @Deprecated // Java standard pattern for boolean getters is "isShowHelpBar()"
    public boolean getTooltipsNotEdit() {
        return tooltipsWithoutEditMode;
    }

    // TODO: @Deprecated // Java standard pattern for boolean getters is "isShowHelpBar()"
    public boolean getTooltipsInEdit() {
        return tooltipsInEditMode;
    }

    // TODO: @Deprecated // Java standard pattern for boolean getters is "isShowHelpBar()"
    public boolean getAutoBlockAssignment() {
        return autoAssignBlocks;
    }

    public void setLayoutDimensions(int windowWidth, int windowHeight, int windowX, int windowY, int panelWidth, int panelHeight) {
        setLayoutDimensions(windowWidth, windowHeight, windowX, windowY, panelWidth, panelHeight, false);
    }

    public void setLayoutDimensions(int windowWidth, int windowHeight, int windowX, int windowY, int panelWidth, int panelHeight, boolean merge) {

        gContext.setUpperLeftX(windowX);
        gContext.setUpperLeftY(windowY);
        setLocation(gContext.getUpperLeftX(), gContext.getUpperLeftY());

        gContext.setWindowWidth(windowWidth);
        gContext.setWindowHeight(windowHeight);
        setSize(windowWidth, windowHeight);

        Rectangle2D panelBounds = new Rectangle2D.Double(0.0, 0.0, panelWidth, panelHeight);

        if (merge) {
            panelBounds.add(calculateMinimumLayoutBounds());
        }
        setPanelBounds(panelBounds);
    }

    @Nonnull
    public Rectangle2D getPanelBounds() {
        return new Rectangle2D.Double(0.0, 0.0, gContext.getLayoutWidth(), gContext.getLayoutHeight());
    }

    public void setPanelBounds(@Nonnull Rectangle2D newBounds) {
        // don't let origin go negative
        newBounds = newBounds.createIntersection(MathUtil.zeroToInfinityRectangle2D);

        if (!getPanelBounds().equals(newBounds)) {
            gContext.setLayoutWidth((int) newBounds.getWidth());
            gContext.setLayoutHeight( (int) newBounds.getHeight());
            resetTargetSize();
        }
        log.debug("setPanelBounds(({})", newBounds);
    }

    private void resetTargetSize() {
        int newTargetWidth = (int) (gContext.getLayoutWidth() * getZoom());
        int newTargetHeight = (int) (gContext.getLayoutHeight() * getZoom());

        Dimension targetPanelSize = getTargetPanelSize();
        int oldTargetWidth = (int) targetPanelSize.getWidth();
        int oldTargetHeight = (int) targetPanelSize.getHeight();

        if ((newTargetWidth != oldTargetWidth) || (newTargetHeight != oldTargetHeight)) {
            setTargetPanelSize(newTargetWidth, newTargetHeight);
            adjustScrollBars();
        }
    }

    // this will grow the panel bounds based on items added to the layout
    @Nonnull
    public Rectangle2D unionToPanelBounds(@Nonnull Rectangle2D bounds) {
        Rectangle2D result = getPanelBounds();

        // make room to expand
        Rectangle2D b = MathUtil.inset(bounds, gContext.getGridSize() * gContext.getGridSize2nd() / -2.0);

        // don't let origin go negative
        b = b.createIntersection(MathUtil.zeroToInfinityRectangle2D);

        result.add(b);

        setPanelBounds(result);
        return result;
    }

    /**
     * @param color value to set the default track color to.
     */
    public void setDefaultTrackColor(@Nonnull Color color) {
        defaultTrackColor = color;
        JmriColorChooser.addRecentColor(color);
    }

    /**
     * @param color value to set the default occupied track color to.
     */
    public void setDefaultOccupiedTrackColor(@Nonnull Color color) {
        defaultOccupiedTrackColor = color;
        JmriColorChooser.addRecentColor(color);
    }

    /**
     * @param color value to set the default alternate track color to.
     */
    public void setDefaultAlternativeTrackColor(@Nonnull Color color) {
        defaultAlternativeTrackColor = color;
        JmriColorChooser.addRecentColor(color);
    }

    /**
     * @param color new color for turnout circle.
     */
    public void setTurnoutCircleColor(@CheckForNull Color color) {
        if (color == null) {
            turnoutCircleColor = getDefaultTrackColorColor();
        } else {
            turnoutCircleColor = color;
            JmriColorChooser.addRecentColor(color);
        }
    }

    /**
     * @param color new color for turnout circle.
     */
    public void setTurnoutCircleThrownColor(@CheckForNull Color color) {
        if (color == null) {
            turnoutCircleThrownColor = getDefaultTrackColorColor();
        } else {
            turnoutCircleThrownColor = color;
            JmriColorChooser.addRecentColor(color);
        }
    }

    /**
     * Should only be invoked on the GUI (Swing) thread.
     * @param state true to fill in turnout control circles, else false.
     */
    @InvokeOnGuiThread
    public void setTurnoutFillControlCircles(boolean state) {
        if (turnoutFillControlCircles != state) {
            turnoutFillControlCircles = state;
            turnoutFillControlCirclesCheckBoxMenuItem.setSelected(turnoutFillControlCircles);
        }
    }

    public void setTurnoutCircleSize(int size) {
        // this is an int
        turnoutCircleSize = size;

        // these are doubles
        circleRadius = SIZE * size;
        circleDiameter = 2.0 * circleRadius;

        setOptionMenuTurnoutCircleSize();
    }

    /**
     * Should only be invoked on the GUI (Swing) thread.
     * @param state true to draw unselected legs, else false.
     */
    @InvokeOnGuiThread
    public void setTurnoutDrawUnselectedLeg(boolean state) {
        if (turnoutDrawUnselectedLeg != state) {
            turnoutDrawUnselectedLeg = state;
            turnoutDrawUnselectedLegCheckBoxMenuItem.setSelected(turnoutDrawUnselectedLeg);
        }
    }

    /**
     * @param color value to set the default text color to.
     */
    public void setDefaultTextColor(@Nonnull Color color) {
        defaultTextColor = color;
        JmriColorChooser.addRecentColor(color);
    }

    /**
     * @param color value to set the panel background to.
     */
    public void setDefaultBackgroundColor(@Nonnull Color color) {
        defaultBackgroundColor = color;
        JmriColorChooser.addRecentColor(color);
    }

    public void setLayoutName(@Nonnull String name) {
        layoutName = name;
    }

    /**
     * Should only be invoked on the GUI (Swing) thread.
     * @param state true to show the help bar, else false.
     */
    @InvokeOnGuiThread  // due to the setSelected call on a possibly-visible item
    public void setShowHelpBar(boolean state) {
        if (showHelpBar != state) {
            showHelpBar = state;

            // these may not be set up yet...
            if (showHelpCheckBoxMenuItem != null) {
                showHelpCheckBoxMenuItem.setSelected(showHelpBar);
            }

            if (toolBarSide.equals(ToolBarSide.eFLOAT)) {
                if (floatEditHelpPanel != null) {
                    floatEditHelpPanel.setVisible(isEditable() && showHelpBar);
                }
            } else {
                if (helpBarPanel != null) {
                    helpBarPanel.setVisible(isEditable() && showHelpBar);

                }
            }
            InstanceManager.getOptionalDefault(UserPreferencesManager.class).ifPresent((prefsMgr) -> prefsMgr.setSimplePreferenceState(getWindowFrameRef() + ".showHelpBar", showHelpBar));
        }
    }

    /**
     * Should only be invoked on the GUI (Swing) thread.
     * @param state true to show the draw grid, else false.
     */
    @InvokeOnGuiThread
    public void setDrawGrid(boolean state) {
        if (drawGrid != state) {
            drawGrid = state;
            showGridCheckBoxMenuItem.setSelected(drawGrid);
        }
    }

    /**
     * Should only be invoked on the GUI (Swing) thread.
     * @param state true to set snap to grid on add, else false.
     */
    @InvokeOnGuiThread
    public void setSnapOnAdd(boolean state) {
        if (snapToGridOnAdd != state) {
            snapToGridOnAdd = state;
            snapToGridOnAddCheckBoxMenuItem.setSelected(snapToGridOnAdd);
        }
    }

    /**
     * Should only be invoked on the GUI (Swing) thread.
     * @param state true to set snap on move, else false.
     */
    @InvokeOnGuiThread
    public void setSnapOnMove(boolean state) {
        if (snapToGridOnMove != state) {
            snapToGridOnMove = state;
            snapToGridOnMoveCheckBoxMenuItem.setSelected(snapToGridOnMove);
        }
    }

    /**
     * Should only be invoked on the GUI (Swing) thread.
     * @param state true to set anti-aliasing flag on, else false.
     */
    @InvokeOnGuiThread
    public void setAntialiasingOn(boolean state) {
        if (antialiasingOn != state) {
            antialiasingOn = state;

            // this may not be set up yet...
            if (antialiasingOnCheckBoxMenuItem != null) {
                antialiasingOnCheckBoxMenuItem.setSelected(antialiasingOn);

            }
            InstanceManager.getOptionalDefault(UserPreferencesManager.class).ifPresent((prefsMgr) -> prefsMgr.setSimplePreferenceState(getWindowFrameRef() + ".antialiasingOn", antialiasingOn));
        }
    }

    // enable/disable using the "Extra" color to highlight the selected block
    public void setHighlightSelectedBlock(boolean state) {
        if (highlightSelectedBlockFlag != state) {
            highlightSelectedBlockFlag = state;

            // this may not be set up yet...
            if (leToolBarPanel.highlightBlockCheckBox != null) {
                leToolBarPanel.highlightBlockCheckBox.setSelected(highlightSelectedBlockFlag);

            }

            InstanceManager.getOptionalDefault(UserPreferencesManager.class).ifPresent((prefsMgr) -> prefsMgr.setSimplePreferenceState(getWindowFrameRef() + ".highlightSelectedBlock", highlightSelectedBlockFlag));

            // thread this so it won't break the AppVeyor checks
            jmri.util.ThreadingUtil.newThread(() -> {
                if (highlightSelectedBlockFlag) {
                    // use the "Extra" color to highlight the selected block
                    if (!highlightBlockInComboBox(leToolBarPanel.blockIDComboBox)) {
                        highlightBlockInComboBox(leToolBarPanel.blockContentsComboBox);
                    }
                } else {
                    // undo using the "Extra" color to highlight the selected block
                    Block block = leToolBarPanel.blockIDComboBox.getSelectedItem();
                    highlightBlock(null);
                    leToolBarPanel.blockIDComboBox.setSelectedItem(block);
                }
            }).start();
        }
    }

    //
    // highlight the block selected by the specified combo Box
    //
    public boolean highlightBlockInComboBox(@Nonnull NamedBeanComboBox<Block> inComboBox) {
        return highlightBlock(inComboBox.getSelectedItem());
    }

    /**
     * highlight the specified block
     *
     * @param inBlock the block
     * @return true if block was highlighted
     */
    public boolean highlightBlock(@CheckForNull Block inBlock) {
        boolean result = false; // assume failure (pessimist!)

        if (leToolBarPanel.blockIDComboBox.getSelectedItem() != inBlock) {
            leToolBarPanel.blockIDComboBox.setSelectedItem(inBlock);
        }

        LayoutBlockManager lbm = InstanceManager.getDefault(LayoutBlockManager.class
        );
        Set<Block> l = leToolBarPanel.blockIDComboBox.getManager().getNamedBeanSet();
        for (Block b : l) {
            LayoutBlock lb = lbm.getLayoutBlock(b);
            if (lb != null) {
                boolean enable = ((inBlock != null) && b.equals(inBlock));
                lb.setUseExtraColor(enable);
                result |= enable;
            }
        }
        return result;
    }

    /**
     * highlight the specified layout block
     *
     * @param inLayoutBlock the layout block
     * @return true if layout block was highlighted
     */
    public boolean highlightLayoutBlock(@Nonnull LayoutBlock inLayoutBlock) {
        return highlightBlock(inLayoutBlock.getBlock());
    }

    public void setTurnoutCircles(boolean state) {
        if (turnoutCirclesWithoutEditMode != state) {
            turnoutCirclesWithoutEditMode = state;
            if (turnoutCirclesOnCheckBoxMenuItem != null) {
                turnoutCirclesOnCheckBoxMenuItem.setSelected(turnoutCirclesWithoutEditMode);
            }
        }
    }

    public void setAutoBlockAssignment(boolean boo) {
        if (autoAssignBlocks != boo) {
            autoAssignBlocks = boo;
            if (autoAssignBlocksCheckBoxMenuItem != null) {
                autoAssignBlocksCheckBoxMenuItem.setSelected(autoAssignBlocks);
            }
        }
    }

    public void setTooltipsNotEdit(boolean state) {
        if (tooltipsWithoutEditMode != state) {
            tooltipsWithoutEditMode = state;
            setTooltipSubMenu();
        }
    }

    public void setTooltipsInEdit(boolean state) {
        if (tooltipsInEditMode != state) {
            tooltipsInEditMode = state;
            setTooltipSubMenu();
        }
    }

    private void setTooltipSubMenu() {
        if (tooltipNoneMenuItem != null) {
            tooltipNoneMenuItem.setSelected((!tooltipsInEditMode) && (!tooltipsWithoutEditMode));
            tooltipAlwaysMenuItem.setSelected((tooltipsInEditMode) && (tooltipsWithoutEditMode));
            tooltipInEditMenuItem.setSelected((tooltipsInEditMode) && (!tooltipsWithoutEditMode));
            tooltipNotInEditMenuItem.setSelected((!tooltipsInEditMode) && (tooltipsWithoutEditMode));
        }
    }

    // accessor routines for turnout size parameters
    public void setTurnoutBX(double bx) {
        turnoutBX = bx;
        setDirty();
    }

    public double getTurnoutBX() {
        return turnoutBX;
    }

    public void setTurnoutCX(double cx) {
        turnoutCX = cx;
        setDirty();
    }

    public double getTurnoutCX() {
        return turnoutCX;
    }

    public void setTurnoutWid(double wid) {
        turnoutWid = wid;
        setDirty();
    }

    public double getTurnoutWid() {
        return turnoutWid;
    }

    public void setXOverLong(double lg) {
        xOverLong = lg;
        setDirty();
    }

    public double getXOverLong() {
        return xOverLong;
    }

    public void setXOverHWid(double hwid) {
        xOverHWid = hwid;
        setDirty();
    }

    public double getXOverHWid() {
        return xOverHWid;
    }

    public void setXOverShort(double sh) {
        xOverShort = sh;
        setDirty();
    }

    public double getXOverShort() {
        return xOverShort;
    }

    // reset turnout sizes to program defaults
    private void resetTurnoutSize() {
        turnoutBX = LayoutTurnout.turnoutBXDefault;
        turnoutCX = LayoutTurnout.turnoutCXDefault;
        turnoutWid = LayoutTurnout.turnoutWidDefault;
        xOverLong = LayoutTurnout.xOverLongDefault;
        xOverHWid = LayoutTurnout.xOverHWidDefault;
        xOverShort = LayoutTurnout.xOverShortDefault;
        setDirty();
    }

    public void setDirectTurnoutControl(boolean boo) {
        useDirectTurnoutControl = boo;
        useDirectTurnoutControlCheckBoxMenuItem.setSelected(useDirectTurnoutControl);
    }

    // TODO: @Deprecated // Java standard pattern for boolean getters is "isShowHelpBar()"
    public boolean getDirectTurnoutControl() {
        return useDirectTurnoutControl;
    }

    // final initialization routine for loading a LayoutEditor
    public void setConnections() {
        getLayoutTracks().forEach((lt) -> lt.setObjects(this));
        getLEAuxTools().initializeBlockConnectivity();
        log.debug("Initializing Block Connectivity for {}", getLayoutName());

        // reset the panel changed bit
        resetDirty();
    }

    // these are convenience methods to return rectangles
    // to use when (hit point-in-rect testing
    //
    // compute the control point rect at inPoint
    public @Nonnull
    Rectangle2D layoutEditorControlRectAt(@Nonnull Point2D inPoint) {
        return new Rectangle2D.Double(inPoint.getX() - SIZE,
                inPoint.getY() - SIZE, SIZE2, SIZE2);
    }

    // compute the turnout circle control rect at inPoint
    public @Nonnull
    Rectangle2D layoutEditorControlCircleRectAt(@Nonnull Point2D inPoint) {
        return new Rectangle2D.Double(inPoint.getX() - circleRadius,
                inPoint.getY() - circleRadius, circleDiameter, circleDiameter);
    }

    /**
     * Special internal class to allow drawing of layout to a JLayeredPane This
     * is the 'target' pane where the layout is displayed
     */
    @Override
    public void paintTargetPanel(@Nonnull Graphics g) {
        // Nothing to do here
        // All drawing has been moved into LayoutEditorComponent
        // which calls draw.
        // This is so the layout is drawn at level three
        // (above or below the Positionables)
    }

    // get selection rectangle
    @Nonnull
    public Rectangle2D getSelectionRect() {
        double selX = Math.min(selectionX, selectionX + selectionWidth);
        double selY = Math.min(selectionY, selectionY + selectionHeight);
        return new Rectangle2D.Double(selX, selY,
                Math.abs(selectionWidth), Math.abs(selectionHeight));
    }

    // set selection rectangle
    public void setSelectionRect(@Nonnull Rectangle2D selectionRect) {
        // selectionRect = selectionRect.createIntersection(MathUtil.zeroToInfinityRectangle2D);
        selectionX = selectionRect.getX();
        selectionY = selectionRect.getY();
        selectionWidth = selectionRect.getWidth();
        selectionHeight = selectionRect.getHeight();

        // There's already code in the super class (Editor) to draw
        // the selection rect... We just have to set _selectRect
        _selectRect = MathUtil.rectangle2DToRectangle(selectionRect);

        selectionRect = MathUtil.scale(selectionRect, getZoom());

        JComponent targetPanel = getTargetPanel();
        Rectangle targetRect = targetPanel.getVisibleRect();
        // this will make it the size of the targetRect
        // (effectively centering it onscreen)
        Rectangle2D selRect2D = MathUtil.inset(selectionRect,
                (selectionRect.getWidth() - targetRect.getWidth()) / 2.0,
                (selectionRect.getHeight() - targetRect.getHeight()) / 2.0);
        // don't let the origin go negative
        selRect2D = selRect2D.createIntersection(MathUtil.zeroToInfinityRectangle2D);
        Rectangle selRect = MathUtil.rectangle2DToRectangle(selRect2D);
        if (!targetRect.contains(selRect)) {
            targetPanel.scrollRectToVisible(selRect);
        }

        clearSelectionGroups();
        selectionActive = true;
        createSelectionGroups();
        // redrawPanel(); // createSelectionGroups already calls this
    }

    public void setSelectRect(Rectangle rectangle) {
        _selectRect = rectangle;
    }

    /*
    // TODO: This compiles but I can't get the syntax correct to pass the (sub-)class
    public List<LayoutTrack> getLayoutTracksOfClass(@Nonnull Class<LayoutTrack> layoutTrackClass) {
    return getLayoutTracks().stream()
    .filter(item -> item instanceof PositionablePoint)
    .filter(layoutTrackClass::isInstance)
    //.map(layoutTrackClass::cast)  // TODO: Do we need this? if not dead-code-strip
    .collect(Collectors.toList());
    }

    // TODO: This compiles but I can't get the syntax correct to pass the array of (sub-)classes
    public List<LayoutTrack> getLayoutTracksOfClasses(@Nonnull List<Class<? extends LayoutTrack>> layoutTrackClasses) {
    return getLayoutTracks().stream()
    .filter(o -> layoutTrackClasses.contains(o.getClass()))
    .collect(Collectors.toList());
    }

    // TODO: This compiles but I can't get the syntax correct to pass the (sub-)class
    public List<LayoutTrack> getLayoutTracksOfClass(@Nonnull Class<? extends LayoutTrack> layoutTrackClass) {
    return getLayoutTracksOfClasses(new ArrayList<>(Arrays.asList(layoutTrackClass)));
    }

    public List<PositionablePoint> getPositionablePoints() {
    return getLayoutTracksOfClass(PositionablePoint);
    }
     */
    public @Nonnull
    Stream<LayoutTrack> getLayoutTracksOfClass(Class<? extends LayoutTrack> layoutTrackClass) {
        return getLayoutTracks().stream()
                .filter(layoutTrackClass::isInstance)
                .map(layoutTrackClass::cast);
    }

    public @Nonnull
    Stream<LayoutTrackView> getLayoutTrackViewsOfClass(Class<? extends LayoutTrackView> layoutTrackViewClass) {
        return getLayoutTrackViews().stream()
                .filter(layoutTrackViewClass::isInstance)
                .map(layoutTrackViewClass::cast);
    }

    public @Nonnull
    List<PositionablePointView> getPositionablePointViews() {
        return getLayoutTrackViewsOfClass(PositionablePointView.class)
                .map(PositionablePointView.class::cast)
                .collect(Collectors.toCollection(ArrayList::new));
    }

    public @Nonnull
    List<PositionablePoint> getPositionablePoints() {
        return getLayoutTracksOfClass(PositionablePoint.class)
                .map(PositionablePoint.class::cast)
                .collect(Collectors.toCollection(ArrayList::new));
    }

    public @Nonnull
    List<LayoutSlipView> getLayoutSlipViews() {
        return getLayoutTrackViewsOfClass(LayoutSlipView.class)
                .map(LayoutSlipView.class::cast)
                .collect(Collectors.toCollection(ArrayList::new));
    }

    public @Nonnull
    List<LayoutSlip> getLayoutSlips() {
        return getLayoutTracksOfClass(LayoutSlip.class)
                .map(LayoutSlip.class::cast)
                .collect(Collectors.toCollection(ArrayList::new));
    }

    public @Nonnull
    List<TrackSegmentView> getTrackSegmentViews() {
        return getLayoutTrackViewsOfClass(TrackSegmentView.class)
                .map(TrackSegmentView.class::cast)
                .collect(Collectors.toCollection(ArrayList::new));
    }

    public @Nonnull
    List<TrackSegment> getTrackSegments() {
        return getLayoutTracksOfClass(TrackSegment.class)
                .map(TrackSegment.class::cast)
                .collect(Collectors.toCollection(ArrayList::new));
    }

    public @Nonnull
    List<LayoutTurnoutView> getLayoutTurnoutViews() { // this specifically does not include slips
        return getLayoutTrackViews().stream() // next line excludes LayoutSlips
                .filter((o) -> (!(o instanceof LayoutSlipView) && (o instanceof LayoutTurnoutView)))
                .map(LayoutTurnoutView.class::cast)
                .collect(Collectors.toCollection(ArrayList::new));
    }

    public @Nonnull
    List<LayoutTurnout> getLayoutTurnouts() { // this specifically does not include slips
        return getLayoutTracks().stream() // next line excludes LayoutSlips
                .filter((o) -> (!(o instanceof LayoutSlip) && (o instanceof LayoutTurnout)))
                .map(LayoutTurnout.class::cast)
                .collect(Collectors.toCollection(ArrayList::new));
    }

    public @Nonnull
    List<LayoutTurntable> getLayoutTurntables() {
        return getLayoutTracksOfClass(LayoutTurntable.class)
                .map(LayoutTurntable.class::cast)
                .collect(Collectors.toCollection(ArrayList::new));
    }

    public @Nonnull
    List<LevelXing> getLevelXings() {
        return getLayoutTracksOfClass(LevelXing.class)
                .map(LevelXing.class::cast)
                .collect(Collectors.toCollection(ArrayList::new));
    }

    public @Nonnull
    List<LevelXingView> getLevelXingViews() {
        return getLayoutTrackViewsOfClass(LevelXingView.class)
                .map(LevelXingView.class::cast)
                .collect(Collectors.toCollection(ArrayList::new));
    }

    /**
     * Read-only access to the list of LayoutTrack family objects.
     * The returned list will throw UnsupportedOperationException
     * if you attempt to modify it.
     * @return unmodifiable copy of layout track list.
     */
    @Nonnull
    final public List<LayoutTrack> getLayoutTracks() {
        return Collections.unmodifiableList(layoutTrackList);
    }

    public @Nonnull
    List<LayoutTurnoutView> getLayoutTurnoutAndSlipViews() {
        return getLayoutTrackViewsOfClass(LayoutTurnoutView.class
        )
                .map(LayoutTurnoutView.class::cast)
                .collect(Collectors.toCollection(ArrayList::new));
    }

    public @Nonnull
    List<LayoutTurnout> getLayoutTurnoutsAndSlips() {
        return getLayoutTracksOfClass(LayoutTurnout.class
        )
                .map(LayoutTurnout.class::cast)
                .collect(Collectors.toCollection(ArrayList::new));
    }

    /**
     * Read-only access to the list of LayoutTrackView family objects.
     * The returned list will throw UnsupportedOperationException
     * if you attempt to modify it.
     * @return unmodifiable copy of track views.
     */
    @Nonnull
    final public List<LayoutTrackView> getLayoutTrackViews() {
        return Collections.unmodifiableList(layoutTrackViewList);
    }

    private final List<LayoutTrack> layoutTrackList = new ArrayList<>();
    private final List<LayoutTrackView> layoutTrackViewList = new ArrayList<>();
    private final Map<LayoutTrack, LayoutTrackView> trkToView = new HashMap<>();
    private final Map<LayoutTrackView, LayoutTrack> viewToTrk = new HashMap<>();

    // temporary
    final public LayoutTrackView getLayoutTrackView(LayoutTrack trk) {
        LayoutTrackView lv = trkToView.get(trk);
        if (lv == null) {
            log.warn("No View found for {} class {}", trk, trk.getClass());
            throw new IllegalArgumentException("No View found: "+trk.getClass());
        }
        return lv;
    }
    // temporary
    final public LevelXingView getLevelXingView(LevelXing xing) {
        LayoutTrackView lv = trkToView.get(xing);
        if (lv == null) {
            log.warn("No View found for {} class {}", xing, xing.getClass());
            throw new IllegalArgumentException("No View found: "+xing.getClass());
        }
        if (lv instanceof LevelXingView) return (LevelXingView) lv;
        else log.error("wrong type {} {} found {}", xing, xing.getClass(), lv);
        throw new IllegalArgumentException("Wrong type: "+xing.getClass());
    }
    // temporary
    final public LayoutTurnoutView getLayoutTurnoutView(LayoutTurnout to) {
        LayoutTrackView lv = trkToView.get(to);
        if (lv == null) {
            log.warn("No View found for {} class {}", to, to.getClass());
            throw new IllegalArgumentException("No View found: "+to);
        }
        if (lv instanceof LayoutTurnoutView) return (LayoutTurnoutView) lv;
        else log.error("wrong type {} {} found {}", to, to.getClass(), lv);
        throw new IllegalArgumentException("Wrong type: "+to.getClass());
    }
    
    // temporary
    final public LayoutTurntableView getLayoutTurntableView(LayoutTurntable to) {
        LayoutTrackView lv = trkToView.get(to);
        if (lv == null) {
            log.warn("No View found for {} class {}", to, to.getClass());
            throw new IllegalArgumentException("No matching View found: "+to);
        }
        if (lv instanceof LayoutTurntableView) return (LayoutTurntableView) lv;
        else log.error("wrong type {} {} found {}", to, to.getClass(), lv);
        throw new IllegalArgumentException("Wrong type: "+to.getClass());
    }
        
    // temporary
    final public TrackSegmentView getTrackSegmentView(TrackSegment to) {
        LayoutTrackView lv = trkToView.get(to);
        if (lv == null) {
            log.warn("No View found for {} class {}", to, to.getClass());
            throw new IllegalArgumentException("No matching View found: "+to);
        }
        if (lv instanceof TrackSegmentView) return (TrackSegmentView) lv;
        else log.error("wrong type {} {} found {}", to, to.getClass(), lv);
        throw new IllegalArgumentException("Wrong type: "+to.getClass());
    }
        
    /**
     * Add a LayoutTrack and LayoutTrackView to the list of 
     * LayoutTrack family objects.
     */
    final public void addLayoutTrack(@Nonnull LayoutTrack trk, @Nonnull LayoutTrackView v) {
        log.trace("addLayoutTrack {}", trk);
        if (layoutTrackList.contains(trk)) log.warn("LayoutTrack {} already being maintained", trk.getName());
        layoutTrackList.add(trk);
<<<<<<< HEAD
        
=======

        // create the view on the fly
        LayoutTrackView v = LayoutTrackView.makeTrackView(trk);
>>>>>>> fa7a9b6f
        layoutTrackViewList.add(v);
        trkToView.put(trk, v);
        viewToTrk.put(v, trk);
        unionToPanelBounds(trk.getBounds());
    }

    /**
     * If item present, delete from the list of LayoutTracks
     * and force a dirty redraw.
     * @param trk the layout track to remove and redraw.
     * @return true is item was deleted and a redraw done.
     */
    final public boolean removeLayoutTrackAndRedraw(@Nonnull LayoutTrack trk) {
        log.trace("removeLayoutTrackAndRedraw {}", trk);
        if (layoutTrackList.contains(trk)) {
            removeLayoutTrack(trk);
            setDirty();
            redrawPanel();
            log.trace("removeLayoutTrackAndRedraw present {}", trk);
            return true;
        }
        log.trace("removeLayoutTrackAndRedraw absent {}", trk);
        return false;
    }

    /**
     * If item present, delete from the list of LayoutTracks
     * and force a dirty redraw.
     * @param trk the layout track to remove.
     */
    final public void removeLayoutTrack(@Nonnull LayoutTrack trk) {
        log.trace("removeLayoutTrack {}", trk);
        layoutTrackList.remove(trk);
        LayoutTrackView v = trkToView.get(trk);
        layoutTrackViewList.remove(v);
        trkToView.remove(trk);
        viewToTrk.remove(v);
    }

    /**
     * Clear the list of layout tracks. Not intended for general use.
     *
     */
    private void clearLayoutTracks() {
        layoutTrackList.clear();
        layoutTrackViewList.clear();
        trkToView.clear();
        viewToTrk.clear();
    }

    public @Nonnull
    List<LayoutShape> getLayoutShapes() {
        return layoutShapes;
    }

    public void sortLayoutShapesByLevel() {
        layoutShapes.sort((lhs, rhs) -> {
            // -1 == less than, 0 == equal, +1 == greater than
            return Integer.signum(lhs.getLevel() - rhs.getLevel());
        });
    }

    @Override
    public boolean showAlignPopup(@Nonnull Positionable l) {
        return false;
    }

    @Override
    public void showToolTip(
            @Nonnull Positionable selection,
            @Nonnull MouseEvent event) {
        ToolTip tip = selection.getToolTip();
        String txt = tip.getText();
        if ((txt != null) && !txt.isEmpty()) {
            tip.setLocation(selection.getX() + selection.getWidth() / 2, selection.getY() + selection.getHeight());
            setToolTip(tip);
        }
    }

    @Override
    public void addToPopUpMenu(
            @Nonnull NamedBean nb,
            @Nonnull JMenuItem item,
            int menu) {
        if ((nb == null) || (item == null)) {
            return;
        }

        List theList = null;

        if (nb instanceof Sensor) {
            theList = sensorList;
        } else if (nb instanceof SignalHead) {
            theList = signalList;
        } else if (nb instanceof SignalMast) {
            theList = signalMastList;
        } else if (nb instanceof Block) {
            theList = blockContentsLabelList;
        } else if (nb instanceof Memory) {
            theList = memoryLabelList;
        }
        if (theList != null) {
            for (Object o : theList) {
                PositionableLabel si = (PositionableLabel) o;
                if ((si.getNamedBean() == nb) && (si.getPopupUtility() != null)) {
                    if (menu != Editor.VIEWPOPUPONLY) {
                        si.getPopupUtility().addEditPopUpMenu(item);
                    }
                    if (menu != Editor.EDITPOPUPONLY) {
                        si.getPopupUtility().addViewPopUpMenu(item);
                    }
                }
            }
        } else if (nb instanceof Turnout) {
            for (LayoutTurnoutView ltv : getLayoutTurnoutAndSlipViews()) {
                if (ltv.getTurnout().equals(nb)) {
                    if (menu != Editor.VIEWPOPUPONLY) {
                        ltv.addEditPopUpMenu(item);
                    }
                    if (menu != Editor.EDITPOPUPONLY) {
                        ltv.addViewPopUpMenu(item);
                    }
                }
            }
        }
    }

    @Override
    public @Nonnull
    String toString() {
        return String.format("LayoutEditor: %s", getLayoutName());
    }

    @Override
    public void vetoableChange(
            @Nonnull PropertyChangeEvent evt)
            throws PropertyVetoException {
        NamedBean nb = (NamedBean) evt.getOldValue();

        if ("CanDelete".equals(evt.getPropertyName())) { // NOI18N
            StringBuilder message = new StringBuilder();
            message.append(Bundle.getMessage("VetoInUseLayoutEditorHeader", toString())); // NOI18N
            message.append("<ul>");
            boolean found = false;

            if (nb instanceof SignalHead) {
                if (containsSignalHead((SignalHead) nb)) {
                    found = true;
                    message.append("<li>");
                    message.append(Bundle.getMessage("VetoSignalHeadIconFound"));
                    message.append("</li>");
                }
                LayoutTurnout lt = finder.findLayoutTurnoutByBean(nb);

                if (lt != null) {
                    message.append("<li>");
                    message.append(Bundle.getMessage("VetoSignalHeadAssignedToTurnout", lt.getTurnoutName()));
                    message.append("</li>");
                }
                PositionablePoint p = finder.findPositionablePointByBean(nb);

                if (p != null) {
                    message.append("<li>");
                    // Need to expand to get the names of blocks
                    message.append(Bundle.getMessage("VetoSignalHeadAssignedToPoint"));
                    message.append("</li>");
                }
                LevelXing lx = finder.findLevelXingByBean(nb);

                if (lx != null) {
                    message.append("<li>");
                    // Need to expand to get the names of blocks
                    message.append(Bundle.getMessage("VetoSignalHeadAssignedToLevelXing"));
                    message.append("</li>");
                }
                LayoutSlip ls = finder.findLayoutSlipByBean(nb);

                if (ls != null) {
                    message.append("<li>");
                    message.append(Bundle.getMessage("VetoSignalHeadAssignedToLayoutSlip", ls.getTurnoutName()));
                    message.append("</li>");
                }
            } else if (nb instanceof Turnout) {
                LayoutTurnout lt = finder.findLayoutTurnoutByBean(nb);

                if (lt != null) {
                    found = true;
                    message.append("<li>");
                    message.append(Bundle.getMessage("VetoTurnoutIconFound"));
                    message.append("</li>");
                }

                for (LayoutTurnout t : getLayoutTurnouts()) {
                    if (t.getLinkedTurnoutName() != null) {
                        String uname = nb.getUserName();

                        if (nb.getSystemName().equals(t.getLinkedTurnoutName())
                                || ((uname != null) && uname.equals(t.getLinkedTurnoutName()))) {
                            found = true;
                            message.append("<li>");
                            message.append(Bundle.getMessage("VetoLinkedTurnout", t.getTurnoutName()));
                            message.append("</li>");
                        }
                    }

                    if (nb.equals(t.getSecondTurnout())) {
                        found = true;
                        message.append("<li>");
                        message.append(Bundle.getMessage("VetoSecondTurnout", t.getTurnoutName()));
                        message.append("</li>");
                    }
                }
                LayoutSlip ls = finder.findLayoutSlipByBean(nb);

                if (ls != null) {
                    found = true;
                    message.append("<li>");
                    message.append(Bundle.getMessage("VetoSlipIconFound", ls.getDisplayName()));
                    message.append("</li>");
                }

                for (LayoutTurntable lx : getLayoutTurntables()) {
                    if (lx.isTurnoutControlled()) {
                        for (int i = 0; i < lx.getNumberRays(); i++) {
                            if (nb.equals(lx.getRayTurnout(i))) {
                                found = true;
                                message.append("<li>");
                                message.append(Bundle.getMessage("VetoRayTurntableControl", lx.getId()));
                                message.append("</li>");
                                break;
                            }
                        }
                    }
                }
            }

            if (nb instanceof SignalMast) {
                if (containsSignalMast((SignalMast) nb)) {
                    message.append("<li>");
                    message.append("As an Icon");
                    message.append("</li>");
                    found = true;
                }
                String foundelsewhere = findBeanUsage(nb);

                if (foundelsewhere != null) {
                    message.append(foundelsewhere);
                    found = true;
                }
            }

            if (nb instanceof Sensor) {
                int count = 0;

                for (SensorIcon si : sensorList) {
                    if (nb.equals(si.getNamedBean())) {
                        count++;
                        found = true;
                    }
                }

                if (count > 0) {
                    message.append("<li>");
                    message.append(String.format("As an Icon %s times", count));
                    message.append("</li>");
                }
                String foundelsewhere = findBeanUsage(nb);

                if (foundelsewhere != null) {
                    message.append(foundelsewhere);
                    found = true;
                }
            }

            if (nb instanceof Memory) {
                for (MemoryIcon si : memoryLabelList) {
                    if (nb.equals(si.getMemory())) {
                        found = true;
                        message.append("<li>");
                        message.append(Bundle.getMessage("VetoMemoryIconFound"));
                        message.append("</li>");
                    }
                }
            }

            if (found) {
                message.append("</ul>");
                message.append(Bundle.getMessage("VetoReferencesWillBeRemoved")); // NOI18N
                throw new PropertyVetoException(message.toString(), evt);
            }
        } else if ("DoDelete".equals(evt.getPropertyName())) { // NOI18N
            if (nb instanceof SignalHead) {
                removeSignalHead((SignalHead) nb);
                removeBeanRefs(nb);
            }

            if (nb instanceof Turnout) {
                LayoutTurnout lt = finder.findLayoutTurnoutByBean(nb);

                if (lt != null) {
                    lt.setTurnout(null);
                }

                for (LayoutTurnout t : getLayoutTurnouts()) {
                    if (t.getLinkedTurnoutName() != null) {
                        if (t.getLinkedTurnoutName().equals(nb.getSystemName())
                                || ((nb.getUserName() != null) && t.getLinkedTurnoutName().equals(nb.getUserName()))) {
                            t.setLinkedTurnoutName(null);
                        }
                    }

                    if (nb.equals(t.getSecondTurnout())) {
                        t.setSecondTurnout(null);
                    }
                }

                for (LayoutSlip sl : getLayoutSlips()) {
                    if (nb.equals(sl.getTurnout())) {
                        sl.setTurnout(null);
                    }

                    if (nb.equals(sl.getTurnoutB())) {
                        sl.setTurnoutB(null);
                    }
                }

                for (LayoutTurntable lx : getLayoutTurntables()) {
                    if (lx.isTurnoutControlled()) {
                        for (int i = 0; i < lx.getNumberRays(); i++) {
                            if (nb.equals(lx.getRayTurnout(i))) {
                                lx.setRayTurnout(i, null, NamedBean.UNKNOWN);
                            }
                        }
                    }
                }
            }

            if (nb instanceof SignalMast) {
                removeBeanRefs(nb);

                if (containsSignalMast((SignalMast) nb)) {
                    Iterator<SignalMastIcon> icon = signalMastList.iterator();

                    while (icon.hasNext()) {
                        SignalMastIcon i = icon.next();

                        if (i.getSignalMast().equals(nb)) {
                            icon.remove();
                            super.removeFromContents(i);
                        }
                    }
                    setDirty();
                    redrawPanel();
                }
            }

            if (nb instanceof Sensor) {
                removeBeanRefs(nb);
                Iterator<SensorIcon> icon = sensorImage.iterator();

                while (icon.hasNext()) {
                    SensorIcon i = icon.next();

                    if (nb.equals(i.getSensor())) {
                        icon.remove();
                        super.removeFromContents(i);
                    }
                }
                setDirty();
                redrawPanel();
            }

            if (nb instanceof Memory) {
                Iterator<MemoryIcon> icon = memoryLabelList.iterator();

                while (icon.hasNext()) {
                    MemoryIcon i = icon.next();

                    if (nb.equals(i.getMemory())) {
                        icon.remove();
                        super.removeFromContents(i);
                    }
                }
            }
        }
    }

//    private void rename(String inFrom, String inTo) {
//
//    }
    @Override
    public void dispose() {
        if (leToolBarPanel.sensorFrame != null) {
            leToolBarPanel.sensorFrame.dispose();
            leToolBarPanel.sensorFrame = null;
        }
        if (leToolBarPanel.signalFrame != null) {
            leToolBarPanel.signalFrame.dispose();
            leToolBarPanel.signalFrame = null;
        }
        if (leToolBarPanel.iconFrame != null) {
            leToolBarPanel.iconFrame.dispose();
            leToolBarPanel.iconFrame = null;
        }
        super.dispose();

    }

    // package protected
    class TurnoutComboBoxPopupMenuListener implements PopupMenuListener {

        private final NamedBeanComboBox<Turnout> comboBox;
        private final List<Turnout> currentTurnouts;

        public TurnoutComboBoxPopupMenuListener(NamedBeanComboBox<Turnout> comboBox, List<Turnout> currentTurnouts) {
            this.comboBox = comboBox;
            this.currentTurnouts = currentTurnouts;
        }

        @Override
        public void popupMenuWillBecomeVisible(PopupMenuEvent event) {
            // This method is called before the popup menu becomes visible.
            log.debug("PopupMenuWillBecomeVisible");
            Set<Turnout> l = new HashSet<>();
            comboBox.getManager().getNamedBeanSet().forEach((turnout) -> {
                if (!currentTurnouts.contains(turnout)) {
                    if (!validatePhysicalTurnout(turnout.getDisplayName(), null)) {
                        l.add(turnout);
                    }
                }
            });
            comboBox.setExcludedItems(l);
        }

        @Override
        public void popupMenuWillBecomeInvisible(PopupMenuEvent event) {
            // This method is called before the popup menu becomes invisible
            log.debug("PopupMenuWillBecomeInvisible");
        }

        @Override
        public void popupMenuCanceled(PopupMenuEvent event) {
            // This method is called when the popup menu is canceled
            log.debug("PopupMenuCanceled");
        }
    }

    /**
     * Create a listener that will exclude turnouts that are present in the
     * current panel.
     *
     * @param comboBox The NamedBeanComboBox that contains the turnout list.
     * @return A PopupMenuListener
     */
    public TurnoutComboBoxPopupMenuListener newTurnoutComboBoxPopupMenuListener(NamedBeanComboBox<Turnout> comboBox) {
        return new TurnoutComboBoxPopupMenuListener(comboBox, new ArrayList<>());
    }

    /**
     * Create a listener that will exclude turnouts that are present in the
     * current panel. The list of current turnouts are not excluded.
     *
     * @param comboBox        The NamedBeanComboBox that contains the turnout
     *                        list.
     * @param currentTurnouts The turnouts to be left in the turnout list.
     * @return A PopupMenuListener
     */
    public TurnoutComboBoxPopupMenuListener newTurnoutComboBoxPopupMenuListener(NamedBeanComboBox<Turnout> comboBox, List<Turnout> currentTurnouts) {
        return new TurnoutComboBoxPopupMenuListener(comboBox, currentTurnouts);
    }

    List<NamedBeanUsageReport> usageReport;

    @Override
    public List<NamedBeanUsageReport> getUsageReport(NamedBean bean) {
        usageReport = new ArrayList<>();
        if (bean != null) {
            usageReport = super.getUsageReport(bean);

            // LE Specific checks
            // Turnouts
            findTurnoutUsage(bean);

            // Check A, EB, EC for sensors, masts, heads
            findPositionalUsage(bean);

            // Level Crossings
            findXingWhereUsed(bean);

            // Track segments
            findSegmentWhereUsed(bean);
        }
        return usageReport;
    }

    void findTurnoutUsage(NamedBean bean) {
        for (LayoutTurnout turnout : getLayoutTurnoutsAndSlips()) {
            String data = getUsageData(turnout);

            if (bean.equals(turnout.getTurnout())) {
                usageReport.add(new NamedBeanUsageReport("LayoutEditorTurnout", data));
            }
            if (bean.equals(turnout.getSecondTurnout())) {
                usageReport.add(new NamedBeanUsageReport("LayoutEditorTurnout2", data));
            }

            if (isLBLockUsed(bean, turnout.getLayoutBlock())) {
                usageReport.add(new NamedBeanUsageReport("LayoutEditorTurnoutBlock", data));
            }
            if (turnout.hasEnteringDoubleTrack()) {
                if (isLBLockUsed(bean, turnout.getLayoutBlockB())) {
                    usageReport.add(new NamedBeanUsageReport("LayoutEditorTurnoutBlock", data));
                }
                if (isLBLockUsed(bean, turnout.getLayoutBlockC())) {
                    usageReport.add(new NamedBeanUsageReport("LayoutEditorTurnoutBlock", data));
                }
                if (isLBLockUsed(bean, turnout.getLayoutBlockD())) {
                    usageReport.add(new NamedBeanUsageReport("LayoutEditorTurnoutBlock", data));
                }
            }

            if (bean.equals(turnout.getSensorA())) {
                usageReport.add(new NamedBeanUsageReport("LayoutEditorTurnoutSensor", data));
            }
            if (bean.equals(turnout.getSensorB())) {
                usageReport.add(new NamedBeanUsageReport("LayoutEditorTurnoutSensor", data));
            }
            if (bean.equals(turnout.getSensorC())) {
                usageReport.add(new NamedBeanUsageReport("LayoutEditorTurnoutSensor", data));
            }
            if (bean.equals(turnout.getSensorD())) {
                usageReport.add(new NamedBeanUsageReport("LayoutEditorTurnoutSensor", data));
            }

            if (bean.equals(turnout.getSignalAMast())) {
                usageReport.add(new NamedBeanUsageReport("LayoutEditorTurnoutSignalMast", data));
            }
            if (bean.equals(turnout.getSignalBMast())) {
                usageReport.add(new NamedBeanUsageReport("LayoutEditorTurnoutSignalMast", data));
            }
            if (bean.equals(turnout.getSignalCMast())) {
                usageReport.add(new NamedBeanUsageReport("LayoutEditorTurnoutSignalMast", data));
            }
            if (bean.equals(turnout.getSignalDMast())) {
                usageReport.add(new NamedBeanUsageReport("LayoutEditorTurnoutSignalMast", data));
            }

            if (bean.equals(turnout.getSignalA1())) {
                usageReport.add(new NamedBeanUsageReport("LayoutEditorTurnoutSignalHead", data));
            }
            if (bean.equals(turnout.getSignalA2())) {
                usageReport.add(new NamedBeanUsageReport("LayoutEditorTurnoutSignalHead", data));
            }
            if (bean.equals(turnout.getSignalA3())) {
                usageReport.add(new NamedBeanUsageReport("LayoutEditorTurnoutSignalHead", data));
            }
            if (bean.equals(turnout.getSignalB1())) {
                usageReport.add(new NamedBeanUsageReport("LayoutEditorTurnoutSignalHead", data));
            }
            if (bean.equals(turnout.getSignalB2())) {
                usageReport.add(new NamedBeanUsageReport("LayoutEditorTurnoutSignalHead", data));
            }
            if (bean.equals(turnout.getSignalC1())) {
                usageReport.add(new NamedBeanUsageReport("LayoutEditorTurnoutSignalHead", data));
            }
            if (bean.equals(turnout.getSignalC2())) {
                usageReport.add(new NamedBeanUsageReport("LayoutEditorTurnoutSignalHead", data));
            }
            if (bean.equals(turnout.getSignalD1())) {
                usageReport.add(new NamedBeanUsageReport("LayoutEditorTurnoutSignalHead", data));
            }
            if (bean.equals(turnout.getSignalD2())) {
                usageReport.add(new NamedBeanUsageReport("LayoutEditorTurnoutSignalHead", data));
            }
        }
    }

    void findPositionalUsage(NamedBean bean) {
        for (PositionablePoint point : getPositionablePoints()) {
            String data = getUsageData(point);
            if (bean.equals(point.getEastBoundSensor())) {
                usageReport.add(new NamedBeanUsageReport("LayoutEditorPointSensor", data));
            }
            if (bean.equals(point.getWestBoundSensor())) {
                usageReport.add(new NamedBeanUsageReport("LayoutEditorPointSensor", data));
            }
            if (bean.equals(point.getEastBoundSignalHead())) {
                usageReport.add(new NamedBeanUsageReport("LayoutEditorPointSignalHead", data));
            }
            if (bean.equals(point.getWestBoundSignalHead())) {
                usageReport.add(new NamedBeanUsageReport("LayoutEditorPointSignalHead", data));
            }
            if (bean.equals(point.getEastBoundSignalMast())) {
                usageReport.add(new NamedBeanUsageReport("LayoutEditorPointSignalMast", data));
            }
            if (bean.equals(point.getWestBoundSignalMast())) {
                usageReport.add(new NamedBeanUsageReport("LayoutEditorPointSignalMast", data));
            }
        }
    }

    void findSegmentWhereUsed(NamedBean bean) {
        for (TrackSegment segment : getTrackSegments()) {
            if (isLBLockUsed(bean, segment.getLayoutBlock())) {
                String data = getUsageData(segment);
                usageReport.add(new NamedBeanUsageReport("LayoutEditorSegmentBlock", data));
            }
        }
    }

    void findXingWhereUsed(NamedBean bean) {
        for (LevelXing xing : getLevelXings()) {
            String data = getUsageData(xing);
            if (isLBLockUsed(bean, xing.getLayoutBlockAC())) {
                usageReport.add(new NamedBeanUsageReport("LayoutEditorXingBlock", data));
            }
            if (isLBLockUsed(bean, xing.getLayoutBlockBD())) {
                usageReport.add(new NamedBeanUsageReport("LayoutEditorXingBlock", data));
            }
            if (isUsedInXing(bean, xing, LevelXing.Geometry.POINTA)) {
                usageReport.add(new NamedBeanUsageReport("LayoutEditorXingOther", data));
            }
            if (isUsedInXing(bean, xing, LevelXing.Geometry.POINTB)) {
                usageReport.add(new NamedBeanUsageReport("LayoutEditorXingOther", data));
            }
            if (isUsedInXing(bean, xing, LevelXing.Geometry.POINTC)) {
                usageReport.add(new NamedBeanUsageReport("LayoutEditorXingOther", data));
            }
            if (isUsedInXing(bean, xing, LevelXing.Geometry.POINTD)) {
                usageReport.add(new NamedBeanUsageReport("LayoutEditorXingOther", data));
            }
        }
    }

    String getUsageData(LayoutTrack track) {
        Point2D point = track.getCoordsCenter();
        if (track instanceof TrackSegment) {
            TrackSegment segment = (TrackSegment) track;
            point = new Point2D.Double(segment.getCentreSegX(), segment.getCentreSegY());
        }
        return String.format("%s :: x=%d, y=%d",
                track.getClass().getSimpleName(),
                Math.round(point.getX()),
                Math.round(point.getY()));
    }

    boolean isLBLockUsed(NamedBean bean, LayoutBlock lblock) {
        boolean result = false;
        if (lblock != null) {
            if (bean.equals(lblock.getBlock())) {
                result = true;
            }
        }
        return result;
    }

    boolean isUsedInXing(NamedBean bean, LevelXing xing, LevelXing.Geometry point) {
        boolean result = false;
        if (bean.equals(xing.getSensor(point))) {
            result = true;
        }
        if (bean.equals(xing.getSignalHead(point))) {
            result = true;
        }
        if (bean.equals(xing.getSignalMast(point))) {
            result = true;
        }
        return result;
    }

    // initialize logging
    private  final static org.slf4j.Logger log = org.slf4j.LoggerFactory.getLogger(LayoutEditor.class);
}<|MERGE_RESOLUTION|>--- conflicted
+++ resolved
@@ -4762,17 +4762,10 @@
 
         // create object
         PositionablePoint o = new PositionablePoint(name,
-<<<<<<< HEAD
-                PositionablePoint.PointType.ANCHOR, this);
+                                    PositionablePoint.PointType.ANCHOR, this);
         PositionablePointView pv = new PositionablePointView(o,currentPoint, this);
         addLayoutTrack(o, pv);
         
-        unionToPanelBounds(o.getBounds());
-=======
-                PositionablePoint.PointType.ANCHOR, p, this);
-
-        addLayoutTrack(o);
->>>>>>> fa7a9b6f
         setDirty();
 
         return o;
@@ -4791,11 +4784,6 @@
         PositionablePointView pv = new PositionablePointView(o, currentPoint, this);
         addLayoutTrack(o, pv);
 
-<<<<<<< HEAD
-        unionToPanelBounds(o.getBounds());
-=======
-        addLayoutTrack(o);
->>>>>>> fa7a9b6f
         setDirty();
     }
 
@@ -4808,17 +4796,10 @@
 
         // create object
         PositionablePoint o = new PositionablePoint(name,
-<<<<<<< HEAD
                 PositionablePoint.PointType.EDGE_CONNECTOR, this);
         PositionablePointView pv = new PositionablePointView(o, currentPoint, this);
         addLayoutTrack(o, pv);
         
-        unionToPanelBounds(o.getBounds());
-=======
-                PositionablePoint.PointType.EDGE_CONNECTOR, currentPoint, this);
-
-        addLayoutTrack(o);
->>>>>>> fa7a9b6f
         setDirty();
     }
 
@@ -4834,16 +4815,12 @@
                 foundTrack, foundHitPointType,
                 leToolBarPanel.mainlineTrack.isSelected(), this);
 
-<<<<<<< HEAD
         TrackSegmentView tsv = new TrackSegmentView(
                 newTrack,
                 this
             );
         addLayoutTrack(newTrack, tsv);
-        unionToPanelBounds(tsv.getBounds());
-=======
-        addLayoutTrack(newTrack);
->>>>>>> fa7a9b6f
+
         setDirty();
 
         // link to connected objects
@@ -4886,18 +4863,10 @@
         String name = finder.uniqueName("X", ++numLevelXings);
 
         // create object
-<<<<<<< HEAD
         LevelXing o = new LevelXing(name, this);
         LevelXingView ov = new LevelXingView(o, currentPoint, this);
         addLayoutTrack(o, ov);
         
-        unionToPanelBounds(o.getBounds());
-        
-=======
-        LevelXing o = new LevelXing(name, currentPoint, this);
-
-        addLayoutTrack(o);
->>>>>>> fa7a9b6f
         setDirty();
 
         // check on layout block
@@ -4954,12 +4923,9 @@
         String name = finder.uniqueName("SL", ++numLayoutSlips);
 
         // create object
-<<<<<<< HEAD
-        LayoutSlip o; 
+        LayoutSlip o;
         LayoutSlipView ov;
-=======
-        LayoutSlip o;
->>>>>>> fa7a9b6f
+
         switch(type) {
             case DOUBLE_SLIP :
                 LayoutDoubleSlip lds = new LayoutDoubleSlip(name, this);
@@ -4976,12 +4942,8 @@
                 return; // without creating
         }
 
-<<<<<<< HEAD
         addLayoutTrack(o, ov);
-        unionToPanelBounds(ov.getBounds());
-=======
-        addLayoutTrack(o);
->>>>>>> fa7a9b6f
+
         setDirty();
 
         // check on layout block
@@ -5072,12 +5034,9 @@
         String name = finder.uniqueName("TO", ++numLayoutTurnouts);
 
         // create object - check all types, although not clear all actually reach here
-<<<<<<< HEAD
-        LayoutTurnout o; 
+        LayoutTurnout o;
         LayoutTurnoutView ov; 
-=======
-        LayoutTurnout o;
->>>>>>> fa7a9b6f
+
         switch(type) {
 
             case RH_TURNOUT :
@@ -5128,14 +5087,9 @@
                 log.error("can't create LayoutTrack {} with type {}", name, type);
                 return; // without creating
         }
-<<<<<<< HEAD
         
         addLayoutTrack(o, ov);
-        unionToPanelBounds(ov.getBounds());
-=======
-
-        addLayoutTrack(o);
->>>>>>> fa7a9b6f
+
         setDirty();
 
         // check on layout block
@@ -7822,18 +7776,13 @@
     final public void addLayoutTrack(@Nonnull LayoutTrack trk, @Nonnull LayoutTrackView v) {
         log.trace("addLayoutTrack {}", trk);
         if (layoutTrackList.contains(trk)) log.warn("LayoutTrack {} already being maintained", trk.getName());
+        
         layoutTrackList.add(trk);
-<<<<<<< HEAD
-        
-=======
-
-        // create the view on the fly
-        LayoutTrackView v = LayoutTrackView.makeTrackView(trk);
->>>>>>> fa7a9b6f
         layoutTrackViewList.add(v);
         trkToView.put(trk, v);
         viewToTrk.put(v, trk);
-        unionToPanelBounds(trk.getBounds());
+        
+        unionToPanelBounds(v.getBounds()); // temporary - this should probably _not_ be in the topological part
     }
 
     /**

package jmri.jmrit.display.layoutEditor;

import apps.gui.GuiLafPreferencesManager;
import edu.umd.cs.findbugs.annotations.SuppressFBWarnings;
import java.awt.BasicStroke;
import java.awt.BorderLayout;
import java.awt.Color;
import java.awt.Component;
import java.awt.Container;
import java.awt.Cursor;
import java.awt.Dimension;
import java.awt.FlowLayout;
import java.awt.Font;
import java.awt.Graphics;
import java.awt.Graphics2D;
import java.awt.GraphicsEnvironment;
import java.awt.MouseInfo;
import java.awt.Point;
import java.awt.PointerInfo;
import java.awt.Rectangle;
import java.awt.RenderingHints;
import java.awt.Toolkit;
import java.awt.event.ActionEvent;
import java.awt.event.ActionListener;
import java.awt.event.AdjustmentEvent;
import java.awt.event.KeyEvent;
import java.awt.event.MouseEvent;
import java.awt.event.MouseWheelEvent;
import java.awt.event.MouseWheelListener;
import java.awt.geom.Ellipse2D;
import java.awt.geom.Line2D;
import java.awt.geom.Point2D;
import java.awt.geom.Rectangle2D;
import java.lang.reflect.Field;
import java.util.ArrayList;
import java.util.Collections;
import java.util.Enumeration;
import java.util.HashMap;
import java.util.Iterator;
import java.util.List;
import java.util.Map;
import java.util.Optional;
import java.util.ResourceBundle;
import java.util.concurrent.ConcurrentHashMap;
import java.util.function.Predicate;
import java.util.stream.Collectors;
import javax.imageio.ImageIO;
import javax.swing.AbstractAction;
import javax.swing.AbstractButton;
import javax.swing.Action;
import javax.swing.BorderFactory;
import javax.swing.Box;
import javax.swing.BoxLayout;
import javax.swing.ButtonGroup;
import javax.swing.JButton;
import javax.swing.JCheckBox;
import javax.swing.JCheckBoxMenuItem;
import javax.swing.JComboBox;
import javax.swing.JComponent;
import javax.swing.JFileChooser;
import javax.swing.JFrame;
import javax.swing.JLabel;
import javax.swing.JList;
import javax.swing.JMenu;
import javax.swing.JMenuBar;
import javax.swing.JMenuItem;
import javax.swing.JOptionPane;
import javax.swing.JPanel;
import javax.swing.JPopupMenu;
import javax.swing.JRadioButton;
import javax.swing.JRadioButtonMenuItem;
import javax.swing.JRootPane;
import javax.swing.JScrollBar;
import javax.swing.JScrollPane;
import javax.swing.JTabbedPane;
import javax.swing.JTextArea;
import javax.swing.JTextField;
import javax.swing.JViewport;
import javax.swing.KeyStroke;
import javax.swing.ListCellRenderer;
import javax.swing.ListModel;
import javax.swing.SwingUtilities;
import javax.swing.border.Border;
import javax.swing.border.TitledBorder;
import javax.swing.event.MenuEvent;
import javax.swing.event.MenuListener;
import javax.swing.event.PopupMenuEvent;
import javax.swing.event.PopupMenuListener;
import javax.swing.filechooser.FileFilter;
import javax.swing.filechooser.FileNameExtensionFilter;
import javax.swing.plaf.basic.BasicComboPopup;
import jmri.BlockManager;
import jmri.ConfigureManager;
import jmri.InstanceManager;
import jmri.Memory;
import jmri.MemoryManager;
import jmri.NamedBean;
import jmri.Reporter;
import jmri.Sensor;
import jmri.SensorManager;
import jmri.SignalHead;
import jmri.SignalHeadManager;
import jmri.SignalMast;
import jmri.SignalMastManager;
import jmri.Turnout;
import jmri.UserPreferencesManager;
import jmri.jmrit.catalog.NamedIcon;
import jmri.jmrit.dispatcher.DispatcherFrame;
import jmri.jmrit.display.AnalogClock2Display;
import jmri.jmrit.display.Editor;
import jmri.jmrit.display.LocoIcon;
import jmri.jmrit.display.MultiSensorIcon;
import jmri.jmrit.display.PanelMenu;
import jmri.jmrit.display.Positionable;
import jmri.jmrit.display.PositionableJComponent;
import jmri.jmrit.display.PositionableLabel;
import jmri.jmrit.display.PositionablePopupUtil;
import jmri.jmrit.display.ReporterIcon;
import jmri.jmrit.display.SensorIcon;
import jmri.jmrit.display.SignalHeadIcon;
import jmri.jmrit.display.SignalMastIcon;
import jmri.jmrit.display.ToolTip;
import jmri.util.ColorUtil;
import jmri.util.JmriJFrame;
import jmri.util.MathUtil;
import jmri.util.SystemType;
import jmri.util.swing.JmriBeanComboBox;
import org.slf4j.Logger;
import org.slf4j.LoggerFactory;

/**
 * Provides a scrollable Layout Panel and editor toolbars (that can be hidden)
 * <P>
 * This module serves as a manager for the LayoutTurnout, Layout Block,
 * PositionablePoint, Track Segment, LayoutSlip and LevelXing objects which are
 * integral subparts of the LayoutEditor class.
 * <P>
 * All created objects are put on specific levels depending on their type
 * (higher levels are in front): Note that higher numbers appear behind lower
 * numbers.
 * <P>
 * The "contents" List keeps track of all text and icon label objects added to
 * the targetframe for later manipulation. Other Lists keep track of drawn
 * items.
 * <P>
 * Based in part on PanelEditor.java (Bob Jacobsen (c) 2002, 2003). In
 * particular, text and icon label items are copied from Panel editor, as well
 * as some of the control design.
 *
 * @author Dave Duchamp Copyright: (c) 2004-2007
 */
@SuppressWarnings("serial")
public class LayoutEditor extends jmri.jmrit.display.panelEditor.PanelEditor implements java.beans.VetoableChangeListener, MouseWheelListener {

    //Defined text resource
    static final ResourceBundle rb = ResourceBundle.getBundle("jmri.jmrit.display.layoutEditor.LayoutEditorBundle");
    static final ResourceBundle rbx = ResourceBundle.getBundle("jmri.jmrit.display.DisplayBundle");
    static final ResourceBundle rbean = ResourceBundle.getBundle("jmri.NamedBeanBundle");

    //Operational instance variables - not saved to disk
    //private jmri.TurnoutManager tm = null;
    private LayoutEditor thisPanel = null;

    private JmriJFrame floatingEditToolBox = null;
    private JScrollPane floatingEditContent = null;
    private JPanel floatEditHelpPanel = null;
    private JPanel editToolBarPanel = null;
    private JScrollPane editToolBarScroll = null;
    private JPanel editToolBarContainer = null;
    private JPanel helpBarPanel = null;
    private JPanel helpBar = new JPanel();

    protected boolean skipIncludedTurnout = false;

    public LayoutEditorAuxTools auxTools = null;
    private ConnectivityUtil conTools = null;

    private Font toolBarFont = null;

    private ButtonGroup itemGroup = null;

    //top row of radio buttons
    private JLabel turnoutLabel = new JLabel();
    private JRadioButton turnoutRHButton = new JRadioButton(rb.getString("RightHandAbbreviation"));
    private JRadioButton turnoutLHButton = new JRadioButton(rb.getString("LeftHandAbbreviation"));
    private JRadioButton turnoutWYEButton = new JRadioButton(rb.getString("WYEAbbreviation"));
    private JRadioButton doubleXoverButton = new JRadioButton(rb.getString("DoubleCrossoverAbbreviation"));
    private JRadioButton rhXoverButton = new JRadioButton(Bundle.getMessage("RightCrossover")); //key is also used by Control Panel
    //Editor, placed in DisplayBundle
    private JRadioButton lhXoverButton = new JRadioButton(Bundle.getMessage("LeftCrossover"));  //idem
    private JRadioButton layoutSingleSlipButton = new JRadioButton(rb.getString("LayoutSingleSlip"));
    private JRadioButton layoutDoubleSlipButton = new JRadioButton(rb.getString("LayoutDoubleSlip"));

    //Default flow layout definitions for JPanels
    private FlowLayout leftRowLayout = new FlowLayout(FlowLayout.LEFT, 5, 0);       //5 pixel gap between items, no vertical gap
    private FlowLayout centerRowLayout = new FlowLayout(FlowLayout.CENTER, 5, 0);   //5 pixel gap between items, no vertical gap
    private FlowLayout rightRowLayout = new FlowLayout(FlowLayout.RIGHT, 5, 0);     //5 pixel gap between items, no vertical gap

    //top row of check boxes
    private JmriBeanComboBox turnoutNameComboBox = new JmriBeanComboBox(
            InstanceManager.turnoutManagerInstance(), null, JmriBeanComboBox.DisplayOptions.DISPLAYNAME);

    private JPanel turnoutNamePanel = new JPanel(leftRowLayout);
    private JPanel extraTurnoutPanel = new JPanel(leftRowLayout);
    private JmriBeanComboBox extraTurnoutNameComboBox = new JmriBeanComboBox(
            InstanceManager.turnoutManagerInstance(), null, JmriBeanComboBox.DisplayOptions.DISPLAYNAME);
    private JComboBox<String> rotationComboBox = null;
    private JPanel rotationPanel = new JPanel(leftRowLayout);

    //2nd row of radio buttons
    private JLabel trackLabel = new JLabel();
    private JRadioButton levelXingButton = new JRadioButton(rb.getString("LevelCrossing"));
    private JRadioButton trackButton = new JRadioButton(rb.getString("TrackSegment"));

    //2nd row of check boxes
    private JPanel trackSegmentPropertiesPanel = new JPanel(leftRowLayout);
    private JCheckBox mainlineTrack = new JCheckBox(rb.getString("MainlineBox"));
    private JCheckBox dashedLine = new JCheckBox(rb.getString("Dashed"));

    private JLabel blockNameLabel = new JLabel();
    private JmriBeanComboBox blockIDComboBox = new JmriBeanComboBox(
            InstanceManager.getDefault(BlockManager.class), null, JmriBeanComboBox.DisplayOptions.DISPLAYNAME);

    private JLabel blockSensorNameLabel = new JLabel();
    private JLabel blockSensorLabel = new JLabel(Bundle.getMessage("BeanNameSensor"));
    private JmriBeanComboBox blockSensorComboBox = new JmriBeanComboBox(
            InstanceManager.getDefault(SensorManager.class), null, JmriBeanComboBox.DisplayOptions.DISPLAYNAME);

    //3rd row of radio buttons (and any associated text fields)
    private JLabel nodesLabel = new JLabel();
    private JRadioButton endBumperButton = new JRadioButton(rb.getString("EndBumper"));
    private JRadioButton anchorButton = new JRadioButton(rb.getString("Anchor"));
    private JRadioButton edgeButton = new JRadioButton(rb.getString("EdgeConnector"));

    private JLabel labelsLabel = new JLabel();
    private JRadioButton textLabelButton = new JRadioButton(Bundle.getMessage("TextLabel"));
    private JTextField textLabelTextField = new JTextField(12);

    private JRadioButton memoryButton = new JRadioButton(Bundle.getMessage("BeanNameMemory"));
    private JmriBeanComboBox textMemoryComboBox = new JmriBeanComboBox(
            InstanceManager.getDefault(MemoryManager.class), null, JmriBeanComboBox.DisplayOptions.DISPLAYNAME);

    private JRadioButton blockContentsButton = new JRadioButton(Bundle.getMessage("BlockContentsLabel"));
    private JmriBeanComboBox blockContentsComboBox = new JmriBeanComboBox(
            InstanceManager.getDefault(BlockManager.class), null, JmriBeanComboBox.DisplayOptions.DISPLAYNAME);

    //4th row of radio buttons (and any associated text fields)
    private JRadioButton multiSensorButton = new JRadioButton(Bundle.getMessage("MultiSensor") + "...");

    private JRadioButton signalMastButton = new JRadioButton(rb.getString("SignalMastIcon"));
    private JmriBeanComboBox signalMastComboBox = new JmriBeanComboBox(
            InstanceManager.getDefault(SignalMastManager.class), null, JmriBeanComboBox.DisplayOptions.DISPLAYNAME);

    private JRadioButton sensorButton = new JRadioButton(rb.getString("SensorIcon"));
    private JmriBeanComboBox sensorComboBox = new JmriBeanComboBox(
            InstanceManager.getDefault(SensorManager.class), null, JmriBeanComboBox.DisplayOptions.DISPLAYNAME);

    private JRadioButton signalButton = new JRadioButton(rb.getString("SignalIcon"));
    private JmriBeanComboBox signalHeadComboBox = new JmriBeanComboBox(
            InstanceManager.getDefault(SignalHeadManager.class), null, JmriBeanComboBox.DisplayOptions.DISPLAYNAME);

    private JRadioButton iconLabelButton = new JRadioButton(rb.getString("IconLabel"));

    private JButton changeIconsButton = new JButton(rb.getString("ChangeIcons") + "...");

    public MultiIconEditor sensorIconEditor = null;
    public JFrame sensorFrame;

    public MultiIconEditor signalIconEditor = null;
    public JFrame signalFrame;

    private MultiIconEditor iconEditor = null;
    private JFrame iconFrame = null;

    private MultiSensorIconFrame multiSensorFrame = null;

    private JLabel xLabel = new JLabel("00");
    private JLabel yLabel = new JLabel("00");

    private JPanel zoomPanel = new JPanel();
    private JLabel zoomLabel = new JLabel("x1");

    private JMenu zoomMenu = new JMenu(Bundle.getMessage("MenuZoom"));
    private JRadioButtonMenuItem zoom025Item = new JRadioButtonMenuItem("x 0.25");
    private JRadioButtonMenuItem zoom05Item = new JRadioButtonMenuItem("x 0.5");
    private JRadioButtonMenuItem zoom075Item = new JRadioButtonMenuItem("x 0.75");
    private JRadioButtonMenuItem noZoomItem = new JRadioButtonMenuItem(rb.getString("NoZoom"));
    private JRadioButtonMenuItem zoom15Item = new JRadioButtonMenuItem("x 1.5");
    private JRadioButtonMenuItem zoom20Item = new JRadioButtonMenuItem("x 2.0");
    private JRadioButtonMenuItem zoom30Item = new JRadioButtonMenuItem("x 3.0");
    private JRadioButtonMenuItem zoom40Item = new JRadioButtonMenuItem("x 4.0");
    private JRadioButtonMenuItem zoom50Item = new JRadioButtonMenuItem("x 5.0");
    private JRadioButtonMenuItem zoom60Item = new JRadioButtonMenuItem("x 6.0");

    private JPanel locationPanel = new JPanel();

    //end of main panel controls
    private boolean delayedPopupTrigger = false;
    private transient Point2D currentPoint = new Point2D.Double(100.0, 100.0);
    private transient Point2D dLoc = new Point2D.Double(0.0, 0.0);

    //private int savedMSX = 0;
    //private int savedMSY = 0;
    private int height = 100;
    private int width = 100;

    //private int numTurnouts = 0;
    private TrackSegment newTrack = null;
    private boolean panelChanged = false;

    //grid size in pixels
    private int gridSize1st = 10;
    // secondary grid
    private int gridSize2nd = 10;

    //size of point boxes
    private static final double SIZE = 3.0;
    private static final double SIZE2 = SIZE * 2.;  //must be twice SIZE

    //NOTE: although these have been moved to the LayoutTurnout class I'm leaving a copy of them here so
    //that any external use of these won't break. At some point in the future these should be @Deprecated.
    //All JMRI sources have been updated to use the ones in the LayoutTurnout class.
    //defined constants - turnout types
    public static final int RH_TURNOUT = LayoutTurnout.RH_TURNOUT;
    public static final int LH_TURNOUT = LayoutTurnout.LH_TURNOUT;
    public static final int WYE_TURNOUT = LayoutTurnout.WYE_TURNOUT;
    public static final int DOUBLE_XOVER = LayoutTurnout.DOUBLE_XOVER;
    public static final int RH_XOVER = LayoutTurnout.RH_XOVER;
    public static final int LH_XOVER = LayoutTurnout.LH_XOVER;
    public static final int SINGLE_SLIP = LayoutTurnout.SINGLE_SLIP;
    public static final int DOUBLE_SLIP = LayoutTurnout.DOUBLE_SLIP;

    // hit location (& connection) types (see NOTE above)
    public static final int NONE = LayoutTrack.NONE;
    public static final int POS_POINT = LayoutTrack.POS_POINT;
    public static final int TURNOUT_A = LayoutTrack.TURNOUT_A;  //throat for RH, LH, and WYE turnouts
    public static final int TURNOUT_B = LayoutTrack.TURNOUT_B;  //continuing route for RH or LH turnouts
    public static final int TURNOUT_C = LayoutTrack.TURNOUT_C;  //diverging route for RH or LH turnouts
    public static final int TURNOUT_D = LayoutTrack.TURNOUT_D;  //double-crossover or single crossover only
    public static final int LEVEL_XING_A = LayoutTrack.LEVEL_XING_A;
    public static final int LEVEL_XING_B = LayoutTrack.LEVEL_XING_B;
    public static final int LEVEL_XING_C = LayoutTrack.LEVEL_XING_C;
    public static final int LEVEL_XING_D = LayoutTrack.LEVEL_XING_D;
    public static final int TRACK = LayoutTrack.TRACK;
    public static final int TURNOUT_CENTER = LayoutTrack.TURNOUT_CENTER;    //non-connection points should be last
    public static final int LEVEL_XING_CENTER = LayoutTrack.LEVEL_XING_CENTER;
    public static final int TURNTABLE_CENTER = LayoutTrack.TURNTABLE_CENTER;
    public static final int LAYOUT_POS_LABEL = LayoutTrack.LAYOUT_POS_LABEL;
    public static final int LAYOUT_POS_JCOMP = LayoutTrack.LAYOUT_POS_JCOMP;
    public static final int MULTI_SENSOR = LayoutTrack.MULTI_SENSOR;
    public static final int MARKER = LayoutTrack.MARKER;
    public static final int TRACK_CIRCLE_CENTRE = LayoutTrack.TRACK_CIRCLE_CENTRE;
    public static final int SLIP_CENTER = LayoutTrack.SLIP_CENTER;  //should be @Deprecated (use SLIP_LEFT & SLIP_RIGHT instead)
    public static final int SLIP_A = LayoutTrack.SLIP_A;
    public static final int SLIP_B = LayoutTrack.SLIP_B;
    public static final int SLIP_C = LayoutTrack.SLIP_C;
    public static final int SLIP_D = LayoutTrack.SLIP_D;
    public static final int SLIP_LEFT = LayoutTrack.SLIP_LEFT;
    public static final int SLIP_RIGHT = LayoutTrack.SLIP_RIGHT;
    public static final int BEZIER_CONTROL_POINT_OFFSET_MIN = LayoutTrack.BEZIER_CONTROL_POINT_OFFSET_MIN;
    public static final int BEZIER_CONTROL_POINT_OFFSET_MAX = LayoutTrack.BEZIER_CONTROL_POINT_OFFSET_MAX;
    public static final int TURNTABLE_RAY_OFFSET = LayoutTrack.TURNTABLE_RAY_OFFSET;

    protected Color turnoutCircleColor = Color.black;   //matches earlier versions
    protected int turnoutCircleSize = 4;                //matches earlier versions

    //use turnoutCircleSize when you need an int and these when you need a double
    //note: these only change when setTurnoutCircleSize is called
    //using these avoids having to call getTurnoutCircleSize() and
    //the multiply (x2) and the int -> double conversion overhead
    private double circleRadius = SIZE * getTurnoutCircleSize();
    private double circleDiameter = 2.0 * circleRadius;

    //selection variables
    private boolean selectionActive = false;
    private double selectionX = 0.0;
    private double selectionY = 0.0;
    private double selectionWidth = 0.0;
    private double selectionHeight = 0.0;

    //Option menu items
    private JCheckBoxMenuItem editModeCheckBoxMenuItem = null;

    private JRadioButtonMenuItem toolBarSideTopButton = null;
    private JRadioButtonMenuItem toolBarSideLeftButton = null;
    private JRadioButtonMenuItem toolBarSideBottomButton = null;
    private JRadioButtonMenuItem toolBarSideRightButton = null;
    private JRadioButtonMenuItem toolBarSideFloatButton = null;

    private JMenu toolBarFontSizeMenu = new JMenu(Bundle.getMessage("FontSize"));
    private JCheckBoxMenuItem wideToolBarCheckBoxMenuItem = new JCheckBoxMenuItem(rb.getString("ToolBarWide"));
    private JMenu dropDownListsDisplayOrderMenu = new JMenu(Bundle.getMessage("DropDownListsDisplayOrder"));

    private JCheckBoxMenuItem positionableCheckBoxMenuItem = null;
    private JCheckBoxMenuItem controlCheckBoxMenuItem = null;
    private JCheckBoxMenuItem animationCheckBoxMenuItem = null;
    private JCheckBoxMenuItem showHelpCheckBoxMenuItem = null;
    private JCheckBoxMenuItem showGridCheckBoxMenuItem = null;
    private JCheckBoxMenuItem autoAssignBlocksCheckBoxMenuItem = null;
    private JMenu scrollMenu = null;
    private JRadioButtonMenuItem scrollBoth = null;
    private JRadioButtonMenuItem scrollNone = null;
    private JRadioButtonMenuItem scrollHorizontal = null;
    private JRadioButtonMenuItem scrollVertical = null;
    private JMenu tooltipMenu = null;
    private JRadioButtonMenuItem tooltipAlways = null;
    private JRadioButtonMenuItem tooltipNone = null;
    private JRadioButtonMenuItem tooltipInEdit = null;
    private JRadioButtonMenuItem tooltipNotInEdit = null;

    private JCheckBoxMenuItem snapToGridOnAddCheckBoxMenuItem = null;
    private JCheckBoxMenuItem snapToGridOnMoveCheckBoxMenuItem = null;
    private JCheckBoxMenuItem antialiasingOnCheckBoxMenuItem = null;
    private JCheckBoxMenuItem highlightSelectedBlockCheckBoxMenuItem = null;
    private JCheckBoxMenuItem turnoutCirclesOnCheckBoxMenuItem = null;
    private JCheckBoxMenuItem skipTurnoutCheckBoxMenuItem = null;
    private JCheckBoxMenuItem turnoutDrawUnselectedLegCheckBoxMenuItem = null;
    private JCheckBoxMenuItem hideTrackSegmentConstructionLinesCheckBoxMenuItem = null;
    private JCheckBoxMenuItem useDirectTurnoutControlCheckBoxMenuItem = null;

    private ButtonGroup trackColorButtonGroup = null;
    private ButtonGroup trackOccupiedColorButtonGroup = null;
    private ButtonGroup trackAlternativeColorButtonGroup = null;
    private ButtonGroup textColorButtonGroup = null;
    private ButtonGroup backgroundColorButtonGroup = null;
    private ButtonGroup turnoutCircleColorButtonGroup = null;
    private ButtonGroup turnoutCircleSizeButtonGroup = null;

    private boolean turnoutDrawUnselectedLeg = true;
    private boolean autoAssignBlocks = false;

    //Selected point information
    private transient Point2D startDelta = new Point2D.Double(0.0, 0.0);  //starting delta coordinates
    private Object selectedObject = null;                               //selected object, null if nothing selected
    private Object prevSelectedObject = null;                           //previous selected object, for undo
    private int selectedPointType = 0;                                  //connection type within the selected object

    @SuppressFBWarnings(value = "SE_TRANSIENT_FIELD_NOT_RESTORED")  //no Serializable support at present
    private Object foundObject = null;                              //found object, null if nothing found

    @SuppressFBWarnings(value = "SE_TRANSIENT_FIELD_NOT_RESTORED")          //no Serializable support at present
    private transient Point2D foundLocation = new Point2D.Double(0.0, 0.0); //location of found object

    private int foundPointType = 0; //connection type within the found object

    @SuppressWarnings("unused")
    private boolean foundNeedsConnect = false;                                  //true if found point needs a connection
    private Object beginObject = null;                                          //begin track segment connection object, null if
    //none
    private transient Point2D beginLocation = new Point2D.Double(0.0, 0.0);     //location of begin object
    private int beginPointType = 0;                                             //connection type within begin connection object
    private transient Point2D currentLocation = new Point2D.Double(0.0, 0.0);   //current location

    //Lists of items that describe the Layout, and allow it to be drawn
    //Each of the items must be saved to disk over sessions
    public ArrayList<PositionableLabel> backgroundImage = new ArrayList<PositionableLabel>();   //background images
    public ArrayList<SensorIcon> sensorImage = new ArrayList<SensorIcon>();                     //sensor images
    public ArrayList<SignalHeadIcon> signalHeadImage = new ArrayList<SignalHeadIcon>();         //signal head images
    public ArrayList<LocoIcon> markerImage = new ArrayList<LocoIcon>();                         //marker images
    public ArrayList<PositionableLabel> labelImage = new ArrayList<PositionableLabel>();        //positionable label images
    public ArrayList<AnalogClock2Display> clocks = new ArrayList<AnalogClock2Display>();        //fast clocks
    public ArrayList<MultiSensorIcon> multiSensors = new ArrayList<MultiSensorIcon>();          //multi-sensor images

    public ArrayList<LayoutTurnout> turnoutList = new ArrayList<LayoutTurnout>();       //LayoutTurnout list
    public ArrayList<TrackSegment> trackList = new ArrayList<TrackSegment>();           //TrackSegment list
    public ArrayList<PositionablePoint> pointList = new ArrayList<PositionablePoint>(); //PositionablePoint list
    public ArrayList<LevelXing> xingList = new ArrayList<LevelXing>();                  //LevelXing list
    public ArrayList<LayoutSlip> slipList = new ArrayList<LayoutSlip>();                //LayoutSlip list
    public ArrayList<LayoutTurntable> turntableList = new ArrayList<LayoutTurntable>(); //LayoutTurntable list

    public ArrayList<SignalHeadIcon> signalList = new ArrayList<SignalHeadIcon>();                      //Signal Head Icons
    public ArrayList<MemoryIcon> memoryLabelList = new ArrayList<MemoryIcon>();                         //Memory Label List
    public ArrayList<BlockContentsIcon> blockContentsLabelList = new ArrayList<BlockContentsIcon>();    //BlockContentsIcon Label List
    public ArrayList<SensorIcon> sensorList = new ArrayList<SensorIcon>();                              //Sensor Icons
    public ArrayList<SignalMastIcon> signalMastList = new ArrayList<SignalMastIcon>();                  //Signal Mast Icons

    //counts used to determine unique internal names
    private int numAnchors = 0;
    private int numEndBumpers = 0;
    private int numEdgeConnectors = 0;
    private int numTrackSegments = 0;
    private int numLevelXings = 0;
    private int numLayoutSlips = 0;
    private int numLayoutTurnouts = 0;
    private int numLayoutTurntables = 0;

    public LayoutEditorFindItems finder = new LayoutEditorFindItems(this);

    public LayoutEditorFindItems getFinder() {
        return finder;
    }

    //persistent instance variables - saved to disk with Save Panel
    private int windowWidth = 0;
    private int windowHeight = 0;

    private int panelWidth = 0;
    private int panelHeight = 0;

    private int upperLeftX = 0;
    private int upperLeftY = 0;

    private float mainlineTrackWidth = 4.0F;
    private float sideTrackWidth = 2.0F;

    private Color defaultTrackColor = Color.black;
    private Color defaultOccupiedTrackColor = Color.red;
    private Color defaultAlternativeTrackColor = Color.white;
    private Color defaultBackgroundColor = Color.lightGray;
    private Color defaultTextColor = Color.black;

    private String layoutName = "";
    private double xScale = 1.0;
    private double yScale = 1.0;
    private boolean animatingLayout = true;
    private boolean showHelpBar = true;
    private boolean drawGrid = true;

    private boolean snapToGridOnAdd = false;
    private boolean snapToGridOnMove = false;
    private boolean snapToGridInvert = false;

    private boolean antialiasingOn = false;
    private boolean highlightSelectedBlockFlag = false;

    private boolean turnoutCirclesWithoutEditMode = false;
    private boolean tooltipsWithoutEditMode = false;
    private boolean tooltipsInEditMode = true;

    //turnout size parameters - saved with panel
    private double turnoutBX = LayoutTurnout.turnoutBXDefault;  //RH, LH, WYE
    private double turnoutCX = LayoutTurnout.turnoutCXDefault;
    private double turnoutWid = LayoutTurnout.turnoutWidDefault;
    private double xOverLong = LayoutTurnout.xOverLongDefault;  //DOUBLE_XOVER, RH_XOVER, LH_XOVER
    private double xOverHWid = LayoutTurnout.xOverHWidDefault;
    private double xOverShort = LayoutTurnout.xOverShortDefault;
    private boolean useDirectTurnoutControl = false;    //Uses Left click for closing points, Right click for throwing.

    //saved state of options when panel was loaded or created
    private boolean savedEditMode = true;
    private boolean savedPositionable = true;
    private boolean savedControlLayout = true;
    private boolean savedAnimatingLayout = true;
    private boolean savedShowHelpBar = false;

    //zoom
    private double maxZoom = 6.0;
    private double minZoom = 0.25;

    //Special sub group for color treatment when active
    JPanel blockPropertiesPanel = null;

    //A hash to store string -> KeyEvent constants, used to set keyboard shortcuts per locale
    private HashMap<String, Integer> stringsToVTCodes = new HashMap<String, Integer>();

    //Antialiasing rendering
    private static final RenderingHints antialiasing = new RenderingHints(
            RenderingHints.KEY_ANTIALIASING,
            RenderingHints.VALUE_ANTIALIAS_ON);

    private enum eToolBarSide {
        eTOP("top"),
        eLEFT("left"),
        eBOTTOM("bottom"),
        eRIGHT("right"),
        eFLOAT("float");

        private String name;
        private static final Map<String, eToolBarSide> ENUM_MAP;

        eToolBarSide(String name) {
            this.name = name;
        }

        //Build an immutable map of String name to enum pairs.
        static {
            Map<String, eToolBarSide> map = new ConcurrentHashMap<String, eToolBarSide>();

            for (eToolBarSide instance : eToolBarSide.values()) {
                map.put(instance.getName(), instance);
            }
            ENUM_MAP = Collections.unmodifiableMap(map);
        }

        public static eToolBarSide getName(String name) {
            return ENUM_MAP.get(name);
        }

        public String getName() {
            return this.name;
        }
    }

    private eToolBarSide toolBarSide = eToolBarSide.eTOP;
    private boolean toolBarIsWide = true;

    public LayoutEditor() {
        this("My Layout");
    }

    public LayoutEditor(String name) {
        super(name);
        layoutName = name;

        //initialise keycode map
        initStringsToVTCodes();

        //initialize menu bar
        JMenuBar menuBar = new JMenuBar();

        //set up File menu
        JMenu fileMenu = new JMenu(Bundle.getMessage("MenuFile"));
        fileMenu.setMnemonic(stringsToVTCodes.get(rb.getString("MenuFileMnemonic")));
        menuBar.add(fileMenu);
        //TODO: Add code to set default save file name to name of currently loaded config/panel
        //TODO: need to setSelectedFile
        jmri.configurexml.StoreXmlUserAction store = new jmri.configurexml.StoreXmlUserAction(rbx.getString("MenuItemStore"));
        int primary_modifier = Toolkit.getDefaultToolkit().getMenuShortcutKeyMask();
        store.putValue(Action.ACCELERATOR_KEY, KeyStroke.getKeyStroke(
                stringsToVTCodes.get(rbx.getString("MenuItemStoreAccelerator")), primary_modifier));
        fileMenu.add(store);
        fileMenu.addSeparator();

        JMenuItem deleteItem = new JMenuItem(rbx.getString("DeletePanel"));
        fileMenu.add(deleteItem);
        deleteItem.addActionListener((ActionEvent event) -> {
            if (deletePanel()) {
                dispose(true);
            }
        });
        setJMenuBar(menuBar);

        //setup Options menu
        setupOptionMenu(menuBar);

        //setup Tools menu
        setupToolsMenu(menuBar);

        //setup Zoom menu
        setupZoomMenu(menuBar);

        //setup marker menu
        setupMarkerMenu(menuBar);

        //Setup Dispatcher window
        setupDispatcherMenu(menuBar);

        //setup Help menu
        addHelpMenu("package.jmri.jmrit.display.LayoutEditor", true);

        //setup group for radio buttons selecting items to add and line style
        itemGroup = new ButtonGroup();
        itemGroup.add(turnoutRHButton);
        itemGroup.add(turnoutLHButton);
        itemGroup.add(turnoutWYEButton);
        itemGroup.add(doubleXoverButton);
        itemGroup.add(rhXoverButton);
        itemGroup.add(lhXoverButton);
        itemGroup.add(levelXingButton);
        itemGroup.add(layoutSingleSlipButton);
        itemGroup.add(layoutDoubleSlipButton);
        itemGroup.add(endBumperButton);
        itemGroup.add(anchorButton);
        itemGroup.add(edgeButton);
        itemGroup.add(trackButton);
        itemGroup.add(multiSensorButton);
        itemGroup.add(sensorButton);
        itemGroup.add(signalButton);
        itemGroup.add(signalMastButton);
        itemGroup.add(textLabelButton);
        itemGroup.add(memoryButton);
        itemGroup.add(blockContentsButton);
        itemGroup.add(iconLabelButton);

        //This is used to enable/disable property controls depending on which (radio) button is selected
        ActionListener selectionListAction = (ActionEvent a) -> {
            //turnout properties
            boolean e = (turnoutRHButton.isSelected()
                    || turnoutLHButton.isSelected()
                    || turnoutWYEButton.isSelected()
                    || doubleXoverButton.isSelected()
                    || rhXoverButton.isSelected()
                    || lhXoverButton.isSelected()
                    || layoutSingleSlipButton.isSelected()
                    || layoutDoubleSlipButton.isSelected());
            log.debug("turnoutPropertiesPanel is " + (e ? "enabled" : "disabled"));
            turnoutNamePanel.setEnabled(e);

            for (Component i : turnoutNamePanel.getComponents()) {
                i.setEnabled(e);
            }
            rotationPanel.setEnabled(e);

            for (Component i : rotationPanel.getComponents()) {
                i.setEnabled(e);
            }

            //second turnout property
            e = (layoutSingleSlipButton.isSelected() || layoutDoubleSlipButton.isSelected());
            log.debug("extraTurnoutPanel is " + (e ? "enabled" : "disabled"));

            for (Component i : extraTurnoutPanel.getComponents()) {
                i.setEnabled(e);
            }

            //track Segment properties
            e = trackButton.isSelected();
            log.debug("trackSegmentPropertiesPanel is " + (e ? "enabled" : "disabled"));

            for (Component i : trackSegmentPropertiesPanel.getComponents()) {
                i.setEnabled(e);
            }

            //block properties
            e = (turnoutRHButton.isSelected()
                    || turnoutLHButton.isSelected()
                    || turnoutWYEButton.isSelected()
                    || doubleXoverButton.isSelected()
                    || rhXoverButton.isSelected()
                    || lhXoverButton.isSelected()
                    || layoutSingleSlipButton.isSelected()
                    || layoutDoubleSlipButton.isSelected()
                    || levelXingButton.isSelected()
                    || trackButton.isSelected());
            log.debug("blockPanel is " + (e ? "enabled" : "disabled"));

            if (null != blockPropertiesPanel) {
                for (Component i : blockPropertiesPanel.getComponents()) {
                    i.setEnabled(e);
                }

                if (e) {
                    blockPropertiesPanel.setBackground(Color.lightGray);
                } else {
                    blockPropertiesPanel.setBackground(new Color(238, 238, 238));
                }
            } else {
                blockNameLabel.setEnabled(e);
                blockIDComboBox.setEnabled(e);
                blockSensorNameLabel.setEnabled(e);
                blockSensorLabel.setEnabled(e);
                blockSensorComboBox.setEnabled(e);
            }

            //enable/disable text label, memory & block contents text fields
            textLabelTextField.setEnabled(textLabelButton.isSelected());
            textMemoryComboBox.setEnabled(memoryButton.isSelected());
            blockContentsComboBox.setEnabled(blockContentsButton.isSelected());

            //enable/disable signal mast, sensor & signal head text fields
            signalMastComboBox.setEnabled(signalMastButton.isSelected());
            sensorComboBox.setEnabled(sensorButton.isSelected());
            signalHeadComboBox.setEnabled(signalButton.isSelected());

            //changeIconsButton
            e = (sensorButton.isSelected()
                    || signalButton.isSelected()
                    || iconLabelButton.isSelected());
            log.debug("changeIconsButton is " + (e ? "enabled" : "disabled"));
            changeIconsButton.setEnabled(e);
        };

        turnoutRHButton.addActionListener(selectionListAction);
        turnoutLHButton.addActionListener(selectionListAction);
        turnoutWYEButton.addActionListener(selectionListAction);
        doubleXoverButton.addActionListener(selectionListAction);
        rhXoverButton.addActionListener(selectionListAction);
        lhXoverButton.addActionListener(selectionListAction);
        levelXingButton.addActionListener(selectionListAction);
        layoutSingleSlipButton.addActionListener(selectionListAction);
        layoutDoubleSlipButton.addActionListener(selectionListAction);
        endBumperButton.addActionListener(selectionListAction);
        anchorButton.addActionListener(selectionListAction);
        edgeButton.addActionListener(selectionListAction);
        trackButton.addActionListener(selectionListAction);
        multiSensorButton.addActionListener(selectionListAction);
        sensorButton.addActionListener(selectionListAction);
        signalButton.addActionListener(selectionListAction);
        signalMastButton.addActionListener(selectionListAction);
        textLabelButton.addActionListener(selectionListAction);
        memoryButton.addActionListener(selectionListAction);
        blockContentsButton.addActionListener(selectionListAction);
        iconLabelButton.addActionListener(selectionListAction);

        //first row of edit tool bar items
        //turnout items
        turnoutRHButton.setSelected(true);
        turnoutRHButton.setToolTipText(rb.getString("RHToolTip"));
        turnoutLHButton.setToolTipText(rb.getString("LHToolTip"));
        turnoutWYEButton.setToolTipText(rb.getString("WYEToolTip"));
        doubleXoverButton.setToolTipText(rb.getString("DoubleCrossoverToolTip"));
        rhXoverButton.setToolTipText(rb.getString("RHCrossoverToolTip"));
        lhXoverButton.setToolTipText(rb.getString("LHCrossoverToolTip"));
        layoutSingleSlipButton.setToolTipText(rb.getString("SingleSlipToolTip"));
        layoutDoubleSlipButton.setToolTipText(rb.getString("DoubleSlipToolTip"));

        String turnoutNameString = Bundle.getMessage("Name");
        JLabel turnoutNameLabel = new JLabel(turnoutNameString);
        turnoutNamePanel.add(turnoutNameLabel);

        setupComboBox(turnoutNameComboBox, false, true);
        turnoutNameComboBox.setToolTipText(rb.getString("TurnoutNameToolTip"));
        turnoutNamePanel.add(turnoutNameComboBox);

        // disable items that are already in use
        PopupMenuListener pml = new PopupMenuListener() {
            @Override
            public void popupMenuWillBecomeVisible(PopupMenuEvent e) {
                // This method is called before the popup menu becomes visible.
                log.debug("PopupMenuWillBecomeVisible");
                Object o = e.getSource();
                if (o instanceof JmriBeanComboBox) {
                    JmriBeanComboBox jbcb = (JmriBeanComboBox) o;
                    jmri.Manager m = jbcb.getManager();
                    if (m != null) {
                        String[] systemNames = m.getSystemNameArray();
                        for (int idx = 0; idx < systemNames.length; idx++) {
                            String systemName = systemNames[idx];
                            jbcb.setItemEnabled(idx, validatePhysicalTurnout(systemName, null));
                        }
                    }
                }
            }

            @Override
            public void popupMenuWillBecomeInvisible(PopupMenuEvent e) {
                // This method is called before the popup menu becomes invisible
                log.debug("PopupMenuWillBecomeInvisible");
            }

            @Override
            public void popupMenuCanceled(PopupMenuEvent e) {
                // This method is called when the popup menu is canceled
                log.debug("PopupMenuCanceled");
            }
        };

        turnoutNameComboBox.addPopupMenuListener(pml);
        turnoutNameComboBox.setEnabledColor(Color.green.darker().darker());
        turnoutNameComboBox.setDisabledColor(Color.red);

        setupComboBox(extraTurnoutNameComboBox, false, true);
        extraTurnoutNameComboBox.setToolTipText(rb.getString("SecondTurnoutNameToolTip"));

        extraTurnoutNameComboBox.addPopupMenuListener(pml);
        extraTurnoutNameComboBox.setEnabledColor(Color.green.darker().darker());
        extraTurnoutNameComboBox.setDisabledColor(Color.red);

        //this is enabled/disabled via selectionListAction above
        JLabel extraTurnoutLabel = new JLabel(rb.getString("SecondName"));
        extraTurnoutLabel.setEnabled(false);
        extraTurnoutPanel.add(extraTurnoutLabel);
        extraTurnoutPanel.add(extraTurnoutNameComboBox);
        extraTurnoutPanel.setEnabled(false);

        String[] angleStrings = {"-180", "-135", "-90", "-45", "0", "+45", "+90", "+135", "+180"};
        rotationComboBox = new JComboBox<>(angleStrings);
        rotationComboBox.setEditable(true);
        rotationComboBox.setSelectedIndex(4);
        rotationComboBox.setMaximumRowCount(9);
        rotationComboBox.setToolTipText(rb.getString("RotationToolTip"));

        JLabel rotationLabel = new JLabel(rb.getString("Rotation"));
        rotationPanel.add(rotationLabel);
        rotationPanel.add(rotationComboBox);

        zoomPanel.add(new JLabel(rb.getString("ZoomLabel") + ":"));
        zoomPanel.add(zoomLabel);

        Dimension coordSize = xLabel.getPreferredSize();
        coordSize.width *= 2;
        xLabel.setPreferredSize(coordSize);
        yLabel.setPreferredSize(coordSize);

        locationPanel.add(new JLabel(rb.getString("Location") + ":"));
        locationPanel.add(new JLabel("{x:"));
        locationPanel.add(xLabel);
        locationPanel.add(new JLabel(", y:"));
        locationPanel.add(yLabel);
        locationPanel.add(new JLabel("}    "));

        //second row of edit tool bar items
        levelXingButton.setToolTipText(rb.getString("LevelCrossingToolTip"));
        trackButton.setToolTipText(rb.getString("TrackSegmentToolTip"));

        //this is enabled/disabled via selectionListAction above
        trackSegmentPropertiesPanel.add(mainlineTrack);

        mainlineTrack.setSelected(false);
        mainlineTrack.setEnabled(false);
        mainlineTrack.setToolTipText(rb.getString("MainlineCheckBoxTip"));

        trackSegmentPropertiesPanel.add(dashedLine);
        dashedLine.setSelected(false);
        dashedLine.setEnabled(false);
        dashedLine.setToolTipText(rb.getString("DashedCheckBoxTip"));

        //the blockPanel is enabled/disabled via selectionListAction above
        setupComboBox(blockIDComboBox, false, true);
        blockIDComboBox.setToolTipText(rb.getString("BlockIDToolTip"));

        //change the block name
        blockIDComboBox.addActionListener((ActionEvent a) -> {
            //use the "Extra" color to highlight the selected block
            if (highlightSelectedBlockFlag) {
                highlightBlockInComboBox(blockIDComboBox);
            }
            String newName = blockIDComboBox.getDisplayName();
            LayoutBlock b = InstanceManager.getDefault(LayoutBlockManager.class).getByUserName(newName);
            if (b != null) {
                //if there is an occupancy sensor assigned already
                String sensorName = b.getOccupancySensorName();

                if (!sensorName.isEmpty()) {
                    //update the block sensor ComboBox
                    blockSensorComboBox.setText(sensorName);
                } else {
                    blockSensorComboBox.setText("");
                }
            }
        });

        setupComboBox(blockSensorComboBox, true, true);
        blockSensorComboBox.setToolTipText(rb.getString("OccupancySensorToolTip"));

        //third row of edit tool bar items
        endBumperButton.setToolTipText(rb.getString("EndBumperToolTip"));
        anchorButton.setToolTipText(rb.getString("AnchorToolTip"));
        edgeButton.setToolTipText(rb.getString("EdgeConnectorToolTip"));
        textLabelButton.setToolTipText(rb.getString("TextLabelToolTip"));

        textLabelTextField.setToolTipText(rb.getString("TextToolTip"));
        textLabelTextField.setEnabled(false);

        memoryButton.setToolTipText(Bundle.getMessage("MemoryButtonToolTip", Bundle.getMessage("Memory")));

        setupComboBox(textMemoryComboBox, true, false);
        textMemoryComboBox.setToolTipText(rb.getString("MemoryToolTip"));

        blockContentsButton.setToolTipText(rb.getString("BlockContentsButtonToolTip"));

        setupComboBox(blockContentsComboBox, true, false);
        blockContentsComboBox.setToolTipText(rb.getString("BlockContentsButtonToolTip"));

        blockContentsComboBox.addActionListener((ActionEvent a) -> {
            //use the "Extra" color to highlight the selected block
            if (highlightSelectedBlockFlag) {
                highlightBlockInComboBox(blockContentsComboBox);
            }
        });

        //fourth row of edit tool bar items
        //multi sensor...
        multiSensorButton.setToolTipText(rb.getString("MultiSensorToolTip"));

        //Signal Mast & text
        signalMastButton.setToolTipText(rb.getString("SignalMastButtonToolTip"));
        setupComboBox(signalMastComboBox, true, false);

        //sensor icon & text
        sensorButton.setToolTipText(rb.getString("SensorButtonToolTip"));

        setupComboBox(sensorComboBox, true, false);
        sensorComboBox.setToolTipText(rb.getString("SensorIconToolTip"));

        sensorIconEditor = new MultiIconEditor(4);
        sensorIconEditor.setIcon(0, Bundle.getMessage("MakeLabel", Bundle.getMessage("SensorStateActive")),
                "resources/icons/smallschematics/tracksegments/circuit-occupied.gif");
        sensorIconEditor.setIcon(1, Bundle.getMessage("MakeLabel", Bundle.getMessage("SensorStateInactive")),
                "resources/icons/smallschematics/tracksegments/circuit-empty.gif");
        sensorIconEditor.setIcon(2, Bundle.getMessage("MakeLabel", Bundle.getMessage("BeanStateInconsistent")),
                "resources/icons/smallschematics/tracksegments/circuit-error.gif");
        sensorIconEditor.setIcon(3, Bundle.getMessage("MakeLabel", Bundle.getMessage("BeanStateUnknown")),
                "resources/icons/smallschematics/tracksegments/circuit-error.gif");
        sensorIconEditor.complete();

        //Signal icon & text
        signalButton.setToolTipText(rb.getString("SignalButtonToolTip"));

        setupComboBox(signalHeadComboBox, true, false);
        signalHeadComboBox.setToolTipText(rb.getString("SignalIconToolTip"));

        signalIconEditor = new MultiIconEditor(10);
        signalIconEditor.setIcon(0, "Red:", "resources/icons/smallschematics/searchlights/left-red-short.gif");
        signalIconEditor.setIcon(1, "Flash red:", "resources/icons/smallschematics/searchlights/left-flashred-short.gif");
        signalIconEditor.setIcon(2, "Yellow:", "resources/icons/smallschematics/searchlights/left-yellow-short.gif");
        signalIconEditor.setIcon(3,
                "Flash yellow:",
                "resources/icons/smallschematics/searchlights/left-flashyellow-short.gif");
        signalIconEditor.setIcon(4, "Green:", "resources/icons/smallschematics/searchlights/left-green-short.gif");
        signalIconEditor.setIcon(5, "Flash green:",
                "resources/icons/smallschematics/searchlights/left-flashgreen-short.gif");
        signalIconEditor.setIcon(6, "Dark:", "resources/icons/smallschematics/searchlights/left-dark-short.gif");
        signalIconEditor.setIcon(7, "Held:", "resources/icons/smallschematics/searchlights/left-held-short.gif");
        signalIconEditor.setIcon(8,
                "Lunar",
                "resources/icons/smallschematics/searchlights/left-lunar-short-marker.gif");
        signalIconEditor.setIcon(9,
                "Flash Lunar",
                "resources/icons/smallschematics/searchlights/left-flashlunar-short-marker.gif");
        signalIconEditor.complete();

        sensorFrame = new JFrame(rb.getString("EditSensorIcons"));
        sensorFrame.getContentPane().add(new JLabel(Bundle.getMessage("IconChangeInfo")), BorderLayout.NORTH);
        sensorFrame.getContentPane().add(sensorIconEditor);
        sensorFrame.pack();

        signalFrame = new JFrame(rb.getString("EditSignalIcons"));
        signalFrame.getContentPane().add(new JLabel(Bundle.getMessage("IconChangeInfo")), BorderLayout.NORTH);  //no spaces around
        //Label as that
        //breaks html
        //formatting
        signalFrame.getContentPane().add(signalIconEditor);
        signalFrame.pack();
        signalFrame.setVisible(false);

        //icon label
        iconLabelButton.setToolTipText(rb.getString("IconLabelToolTip"));

        //change icons...
        //this is enabled/disabled via selectionListAction above
        changeIconsButton.addActionListener((ActionEvent a) -> {
            if (sensorButton.isSelected()) {
                sensorFrame.setVisible(true);
            } else if (signalButton.isSelected()) {
                signalFrame.setVisible(true);
            } else if (iconLabelButton.isSelected()) {
                iconFrame.setVisible(true);
            } else {
                //explain to the user why nothing happens
                JOptionPane.showMessageDialog(null, rb.getString("ChangeIconNotApplied"),
                        rb.getString("ChangeIcons"), JOptionPane.INFORMATION_MESSAGE);
            }
        });

        changeIconsButton.setToolTipText(rb.getString("ChangeIconToolTip"));
        changeIconsButton.setEnabled(false);

        //??
        iconEditor = new MultiIconEditor(1);
        iconEditor.setIcon(0, "", "resources/icons/smallschematics/tracksegments/block.gif");
        iconEditor.complete();
        iconFrame = new JFrame(rb.getString("EditIcon"));
        iconFrame.getContentPane().add(iconEditor);
        iconFrame.pack();

        super.setDefaultToolTip(new ToolTip(null, 0, 0, new Font("SansSerif", Font.PLAIN, 12),
                Color.black, new Color(215, 225, 255), Color.black));

        //setup help bar
        helpBar.setLayout(new BoxLayout(helpBar, BoxLayout.PAGE_AXIS));
        JTextArea helpTextArea1 = new JTextArea(rb.getString("Help1"));
        helpBar.add(helpTextArea1);
        JTextArea helpTextArea2 = new JTextArea(rb.getString("Help2"));
        helpBar.add(helpTextArea2);

        String helpText3 = "";

        switch (SystemType.getType()) {
            case SystemType.MACOSX: {
                helpText3 = rb.getString("Help3Mac");
                break;
            }

            case SystemType.WINDOWS: {
                helpText3 = rb.getString("Help3Win");
                break;
            }

            case SystemType.LINUX: {
                helpText3 = rb.getString("Help3Win");
                break;
            }

            default:
                helpText3 = rb.getString("Help3");
        }   //switch

        JTextArea helpTextArea3 = new JTextArea(helpText3);
        helpBar.add(helpTextArea3);

        //set to full screen
        Dimension screenDim = Toolkit.getDefaultToolkit().getScreenSize();
        height = screenDim.height - 120;
        width = screenDim.width - 20;

        //Let Editor make target, and use this frame
        super.setTargetPanel(null, null);
        super.setTargetPanelSize(width, height);
        setSize(screenDim.width, screenDim.height);

        setupToolBar();

        //register the resulting panel for later configuration
        ConfigureManager cm = InstanceManager.getNullableDefault(jmri.ConfigureManager.class);

        if (cm != null) {
            cm.registerUser(this);
        }

        //confirm that panel hasn't already been loaded
        if (InstanceManager.getDefault(PanelMenu.class).isPanelNameUsed(name)) {
            log.warn("File contains a panel with the same name (" + name + ") as an existing panel");
        }
        InstanceManager.getDefault(PanelMenu.class).addEditorPanel(this);
        thisPanel = this;
        thisPanel.setFocusable(true);
        thisPanel.addKeyListener(this);
        resetDirty();

        //establish link to LayoutEditorAuxTools
        auxTools = new LayoutEditorAuxTools(thisPanel);

        //Note: We have to invoke this later because everything's not really setup yet
        SwingUtilities.invokeLater(() -> {
            //initialize preferences
            InstanceManager.getOptionalDefault(UserPreferencesManager.class).ifPresent((prefsMgr) -> {
                String windowFrameRef = getWindowFrameRef();

                Object prefsProp = prefsMgr.getProperty(windowFrameRef, "toolBarSide");

                //log.debug("{}.toolBarSide is {}", windowFrameRef, prefsProp);
                if (prefsProp != null) {
                    eToolBarSide newToolBarSide = eToolBarSide.getName((String) prefsProp);
                    setToolBarSide(newToolBarSide);
                }

                //Note: since prefs default to false and we want wide to be the default
                //we invert it and save it as thin
                boolean prefsToolBarIsWide = prefsMgr.getSimplePreferenceState(windowFrameRef + ".toolBarThin");
                log.debug("{}.toolBarThin is {}", windowFrameRef, prefsProp);
                setToolBarWide(prefsToolBarIsWide);

                boolean prefsShowHelpBar = prefsMgr.getSimplePreferenceState(windowFrameRef + ".showHelpBar");

                //log.debug("{}.showHelpBar is {}", windowFrameRef, prefsShowHelpBar);
                setShowHelpBar(prefsShowHelpBar);

                boolean prefsAntialiasingOn = prefsMgr.getSimplePreferenceState(windowFrameRef + ".antialiasingOn");

                //log.debug("{}.antialiasingOn is {}", windowFrameRef, prefsAntialiasingOn);
                setAntialiasingOn(prefsAntialiasingOn);

                boolean prefsHighlightSelectedBlockFlag
                        = prefsMgr.getSimplePreferenceState(windowFrameRef + ".highlightSelectedBlock");

                //log.debug("{}.highlightSelectedBlock is {}", windowFrameRef, prefsHighlightSelectedBlockFlag);
                setHighlightSelectedBlock(prefsHighlightSelectedBlockFlag);

                prefsProp = prefsMgr.getProperty(windowFrameRef, "toolBarFontSize");

                //log.debug("{} prefsProp toolBarFontSize is {}", windowFrameRef, prefsProp);
                if (null != prefsProp) {
                    float toolBarFontSize = Float.parseFloat(prefsProp.toString());
                    //setupToolBarFontSizes(toolBarFontSize);
                }
                updateAllComboBoxesDropDownListDisplayOrderFromPrefs();

                //this doesn't work as expected (1st one called messes up 2nd?)
                Point prefsWindowLocation = prefsMgr.getWindowLocation(windowFrameRef);
                Dimension prefsWindowSize = prefsMgr.getWindowSize(windowFrameRef);
                log.debug("prefsMgr.prefsWindowLocation({}) is {}", windowFrameRef, prefsWindowLocation);
                log.debug("prefsMgr.prefsWindowSize is({}) {}", windowFrameRef, prefsWindowSize);

                //Point prefsWindowLocation = null;
                //Dimension prefsWindowSize = null;
                //use this instead?
                if (true) { //(Nope, it's not working ether: prefsProp always comes back null)
                    prefsProp = prefsMgr.getProperty(windowFrameRef, "windowRectangle2D");
                    log.debug("prefsMgr.getProperty({}, \"windowRectangle2D\") is {}", windowFrameRef, prefsProp);

                    if (null != prefsProp) {
                        Rectangle2D windowRectangle2D = (Rectangle2D) prefsProp;
                        prefsWindowLocation.setLocation(windowRectangle2D.getX(), windowRectangle2D.getY());
                        prefsWindowSize.setSize(windowRectangle2D.getWidth(), windowRectangle2D.getHeight());
                    }
                }

                if ((prefsWindowLocation != null) && (prefsWindowSize != null)
                        && (prefsWindowSize.width >= 640) && (prefsWindowSize.height >= 480)) {
                    //note: panel width & height comes from the saved (xml) panel (file) on disk
                    setLayoutDimensions(prefsWindowSize.width, prefsWindowSize.height,
                            prefsWindowLocation.x, prefsWindowLocation.y,
                            panelWidth, panelHeight, true);
                }
            }); //InstanceManager.getOptionalDefault(UserPreferencesManager.class).ifPresent((prefsMgr)
        });     //SwingUtilities.invokeLater
    }           //LayoutEditor (constructor)

    private void createFloatingEditToolBox() {
        if (floatingEditToolBox == null) {
            if (floatingEditContent == null) {
                // Create the window content if necessary, normally on first load or switching between toolbox and toolbar
                createFloatingEditContent();
            }

            if (isEditable() && floatingEditToolBox == null) {
                //Create the window and add the toolbox content
                floatingEditToolBox = new JmriJFrame(Bundle.getMessage("ToolBox", layoutName));
                floatingEditToolBox.setDefaultCloseOperation(JFrame.HIDE_ON_CLOSE);
                floatingEditToolBox.setContentPane(floatingEditContent);
                floatingEditToolBox.pack();
                floatingEditToolBox.setAlwaysOnTop(true);
                floatingEditToolBox.setVisible(true);
            }
        }
    }

    private void deleteFloatingEditToolBox() {
        if (floatingEditToolBox != null) {
            floatingEditToolBox.dispose();
            floatingEditToolBox = null;
        }
    }

    private void createFloatingEditContent() {
        /*
         * JFrame - floatingEditToolBox
         *     JScrollPane - floatingEditContent
         *         JPanel - floatingEditPanel
         *             JPanel - floatEditTabsPanel
         *                 JTabbedPane - floatEditTabsPane
         *                     ...
         *             JPanel - floatEditLocationPanel
         *                 ...
         *             JPanel - floatEditActionPanel  (currently disabled)
         *                 ...
         *             JPanel - floatEditHelpPanel
         *                 ...
         */

        FlowLayout floatContentLayout = new FlowLayout(FlowLayout.CENTER, 5, 2);    //5 pixel gap between items, 2 vertical gap

        //Contains the block and sensor combo boxes.
        //It is moved to the appropriate detail pane when the tab changes.
        blockPropertiesPanel = new JPanel(floatContentLayout);
        String blockNameString = rb.getString("BlockID");
        blockSensorNameLabel = new JLabel(blockNameString);
        blockPropertiesPanel.add(blockNameLabel);
        blockPropertiesPanel.add(blockIDComboBox);
        blockPropertiesPanel.add(blockSensorLabel);
        blockPropertiesPanel.add(blockSensorComboBox);

        //Build the window content
        JPanel floatingEditPanel = new JPanel();
        floatingEditPanel.setLayout(new BoxLayout(floatingEditPanel, BoxLayout.Y_AXIS));

        //Begin the tabs structure
        JPanel floatEditTabsPanel = new JPanel();
        JTabbedPane floatEditTabsPane = new JTabbedPane();

        //Tab 0 - Turnouts
        JPanel floatEditTurnout = new JPanel();
        floatEditTurnout.setLayout(new BoxLayout(floatEditTurnout, BoxLayout.Y_AXIS));

        JPanel turnoutGroup1 = new JPanel(floatContentLayout);
        turnoutGroup1.add(turnoutRHButton);
        turnoutGroup1.add(turnoutLHButton);
        turnoutGroup1.add(turnoutWYEButton);
        floatEditTurnout.add(turnoutGroup1);

        JPanel turnoutGroup2 = new JPanel(floatContentLayout);
        turnoutGroup2.add(doubleXoverButton);
        turnoutGroup2.add(rhXoverButton);
        turnoutGroup2.add(lhXoverButton);
        floatEditTurnout.add(turnoutGroup2);

        JPanel turnoutGroup3 = new JPanel(floatContentLayout);
        turnoutGroup3.add(layoutSingleSlipButton);
        turnoutGroup3.add(layoutDoubleSlipButton);
        floatEditTurnout.add(turnoutGroup3);

        JPanel turnoutGroup4 = new JPanel(floatContentLayout);
        turnoutGroup4.add(turnoutNamePanel);
        turnoutGroup4.add(extraTurnoutPanel);
        floatEditTurnout.add(turnoutGroup4);

        JPanel turnoutGroup5 = new JPanel(floatContentLayout);
        turnoutGroup5.add(rotationPanel);
        floatEditTurnout.add(turnoutGroup5);

        floatEditTurnout.add(blockPropertiesPanel);
        floatEditTabsPane.addTab(Bundle.getMessage("TabTurnout"), null, floatEditTurnout, null);

        //Tab 1 - Track
        JPanel floatEditTrack = new JPanel();
        floatEditTrack.setLayout(new BoxLayout(floatEditTrack, BoxLayout.Y_AXIS));

        JPanel trackGroup1 = new JPanel(floatContentLayout);
        trackGroup1.add(endBumperButton);
        trackGroup1.add(anchorButton);
        trackGroup1.add(edgeButton);
        floatEditTrack.add(trackGroup1);

        JPanel trackGroup2 = new JPanel(floatContentLayout);
        trackGroup2.add(trackButton);
        trackGroup2.add(levelXingButton);
        floatEditTrack.add(trackGroup2);

        JPanel trackGroup3 = new JPanel(floatContentLayout);
        trackGroup3.add(trackSegmentPropertiesPanel);
        floatEditTrack.add(trackGroup3);

        floatEditTabsPane.addTab(Bundle.getMessage("TabTrack"), null, floatEditTrack, null);

        //Tab 2 - Labels
        JPanel floatEditLabel = new JPanel();
        floatEditLabel.setLayout(new BoxLayout(floatEditLabel, BoxLayout.Y_AXIS));

        JPanel labelGroup1 = new JPanel(floatContentLayout);
        labelGroup1.add(textLabelButton);
        labelGroup1.add(textLabelTextField);
        floatEditLabel.add(labelGroup1);

        JPanel labelGroup2 = new JPanel(floatContentLayout);
        labelGroup2.add(memoryButton);
        labelGroup2.add(textMemoryComboBox);
        floatEditLabel.add(labelGroup2);

        JPanel labelGroup3 = new JPanel(floatContentLayout);
        labelGroup3.add(blockContentsButton);
        labelGroup3.add(blockContentsComboBox);
        floatEditLabel.add(labelGroup3);

        floatEditTabsPane.addTab(Bundle.getMessage("TabLabel"), null, floatEditLabel, null);

        //Tab 3 - Icons
        JPanel floatEditIcon = new JPanel();
        floatEditIcon.setLayout(new BoxLayout(floatEditIcon, BoxLayout.Y_AXIS));

        JPanel iconGroup1 = new JPanel(floatContentLayout);
        iconGroup1.add(multiSensorButton);
        iconGroup1.add(changeIconsButton);
        floatEditIcon.add(iconGroup1);

        JPanel iconGroup2 = new JPanel(floatContentLayout);
        iconGroup2.add(sensorButton);
        iconGroup2.add(sensorComboBox);
        floatEditIcon.add(iconGroup2);

        JPanel iconGroup3 = new JPanel(floatContentLayout);
        iconGroup3.add(signalMastButton);
        iconGroup3.add(signalMastComboBox);
        floatEditIcon.add(iconGroup3);

        JPanel iconGroup4 = new JPanel(floatContentLayout);
        iconGroup4.add(signalButton);
        iconGroup4.add(signalHeadComboBox);
        floatEditIcon.add(iconGroup4);

        JPanel iconGroup5 = new JPanel(floatContentLayout);
        iconGroup5.add(iconLabelButton);
        floatEditIcon.add(iconGroup5);

        floatEditTabsPane.addTab(Bundle.getMessage("TabIcon"), null, floatEditIcon, null);
        floatEditTabsPanel.add(floatEditTabsPane);
        floatingEditPanel.add(floatEditTabsPanel);

        //End the tabs structure
        //The next 3 groups reside under the tab secton
        JPanel floatEditLocationPanel = new JPanel();
        floatEditLocationPanel.add(zoomPanel);
        floatEditLocationPanel.add(locationPanel);
        floatingEditPanel.add(floatEditLocationPanel);

//      JPanel floatEditActionPanel = new JPanel();
//      floatEditActionPanel.add(new JLabel("floatEditActionPanel", JLabel.CENTER));
//      floatingEditPanel.add(floatEditActionPanel);
        floatEditHelpPanel = new JPanel();
        floatingEditPanel.add(floatEditHelpPanel);

        //Notice:  End tree structure indenting
        //Create a scroll pane to hold the window content.
        floatingEditContent = new JScrollPane(floatingEditPanel);
        floatingEditContent.setHorizontalScrollBarPolicy(JScrollPane.HORIZONTAL_SCROLLBAR_NEVER);
        floatingEditContent.setVerticalScrollBarPolicy(JScrollPane.VERTICAL_SCROLLBAR_AS_NEEDED);

        SwingUtilities.invokeLater(() -> {
            //Deferred action -- Force the help panel width to the same as the tabs section
            int tabSectionWidth = floatEditTabsPanel.getWidth();

            //Change the textarea settings
            for (Component c : helpBar.getComponents()) {
                if (c instanceof JTextArea) {
                    JTextArea j = (JTextArea) c;
                    j.setSize(new Dimension(tabSectionWidth, j.getSize().height));
                    j.setLineWrap(true);
                    j.setWrapStyleWord(true);
                }
            }

            //Change the width of the help panel section
            floatEditHelpPanel.setMaximumSize(new Dimension(tabSectionWidth, Integer.MAX_VALUE));
            floatEditHelpPanel.add(helpBar);
            floatEditHelpPanel.setVisible(isEditable() && showHelpBar);
        });

        floatEditTabsPane.addChangeListener((e) -> {
            //Move the block group between the turnouts and track tabs
            int selIndex = floatEditTabsPane.getSelectedIndex();

            if (selIndex == 0) {
                floatEditTurnout.add(blockPropertiesPanel);
            } else if (selIndex == 1) {
                floatEditTrack.add(blockPropertiesPanel);
            }
        });
    }   //createFloatingEditContent

    private void setupToolBar() {
        //Initial setup for both horizontal and vertical
        Container contentPane = getContentPane();

        //remove these (if present) so we can add them back (without duplicates)
        if (editToolBarContainer != null) {
            editToolBarContainer.setVisible(false);
            contentPane.remove(editToolBarContainer);
        }

        if (helpBarPanel != null) {
            contentPane.remove(helpBarPanel);
        }

        deleteFloatingEditToolBox();
        if (toolBarSide.equals(eToolBarSide.eFLOAT)) {
            createFloatingEditToolBox();
            return;
        }

        boolean toolBarIsVertical = (toolBarSide.equals(eToolBarSide.eRIGHT) || toolBarSide.equals(eToolBarSide.eLEFT));

        editToolBarPanel = new JPanel();
        editToolBarPanel.setLayout(new BoxLayout(editToolBarPanel, BoxLayout.PAGE_AXIS));

        JPanel outerBorderPanel = editToolBarPanel;
        JPanel innerBorderPanel = editToolBarPanel;

        Border blacklineBorder = BorderFactory.createLineBorder(Color.black);

        boolean useBorders = !(toolBarSide.equals(eToolBarSide.eTOP) || toolBarSide.equals(eToolBarSide.eBOTTOM));

        if (useBorders) {
            outerBorderPanel = new JPanel();
            outerBorderPanel.setLayout(new BoxLayout(outerBorderPanel, BoxLayout.PAGE_AXIS));
            TitledBorder outerTitleBorder = BorderFactory.createTitledBorder(blacklineBorder, rb.getString("Track"));
            outerTitleBorder.setTitleJustification(TitledBorder.CENTER);
            outerTitleBorder.setTitlePosition(TitledBorder.BOTTOM);
            outerBorderPanel.setBorder(outerTitleBorder);

            innerBorderPanel = new JPanel();
            innerBorderPanel.setLayout(new BoxLayout(innerBorderPanel, BoxLayout.PAGE_AXIS));
            TitledBorder innerTitleBorder = BorderFactory.createTitledBorder(blacklineBorder, Bundle.getMessage("BeanNameTurnout"));
            innerTitleBorder.setTitleJustification(TitledBorder.CENTER);
            innerTitleBorder.setTitlePosition(TitledBorder.BOTTOM);
            innerBorderPanel.setBorder(innerTitleBorder);
        }

        String blockNameString = rb.getString("BlockID");

        Dimension screenDim = Toolkit.getDefaultToolkit().getScreenSize();

        if (toolBarIsVertical) {
            FlowLayout verticalTitleLayout = new FlowLayout(FlowLayout.CENTER, 5, 5);   //5 pixel gap between items, 5 vertical gap
            FlowLayout verticalContentLayout = new FlowLayout(FlowLayout.LEFT, 5, 2);   //5 pixel gap between items, 2 vertical gap

            turnoutLabel = new JLabel("-- " + Bundle.getMessage("BeanNameTurnout") + " --");

            if (!useBorders) {
                JPanel vTop1TitlePanel = new JPanel(verticalTitleLayout);
                vTop1TitlePanel.add(turnoutLabel);
                vTop1TitlePanel.setMaximumSize(new Dimension(Integer.MAX_VALUE, vTop1TitlePanel.getPreferredSize().height));
                innerBorderPanel.add(vTop1TitlePanel);
            }

            JPanel vTop1Panel = new JPanel(verticalContentLayout);
            vTop1Panel.add(turnoutLHButton);
            vTop1Panel.add(turnoutRHButton);
            vTop1Panel.setMaximumSize(new Dimension(Integer.MAX_VALUE, vTop1Panel.getPreferredSize().height));
            innerBorderPanel.add(vTop1Panel);

            JPanel vTop2Panel = new JPanel(verticalContentLayout);
            vTop2Panel.add(turnoutWYEButton);
            vTop2Panel.add(doubleXoverButton);
            vTop2Panel.setMaximumSize(new Dimension(Integer.MAX_VALUE, vTop2Panel.getPreferredSize().height * 2));
            innerBorderPanel.add(vTop2Panel);

            JPanel vTop3Panel = new JPanel(verticalContentLayout);
            vTop3Panel.add(lhXoverButton);
            vTop3Panel.add(rhXoverButton);
            vTop3Panel.setMaximumSize(new Dimension(Integer.MAX_VALUE, vTop3Panel.getPreferredSize().height));
            innerBorderPanel.add(vTop3Panel);

            JPanel vTop4Panel = new JPanel(verticalContentLayout);
            vTop4Panel.add(layoutSingleSlipButton);
            vTop4Panel.add(layoutDoubleSlipButton);
            vTop4Panel.setMaximumSize(new Dimension(Integer.MAX_VALUE, vTop4Panel.getPreferredSize().height));
            innerBorderPanel.add(vTop4Panel);

            JPanel vTop5Panel = new JPanel(verticalContentLayout);
            vTop5Panel.add(turnoutNamePanel);
            vTop5Panel.setMaximumSize(new Dimension(Integer.MAX_VALUE, vTop5Panel.getPreferredSize().height));
            innerBorderPanel.add(vTop5Panel);

            JPanel vTop6Panel = new JPanel(verticalContentLayout);
            vTop6Panel.add(extraTurnoutPanel);
            vTop6Panel.setMaximumSize(new Dimension(Integer.MAX_VALUE, vTop6Panel.getPreferredSize().height));
            innerBorderPanel.add(vTop6Panel);

            JPanel vTop7Panel = new JPanel(verticalContentLayout);
            vTop7Panel.add(rotationPanel);
            vTop7Panel.setMaximumSize(new Dimension(Integer.MAX_VALUE, vTop7Panel.getPreferredSize().height));
            innerBorderPanel.add(vTop7Panel);

            if (useBorders) {
                outerBorderPanel.add(innerBorderPanel);
            }
            trackLabel = new JLabel("-- " + rb.getString("Track") + " --");

            if (!useBorders) {
                JPanel vTop8TitlePanel = new JPanel(verticalTitleLayout);
                vTop8TitlePanel.add(trackLabel);
                vTop8TitlePanel.setMaximumSize(new Dimension(Integer.MAX_VALUE, vTop8TitlePanel.getPreferredSize().height));
                outerBorderPanel.add(vTop8TitlePanel);
            }

            JPanel vTop8Panel = new JPanel(verticalContentLayout);
            vTop8Panel.add(levelXingButton);
            vTop8Panel.add(trackButton);
            vTop8Panel.setMaximumSize(new Dimension(Integer.MAX_VALUE, vTop8Panel.getPreferredSize().height));
            outerBorderPanel.add(vTop8Panel);

            //this would be vTop9Panel
            trackSegmentPropertiesPanel.setMaximumSize(new Dimension(Integer.MAX_VALUE,
                    trackSegmentPropertiesPanel.getPreferredSize().height));
            outerBorderPanel.add(trackSegmentPropertiesPanel);

            JPanel vTop10Panel = new JPanel(verticalContentLayout);
            blockNameLabel = new JLabel(blockNameString);
            vTop10Panel.add(blockNameLabel);
            vTop10Panel.add(blockIDComboBox);
            vTop10Panel.setMaximumSize(new Dimension(Integer.MAX_VALUE, vTop10Panel.getPreferredSize().height));
            outerBorderPanel.add(vTop10Panel);

            JPanel vTop11Panel = new JPanel(verticalContentLayout);
            blockSensorNameLabel = new JLabel(blockNameString);
            vTop11Panel.add(blockSensorNameLabel);
            vTop11Panel.add(blockSensorLabel);
            vTop11Panel.add(blockSensorComboBox);
            vTop11Panel.setMaximumSize(new Dimension(Integer.MAX_VALUE, vTop11Panel.getPreferredSize().height));
            outerBorderPanel.add(vTop11Panel);

            if (useBorders) {
                editToolBarPanel.add(outerBorderPanel);
            }

            JPanel nodesBorderPanel = editToolBarPanel;
            nodesLabel = new JLabel("-- " + rb.getString("Nodes") + " --");

            if (useBorders) {
                nodesBorderPanel = new JPanel();
                nodesBorderPanel.setLayout(new BoxLayout(nodesBorderPanel, BoxLayout.PAGE_AXIS));
                TitledBorder innerTitleBorder = BorderFactory.createTitledBorder(blacklineBorder, rb.getString("Nodes"));
                innerTitleBorder.setTitleJustification(TitledBorder.CENTER);
                innerTitleBorder.setTitlePosition(TitledBorder.BOTTOM);
                nodesBorderPanel.setBorder(innerTitleBorder);
            } else {
                JPanel vTop12TitlePanel = new JPanel(verticalTitleLayout);
                vTop12TitlePanel.add(nodesLabel);
                vTop12TitlePanel.setMaximumSize(new Dimension(Integer.MAX_VALUE, vTop12TitlePanel.getPreferredSize().height));
                editToolBarPanel.add(vTop12TitlePanel);
            }

            JPanel vTop12Panel = new JPanel(verticalContentLayout);
            vTop12Panel.add(endBumperButton);
            vTop12Panel.add(anchorButton);
            vTop12Panel.setMaximumSize(new Dimension(Integer.MAX_VALUE, vTop12Panel.getPreferredSize().height));
            nodesBorderPanel.add(vTop12Panel);

            JPanel vTop13Panel = new JPanel(verticalContentLayout);
            vTop13Panel.add(edgeButton);
            vTop13Panel.setMaximumSize(new Dimension(Integer.MAX_VALUE, vTop13Panel.getPreferredSize().height));
            nodesBorderPanel.add(vTop13Panel);

            if (useBorders) {
                editToolBarPanel.add(nodesBorderPanel);
            }

            JPanel labelsBorderPanel = editToolBarPanel;
            labelsLabel = new JLabel("-- " + rb.getString("Labels") + " --");

            if (useBorders) {
                labelsBorderPanel = new JPanel();
                labelsBorderPanel.setLayout(new BoxLayout(labelsBorderPanel, BoxLayout.PAGE_AXIS));
                TitledBorder innerTitleBorder = BorderFactory.createTitledBorder(blacklineBorder, rb.getString("Labels"));
                innerTitleBorder.setTitleJustification(TitledBorder.CENTER);
                innerTitleBorder.setTitlePosition(TitledBorder.BOTTOM);
                labelsBorderPanel.setBorder(innerTitleBorder);
            } else {
                JPanel vTop14TitlePanel = new JPanel(verticalTitleLayout);
                vTop14TitlePanel.add(labelsLabel);
                vTop14TitlePanel.setMaximumSize(new Dimension(Integer.MAX_VALUE, vTop14TitlePanel.getPreferredSize().height));
                editToolBarPanel.add(vTop14TitlePanel);
            }

            JPanel vTop14Panel = new JPanel(verticalContentLayout);
            vTop14Panel.add(textLabelButton);
            vTop14Panel.add(textLabelTextField);
            vTop14Panel.setMaximumSize(new Dimension(Integer.MAX_VALUE, vTop14Panel.getPreferredSize().height));
            labelsBorderPanel.add(vTop14Panel);

            JPanel vTop15Panel = new JPanel(verticalContentLayout);
            vTop15Panel.add(memoryButton);
            vTop15Panel.add(textMemoryComboBox);
            vTop15Panel.setMaximumSize(new Dimension(Integer.MAX_VALUE, vTop15Panel.getPreferredSize().height));
            labelsBorderPanel.add(vTop15Panel);

            JPanel vTop16Panel = new JPanel(verticalContentLayout);
            vTop16Panel.add(blockContentsButton);
            vTop16Panel.add(blockContentsComboBox);
            vTop16Panel.setMaximumSize(new Dimension(Integer.MAX_VALUE, vTop16Panel.getPreferredSize().height));
            labelsBorderPanel.add(vTop16Panel);

            if (useBorders) {
                editToolBarPanel.add(labelsBorderPanel);
            }

            JPanel iconsBorderPanel = editToolBarPanel;

            if (useBorders) {
                iconsBorderPanel = new JPanel();
                iconsBorderPanel.setLayout(new BoxLayout(iconsBorderPanel, BoxLayout.PAGE_AXIS));
                TitledBorder innerTitleBorder = BorderFactory.createTitledBorder(blacklineBorder, rb.getString("IconsTitle"));
                innerTitleBorder.setTitleJustification(TitledBorder.CENTER);
                innerTitleBorder.setTitlePosition(TitledBorder.BOTTOM);
                iconsBorderPanel.setBorder(innerTitleBorder);
            } else {
                JPanel vTop17TitlePanel = new JPanel(verticalTitleLayout);
                JLabel iconsLabel = new JLabel("-- " + rb.getString("IconsTitle") + " --");
                vTop17TitlePanel.add(iconsLabel);
                vTop17TitlePanel.setMaximumSize(new Dimension(Integer.MAX_VALUE, vTop17TitlePanel.getPreferredSize().height));
                editToolBarPanel.add(vTop17TitlePanel);
            }

            JPanel vTop18Panel = new JPanel(verticalContentLayout);
            vTop18Panel.add(multiSensorButton);
            vTop18Panel.setMaximumSize(new Dimension(Integer.MAX_VALUE, vTop18Panel.getPreferredSize().height));
            iconsBorderPanel.add(vTop18Panel);

            JPanel vTop20Panel = new JPanel(verticalContentLayout);
            vTop20Panel.add(sensorButton);
            vTop20Panel.add(sensorComboBox);
            vTop20Panel.setMaximumSize(new Dimension(Integer.MAX_VALUE, vTop20Panel.getPreferredSize().height));
            iconsBorderPanel.add(vTop20Panel);

            JPanel vTop19Panel = new JPanel(verticalContentLayout);
            vTop19Panel.add(signalMastButton);
            vTop19Panel.add(signalMastComboBox);
            vTop19Panel.setMaximumSize(new Dimension(Integer.MAX_VALUE, vTop19Panel.getPreferredSize().height));
            iconsBorderPanel.add(vTop19Panel);

            JPanel vTop21Panel = new JPanel(verticalContentLayout);
            vTop21Panel.add(signalButton);
            vTop21Panel.add(signalHeadComboBox);
            vTop21Panel.setMaximumSize(new Dimension(Integer.MAX_VALUE, vTop21Panel.getPreferredSize().height));
            iconsBorderPanel.add(vTop21Panel);

            JPanel vTop22Panel = new JPanel(verticalContentLayout);
            vTop22Panel.add(iconLabelButton);
            vTop22Panel.setMaximumSize(new Dimension(Integer.MAX_VALUE, vTop22Panel.getPreferredSize().height));
            vTop22Panel.add(changeIconsButton);
            iconsBorderPanel.add(vTop22Panel);

            if (useBorders) {
                editToolBarPanel.add(iconsBorderPanel);
            }
            editToolBarPanel.add(Box.createVerticalGlue());

            JPanel bottomPanel = new JPanel();
            zoomPanel.setMaximumSize(new Dimension(Integer.MAX_VALUE, zoomPanel.getPreferredSize().height));
            locationPanel.setMaximumSize(new Dimension(Integer.MAX_VALUE, locationPanel.getPreferredSize().height));
            bottomPanel.add(zoomPanel);
            bottomPanel.add(locationPanel);
            bottomPanel.setMaximumSize(new Dimension(Integer.MAX_VALUE, bottomPanel.getPreferredSize().height));
            editToolBarPanel.add(bottomPanel, BorderLayout.SOUTH);
        } else {
            //Row 1
            JPanel hTop1Panel = new JPanel();
            hTop1Panel.setLayout(new BoxLayout(hTop1Panel, BoxLayout.LINE_AXIS));

            //Row 1 : Left Components
            JPanel hTop1Left = new JPanel(leftRowLayout);
            turnoutLabel = new JLabel(Bundle.getMessage("BeanNameTurnout") + ":  ");

            if (!useBorders) {
                hTop1Left.add(turnoutLabel);
            }
            hTop1Left.add(turnoutRHButton);
            hTop1Left.add(turnoutLHButton);
            hTop1Left.add(turnoutWYEButton);
            hTop1Left.add(doubleXoverButton);
            hTop1Left.add(rhXoverButton);
            hTop1Left.add(lhXoverButton);
            hTop1Left.add(layoutSingleSlipButton);
            hTop1Left.add(layoutDoubleSlipButton);
            hTop1Panel.add(hTop1Left);

            if (toolBarIsWide) {
                hTop1Panel.add(Box.createHorizontalGlue());

                JPanel hTop1Right = new JPanel(rightRowLayout);
                hTop1Right.add(turnoutNamePanel);
                hTop1Right.add(extraTurnoutPanel);
                hTop1Right.add(rotationPanel);
                hTop1Panel.add(hTop1Right);
            }
            innerBorderPanel.add(hTop1Panel);

            //row 2
            if (!toolBarIsWide) {
                JPanel hTop2Panel = new JPanel();
                hTop2Panel.setLayout(new BoxLayout(hTop2Panel, BoxLayout.LINE_AXIS));

                //Row 2 : Left Components
                JPanel hTop2Center = new JPanel(centerRowLayout);
                hTop2Center.add(turnoutNamePanel);
                hTop2Center.add(extraTurnoutPanel);
                hTop2Center.add(rotationPanel);
                hTop2Panel.add(hTop2Center);

                innerBorderPanel.add(hTop2Panel);
            }

            if (useBorders) {
                outerBorderPanel.add(innerBorderPanel);
            }

            //Row 3 (2 wide)
            JPanel hTop3Panel = new JPanel();
            hTop3Panel.setLayout(new BoxLayout(hTop3Panel, BoxLayout.LINE_AXIS));

            //Row 3 : Left Components
            JPanel hTop3Left = new JPanel(leftRowLayout);
            trackLabel = new JLabel(rb.getString("Track") + ":  ");

            if (!useBorders) {
                hTop3Left.add(trackLabel);
            }
            hTop3Left.add(levelXingButton);
            hTop3Left.add(trackButton);
            hTop3Left.add(trackSegmentPropertiesPanel);

            hTop3Panel.add(hTop3Left);
            hTop3Panel.add(Box.createHorizontalGlue());

            //Row 3 : Center Components
            JPanel hTop3Center = new JPanel(centerRowLayout);
            blockNameLabel = new JLabel(blockNameString);
            hTop3Center.add(blockNameLabel);
            hTop3Center.add(blockIDComboBox);
            hTop3Center.add(blockSensorLabel);
            hTop3Center.add(blockSensorComboBox);

            hTop3Panel.add(hTop3Center);
            hTop3Panel.add(Box.createHorizontalGlue());

            if (toolBarIsWide) {
                //row 3 : Right Components
                JPanel hTop3Right = new JPanel(rightRowLayout);
                hTop3Right.add(zoomPanel);
                hTop3Right.add(locationPanel);
                hTop3Panel.add(hTop3Right);
            }
            outerBorderPanel.add(hTop3Panel);

            if (useBorders) {
                editToolBarPanel.add(outerBorderPanel);
            }

            //Row 4
            JPanel hTop4Panel = new JPanel();
            hTop4Panel.setLayout(new BoxLayout(hTop4Panel, BoxLayout.LINE_AXIS));

            //Row 4 : Left Components
            JPanel hTop4Left = new JPanel(leftRowLayout);
            nodesLabel = new JLabel(rb.getString("Nodes") + ":  ");
            hTop4Left.add(nodesLabel);
            hTop4Left.add(endBumperButton);
            hTop4Left.add(anchorButton);
            hTop4Left.add(edgeButton);
            hTop4Panel.add(hTop4Left);
            hTop4Panel.add(Box.createHorizontalGlue());

            if (!toolBarIsWide) {
                //Row 4 : Right Components
                JPanel hTop4Right = new JPanel(rightRowLayout);
                hTop4Right.add(zoomPanel);
                hTop4Right.add(locationPanel);
                hTop4Panel.add(hTop4Right);
            }
            editToolBarPanel.add(hTop4Panel);

            //Row 5 Components (wide 4-center)
            labelsLabel = new JLabel(rb.getString("Labels") + ":  ");

            if (toolBarIsWide) {
                JPanel hTop4Center = new JPanel(centerRowLayout);
                hTop4Center.add(labelsLabel);
                hTop4Center.add(textLabelButton);
                hTop4Center.add(textLabelTextField);
                hTop4Center.add(memoryButton);
                hTop4Center.add(textMemoryComboBox);
                hTop4Center.add(blockContentsButton);
                hTop4Center.add(blockContentsComboBox);
                hTop4Panel.add(hTop4Center);
                hTop4Panel.add(Box.createHorizontalGlue());
                editToolBarPanel.add(hTop4Panel);
            } else {
                editToolBarPanel.add(hTop4Panel);

                JPanel hTop5Left = new JPanel(leftRowLayout);
                hTop5Left.add(labelsLabel);
                hTop5Left.add(textLabelButton);
                hTop5Left.add(textLabelTextField);
                hTop5Left.add(memoryButton);
                hTop5Left.add(textMemoryComboBox);
                hTop5Left.add(blockContentsButton);
                hTop5Left.add(blockContentsComboBox);
                hTop5Left.add(Box.createHorizontalGlue());
                editToolBarPanel.add(hTop5Left);
            }

            //Row 6
            JPanel hTop6Panel = new JPanel();
            hTop6Panel.setLayout(new BoxLayout(hTop6Panel, BoxLayout.LINE_AXIS));

            //Row 6 : Left Components
            //JPanel hTop6Left = new JPanel(centerRowLayout);
            JPanel hTop6Left = new JPanel(leftRowLayout);
            hTop6Left.add(multiSensorButton);
            hTop6Left.add(changeIconsButton);
            hTop6Left.add(sensorButton);
            hTop6Left.add(sensorComboBox);
            hTop6Left.add(signalMastButton);
            hTop6Left.add(signalMastComboBox);
            hTop6Left.add(signalButton);
            hTop6Left.add(signalHeadComboBox);
            hTop6Left.add(new JLabel("      "));
            hTop6Left.add(iconLabelButton);

            hTop6Panel.add(hTop6Left);
            editToolBarPanel.add(hTop6Panel);
        } // if (toolBarIsVertical) {} else...

        editToolBarScroll = new JScrollPane(editToolBarPanel);

        if (toolBarIsVertical) {
            width = editToolBarScroll.getPreferredSize().width;
            height = screenDim.height;
        } else {
            width = screenDim.width;
            height = editToolBarScroll.getPreferredSize().height;
        }
        editToolBarContainer = new JPanel();
        editToolBarContainer.setLayout(new BoxLayout(editToolBarContainer, BoxLayout.PAGE_AXIS));
        editToolBarContainer.add(editToolBarScroll);

        //setup notification for when horizontal scrollbar changes visibility
        //editToolBarScroll.getViewport().addChangeListener(e -> {
        //log.warn("scrollbars visible: " + editToolBarScroll.getHorizontalScrollBar().isVisible());
        //});
        editToolBarContainer.setMinimumSize(new Dimension(width, height));
        editToolBarContainer.setPreferredSize(new Dimension(width, height));

        helpBarPanel = new JPanel();
        helpBarPanel.add(helpBar);

        for (Component c : helpBar.getComponents()) {
            if (c instanceof JTextArea) {
                JTextArea j = (JTextArea) c;
                j.setSize(new Dimension(width, j.getSize().height));
                j.setLineWrap(toolBarIsVertical);
                j.setWrapStyleWord(toolBarIsVertical);
            }
        }
        contentPane.setLayout(new BoxLayout(contentPane, toolBarIsVertical ? BoxLayout.LINE_AXIS : BoxLayout.PAGE_AXIS));

        switch (toolBarSide) {
            case eTOP:
            case eLEFT:
                contentPane.add(editToolBarContainer, 0);
                break;

            case eBOTTOM:
            case eRIGHT:
                contentPane.add(editToolBarContainer);
                break;

            default:
                // fall through
                break;
        }   //switch

        if (toolBarIsVertical) {
            editToolBarContainer.add(helpBarPanel);
        } else {
            contentPane.add(helpBarPanel);
        }
        helpBarPanel.setVisible(isEditable() && showHelpBar);
        editToolBarContainer.setVisible(isEditable());

        //Note: We have to invoke this later because everything's not really setup yet
        SwingUtilities.invokeLater(() -> {
            if (false) {
                //use the GuiLafPreferencesManager value
                ///doing this for now (since window prefs seem to be whacked)
                GuiLafPreferencesManager manager = InstanceManager.getDefault(GuiLafPreferencesManager.class);
                setupToolBarFontSizes(manager.getFontSize());
            } else {
                //see if the user preferences for the panel have a setting for it
                InstanceManager.getOptionalDefault(UserPreferencesManager.class).ifPresent((prefsMgr) -> {
                    //if it's been set as a preference for this panel use that
                    //calculate the largest font size that will fill the current window
                    //(without scrollbars)
                    //font size 13 ==> min windowWidth width = 1592 pixels
                    //font size 8 ==> min windowWidth width = 1132 pixels
                    //(1592 - 1132) / (13 - 8) ==> 460 / 5 ==> 92 pixel per font size
                    //1592 - (13 * 92) ==> 396 pixels
                    //therefore:
                    float newToolBarFontSize = (float) Math.floor(((windowWidth - 396.f) / 92.f) - 0.5f);
                    newToolBarFontSize = (float) MathUtil.pin(newToolBarFontSize, 9.0, 12.0);   //keep it between 9 & 12

                    String windowFrameRef = getWindowFrameRef();
                    Object prefsProp = prefsMgr.getProperty(windowFrameRef, "toolBarFontSize");

                    //log.debug("{} prefsProp is {}", windowFrameRef, prefsProp);
                    if (prefsProp != null) {    //(yes)
                        newToolBarFontSize = Float.parseFloat(prefsProp.toString());
                    } else {    //(no)
                        //use the GuiLafPreferencesManager value
                        GuiLafPreferencesManager manager = InstanceManager.getDefault(GuiLafPreferencesManager.class);
                        newToolBarFontSize = manager.getFontSize();

                        //save it in user preferences for the panel
                        prefsMgr.setProperty(windowFrameRef, "toolBarFontSize", newToolBarFontSize);
                    }
                    setupToolBarFontSizes(newToolBarFontSize);
                });
            }
        }); //SwingUtilities.invokeLater
    }       //setupToolBar()

    //
    //recursive routine to walk a container hierarchy and set all conponent fonts
    //
    private void recursiveSetFont(Container inContainer, Font inFont) {
        if (false) {    //<<== disabled as per <https://github.com/JMRI/JMRI/pull/3145#issuecomment-283940658>
            for (Component c : inContainer.getComponents()) {
                c.setFont(inFont);

                if (c instanceof Container) {
                    recursiveSetFont((Container) c, toolBarFont);
                }
            }
        }
    }   //recursiveSetFont

    //
    //set the font sizes for all toolbar objects
    //
    private float toolBarFontSize = 12.f;

    private void setupToolBarFontSizes(float newToolBarFontSize) {
        if (toolBarFontSize != newToolBarFontSize) {
            toolBarFontSize = newToolBarFontSize;

            log.debug("Font size: " + newToolBarFontSize);

            toolBarFont = zoomLabel.getFont();
            toolBarFont = toolBarFont.deriveFont(newToolBarFontSize);

            if (toolBarSide.equals(eToolBarSide.eFLOAT)) {
                recursiveSetFont(floatingEditContent, toolBarFont);
            } else {
                recursiveSetFont(editToolBarPanel, toolBarFont);
            }
        }
    }   //setupToolBarFontSizes

    @Override
    protected void init(String name) {
    }

    @Override
    public void initView() {
        editModeCheckBoxMenuItem.setSelected(isEditable());

        positionableCheckBoxMenuItem.setSelected(allPositionable());
        controlCheckBoxMenuItem.setSelected(allControlling());

        if (isEditable()) {
            setAllShowTooltip(tooltipsInEditMode);
        } else {
            setAllShowTooltip(tooltipsWithoutEditMode);
        }

        switch (_scrollState) {
            case SCROLL_NONE: {
                scrollNone.setSelected(true);
                break;
            }

            case SCROLL_BOTH: {
                scrollBoth.setSelected(true);
                break;
            }

            case SCROLL_HORIZONTAL: {
                scrollHorizontal.setSelected(true);
                break;
            }

            case SCROLL_VERTICAL: {
                scrollVertical.setSelected(true);
                break;
            }

            default: {
                break;
            }
        }   //switch
    }       //initView

    @Override
    public void setSize(int w, int h) {
        super.setSize(w, h);
        log.debug("Frame size: {w:" + width + ", h:" + height + "}");
    }

    @Override
    protected void targetWindowClosingEvent(java.awt.event.WindowEvent e) {
        boolean save = (isDirty() || (savedEditMode != isEditable())
                || (savedPositionable != allPositionable())
                || (savedControlLayout != allControlling())
                || (savedAnimatingLayout != animatingLayout)
                || (savedShowHelpBar != showHelpBar));

        targetWindowClosing(save);
    }   //targetWindowClosingEvent

    /**
     * setup editable JmriBeanComboBoxes
     *
     * @param inComboBox     the editable JmriBeanComboBoxes to setup
     * @param inValidateMode boolean: if true, valid text == green, invalid text
     *                       == red background; if false, valid text == green,
     *                       invalid text == yellow background
     * @param inEnable       boolean to enable / disable the JmriBeanComboBox
     */
    public static void setupComboBox(JmriBeanComboBox inComboBox, boolean inValidateMode, boolean inEnable) {
        inComboBox.setEnabled(inEnable);
        inComboBox.setEditable(true);
        inComboBox.setValidateMode(inValidateMode);
        inComboBox.setText("");

        // find the max height of all popup items
        BasicComboPopup popup = (BasicComboPopup) inComboBox.getAccessibleContext().getAccessibleChild(0);
        JList list = popup.getList();
        ListModel lm = list.getModel();
        ListCellRenderer renderer = list.getCellRenderer();
        int maxItemHeight = 12; // pick some absolute minimum here
        for (int i = 0; i < lm.getSize(); ++i) {
            Object value = lm.getElementAt(i);
            Component c = renderer.getListCellRendererComponent(list, value, i, false, false);
            maxItemHeight = Math.max(maxItemHeight, c.getPreferredSize().height);
        }

        // calculate the number of items that will fit on the screen
        // note: this line returns the maximum available size, accounting all
        // taskbars etc. no matter where they are aligned:
        Rectangle maxWindowBounds = GraphicsEnvironment.getLocalGraphicsEnvironment().getMaximumWindowBounds();
        int itemsPerScreen = (int) maxWindowBounds.getHeight() / maxItemHeight;

        // calculate an even division of the number of items (min 8)
        // that will fit on the screen
        int c = Math.max(8, inComboBox.getItemCount());
        while (c > itemsPerScreen) {
            c /= 2; // keeps this a even division of the number of items
        };
        inComboBox.setMaximumRowCount(c);

        inComboBox.setSelectedIndex(-1);

    }   //setupComboBox

    /**
     * Grabs a subset of the possible KeyEvent constants and puts them into a
     * hash for fast lookups later. These lookups are used to enable bundles to
     * specify keyboard shortcuts on a per-locale basis.
     */
    private void initStringsToVTCodes() {
        Field[] fields = KeyEvent.class.getFields();

        for (Field field : fields) {
            String name = field.getName();

            if (name.startsWith("VK")) {
                int code = 0;
                try {
                    code = field.getInt(null);
                } catch (Exception e) {
                    //exceptions make me throw up...
                    log.error("This error message, which nobody will ever see, shuts my IDE up.");
                }

                String key = name.substring(3);

                //log.debug("VTCode[{}]:'{}'", key, code);
                stringsToVTCodes.put(key, code);
            }
        }
    }   //initStringsToVTCodes

    LayoutEditorTools tools = null;
    jmri.jmrit.signalling.AddEntryExitPairAction entryExit = null;

    protected void setupToolsMenu(JMenuBar menuBar) {
        JMenu toolsMenu = new JMenu(Bundle.getMessage("MenuTools"));

        toolsMenu.setMnemonic(stringsToVTCodes.get(rb.getString("MenuToolsMnemonic")));
        menuBar.add(toolsMenu);

        //scale track diagram
        JMenuItem scaleItem = new JMenuItem(rb.getString("ScaleTrackDiagram") + "...");
        toolsMenu.add(scaleItem);
        scaleItem.addActionListener((ActionEvent event) -> {
            //bring up scale track diagram dialog
            scaleTrackDiagram();
        });

        //translate selection
        JMenuItem moveItem = new JMenuItem(rb.getString("TranslateSelection") + "...");
        toolsMenu.add(moveItem);
        moveItem.addActionListener((ActionEvent event) -> {
            //bring up translate selection dialog
            moveSelection();
        });

        //undo translate selection
        JMenuItem undoMoveItem = new JMenuItem(rb.getString("UndoTranslateSelection"));
        toolsMenu.add(undoMoveItem);
        undoMoveItem.addActionListener((ActionEvent event) -> {
            //undo previous move selection
            undoMoveSelection();
        });

        //reset turnout size to program defaults
        JMenuItem undoTurnoutSize = new JMenuItem(rb.getString("ResetTurnoutSize"));
        toolsMenu.add(undoTurnoutSize);
        undoTurnoutSize.addActionListener((ActionEvent event) -> {
            //undo previous move selection
            resetTurnoutSize();
        });
        toolsMenu.addSeparator();

        //skip turnout
        skipTurnoutCheckBoxMenuItem = new JCheckBoxMenuItem(rb.getString("SkipInternalTurnout"));
        toolsMenu.add(skipTurnoutCheckBoxMenuItem);
        skipTurnoutCheckBoxMenuItem.addActionListener((ActionEvent event) -> {
            skipIncludedTurnout = skipTurnoutCheckBoxMenuItem.isSelected();
        });
        skipTurnoutCheckBoxMenuItem.setSelected(skipIncludedTurnout);

        //set signals at turnout
        JMenuItem turnoutItem = new JMenuItem(rb.getString("SignalsAtTurnout") + "...");
        toolsMenu.add(turnoutItem);
        turnoutItem.addActionListener((ActionEvent event) -> {
            if (tools == null) {
                tools = new LayoutEditorTools(thisPanel);
            }

            //bring up signals at turnout tool dialog
            tools.setSignalsAtTurnout(signalIconEditor, signalFrame);
        });

        //set signals at block boundary
        JMenuItem boundaryItem = new JMenuItem(rb.getString("SignalsAtBoundary") + "...");
        toolsMenu.add(boundaryItem);
        boundaryItem.addActionListener((ActionEvent event) -> {
            if (tools == null) {
                tools = new LayoutEditorTools(thisPanel);
            }

            //bring up signals at block boundary tool dialog
            tools.setSignalsAtBlockBoundary(signalIconEditor, signalFrame);
        });

        //set signals at crossover turnout
        JMenuItem xoverItem = new JMenuItem(rb.getString("SignalsAtXoverTurnout") + "...");
        toolsMenu.add(xoverItem);
        xoverItem.addActionListener((ActionEvent event) -> {
            if (tools == null) {
                tools = new LayoutEditorTools(thisPanel);
            }

            //bring up signals at double crossover tool dialog
            tools.setSignalsAtXoverTurnout(signalIconEditor, signalFrame);
        });

        //set signals at level crossing
        JMenuItem xingItem = new JMenuItem(rb.getString("SignalsAtLevelXing") + "...");
        toolsMenu.add(xingItem);
        xingItem.addActionListener((ActionEvent event) -> {
            if (tools == null) {
                tools = new LayoutEditorTools(thisPanel);
            }

            //bring up signals at level crossing tool dialog
            tools.setSignalsAtLevelXing(signalIconEditor, signalFrame);
        });

        //set signals at throat-to-throat turnouts
        JMenuItem tToTItem = new JMenuItem(rb.getString("SignalsAtTToTTurnout") + "...");
        toolsMenu.add(tToTItem);
        tToTItem.addActionListener((ActionEvent event) -> {
            if (tools == null) {
                tools = new LayoutEditorTools(thisPanel);
            }

            //bring up signals at throat-to-throat turnouts tool dialog
            tools.setSignalsAtTToTTurnouts(signalIconEditor, signalFrame);
        });

        //set signals at 3-way turnout
        JMenuItem way3Item = new JMenuItem(rb.getString("SignalsAt3WayTurnout") + "...");
        toolsMenu.add(way3Item);
        way3Item.addActionListener((ActionEvent event) -> {
            if (tools == null) {
                tools = new LayoutEditorTools(thisPanel);
            }

            //bring up signals at 3-way turnout tool dialog
            tools.setSignalsAt3WayTurnout(signalIconEditor, signalFrame);
        });

        JMenuItem slipItem = new JMenuItem(rb.getString("SignalsAtSlip") + "...");
        toolsMenu.add(slipItem);
        slipItem.addActionListener((ActionEvent event) -> {
            if (tools == null) {
                tools = new LayoutEditorTools(thisPanel);
            }

            //bring up signals at throat-to-throat turnouts tool dialog
            tools.setSignalsAtSlip(signalIconEditor, signalFrame);
        });

        JMenuItem entryExitItem = new JMenuItem(Bundle.getMessage("EntryExit") + "...");
        toolsMenu.add(entryExitItem);
        entryExitItem.addActionListener((ActionEvent event) -> {
            if (entryExit == null) {
                entryExit = new jmri.jmrit.signalling.AddEntryExitPairAction("ENTRY EXIT", thisPanel);
            }
            entryExit.actionPerformed(event);
        });
    }   //setupToolsMenu

    //
    //setup option menu
    //
    protected JMenu setupOptionMenu(JMenuBar menuBar) {
        JMenu optionMenu = new JMenu(Bundle.getMessage("MenuOptions"));

        optionMenu.setMnemonic(stringsToVTCodes.get(rb.getString("OptionsMnemonic")));
        menuBar.add(optionMenu);

        //edit mode item
        editModeCheckBoxMenuItem = new JCheckBoxMenuItem(rb.getString("EditMode"));
        optionMenu.add(editModeCheckBoxMenuItem);
        editModeCheckBoxMenuItem.setMnemonic(stringsToVTCodes.get(rb.getString("EditModeMnemonic")));
        int primary_modifier = Toolkit.getDefaultToolkit().getMenuShortcutKeyMask();
        editModeCheckBoxMenuItem.setAccelerator(KeyStroke.getKeyStroke(
                stringsToVTCodes.get(rb.getString("EditModeAccelerator")), primary_modifier));
        editModeCheckBoxMenuItem.addActionListener((ActionEvent event) -> {
            setAllEditable(editModeCheckBoxMenuItem.isSelected());

            //show/hide the help bar
            if (toolBarSide.equals(eToolBarSide.eFLOAT)) {
                floatEditHelpPanel.setVisible(isEditable() && showHelpBar);
            } else {
                helpBarPanel.setVisible(isEditable() && showHelpBar);
            }

            if (isEditable()) {
                setAllShowTooltip(tooltipsInEditMode);

                //redo using the "Extra" color to highlight the selected block
                if (highlightSelectedBlockFlag) {
                    if (!highlightBlockInComboBox(blockIDComboBox)) {
                        highlightBlockInComboBox(blockContentsComboBox);
                    }
                }
            } else {
                setAllShowTooltip(tooltipsWithoutEditMode);

                //undo using the "Extra" color to highlight the selected block
                if (highlightSelectedBlockFlag) {
                    highlightBlock(null);
                }
            }
            awaitingIconChange = false;
        });
        editModeCheckBoxMenuItem.setSelected(isEditable());

        //
        //create our (top) toolbar menu
        //
        JMenu toolBarMenu = new JMenu(Bundle.getMessage("ToolBar"));    //used for ToolBar SubMenu
        optionMenu.add(toolBarMenu);

        //
        //create toolbar side menu items: (top, left, bottom, right)
        //
        toolBarSideTopButton = new JRadioButtonMenuItem(Bundle.getMessage("ToolBarSideTop"));
        toolBarSideTopButton.addActionListener((ActionEvent event) -> {
            setToolBarSide(eToolBarSide.eTOP);
        });
        toolBarSideTopButton.setSelected(toolBarSide.equals(eToolBarSide.eTOP));

        toolBarSideLeftButton = new JRadioButtonMenuItem(Bundle.getMessage("ToolBarSideLeft"));
        toolBarSideLeftButton.addActionListener((ActionEvent event) -> {
            setToolBarSide(eToolBarSide.eLEFT);
        });
        toolBarSideLeftButton.setSelected(toolBarSide.equals(eToolBarSide.eLEFT));

        toolBarSideBottomButton = new JRadioButtonMenuItem(Bundle.getMessage("ToolBarSideBottom"));
        toolBarSideBottomButton.addActionListener((ActionEvent event) -> {
            setToolBarSide(eToolBarSide.eBOTTOM);
        });
        toolBarSideBottomButton.setSelected(toolBarSide.equals(eToolBarSide.eBOTTOM));

        toolBarSideRightButton = new JRadioButtonMenuItem(Bundle.getMessage("ToolBarSideRight"));
        toolBarSideRightButton.addActionListener((ActionEvent event) -> {
            setToolBarSide(eToolBarSide.eRIGHT);
        });
        toolBarSideRightButton.setSelected(toolBarSide.equals(eToolBarSide.eRIGHT));

        toolBarSideFloatButton = new JRadioButtonMenuItem(Bundle.getMessage("ToolBarSideFloat"));
        toolBarSideFloatButton.addActionListener((ActionEvent event) -> {
            setToolBarSide(eToolBarSide.eFLOAT);
        });
        toolBarSideFloatButton.setSelected(toolBarSide.equals(eToolBarSide.eFLOAT));

        JMenu toolBarSideMenu = new JMenu(Bundle.getMessage("ToolBarSide"));    //used for ScrollBarsSubMenu
        toolBarSideMenu.add(toolBarSideTopButton);
        toolBarSideMenu.add(toolBarSideLeftButton);
        toolBarSideMenu.add(toolBarSideBottomButton);
        toolBarSideMenu.add(toolBarSideRightButton);
        toolBarSideMenu.add(toolBarSideFloatButton);

        ButtonGroup toolBarSideGroup = new ButtonGroup();
        toolBarSideGroup.add(toolBarSideTopButton);
        toolBarSideGroup.add(toolBarSideLeftButton);
        toolBarSideGroup.add(toolBarSideBottomButton);
        toolBarSideGroup.add(toolBarSideRightButton);
        toolBarSideGroup.add(toolBarSideFloatButton);
        toolBarMenu.add(toolBarSideMenu);

        //
        //toolbar wide menu
        //
        toolBarMenu.add(wideToolBarCheckBoxMenuItem);
        wideToolBarCheckBoxMenuItem.addActionListener((ActionEvent event) -> {
            boolean newToolBarIsWide = wideToolBarCheckBoxMenuItem.isSelected();
            setToolBarWide(newToolBarIsWide);
        });
        wideToolBarCheckBoxMenuItem.setSelected(toolBarIsWide);

        //
        //create setup font size menu items
        //
        ButtonGroup toolBarFontSizeGroup = new ButtonGroup();

        String[] fontSizes = {"9", "10", "11", "12", "13", "14", "15", "16", "17", "18"};

        for (String fontSize : fontSizes) {
            float fontSizeFloat = Float.parseFloat(fontSize);
            JRadioButtonMenuItem fontSizeButton = new JRadioButtonMenuItem(fontSize);
            fontSizeButton.addActionListener((ActionEvent event) -> {
                setupToolBarFontSizes(fontSizeFloat);

                //save it in the user preferences for the window
                String windowFrameRef = getWindowFrameRef();
                InstanceManager.getOptionalDefault(UserPreferencesManager.class).ifPresent((prefsMgr) -> {
                    prefsMgr.setProperty(windowFrameRef, "toolBarFontSize", fontSizeFloat);
                });

                ///doing this for now (since window prefs seem to be whacked)
                GuiLafPreferencesManager manager = InstanceManager.getDefault(GuiLafPreferencesManager.class);
                manager.setFontSize((int) fontSizeFloat);
            });
            toolBarFontSizeMenu.add(fontSizeButton);
            toolBarFontSizeGroup.add(fontSizeButton);
            fontSizeButton.setSelected(fontSizeFloat == toolBarFontSize);
        }
        toolBarFontSizeMenu.addMenuListener(new MenuListener() {
            @Override
            public void menuSelected(MenuEvent e) {
                String fontSizeString = String.valueOf((int) toolBarFontSize);

                for (Component c : toolBarFontSizeMenu.getMenuComponents()) {
                    if (c instanceof JRadioButtonMenuItem) {
                        JRadioButtonMenuItem crb = (JRadioButtonMenuItem) c;
                        String menuItemFontSizeString = crb.getText();
                        crb.setSelected(menuItemFontSizeString.equals(fontSizeString));
                    }
                }
            }

            @Override
            public void menuDeselected(MenuEvent e) {
            }

            @Override
            public void menuCanceled(MenuEvent e) {
            }
        });

        //toolBarMenu.add(toolBarFontSizeMenu); //<<== disabled as per
        //<https://github.com/JMRI/JMRI/pull/3145#issuecomment-283940658>
        //
        //setup drop down list display order menu
        //
        ButtonGroup dropDownListsDisplayOrderGroup = new ButtonGroup();

        String[] ddldoChoices = {"DropDownListsDisplayOrderDisplayName", "DropDownListsDisplayOrderUserName",
            "DropDownListsDisplayOrderSystemName", "DropDownListsDisplayOrderUserNameSystemName",
            "DropDownListsDisplayOrderSystemNameUserName"};

        for (String ddldoChoice : ddldoChoices) {
            JRadioButtonMenuItem ddldoChoiceMenuItem = new JRadioButtonMenuItem(Bundle.getMessage(ddldoChoice));
            ddldoChoiceMenuItem.addActionListener((ActionEvent event) -> {
                JRadioButtonMenuItem ddldoMenuItem = (JRadioButtonMenuItem) event.getSource();
                JPopupMenu parentMenu = (JPopupMenu) ddldoMenuItem.getParent();
                int ddldoInt = parentMenu.getComponentZOrder(ddldoMenuItem) + 1;
                JmriBeanComboBox.DisplayOptions ddldo = JmriBeanComboBox.DisplayOptions.valueOf(ddldoInt);

                InstanceManager.getOptionalDefault(UserPreferencesManager.class).ifPresent((prefsMgr) -> {
                    //change this comboboxes ddldo
                    String windowFrameRef = getWindowFrameRef();

                    //this is the preference name
                    String ddldoPrefName = "DropDownListsDisplayOrder";

                    //make a focused component specific preference name
                    Component focusedComponent = getFocusOwner();

                    if (focusedComponent instanceof JTextField) {
                        focusedComponent = SwingUtilities.getUnwrappedParent(focusedComponent);
                    }

                    if (focusedComponent instanceof JmriBeanComboBox) {
                        JmriBeanComboBox focusedJBCB = (JmriBeanComboBox) focusedComponent;

                        //now try to get a preference specific to this combobox
                        String ttt = focusedJBCB.getToolTipText();

                        if (null != ttt) {
                            //change the name of the preference based on the tool tip text
                            ddldoPrefName = ddldoPrefName + "." + ttt;
                        }

                        //now set the combo box display order
                        focusedJBCB.setDisplayOrder(ddldo);
                    }

                    //update the users preference
                    String[] ddldoPrefs = {"DISPLAYNAME", "USERNAME", "SYSTEMNAME", "USERNAMESYSTEMNAME", "SYSTEMNAMEUSERNAME"};
                    prefsMgr.setProperty(windowFrameRef, ddldoPrefName, ddldoPrefs[ddldoInt]);
                });
            }); //addActionListener

            dropDownListsDisplayOrderMenu.add(ddldoChoiceMenuItem);
            dropDownListsDisplayOrderGroup.add(ddldoChoiceMenuItem);

            //if it matches the 1st choice then select it (for now; it will be updated later)
            ddldoChoiceMenuItem.setSelected(ddldoChoice.equals(ddldoChoices[0]));
        }
        dropDownListsDisplayOrderMenu.addMenuListener(new MenuListener() {
            @Override
            public void menuSelected(MenuEvent e) {
                ///TODO: update menu item based on focused combobox (if any)
                log.debug("update menu item based on focused combobox");
            }

            @Override
            public void menuDeselected(MenuEvent e) {
            }

            @Override
            public void menuCanceled(MenuEvent e) {
            }
        });
        toolBarMenu.add(dropDownListsDisplayOrderMenu);

        //
        //positionable item
        //
        positionableCheckBoxMenuItem = new JCheckBoxMenuItem(rb.getString("AllowRepositioning"));
        optionMenu.add(positionableCheckBoxMenuItem);
        positionableCheckBoxMenuItem.addActionListener((ActionEvent event) -> {
            setAllPositionable(positionableCheckBoxMenuItem.isSelected());
        });
        positionableCheckBoxMenuItem.setSelected(allPositionable());

        //
        //controlable item
        //
        controlCheckBoxMenuItem = new JCheckBoxMenuItem(rb.getString("AllowLayoutControl"));
        optionMenu.add(controlCheckBoxMenuItem);
        controlCheckBoxMenuItem.addActionListener((ActionEvent event) -> {
            setAllControlling(controlCheckBoxMenuItem.isSelected());
        });
        controlCheckBoxMenuItem.setSelected(allControlling());

        //
        //animation item
        //
        animationCheckBoxMenuItem = new JCheckBoxMenuItem(rb.getString("AllowTurnoutAnimation"));
        optionMenu.add(animationCheckBoxMenuItem);
        animationCheckBoxMenuItem.addActionListener((ActionEvent event) -> {
            boolean mode = animationCheckBoxMenuItem.isSelected();
            setTurnoutAnimation(mode);
        });
        animationCheckBoxMenuItem.setSelected(true);

        //
        //show help item
        //
        showHelpCheckBoxMenuItem = new JCheckBoxMenuItem(rb.getString("ShowEditHelp"));
        optionMenu.add(showHelpCheckBoxMenuItem);
        showHelpCheckBoxMenuItem.addActionListener((ActionEvent event) -> {
            boolean newShowHelpBar = showHelpCheckBoxMenuItem.isSelected();
            setShowHelpBar(newShowHelpBar);
        });
        showHelpCheckBoxMenuItem.setSelected(showHelpBar);

        //
        //show grid item
        //
        showGridCheckBoxMenuItem = new JCheckBoxMenuItem(rb.getString("ShowEditGrid"));
        showGridCheckBoxMenuItem.setAccelerator(KeyStroke.getKeyStroke(stringsToVTCodes.get(
                rb.getString("ShowEditGridAccelerator")), primary_modifier));
        optionMenu.add(showGridCheckBoxMenuItem);
        showGridCheckBoxMenuItem.addActionListener((ActionEvent event) -> {
            drawGrid = showGridCheckBoxMenuItem.isSelected();
            repaint();
        });
        showGridCheckBoxMenuItem.setSelected(drawGrid);

        //
        //snap to grid on add item
        //
        snapToGridOnAddCheckBoxMenuItem = new JCheckBoxMenuItem(rb.getString("SnapToGridOnAdd"));
        snapToGridOnAddCheckBoxMenuItem.setAccelerator(KeyStroke.getKeyStroke(stringsToVTCodes.get(
                rb.getString("SnapToGridOnAddAccelerator")),
                primary_modifier | ActionEvent.SHIFT_MASK));
        optionMenu.add(snapToGridOnAddCheckBoxMenuItem);
        snapToGridOnAddCheckBoxMenuItem.addActionListener((ActionEvent event) -> {
            snapToGridOnAdd = snapToGridOnAddCheckBoxMenuItem.isSelected();
            repaint();
        });
        snapToGridOnAddCheckBoxMenuItem.setSelected(snapToGridOnAdd);

        //
        //snap to grid on move item
        //
        snapToGridOnMoveCheckBoxMenuItem = new JCheckBoxMenuItem(rb.getString("SnapToGridOnMove"));
        snapToGridOnMoveCheckBoxMenuItem.setAccelerator(KeyStroke.getKeyStroke(stringsToVTCodes.get(
                rb.getString("SnapToGridOnMoveAccelerator")),
                primary_modifier | ActionEvent.SHIFT_MASK));
        optionMenu.add(snapToGridOnMoveCheckBoxMenuItem);
        snapToGridOnMoveCheckBoxMenuItem.addActionListener((ActionEvent event) -> {
            snapToGridOnMove = snapToGridOnMoveCheckBoxMenuItem.isSelected();
            repaint();
        });
        snapToGridOnMoveCheckBoxMenuItem.setSelected(snapToGridOnMove);

        //
        //specify grid square size
        //
        JMenuItem gridSizeItem = new JMenuItem(rb.getString("SetGridSizes") + "...");
        optionMenu.add(gridSizeItem);
        gridSizeItem.addActionListener((ActionEvent event) -> {
            enterGridSizes();
        });

        //
        //Show/Hide Scroll Bars
        //
        scrollMenu = new JMenu(Bundle.getMessage("ComboBoxScrollable"));    //used for ScrollBarsSubMenu
        optionMenu.add(scrollMenu);
        ButtonGroup scrollGroup = new ButtonGroup();
        scrollBoth = new JRadioButtonMenuItem(Bundle.getMessage("ScrollBoth"));
        scrollGroup.add(scrollBoth);
        scrollMenu.add(scrollBoth);
        scrollBoth.setSelected(_scrollState == SCROLL_BOTH);
        scrollBoth.addActionListener((ActionEvent event) -> {
            _scrollState = SCROLL_BOTH;
            setScroll(_scrollState);
            repaint();
        });
        scrollNone = new JRadioButtonMenuItem(Bundle.getMessage("ScrollNone"));
        scrollGroup.add(scrollNone);
        scrollMenu.add(scrollNone);
        scrollNone.setSelected(_scrollState == SCROLL_NONE);
        scrollNone.addActionListener((ActionEvent event) -> {
            _scrollState = SCROLL_NONE;
            setScroll(_scrollState);
            repaint();
        });
        scrollHorizontal = new JRadioButtonMenuItem(Bundle.getMessage("ScrollHorizontal"));
        scrollGroup.add(scrollHorizontal);
        scrollMenu.add(scrollHorizontal);
        scrollHorizontal.setSelected(_scrollState == SCROLL_HORIZONTAL);
        scrollHorizontal.addActionListener((ActionEvent event) -> {
            _scrollState = SCROLL_HORIZONTAL;
            setScroll(_scrollState);
            repaint();
        });
        scrollVertical = new JRadioButtonMenuItem(Bundle.getMessage("ScrollVertical"));
        scrollGroup.add(scrollVertical);
        scrollMenu.add(scrollVertical);
        scrollVertical.setSelected(_scrollState == SCROLL_VERTICAL);
        scrollVertical.addActionListener((ActionEvent event) -> {
            _scrollState = SCROLL_VERTICAL;
            setScroll(_scrollState);
            repaint();
        });

        //
        //Tooltip options
        //
        tooltipMenu = new JMenu(rb.getString("TooltipSubMenu"));
        optionMenu.add(tooltipMenu);
        ButtonGroup tooltipGroup = new ButtonGroup();
        tooltipNone = new JRadioButtonMenuItem(rb.getString("TooltipNone"));
        tooltipGroup.add(tooltipNone);
        tooltipMenu.add(tooltipNone);
        tooltipNone.setSelected((!tooltipsInEditMode) && (!tooltipsWithoutEditMode));
        tooltipNone.addActionListener((ActionEvent event) -> {
            tooltipsInEditMode = false;
            tooltipsWithoutEditMode = false;
            setAllShowTooltip(false);
        });
        tooltipAlways = new JRadioButtonMenuItem(rb.getString("TooltipAlways"));
        tooltipGroup.add(tooltipAlways);
        tooltipMenu.add(tooltipAlways);
        tooltipAlways.setSelected((tooltipsInEditMode) && (tooltipsWithoutEditMode));
        tooltipAlways.addActionListener((ActionEvent event) -> {
            tooltipsInEditMode = true;
            tooltipsWithoutEditMode = true;
            setAllShowTooltip(true);
        });
        tooltipInEdit = new JRadioButtonMenuItem(rb.getString("TooltipEdit"));
        tooltipGroup.add(tooltipInEdit);
        tooltipMenu.add(tooltipInEdit);
        tooltipInEdit.setSelected((tooltipsInEditMode) && (!tooltipsWithoutEditMode));
        tooltipInEdit.addActionListener((ActionEvent event) -> {
            tooltipsInEditMode = true;
            tooltipsWithoutEditMode = false;
            setAllShowTooltip(isEditable());
        });
        tooltipNotInEdit = new JRadioButtonMenuItem(rb.getString("TooltipNotEdit"));
        tooltipGroup.add(tooltipNotInEdit);
        tooltipMenu.add(tooltipNotInEdit);
        tooltipNotInEdit.setSelected((!tooltipsInEditMode) && (tooltipsWithoutEditMode));
        tooltipNotInEdit.addActionListener((ActionEvent event) -> {
            tooltipsInEditMode = false;
            tooltipsWithoutEditMode = true;
            setAllShowTooltip(!isEditable());
        });

        //
        //antialiasing
        //
        antialiasingOnCheckBoxMenuItem = new JCheckBoxMenuItem(rb.getString("AntialiasingOn"));
        optionMenu.add(antialiasingOnCheckBoxMenuItem);
        antialiasingOnCheckBoxMenuItem.addActionListener((ActionEvent event) -> {
            antialiasingOn = antialiasingOnCheckBoxMenuItem.isSelected();
            repaint();
        });
        antialiasingOnCheckBoxMenuItem.setSelected(antialiasingOn);

        //
        //Highlight Selected Block
        //
        highlightSelectedBlockCheckBoxMenuItem = new JCheckBoxMenuItem(rb.getString("HighlightSelectedBlock"));
        optionMenu.add(highlightSelectedBlockCheckBoxMenuItem);
        highlightSelectedBlockCheckBoxMenuItem.addActionListener((ActionEvent event) -> {
            setHighlightSelectedBlock(highlightSelectedBlockCheckBoxMenuItem.isSelected());
        });
        highlightSelectedBlockCheckBoxMenuItem.setSelected(highlightSelectedBlockFlag);

        //
        //edit title item
        //
        optionMenu.addSeparator();
        JMenuItem titleItem = new JMenuItem(rb.getString("EditTitle") + "...");
        optionMenu.add(titleItem);
        titleItem.addActionListener((ActionEvent event) -> {
            //prompt for name
            String newName = (String) JOptionPane.showInputDialog(getTargetFrame(),
                    rb.getString("EnterTitle") + ":",
                    rb.getString("EditTitleMessageTitle"),
                    JOptionPane.PLAIN_MESSAGE, null, null, layoutName);

            if (newName != null) {
                if (!newName.equals(layoutName)) {
                    if (InstanceManager.getDefault(PanelMenu.class).isPanelNameUsed(newName)) {
                        JOptionPane.showMessageDialog(null, rb.getString("CanNotRename"), rb.getString("PanelExist"),
                                JOptionPane.ERROR_MESSAGE);
                    } else {
                        setTitle(newName);
                        layoutName = newName;
                        InstanceManager.getDefault(PanelMenu.class).renameEditorPanel(thisPanel);
                        setDirty(true);

                        if (toolBarSide.equals(eToolBarSide.eFLOAT) && isEditable()) {
                            // Rebuild the toolbox after a name change.
                            deleteFloatingEditToolBox();
                            createFloatingEditToolBox();
                        }
                    }
                }
            }
        });

        //
        //background image menu item
        //
        JMenuItem backgroundItem = new JMenuItem(rb.getString("AddBackground") + "...");
        optionMenu.add(backgroundItem);
        backgroundItem.addActionListener((ActionEvent event) -> {
            addBackground();
            setDirty(true);
            repaint();
        });

        //
        //background color menu item
        //
        JMenu backgroundColorMenu = new JMenu(Bundle.getMessage("SetBackgroundColor"));
        backgroundColorButtonGroup = new ButtonGroup();
        addBackgroundColorMenuEntry(backgroundColorMenu, Bundle.getMessage("Black"), Color.black);
        addBackgroundColorMenuEntry(backgroundColorMenu, Bundle.getMessage("DarkGray"), Color.darkGray);
        addBackgroundColorMenuEntry(backgroundColorMenu, Bundle.getMessage("Gray"), Color.gray);
        addBackgroundColorMenuEntry(backgroundColorMenu, Bundle.getMessage("LightGray"), Color.lightGray);
        addBackgroundColorMenuEntry(backgroundColorMenu, Bundle.getMessage("White"), Color.white);
        addBackgroundColorMenuEntry(backgroundColorMenu, Bundle.getMessage("Red"), Color.red);
        addBackgroundColorMenuEntry(backgroundColorMenu, Bundle.getMessage("Pink"), Color.pink);
        addBackgroundColorMenuEntry(backgroundColorMenu, Bundle.getMessage("Orange"), Color.orange);
        addBackgroundColorMenuEntry(backgroundColorMenu, Bundle.getMessage("Yellow"), Color.yellow);
        addBackgroundColorMenuEntry(backgroundColorMenu, Bundle.getMessage("Green"), Color.green);
        addBackgroundColorMenuEntry(backgroundColorMenu, Bundle.getMessage("Blue"), Color.blue);
        addBackgroundColorMenuEntry(backgroundColorMenu, Bundle.getMessage("Magenta"), Color.magenta);
        addBackgroundColorMenuEntry(backgroundColorMenu, Bundle.getMessage("Cyan"), Color.cyan);
        optionMenu.add(backgroundColorMenu);

        //
        //add fast clock menu item
        //
        JMenuItem clockItem = new JMenuItem(Bundle.getMessage("AddItem", Bundle.getMessage("FastClock")));
        optionMenu.add(clockItem);
        clockItem.addActionListener((ActionEvent event) -> {
            addClock();
            setDirty(true);
            repaint();
        });

        //
        //add turntable menu item
        //
        JMenuItem turntableItem = new JMenuItem(rb.getString("AddTurntable"));
        optionMenu.add(turntableItem);
        turntableItem.addActionListener((ActionEvent event) -> {
            addTurntable(windowCenter());
            setDirty(true);
            repaint();
        });

        //
        //add reporter menu item
        //
        JMenuItem reporterItem = new JMenuItem(rb.getString("AddReporter") + "...");
        optionMenu.add(reporterItem);
        reporterItem.addActionListener((ActionEvent event) -> {
            Point2D pt = windowCenter();
            enterReporter((int) pt.getX(), (int) pt.getY());
            setDirty(true);
            repaint();
        });

        //
        //set location and size menu item
        //
        JMenuItem locationItem = new JMenuItem(rb.getString("SetLocation"));
        optionMenu.add(locationItem);
        locationItem.addActionListener((ActionEvent event) -> {
            setCurrentPositionAndSize();
            log.debug("Bounds:" + upperLeftX + ", " + upperLeftY + ", " + windowWidth + ", " + windowHeight + ", " + panelWidth
                    + ", " + panelHeight);
        });

        //
        //set track width menu item
        //
        JMenuItem widthItem = new JMenuItem(rb.getString("SetTrackWidth") + "...");
        optionMenu.add(widthItem);
        widthItem.addActionListener((ActionEvent event) -> {
            //bring up enter track width dialog
            enterTrackWidth();
        });

        //
        //track colors item menu item
        //
        JMenu trkColourMenu = new JMenu(rb.getString("TrackColorSubMenu"));
        optionMenu.add(trkColourMenu);

        JMenu trackColorMenu = new JMenu(rb.getString("DefaultTrackColor"));
        trackColorButtonGroup = new ButtonGroup();
        addTrackColorMenuEntry(trackColorMenu, Bundle.getMessage("Black"), Color.black);
        addTrackColorMenuEntry(trackColorMenu, Bundle.getMessage("DarkGray"), Color.darkGray);
        addTrackColorMenuEntry(trackColorMenu, Bundle.getMessage("Gray"), Color.gray);
        addTrackColorMenuEntry(trackColorMenu, Bundle.getMessage("LightGray"), Color.lightGray);
        addTrackColorMenuEntry(trackColorMenu, Bundle.getMessage("White"), Color.white);
        addTrackColorMenuEntry(trackColorMenu, Bundle.getMessage("Red"), Color.red);
        addTrackColorMenuEntry(trackColorMenu, Bundle.getMessage("Pink"), Color.pink);
        addTrackColorMenuEntry(trackColorMenu, Bundle.getMessage("Orange"), Color.orange);
        addTrackColorMenuEntry(trackColorMenu, Bundle.getMessage("Yellow"), Color.yellow);
        addTrackColorMenuEntry(trackColorMenu, Bundle.getMessage("Green"), Color.green);
        addTrackColorMenuEntry(trackColorMenu, Bundle.getMessage("Blue"), Color.blue);
        addTrackColorMenuEntry(trackColorMenu, Bundle.getMessage("Magenta"), Color.magenta);
        addTrackColorMenuEntry(trackColorMenu, Bundle.getMessage("Cyan"), Color.cyan);
        trkColourMenu.add(trackColorMenu);

        JMenu trackOccupiedColorMenu = new JMenu(rb.getString("DefaultOccupiedTrackColor"));
        trackOccupiedColorButtonGroup = new ButtonGroup();
        addTrackOccupiedColorMenuEntry(trackOccupiedColorMenu, Bundle.getMessage("Black"), Color.black);
        addTrackOccupiedColorMenuEntry(trackOccupiedColorMenu, Bundle.getMessage("DarkGray"), Color.darkGray);
        addTrackOccupiedColorMenuEntry(trackOccupiedColorMenu, Bundle.getMessage("Gray"), Color.gray);
        addTrackOccupiedColorMenuEntry(trackOccupiedColorMenu, Bundle.getMessage("LightGray"), Color.lightGray);
        addTrackOccupiedColorMenuEntry(trackOccupiedColorMenu, Bundle.getMessage("White"), Color.white);
        addTrackOccupiedColorMenuEntry(trackOccupiedColorMenu, Bundle.getMessage("Red"), Color.red);
        addTrackOccupiedColorMenuEntry(trackOccupiedColorMenu, Bundle.getMessage("Pink"), Color.pink);
        addTrackOccupiedColorMenuEntry(trackOccupiedColorMenu, Bundle.getMessage("Orange"), Color.orange);
        addTrackOccupiedColorMenuEntry(trackOccupiedColorMenu, Bundle.getMessage("Yellow"), Color.yellow);
        addTrackOccupiedColorMenuEntry(trackOccupiedColorMenu, Bundle.getMessage("Green"), Color.green);
        addTrackOccupiedColorMenuEntry(trackOccupiedColorMenu, Bundle.getMessage("Blue"), Color.blue);
        addTrackOccupiedColorMenuEntry(trackOccupiedColorMenu, Bundle.getMessage("Magenta"), Color.magenta);
        addTrackOccupiedColorMenuEntry(trackOccupiedColorMenu, Bundle.getMessage("Cyan"), Color.cyan);
        trkColourMenu.add(trackOccupiedColorMenu);

        JMenu trackAlternativeColorMenu = new JMenu(rb.getString("DefaultAlternativeTrackColor"));
        trackAlternativeColorButtonGroup = new ButtonGroup();
        addTrackAlternativeColorMenuEntry(trackAlternativeColorMenu, Bundle.getMessage("Black"), Color.black);
        addTrackAlternativeColorMenuEntry(trackAlternativeColorMenu, Bundle.getMessage("DarkGray"), Color.darkGray);
        addTrackAlternativeColorMenuEntry(trackAlternativeColorMenu, Bundle.getMessage("Gray"), Color.gray);
        addTrackAlternativeColorMenuEntry(trackAlternativeColorMenu, Bundle.getMessage("LightGray"), Color.lightGray);
        addTrackAlternativeColorMenuEntry(trackAlternativeColorMenu, Bundle.getMessage("White"), Color.white);
        addTrackAlternativeColorMenuEntry(trackAlternativeColorMenu, Bundle.getMessage("Red"), Color.red);
        addTrackAlternativeColorMenuEntry(trackAlternativeColorMenu, Bundle.getMessage("Pink"), Color.pink);
        addTrackAlternativeColorMenuEntry(trackAlternativeColorMenu, Bundle.getMessage("Orange"), Color.orange);
        addTrackAlternativeColorMenuEntry(trackAlternativeColorMenu, Bundle.getMessage("Yellow"), Color.yellow);
        addTrackAlternativeColorMenuEntry(trackAlternativeColorMenu, Bundle.getMessage("Green"), Color.green);
        addTrackAlternativeColorMenuEntry(trackAlternativeColorMenu, Bundle.getMessage("Blue"), Color.blue);
        addTrackAlternativeColorMenuEntry(trackAlternativeColorMenu, Bundle.getMessage("Magenta"), Color.magenta);
        addTrackAlternativeColorMenuEntry(trackAlternativeColorMenu, Bundle.getMessage("Cyan"), Color.cyan);
        trkColourMenu.add(trackAlternativeColorMenu);

        //
        //add text color menu item
        //
        JMenu textColorMenu = new JMenu(Bundle.getMessage("DefaultTextColor"));
        textColorButtonGroup = new ButtonGroup();
        addTextColorMenuEntry(textColorMenu, Bundle.getMessage("Black"), Color.black);
        addTextColorMenuEntry(textColorMenu, Bundle.getMessage("DarkGray"), Color.darkGray);
        addTextColorMenuEntry(textColorMenu, Bundle.getMessage("Gray"), Color.gray);
        addTextColorMenuEntry(textColorMenu, Bundle.getMessage("LightGray"), Color.lightGray);
        addTextColorMenuEntry(textColorMenu, Bundle.getMessage("White"), Color.white);
        addTextColorMenuEntry(textColorMenu, Bundle.getMessage("Red"), Color.red);
        addTextColorMenuEntry(textColorMenu, Bundle.getMessage("Pink"), Color.pink);
        addTextColorMenuEntry(textColorMenu, Bundle.getMessage("Orange"), Color.orange);
        addTextColorMenuEntry(textColorMenu, Bundle.getMessage("Yellow"), Color.yellow);
        addTextColorMenuEntry(textColorMenu, Bundle.getMessage("Green"), Color.green);
        addTextColorMenuEntry(textColorMenu, Bundle.getMessage("Blue"), Color.blue);
        addTextColorMenuEntry(textColorMenu, Bundle.getMessage("Magenta"), Color.magenta);
        addTextColorMenuEntry(textColorMenu, Bundle.getMessage("Cyan"), Color.cyan);
        optionMenu.add(textColorMenu);

        //
        //add turnout options submenu
        //
        JMenu turnoutOptionsMenu = new JMenu(rb.getString("TurnoutOptions"));
        optionMenu.add(turnoutOptionsMenu);

        //circle on Turnouts
        turnoutCirclesOnCheckBoxMenuItem = new JCheckBoxMenuItem(rb.getString("TurnoutCirclesOn"));
        turnoutOptionsMenu.add(turnoutCirclesOnCheckBoxMenuItem);
        turnoutCirclesOnCheckBoxMenuItem.addActionListener((ActionEvent event) -> {
            turnoutCirclesWithoutEditMode = turnoutCirclesOnCheckBoxMenuItem.isSelected();
            repaint();
        });
        turnoutCirclesOnCheckBoxMenuItem.setSelected(turnoutCirclesWithoutEditMode);

        //select turnout circle color
        JMenu turnoutCircleColorMenu = new JMenu(rb.getString("TurnoutCircleColor"));
        turnoutCircleColorButtonGroup = new ButtonGroup();
        addTurnoutCircleColorMenuEntry(turnoutCircleColorMenu, Bundle.getMessage("UseDefaultTrackColor"), null);
        addTurnoutCircleColorMenuEntry(turnoutCircleColorMenu, Bundle.getMessage("Black"), Color.black);
        addTurnoutCircleColorMenuEntry(turnoutCircleColorMenu, Bundle.getMessage("DarkGray"), Color.darkGray);
        addTurnoutCircleColorMenuEntry(turnoutCircleColorMenu, Bundle.getMessage("Gray"), Color.gray);
        addTurnoutCircleColorMenuEntry(turnoutCircleColorMenu, Bundle.getMessage("LightGray"), Color.lightGray);
        addTurnoutCircleColorMenuEntry(turnoutCircleColorMenu, Bundle.getMessage("White"), Color.white);
        addTurnoutCircleColorMenuEntry(turnoutCircleColorMenu, Bundle.getMessage("Red"), Color.red);
        addTurnoutCircleColorMenuEntry(turnoutCircleColorMenu, Bundle.getMessage("Pink"), Color.pink);
        addTurnoutCircleColorMenuEntry(turnoutCircleColorMenu, Bundle.getMessage("Orange"), Color.orange);
        addTurnoutCircleColorMenuEntry(turnoutCircleColorMenu, Bundle.getMessage("Yellow"), Color.yellow);
        addTurnoutCircleColorMenuEntry(turnoutCircleColorMenu, Bundle.getMessage("Green"), Color.green);
        addTurnoutCircleColorMenuEntry(turnoutCircleColorMenu, Bundle.getMessage("Blue"), Color.blue);
        addTurnoutCircleColorMenuEntry(turnoutCircleColorMenu, Bundle.getMessage("Magenta"), Color.magenta);
        addTurnoutCircleColorMenuEntry(turnoutCircleColorMenu, Bundle.getMessage("Cyan"), Color.cyan);
        turnoutOptionsMenu.add(turnoutCircleColorMenu);

        //select turnout circle size
        JMenu turnoutCircleSizeMenu = new JMenu(rb.getString("TurnoutCircleSize"));
        turnoutCircleSizeButtonGroup = new ButtonGroup();
        addTurnoutCircleSizeMenuEntry(turnoutCircleSizeMenu, "1", 1);
        addTurnoutCircleSizeMenuEntry(turnoutCircleSizeMenu, "2", 2);
        addTurnoutCircleSizeMenuEntry(turnoutCircleSizeMenu, "3", 3);
        addTurnoutCircleSizeMenuEntry(turnoutCircleSizeMenu, "4", 4);
        addTurnoutCircleSizeMenuEntry(turnoutCircleSizeMenu, "5", 5);
        addTurnoutCircleSizeMenuEntry(turnoutCircleSizeMenu, "6", 6);
        addTurnoutCircleSizeMenuEntry(turnoutCircleSizeMenu, "7", 7);
        addTurnoutCircleSizeMenuEntry(turnoutCircleSizeMenu, "8", 8);
        addTurnoutCircleSizeMenuEntry(turnoutCircleSizeMenu, "9", 9);
        addTurnoutCircleSizeMenuEntry(turnoutCircleSizeMenu, "10", 10);
        turnoutOptionsMenu.add(turnoutCircleSizeMenu);

        //
        //add "enable drawing of unselected leg " menu item (helps when diverging angle is small)
        //
        turnoutDrawUnselectedLegCheckBoxMenuItem = new JCheckBoxMenuItem(rb.getString("TurnoutDrawUnselectedLeg"));
        turnoutOptionsMenu.add(turnoutDrawUnselectedLegCheckBoxMenuItem);
        turnoutDrawUnselectedLegCheckBoxMenuItem.addActionListener((ActionEvent event) -> {
            turnoutDrawUnselectedLeg = turnoutDrawUnselectedLegCheckBoxMenuItem.isSelected();
            repaint();
        });
        turnoutDrawUnselectedLegCheckBoxMenuItem.setSelected(turnoutDrawUnselectedLeg);

        //add show grid menu item
        autoAssignBlocksCheckBoxMenuItem = new JCheckBoxMenuItem(rb.getString("AutoAssignBlock"));
        optionMenu.add(autoAssignBlocksCheckBoxMenuItem);
        autoAssignBlocksCheckBoxMenuItem.addActionListener((ActionEvent event) -> {
            autoAssignBlocks = autoAssignBlocksCheckBoxMenuItem.isSelected();
        });
        autoAssignBlocksCheckBoxMenuItem.setSelected(autoAssignBlocks);

        //
        //add hideTrackSegmentConstructionLines menu item
        //
        hideTrackSegmentConstructionLinesCheckBoxMenuItem = new JCheckBoxMenuItem(rb.getString("HideTrackConLines"));
        optionMenu.add(hideTrackSegmentConstructionLinesCheckBoxMenuItem);
        hideTrackSegmentConstructionLinesCheckBoxMenuItem.addActionListener((ActionEvent event) -> {
            int show = TrackSegment.SHOWCON;

            if (hideTrackSegmentConstructionLinesCheckBoxMenuItem.isSelected()) {
                show = TrackSegment.HIDECONALL;
            }

            for (TrackSegment ts : trackList) {
                ts.hideConstructionLines(show);
            }
            repaint();
        });
        hideTrackSegmentConstructionLinesCheckBoxMenuItem.setSelected(autoAssignBlocks);

        //
        //add "use direct turnout control" menu item
        //
        useDirectTurnoutControlCheckBoxMenuItem = new JCheckBoxMenuItem(rb.getString("UseDirectTurnoutControl"));   //IN18N
        optionMenu.add(useDirectTurnoutControlCheckBoxMenuItem);
        useDirectTurnoutControlCheckBoxMenuItem.addActionListener((ActionEvent event) -> {
            useDirectTurnoutControl = false;

            if (useDirectTurnoutControlCheckBoxMenuItem.isSelected()) {
                useDirectTurnoutControl = true;
            }
        });
        useDirectTurnoutControlCheckBoxMenuItem.setSelected(useDirectTurnoutControl);

        return optionMenu;
    }   //setupOptionMenu

    //
    //update drop down menu display order menu
    //
    private JmriBeanComboBox.DisplayOptions gDDMDO = JmriBeanComboBox.DisplayOptions.DISPLAYNAME;

    private void updateDropDownMenuDisplayOrderMenu() {
        Component focusedComponent = getFocusOwner();

        if (focusedComponent instanceof JmriBeanComboBox) {
            JmriBeanComboBox focusedJBCB = (JmriBeanComboBox) focusedComponent;
            gDDMDO = focusedJBCB.getDisplayOrder();
        }

        int idx = 0, ddmdoInt = gDDMDO.getValue();

        for (Component c : dropDownListsDisplayOrderMenu.getMenuComponents()) {
            if (c instanceof JRadioButtonMenuItem) {
                JRadioButtonMenuItem crb = (JRadioButtonMenuItem) c;
                crb.setSelected(ddmdoInt == idx);
                idx++;
            }
        }
    }   //updateDropDownMenuDisplayOrderMenu

    //
    //update drop down menu display order for all combo boxes (from prefs)
    //
    private void updateAllComboBoxesDropDownListDisplayOrderFromPrefs() {
        //1st call the recursive funtion starting from the edit toolbar container
        updateComboBoxDropDownListDisplayOrderFromPrefs(editToolBarContainer);
        updateComboBoxDropDownListDisplayOrderFromPrefs(floatingEditContent);

        //and now that that's done update the drop down menu display order menu
        updateDropDownMenuDisplayOrderMenu();
    }   //updateAllComboBoxesDropDownListDisplayOrderFromPrefs

    //
    //update drop down menu display order for all combo boxes (from prefs)
    //note: recursive function that walks down the component / container tree
    //
    private void updateComboBoxDropDownListDisplayOrderFromPrefs(Component inComponent) {
        if (null != inComponent) {
            if (inComponent instanceof JmriBeanComboBox) {
                //try to get the preference
                InstanceManager.getOptionalDefault(UserPreferencesManager.class).ifPresent((prefsMgr) -> {
                    String windowFrameRef = getWindowFrameRef();

                    //this is the preference name
                    String ddldoPrefName = "DropDownListsDisplayOrder";

                    //this is the default value if we can't find it in any preferences
                    String ddldoPref = "DISPLAYNAME";

                    Object ddldoProp = prefsMgr.getProperty(windowFrameRef, ddldoPrefName);

                    if (null != ddldoProp) {
                        //this will be the value if this combo box doesn't have a saved preference.
                        ddldoPref = ddldoProp.toString();
                    } else {
                        //save a default preference
                        prefsMgr.setProperty(windowFrameRef, ddldoPrefName, ddldoPref);
                    }

                    //now try to get a preference specific to this combobox
                    JmriBeanComboBox jbcb = (JmriBeanComboBox) inComponent;
                    if (inComponent instanceof JTextField) {
                        jbcb = (JmriBeanComboBox) SwingUtilities.getUnwrappedParent(jbcb);
                    }

                    if (jbcb instanceof JmriBeanComboBox) {
                        String ttt = jbcb.getToolTipText();
                        if (null != ttt) {
                            //change the name of the preference based on the tool tip text
                            ddldoPrefName = ddldoPrefName + "." + ttt;
                            //try to get the preference
                            ddldoProp = prefsMgr.getProperty(getWindowFrameRef(), ddldoPrefName);
                            if (null != ddldoProp) {                //if we found it...
                                ddldoPref = ddldoProp.toString();   //get it's (string value
                            } else {    //otherwise...
                                //save it in the users preferences
                                prefsMgr.setProperty(windowFrameRef, ddldoPrefName, ddldoPref);
                            }
                        }
                    }

                    //now set the combo box display order
                    if (ddldoPref.equals("DISPLAYNAME")) {
                        jbcb.setDisplayOrder(JmriBeanComboBox.DisplayOptions.DISPLAYNAME);
                    } else if (ddldoPref.equals("USERNAME")) {
                        jbcb.setDisplayOrder(JmriBeanComboBox.DisplayOptions.USERNAME);
                    } else if (ddldoPref.equals("SYSTEMNAME")) {
                        jbcb.setDisplayOrder(JmriBeanComboBox.DisplayOptions.SYSTEMNAME);
                    } else if (ddldoPref.equals("USERNAMESYSTEMNAME")) {
                        jbcb.setDisplayOrder(JmriBeanComboBox.DisplayOptions.USERNAMESYSTEMNAME);
                    } else if (ddldoPref.equals("SYSTEMNAMEUSERNAME")) {
                        jbcb.setDisplayOrder(JmriBeanComboBox.DisplayOptions.SYSTEMNAMEUSERNAME);
                    } else {
                        //must be a bogus value... lets re-set everything to DISPLAYNAME
                        ddldoPref = "DISPLAYNAME";
                        prefsMgr.setProperty(windowFrameRef, ddldoPrefName, ddldoPref);
                        jbcb.setDisplayOrder(JmriBeanComboBox.DisplayOptions.DISPLAYNAME);
                    }
                });
            } else if (inComponent instanceof Container) {
                for (Component c : ((Container) inComponent).getComponents()) {
                    updateComboBoxDropDownListDisplayOrderFromPrefs(c);
                }
            } else {
                //nothing to do here... move along...
            }
        }   //if (null != inComponent) {
    }       //updateComboBoxDropDownListDisplayOrderFromPrefs

    //
    //
    //
    private void setToolBarSide(eToolBarSide newToolBarSide) {
        // null if edit toolbar is not setup yet...
        if ((editModeCheckBoxMenuItem != null) && !newToolBarSide.equals(toolBarSide)) {
            toolBarSide = newToolBarSide;
            InstanceManager.getOptionalDefault(UserPreferencesManager.class).ifPresent((prefsMgr) -> {
                prefsMgr.setProperty(getWindowFrameRef(), "toolBarSide", toolBarSide.getName());
            });

            setupToolBar(); //re-layout all the toolbar items

            if (toolBarSide.equals(eToolBarSide.eFLOAT)) {
                createFloatingEditToolBox();
                if (null != editToolBarContainer) {
                    editToolBarContainer.setVisible(false);
                }
            } else {
                if (null != floatingEditToolBox) {
                    deleteFloatingEditToolBox();
                }
                floatingEditContent = null;  // The switch to toolbar will move the toolbox content to the new toolbar
                editToolBarContainer.setVisible(isEditable());
            }
            toolBarSideTopButton.setSelected(toolBarSide.equals(eToolBarSide.eTOP));
            toolBarSideLeftButton.setSelected(toolBarSide.equals(eToolBarSide.eLEFT));
            toolBarSideBottomButton.setSelected(toolBarSide.equals(eToolBarSide.eBOTTOM));
            toolBarSideRightButton.setSelected(toolBarSide.equals(eToolBarSide.eRIGHT));
            toolBarSideFloatButton.setSelected(toolBarSide.equals(eToolBarSide.eFLOAT));

            if (toolBarSide.equals(eToolBarSide.eFLOAT)) {
                floatEditHelpPanel.setVisible(isEditable() && showHelpBar);
            } else if (showHelpBar) {
                //not sure why... but this is the only way I could
                //get everything to layout correctly
                //when the helpbar is visible...
                boolean editMode = editModeCheckBoxMenuItem.isSelected();
                setAllEditable(!editMode);
                setAllEditable(editMode);
            } else {
                helpBarPanel.setVisible(isEditable() && showHelpBar);
            }
        }
    }   //setToolBarSide

    //
    //
    //
    private void setToolBarWide(boolean newToolBarIsWide) {
        //null if edit toolbar not setup yet...
        if ((editModeCheckBoxMenuItem != null) && (toolBarIsWide != newToolBarIsWide)) {
            toolBarIsWide = newToolBarIsWide;

            wideToolBarCheckBoxMenuItem.setSelected(toolBarIsWide);

            InstanceManager.getOptionalDefault(UserPreferencesManager.class).ifPresent((prefsMgr) -> {
                //Note: since prefs default to false and we want wide to be the default
                //we invert it and save it as thin
                prefsMgr.setSimplePreferenceState(getWindowFrameRef() + ".toolBarThin", !toolBarIsWide);
            });

            setupToolBar(); //re-layout all the toolbar items

            if (showHelpBar) {
                //not sure why, but this is the only way I could
                //get everything to layout correctly
                //when the helpbar is visible...
                boolean editMode = editModeCheckBoxMenuItem.isSelected();
                setAllEditable(!editMode);
                setAllEditable(editMode);
            } else {
                helpBarPanel.setVisible(isEditable() && showHelpBar);
            }
        }
    }   //setToolBarWide

    //
    //
    //
    private void setupZoomMenu(JMenuBar menuBar) {
        zoomMenu.setMnemonic(stringsToVTCodes.get(rb.getString("MenuZoomMnemonic")));
        menuBar.add(zoomMenu);
        ButtonGroup zoomButtonGroup = new ButtonGroup();

        int primary_modifier = Toolkit.getDefaultToolkit().getMenuShortcutKeyMask();

        //add zoom choices to menu
        JMenuItem zoomInItem = new JMenuItem(rb.getString("ZoomIn"));
        zoomInItem.setMnemonic(stringsToVTCodes.get(rb.getString("zoomInMnemonic")));
        String zoomInAccelerator = rb.getString("zoomInAccelerator");
        //log.debug("zoomInAccelerator: " + zoomInAccelerator);
        zoomInItem.setAccelerator(KeyStroke.getKeyStroke(stringsToVTCodes.get(zoomInAccelerator), primary_modifier));
        zoomMenu.add(zoomInItem);
        zoomInItem.addActionListener((ActionEvent event) -> {
            zoomIn();
        });

        JMenuItem zoomOutItem = new JMenuItem(rb.getString("ZoomOut"));
        zoomOutItem.setMnemonic(stringsToVTCodes.get(rb.getString("zoomOutMnemonic")));
        String zoomOutAccelerator = rb.getString("zoomOutAccelerator");
        //log.debug("zoomOutAccelerator: " + zoomOutAccelerator);
        zoomOutItem.setAccelerator(KeyStroke.getKeyStroke(stringsToVTCodes.get(zoomOutAccelerator), primary_modifier));
        zoomMenu.add(zoomOutItem);
        zoomOutItem.addActionListener((ActionEvent event) -> {
            zoomOut();
        });

        JMenuItem zoomFitItem = new JMenuItem(rb.getString("ZoomToFit"));
        zoomMenu.add(zoomFitItem);
        zoomFitItem.addActionListener((ActionEvent event) -> {
            zoomToFit();
        });
        zoomMenu.addSeparator();

        //add zoom choices to menu
        zoomMenu.add(zoom025Item);
        zoom025Item.addActionListener((ActionEvent event) -> {
            setZoom(0.25);
        });
        zoomButtonGroup.add(zoom025Item);

        zoomMenu.add(zoom05Item);
        zoom05Item.addActionListener((ActionEvent event) -> {
            setZoom(0.5);
        });
        zoomButtonGroup.add(zoom05Item);

        zoomMenu.add(zoom075Item);
        zoom075Item.addActionListener((ActionEvent event) -> {
            setZoom(0.75);
        });
        zoomButtonGroup.add(zoom075Item);

        String zoomNoneAccelerator = rb.getString("zoomNoneAccelerator");
        //log.debug("zoomNoneAccelerator: " + zoomNoneAccelerator);
        noZoomItem.setAccelerator(KeyStroke.getKeyStroke(stringsToVTCodes.get(zoomNoneAccelerator), primary_modifier));

        zoomMenu.add(noZoomItem);
        noZoomItem.addActionListener((ActionEvent event) -> {
            setZoom(1.0);
        });
        zoomButtonGroup.add(noZoomItem);

        zoomMenu.add(zoom15Item);
        zoom15Item.addActionListener((ActionEvent event) -> {
            setZoom(1.5);
        });
        zoomButtonGroup.add(zoom15Item);

        zoomMenu.add(zoom20Item);
        zoom20Item.addActionListener((ActionEvent event) -> {
            setZoom(2.0);
        });
        zoomButtonGroup.add(zoom20Item);

        zoomMenu.add(zoom30Item);
        zoom30Item.addActionListener((ActionEvent event) -> {
            setZoom(3.0);
        });
        zoomButtonGroup.add(zoom30Item);

        zoomMenu.add(zoom40Item);
        zoom40Item.addActionListener((ActionEvent event) -> {
            setZoom(4.0);
        });
        zoomButtonGroup.add(zoom40Item);

        zoomMenu.add(zoom50Item);
        zoom50Item.addActionListener((ActionEvent event) -> {
            setZoom(5.0);
        });
        zoomButtonGroup.add(zoom50Item);

        zoomMenu.add(zoom60Item);
        zoom60Item.addActionListener((ActionEvent event) -> {
            setZoom(6.0);
        });
        zoomButtonGroup.add(zoom60Item);

        //note: because this LayoutEditor object was just instantiated its
        //zoom attribute is 1.0; if it's being instantiated from an XML file
        //that has a zoom attribute for this object then setZoom will be
        //called after this method returns and we'll select the appropriate
        //menu item then.
        noZoomItem.setSelected(true);

        //Note: We have to invoke this stuff later because everything's not setup yet
        SwingUtilities.invokeLater(() -> {
            //get the window specific saved zoom user preference
            InstanceManager.getOptionalDefault(UserPreferencesManager.class).ifPresent((prefsMgr) -> {
                Object zoomProp = prefsMgr.getProperty(getWindowFrameRef(), "zoom");
                log.debug("{} zoom is {}", getWindowFrameRef(), zoomProp);

                if (zoomProp != null) {
                    //setZoom(maxZoom - (Double) zoomProp);
                    setZoom((Double) zoomProp);
                }
            });

            // get the scroll bars from the scroll pane
            JScrollPane scrollPane = getPanelScrollPane();
            if (scrollPane != null) {
                JScrollBar hsb = scrollPane.getHorizontalScrollBar();
                JScrollBar vsb = scrollPane.getVerticalScrollBar();

                // Increase scroll bar unit increments!!!
                vsb.setUnitIncrement(16);
                hsb.setUnitIncrement(16);

                // add scroll bar adjustment listeners
                vsb.addAdjustmentListener((AdjustmentEvent e) -> {
                    scrollBarAdjusted(e);
                });
                hsb.addAdjustmentListener((AdjustmentEvent e) -> {
                    scrollBarAdjusted(e);
                });

                // remove all mouse wheel listeners
                mouseWheelListeners = scrollPane.getMouseWheelListeners();
                for (MouseWheelListener mwl : mouseWheelListeners) {
                    scrollPane.removeMouseWheelListener(mwl);
                }

                // add my mouse wheel listener
                // (so mouseWheelMoved (below) will be called)
                scrollPane.addMouseWheelListener(this);
            }
        });
    }   //setupZoomMenu

    private MouseWheelListener[] mouseWheelListeners;

    // scroll bar listener to update x & y coordinates in toolbar on scroll
    public void scrollBarAdjusted(AdjustmentEvent e) {
        //log.warn("scrollBarAdjusted");
        if (isEditable()) {
            // get the location of the mouse
            PointerInfo mpi = MouseInfo.getPointerInfo();
            Point mouseLoc = mpi.getLocation();
            // convert to target panel coordinates
            SwingUtilities.convertPointFromScreen(mouseLoc, getTargetPanel());
            // correct for scaling...
            double theZoom = getZoom();
            xLoc = (int) (mouseLoc.getX() / theZoom);
            yLoc = (int) (mouseLoc.getY() / theZoom);
            dLoc.setLocation(xLoc, yLoc);

            xLabel.setText(Integer.toString(xLoc));
            yLabel.setText(Integer.toString(yLoc));
        }
    }

    @Override
    public void mouseWheelMoved(MouseWheelEvent e) {
        //log.warn("mouseWheelMoved");
        if (e.isAltDown()) {
            // get the mouse position from the event and convert to target panel coordinates
            Component c = (Component) e.getSource();
            Point ep = e.getPoint();
            JComponent t = getTargetPanel();
            Point2D mousePos2D = SwingUtilities.convertPoint(c, ep, t);

            // get the old view port position
            JScrollPane scrollPane = getPanelScrollPane();
            JViewport viewPort = scrollPane.getViewport();
            Point2D oldViewPos2D = viewPort.getViewPosition();

            // convert from oldZoom (scaled) coordinates to image coordinates
            double oldZoom = getZoom();
            Point2D imP2D = MathUtil.divide(mousePos2D, oldZoom);
            Point2D ivP2D = MathUtil.divide(oldViewPos2D, oldZoom);
            // compute the delta (in image coordinates)
            Point2D iDeltaP2D = MathUtil.subtract(imP2D, ivP2D);

            // compute how much to change zoom
            double amount = Math.pow(1.1, e.getScrollAmount());
            if (e.getWheelRotation() < 0) {
                //reciprocal for zoom out
                amount = 1 / amount;
            }
            // set the new zoom
            double newZoom = setZoom(oldZoom * amount);
            // recalulate the amount (in case setZoom didn't zoom as much as we wanted)
            amount = newZoom / oldZoom;

            // convert the old delta to the new
            Point2D iNewDeltaP2D = MathUtil.divide(iDeltaP2D, amount);
            // calculate the new view position (in image coordinates)
            Point2D iNewViewPos2D = MathUtil.subtract(imP2D, iNewDeltaP2D);
            // convert from image coordinates to newZoom (scaled) coordinates
            Point2D newViewPos2D = MathUtil.multiply(iNewViewPos2D, newZoom);
            // set new view position
            viewPort.setViewPosition(MathUtil.Point2DToPoint(newViewPos2D));
        } else {
            JScrollPane scrollPane = getPanelScrollPane();
            if (scrollPane.getVerticalScrollBar().isVisible()) {
                //  Redispatch the event to the original MouseWheelListeners
                for (MouseWheelListener mwl : mouseWheelListeners) {
                    mwl.mouseWheelMoved(e);
                }
            } else {
                // proprogate event to ancestor
                Component ancestor = SwingUtilities.getAncestorOfClass(JScrollPane.class, scrollPane);

                MouseWheelEvent mwe = new MouseWheelEvent(
                        ancestor,
                        e.getID(),
                        e.getWhen(),
                        e.getModifiers(),
                        e.getX(),
                        e.getY(),
                        e.getXOnScreen(),
                        e.getYOnScreen(),
                        e.getClickCount(),
                        e.isPopupTrigger(),
                        e.getScrollType(),
                        e.getScrollAmount(),
                        e.getWheelRotation());

                ancestor.dispatchEvent(mwe);
            }
        }
    }   // mouseWheelMoved

    //
    //
    //
    private void selectZoomMenuItem(double zoomFactor) {
        //this will put zoomFactor on 100% increments
        //(so it will more likely match one of these values)
        int newZoomFactor = ((int) Math.round(zoomFactor)) * 100;
        noZoomItem.setSelected(newZoomFactor == 100);
        zoom20Item.setSelected(newZoomFactor == 200);
        zoom30Item.setSelected(newZoomFactor == 300);
        zoom40Item.setSelected(newZoomFactor == 400);
        zoom50Item.setSelected(newZoomFactor == 500);
        zoom60Item.setSelected(newZoomFactor == 600);

        //this will put zoomFactor on 50% increments
        //(so it will more likely match one of these values)
        newZoomFactor = ((int) (zoomFactor * 2)) * 50;
        zoom05Item.setSelected(newZoomFactor == 50);
        zoom15Item.setSelected(newZoomFactor == 150);

        //this will put zoomFactor on 25% increments
        //(so it will more likely match one of these values)
        newZoomFactor = ((int) (zoomFactor * 4)) * 25;
        zoom025Item.setSelected(newZoomFactor == 25);
        zoom075Item.setSelected(newZoomFactor == 75);
    }   //selectZoomMenuItem

    //
    //
    //
    public double setZoom(double zoomFactor) {
        double newZoom = MathUtil.pin(zoomFactor, minZoom, maxZoom);

        if (newZoom != getPaintScale()) {
            log.debug("zoom: " + zoomFactor);
            setPaintScale(newZoom);
            zoomLabel.setText(String.format("x%1$,.2f", newZoom));
            selectZoomMenuItem(newZoom);

            //save the window specific saved zoom user preference
            InstanceManager.getOptionalDefault(UserPreferencesManager.class).ifPresent((prefsMgr) -> {
                prefsMgr.setProperty(getWindowFrameRef(), "zoom", zoomFactor);
            });
        }
        return getPaintScale();
    }   //setZoom

    //
    //
    //
    public double getZoom() {
        return getPaintScale();
    }

    //
    //
    //
    private double zoomIn() {
        double newScale = _paintScale;

        newScale *= 1.1;

        return setZoom(newScale);
    }   //zoomIn

    //
    //
    //
    private double zoomOut() {
        double newScale = _paintScale;

        newScale /= 1.1;
        return setZoom(newScale);
    }   //zoomOut

    //
    // TODO: make this public? (might be useful!)
    //
    private Rectangle2D calculateMinimumLayoutBounds() {
        // calculate a union of the bounds of everything on the layout
        Rectangle2D result = new Rectangle2D.Double();

        // combine all (onscreen) Components into a list of Components
        List<Component> listOfComponents = new ArrayList<Component>();
        listOfComponents.addAll(backgroundImage);
        listOfComponents.addAll(sensorImage);
        listOfComponents.addAll(signalHeadImage);
        listOfComponents.addAll(markerImage);
        listOfComponents.addAll(labelImage);
        listOfComponents.addAll(clocks);
        listOfComponents.addAll(multiSensors);
        listOfComponents.addAll(signalList);
        listOfComponents.addAll(memoryLabelList);
        listOfComponents.addAll(blockContentsLabelList);
        listOfComponents.addAll(sensorList);
        listOfComponents.addAll(signalMastList);

        // combine their bounds
        for (Component o : listOfComponents) {
            if (result.isEmpty()) {
                result = o.getBounds();
            } else {
                result = result.createUnion(o.getBounds());
            }
        }

        // combine all (onscreen) LayoutTracks into a list of LayoutTracks
        List<LayoutTrack> listOfLayoutTracks = new ArrayList<LayoutTrack>();
        listOfLayoutTracks.addAll(turnoutList);
        listOfLayoutTracks.addAll(trackList);
        listOfLayoutTracks.addAll(pointList);
        listOfLayoutTracks.addAll(xingList);
        listOfLayoutTracks.addAll(slipList);
        listOfLayoutTracks.addAll(turntableList);

        // combine their bounds
        for (LayoutTrack o : listOfLayoutTracks) {
            if (result.isEmpty()) {
                result = o.getBounds();
            } else {
                result = result.createUnion(o.getBounds());
            }
        }

        // put a grid size margin around it
        result = MathUtil.inset(result, -gridSize1st);

        return result;
    }   // calculateMinimumPanelBounds

    /**
     * resize panel bounds
     *
     * @param forceFlag if false only grow bigger
     * @return the new (?) panel bounds
     */
    private Rectangle2D resizePanelBounds(boolean forceFlag) {
        Rectangle2D layoutBounds = calculateMinimumLayoutBounds();
        if (forceFlag) {
            upperLeftX = (int) Math.max(layoutBounds.getX(), 0.0);
            upperLeftY = (int) Math.max(layoutBounds.getY(), 0.0);

            panelWidth = upperLeftX + (int) layoutBounds.getWidth();
            panelHeight = upperLeftY + (int) layoutBounds.getHeight();

            setTargetPanelSize(panelWidth, panelHeight);
        } else {
            // move upper left X and Y if necessary
            upperLeftX = Math.max(Math.min(upperLeftX, (int) layoutBounds.getX()), 0);
            upperLeftY = Math.max(Math.min(upperLeftY, (int) layoutBounds.getY()), 0);

            // expand panelWidth and panelHeight if necessary
            int newWidth = upperLeftX + (int) layoutBounds.getWidth();
            int newHeight = upperLeftX + (int) layoutBounds.getHeight();
            if ((panelWidth < newWidth) || (panelHeight < newHeight)) {
                panelWidth = newWidth;
                panelHeight = newHeight;
                setTargetPanelSize(panelWidth, panelHeight);
            }
            layoutBounds = new Rectangle2D.Double(upperLeftX, upperLeftY, panelWidth, panelHeight);
        }
        return layoutBounds;
    }   // resizePanelBounds

    //
    //
    //
    private double zoomToFit() {
        Rectangle2D layoutBounds = resizePanelBounds(true);

        layoutBounds = new Rectangle2D.Double(0.0, 0.0, panelWidth, panelHeight);

        // calculate the bounds for the scroll pane
        JScrollPane scrollPane = getPanelScrollPane();
        Rectangle2D scrollBounds = scrollPane.getViewportBorderBounds();

        // don't let its orgin go negative
        scrollBounds = MathUtil.offset(scrollBounds, -Math.min(scrollBounds.getX(), 0.0), -Math.min(scrollBounds.getY(), 0.0));

        // calculate the horzontial and vertical scales
        double scaleWidth = scrollPane.getWidth() / layoutBounds.getWidth();
        double scaleHeight = scrollPane.getHeight() / layoutBounds.getHeight();

        // set the new zoom to the smallest of the two
        double results = setZoom(Math.min(scaleWidth, scaleHeight));

        // calculate new scroll bounds
        scrollBounds = MathUtil.scale(layoutBounds, results);

        // don't let its orgin go negative
        scrollBounds = MathUtil.offset(scrollBounds, -Math.min(scrollBounds.getX(), 0.0), -Math.min(scrollBounds.getY(), 0.0));

        // and scroll to it
        scrollPane.scrollRectToVisible(MathUtil.RectangleForRectangle2D(scrollBounds));

        return results;
    }   //zoomToFit

    //
    //
    //
    private Point2D windowCenter() {
        //Returns window's center coordinates converted to layout space
        //Used for initial setup of turntables and reporters
        //First of all compute center of window in screen coordinates
        Point pt = getLocationOnScreen();
        Dimension dim = getSize();

        pt.x += dim.width / 2;
        pt.y += dim.height / 2 + 40;    //40 = approx. difference between upper and lower menu areas
        //Now convert to layout space
        SwingUtilities.convertPointFromScreen(pt, getTargetPanel());
        pt.x /= getPaintScale();
        pt.y /= getPaintScale();

        return pt;
    }   //windowCenter

    //
    //
    //
    private void setupMarkerMenu(JMenuBar menuBar) {
        JMenu markerMenu = new JMenu(rbx.getString("MenuMarker"));

        markerMenu.setMnemonic(stringsToVTCodes.get(rbx.getString("MenuMarkerMnemonic")));
        menuBar.add(markerMenu);
        markerMenu.add(new AbstractAction(rbx.getString("AddLoco") + "...") {
            @Override
            public void actionPerformed(ActionEvent e) {
                locoMarkerFromInput();
            }
        });
        markerMenu.add(new AbstractAction(rbx.getString("AddLocoRoster") + "...") {
            @Override
            public void actionPerformed(ActionEvent e) {
                locoMarkerFromRoster();
            }
        });
        markerMenu.add(new AbstractAction(rbx.getString("RemoveMarkers")) {
            @Override
            public void actionPerformed(ActionEvent e) {
                removeMarkers();
            }
        });
    }   //setupMarkerMenu

    //
    //
    //
    private void setupDispatcherMenu(JMenuBar menuBar) {
        JMenu dispMenu = new JMenu(Bundle.getMessage("MenuDispatcher"));

        dispMenu.setMnemonic(stringsToVTCodes.get(rb.getString("MenuDispatcherMnemonic")));
        dispMenu.add(new JMenuItem(new jmri.jmrit.dispatcher.DispatcherAction(Bundle.getMessage("MenuItemOpen"))));
        menuBar.add(dispMenu);
        JMenuItem newTrainItem = new JMenuItem(Bundle.getMessage("MenuItemNewTrain"));
        dispMenu.add(newTrainItem);
        newTrainItem.addActionListener((ActionEvent event) -> {
            if (InstanceManager.getDefault(jmri.TransitManager.class).getSystemNameList().size() <= 0) {
                //Inform the user that there are no Transits available, and don't open the window
                javax.swing.JOptionPane.showMessageDialog(null,
                        ResourceBundle.getBundle("jmri.jmrit.dispatcher.DispatcherBundle").
                                getString("NoTransitsMessage"));
            } else {
                DispatcherFrame df = InstanceManager.getDefault(DispatcherFrame.class);
                if (!df.getNewTrainActive()) {
                    df.getActiveTrainFrame().initiateTrain(event, null, null);
                    df.setNewTrainActive(true);
                } else {
                    df.getActiveTrainFrame().showActivateFrame(null);
                }
            }
        });
        menuBar.add(dispMenu);
    }   //setupDispatcherMenu

    //
    //
    //
    boolean openDispatcherOnLoad = false;

    public boolean getOpenDispatcherOnLoad() {
        return openDispatcherOnLoad;
    }

    public void setOpenDispatcherOnLoad(Boolean boo) {
        openDispatcherOnLoad = boo;
    }

    /**
     * Remove marker icons from panel
     */
    @Override
    protected void removeMarkers() {
        for (int i = markerImage.size(); i > 0; i--) {
            LocoIcon il = markerImage.get(i - 1);

            if ((il != null) && (il.isActive())) {
                markerImage.remove(i - 1);
                il.remove();
                il.dispose();
                setDirty(true);
            }
        }
        super.removeMarkers();
        repaint();
    }   //removeMarkers

    /*======================================*\
    |*  Dialog box to enter new track widths *|
    \*======================================*/
    //operational variables for enter track width pane
    private JmriJFrame enterTrackWidthFrame = null;
    private boolean enterTrackWidthOpen = false;
    private boolean trackWidthChange = false;
    private JTextField sideTrackWidthField = new JTextField(6);
    private JTextField mainlineTrackWidthField = new JTextField(6);
    private JButton trackWidthDone;
    private JButton trackWidthCancel;

    //display dialog for entering track widths
    protected void enterTrackWidth() {
        if (enterTrackWidthOpen) {
            enterTrackWidthFrame.setVisible(true);
            return;
        }

        //Initialize if needed
        if (enterTrackWidthFrame == null) {
            enterTrackWidthFrame = new JmriJFrame(rb.getString("SetTrackWidth"));
            enterTrackWidthFrame.addHelpMenu("package.jmri.jmrit.display.EnterTrackWidth", true);
            enterTrackWidthFrame.setLocation(70, 30);
            Container theContentPane = enterTrackWidthFrame.getContentPane();
            theContentPane.setLayout(new BoxLayout(theContentPane, BoxLayout.PAGE_AXIS));

            //setup mainline track width (placed above side track for clarity, name 'panel3' kept)
            JPanel panel3 = new JPanel();
            panel3.setLayout(new FlowLayout());
            JLabel mainlineWidthLabel = new JLabel(rb.getString("MainlineTrackWidth"));
            panel3.add(mainlineWidthLabel);
            panel3.add(mainlineTrackWidthField);
            mainlineTrackWidthField.setToolTipText(rb.getString("MainlineTrackWidthHint"));
            theContentPane.add(panel3);

            //setup side track width
            JPanel panel2 = new JPanel();
            panel2.setLayout(new FlowLayout());
            JLabel sideWidthLabel = new JLabel(rb.getString("SideTrackWidth"));
            panel2.add(sideWidthLabel);
            panel2.add(sideTrackWidthField);
            sideTrackWidthField.setToolTipText(rb.getString("SideTrackWidthHint"));
            theContentPane.add(panel2);

            //set up Done and Cancel buttons
            JPanel panel5 = new JPanel();
            panel5.setLayout(new FlowLayout());
            panel5.add(trackWidthDone = new JButton(Bundle.getMessage("ButtonDone")));
            trackWidthDone.addActionListener((ActionEvent event) -> {
                trackWidthDonePressed(event);
            });
            trackWidthDone.setToolTipText(Bundle.getMessage("DoneHint", Bundle.getMessage("ButtonDone")));

            //make this button the default button (return or enter activates)
            //Note: We have to invoke this later because we don't currently have a root pane
            SwingUtilities.invokeLater(() -> {
                JRootPane rootPane = SwingUtilities.getRootPane(trackWidthDone);
                rootPane.setDefaultButton(trackWidthDone);
            });

            //Cancel
            panel5.add(trackWidthCancel = new JButton(Bundle.getMessage("ButtonCancel")));
            trackWidthCancel.addActionListener((ActionEvent event) -> {
                trackWidthCancelPressed(event);
            });
            trackWidthCancel.setToolTipText(Bundle.getMessage("CancelHint", Bundle.getMessage("ButtonCancel")));
            theContentPane.add(panel5);
        }

        //Set up for Entry of Track Widths
        mainlineTrackWidthField.setText("" + getMainlineTrackWidth());
        sideTrackWidthField.setText("" + getSideTrackWidth());
        enterTrackWidthFrame.addWindowListener(new java.awt.event.WindowAdapter() {
            @Override
            public void windowClosing(java.awt.event.WindowEvent e) {
                trackWidthCancelPressed(null);
            }
        });
        enterTrackWidthFrame.pack();
        enterTrackWidthFrame.setVisible(true);
        trackWidthChange = false;
        enterTrackWidthOpen = true;
    }   //enterTrackWidth

    void trackWidthDonePressed(ActionEvent a) {
        String newWidth = "";
        float wid = 0.0F;

        //get side track width
        newWidth = sideTrackWidthField.getText().trim();
        try {
            wid = Float.parseFloat(newWidth);
        } catch (Exception e) {
            JOptionPane.showMessageDialog(enterTrackWidthFrame, rb.getString("EntryError") + ": "
                    + e + " " + rb.getString("TryAgain"), Bundle.getMessage("ErrorTitle"),
                    JOptionPane.ERROR_MESSAGE);

            return;
        }

        if ((wid <= 0.99) || (wid > 10.0)) {
            JOptionPane.showMessageDialog(enterTrackWidthFrame,
                    java.text.MessageFormat.format(rb.getString("Error2"),
                            new Object[]{" " + wid + " "}),
                    Bundle.getMessage("ErrorTitle"),
                    JOptionPane.ERROR_MESSAGE);

            return;
        }

        if (sideTrackWidth != wid) {
            sideTrackWidth = wid;
            trackWidthChange = true;
        }

        //get mainline track width
        newWidth = mainlineTrackWidthField.getText().trim();
        try {
            wid = Float.parseFloat(newWidth);
        } catch (Exception e) {
            JOptionPane.showMessageDialog(enterTrackWidthFrame, rb.getString("EntryError") + ": "
                    + e + rb.getString("TryAgain"), Bundle.getMessage("ErrorTitle"),
                    JOptionPane.ERROR_MESSAGE);

            return;
        }

        if ((wid <= 0.99) || (wid > 10.0)) {
            JOptionPane.showMessageDialog(enterTrackWidthFrame,
                    java.text.MessageFormat.format(rb.getString("Error2"),
                            new Object[]{" " + wid + " "}),
                    Bundle.getMessage("ErrorTitle"),
                    JOptionPane.ERROR_MESSAGE);
        } else {
            if (mainlineTrackWidth != wid) {
                mainlineTrackWidth = wid;
                trackWidthChange = true;
            }

            //success - hide dialog and repaint if needed
            enterTrackWidthOpen = false;
            enterTrackWidthFrame.setVisible(false);
            enterTrackWidthFrame.dispose();
            enterTrackWidthFrame = null;

            if (trackWidthChange) {
                repaint();
                setDirty(true);
            }
        }
    }   //trackWidthDonePressed

    void trackWidthCancelPressed(ActionEvent a) {
        enterTrackWidthOpen = false;
        enterTrackWidthFrame.setVisible(false);
        enterTrackWidthFrame.dispose();
        enterTrackWidthFrame = null;

        if (trackWidthChange) {
            repaint();
            setDirty(true);
        }
    }   //trackWidthCancelPressed

    /*====================================*\
    |*  Dialog box to enter new grid sizes *|
    \*====================================*/
    //operational variables for enter grid sizes pane
    private JmriJFrame enterGridSizesFrame = null;
    private boolean enterGridSizesOpen = false;
    private boolean gridSizesChange = false;
    private JTextField primaryGridSizeField = new JTextField(6);
    private JTextField secondaryGridSizeField = new JTextField(6);
    private JButton gridSizesDone;
    private JButton gridSizesCancel;

    //display dialog for entering grid sizes
    protected void enterGridSizes() {
        if (enterGridSizesOpen) {
            enterGridSizesFrame.setVisible(true);
            return;
        }

        //Initialize if needed
        if (enterGridSizesFrame == null) {
            enterGridSizesFrame = new JmriJFrame(rb.getString("SetGridSizes"));
            enterGridSizesFrame.addHelpMenu("package.jmri.jmrit.display.EnterGridSizes", true);
            enterGridSizesFrame.setLocation(70, 30);
            Container theContentPane = enterGridSizesFrame.getContentPane();
            theContentPane.setLayout(new BoxLayout(theContentPane, BoxLayout.PAGE_AXIS));

            //setup primary grid sizes
            JPanel panel3 = new JPanel();
            panel3.setLayout(new FlowLayout());
            JLabel primaryGridSIzeLabel = new JLabel(rb.getString("PrimaryGridSize"));
            panel3.add(primaryGridSIzeLabel);
            panel3.add(primaryGridSizeField);
            primaryGridSizeField.setToolTipText(rb.getString("PrimaryGridSizeHint"));
            theContentPane.add(panel3);

            //setup side track width
            JPanel panel2 = new JPanel();
            panel2.setLayout(new FlowLayout());
            JLabel secondaryGridSizeLabel = new JLabel(rb.getString("SecondaryGridSize"));
            panel2.add(secondaryGridSizeLabel);
            panel2.add(secondaryGridSizeField);
            secondaryGridSizeField.setToolTipText(rb.getString("SecondaryGridSizeHint"));
            theContentPane.add(panel2);

            //set up Done and Cancel buttons
            JPanel panel5 = new JPanel();
            panel5.setLayout(new FlowLayout());
            panel5.add(gridSizesDone = new JButton(Bundle.getMessage("ButtonDone")));
            gridSizesDone.addActionListener((ActionEvent event) -> {
                gridSizesDonePressed(event);
            });
            gridSizesDone.setToolTipText(Bundle.getMessage("DoneHint", Bundle.getMessage("ButtonDone")));

            //make this button the default button (return or enter activates)
            //Note: We have to invoke this later because we don't currently have a root pane
            SwingUtilities.invokeLater(() -> {
                JRootPane rootPane = SwingUtilities.getRootPane(gridSizesDone);
                rootPane.setDefaultButton(gridSizesDone);
            });

            //Cancel
            panel5.add(gridSizesCancel = new JButton(Bundle.getMessage("ButtonCancel")));
            gridSizesCancel.addActionListener((ActionEvent event) -> {
                gridSizesCancelPressed(event);
            });
            gridSizesCancel.setToolTipText(Bundle.getMessage("CancelHint", Bundle.getMessage("ButtonCancel")));
            theContentPane.add(panel5);
        }

        //Set up for Entry of Track Widths
        primaryGridSizeField.setText("" + gridSize1st);
        secondaryGridSizeField.setText("" + gridSize2nd);
        enterGridSizesFrame.addWindowListener(new java.awt.event.WindowAdapter() {
            @Override
            public void windowClosing(java.awt.event.WindowEvent e) {
                gridSizesCancelPressed(null);
            }
        });
        enterGridSizesFrame.pack();
        enterGridSizesFrame.setVisible(true);
        gridSizesChange = false;
        enterGridSizesOpen = true;
    }   //enterGridSizes

    void gridSizesDonePressed(ActionEvent a) {
        String newGridSize = "";
        float siz = 0.0F;

        //get secondary grid size
        newGridSize = secondaryGridSizeField.getText().trim();
        try {
            siz = Float.parseFloat(newGridSize);
        } catch (Exception e) {
            JOptionPane.showMessageDialog(enterGridSizesFrame, rb.getString("EntryError") + ": "
                    + e + " " + rb.getString("TryAgain"), Bundle.getMessage("ErrorTitle"),
                    JOptionPane.ERROR_MESSAGE);

            return;
        }

        if ((siz < 5.0) || (siz > 100.0)) {
            JOptionPane.showMessageDialog(enterGridSizesFrame,
                    java.text.MessageFormat.format(rb.getString("Error2a"),
                            new Object[]{" " + siz + " "}),
                    Bundle.getMessage("ErrorTitle"),
                    JOptionPane.ERROR_MESSAGE);

            return;
        }

        if (gridSize2nd != siz) {
            gridSize2nd = (int) siz;
            gridSizesChange = true;
        }

        //get mainline track width
        newGridSize = primaryGridSizeField.getText().trim();
        try {
            siz = Float.parseFloat(newGridSize);
        } catch (Exception e) {
            JOptionPane.showMessageDialog(enterGridSizesFrame, rb.getString("EntryError") + ": "
                    + e + rb.getString("TryAgain"), Bundle.getMessage("ErrorTitle"),
                    JOptionPane.ERROR_MESSAGE);

            return;
        }

        if ((siz < 5) || (siz > 100.0)) {
            JOptionPane.showMessageDialog(enterGridSizesFrame,
                    java.text.MessageFormat.format(rb.getString("Error2a"),
                            new Object[]{" " + siz + " "}),
                    Bundle.getMessage("ErrorTitle"),
                    JOptionPane.ERROR_MESSAGE);
        } else {
            if (gridSize1st != siz) {
                gridSize1st = (int) siz;
                gridSizesChange = true;
            }

            //success - hide dialog and repaint if needed
            enterGridSizesOpen = false;
            enterGridSizesFrame.setVisible(false);
            enterGridSizesFrame.dispose();
            enterGridSizesFrame = null;

            if (gridSizesChange) {
                repaint();
                setDirty(true);
            }
        }
    }   //gridSizesDonePressed

    void gridSizesCancelPressed(ActionEvent a) {
        enterGridSizesOpen = false;
        enterGridSizesFrame.setVisible(false);
        enterGridSizesFrame.dispose();
        enterGridSizesFrame = null;

        if (gridSizesChange) {
            repaint();
            setDirty(true);
        }
    }   //gridSizesCancelPressed

    /*=======================================*\
    |*  Dialog box to enter new reporter info *|
    \*=======================================*/
    //operational variables for enter reporter pane
    private JmriJFrame enterReporterFrame = null;
    private boolean reporterOpen = false;
    private JTextField xPositionField = new JTextField(6);
    private JTextField yPositionField = new JTextField(6);
    private JTextField reporterNameField = new JTextField(6);
    private JButton reporterDone;
    private JButton reporterCancel;

    //display dialog for entering Reporters
    protected void enterReporter(int defaultX, int defaultY) {
        if (reporterOpen) {
            enterReporterFrame.setVisible(true);

            return;
        }

        //Initialize if needed
        if (enterReporterFrame == null) {
            enterReporterFrame = new JmriJFrame(rb.getString("AddReporter"));

//enterReporterFrame.addHelpMenu("package.jmri.jmrit.display.AddReporterLabel", true);
            enterReporterFrame.setLocation(70, 30);
            Container theContentPane = enterReporterFrame.getContentPane();
            theContentPane.setLayout(new BoxLayout(theContentPane, BoxLayout.PAGE_AXIS));

            //setup reporter entry
            JPanel panel2 = new JPanel();
            panel2.setLayout(new FlowLayout());
            JLabel reporterLabel = new JLabel(rb.getString("ReporterName"));
            panel2.add(reporterLabel);
            panel2.add(reporterNameField);
            reporterNameField.setToolTipText(rb.getString("ReporterNameHint"));
            theContentPane.add(panel2);

            //setup coordinates entry
            JPanel panel3 = new JPanel();
            panel3.setLayout(new FlowLayout());
            JLabel xCoordLabel = new JLabel(rb.getString("ReporterLocationX"));
            panel3.add(xCoordLabel);
            panel3.add(xPositionField);
            xPositionField.setToolTipText(rb.getString("ReporterLocationXHint"));
            JLabel yCoordLabel = new JLabel(rb.getString("ReporterLocationY"));
            panel3.add(yCoordLabel);
            panel3.add(yPositionField);
            yPositionField.setToolTipText(rb.getString("ReporterLocationYHint"));
            theContentPane.add(panel3);

            //set up Add and Cancel buttons
            JPanel panel5 = new JPanel();
            panel5.setLayout(new FlowLayout());
            panel5.add(reporterDone = new JButton(rb.getString("AddNewLabel")));
            reporterDone.addActionListener((ActionEvent event) -> {
                reporterDonePressed(event);
            });
            reporterDone.setToolTipText(rb.getString("ReporterDoneHint"));

            //make this button the default button (return or enter activates)
            //Note: We have to invoke this later because we don't currently have a root pane
            SwingUtilities.invokeLater(() -> {
                JRootPane rootPane = SwingUtilities.getRootPane(reporterDone);
                rootPane.setDefaultButton(reporterDone);
            });

            //Cancel
            panel5.add(reporterCancel = new JButton(Bundle.getMessage("ButtonCancel")));
            reporterCancel.addActionListener((ActionEvent event) -> {
                reporterCancelPressed(event);
            });
            reporterCancel.setToolTipText(Bundle.getMessage("CancelHint", Bundle.getMessage("ButtonCancel")));
            theContentPane.add(panel5);
        }

        //Set up for Entry of Reporter Icon
        xPositionField.setText("" + defaultX);
        yPositionField.setText("" + defaultY);
        enterReporterFrame.addWindowListener(new java.awt.event.WindowAdapter() {
            @Override
            public void windowClosing(java.awt.event.WindowEvent e) {
                reporterCancelPressed(null);
            }
        });
        enterReporterFrame.pack();
        enterReporterFrame.setVisible(true);
        reporterOpen = true;
    }   //enterReporter

    void reporterDonePressed(ActionEvent a) {
        //get size of current panel
        Dimension dim = getTargetPanelSize();

        //get x coordinate
        String newX = "";
        int xx = 0;

        newX = xPositionField.getText().trim();
        try {
            xx = Integer.parseInt(newX);
        } catch (Exception e) {
            JOptionPane.showMessageDialog(enterReporterFrame, rb.getString("EntryError") + ": "
                    + e + " " + rb.getString("TryAgain"), Bundle.getMessage("ErrorTitle"),
                    JOptionPane.ERROR_MESSAGE);

            return;
        }

        if ((xx <= 0) || (xx > dim.width)) {
            JOptionPane.showMessageDialog(enterReporterFrame,
                    java.text.MessageFormat.format(rb.getString("Error2a"),
                            new Object[]{" " + xx + " "}),
                    Bundle.getMessage("ErrorTitle"),
                    JOptionPane.ERROR_MESSAGE);

            return;
        }

        //get y coordinate
        String newY = "";
        int yy = 0;
        newY = yPositionField.getText().trim();
        try {
            yy = Integer.parseInt(newY);
        } catch (Exception e) {
            JOptionPane.showMessageDialog(enterReporterFrame, rb.getString("EntryError") + ": "
                    + e + " " + rb.getString("TryAgain"), Bundle.getMessage("ErrorTitle"),
                    JOptionPane.ERROR_MESSAGE);

            return;
        }

        if ((yy <= 0) || (yy > dim.height)) {
            JOptionPane.showMessageDialog(enterReporterFrame,
                    java.text.MessageFormat.format(rb.getString("Error2a"),
                            new Object[]{" " + yy + " "}),
                    Bundle.getMessage("ErrorTitle"),
                    JOptionPane.ERROR_MESSAGE);

            return;
        }

        //get reporter name
        Reporter reporter = null;
        String rName = reporterNameField.getText().trim();

        if (InstanceManager.getNullableDefault(jmri.ReporterManager.class) != null) {
            try {
                reporter = InstanceManager.getDefault(jmri.ReporterManager.class).provideReporter(rName);
            } catch (IllegalArgumentException e) {
                JOptionPane.showMessageDialog(enterReporterFrame,
                        java.text.MessageFormat.format(rb.getString("Error18"),
                                new Object[]{rName}), Bundle.getMessage("ErrorTitle"),
                        JOptionPane.ERROR_MESSAGE);

                return;
            }

            if (!rName.equals(reporter.getDisplayName())) {
                rName = rName.toUpperCase();
            }
        } else {
            JOptionPane.showMessageDialog(enterReporterFrame,
                    rb.getString("Error17"), Bundle.getMessage("ErrorTitle"),
                    JOptionPane.ERROR_MESSAGE);

            return;
        }

        //add the reporter icon
        addReporter(rName, xx, yy);

        //success - repaint the panel
        repaint();
        enterReporterFrame.setVisible(true);
    }   //reporterDonePressed

    void reporterCancelPressed(ActionEvent a) {
        reporterOpen = false;
        enterReporterFrame.setVisible(false);
        enterReporterFrame.dispose();
        enterReporterFrame = null;
        repaint();
    }   //reporterCancelPressed

    /*===============================*\
    |*  Dialog box to enter scale /  *|
    |*  translate track diagram info *|
    \*===============================*/
    //operational variables for scale/translate track diagram pane
    private JmriJFrame scaleTrackDiagramFrame = null;
    private boolean scaleTrackDiagramOpen = false;
    private JTextField xFactorField = new JTextField(6);
    private JTextField yFactorField = new JTextField(6);
    private JTextField xTranslateField = new JTextField(6);
    private JTextField yTranslateField = new JTextField(6);
    private JButton scaleTrackDiagramDone;
    private JButton scaleTrackDiagramCancel;

    //display dialog for scaling the track diagram
    protected void scaleTrackDiagram() {
        if (scaleTrackDiagramOpen) {
            scaleTrackDiagramFrame.setVisible(true);

            return;
        }

        //Initialize if needed
        if (scaleTrackDiagramFrame == null) {
            scaleTrackDiagramFrame = new JmriJFrame(rb.getString("ScaleTrackDiagram"));
            scaleTrackDiagramFrame.addHelpMenu("package.jmri.jmrit.display.ScaleTrackDiagram", true);
            scaleTrackDiagramFrame.setLocation(70, 30);
            Container theContentPane = scaleTrackDiagramFrame.getContentPane();
            theContentPane.setLayout(new BoxLayout(theContentPane, BoxLayout.PAGE_AXIS));

            //setup x translate
            JPanel panel31 = new JPanel();
            panel31.setLayout(new FlowLayout());
            JLabel xTranslateLabel = new JLabel(rb.getString("XTranslateLabel"));
            panel31.add(xTranslateLabel);
            panel31.add(xTranslateField);
            xTranslateField.setToolTipText(rb.getString("XTranslateHint"));
            theContentPane.add(panel31);

            //setup y translate
            JPanel panel32 = new JPanel();
            panel32.setLayout(new FlowLayout());
            JLabel yTranslateLabel = new JLabel(rb.getString("YTranslateLabel"));
            panel32.add(yTranslateLabel);
            panel32.add(yTranslateField);
            yTranslateField.setToolTipText(rb.getString("YTranslateHint"));
            theContentPane.add(panel32);

            //setup information message 1
            JPanel panel33 = new JPanel();
            panel33.setLayout(new FlowLayout());
            JLabel message1Label = new JLabel(rb.getString("Message1Label"));
            panel33.add(message1Label);
            theContentPane.add(panel33);

            //setup x factor
            JPanel panel21 = new JPanel();
            panel21.setLayout(new FlowLayout());
            JLabel xFactorLabel = new JLabel(rb.getString("XFactorLabel"));
            panel21.add(xFactorLabel);
            panel21.add(xFactorField);
            xFactorField.setToolTipText(rb.getString("FactorHint"));
            theContentPane.add(panel21);

            //setup y factor
            JPanel panel22 = new JPanel();
            panel22.setLayout(new FlowLayout());
            JLabel yFactorLabel = new JLabel(rb.getString("YFactorLabel"));
            panel22.add(yFactorLabel);
            panel22.add(yFactorField);
            yFactorField.setToolTipText(rb.getString("FactorHint"));
            theContentPane.add(panel22);

            //setup information message 2
            JPanel panel23 = new JPanel();
            panel23.setLayout(new FlowLayout());
            JLabel message2Label = new JLabel(rb.getString("Message2Label"));
            panel23.add(message2Label);
            theContentPane.add(panel23);

            //set up Done and Cancel buttons
            JPanel panel5 = new JPanel();
            panel5.setLayout(new FlowLayout());
            panel5.add(scaleTrackDiagramDone = new JButton(rb.getString("ScaleTranslate")));
            scaleTrackDiagramDone.addActionListener((ActionEvent event) -> {
                scaleTrackDiagramDonePressed(event);
            });
            scaleTrackDiagramDone.setToolTipText(rb.getString("ScaleTranslateHint"));

            //make this button the default button (return or enter activates)
            //Note: We have to invoke this later because we don't currently have a root pane
            SwingUtilities.invokeLater(() -> {
                JRootPane rootPane = SwingUtilities.getRootPane(scaleTrackDiagramDone);
                rootPane.setDefaultButton(scaleTrackDiagramDone);
            });

            panel5.add(scaleTrackDiagramCancel = new JButton(Bundle.getMessage("ButtonCancel")));
            scaleTrackDiagramCancel.addActionListener((ActionEvent event) -> {
                scaleTrackDiagramCancelPressed(event);
            });
            scaleTrackDiagramCancel.setToolTipText(Bundle.getMessage("CancelHint", Bundle.getMessage("ButtonCancel")));
            theContentPane.add(panel5);
        }

        //Set up for Entry of Scale and Translation
        xFactorField.setText("1.0");
        yFactorField.setText("1.0");
        xTranslateField.setText("0");
        yTranslateField.setText("0");
        scaleTrackDiagramFrame.addWindowListener(new java.awt.event.WindowAdapter() {
            @Override
            public void windowClosing(java.awt.event.WindowEvent e) {
                scaleTrackDiagramCancelPressed(null);
            }
        });
        scaleTrackDiagramFrame.pack();
        scaleTrackDiagramFrame.setVisible(true);
        scaleTrackDiagramOpen = true;
    }   //scaleTrackDiagram

    void scaleTrackDiagramDonePressed(ActionEvent a) {
        String newText = "";
        boolean scaleChange = false;
        boolean translateError = false;
        float xTranslation = 0.0F;
        float yTranslation = 0.0F;
        float xFactor = 1.0F;
        float yFactor = 1.0F;

        //get x translation
        newText = xTranslateField.getText().trim();
        try {
            xTranslation = Float.parseFloat(newText);
        } catch (Exception e) {
            JOptionPane.showMessageDialog(scaleTrackDiagramFrame, rb.getString("EntryError") + ": "
                    + e + " " + rb.getString("TryAgain"), Bundle.getMessage("ErrorTitle"),
                    JOptionPane.ERROR_MESSAGE);

            return;
        }

        //get y translation
        newText = yTranslateField.getText().trim();
        try {
            yTranslation = Float.parseFloat(newText);
        } catch (Exception e) {
            JOptionPane.showMessageDialog(scaleTrackDiagramFrame, rb.getString("EntryError") + ": "
                    + e + " " + rb.getString("TryAgain"), Bundle.getMessage("ErrorTitle"),
                    JOptionPane.ERROR_MESSAGE);

            return;
        }

        //get x factor
        newText = xFactorField.getText().trim();
        try {
            xFactor = Float.parseFloat(newText);
        } catch (Exception e) {
            JOptionPane.showMessageDialog(scaleTrackDiagramFrame, rb.getString("EntryError") + ": "
                    + e + " " + rb.getString("TryAgain"), Bundle.getMessage("ErrorTitle"),
                    JOptionPane.ERROR_MESSAGE);

            return;
        }

        //get y factor
        newText = yFactorField.getText().trim();
        try {
            yFactor = Float.parseFloat(newText);
        } catch (Exception e) {
            JOptionPane.showMessageDialog(scaleTrackDiagramFrame, rb.getString("EntryError") + ": "
                    + e + " " + rb.getString("TryAgain"), Bundle.getMessage("ErrorTitle"),
                    JOptionPane.ERROR_MESSAGE);

            return;
        }

        //here when all numbers read in successfully - check for translation
        if ((xTranslation != 0.0F) || (yTranslation != 0.0F)) {
            //apply translation
            if (translateTrack(xTranslation, yTranslation)) {
                scaleChange = true;
            } else {
                log.error("Error translating track diagram");
                translateError = true;
            }
        }

        if (!translateError && ((xFactor != 1.0) || (yFactor != 1.0))) {
            //apply scale change
            if (scaleTrack(xFactor, yFactor)) {
                scaleChange = true;
            } else {
                log.error("Error scaling track diagram");
            }
        }

        //success - dispose of the dialog and repaint if needed
        scaleTrackDiagramOpen = false;
        scaleTrackDiagramFrame.setVisible(false);
        scaleTrackDiagramFrame.dispose();
        scaleTrackDiagramFrame = null;

        if (scaleChange) {
            repaint();
            setDirty(true);
        }
    }   //scaleTrackDiagramDonePressed

    void scaleTrackDiagramCancelPressed(ActionEvent a) {
        scaleTrackDiagramOpen = false;
        scaleTrackDiagramFrame.setVisible(false);
        scaleTrackDiagramFrame.dispose();
        scaleTrackDiagramFrame = null;
    }   //scaleTrackDiagramCancelPressed

    boolean translateTrack(float xDel, float yDel) {
        List<List> listOfLists = new ArrayList<List>();
        listOfLists.add(turnoutList);
        listOfLists.add(xingList);
        listOfLists.add(slipList);
        listOfLists.add(turntableList);
        listOfLists.add(pointList);

        Point2D delta = new Point2D.Double(xDel, yDel);
        for (List<LayoutTrack> l : listOfLists) {
            for (LayoutTrack lt : l) {
                lt.setCoordsCenter(MathUtil.add(lt.getCoordsCenter(), delta));
            }
        }
        resizePanelBounds(true);
        return true;
    }   //translateTrack

    /**
     * scale all LayoutTracks coordinates by the x and y factors
     *
     * @param xFactor the amount to scale X coordinates
     * @param yFactor the amount to scale Y coordinates
     */
    boolean scaleTrack(float xFactor, float yFactor) {
        List<List> listOfLists = new ArrayList<List>();
        listOfLists.add(turnoutList);
        listOfLists.add(xingList);
        listOfLists.add(slipList);
        listOfLists.add(turntableList);
        listOfLists.add(pointList);

        for (List<LayoutTrack> l : listOfLists) {
            for (LayoutTrack lt : l) {
                lt.scaleCoords(xFactor, yFactor);
            }
        }

        //update the overall scale factors
        xScale *= xFactor;
        yScale *= yFactor;

        resizePanelBounds(true);
        return true;
    }   //scaleTrack

    /*=========================================*\
    |*  Dialog box to enter move selection info *|
    \*=========================================*/
    //operational variables for move selection pane
    private JmriJFrame moveSelectionFrame = null;
    private boolean moveSelectionOpen = false;
    private JTextField xMoveField = new JTextField(6);
    private JTextField yMoveField = new JTextField(6);
    private JButton moveSelectionDone;
    private JButton moveSelectionCancel;
    private boolean canUndoMoveSelection = false;
    private double undoDeltaX = 0.0;
    private double undoDeltaY = 0.0;
    private Rectangle2D undoRect;

    //display dialog for translation a selection
    protected void moveSelection() {
        if (!selectionActive || (selectionWidth == 0.0) || (selectionHeight == 0.0)) {
            //no selection has been made - nothing to move
            JOptionPane.showMessageDialog(this, rb.getString("Error12"),
                    Bundle.getMessage("ErrorTitle"), JOptionPane.ERROR_MESSAGE);

            return;
        }

        if (moveSelectionOpen) {
            moveSelectionFrame.setVisible(true);
            return;
        }

        //Initialize if needed
        if (moveSelectionFrame == null) {
            moveSelectionFrame = new JmriJFrame(rb.getString("TranslateSelection"));
            moveSelectionFrame.addHelpMenu("package.jmri.jmrit.display.TranslateSelection", true);
            moveSelectionFrame.setLocation(70, 30);
            Container theContentPane = moveSelectionFrame.getContentPane();
            theContentPane.setLayout(new BoxLayout(theContentPane, BoxLayout.PAGE_AXIS));

            //setup x translate
            JPanel panel31 = new JPanel();
            panel31.setLayout(new FlowLayout());
            JLabel xMoveLabel = new JLabel(rb.getString("XTranslateLabel"));
            panel31.add(xMoveLabel);
            panel31.add(xMoveField);
            xMoveField.setToolTipText(rb.getString("XTranslateHint"));
            theContentPane.add(panel31);

            //setup y translate
            JPanel panel32 = new JPanel();
            panel32.setLayout(new FlowLayout());
            JLabel yMoveLabel = new JLabel(rb.getString("YTranslateLabel"));
            panel32.add(yMoveLabel);
            panel32.add(yMoveField);
            yMoveField.setToolTipText(rb.getString("YTranslateHint"));
            theContentPane.add(panel32);

            //setup information message
            JPanel panel33 = new JPanel();
            panel33.setLayout(new FlowLayout());
            JLabel message1Label = new JLabel(rb.getString("Message3Label"));
            panel33.add(message1Label);
            theContentPane.add(panel33);

            //set up Done and Cancel buttons
            JPanel panel5 = new JPanel();
            panel5.setLayout(new FlowLayout());
            panel5.add(moveSelectionDone = new JButton(rb.getString("MoveSelection")));
            moveSelectionDone.addActionListener((ActionEvent event) -> {
                moveSelectionDonePressed(event);
            });
            moveSelectionDone.setToolTipText(rb.getString("MoveSelectionHint"));

            //make this button the default button (return or enter activates)
            //Note: We have to invoke this later because we don't currently have a root pane
            SwingUtilities.invokeLater(() -> {
                JRootPane rootPane = SwingUtilities.getRootPane(moveSelectionDone);
                rootPane.setDefaultButton(moveSelectionDone);
            });

            panel5.add(moveSelectionCancel = new JButton(Bundle.getMessage("ButtonCancel")));
            moveSelectionCancel.addActionListener((ActionEvent event) -> {
                moveSelectionCancelPressed(event);
            });
            moveSelectionCancel.setToolTipText(Bundle.getMessage("CancelHint", Bundle.getMessage("ButtonCancel")));
            theContentPane.add(panel5);
        }

        //Set up for Entry of Translation
        xMoveField.setText("0");
        yMoveField.setText("0");
        moveSelectionFrame.addWindowListener(new java.awt.event.WindowAdapter() {
            @Override
            public void windowClosing(java.awt.event.WindowEvent e) {
                moveSelectionCancelPressed(null);
            }
        });
        moveSelectionFrame.pack();
        moveSelectionFrame.setVisible(true);
        moveSelectionOpen = true;
    }   //moveSelection

    void moveSelectionDonePressed(ActionEvent a) {
        String newText = "";
        float xTranslation = 0.0F;
        float yTranslation = 0.0F;

        //get x translation
        newText = xMoveField.getText().trim();
        try {
            xTranslation = Float.parseFloat(newText);
        } catch (Exception e) {
            JOptionPane.showMessageDialog(moveSelectionFrame, rb.getString("EntryError") + ": "
                    + e + " " + rb.getString("TryAgain"), Bundle.getMessage("ErrorTitle"),
                    JOptionPane.ERROR_MESSAGE);

            return;
        }

        //get y translation
        newText = yMoveField.getText().trim();
        try {
            yTranslation = Float.parseFloat(newText);
        } catch (Exception e) {
            JOptionPane.showMessageDialog(moveSelectionFrame, rb.getString("EntryError") + ": "
                    + e + " " + rb.getString("TryAgain"), Bundle.getMessage("ErrorTitle"),
                    JOptionPane.ERROR_MESSAGE);

            return;
        }

        //here when all numbers read in - translation if entered
        if ((xTranslation != 0.0F) || (yTranslation != 0.0F)) {
            Rectangle2D selectionRect = getSelectionRect();

            //set up undo information
            undoRect = MathUtil.offset(selectionRect, xTranslation, yTranslation);
            undoDeltaX = -xTranslation;
            undoDeltaY = -yTranslation;
            canUndoMoveSelection = true;

            //apply translation to icon items within the selection
            List<Positionable> contents = getContents();

            for (Positionable c : contents) {
                Point2D upperLeft = c.getLocation();

                if (selectionRect.contains(upperLeft)) {
                    int xNew = (int) (upperLeft.getX() + xTranslation);
                    int yNew = (int) (upperLeft.getY() + yTranslation);
                    c.setLocation(xNew, yNew);
                }
            }

            // loop over all turnouts
            for (LayoutTurnout t : turnoutList) {
                Point2D center = t.getCoordsCenter();

                if (selectionRect.contains(center)) {
                    t.setCoordsCenter(new Point2D.Double(center.getX() + xTranslation,
                            center.getY() + yTranslation));
                }
            }

            // loop over all level crossings
            for (LevelXing x : xingList) {
                Point2D center = x.getCoordsCenter();

                if (selectionRect.contains(center)) {
                    x.setCoordsCenter(new Point2D.Double(center.getX() + xTranslation,
                            center.getY() + yTranslation));
                }
            }

            // loop over all slips
            for (LayoutSlip sl : slipList) {
                Point2D center = sl.getCoordsCenter();

                if (selectionRect.contains(center)) {
                    sl.setCoordsCenter(new Point2D.Double(center.getX() + xTranslation,
                            center.getY() + yTranslation));
                }
            }

            // loop over all turntables
            for (LayoutTurntable x : turntableList) {
                Point2D center = x.getCoordsCenter();

                if (selectionRect.contains(center)) {
                    x.setCoordsCenter(new Point2D.Double(center.getX() + xTranslation,
                            center.getY() + yTranslation));
                }
            }

            // loop over all Anchor Points and End Bumpers
            for (PositionablePoint p : pointList) {
                Point2D coord = p.getCoordsCenter();

                if (selectionRect.contains(coord)) {
                    p.setCoordsCenter(new Point2D.Double(coord.getX() + xTranslation,
                            coord.getY() + yTranslation));
                }
            }

            repaint();
            setDirty(true);
        }

        //success - hide dialog
        moveSelectionOpen = false;
        moveSelectionFrame.setVisible(false);
        moveSelectionFrame.dispose();
        moveSelectionFrame = null;
    }   //moveSelectionDonePressed

    void moveSelectionCancelPressed(ActionEvent a) {
        moveSelectionOpen = false;
        moveSelectionFrame.setVisible(false);
        moveSelectionFrame.dispose();
        moveSelectionFrame = null;
    }   //moveSelectionCancelPressed

    void undoMoveSelection() {
        if (canUndoMoveSelection) {
            List<Positionable> contents = getContents();

            for (Positionable c : contents) {
                Point2D upperLeft = c.getLocation();

                if (undoRect.contains(upperLeft)) {
                    int xNew = (int) (upperLeft.getX() + undoDeltaX);
                    int yNew = (int) (upperLeft.getY() + undoDeltaY);
                    c.setLocation(xNew, yNew);
                }
            }

            for (LayoutTurnout t : turnoutList) {
                Point2D center = t.getCoordsCenter();

                if (undoRect.contains(center)) {
                    t.setCoordsCenter(new Point2D.Double(center.getX() + undoDeltaX,
                            center.getY() + undoDeltaY));
                }
            }

            for (LevelXing x : xingList) {
                Point2D center = x.getCoordsCenter();

                if (undoRect.contains(center)) {
                    x.setCoordsCenter(new Point2D.Double(center.getX() + undoDeltaX,
                            center.getY() + undoDeltaY));
                }
            }

            for (LayoutSlip sl : slipList) {
                Point2D center = sl.getCoordsCenter();

                if (undoRect.contains(center)) {
                    sl.setCoordsCenter(new Point2D.Double(center.getX() + undoDeltaX,
                            center.getY() + undoDeltaY));
                }
            }

            for (LayoutTurntable x : turntableList) {
                Point2D center = x.getCoordsCenter();

                if (undoRect.contains(center)) {
                    x.setCoordsCenter(new Point2D.Double(center.getX() + undoDeltaX,
                            center.getY() + undoDeltaY));
                }
            }

            for (PositionablePoint p : pointList) {
                Point2D coord = p.getCoordsCenter();

                if (undoRect.contains(coord)) {
                    p.setCoordsCenter(new Point2D.Double(coord.getX() + undoDeltaX,
                            coord.getY() + undoDeltaY));
                }
            }

            repaint();
            canUndoMoveSelection = false;
        }
    }   //undoMoveSelection

    public void setCurrentPositionAndSize() {
        //save current panel location and size
        Dimension dim = getSize();

        //Compute window size based on LayoutEditor size
        windowHeight = dim.height;
        windowWidth = dim.width;

        //Compute layout size based on LayoutPane size
        dim = getTargetPanelSize();
        panelHeight = (int) (dim.height / getPaintScale());
        panelWidth = (int) (dim.width / getPaintScale());
        Point pt = getLocationOnScreen();
        upperLeftX = pt.x;
        upperLeftY = pt.y;

        // TODO: figure out why this isn't working...
        InstanceManager.getOptionalDefault(UserPreferencesManager.class).ifPresent((prefsMgr) -> {
            String windowFrameRef = getWindowFrameRef();

            //the restore code for this isn't working...
            prefsMgr.setWindowLocation(windowFrameRef, new Point(upperLeftX, upperLeftY));
            prefsMgr.setWindowSize(windowFrameRef, new Dimension(windowWidth, windowHeight));

            if (true) {
                Point prefsWindowLocation = prefsMgr.getWindowLocation(windowFrameRef);

                if ((prefsWindowLocation.x != upperLeftX) || (prefsWindowLocation.y != upperLeftY)) {
                    log.error("setWindowLocation failure.");
                }
                Dimension prefsWindowSize = prefsMgr.getWindowSize(windowFrameRef);

                if ((prefsWindowSize.width != windowWidth) || (prefsWindowSize.height != windowHeight)) {
                    log.error("setWindowSize failure.");
                }
            }

            //we're going to use this instead
            if (true) { //(Nope, it's not working ether)
                //save it in the user preferences for the window
                Rectangle2D windowRectangle2D = new Rectangle2D.Double(upperLeftX, upperLeftY, windowWidth, windowHeight);
                prefsMgr.setProperty(windowFrameRef, "windowRectangle2D", windowRectangle2D);
                Object prefsProp = prefsMgr.getProperty(windowFrameRef, "windowRectangle2D");
                log.debug("testing prefsProp: " + prefsProp);
            }
        });

        log.debug("setCurrentPositionAndSize Position - " + upperLeftX + ","
                + upperLeftY + " WindowSize - " + windowWidth + "," + windowHeight
                + " PanelSize - " + panelWidth + "," + panelHeight);
        setDirty(true);
    }   //setCurrentPositionAndSize()

    private JRadioButtonMenuItem addButtonGroupMenuEntry(JMenu inMenu,
            ButtonGroup inButtonGroup, final String inName,
            boolean inSelected, ActionListener inActionListener) {
        JRadioButtonMenuItem result = new JRadioButtonMenuItem(inName);
        if (inActionListener != null) {
            result.addActionListener(inActionListener);
        }
        if (inButtonGroup != null) {
            inButtonGroup.add(result);
        }
        result.setSelected(inSelected);

        if (inMenu != null) {
            inMenu.add(result);
        }
        return result;
    }

    private void addBackgroundColorMenuEntry(JMenu inMenu, final String inName, final Color inColor) {
        ActionListener a = new ActionListener() {
            @Override
            public void actionPerformed(ActionEvent e) {
                if (!defaultBackgroundColor.equals(inColor)) {
                    defaultBackgroundColor = inColor;
                    setBackgroundColor(inColor);
                    setDirty(true);
                    repaint();
                }
            }
        };
        addButtonGroupMenuEntry(inMenu, backgroundColorButtonGroup, inName,
                inColor == defaultBackgroundColor, a);
    }   //addBackgroundColorMenuEntry

    private void addTrackColorMenuEntry(JMenu inMenu, final String inName, final Color inColor) {
        ActionListener a = new ActionListener() {
            @Override
            public void actionPerformed(ActionEvent e) {
                if (!defaultTrackColor.equals(inColor)) {
                    LayoutTrack.setDefaultTrackColor(inColor);
                    defaultTrackColor = inColor;
                    setDirty(true);
                    repaint();
                }
            }   //actionPerformed
        };
        addButtonGroupMenuEntry(inMenu, trackColorButtonGroup, inName,
                inColor == defaultTrackColor, a);
    }   //addTrackColorMenuEntry

    private void addTrackOccupiedColorMenuEntry(JMenu inMenu, final String inName, final Color inColor) {
        ActionListener a = new ActionListener() {
            @Override
            public void actionPerformed(ActionEvent e) {
                if (!defaultOccupiedTrackColor.equals(inColor)) {
                    defaultOccupiedTrackColor = inColor;
                    setDirty(true);
                    repaint();
                }
            }   //actionPerformed
        };
        addButtonGroupMenuEntry(inMenu, trackOccupiedColorButtonGroup, inName,
                inColor == defaultOccupiedTrackColor, a);
    }   //addTrackOccupiedColorMenuEntry

    private void addTrackAlternativeColorMenuEntry(JMenu inMenu, final String inName, final Color inColor) {
        ActionListener a = new ActionListener() {
            @Override
            public void actionPerformed(ActionEvent e) {
                if (!defaultAlternativeTrackColor.equals(inColor)) {
                    defaultAlternativeTrackColor = inColor;
                    setDirty(true);
                    repaint();
                }
            }   //actionPerformed
        };
        addButtonGroupMenuEntry(inMenu, trackAlternativeColorButtonGroup, inName,
                inColor == defaultAlternativeTrackColor, a);
    }   //addTrackAlternativeColorMenuEntry

    private void addTextColorMenuEntry(JMenu inMenu, final String inName, final Color inColor) {
        ActionListener a = new ActionListener() {
            @Override
            public void actionPerformed(ActionEvent e) {
                if (!defaultTextColor.equals(inColor)) {
                    defaultTextColor = inColor;
                    setDirty(true);
                    repaint();
                }
            }   //actionPerformed
        };
        addButtonGroupMenuEntry(inMenu, textColorButtonGroup, inName,
                inColor == defaultTextColor, a);
    }   //addTextColorMenuEntry

    private void addTurnoutCircleColorMenuEntry(JMenu inMenu, final String inName, final Color inColor) {
        ActionListener a = new ActionListener() {
            @Override
            public void actionPerformed(ActionEvent e) {
                setTurnoutCircleColor(ColorUtil.colorToString(inColor));
                setDirty(true);
                repaint();
            }   //actionPerformed
        };
        addButtonGroupMenuEntry(inMenu, turnoutCircleColorButtonGroup, inName,
                (inColor != null) && (inColor == turnoutCircleColor), a);
    }   //addTurnoutCircleColorMenuEntry

    private void addTurnoutCircleSizeMenuEntry(JMenu inMenu, final String inName, final int inSize) {
        ActionListener a = new ActionListener() {
            @Override
            public void actionPerformed(ActionEvent e) {
                if (getTurnoutCircleSize() != inSize) {
                    setTurnoutCircleSize(inSize);
                    setDirty(true);
                    repaint();
                }
            }   //actionPerformed
        };
        JRadioButtonMenuItem r = addButtonGroupMenuEntry(inMenu,
                turnoutCircleSizeButtonGroup, inName,
                getTurnoutCircleSize() == inSize, a);
    }   //addTurnoutCircleSizeMenuEntry

    protected void setOptionMenuTurnoutCircleSize() {
        String tcs = "" + getTurnoutCircleSize();
        Enumeration e = turnoutCircleSizeButtonGroup.getElements();
        while (e.hasMoreElements()) {
            AbstractButton button = (AbstractButton) e.nextElement();
            String buttonName = button.getText();
            button.setSelected(buttonName.equals(tcs));
        }
    }   //setOptionMenuTurnoutCircleSize

    protected void setOptionMenuTurnoutCircleColor() {
        setOptionMenuColor(turnoutCircleColorButtonGroup, turnoutCircleColor);
        // if nothing is selected...
        if (turnoutCircleSizeButtonGroup.getSelection() == null) {
            // then select the 1st button
            Enumeration e = turnoutCircleColorButtonGroup.getElements();
            AbstractButton button = (AbstractButton) e.nextElement();
            button.setSelected(true);
        }
    }   //setOptionMenuTurnoutCircleColor

    protected void setOptionMenuTextColor() {
        setOptionMenuColor(textColorButtonGroup, defaultTextColor);
    }   //setOptionMenuTextColor

    protected void setOptionMenuBackgroundColor() {
        setOptionMenuColor(backgroundColorButtonGroup, defaultBackgroundColor);
    }   //setOptionMenuBackgroundColor

    protected void setOptionMenuTrackColor() {
        setOptionMenuColor(trackColorButtonGroup, defaultTrackColor);
        setOptionMenuColor(trackOccupiedColorButtonGroup, defaultOccupiedTrackColor);
        setOptionMenuColor(trackAlternativeColorButtonGroup, defaultAlternativeTrackColor);
    }   //setOptionMenuTrackColor

    private void setOptionMenuColor(ButtonGroup inButtonGroup, Color inColor) {
        Enumeration e = inButtonGroup.getElements();
        while (e.hasMoreElements()) {
            AbstractButton button = (AbstractButton) e.nextElement();
            String buttonName = button.getText().replaceAll("\\s+", "");
            if (buttonName.equals("UseDefaultTrackColor")) {
                button.setSelected(false);
            } else {
                // make 1st character lower case
                buttonName = Character.toLowerCase(buttonName.charAt(0)) + buttonName.substring(1);
                Color buttonColor = ColorUtil.stringToColor(buttonName);
                button.setSelected(buttonColor == inColor);
            }
        }
    }

    @Override
    public void setScroll(int state) {
        if (isEditable()) {
            //In edit mode the scroll bars are always displayed, however we will want to set the scroll for when we exit edit mode
            super.setScroll(SCROLL_BOTH);
            _scrollState = state;
        } else {
            super.setScroll(state);
        }
    }   //setScroll

    /**
     * Add a layout turntable at location specified
     *
     * @param pt x,y placement for turntable
     */
    public void addTurntable(Point2D pt) {
        //get unique name
        String name = "";
        while (true) {
            numLayoutTurntables++;
            name = "TUR" + numLayoutTurntables;

            if (finder.findLayoutTurntableByName(name) == null) {
                break;
            }
        }
        LayoutTurntable x = new LayoutTurntable(name, pt, this);

        turntableList.add(x);
        setDirty(true);

        x.addRay(0.0);
        x.addRay(90.0);
        x.addRay(180.0);
        x.addRay(270.0);
    }   //addTurntable

    /**
     * Allow external trigger of re-drawHidden
     */
    public void redrawPanel() {
        repaint();
    }

    /**
     * Allow external set/reset of awaitingIconChange
     */
    public void setAwaitingIconChange() {
        awaitingIconChange = true;
    }

    public void resetAwaitingIconChange() {
        awaitingIconChange = false;
    }

    /**
     * Allow external reset of dirty bit
     */
    public void resetDirty() {
        setDirty(false);
        savedEditMode = isEditable();
        savedPositionable = allPositionable();
        savedControlLayout = allControlling();
        savedAnimatingLayout = animatingLayout;
        savedShowHelpBar = showHelpBar;
    }   //resetDirty

    /**
     * Allow external set of dirty bit
     *
     * @param val true/false for panelChanged
     */
    public void setDirty(boolean val) {
        panelChanged = val;
    }

    public void setDirty() {
        setDirty(true);
    }

    /**
     * Check the dirty state
     */
    public boolean isDirty() {
        return panelChanged;
    }

    /*
     * Get mouse coordinates and adjust for zoom
     */
    private Point2D calcLocation(MouseEvent event, int dX, int dY) {
        xLoc = (int) ((event.getX() + dX) / getPaintScale());
        yLoc = (int) ((event.getY() + dY) / getPaintScale());
        dLoc.setLocation(xLoc, yLoc);
        return dLoc;
    }   //calcLocation

    private Point2D calcLocation(MouseEvent event) {
        return calcLocation(event, 0, 0);
    }   //calcLocation

    /**
     * Handle a mouse pressed event
     */
    @Override
    public void mousePressed(MouseEvent event) {
        //initialize cursor position
        _anchorX = xLoc;
        _anchorY = yLoc;
        _lastX = _anchorX;
        _lastY = _anchorY;
        calcLocation(event);

        // if alt modifier is down invert the snap to grid behaviour
        snapToGridInvert = event.isAltDown();

        if (isEditable()) {
            boolean prevSelectionActive = selectionActive;
            selectionActive = false;
            xLabel.setText(Integer.toString(xLoc));
            yLabel.setText(Integer.toString(yLoc));

            if (event.isPopupTrigger()) {
                if (event.isMetaDown() || event.isAltDown()) {
                    //if requesting a popup and it might conflict with moving, delay the request to mouseReleased
                    delayedPopupTrigger = true;
                } else {
                    //no possible conflict with moving, display the popup now
                    showEditPopUps(event);
                }
            }

            if (event.isMetaDown() || event.isAltDown()) {
                //if moving an item, identify the item for mouseDragging
                selectedObject = null;
                selectedPointType = LayoutTrack.NONE;

                if (checkSelects(dLoc)) {
                    selectedObject = foundObject;
                    selectedPointType = foundPointType;
                    startDelta.setLocation(MathUtil.subtract(foundLocation, dLoc));
                    foundObject = null;
                } else {
                    selectedObject = checkMarkerPopUps(dLoc);

                    if (selectedObject != null) {
                        selectedPointType = LayoutTrack.MARKER;
                        startDelta.setLocation((((LocoIcon) selectedObject).getX() - dLoc.getX()),
                                (((LocoIcon) selectedObject).getY() - dLoc.getY()));
                    } else {
                        selectedObject = checkClockPopUps(dLoc);

                        if (selectedObject != null) {
                            selectedPointType = LayoutTrack.LAYOUT_POS_JCOMP;
                            startDelta.setLocation((((PositionableJComponent) selectedObject).getX() - dLoc.getX()),
                                    (((PositionableJComponent) selectedObject).getY() - dLoc.getY()));
                        } else {
                            selectedObject = checkMultiSensorPopUps(dLoc);

                            if (selectedObject != null) {
                                selectedPointType = LayoutTrack.MULTI_SENSOR;
                                startDelta.setLocation((((MultiSensorIcon) selectedObject).getX() - dLoc.getX()),
                                        (((MultiSensorIcon) selectedObject).getY() - dLoc.getY()));
                            }
                        }
                    }

                    if (selectedObject == null) {
                        selectedObject = checkSensorIconPopUps(dLoc);
                        if (selectedObject == null) {
                            selectedObject = checkSignalHeadIconPopUps(dLoc);
                            if (selectedObject == null) {
                                selectedObject = checkLabelImagePopUps(dLoc);
                                if (selectedObject == null) {
                                    selectedObject = checkSignalMastIconPopUps(dLoc);
                                }
                            }
                        }

                        if (selectedObject != null) {
                            selectedPointType = LayoutTrack.LAYOUT_POS_LABEL;
                            startDelta.setLocation((((PositionableLabel) selectedObject).getX() - dLoc.getX()),
                                    (((PositionableLabel) selectedObject).getY() - dLoc.getY()));

                            if (selectedObject instanceof MemoryIcon) {
                                MemoryIcon pm = (MemoryIcon) selectedObject;

                                if (pm.getPopupUtility().getFixedWidth() == 0) {
                                    startDelta.setLocation((pm.getOriginalX() - dLoc.getX()),
                                            (pm.getOriginalY() - dLoc.getY()));
                                }
                            }
                        } else {
                            selectedObject = checkBackgroundPopUps(dLoc);

                            if (selectedObject != null) {
                                selectedPointType = LayoutTrack.LAYOUT_POS_LABEL;
                                startDelta.setLocation((((PositionableLabel) selectedObject).getX() - dLoc.getX()),
                                        (((PositionableLabel) selectedObject).getY() - dLoc.getY()));
                            }
                        }
                    }
                }
            } else if (event.isShiftDown() && trackButton.isSelected() && (!event.isPopupTrigger())) {
                //starting a Track Segment, check for free connection point
                selectedObject = null;

                if (checkSelects(dLoc, true)) {
                    //match to a free connection point
                    beginObject = foundObject;
                    beginPointType = foundPointType;
                    beginLocation = foundLocation;
                    //TODO: highlight all free connection points?
                } else {    //TODO: auto-add anchor point?
                    foundObject = null;
                    beginObject = null;
                }
            } else if ((!event.isShiftDown()) && (!event.isControlDown()) && (!event.isPopupTrigger())) {
                //check if controlling a turnout in edit mode
                selectedObject = null;

                if (allControlling()) {
                    checkControls(false);
                }   //if (allControlling())

                //initialize starting selection - cancel any previous selection rectangle
                selectionActive = true;
                selectionX = dLoc.getX();
                selectionY = dLoc.getY();
                selectionWidth = 0.0;
                selectionHeight = 0.0;
            }

            if (prevSelectionActive) {
                repaint();
            }
        } else if (allControlling() && (!event.isMetaDown()) && (!event.isPopupTrigger())
                && (!event.isAltDown()) && (!event.isShiftDown()) && (!event.isControlDown())) {
            //not in edit mode - check if mouse is on a turnout (using wider search range)
            selectedObject = null;
            checkControls(true);
        } else if ((event.isMetaDown() || event.isAltDown())
                && (!event.isShiftDown()) && (!event.isControlDown())) {
            //not in edit mode - check if moving a marker if there are any
            selectedObject = checkMarkerPopUps(dLoc);

            if (selectedObject != null) {
                selectedPointType = LayoutTrack.MARKER;
                startDelta.setLocation((((LocoIcon) selectedObject).getX() - dLoc.getX()),
                        (((LocoIcon) selectedObject).getY() - dLoc.getY()));
            }
        } else if (event.isPopupTrigger() && (!event.isShiftDown())) {
            //not in edit mode - check if a marker popup menu is being requested
            LocoIcon lo = checkMarkerPopUps(dLoc);

            if (lo != null) {
                delayedPopupTrigger = true;
            }
        }

        if (!event.isPopupTrigger() && !isDragging) {
            List<Positionable> selections = getSelectedItems(event);

            if (selections.size() > 0) {
                selections.get(0).doMousePressed(event);
            }
        }
        thisPanel.requestFocusInWindow();
    }   //mousePressed

    // this is a method to iterate over a list of lists of items
    // calling the predicate tester.test on each one
    // all matching items are then added to the resulting ArrayList
    private static List testEachItemInListOfLists(
            List<List> listOfListsOfObjects,
            Predicate<Object> tester) {
        List result = new ArrayList();
        for (List<Object> listOfObjects : listOfListsOfObjects) {
            List<Object> l = listOfObjects.stream().filter(o -> tester.test(o)).collect(Collectors.toList());
            result.addAll(l);
        }
        return result;
    }

    // this is a method to iterate over a list of lists of items
    // calling the predicate tester.test on each one
    // and return the first one that matches
    //TODO: make this public? (it is useful! ;-)
    private static Object findFirstMatchingItemInListOfLists(
            List<List> listOfListsOfObjects,
            Predicate<Object> tester) {
        Object result = null;
        for (List listOfObjects : listOfListsOfObjects) {
            Optional<Object> opt = listOfObjects.stream().filter(o -> tester.test(o)).findFirst();
            if (opt.isPresent()) {
                result = opt.get();
                break;
            }
        }
        return result;
    }

    private void checkControls(boolean useRectangles) {
        List<List> listOfLists = new ArrayList<List>();
        listOfLists.add(turnoutList);
        listOfLists.add(slipList);
        listOfLists.add(turntableList);

        Object obj = findFirstMatchingItemInListOfLists(listOfLists,
                (Object o) -> {
                    LayoutTrack layoutTrack = (LayoutTrack) o;
                    selectedPointType = layoutTrack.findHitPointType(dLoc, useRectangles);
                    return (LayoutTrack.NONE != selectedPointType);
                }
        );
        if (null != obj) {
            if (obj instanceof LayoutTurntable) {
                LayoutTurntable layoutTurntable = (LayoutTurntable) obj;
                if (layoutTurntable.isConnectionType(selectedPointType)) {
                    try {
                        selectedObject = layoutTurntable.getConnection(selectedPointType);
                    } catch (jmri.JmriException e) {
                        // this should never happed because .isConnectionType will catch
                        // invalid connection types before .getConnection is called
                    }
                } else {
                    selectedPointType = LayoutTrack.NONE;
                }
            } else {
                selectedObject = obj;
            }
        }
    }   // checkControls

    // optional parameter avoid
    private boolean checkSelects(Point2D loc, boolean requireUnconnected) {
        return checkSelects(loc, requireUnconnected, null);
    }

    // optional parameter requireUnconnected
    private boolean checkSelects(Point2D loc) {
        return checkSelects(loc, false, null);
    }

    private boolean checkSelects(Point2D loc, boolean requireUnconnected, Object avoid) {
        boolean result = false; // assume failure (pessimist!)

        // these are all the types of objects we want to check
        List<List> listOfLists = new ArrayList<List>();
        listOfLists.add(pointList);
        listOfLists.add(turnoutList);
        listOfLists.add(xingList);
        listOfLists.add(slipList);
        listOfLists.add(turntableList);
        listOfLists.add(trackList);

        foundPointType = LayoutTrack.NONE;
        Object obj = findFirstMatchingItemInListOfLists(listOfLists,
                (Object o) -> {
                    LayoutTrack layoutTrack = (LayoutTrack) o;
                    if ((layoutTrack != avoid) && (layoutTrack != selectedObject)) {
                        foundPointType = layoutTrack.findHitPointType(loc, false, requireUnconnected);
                    }
                    return (LayoutTrack.NONE != foundPointType);
                }
        );
        if (null != obj) {
            LayoutTrack layoutTrack = (LayoutTrack) obj;
            foundObject = layoutTrack;
            foundLocation = layoutTrack.getCoordsForConnectionType(foundPointType);
            foundNeedsConnect = layoutTrack.isDisconnected(foundPointType);
            result = true;
        }
        return result;
    }   //checkSelect

    private TrackSegment checkTrackSegmentPopUps(Point2D loc) {
        TrackSegment result = null;

        //NOTE: Rather than calculate all the hit rectangles for all
        // the points below and test if this location is in any of those
        // rectangles just create a hit rectangle for the location and
        // see if any of the points below are in it instead...
        Rectangle2D r = trackControlCircleRectAt(loc);

        //check Track Segments, if any
        for (TrackSegment ts : trackList) {
            if (r.contains(ts.getCentreSeg())) {
                result = ts;
                break;
            }
        }
        return result;
    }   //checkTrackSegmentPopUps

    private PositionableLabel checkBackgroundPopUps(Point2D loc) {
        PositionableLabel result = null;
        //check background images, if any
        for (int i = backgroundImage.size() - 1; i >= 0; i--) {
            PositionableLabel b = backgroundImage.get(i);
            Rectangle2D r = b.getBounds();
            if (r.contains(loc)) {
                result = b;
                break;
            }
        }
        return result;
    }   //checkBackgroundPopUps

    private SensorIcon checkSensorIconPopUps(Point2D loc) {
        SensorIcon result = null;
        //check sensor images, if any
        for (int i = sensorImage.size() - 1; i >= 0; i--) {
            SensorIcon s = sensorImage.get(i);
            Rectangle2D r = s.getBounds();
            if (r.contains(loc)) {
                result = s;
            }
        }
        return result;
    }   //checkSensorIconPopUps

    private SignalHeadIcon checkSignalHeadIconPopUps(Point2D loc) {
        SignalHeadIcon result = null;
        //check signal head images, if any
        for (int i = signalHeadImage.size() - 1; i >= 0; i--) {
            SignalHeadIcon s = signalHeadImage.get(i);
            Rectangle2D r = s.getBounds();
            if (r.contains(loc)) {
                result = s;
                break;
            }
        }
        return result;
    }   //checkSignalHeadIconPopUps

    private SignalMastIcon checkSignalMastIconPopUps(Point2D loc) {
        SignalMastIcon result = null;
        //check signal head images, if any
        for (int i = signalMastList.size() - 1; i >= 0; i--) {
            SignalMastIcon s = signalMastList.get(i);
            Rectangle2D r = s.getBounds();
            if (r.contains(loc)) {
                result = s;
                break;
            }
        }
        return result;
    }   //checkSignalMastIconPopUps

    private PositionableLabel checkLabelImagePopUps(Point2D loc) {
        PositionableLabel result = null;
        int level = 0;

        for (int i = labelImage.size() - 1; i >= 0; i--) {
            PositionableLabel s = labelImage.get(i);
            Rectangle2D r = s.getBounds();
            double x = s.getX();
            double y = s.getY();
            double w = 10.0;
            double h = 5.0;

            if (s.isIcon() || s.isRotated()) {
                w = s.maxWidth();
                h = s.maxHeight();
            } else if (s.isText()) {
                h = s.getFont().getSize();
                w = (h * 2 * (s.getText().length())) / 3;
            }
            r = new Rectangle2D.Double(x, y, w, h);

            if (r.contains(loc)) {
                if (s.getDisplayLevel() >= level) {
                    //Check to make sure that we are returning the highest level label.
                    result = s;
                    level = s.getDisplayLevel();
                }
            }
        }
        return result;
    }   //checkLabelImagePopUps

    private AnalogClock2Display checkClockPopUps(Point2D loc) {
        AnalogClock2Display result = null;
        //check clocks, if any
        for (int i = clocks.size() - 1; i >= 0; i--) {
            AnalogClock2Display s = clocks.get(i);
            Rectangle2D r = s.getBounds();
            if (r.contains(loc)) {
                result = s;
                break;
            }
        }
        return result;
    }   //checkClockPopUps

    private MultiSensorIcon checkMultiSensorPopUps(Point2D loc) {
        MultiSensorIcon result = null;
        //check multi sensor icons, if any
        for (int i = multiSensors.size() - 1; i >= 0; i--) {
            MultiSensorIcon s = multiSensors.get(i);
            Rectangle2D r = s.getBounds();
            if (r.contains(loc)) {
                result = s;
                break;
            }
        }
        return result;
    }   //checkMultiSensorPopUps

    private LocoIcon checkMarkerPopUps(Point2D loc) {
        LocoIcon result = null;
        //check marker icons, if any
        for (int i = markerImage.size() - 1; i >= 0; i--) {
            LocoIcon l = markerImage.get(i);
            Rectangle2D r = l.getBounds();
            if (r.contains(loc)) {
                //mouse was pressed in marker icon
                result = l;
                break;
            }
        }
        return result;
    }   //checkMarkerPopUps

    /**
     * get the coordinates for the connection type of the specified object
     *
     * @param o              the object (Layout track subclass)
     * @param connectionType the type of connection
     * @return the coordinates for the connection type of the specified object
     */
    public Point2D getCoords(Object o, int connectionType) {
        Point2D result = MathUtil.zeroPoint2D();
        if (o != null) {
            result = ((LayoutTrack) o).getCoordsForConnectionType(connectionType);
        } else {
            log.error("Null connection point of type " + connectionType + " " + getLayoutName());
        }
        return result;
    }   //getCoords

    @Override
    public void mouseReleased(MouseEvent event) {
        super.setToolTip(null);

        //initialize mouse position
        calcLocation(event);

        // if alt modifier is down invert the snap to grid behaviour
        snapToGridInvert = event.isAltDown();

        if (isEditable()) {
            xLabel.setText(Integer.toString(xLoc));
            yLabel.setText(Integer.toString(yLoc));

            // released the mouse with shift down... see what we're adding
            if ((!event.isPopupTrigger()) && (!event.isMetaDown()) && event.isShiftDown()) {
                currentPoint = new Point2D.Double(xLoc, yLoc);

                if (snapToGridOnAdd != snapToGridInvert) {
                    // this snaps the current point to the grid
                    currentPoint = MathUtil.granulize(currentPoint, gridSize1st);
                    xLoc = (int) currentPoint.getX();
                    yLoc = (int) currentPoint.getY();
                    xLabel.setText(Integer.toString(xLoc));
                    yLabel.setText(Integer.toString(yLoc));
                }

                if (turnoutRHButton.isSelected()) {
                    addLayoutTurnout(LayoutTurnout.RH_TURNOUT);
                } else if (turnoutLHButton.isSelected()) {
                    addLayoutTurnout(LayoutTurnout.LH_TURNOUT);
                } else if (turnoutWYEButton.isSelected()) {
                    addLayoutTurnout(LayoutTurnout.WYE_TURNOUT);
                } else if (doubleXoverButton.isSelected()) {
                    addLayoutTurnout(LayoutTurnout.DOUBLE_XOVER);
                } else if (rhXoverButton.isSelected()) {
                    addLayoutTurnout(LayoutTurnout.RH_XOVER);
                } else if (lhXoverButton.isSelected()) {
                    addLayoutTurnout(LayoutTurnout.LH_XOVER);
                } else if (levelXingButton.isSelected()) {
                    addLevelXing();
                } else if (layoutSingleSlipButton.isSelected()) {
                    addLayoutSlip(LayoutSlip.SINGLE_SLIP);
                } else if (layoutDoubleSlipButton.isSelected()) {
                    addLayoutSlip(LayoutSlip.DOUBLE_SLIP);
                } else if (endBumperButton.isSelected()) {
                    addEndBumper();
                } else if (anchorButton.isSelected()) {
                    addAnchor();
                } else if (edgeButton.isSelected()) {
                    addEdgeConnector();
                } else if (trackButton.isSelected()) {
                    if ((beginObject != null) && (foundObject != null)
                            && (beginObject != foundObject)) {
                        addTrackSegment();
                        setCursor(Cursor.getDefaultCursor());
                    }
                    beginObject = null;
                    foundObject = null;
                } else if (multiSensorButton.isSelected()) {
                    startMultiSensor();
                } else if (sensorButton.isSelected()) {
                    addSensor();
                } else if (signalButton.isSelected()) {
                    addSignalHead();
                } else if (textLabelButton.isSelected()) {
                    addLabel();
                } else if (memoryButton.isSelected()) {
                    addMemory();
                } else if (blockContentsButton.isSelected()) {
                    addBlockContents();
                } else if (iconLabelButton.isSelected()) {
                    addIcon();
                } else if (signalMastButton.isSelected()) {
                    addSignalMast();
                } else {
                    log.warn("No item selected in panel edit mode");
                }
                resizePanelBounds(false);
                selectedObject = null;
                repaint();
            } else if ((event.isPopupTrigger() || delayedPopupTrigger) && !isDragging) {
                selectedObject = null;
                selectedPointType = LayoutTrack.NONE;
                whenReleased = event.getWhen();
                showEditPopUps(event);
            } else if ((selectedObject != null) && (selectedPointType == LayoutTrack.TURNOUT_CENTER)
                    && allControlling() && (!event.isMetaDown()) && (!event.isAltDown()) && (!event.isPopupTrigger())
                    && (!event.isShiftDown()) && (!event.isControlDown())) {
                //controlling turnouts, in edit mode
                LayoutTurnout t = (LayoutTurnout) selectedObject;
                t.toggleTurnout();
            } else if ((selectedObject != null) && ((selectedPointType == LayoutTrack.SLIP_LEFT)
                    || (selectedPointType == LayoutTrack.SLIP_RIGHT))
                    && allControlling() && (!event.isMetaDown()) && (!event.isAltDown()) && (!event.isPopupTrigger())
                    && (!event.isShiftDown()) && (!event.isControlDown())) {
                //controlling slips, in edit mode
                LayoutSlip sl = (LayoutSlip) selectedObject;
                sl.toggleState(selectedPointType);
            } else if ((selectedObject != null) && (selectedPointType >= LayoutTrack.TURNTABLE_RAY_OFFSET)
                    && allControlling() && (!event.isMetaDown()) && (!event.isAltDown()) && (!event.isPopupTrigger())
                    && (!event.isShiftDown()) && (!event.isControlDown())) {
                //controlling turntable, in edit mode
                LayoutTurntable t = (LayoutTurntable) selectedObject;
                t.setPosition(selectedPointType - LayoutTrack.TURNTABLE_RAY_OFFSET);
            } else if ((selectedObject != null) && (selectedPointType == LayoutTrack.TURNOUT_CENTER)
                    && allControlling() && (event.isMetaDown()) && (!event.isAltDown())
                    && (!event.isShiftDown()) && (!event.isControlDown()) && isDragging) {
                // We just dropped a turnout... see if it will connect to anything
                checkPointsOfTurnout((LayoutTurnout) selectedObject);
            } else if ((selectedObject != null) && (selectedPointType == LayoutTrack.POS_POINT)
                    && allControlling() && (event.isMetaDown()) && (!event.isAltDown())
                    && (!event.isShiftDown()) && (!event.isControlDown()) && isDragging) {
                // We just dropped a PositionablePoint... see if it will connect to anything
                PositionablePoint p = (PositionablePoint) selectedObject;

                if ((p.getConnect1() == null) || (p.getConnect2() == null)) {
                    checkPointOfPositionable(p);
                }
            }

            if ((trackButton.isSelected()) && (beginObject != null) && (foundObject != null)) {
                //user let up shift key before releasing the mouse when creating a track segment
                setCursor(Cursor.getDefaultCursor());
                beginObject = null;
                foundObject = null;
                repaint();
            }
            createSelectionGroups();
        } else if ((selectedObject != null) && (selectedPointType == LayoutTrack.TURNOUT_CENTER)
                && allControlling() && (!event.isMetaDown()) && (!event.isAltDown()) && (!event.isPopupTrigger())
                && (!event.isShiftDown()) && (!delayedPopupTrigger)) {
            //controlling turnout out of edit mode
            LayoutTurnout t = (LayoutTurnout) selectedObject;
            if (useDirectTurnoutControl) {
                t.setState(jmri.Turnout.CLOSED);
            } else {
                t.toggleTurnout();
            }
        } else if ((selectedObject != null) && ((selectedPointType == LayoutTrack.SLIP_LEFT)
                || (selectedPointType == LayoutTrack.SLIP_RIGHT))
                && allControlling() && (!event.isMetaDown()) && (!event.isAltDown()) && (!event.isPopupTrigger())
                && (!event.isShiftDown()) && (!delayedPopupTrigger)) {
            // controlling slip out of edit mode
            LayoutSlip sl = (LayoutSlip) selectedObject;
            sl.toggleState(selectedPointType);
        } else if ((selectedObject != null) && (selectedPointType >= LayoutTrack.TURNTABLE_RAY_OFFSET)
                && allControlling() && (!event.isMetaDown()) && (!event.isAltDown()) && (!event.isPopupTrigger())
                && (!event.isShiftDown()) && (!delayedPopupTrigger)) {
            LayoutTurntable t = (LayoutTurntable) selectedObject;
            t.setPosition(selectedPointType - LayoutTrack.TURNTABLE_RAY_OFFSET);
        } else if ((event.isPopupTrigger() || delayedPopupTrigger) && (!isDragging)) {
            //requesting marker popup out of edit mode
            LocoIcon lo = checkMarkerPopUps(dLoc);

            if (lo != null) {
                showPopUp(lo, event);
            } else {
                if (checkSelects(dLoc)) {
                    //show popup menu
                    switch (foundPointType) {
                        case LayoutTrack.TURNOUT_CENTER: {
                            if (useDirectTurnoutControl) {
                                LayoutTurnout t = (LayoutTurnout) foundObject;
                                t.setState(jmri.Turnout.THROWN);
                            } else {
                                ((LayoutTurnout) foundObject).showPopUp(event);
                            }
                            break;
                        }

                        case LayoutTrack.LEVEL_XING_CENTER: {
                            ((LevelXing) foundObject).showPopUp(event);
                            break;
                        }

                        case LayoutTrack.SLIP_RIGHT:
                        case LayoutTrack.SLIP_LEFT: {
                            ((LayoutSlip) foundObject).showPopUp(event);
                            break;
                        }

                        default: {
                            break;
                        }
                    }   //switch
                }
                AnalogClock2Display c = checkClockPopUps(dLoc);
                if (c != null) {
                    showPopUp(c, event);
                } else {
                    SignalMastIcon sm = checkSignalMastIconPopUps(dLoc);
                    if (sm != null) {
                        showPopUp(sm, event);
                    } else {
                        PositionableLabel im = checkLabelImagePopUps(dLoc);

                        if (im != null) {
                            showPopUp(im, event);
                        }
                    }
                }
            }
        }

        if (!event.isPopupTrigger() && !isDragging) {
            List<Positionable> selections = getSelectedItems(event);
            if (selections.size() > 0) {
                selections.get(0).doMouseReleased(event);
                whenReleased = event.getWhen();
            }
        }

        //train icon needs to know when moved
        if (event.isPopupTrigger() && isDragging) {
            List<Positionable> selections = getSelectedItems(event);
            if (selections.size() > 0) {
                selections.get(0).doMouseDragged(event);
            }
        }

        if (selectedObject != null) {
            //An object was selected, deselect it
            prevSelectedObject = selectedObject;
            selectedObject = null;
        }
        isDragging = false;
        delayedPopupTrigger = false;
        thisPanel.requestFocusInWindow();
    }   //mouseReleased

    private void showEditPopUps(MouseEvent event) {
        if (checkSelects(dLoc)) {
            switch (foundPointType) {
                case LayoutTrack.POS_POINT: {
                    ((PositionablePoint) foundObject).showPopUp(event);
                    break;
                }

                case LayoutTrack.TURNOUT_CENTER: {
                    ((LayoutTurnout) foundObject).showPopUp(event);
                    break;
                }

                case LayoutTrack.LEVEL_XING_CENTER: {
                    ((LevelXing) foundObject).showPopUp(event);
                    break;
                }

                case LayoutTrack.SLIP_LEFT:
                case LayoutTrack.SLIP_RIGHT: {
                    ((LayoutSlip) foundObject).showPopUp(event);
                    break;
                }

                case LayoutTrack.TURNTABLE_CENTER: {
                    ((LayoutTurntable) foundObject).showPopUp(event);
                    break;
                }
            }   //switch

            if ((foundPointType >= LayoutTrack.BEZIER_CONTROL_POINT_OFFSET_MIN)
                    && (foundPointType <= LayoutTrack.BEZIER_CONTROL_POINT_OFFSET_MAX)) {
                ((TrackSegment) foundObject).showBezierPopUp(event, foundPointType);
            } else if (foundPointType >= LayoutTrack.TURNTABLE_RAY_OFFSET) {
                LayoutTurntable t = (LayoutTurntable) foundObject;
                if (t.isTurnoutControlled()) {
                    ((LayoutTurntable) foundObject).showRayPopUp(event, foundPointType - LayoutTrack.TURNTABLE_RAY_OFFSET);
                }
            }
        } else {
            do {
                TrackSegment ts = checkTrackSegmentPopUps(dLoc);
                if (ts != null) {
                    ts.showPopUp(event);
                    break;
                }

                SensorIcon s = checkSensorIconPopUps(dLoc);
                if (s != null) {
                    showPopUp(s, event);
                    break;
                }

                LocoIcon lo = checkMarkerPopUps(dLoc);
                if (lo != null) {
                    showPopUp(lo, event);
                    break;
                }

                SignalHeadIcon sh = checkSignalHeadIconPopUps(dLoc);
                if (sh != null) {
                    showPopUp(sh, event);
                    break;
                }

                AnalogClock2Display c = checkClockPopUps(dLoc);
                if (c != null) {
                    showPopUp(c, event);
                    break;
                }

                MultiSensorIcon ms = checkMultiSensorPopUps(dLoc);
                if (ms != null) {
                    showPopUp(ms, event);
                    break;
                }

                PositionableLabel lb = checkLabelImagePopUps(dLoc);
                if (lb != null) {
                    showPopUp(lb, event);
                    break;
                }

                PositionableLabel b = checkBackgroundPopUps(dLoc);
                if (b != null) {
                    showPopUp(b, event);
                    break;
                }

                SignalMastIcon sm = checkSignalMastIconPopUps(dLoc);
                if (sm != null) {
                    showPopUp(sm, event);
                    break;
                }
            } while (false);
        }   // if (checkSelects(dLoc)) {...} else
    }   //showEditPopUps

    /**
     * Select the menu items to display for the Positionable's popup
     */
    @Override
    protected void showPopUp(Positionable p, MouseEvent event) {
        if (!((JComponent) p).isVisible()) {
            return; //component must be showing on the screen to determine its location
        }
        JPopupMenu popup = new JPopupMenu();

        if (p.isEditable()) {
            JMenuItem jmi = null;

            if (showAlignPopup()) {
                setShowAlignmentMenu(popup);
                popup.add(new AbstractAction(Bundle.getMessage("ButtonDelete")) {
                    @Override
                    public void actionPerformed(ActionEvent e) {
                        deleteSelectedItems();
                    }
                });
            } else {
                if (p.doViemMenu()) {
                    String objectType = p.getClass().getName();
                    objectType = objectType.substring(objectType.lastIndexOf(".") + 1);
                    jmi = popup.add(objectType);
                    jmi.setEnabled(false);

                    jmi = popup.add(p.getNameString());
                    jmi.setEnabled(false);

                    if (p.isPositionable()) {
                        setShowCoordinatesMenu(p, popup);
                    }
                    setDisplayLevelMenu(p, popup);
                    setPositionableMenu(p, popup);
                }

                boolean popupSet = false;
                popupSet |= p.setRotateOrthogonalMenu(popup);
                popupSet |= p.setRotateMenu(popup);
                if (popupSet) {
                    popup.addSeparator();
                    popupSet = false;
                }
                popupSet = p.setEditIconMenu(popup);
                popupSet = p.setTextEditMenu(popup);

                PositionablePopupUtil util = p.getPopupUtility();

                if (util != null) {
                    util.setFixedTextMenu(popup);
                    util.setTextMarginMenu(popup);
                    util.setTextBorderMenu(popup);
                    util.setTextFontMenu(popup);
                    util.setBackgroundMenu(popup);
                    util.setTextJustificationMenu(popup);
                    util.setTextOrientationMenu(popup);
                    popup.addSeparator();
                    util.propertyUtil(popup);
                    util.setAdditionalEditPopUpMenu(popup);
                    popupSet = true;
                }

                if (popupSet) {
                    popup.addSeparator();
                    popupSet = false;
                }
                p.setDisableControlMenu(popup);
                setShowAlignmentMenu(popup);

                //for Positionables with unique settings
                p.showPopUp(popup);
                setShowTooltipMenu(p, popup);

                setRemoveMenu(p, popup);

                if (p.doViemMenu()) {
                    setHiddenMenu(p, popup);
                }
            }
        } else {
            p.showPopUp(popup);
            PositionablePopupUtil util = p.getPopupUtility();

            if (util != null) {
                util.setAdditionalViewPopUpMenu(popup);
            }
        }
        popup.show((Component) p, p.getWidth() / 2 + (int) ((getPaintScale() - 1.0) * p.getX()),
                p.getHeight() / 2 + (int) ((getPaintScale() - 1.0) * p.getY()));

        /*popup.show((Component)p, event.getX(), event.getY());*/
    }   //showPopUp()

    private long whenReleased = 0;  //used to identify event that was popup trigger
    private boolean awaitingIconChange = false;

    @Override
    public void mouseClicked(MouseEvent event) {

        // if alt modifier is down invert the snap to grid behaviour
        snapToGridInvert = event.isAltDown();

        if ((!event.isMetaDown()) && (!event.isPopupTrigger()) && (!event.isAltDown())
                && (!awaitingIconChange) && (!event.isShiftDown()) && (!event.isControlDown())) {
            calcLocation(event);
            List<Positionable> selections = getSelectedItems(event);

            if (selections.size() > 0) {
                selections.get(0).doMouseClicked(event);
            }
        } else if (event.isPopupTrigger() && (whenReleased != event.getWhen())) {
            calcLocation(event);

            if (isEditable()) {
                selectedObject = null;
                selectedPointType = LayoutTrack.NONE;
                showEditPopUps(event);
            } else {
                LocoIcon lo = checkMarkerPopUps(dLoc);

                if (lo != null) {
                    showPopUp(lo, event);
                }
            }
        }

        if (event.isControlDown() && !event.isPopupTrigger()) {
            if (checkSelects(dLoc)) {
                switch (foundPointType) {
                    case LayoutTrack.POS_POINT: {
                        amendSelectionGroup((PositionablePoint) foundObject);
                        break;
                    }

                    case LayoutTrack.TURNOUT_CENTER: {
                        amendSelectionGroup((LayoutTurnout) foundObject, dLoc);
                        break;
                    }

                    case LayoutTrack.LEVEL_XING_CENTER: {
                        amendSelectionGroup((LevelXing) foundObject);
                        break;
                    }

                    case LayoutTrack.SLIP_LEFT:
                    case LayoutTrack.SLIP_RIGHT: {
                        amendSelectionGroup((LayoutSlip) foundObject);
                        break;
                    }

                    case LayoutTrack.TURNTABLE_CENTER: {
                        amendSelectionGroup((LayoutTurntable) foundObject);
                        break;
                    }

                    default: {
                        break;
                    }
                }   //switch
            } else {
                PositionableLabel s = checkSensorIconPopUps(dLoc);

                if (s != null) {
                    amendSelectionGroup(s);
                } else {
                    PositionableLabel sh = checkSignalHeadIconPopUps(dLoc);

                    if (sh != null) {
                        amendSelectionGroup(sh);
                    } else {
                        PositionableLabel ms = checkMultiSensorPopUps(dLoc);

                        if (ms != null) {
                            amendSelectionGroup(ms);
                        } else {
                            PositionableLabel lb = checkLabelImagePopUps(dLoc);

                            if (lb != null) {
                                amendSelectionGroup(lb);
                            } else {
                                PositionableLabel b = checkBackgroundPopUps(dLoc);

                                if (b != null) {
                                    amendSelectionGroup(b);
                                } else {
                                    PositionableLabel sm = checkSignalMastIconPopUps(dLoc);

                                    if (sm != null) {
                                        amendSelectionGroup(sm);
                                    }
                                }
                            }
                        }
                    }
                }
            }
        } else if ((selectionWidth == 0) || (selectionHeight == 0)) {
            clearSelectionGroups();
        }
        thisPanel.requestFocusInWindow();
    }   //mouseClicked

    private void checkPointOfPositionable(PositionablePoint p) {
        TrackSegment t = p.getConnect1();

        if (t == null) {
            t = p.getConnect2();
        }

        //Nothing connected to this bit of track so ignore
        if (t == null) {
            return;
        }
        beginObject = p;
        beginPointType = LayoutTrack.POS_POINT;
        Point2D loc = p.getCoordsCenter();

        if (checkSelects(loc, true, p)) {
            switch (foundPointType) {
                case LayoutTrack.POS_POINT: {
                    PositionablePoint p2 = (PositionablePoint) foundObject;

                    if ((p2.getType() == PositionablePoint.ANCHOR) && p2.setTrackConnection(t)) {
                        if (t.getConnect1() == p) {
                            t.setNewConnect1(p2, foundPointType);
                        } else {
                            t.setNewConnect2(p2, foundPointType);
                        }
                        p.removeTrackConnection(t);

                        if ((p.getConnect1() == null) && (p.getConnect2() == null)) {
                            removePositionablePoint(p);
                        }
                    }
                    break;
                }
                case LayoutTrack.TURNOUT_A:
                case LayoutTrack.TURNOUT_B:
                case LayoutTrack.TURNOUT_C:
                case LayoutTrack.TURNOUT_D:
                case LayoutTrack.LEVEL_XING_A:
                case LayoutTrack.LEVEL_XING_B:
                case LayoutTrack.LEVEL_XING_C:
                case LayoutTrack.LEVEL_XING_D:
                case LayoutTrack.SLIP_A:
                case LayoutTrack.SLIP_B:
                case LayoutTrack.SLIP_C:
                case LayoutTrack.SLIP_D: {
                    LayoutTrack lt = (LayoutTrack) foundObject;
                    try {
                        if (lt.getConnection(foundPointType) == null) {
                            lt.setConnection(foundPointType, t, LayoutTrack.TRACK);

                            if (t.getConnect1() == p) {
                                t.setNewConnect1(lt, foundPointType);
                            } else {
                                t.setNewConnect2(lt, foundPointType);
                            }
                            p.removeTrackConnection(t);

                            if ((p.getConnect1() == null) && (p.getConnect2() == null)) {
                                removePositionablePoint(p);
                            }
                        }
                    } catch (jmri.JmriException e) {
                        log.debug("Unable to set location");
                    }
                    break;
                }

                default: {
                    if (foundPointType >= LayoutTrack.TURNTABLE_RAY_OFFSET) {
                        LayoutTurntable tt = (LayoutTurntable) foundObject;
                        int ray = foundPointType - LayoutTrack.TURNTABLE_RAY_OFFSET;

                        if (tt.getRayConnectIndexed(ray) == null) {
                            tt.setRayConnect(t, ray);

                            if (t.getConnect1() == p) {
                                t.setNewConnect1(tt, foundPointType);
                            } else {
                                t.setNewConnect2(tt, foundPointType);
                            }
                            p.removeTrackConnection(t);

                            if ((p.getConnect1() == null) && (p.getConnect2() == null)) {
                                removePositionablePoint(p);
                            }
                        }
                    } else {
                        log.debug("No valid point, so will quit");
                        return;
                    }
                    break;
                }
            }   //switch
            repaint();

            if (t.getLayoutBlock() != null) {
                auxTools.setBlockConnectivityChanged();
            }
        }
        beginObject = null;
        foundObject = null;
    }   //checkPointOfPositionable

    // We just dropped a turnout... see if it will connect to anything
    private void checkPointsOfTurnout(LayoutTurnout lt) {
        beginObject = lt;

        if (lt.getConnectA() == null) {
            beginPointType = LayoutTrack.TURNOUT_A;
            dLoc = lt.getCoordsA();
            checkPointsOfTurnoutSub(dLoc);
        }

        if (lt.getConnectB() == null) {
            beginPointType = LayoutTrack.TURNOUT_B;
            dLoc = lt.getCoordsB();
            checkPointsOfTurnoutSub(dLoc);
        }

        if (lt.getConnectC() == null) {
            beginPointType = LayoutTrack.TURNOUT_C;
            dLoc = lt.getCoordsC();
            checkPointsOfTurnoutSub(dLoc);
        }

        if ((lt.getConnectD() == null) && ((lt.getTurnoutType() == LayoutTurnout.DOUBLE_XOVER)
                || (lt.getTurnoutType() == LayoutTurnout.LH_XOVER)
                || (lt.getTurnoutType() == LayoutTurnout.RH_XOVER))) {
            beginPointType = LayoutTrack.TURNOUT_D;
            dLoc = lt.getCoordsD();
            checkPointsOfTurnoutSub(dLoc);
        }
        beginObject = null;
        foundObject = null;
    }   //checkPointsOfTurnout

    private void checkPointsOfTurnoutSub(Point2D dLoc) {
        if (checkSelects(dLoc, true)) {
            switch (foundPointType) {
                case LayoutTrack.POS_POINT: {
                    PositionablePoint p2 = (PositionablePoint) foundObject;

                    if (((p2.getConnect1() == null) && (p2.getConnect2() != null))
                            || ((p2.getConnect1() != null) && (p2.getConnect2() == null))) {
                        TrackSegment t = p2.getConnect1();

                        if (t == null) {
                            t = p2.getConnect2();
                        }

                        if (t == null) {
                            return;
                        }
                        LayoutTurnout lt = (LayoutTurnout) beginObject;
                        try {
                            if (lt.getConnection(beginPointType) == null) {
                                lt.setConnection(beginPointType, t, LayoutTrack.TRACK);
                                p2.removeTrackConnection(t);

                                if (t.getConnect1() == p2) {
                                    t.setNewConnect1(lt, beginPointType);
                                } else {
                                    t.setNewConnect2(lt, beginPointType);
                                }
                                removePositionablePoint(p2);
                            }

                            if (t.getLayoutBlock() != null) {
                                auxTools.setBlockConnectivityChanged();
                            }
                        } catch (jmri.JmriException e) {
                            log.debug("Unable to set location");
                        }
                    }
                    break;
                }

                case LayoutTrack.TURNOUT_A:
                case LayoutTrack.TURNOUT_B:
                case LayoutTrack.TURNOUT_C:
                case LayoutTrack.TURNOUT_D: {
                    LayoutTurnout ft = (LayoutTurnout) foundObject;
                    addTrackSegment();

                    if ((ft.getTurnoutType() == LayoutTurnout.RH_TURNOUT) || (ft.getTurnoutType() == LayoutTurnout.LH_TURNOUT)) {
                        rotateTurnout(ft);
                    }
                    break;
                }

                default: {
                    log.warn("Unexpected foundPointType {}  in checkPointsOfTurnoutSub", foundPointType);
                    break;
                }
            }   //switch
        }
    }   //checkPointsOfTurnoutSub

    private void rotateTurnout(LayoutTurnout t) {
        LayoutTurnout be = (LayoutTurnout) beginObject;

        if (((beginPointType == LayoutTrack.TURNOUT_A) && ((be.getConnectB() != null) || (be.getConnectC() != null)))
                || ((beginPointType == LayoutTrack.TURNOUT_B) && ((be.getConnectA() != null) || (be.getConnectC() != null)))
                || ((beginPointType == LayoutTrack.TURNOUT_C) && ((be.getConnectB() != null) || (be.getConnectA() != null)))) {
            return;
        }

        if ((be.getTurnoutType() != LayoutTurnout.RH_TURNOUT) && (be.getTurnoutType() != LayoutTurnout.LH_TURNOUT)) {
            return;
        }

        double x2;
        double y2;

        Point2D c;
        Point2D diverg;

        if ((foundPointType == LayoutTrack.TURNOUT_C) && (beginPointType == LayoutTrack.TURNOUT_C)) {
            c = t.getCoordsA();
            diverg = t.getCoordsB();
            x2 = be.getCoordsA().getX() - be.getCoordsB().getX();
            y2 = be.getCoordsA().getY() - be.getCoordsB().getY();
        } else if ((foundPointType == LayoutTrack.TURNOUT_C)
                && ((beginPointType == LayoutTrack.TURNOUT_A) || (beginPointType == LayoutTrack.TURNOUT_B))) {
            c = t.getCoordsCenter();
            diverg = t.getCoordsC();

            if (beginPointType == LayoutTrack.TURNOUT_A) {
                x2 = be.getCoordsB().getX() - be.getCoordsA().getX();
                y2 = be.getCoordsB().getY() - be.getCoordsA().getY();
            } else {
                x2 = be.getCoordsA().getX() - be.getCoordsB().getX();
                y2 = be.getCoordsA().getY() - be.getCoordsB().getY();
            }
        } else if (foundPointType == LayoutTrack.TURNOUT_B) {
            c = t.getCoordsA();
            diverg = t.getCoordsB();

            if (beginPointType == LayoutTrack.TURNOUT_B) {
                x2 = be.getCoordsA().getX() - be.getCoordsB().getX();
                y2 = be.getCoordsA().getY() - be.getCoordsB().getY();
            } else if (beginPointType == LayoutTrack.TURNOUT_A) {
                x2 = be.getCoordsB().getX() - be.getCoordsA().getX();
                y2 = be.getCoordsB().getY() - be.getCoordsA().getY();
            } else {    //(beginPointType==TURNOUT_C){
                x2 = be.getCoordsCenter().getX() - be.getCoordsC().getX();
                y2 = be.getCoordsCenter().getY() - be.getCoordsC().getY();
            }
        } else if (foundPointType == LayoutTrack.TURNOUT_A) {
            c = t.getCoordsA();
            diverg = t.getCoordsB();

            if (beginPointType == LayoutTrack.TURNOUT_A) {
                x2 = be.getCoordsA().getX() - be.getCoordsB().getX();
                y2 = be.getCoordsA().getY() - be.getCoordsB().getY();
            } else if (beginPointType == LayoutTrack.TURNOUT_B) {
                x2 = be.getCoordsB().getX() - be.getCoordsA().getX();
                y2 = be.getCoordsB().getY() - be.getCoordsA().getY();
            } else {    //(beginPointType==TURNOUT_C){
                x2 = be.getCoordsC().getX() - be.getCoordsCenter().getX();
                y2 = be.getCoordsC().getY() - be.getCoordsCenter().getY();
            }
        } else {
            return;
        }
        double x = diverg.getX() - c.getX();
        double y = diverg.getY() - c.getY();
        double radius = Math.toDegrees(Math.atan2(y, x));
        double eRadius = Math.toDegrees(Math.atan2(y2, x2));
        be.rotateCoords(radius - eRadius);

        Point2D conCord = be.getCoordsA();
        Point2D tCord = t.getCoordsC();

        if (foundPointType == LayoutTrack.TURNOUT_B) {
            tCord = t.getCoordsB();
        }

        if (foundPointType == LayoutTrack.TURNOUT_A) {
            tCord = t.getCoordsA();
        }

        if (beginPointType == LayoutTrack.TURNOUT_B) {
            conCord = be.getCoordsB();
        } else if (beginPointType == LayoutTrack.TURNOUT_C) {
            conCord = be.getCoordsC();
        } else if (beginPointType == LayoutTrack.TURNOUT_A) {
            conCord = be.getCoordsA();
        }
        x = conCord.getX() - tCord.getX();
        y = conCord.getY() - tCord.getY();
        Point2D offset = new Point2D.Double(be.getCoordsCenter().getX() - x, be.getCoordsCenter().getY() - y);
        be.setCoordsCenter(offset);

    }   //rotateTurnout

    static class TurnoutSelection {

        boolean pointA = false;
        boolean pointB = false;
        boolean pointC = false;
        boolean pointD = false;

        TurnoutSelection() {
        }

        void setPointA(boolean boo) {
            pointA = boo;
        }

        void setPointB(boolean boo) {
            pointB = boo;
        }

        void setPointC(boolean boo) {
            pointC = boo;
        }

        void setPointD(boolean boo) {
            pointD = boo;
        }

        boolean getPointA() {
            return pointA;
        }

        boolean getPointB() {
            return pointB;
        }

        boolean getPointC() {
            return pointC;
        }

        boolean getPointD() {
            return pointD;
        }
    }

    private ArrayList<Positionable> _positionableSelection = null;
    private ArrayList<PositionablePoint> _pointSelection = null;
    private ArrayList<LayoutTurnout> _turnoutSelection = null;
    private ArrayList<LayoutSlip> _slipSelection = null;
    private ArrayList<LevelXing> _xingSelection = null;
    private ArrayList<LayoutTurntable> _turntableSelection = null;

    private void highLightSelection(Graphics2D g) {
        java.awt.Stroke stroke = g.getStroke();
        Color color = g.getColor();
        g.setColor(new Color(204, 207, 88));
        g.setStroke(new java.awt.BasicStroke(2.0f));

        if (_positionableSelection != null) {
            for (Positionable c : _positionableSelection) {
                g.drawRect(c.getX(), c.getY(), c.maxWidth(), c.maxHeight());
            }
        }

        List<List> listOfLists = new ArrayList<List>();
        if (_xingSelection != null) {
            listOfLists.add(_xingSelection);
        }
        if (_slipSelection != null) {
            listOfLists.add(_slipSelection);
        }
        if (_turntableSelection != null) {
            listOfLists.add(_turntableSelection);
        }
        if (_pointSelection != null) {
            listOfLists.add(_pointSelection);
        }
        if (_turnoutSelection != null) {
            listOfLists.add(_turnoutSelection);
        }
        for (List<LayoutTrack> l : listOfLists) {
            for (LayoutTrack lt : l) {
                Rectangle2D r = lt.getBounds();
                if (r.isEmpty()) {
                    r = MathUtil.inset(r, -4.0);
                }
                r = MathUtil.centerRectangleOnPoint(r, lt.getCoordsCenter());
                g.draw(r);
            }
        }

        g.setColor(color);
        g.setStroke(stroke);
    }   //highLightSelection

    private void createSelectionGroups() {
        List<Positionable> contents = getContents();
        Rectangle2D selectionRect = getSelectionRect();

        for (Positionable c : contents) {
            if (selectionRect.contains(c.getLocation())) {
                if (_positionableSelection == null) {
                    _positionableSelection = new ArrayList<Positionable>();
                }

                if (!_positionableSelection.contains(c)) {
                    _positionableSelection.add(c);
                }
            }
        }

        // loop over all turnouts
        for (LayoutTurnout t : turnoutList) {
            Point2D center = t.getCoordsCenter();

            if (selectionRect.contains(center)) {
                if (_turnoutSelection == null) {
                    _turnoutSelection = new ArrayList<LayoutTurnout>();
                }

                if (!_turnoutSelection.contains(t)) {
                    _turnoutSelection.add(t);
                }

            }
        }   // for (LayoutTurnout t : turnoutList)

        // loop over all level crossings
        for (LevelXing x : xingList) {
            Point2D center = x.getCoordsCenter();

            if (selectionRect.contains(center)) {
                if (_xingSelection == null) {
                    _xingSelection = new ArrayList<LevelXing>();
                }

                if (!_xingSelection.contains(x)) {
                    _xingSelection.add(x);
                }
            }
        }

        // loop over all slips
        for (LayoutSlip sl : slipList) {
            Point2D center = sl.getCoordsCenter();

            if (selectionRect.contains(center)) {
                if (_slipSelection == null) {
                    _slipSelection = new ArrayList<LayoutSlip>();
                }

                if (!_slipSelection.contains(sl)) {
                    _slipSelection.add(sl);
                }
            }
        }

        // loop over all turntables
        for (LayoutTurntable x : turntableList) {
            Point2D center = x.getCoordsCenter();

            if (selectionRect.contains(center)) {
                if (_turntableSelection == null) {
                    _turntableSelection = new ArrayList<LayoutTurntable>();
                }

                if (!_turntableSelection.contains(x)) {
                    _turntableSelection.add(x);
                }
            }
        }

        // loop over all Anchor Points and End Bumpers
        for (PositionablePoint p : pointList) {
            Point2D coord = p.getCoordsCenter();

            if (selectionRect.contains(coord)) {
                if (_pointSelection == null) {
                    _pointSelection = new ArrayList<PositionablePoint>();
                }

                if (!_pointSelection.contains(p)) {
                    _pointSelection.add(p);
                }
            }
        }
        repaint();
    }   //createSelectionGroups

    private void clearSelectionGroups() {
        _pointSelection = null;
        _turntableSelection = null;
        _xingSelection = null;
        _slipSelection = null;
        _turnoutSelection = null;
        _positionableSelection = null;
    }   //clearSelectionGroups

    boolean noWarnGlobalDelete = false;

    private void deleteSelectedItems() {
        if (!noWarnGlobalDelete) {
            int selectedValue = JOptionPane.showOptionDialog(this,
                    rb.getString("Question6"), Bundle.getMessage("WarningTitle"),
                    JOptionPane.YES_NO_CANCEL_OPTION, JOptionPane.QUESTION_MESSAGE, null,
                    new Object[]{Bundle.getMessage("ButtonYes"),
                        Bundle.getMessage("ButtonNo"),
                        rb.getString("ButtonYesPlus")},
                    Bundle.getMessage("ButtonNo"));

            if (selectedValue == 1) {
                return; //return without creating if "No" response
            }

            if (selectedValue == 2) {
                //Suppress future warnings, and continue
                noWarnGlobalDelete = true;
            }
        }

        if (_positionableSelection != null) {
            for (Positionable comp : _positionableSelection) {
                remove(comp);
            }
        }

        if (_pointSelection != null) {
            boolean oldPosPoint = noWarnPositionablePoint;
            noWarnPositionablePoint = true;

            for (PositionablePoint point : _pointSelection) {
                removePositionablePoint(point);
            }
            noWarnPositionablePoint = oldPosPoint;
        }

        if (_xingSelection != null) {
            boolean oldLevelXing = noWarnLevelXing;
            noWarnLevelXing = true;

            for (LevelXing point : _xingSelection) {
                removeLevelXing(point);
            }
            noWarnLevelXing = oldLevelXing;
        }

        if (_slipSelection != null) {
            boolean oldSlip = noWarnSlip;
            noWarnSlip = true;

            for (LayoutSlip sl : _slipSelection) {
                removeLayoutSlip(sl);
            }
            noWarnSlip = oldSlip;
        }

        if (_turntableSelection != null) {
            boolean oldTurntable = noWarnTurntable;
            noWarnTurntable = true;

            for (LayoutTurntable point : _turntableSelection) {
                removeTurntable(point);
            }
            noWarnTurntable = oldTurntable;
        }

        if (_turnoutSelection != null) {
            boolean oldTurnout = noWarnLayoutTurnout;
            noWarnLayoutTurnout = true;

            for (LayoutTurnout lt : _turnoutSelection) {
                removeLayoutTurnout(lt);
            }
            noWarnLayoutTurnout = oldTurnout;
        }

        selectionActive = false;
        clearSelectionGroups();
        repaint();
    }   //deleteSelectedItems

    private void amendSelectionGroup(Positionable p) {
        if (_positionableSelection == null) {
            _positionableSelection = new ArrayList<Positionable>();
        }
        boolean removed = false;

        for (int i = 0; i < _positionableSelection.size(); i++) {
            if (_positionableSelection.get(i) == p) {
                _positionableSelection.remove(i);
                removed = true;
                break;
            }
        }

        if (!removed) {
            _positionableSelection.add(p);
        }

        if (_positionableSelection.size() == 0) {
            _positionableSelection = null;
        }
        repaint();
    }   //amendSelectionGroup

    private void amendSelectionGroup(LayoutTurnout p, Point2D dLoc) {
        if (_turnoutSelection == null) {
            _turnoutSelection = new ArrayList<LayoutTurnout>();
        }

        boolean removed = false;
        for (LayoutTurnout lt : _turnoutSelection) {
            if (lt == p) {
                _turnoutSelection.remove(lt);
                removed = true;
                break;
            }
        }

        if (!removed) {
            _turnoutSelection.add(p);
        }
        if (_turnoutSelection.isEmpty()) {
            _turnoutSelection = null;
        }
        repaint();
    }   //amendSelectionGroup

    private void amendSelectionGroup(PositionablePoint p) {
        if (_pointSelection == null) {
            _pointSelection = new ArrayList<PositionablePoint>();
        }
        boolean removed = false;

        for (int i = 0; i < _pointSelection.size(); i++) {
            if (_pointSelection.get(i) == p) {
                _pointSelection.remove(i);
                removed = true;
                break;
            }
        }

        if (!removed) {
            _pointSelection.add(p);
        }

        if (_pointSelection.size() == 0) {
            _pointSelection = null;
        }
        repaint();
    }   //amendSelectionGroup

    private void amendSelectionGroup(LevelXing p) {
        if (_xingSelection == null) {
            _xingSelection = new ArrayList<LevelXing>();
        }
        boolean removed = false;

        for (int i = 0; i < _xingSelection.size(); i++) {
            if (_xingSelection.get(i) == p) {
                _xingSelection.remove(i);
                removed = true;
                break;
            }
        }

        if (!removed) {
            _xingSelection.add(p);
        }

        if (_xingSelection.size() == 0) {
            _xingSelection = null;
        }
        repaint();
    }   //amendSelectionGroup

    private void amendSelectionGroup(LayoutSlip p) {
        if (_slipSelection == null) {
            _slipSelection = new ArrayList<LayoutSlip>();
        }
        boolean removed = false;

        for (int i = 0; i < _slipSelection.size(); i++) {
            if (_slipSelection.get(i) == p) {
                _slipSelection.remove(i);
                removed = true;
                break;
            }
        }

        if (!removed) {
            _slipSelection.add(p);
        }

        if (_slipSelection.size() == 0) {
            _slipSelection = null;
        }
        repaint();
    }   //amendSelectionGroup

    private void amendSelectionGroup(LayoutTurntable p) {
        if (_turntableSelection == null) {
            _turntableSelection = new ArrayList<LayoutTurntable>();
        }
        boolean removed = false;

        for (int i = 0; i < _turntableSelection.size(); i++) {
            if (_turntableSelection.get(i) == p) {
                _turntableSelection.remove(i);
                removed = true;
                break;
            }
        }

        if (!removed) {
            _turntableSelection.add(p);
        }

        if (_turntableSelection.size() == 0) {
            _turntableSelection = null;
        }
        repaint();
    }   //amendSelectionGroup

    public void alignSelection(boolean alignX) {
        Point2D minPoint = MathUtil.infinityPoint2D;
        Point2D maxPoint = MathUtil.zeroPoint2D;
        Point2D sumPoint = MathUtil.zeroPoint2D;
        int cnt = 0;

        if (_positionableSelection != null) {
            for (Positionable comp : _positionableSelection) {
                if (!getFlag(OPTION_POSITION, comp.isPositionable())) {
                    continue;
                }
                Point2D p = MathUtil.PointToPoint2D(comp.getLocation());
                minPoint = MathUtil.min(minPoint, p);
                maxPoint = MathUtil.max(maxPoint, p);
                sumPoint = MathUtil.add(sumPoint, p);
                cnt++;
            }
        }

        List<List> listOfLists = new ArrayList<List>();

        if (_turnoutSelection != null) {
            listOfLists.add(_turnoutSelection);
        }

        if (_pointSelection != null) {
            listOfLists.add(_pointSelection);
        }

        if (_xingSelection != null) {
            listOfLists.add(_xingSelection);
        }

        if (_slipSelection != null) {
            listOfLists.add(_slipSelection);
        }

        if (_turntableSelection != null) {
            listOfLists.add(_slipSelection);
        }

        for (List<LayoutTrack> l : listOfLists) {
            for (LayoutTrack lt : l) {
                Point2D p = lt.getCoordsCenter();
                minPoint = MathUtil.min(minPoint, p);
                maxPoint = MathUtil.max(maxPoint, p);
                sumPoint = MathUtil.add(sumPoint, p);
                cnt++;
            }
        }

        Point2D avePoint = MathUtil.divide(sumPoint, cnt);
        int aveX = (int) avePoint.getX();
        int aveY = (int) avePoint.getY();

        if (_positionableSelection != null) {
            for (Positionable comp : _positionableSelection) {
                if (!getFlag(OPTION_POSITION, comp.isPositionable())) {
                    continue;
                }

                if (alignX) {
                    comp.setLocation(aveX, comp.getY());
                } else {
                    comp.setLocation(comp.getX(), aveY);
                }
            }
        }

        for (List<LayoutTrack> l : listOfLists) {
            for (LayoutTrack lt : l) {
                if (alignX) {
                    lt.setCoordsCenter(new Point2D.Double(aveX, lt.getCoordsCenter().getY()));
                } else {
                    lt.setCoordsCenter(new Point2D.Double(lt.getCoordsCenter().getX(), aveY));
                }
            }
        }

        repaint();
    }   //alignSelection

    protected boolean showAlignPopup() {
        if (_positionableSelection != null) {
            return true;
        } else if (_pointSelection != null) {
            return true;
        } else if (_turnoutSelection != null) {
            return true;
        } else if (_turntableSelection != null) {
            return true;
        } else if (_xingSelection != null) {
            return true;
        } else if (_slipSelection != null) {
            return true;
        }
        return false;
    }   //showAlignPopup

    /**
     * Offer actions to align the selected Positionable items either
     * Horizontally (at average y coord) or Vertically (at average x coord).
     */
    public boolean setShowAlignmentMenu(JPopupMenu popup) {
        if (showAlignPopup()) {
            JMenu edit = new JMenu(rb.getString("EditAlignment"));
            edit.add(new AbstractAction(rb.getString("AlignX")) {
                @Override
                public void actionPerformed(ActionEvent e) {
                    alignSelection(true);
                }
            });
            edit.add(new AbstractAction(rb.getString("AlignY")) {
                @Override
                public void actionPerformed(ActionEvent e) {
                    alignSelection(false);
                }
            });
            popup.add(edit);

            return true;
        }
        return false;
    }   //setShowAlignmentMenu

    @Override
    public void keyPressed(KeyEvent e) {
        if (e.getKeyCode() == KeyEvent.VK_DELETE) {
            deleteSelectedItems();
            return;
        }

        double deltaX = returnDeltaPositionX(e);
        double deltaY = returnDeltaPositionY(e);

        if ((deltaX != 0) || (deltaY != 0)) {
            Point2D delta = new Point2D.Double(deltaX, deltaY);
            if (_positionableSelection != null) {
                for (Positionable c : _positionableSelection) {
                    Point2D newPoint = c.getLocation();
                    if ((c instanceof MemoryIcon) && (c.getPopupUtility().getFixedWidth() == 0)) {
                        MemoryIcon pm = (MemoryIcon) c;
                        newPoint = new Point2D.Double(pm.getOriginalX(), pm.getOriginalY());
                    }
                    newPoint = MathUtil.add(newPoint, delta);
                    newPoint = MathUtil.max(MathUtil.zeroPoint2D(), newPoint);
                    c.setLocation(MathUtil.PointForPoint2D(newPoint));
                }
            }

            List<List> listOfLists = new ArrayList<List>();

            if (_pointSelection != null) {
                listOfLists.add(_pointSelection);
            }

            if (_turnoutSelection != null) {
                listOfLists.add(_turnoutSelection);
            }

            if (_xingSelection != null) {
                listOfLists.add(_xingSelection);
            }

            if (_slipSelection != null) {
                listOfLists.add(_slipSelection);
            }

            if (_turntableSelection != null) {
                listOfLists.add(_slipSelection);
            }

            for (List<LayoutTrack> l : listOfLists) {
                for (LayoutTrack lt : l) {
                    Point2D newPoint = MathUtil.add(lt.getCoordsCenter(), delta);
                    newPoint = MathUtil.max(MathUtil.zeroPoint2D(), newPoint);
                    lt.setCoordsCenter(newPoint);
                }
            }

            repaint();
        }
    }   //keyPressed

    private double returnDeltaPositionX(KeyEvent e) {
        double result = 0.0;
        double amount = e.isShiftDown() ? 5.0 : 1.0;

        switch (e.getKeyCode()) {
            case KeyEvent.VK_LEFT: {
                result = -amount;
                break;
            }

            case KeyEvent.VK_RIGHT: {
                result = +amount;
                break;
            }

            default: {
                break;
            }
        }   //switch
        return result;
    }

    private double returnDeltaPositionY(KeyEvent e) {
        double result = 0.0;
        double amount = e.isShiftDown() ? 5.0 : 1.0;

        switch (e.getKeyCode()) {
            case KeyEvent.VK_UP: {
                result = -amount;
                break;
            }

            case KeyEvent.VK_DOWN: {
                result = +amount;
                break;
            }

            default: {
                break;
            }
        }   //switch
        return result;
    }

    private double returnNewPostitionX(KeyEvent e, double val) {
        double deltaX = returnDeltaPositionX(e);
        return Math.max(val + deltaX, 0.0);
    }   //returnNewPostitionX

    private double returnNewPostitionY(KeyEvent e, double val) {
        double deltaY = returnDeltaPositionY(e);
        return Math.max(val + deltaY, 0.0);
    }   //returnNewPostitionY

    int _prevNumSel = 0;

    @Override
    public void mouseMoved(MouseEvent event) {
        calcLocation(event);

        // if alt modifier is down invert the snap to grid behaviour
        snapToGridInvert = event.isAltDown();

        if (isEditable()) {
            xLabel.setText(Integer.toString(xLoc));
            yLabel.setText(Integer.toString(yLoc));
        }
        List<Positionable> selections = getSelectedItems(event);
        Positionable selection = null;
        int numSel = selections.size();

        if (numSel > 0) {
            selection = selections.get(0);
        }

        if ((selection != null) && (selection.getDisplayLevel() > BKG) && selection.showTooltip()) {
            showToolTip(selection, event);
        } else {
            super.setToolTip(null);
        }

        if (numSel != _prevNumSel) {
            repaint();
            _prevNumSel = numSel;
        }
    }   //mouseMoved

    private boolean isDragging = false;

    @Override
    public void mouseDragged(MouseEvent event) {
        //initialize mouse position
        calcLocation(event);

        //ignore this event if still at the original point
        if ((!isDragging) && (xLoc == getAnchorX()) && (yLoc == getAnchorY())) {
            return;
        }

        // if alt modifier is down invert the snap to grid behaviour
        snapToGridInvert = event.isAltDown();

        //process this mouse dragged event
        if (isEditable()) {
            xLabel.setText(Integer.toString(xLoc));
            yLabel.setText(Integer.toString(yLoc));
        }
        currentPoint = new Point2D.Double(dLoc.getX() + startDelta.getX(),
                dLoc.getY() + startDelta.getY());

        if ((selectedObject != null) && (event.isMetaDown() || event.isAltDown()) && (selectedPointType == LayoutTrack.MARKER)) {
            //marker moves regardless of editMode or positionable
            PositionableLabel pl = (PositionableLabel) selectedObject;
            //don't allow negative placement, object could become unreachable
            int xNew = (int) Math.max(currentPoint.getX(), 0);
            int yNew = (int) Math.max(currentPoint.getY(), 0);
            pl.setLocation(xNew, yNew);
            isDragging = true;
            repaint();

            return;
        }

        if (isEditable()) {
            if ((selectedObject != null) && event.isMetaDown() && allPositionable()) {
                //moving a point
                if (snapToGridOnMove != snapToGridInvert) {
                    // this snaps currentPoint to the grid
                    currentPoint = MathUtil.granulize(currentPoint, gridSize1st);
                    xLoc = (int) currentPoint.getX();
                    yLoc = (int) currentPoint.getY();
                    xLabel.setText(Integer.toString(xLoc));
                    yLabel.setText(Integer.toString(yLoc));
                }

                if ((_pointSelection != null) || (_turntableSelection != null)
                        || (_xingSelection != null)
                        || (_turnoutSelection != null)
                        || (_positionableSelection != null)) {
                    int offsetx = xLoc - _lastX;
                    int offsety = yLoc - _lastY;

                    //We should do a move based upon a selection group.
                    int xNew;
                    int yNew;

                    if (_positionableSelection != null) {
                        for (Positionable c : _positionableSelection) {
                            if ((c instanceof MemoryIcon) && (c.getPopupUtility().getFixedWidth() == 0)) {
                                MemoryIcon pm = (MemoryIcon) c;
                                xNew = (pm.getOriginalX() + offsetx);
                                yNew = (pm.getOriginalY() + offsety);
                            } else {
                                Point2D upperLeft = c.getLocation();
                                xNew = (int) (upperLeft.getX() + offsetx);
                                yNew = (int) (upperLeft.getY() + offsety);
                            }
                            //don't allow negative placement, object could become unreachable
                            xNew = Math.max(xNew, 0);
                            yNew = Math.max(yNew, 0);
                            c.setLocation(xNew, yNew);
                        }
                    }

                    List<List> listOfLists = new ArrayList<List>();

                    if (_pointSelection != null) {
                        listOfLists.add(_pointSelection);
                    }

                    if (_turnoutSelection != null) {
                        listOfLists.add(_turnoutSelection);
                    }

                    if (_xingSelection != null) {
                        listOfLists.add(_xingSelection);
                    }

                    if (_slipSelection != null) {
                        listOfLists.add(_slipSelection);
                    }

                    if (_turntableSelection != null) {
                        listOfLists.add(_slipSelection);
                    }

                    for (List<LayoutTrack> l : listOfLists) {
                        for (LayoutTrack lt : l) {
                            Point2D center = lt.getCoordsCenter();
                            xNew = (int) center.getX() + offsetx;
                            yNew = (int) center.getY() + offsety;
                            //don't allow negative placement, object could become unreachable
                            xNew = Math.max(xNew, 0);
                            yNew = Math.max(yNew, 0);
                            lt.setCoordsCenter(new Point2D.Double(xNew, yNew));
                        }
                    }

                    _lastX = xLoc;
                    _lastY = yLoc;
                } else {
                    LayoutTurnout o;
                    LevelXing x;
                    LayoutSlip sl;

                    switch (selectedPointType) {
                        case LayoutTrack.POS_POINT: {
                            ((PositionablePoint) selectedObject).setCoordsCenter(currentPoint);
                            isDragging = true;
                            break;
                        }

                        case LayoutTrack.TURNOUT_CENTER: {
                            ((LayoutTurnout) selectedObject).setCoordsCenter(currentPoint);
                            isDragging = true;
                            break;
                        }

                        case LayoutTrack.TURNOUT_A: {
                            ((LayoutTurnout) selectedObject).setCoordsA(currentPoint);
                            break;
                        }

                        case LayoutTrack.TURNOUT_B: {
                            ((LayoutTurnout) selectedObject).setCoordsB(currentPoint);
                            break;
                        }

                        case LayoutTrack.TURNOUT_C: {
                            ((LayoutTurnout) selectedObject).setCoordsC(currentPoint);
                            break;
                        }

                        case LayoutTrack.TURNOUT_D: {
                            ((LayoutTurnout) selectedObject).setCoordsD(currentPoint);
                            break;
                        }

                        case LayoutTrack.LEVEL_XING_CENTER: {
                            ((LevelXing) selectedObject).setCoordsCenter(currentPoint);
                            isDragging = true;
                            break;
                        }

                        case LayoutTrack.LEVEL_XING_A: {
                            ((LevelXing) selectedObject).setCoordsA(currentPoint);
                            break;
                        }

                        case LayoutTrack.LEVEL_XING_B: {
                            ((LevelXing) selectedObject).setCoordsB(currentPoint);
                            break;
                        }

                        case LayoutTrack.LEVEL_XING_C: {
                            ((LevelXing) selectedObject).setCoordsC(currentPoint);
                            break;
                        }

                        case LayoutTrack.LEVEL_XING_D: {
                            ((LevelXing) selectedObject).setCoordsD(currentPoint);
                            break;
                        }

                        case LayoutTrack.SLIP_LEFT:
                        case LayoutTrack.SLIP_RIGHT: {
                            ((LayoutSlip) selectedObject).setCoordsCenter(currentPoint);
                            isDragging = true;
                            break;
                        }

                        case LayoutTrack.SLIP_A: {
                            ((LayoutSlip) selectedObject).setCoordsA(currentPoint);
                            break;
                        }

                        case LayoutTrack.SLIP_B: {
                            ((LayoutSlip) selectedObject).setCoordsB(currentPoint);
                            break;
                        }

                        case LayoutTrack.SLIP_C: {
                            ((LayoutSlip) selectedObject).setCoordsC(currentPoint);
                            break;
                        }

                        case LayoutTrack.SLIP_D: {
                            ((LayoutSlip) selectedObject).setCoordsD(currentPoint);
                            break;
                        }

                        case LayoutTrack.TURNTABLE_CENTER: {
                            ((LayoutTurntable) selectedObject).setCoordsCenter(currentPoint);
                            isDragging = true;
                            break;
                        }

                        case LayoutTrack.LAYOUT_POS_LABEL: {
                            PositionableLabel l = (PositionableLabel) selectedObject;

                            if (l.isPositionable()) {
                                //don't allow negative placement, object could become unreachable
                                int xNew = (int) Math.max(currentPoint.getX(), 0);
                                int yNew = (int) Math.max(currentPoint.getY(), 0);
                                l.setLocation(xNew, yNew);
                                isDragging = true;
                            }
                            break;
                        }

                        case LayoutTrack.LAYOUT_POS_JCOMP: {
                            PositionableJComponent c = (PositionableJComponent) selectedObject;

                            if (c.isPositionable()) {
                                //don't allow negative placement, object could become unreachable
                                int xNew = (int) Math.max(currentPoint.getX(), 0);
                                int yNew = (int) Math.max(currentPoint.getY(), 0);
                                c.setLocation(xNew, yNew);
                                isDragging = true;
                            }
                            break;
                        }

                        case LayoutTrack.MULTI_SENSOR: {
                            PositionableLabel pl = (PositionableLabel) selectedObject;

                            if (pl.isPositionable()) {
                                //don't allow negative placement, object could become unreachable
                                int xNew = (int) Math.max(currentPoint.getX(), 0);
                                int yNew = (int) Math.max(currentPoint.getY(), 0);
                                pl.setLocation(xNew, yNew);
                                isDragging = true;
                            }
                            break;
                        }

                        case LayoutTrack.TRACK_CIRCLE_CENTRE: {
                            TrackSegment t = (TrackSegment) selectedObject;
                            t.reCalculateTrackSegmentAngle(currentPoint.getX(), currentPoint.getY());
                            break;
                        }

                        default:
                            if ((foundPointType >= LayoutTrack.BEZIER_CONTROL_POINT_OFFSET_MIN)
                                    && (foundPointType <= LayoutTrack.BEZIER_CONTROL_POINT_OFFSET_MAX)) {
                                int index = selectedPointType - LayoutTrack.BEZIER_CONTROL_POINT_OFFSET_MIN;
                                ((TrackSegment) selectedObject).setBezierControlPoint(currentPoint, index);
                            } else if (selectedPointType >= LayoutTrack.TURNTABLE_RAY_OFFSET) {
                                LayoutTurntable turn = (LayoutTurntable) selectedObject;
                                turn.setRayCoordsIndexed(currentPoint.getX(), currentPoint.getY(),
                                        selectedPointType - LayoutTrack.TURNTABLE_RAY_OFFSET);
                            }
                    }   //switch
                }
                repaint();
            } else if ((beginObject != null) && event.isShiftDown() && trackButton.isSelected()) {
                //dragging from first end of Track Segment
                currentLocation.setLocation(xLoc, yLoc);
                boolean needResetCursor = (foundObject != null);

                if (checkSelects(currentLocation, true)) {
                    //have match to free connection point, change cursor
                    setCursor(Cursor.getPredefinedCursor(Cursor.CROSSHAIR_CURSOR));
                } else if (needResetCursor) {
                    setCursor(Cursor.getDefaultCursor());
                }
                repaint();
            } else if (selectionActive && (!event.isShiftDown()) && (!event.isAltDown()) && (!event.isMetaDown())) {
                selectionWidth = xLoc - selectionX;
                selectionHeight = yLoc - selectionY;
                repaint();
            }
        } else {
            Rectangle r = new Rectangle(event.getX(), event.getY(), 1, 1);
            ((JComponent) event.getSource()).scrollRectToVisible(r);
        }
    }   //mouseDragged

    // @SuppressWarnings("unused")
    private void updateLocation(Object o, int pointType, Point2D newPos) {
        switch (pointType) {
            case LayoutTrack.TURNOUT_A: {
                ((LayoutTurnout) o).setCoordsA(newPos);
                break;
            }

            case LayoutTrack.TURNOUT_B: {
                ((LayoutTurnout) o).setCoordsB(newPos);
                break;
            }

            case LayoutTrack.TURNOUT_C: {
                ((LayoutTurnout) o).setCoordsC(newPos);
                break;
            }

            case LayoutTrack.TURNOUT_D: {
                ((LayoutTurnout) o).setCoordsD(newPos);
                break;
            }

            case LayoutTrack.LEVEL_XING_A: {
                ((LevelXing) o).setCoordsA(newPos);
                break;
            }

            case LayoutTrack.LEVEL_XING_B: {
                ((LevelXing) o).setCoordsB(newPos);
                break;
            }

            case LayoutTrack.LEVEL_XING_C: {
                ((LevelXing) o).setCoordsC(newPos);
                break;
            }

            case LayoutTrack.LEVEL_XING_D: {
                ((LevelXing) o).setCoordsD(newPos);
                break;
            }

            case LayoutTrack.SLIP_A: {
                ((LayoutSlip) o).setCoordsA(newPos);
                break;
            }

            case LayoutTrack.SLIP_B: {
                ((LayoutSlip) o).setCoordsB(newPos);
                break;
            }

            case LayoutTrack.SLIP_C: {
                ((LayoutSlip) o).setCoordsC(newPos);
                break;
            }

            case LayoutTrack.SLIP_D: {
                ((LayoutSlip) o).setCoordsD(newPos);
                break;
            }

            default:
                if ((foundPointType >= LayoutTrack.BEZIER_CONTROL_POINT_OFFSET_MIN)
                        && (foundPointType <= LayoutTrack.BEZIER_CONTROL_POINT_OFFSET_MAX)) {
                    int index = pointType - LayoutTrack.BEZIER_CONTROL_POINT_OFFSET_MIN;
                    ((TrackSegment) o).setBezierControlPoint(newPos, index);
                } else if (pointType >= LayoutTrack.TURNTABLE_RAY_OFFSET) {
                    LayoutTurntable turn = (LayoutTurntable) o;
                    turn.setRayCoordsIndexed(newPos.getX(), newPos.getY(),
                            pointType - LayoutTrack.TURNTABLE_RAY_OFFSET);
                }
        }   //switch
        setDirty(true);
    }   //updateLocation

    /*
     * this function appears to be unused internally.
     * @deprecated since 4.3.5
     */
    @Deprecated
    public void setLoc(int x, int y) {
        if (isEditable()) {
            xLoc = x;
            yLoc = y;
            xLabel.setText(Integer.toString(xLoc));
            yLabel.setText(Integer.toString(yLoc));
        }
    }   //setLoc

    /**
     * Add an Anchor point.
     */
    public void addAnchor() {
        addAnchor(currentPoint);
    }

    private PositionablePoint addAnchor(Point2D p) {
        //get unique name
        String name = "";
        while (true) {
            numAnchors++;
            name = "A" + numAnchors;
            if (finder.findPositionablePointByName(name) == null) {
                break;
            }
        }

        //create object
        PositionablePoint o = new PositionablePoint(name,
                PositionablePoint.ANCHOR, p, this);

        //if (o!=null) {
        pointList.add(o);
        setDirty(true);

        //}
        return o;
    }   //addAnchor

    /**
     * Add an End Bumper point.
     */
    public void addEndBumper() {
        //get unique name
        String name = "";
        while (true) {
            numEndBumpers++;
            name = "EB" + numEndBumpers;

            if (finder.findPositionablePointByName(name) == null) {
                break;
            }
        }

        //create object
        PositionablePoint o = new PositionablePoint(name,
                PositionablePoint.END_BUMPER, currentPoint, this);

        //if (o!=null) {
        pointList.add(o);
        setDirty(true);

        //}
    }   //addEndBumper

    /**
     * Add an Edge Connector point.
     */
    public void addEdgeConnector() {
        //get unique name
        String name = "";
        while (true) {
            numEdgeConnectors++;
            name = "EC" + numEdgeConnectors;
            if (finder.findPositionablePointByName(name) == null) {
                break;
            }
        }

        //create object
        PositionablePoint o = new PositionablePoint(name,
                PositionablePoint.EDGE_CONNECTOR, currentPoint, this);

        //if (o!=null) {
        pointList.add(o);
        setDirty(true);

        //}
    }   //addEdgeConnector

    /**
     * Add a Track Segment
     */
    public void addTrackSegment() {
        //get unique name
        String name = "";
        while (true) {
            numTrackSegments++;
            name = "T" + numTrackSegments;
            if (finder.findTrackSegmentByName(name) == null) {
                break;
            }
        }

        //create object
        newTrack = new TrackSegment(name, beginObject, beginPointType,
                foundObject, foundPointType, dashedLine.isSelected(),
                mainlineTrack.isSelected(), this);

        trackList.add(newTrack);
        setDirty(true);

        //link to connected objects
        setLink(newTrack, LayoutTrack.TRACK, beginObject, beginPointType);
        setLink(newTrack, LayoutTrack.TRACK, foundObject, foundPointType);

        //check on layout block
        String newName = blockIDComboBox.getDisplayName();
        LayoutBlock b = provideLayoutBlock(newName);

        if (b != null) {
            newTrack.setLayoutBlock(b);
            auxTools.setBlockConnectivityChanged();

            //check on occupancy sensor
            String sensorName = blockSensorComboBox.getDisplayName();

            if (!sensorName.isEmpty()) {
                if (!validateSensor(sensorName, b, this)) {
                    b.setOccupancySensorName("");
                } else {
                    blockSensorComboBox.setText(b.getOccupancySensorName());
                }
            }
            newTrack.updateBlockInfo();
        }
    }   //addTrackSegment

    /**
     * Add a Level Crossing
     */
    public void addLevelXing() {
        //get unique name
        String name = "";
        while (true) {
            numLevelXings++;
            name = "X" + numLevelXings;
            if (finder.findLevelXingByName(name) == null) {
                break;
            }
        }

        //create object
        LevelXing o = new LevelXing(name, currentPoint, this);

        //if (o!=null) {
        xingList.add(o);
        setDirty(true);

        //check on layout block
        String newName = blockIDComboBox.getDisplayName();
        LayoutBlock b = provideLayoutBlock(newName);

        if (b != null) {
            o.setLayoutBlockAC(b);
            o.setLayoutBlockBD(b);

            //check on occupancy sensor
            String sensorName = blockSensorComboBox.getDisplayName();

            if (!sensorName.isEmpty()) {
                if (!validateSensor(sensorName, b, this)) {
                    b.setOccupancySensorName("");
                } else {
                    blockSensorComboBox.setText(b.getOccupancySensorName());
                }
            }
        }
    }   //addLevelXing

    /**
     * Add a LayoutSlip
     */
    public void addLayoutSlip(int type) {
        //get the rotation entry
        double rot = 0.0;
        String s = rotationComboBox.getEditor().getItem().toString();
        s = (null != s) ? s.trim() : "";

        if (s.isEmpty()) {
            rot = 0.0;
        } else {
            try {
                rot = Double.parseDouble(s);
            } catch (Exception e) {
                JOptionPane.showMessageDialog(this, rb.getString("Error3") + " "
                        + e, Bundle.getMessage("ErrorTitle"), JOptionPane.ERROR_MESSAGE);

                return;
            }
        }

        //get unique name
        String name = "";
        while (true) {
            numLayoutSlips++;
            name = "SL" + numLayoutSlips;

            if (finder.findLayoutSlipByName(name) == null) {
                break;
            }
        }

        //create object
        LayoutSlip o = new LayoutSlip(name, currentPoint, rot, this, type);
        slipList.add(o);
        setDirty(true);

        //check on layout block
        String newName = blockIDComboBox.getDisplayName();
        LayoutBlock b = provideLayoutBlock(newName);

        if (b != null) {
            o.setLayoutBlock(b);

            //check on occupancy sensor
            String sensorName = blockSensorComboBox.getDisplayName();

            if (!sensorName.isEmpty()) {
                if (!validateSensor(sensorName, b, this)) {
                    b.setOccupancySensorName("");
                } else {
                    blockSensorComboBox.setText(b.getOccupancySensorName());
                }
            }
        }

        String turnoutName = turnoutNameComboBox.getDisplayName();

        if (validatePhysicalTurnout(turnoutName, this)) {
            //turnout is valid and unique.
            o.setTurnout(turnoutName);

            if (o.getTurnout().getSystemName().equals(turnoutName.toUpperCase())) {
                turnoutNameComboBox.setText(turnoutName.toUpperCase());
            }
        } else {
            o.setTurnout("");
            turnoutNameComboBox.setText("");
            turnoutNameComboBox.setSelectedIndex(-1);
        }
        turnoutName = extraTurnoutNameComboBox.getDisplayName();

        if (validatePhysicalTurnout(turnoutName, this)) {
            //turnout is valid and unique.
            o.setTurnoutB(turnoutName);

            if (o.getTurnoutB().getSystemName().equals(turnoutName.toUpperCase())) {
                extraTurnoutNameComboBox.setText(turnoutName.toUpperCase());
            }
        } else {
            o.setTurnoutB("");
            extraTurnoutNameComboBox.setText("");
            extraTurnoutNameComboBox.setSelectedIndex(-1);
        }
    }   //addLayoutSlip

    /**
     * Add a Layout Turnout
     */
    public void addLayoutTurnout(int type) {
        //get the rotation entry
        double rot = 0.0;
        String s = rotationComboBox.getEditor().getItem().toString();
        s = (null != s) ? s.trim() : "";

        if (s.isEmpty()) {
            rot = 0.0;
        } else {
            try {
                rot = Double.parseDouble(s);
            } catch (Exception e) {
                JOptionPane.showMessageDialog(this, rb.getString("Error3") + " "
                        + e, Bundle.getMessage("ErrorTitle"), JOptionPane.ERROR_MESSAGE);

                return;
            }
        }

        //get unique name
        String name = "";

        while (true) {
            numLayoutTurnouts++;
            name = "TO" + numLayoutTurnouts;
            if (finder.findLayoutTurnoutByName(name) == null) {
                break;
            }
        }

        //create object
        LayoutTurnout o = new LayoutTurnout(name, type, currentPoint, rot, xScale, yScale, this);
        turnoutList.add(o);
        setDirty(true);

        //check on layout block
        String newName = blockIDComboBox.getDisplayName();
        LayoutBlock b = provideLayoutBlock(newName);

        if (b != null) {
            o.setLayoutBlock(b);

            //check on occupancy sensor
            String sensorName = blockSensorComboBox.getDisplayName();

            if (!sensorName.isEmpty()) {
                if (!validateSensor(sensorName, b, this)) {
                    b.setOccupancySensorName("");
                } else {
                    blockSensorComboBox.setText(b.getOccupancySensorName());
                }
            }
        }

        //set default continuing route Turnout State
        o.setContinuingSense(Turnout.CLOSED);

        //check on a physical turnout
        String turnoutName = turnoutNameComboBox.getDisplayName();

        if (validatePhysicalTurnout(turnoutName, this)) {
            //turnout is valid and unique.
            o.setTurnout(turnoutName);

            if (o.getTurnout().getSystemName().equals(turnoutName.toUpperCase())) {
                turnoutNameComboBox.setText(turnoutName.toUpperCase());
            }
        } else {
            o.setTurnout("");
            turnoutNameComboBox.setText("");
            turnoutNameComboBox.setSelectedIndex(-1);
        }

        //}
    }   //addLayoutTurnout

    /**
     * Validates that a physical turnout exists and is unique among Layout
     * Turnouts Returns true if valid turnout was entered, false otherwise
     *
     * @param inTurnoutName the (system or user) name of the turnout
     * @param inOpenPane    the pane over which to show dialogs (null to
<<<<<<< HEAD
     *                      supress)
=======
     *                      suppress dialogs)
>>>>>>> cefeecb7
     * @return true if valid
     */
    public boolean validatePhysicalTurnout(String inTurnoutName, Component inOpenPane) {
        //check if turnout name was entered
        if (inTurnoutName.isEmpty()) {
            //no turnout entered
            return false;
        }

        //check that the unique turnout name corresponds to a defined physical turnout
        Turnout t = InstanceManager.turnoutManagerInstance().getTurnout(inTurnoutName);
        if (t == null) {
            //There is no turnout corresponding to this name
            if (inOpenPane != null) {
                JOptionPane.showMessageDialog(inOpenPane,
                        java.text.MessageFormat.format(rb.getString("Error8"),
                                new Object[]{inTurnoutName}),
                        Bundle.getMessage("ErrorTitle"), JOptionPane.ERROR_MESSAGE);
            }
            return false;
        }

        log.debug("validatePhysicalTurnout('" + inTurnoutName + "')");

        //ensure that this turnout is unique among Layout Turnouts
        for (LayoutTurnout lt : turnoutList) {
            t = lt.getTurnout();
            if (t != null) {
                String sname = t.getSystemName();
                String uname = t.getUserName();
                log.debug(lt.getName() + ": Turnout tested '" + sname + "' and '" + uname + "'.");

                if ((sname.equals(inTurnoutName.toUpperCase()))
                        || ((uname != null) && (uname.equals(inTurnoutName)))) {
                    if (inOpenPane != null) {
                        JOptionPane.showMessageDialog(inOpenPane,
                                java.text.MessageFormat.format(rb.getString("Error4"),
                                        new Object[]{inTurnoutName}),
                                Bundle.getMessage("ErrorTitle"), JOptionPane.ERROR_MESSAGE);
                    }
                    return false;
                }
            }

            // Only check for the second turnout if the type is a double cross over
            // otherwise the second turnout is used to throw an additional turnout at
            // the same time.
            if (lt.getTurnoutType() >= LayoutTurnout.DOUBLE_XOVER) {
                t = lt.getSecondTurnout();
                if (t != null) {
                    String sname = t.getSystemName();
                    String uname = t.getUserName();
                    log.debug(lt.getName() + ": 2nd Turnout tested '" + sname + "' and '" + uname + "'.");

                    if ((sname.equals(inTurnoutName.toUpperCase()))
                            || ((uname != null) && (uname.equals(inTurnoutName)))) {
                        if (inOpenPane != null) {
                            JOptionPane.showMessageDialog(inOpenPane,
                                    java.text.MessageFormat.format(rb.getString("Error4"),
                                            new Object[]{inTurnoutName}),
                                    Bundle.getMessage("ErrorTitle"), JOptionPane.ERROR_MESSAGE);
                        }
                        return false;
                    }
                }
            }
        }

        for (LayoutSlip sl : slipList) {
            t = sl.getTurnout();
            if (t != null) {
                String sname = t.getSystemName();
                String uname = t.getUserName();
                log.debug(sl.getName() + ": slip Turnout tested '" + sname + "' and '" + uname + "'.");

                if ((sname.equals(inTurnoutName.toUpperCase()))
                        || ((uname != null) && (uname.equals(inTurnoutName)))) {
                    if (inOpenPane != null) {
                        JOptionPane.showMessageDialog(inOpenPane,
                                java.text.MessageFormat.format(rb.getString("Error4"),
                                        new Object[]{inTurnoutName}),
                                Bundle.getMessage("ErrorTitle"), JOptionPane.ERROR_MESSAGE);
                    }
                    return false;
                }
            }

            t = sl.getTurnoutB();
            if (t != null) {
                String sname = t.getSystemName();
                String uname = t.getUserName();
                log.debug(sl.getName() + ": slip Turnout B tested '" + sname + "' and '" + uname + "'.");

                if ((sname.equals(inTurnoutName.toUpperCase()))
                        || ((uname != null) && (uname.equals(inTurnoutName)))) {
                    if (inOpenPane != null) {
                        JOptionPane.showMessageDialog(inOpenPane,
                                java.text.MessageFormat.format(rb.getString("Error4"),
                                        new Object[]{inTurnoutName}),
                                Bundle.getMessage("ErrorTitle"), JOptionPane.ERROR_MESSAGE);
                    }
                    return false;
                }
            }
        }
        return true;
    }   //validatePhysicalTurnout

    /**
     * Adds a link in the 'to' object to the 'from' object
     */
    private void setLink(Object fromObject, int fromPointType, Object toObject, int toPointType) {
        switch (toPointType) {
            case LayoutTrack.POS_POINT: {
                if (fromPointType == LayoutTrack.TRACK) {
                    ((PositionablePoint) toObject).setTrackConnection(
                            (TrackSegment) fromObject);
                } else {
                    log.error("Attempt to set a non-TRACK connection to a Positionable Point");
                }
                break;
            }

            case LayoutTrack.TURNOUT_A: {
                ((LayoutTurnout) toObject).setConnectA(fromObject, fromPointType);
                break;
            }

            case LayoutTrack.TURNOUT_B: {
                ((LayoutTurnout) toObject).setConnectB(fromObject, fromPointType);
                break;
            }

            case LayoutTrack.TURNOUT_C: {
                ((LayoutTurnout) toObject).setConnectC(fromObject, fromPointType);
                break;
            }

            case LayoutTrack.TURNOUT_D: {
                ((LayoutTurnout) toObject).setConnectD(fromObject, fromPointType);
                break;
            }

            case LayoutTrack.LEVEL_XING_A: {
                ((LevelXing) toObject).setConnectA(fromObject, fromPointType);
                break;
            }

            case LayoutTrack.LEVEL_XING_B: {
                ((LevelXing) toObject).setConnectB(fromObject, fromPointType);
                break;
            }

            case LayoutTrack.LEVEL_XING_C: {
                ((LevelXing) toObject).setConnectC(fromObject, fromPointType);
                break;
            }

            case LayoutTrack.LEVEL_XING_D: {
                ((LevelXing) toObject).setConnectD(fromObject, fromPointType);
                break;
            }

            case LayoutTrack.SLIP_A: {
                ((LayoutSlip) toObject).setConnectA(fromObject, fromPointType);
                break;
            }

            case LayoutTrack.SLIP_B: {
                ((LayoutSlip) toObject).setConnectB(fromObject, fromPointType);
                break;
            }

            case LayoutTrack.SLIP_C: {
                ((LayoutSlip) toObject).setConnectC(fromObject, fromPointType);
                break;
            }

            case LayoutTrack.SLIP_D: {
                ((LayoutSlip) toObject).setConnectD(fromObject, fromPointType);
                break;
            }

            case LayoutTrack.TRACK: {
                //should never happen, Track Segment links are set in ctor
                log.error("Illegal request to set a Track Segment link");
                break;
            }

            default: {
                if ((toPointType >= LayoutTrack.TURNTABLE_RAY_OFFSET) && (fromPointType == LayoutTrack.TRACK)) {
                    ((LayoutTurntable) toObject).setRayConnect((TrackSegment) fromObject,
                            toPointType - LayoutTrack.TURNTABLE_RAY_OFFSET);
                }
                break;
            }
        }   //switch
    }       //setLink

    /**
     * Return a layout block with the entered name, creating a new one if
     * needed. Note that the entered name becomes the user name of the
     * LayoutBlock, and a system name is automatically created by
     * LayoutBlockManager if needed.
     */
    public LayoutBlock provideLayoutBlock(String inBlockName) {
        //log.debug("provideLayoutBlock :: '{}'", inBlockName);
        LayoutBlock result = null, newBlk = null;   //assume failure (pessimist!)

        if (inBlockName.isEmpty()) {
            //nothing entered, try autoAssign
            if (autoAssignBlocks) {
                newBlk = InstanceManager.getDefault(LayoutBlockManager.class
                ).createNewLayoutBlock();

                if (null == newBlk) {
                    log.error("Failure to auto-assign LayoutBlock '{}'.", inBlockName);

                }
            }
        } else {
            //check if this Layout Block already exists
            result = InstanceManager.getDefault(LayoutBlockManager.class
            ).getByUserName(inBlockName);

            if (null == result) {   //(no)
                newBlk = InstanceManager.getDefault(LayoutBlockManager.class
                ).createNewLayoutBlock(null, inBlockName);

                if (null == newBlk) {
                    log.error("Failure to create new LayoutBlock '{}'.", inBlockName);
                }
            }
        }

        //if we created a new block
        if (newBlk != null) {
            //initialize the new block
            //log.debug("provideLayoutBlock :: Init new block {}", inBlockName);
            newBlk.initializeLayoutBlock();
            newBlk.initializeLayoutBlockRouting();
            newBlk.setBlockTrackColor(defaultTrackColor);
            newBlk.setBlockOccupiedColor(defaultOccupiedTrackColor);
            newBlk.setBlockExtraColor(defaultAlternativeTrackColor);
            result = newBlk;
        }

        if (null != result) {
            //set both new and previously existing block
            result.addLayoutEditor(this);
            result.incrementUse();
            setDirty(true);
        }
        return result;
    }   //provideLayoutBlock

    /**
     * Validates that the supplied occupancy sensor name corresponds to an
     * existing sensor and is unique among all blocks. If valid, returns true
     * and sets the block sensor name in the block. Else returns false, and does
     * nothing to the block.
     */
    public boolean validateSensor(String sensorName, LayoutBlock blk, Component openFrame) {
        boolean result = false; //assume failure (pessimist!)

        //check if anything entered
        if (!sensorName.isEmpty()) {
            //get a validated sensor corresponding to this name and assigned to block
            Sensor s = blk.validateSensor(sensorName, openFrame);
            result = (null != s);   //if sensor returned result is true.
        }
        return result;
    }   //validateSensor

    /**
     * Return a layout block with the given name if one exists. Registers this
     * LayoutEditor with the layout block. This method is designed to be used
     * when a panel is loaded. The calling method must handle whether the use
     * count should be incremented.
     */
    public LayoutBlock getLayoutBlock(String blockID) {
        //check if this Layout Block already exists
        LayoutBlock blk = InstanceManager.getDefault(LayoutBlockManager.class).getByUserName(blockID);
        if (blk == null) {
            log.error("LayoutBlock '" + blockID + "' not found when panel loaded");
            return null;
        }
        blk.addLayoutEditor(this);
        return blk;
    }   //getLayoutBlock

    /**
     * Remove object from all Layout Editor temporary lists of items not part of
     * track schematic
     */
    protected boolean remove(Object s) {
        boolean found = false;

        if (sensorImage.contains(s)) {
            sensorImage.remove(s);
            found = true;
        }
        if (sensorList.contains(s)) {
            sensorList.remove(s);
            found = true;
        }
        if (backgroundImage.contains(s)) {
            backgroundImage.remove(s);
            found = true;
        }
        if (memoryLabelList.contains(s)) {
            memoryLabelList.remove(s);
            found = true;
        }
        if (blockContentsLabelList.contains(s)) {
            blockContentsLabelList.remove(s);
            found = true;
        }
        if (signalList.contains(s)) {
            signalList.remove(s);
            found = true;
        }
        if (multiSensors.contains(s)) {
            multiSensors.remove(s);
            found = true;
        }
        if (clocks.contains(s)) {
            clocks.remove(s);
            found = true;
        }
        if (signalHeadImage.contains(s)) {
            signalHeadImage.remove(s);
            found = true;
        }
        if (labelImage.contains(s)) {
            labelImage.remove(s);
            found = true;
        }
        for (int i = 0; i < signalMastList.size(); i++) {
            if (s == signalMastList.get(i)) {
                if (removeSignalMast((SignalMastIcon) s)) {
                    signalMastList.remove(i);
                    found = true;
                    break;
                } else {
                    return false;
                }
            }
        }

        super.removeFromContents((Positionable) s);

        if (found) {
            setDirty(true);
            repaint();
        }
        return found;
    }   //remove

    @Override
    public boolean removeFromContents(Positionable l) {
        return remove(l);
    }

    private String findBeanUsage(NamedBean sm) {
        PositionablePoint pe;
        PositionablePoint pw;
        LayoutTurnout lt;
        LevelXing lx;
        LayoutSlip ls;
        boolean found = false;
        StringBuilder sb = new StringBuilder();

        sb.append("This ");

        if (sm instanceof SignalMast) {
            sb.append("Signal Mast");  //TODO I18N using Bundle.getMessage("BeanNameSignalMast");
            sb.append(" is linked to the following items<br> do you want to remove those references");

            if (InstanceManager.getDefault(jmri.SignalMastLogicManager.class
            ).isSignalMastUsed((SignalMast) sm)) {
                jmri.SignalMastLogic sml
                        = InstanceManager.getDefault(jmri.SignalMastLogicManager.class
                        ).getSignalMastLogic((SignalMast) sm);

                //jmri.SignalMastLogic sml =
                //InstanceManager.getDefault(jmri.SignalMastLogicManager.class).getSignalMastLogic((SignalMast)sm);
                if ((sml != null) && sml.useLayoutEditor(sml.getDestinationList().get(0))) {
                    sb.append(" and any SignalMast Logic associated with it");
                }
            }
        } else if (sm instanceof Sensor) {
            sb.append("Sensor");   //TODO I18N using Bundle.getMessage("BeanNameSensor");
            sb.append(" is linked to the following items<br> do you want to remove those references");
        } else if (sm instanceof SignalHead) {
            sb.append("SignalHead");   //TODO I18N using Bundle.getMessage("BeanNameSignalHead");
            sb.append(" is linked to the following items<br> do you want to remove those references");
        }

        if ((pw = finder.findPositionablePointByWestBoundBean(sm)) != null) {
            sb.append("<br>Point of ");
            TrackSegment t = pw.getConnect1();

            if (t != null) {
                sb.append(t.getBlockName() + " and ");
            }
            t = pw.getConnect2();

            if (t != null) {
                sb.append(t.getBlockName());
            }
            found = true;
        }

        if ((pe = finder.findPositionablePointByEastBoundBean(sm)) != null) {
            sb.append("<br>Point of ");
            TrackSegment t = pe.getConnect1();

            if (t != null) {
                sb.append(t.getBlockName() + " and ");
            }
            t = pe.getConnect2();

            if (t != null) {
                sb.append(t.getBlockName());
            }
            found = true;
        }

        if ((lt = finder.findLayoutTurnoutByBean(sm)) != null) {
            sb.append("<br>Turnout " + lt.getTurnoutName());    //I18N using Bundle.getMessage("BeanNameTurnout");
            found = true;
        }

        if ((lx = finder.findLevelXingByBean(sm)) != null) {
            sb.append("<br>Level Crossing " + lx.getID());
            found = true;
        }

        if ((ls = finder.findLayoutSlipByBean(sm)) != null) {
            sb.append("<br>Slip " + ls.getTurnoutName());
            found = true;
        }

        if (!found) {
            return null;
        }
        return sb.toString();
    }   //findBeanUsage

    private boolean removeSignalMast(SignalMastIcon si) {
        SignalMast sm = si.getSignalMast();
        String usage = findBeanUsage(sm);

        if (usage != null) {
            usage = "<html>" + usage + "</html>";
            int selectedValue = JOptionPane.showOptionDialog(this,
                    usage, Bundle.getMessage("WarningTitle"),
                    JOptionPane.YES_NO_CANCEL_OPTION, JOptionPane.QUESTION_MESSAGE, null,
                    new Object[]{Bundle.getMessage("ButtonYes"),
                        Bundle.getMessage("ButtonNo"),
                        Bundle.getMessage("ButtonCancel")},
                    Bundle.getMessage("ButtonYes"));

            if (selectedValue == 1) {
                return true;    //return leaving the references in place but allow the icon to be deleted.
            }

            if (selectedValue == 2) {
                return false;   //do not delete the item
            }
            removeBeanRefs(sm);
        }
        return true;
    }   //removeSignalMast

    private void removeBeanRefs(NamedBean sm) {
        PositionablePoint pe;
        PositionablePoint pw;
        LayoutTurnout lt;
        LevelXing lx;
        LayoutSlip ls;

        if ((pw = finder.findPositionablePointByWestBoundBean(sm)) != null) {
            pw.removeBeanReference(sm);
        }

        if ((pe = finder.findPositionablePointByEastBoundBean(sm)) != null) {
            pe.removeBeanReference(sm);
        }

        if ((lt = finder.findLayoutTurnoutByBean(sm)) != null) {
            lt.removeBeanReference(sm);
        }

        if ((lx = finder.findLevelXingByBean(sm)) != null) {
            lx.removeBeanReference(sm);
        }

        if ((ls = finder.findLayoutSlipByBean(sm)) != null) {
            ls.removeBeanReference(sm);
        }
    }   //removeBeanRefs

    boolean noWarnPositionablePoint = false;

    /**
     * Remove a PositionablePoint -- an Anchor or an End Bumper.
     */
    protected boolean removePositionablePoint(PositionablePoint o) {
        //First verify with the user that this is really wanted, only show message if there is a bit of track connected
        if ((o.getConnect1() != null) || (o.getConnect2() != null)) {
            if (!noWarnPositionablePoint) {
                int selectedValue = JOptionPane.showOptionDialog(this,
                        rb.getString("Question2"), Bundle.getMessage(
                        "WarningTitle"),
                        JOptionPane.YES_NO_CANCEL_OPTION, JOptionPane.QUESTION_MESSAGE, null,
                        new Object[]{Bundle.getMessage("ButtonYes"),
                            Bundle.getMessage("ButtonNo"),
                            rb.getString("ButtonYesPlus")},
                        Bundle.getMessage("ButtonNo"));

                if (selectedValue == 1) {
                    return false;   //return without creating if "No" response
                }

                if (selectedValue == 2) {
                    //Suppress future warnings, and continue
                    noWarnPositionablePoint = true;
                }
            }

            //remove from selection information
            if (selectedObject == o) {
                selectedObject = null;
            }

            if (prevSelectedObject == o) {
                prevSelectedObject = null;
            }

            //remove connections if any
            TrackSegment t = o.getConnect1();

            if (t != null) {
                removeTrackSegment(t);
            }
            t = o.getConnect2();

            if (t != null) {
                removeTrackSegment(t);
            }

            //delete from array
        }

        for (int i = 0; i < pointList.size(); i++) {
            PositionablePoint p = pointList.get(i);

            if (p == o) {
                //found object
                pointList.remove(i);
                setDirty(true);
                repaint();

                return true;
            }
        }
        return false;
    }   //removePositionablePoint

    boolean noWarnLayoutTurnout = false;

    /**
     * Remove a LayoutTurnout
     */
    protected boolean removeLayoutTurnout(LayoutTurnout o) {
        //First verify with the user that this is really wanted
        if (!noWarnLayoutTurnout) {
            int selectedValue = JOptionPane.showOptionDialog(this,
                    rb.getString("Question1r"), Bundle.getMessage("WarningTitle"),
                    JOptionPane.YES_NO_CANCEL_OPTION, JOptionPane.QUESTION_MESSAGE, null,
                    new Object[]{Bundle.getMessage("ButtonYes"),
                        Bundle.getMessage("ButtonNo"),
                        rb.getString("ButtonYesPlus")},
                    Bundle.getMessage("ButtonNo"));

            if (selectedValue == 1) {
                return false;   //return without removing if "No" response
            }

            if (selectedValue == 2) {
                //Suppress future warnings, and continue
                noWarnLayoutTurnout = true;
            }
        }

        //remove from selection information
        if (selectedObject == o) {
            selectedObject = null;
        }

        if (prevSelectedObject == o) {
            prevSelectedObject = null;
        }

        //remove connections if any
        TrackSegment t = (TrackSegment) o.getConnectA();

        if (t != null) {
            substituteAnchor(o.getCoordsA(), o, t);
        }
        t = (TrackSegment) o.getConnectB();

        if (t != null) {
            substituteAnchor(o.getCoordsB(), o, t);
        }
        t = (TrackSegment) o.getConnectC();

        if (t != null) {
            substituteAnchor(o.getCoordsC(), o, t);
        }
        t = (TrackSegment) o.getConnectD();

        if (t != null) {
            substituteAnchor(o.getCoordsD(), o, t);
        }

        //decrement Block use count(s)
        LayoutBlock b = o.getLayoutBlock();

        if (b != null) {
            b.decrementUse();
        }

        if ((o.getTurnoutType() == LayoutTurnout.DOUBLE_XOVER)
                || (o.getTurnoutType() == LayoutTurnout.RH_XOVER)
                || (o.getTurnoutType() == LayoutTurnout.LH_XOVER)) {
            LayoutBlock b2 = o.getLayoutBlockB();

            if ((b2 != null) && (b2 != b)) {
                b2.decrementUse();
            }
            LayoutBlock b3 = o.getLayoutBlockC();

            if ((b3 != null) && (b3 != b) && (b3 != b2)) {
                b3.decrementUse();
            }
            LayoutBlock b4 = o.getLayoutBlockD();

            if ((b4 != null) && (b4 != b)
                    && (b4 != b2) && (b4 != b3)) {
                b4.decrementUse();
            }
        }

        //delete from array
        if (turnoutList.contains(o)) {
            turnoutList.remove(o);
            setDirty(true);
            repaint();
            return true;
        }
        return false;
    }   //removeLayoutTurnout

    private void substituteAnchor(Point2D loc, Object o, TrackSegment t) {
        PositionablePoint p = addAnchor(loc);

        if (t.getConnect1() == o) {
            t.setNewConnect1(p, LayoutTrack.POS_POINT);
        }

        if (t.getConnect2() == o) {
            t.setNewConnect2(p, LayoutTrack.POS_POINT);
        }
        p.setTrackConnection(t);
    }   //substituteAnchor

    boolean noWarnLevelXing = false;

    /**
     * Remove a Level Crossing
     */
    protected boolean removeLevelXing(LevelXing o) {
        //First verify with the user that this is really wanted
        if (!noWarnLevelXing) {
            int selectedValue = JOptionPane.showOptionDialog(this,
                    rb.getString("Question3r"), Bundle.getMessage("WarningTitle"),
                    JOptionPane.YES_NO_CANCEL_OPTION, JOptionPane.QUESTION_MESSAGE, null,
                    new Object[]{Bundle.getMessage("ButtonYes"),
                        Bundle.getMessage("ButtonNo"),
                        rb.getString("ButtonYesPlus")},
                    Bundle.getMessage("ButtonNo"));

            if (selectedValue == 1) {
                return false;   //return without creating if "No" response
            }

            if (selectedValue == 2) {
                //Suppress future warnings, and continue
                noWarnLevelXing = true;
            }
        }

        //remove from selection information
        if (selectedObject == o) {
            selectedObject = null;
        }

        if (prevSelectedObject == o) {
            prevSelectedObject = null;
        }

        //remove connections if any
        TrackSegment t = (TrackSegment) o.getConnectA();

        if (t != null) {
            substituteAnchor(o.getCoordsA(), o, t);
        }
        t = (TrackSegment) o.getConnectB();

        if (t != null) {
            substituteAnchor(o.getCoordsB(), o, t);
        }
        t = (TrackSegment) o.getConnectC();

        if (t != null) {
            substituteAnchor(o.getCoordsC(), o, t);
        }
        t = (TrackSegment) o.getConnectD();

        if (t != null) {
            substituteAnchor(o.getCoordsD(), o, t);
        }

        //decrement block use count if any blocks in use
        LayoutBlock lb = o.getLayoutBlockAC();

        if (lb != null) {
            lb.decrementUse();
        }
        LayoutBlock lbx = o.getLayoutBlockBD();

        if ((lbx != null) && (lb != null) && (lbx != lb)) {
            lb.decrementUse();
        }

        //delete from array
        if (xingList.contains(o)) {
            xingList.remove(o);
            o.remove();
            setDirty(true);
            repaint();
            return true;
        }
        return false;
    }   //removeLevelXing

    boolean noWarnSlip = false;

    protected boolean removeLayoutSlip(LayoutTurnout o) {
        if (!(o instanceof LayoutSlip)) {
            return false;
        }

        //First verify with the user that this is really wanted
        if (!noWarnSlip) {
            int selectedValue = JOptionPane.showOptionDialog(this,
                    rb.getString("Question5r"), Bundle.getMessage("WarningTitle"),
                    JOptionPane.YES_NO_CANCEL_OPTION, JOptionPane.QUESTION_MESSAGE, null,
                    new Object[]{Bundle.getMessage("ButtonYes"),
                        Bundle.getMessage("ButtonNo"),
                        rb.getString("ButtonYesPlus")},
                    Bundle.getMessage("ButtonNo"));

            if (selectedValue == 1) {
                return false;   //return without creating if "No" response
            }

            if (selectedValue == 2) {
                //Suppress future warnings, and continue
                noWarnSlip = true;
            }
        }

        //remove from selection information
        if (selectedObject == o) {
            selectedObject = null;
        }

        if (prevSelectedObject == o) {
            prevSelectedObject = null;
        }

        //remove connections if any
        TrackSegment t = (TrackSegment) o.getConnectA();

        if (t != null) {
            substituteAnchor(o.getCoordsA(), o, t);
        }
        t = (TrackSegment) o.getConnectB();

        if (t != null) {
            substituteAnchor(o.getCoordsB(), o, t);
        }
        t = (TrackSegment) o.getConnectC();

        if (t != null) {
            substituteAnchor(o.getCoordsC(), o, t);
        }
        t = (TrackSegment) o.getConnectD();

        if (t != null) {
            substituteAnchor(o.getCoordsD(), o, t);
        }

        //decrement block use count if any blocks in use
        LayoutBlock lb = o.getLayoutBlock();

        if (lb != null) {
            lb.decrementUse();
        }

        //delete from array
        if (slipList.contains(o)) {
            slipList.remove(o);
            o.remove();
            setDirty(true);
            repaint();
            return true;
        }
        return false;
    }   //removeLayoutSlip

    boolean noWarnTurntable = false;

    /**
     * Remove a Layout Turntable
     */
    protected boolean removeTurntable(LayoutTurntable o) {
        //First verify with the user that this is really wanted
        if (!noWarnTurntable) {
            int selectedValue = JOptionPane.showOptionDialog(this,
                    rb.getString("Question4r"), Bundle.getMessage("WarningTitle"),
                    JOptionPane.YES_NO_CANCEL_OPTION, JOptionPane.QUESTION_MESSAGE, null,
                    new Object[]{Bundle.getMessage("ButtonYes"),
                        Bundle.getMessage("ButtonNo"),
                        rb.getString("ButtonYesPlus")},
                    Bundle.getMessage("ButtonNo"));

            if (selectedValue == 1) {
                return false;   //return without creating if "No" response
            }

            if (selectedValue == 2) {
                //Suppress future warnings, and continue
                noWarnTurntable = true;
            }
        }

        //remove from selection information
        if (selectedObject == o) {
            selectedObject = null;
        }

        if (prevSelectedObject == o) {
            prevSelectedObject = null;
        }

        //remove connections if any
        for (int j = 0; j < o.getNumberRays(); j++) {
            TrackSegment t = o.getRayConnectOrdered(j);

            if (t != null) {
                substituteAnchor(o.getRayCoordsIndexed(j), o, t);
            }
        }

        //delete from array
        if (turntableList.contains(o)) {
            turntableList.remove(o);
            o.remove();
            setDirty(true);
            repaint();
            return true;
        }
        return false;
    }   //removeTurntable

    /**
     * Remove a Track Segment
     */
    protected void removeTrackSegment(TrackSegment o) {
        //save affected blocks
        LayoutBlock block1 = null;
        LayoutBlock block2 = null;
        LayoutBlock block = o.getLayoutBlock();

        //remove any connections
        int type = o.getType1();

        if (type == LayoutTrack.POS_POINT) {
            PositionablePoint p = (PositionablePoint) (o.getConnect1());

            if (p != null) {
                p.removeTrackConnection(o);

                if (p.getConnect1() != null) {
                    block1 = p.getConnect1().getLayoutBlock();
                } else if (p.getConnect2() != null) {
                    block1 = p.getConnect2().getLayoutBlock();
                }
            }
        } else {
            block1 = getAffectedBlock(o.getConnect1(), type);
            disconnect(o.getConnect1(), type);
        }
        type = o.getType2();

        if (type == LayoutTrack.POS_POINT) {
            PositionablePoint p = (PositionablePoint) (o.getConnect2());

            if (p != null) {
                p.removeTrackConnection(o);

                if (p.getConnect1() != null) {
                    block2 = p.getConnect1().getLayoutBlock();
                } else if (p.getConnect2() != null) {
                    block2 = p.getConnect2().getLayoutBlock();
                }
            }
        } else {
            block2 = getAffectedBlock(o.getConnect2(), type);
            disconnect(o.getConnect2(), type);
        }

        //delete from array
        for (int i = 0; i < trackList.size(); i++) {
            TrackSegment t = trackList.get(i);

            if (t == o) {
                //found object
                trackList.remove(i);
            }
        }

        //update affected blocks
        if (block != null) {
            //decrement Block use count
            block.decrementUse();
            auxTools.setBlockConnectivityChanged();
            block.updatePaths();
        }

        if ((block1 != null) && (block1 != block)) {
            block1.updatePaths();
        }

        if ((block2 != null) && (block2 != block) && (block2 != block1)) {
            block2.updatePaths();
        }

        //
        setDirty(true);
        repaint();
    }   //removeTrackSegment

    private void disconnect(Object o, int type) {
        if (o == null) {
            return;
        }

        switch (type) {
            case LayoutTrack.TURNOUT_A: {
                ((LayoutTurnout) o).setConnectA(null, LayoutTrack.NONE);
                break;
            }

            case LayoutTrack.TURNOUT_B: {
                ((LayoutTurnout) o).setConnectB(null, LayoutTrack.NONE);
                break;
            }

            case LayoutTrack.TURNOUT_C: {
                ((LayoutTurnout) o).setConnectC(null, LayoutTrack.NONE);
                break;
            }

            case LayoutTrack.TURNOUT_D: {
                ((LayoutTurnout) o).setConnectD(null, LayoutTrack.NONE);
                break;
            }

            case LayoutTrack.LEVEL_XING_A: {
                ((LevelXing) o).setConnectA(null, LayoutTrack.NONE);
                break;
            }

            case LayoutTrack.LEVEL_XING_B: {
                ((LevelXing) o).setConnectB(null, LayoutTrack.NONE);
                break;
            }

            case LayoutTrack.LEVEL_XING_C: {
                ((LevelXing) o).setConnectC(null, LayoutTrack.NONE);
                break;
            }

            case LayoutTrack.LEVEL_XING_D: {
                ((LevelXing) o).setConnectD(null, LayoutTrack.NONE);
                break;
            }

            case LayoutTrack.SLIP_A: {
                ((LayoutSlip) o).setConnectA(null, LayoutTrack.NONE);
                break;
            }

            case LayoutTrack.SLIP_B: {
                ((LayoutSlip) o).setConnectB(null, LayoutTrack.NONE);
                break;
            }

            case LayoutTrack.SLIP_C: {
                ((LayoutSlip) o).setConnectC(null, LayoutTrack.NONE);
                break;
            }

            case LayoutTrack.SLIP_D: {
                ((LayoutSlip) o).setConnectD(null, LayoutTrack.NONE);
                break;
            }

            default: {
                if (type >= LayoutTrack.TURNTABLE_RAY_OFFSET) {
                    ((LayoutTurntable) o).setRayConnect(null, type - LayoutTrack.TURNTABLE_RAY_OFFSET);
                }
                break;
            }
        }   //switch
    }       //disconnect

    public LayoutBlock getAffectedBlock(Object o, int type) {
        LayoutBlock result = null;
        if (o != null) {
            switch (type) {
                case LayoutTrack.TURNOUT_A: {
                    result = ((LayoutTurnout) o).getLayoutBlock();
                    break;
                }

                case LayoutTrack.TURNOUT_B: {
                    result = ((LayoutTurnout) o).getLayoutBlockB();
                    break;
                }

                case LayoutTrack.TURNOUT_C: {
                    result = ((LayoutTurnout) o).getLayoutBlockC();
                    break;
                }

                case LayoutTrack.TURNOUT_D: {
                    result = ((LayoutTurnout) o).getLayoutBlockD();
                    break;
                }

                case LayoutTrack.LEVEL_XING_A: {
                    result = ((LevelXing) o).getLayoutBlockAC();
                    break;
                }

                case LayoutTrack.LEVEL_XING_B: {
                    result = ((LevelXing) o).getLayoutBlockBD();
                    break;
                }

                case LayoutTrack.LEVEL_XING_C: {
                    result = ((LevelXing) o).getLayoutBlockAC();
                    break;
                }

                case LayoutTrack.LEVEL_XING_D: {
                    result = ((LevelXing) o).getLayoutBlockBD();
                    break;
                }

                case LayoutTrack.SLIP_A:
                case LayoutTrack.SLIP_B:
                case LayoutTrack.SLIP_C:
                case LayoutTrack.SLIP_D: {
                    result = ((LayoutSlip) o).getLayoutBlock();
                    break;
                }

                case LayoutTrack.TRACK: {
                    result = ((TrackSegment) o).getLayoutBlock();
                    break;
                }
                default: {
                    log.warn("Unhandled track type: {}", type);
                    break;
                }
            }   //switch
        }
        return result;
    }   //getAffectedBlock

    /**
     * Add a sensor indicator to the Draw Panel
     */
    void addSensor() {
        String newName = sensorComboBox.getDisplayName();

        if (newName.isEmpty()) {
            JOptionPane.showMessageDialog(this, rb.getString("Error10"),
                    Bundle.getMessage("ErrorTitle"), JOptionPane.ERROR_MESSAGE);
            return;
        }
        SensorIcon l = new SensorIcon(new NamedIcon("resources/icons/smallschematics/tracksegments/circuit-error.gif",
                "resources/icons/smallschematics/tracksegments/circuit-error.gif"), this);

//l.setActiveIcon(sensorIconEditor.getIcon(0));
//l.setInactiveIcon(sensorIconEditor.getIcon(1));
//l.setInconsistentIcon(sensorIconEditor.getIcon(2));
//l.setUnknownIcon(sensorIconEditor.getIcon(3));
        l.setIcon("SensorStateActive", sensorIconEditor.getIcon(0));
        l.setIcon("SensorStateInactive", sensorIconEditor.getIcon(1));
        l.setIcon("BeanStateInconsistent", sensorIconEditor.getIcon(2));
        l.setIcon("BeanStateUnknown", sensorIconEditor.getIcon(3));
        l.setSensor(newName);
        l.setDisplayLevel(SENSORS);

        //Sensor xSensor = l.getSensor();
        //(Note: I don't see the point of this section of code because...
        if (l.getSensor() != null) {
            if ((l.getNamedSensor().getName() == null)
                    || (!(l.getNamedSensor().getName().equals(newName)))) {
                sensorComboBox.setText(l.getNamedSensor().getName());
            }
        }

        //...because this is called regardless of the code above
        sensorComboBox.setText(l.getNamedSensor().getName());

        setNextLocation(l);
        setDirty(true);
        putItem(l);
    }   //addSensor

    public void putSensor(SensorIcon l) {
        putItem(l);
        l.updateSize();
        l.setDisplayLevel(SENSORS);
    }   //putSensor

    /**
     * Add a signal head to the Panel
     */
    void addSignalHead() {
        //check for valid signal head entry
        String newName = signalHeadComboBox.getDisplayName();
        SignalHead mHead = null;

        if (!newName.equals("")) {
            mHead = InstanceManager.getDefault(jmri.SignalHeadManager.class
            ).getSignalHead(newName);

            /*if (mHead == null)
               mHead = InstanceManager.getDefault(jmri.SignalHeadManager.class).getByUserName(newName);
               else */
            signalHeadComboBox.setText(newName);
        }

        if (mHead == null) {
            //There is no signal head corresponding to this name
            JOptionPane.showMessageDialog(thisPanel,
                    java.text.MessageFormat.format(rb.getString("Error9"),
                            new Object[]{newName}),
                    Bundle.getMessage("ErrorTitle"), JOptionPane.ERROR_MESSAGE);

            return;
        }

        //create and set up signal icon
        SignalHeadIcon l = new SignalHeadIcon(this);
        l.setSignalHead(newName);
        l.setIcon(rbean.getString("SignalHeadStateRed"), signalIconEditor.getIcon(0));
        l.setIcon(rbean.getString("SignalHeadStateFlashingRed"), signalIconEditor.getIcon(1));
        l.setIcon(rbean.getString("SignalHeadStateYellow"), signalIconEditor.getIcon(2));
        l.setIcon(rbean.getString("SignalHeadStateFlashingYellow"), signalIconEditor.getIcon(3));
        l.setIcon(rbean.getString("SignalHeadStateGreen"), signalIconEditor.getIcon(4));
        l.setIcon(rbean.getString("SignalHeadStateFlashingGreen"), signalIconEditor.getIcon(5));
        l.setIcon(rbean.getString("SignalHeadStateDark"), signalIconEditor.getIcon(6));
        l.setIcon(rbean.getString("SignalHeadStateHeld"), signalIconEditor.getIcon(7));
        l.setIcon(rbean.getString("SignalHeadStateLunar"), signalIconEditor.getIcon(8));
        l.setIcon(rbean.getString("SignalHeadStateFlashingLunar"), signalIconEditor.getIcon(9));
        setNextLocation(l);
        setDirty(true);
        putSignal(l);
    }   //addSignalHead

    public void putSignal(SignalHeadIcon l) {
        putItem(l);
        l.updateSize();
        l.setDisplayLevel(SIGNALS);
    }   //putSignal

    SignalHead getSignalHead(String name) {
        SignalHead sh = InstanceManager.getDefault(jmri.SignalHeadManager.class
        ).getBySystemName(name);

        if (sh == null) {
            sh = InstanceManager.getDefault(jmri.SignalHeadManager.class
            ).getByUserName(name);
        }

        if (sh == null) {
            log.warn("did not find a SignalHead named " + name);
        }
        return sh;
    }   //getSignalHead

    public boolean containsSignalHead(SignalHead head) {
        for (SignalHeadIcon h : signalList) {
            if (h.getSignalHead() == head) {
                return true;
            }
        }
        return false;
    }   //containsSignalHead

    public void removeSignalHead(SignalHead head) {
        SignalHeadIcon h = null;
        int index = -1;

        for (int i = 0; (i < signalList.size()) && (index == -1); i++) {
            h = signalList.get(i);

            if (h.getSignalHead() == head) {
                index = i;
                break;
            }
        }

        if (index != (-1)) {
            signalList.remove(index);

            if (h != null) {
                h.remove();
                h.dispose();
            }
            setDirty(true);
            repaint();
        }
    }   //removeSignalHead

    void addSignalMast() {
        //check for valid signal head entry
        String newName = signalMastComboBox.getDisplayName();
        SignalMast mMast = null;

        if (!newName.equals("")) {
            mMast = InstanceManager.getDefault(jmri.SignalMastManager.class
            ).getSignalMast(newName);
            signalMastComboBox.setText(newName);
        }

        if (mMast == null) {
            //There is no signal head corresponding to this name
            JOptionPane.showMessageDialog(thisPanel,
                    java.text.MessageFormat.format(rb.getString("Error9"),
                            new Object[]{newName}),
                    Bundle.getMessage("ErrorTitle"), JOptionPane.ERROR_MESSAGE);

            return;
        }

        //create and set up signal icon
        SignalMastIcon l = new SignalMastIcon(this);
        l.setSignalMast(newName);
        setNextLocation(l);
        setDirty(true);
        putSignalMast(l);
    }   //addSignalMast

    public void putSignalMast(SignalMastIcon l) {
        putItem(l);
        l.updateSize();
        l.setDisplayLevel(SIGNALS);

    }   //putSignalMast

    SignalMast getSignalMast(String name) {
        SignalMast sh = InstanceManager.getDefault(jmri.SignalMastManager.class
        ).getBySystemName(name);

        if (sh == null) {
            sh = InstanceManager.getDefault(jmri.SignalMastManager.class
            ).getByUserName(name);
        }

        if (sh == null) {
            log.warn("did not find a SignalMast named " + name);
        }
        return sh;
    }   //getSignalMast

    public boolean containsSignalMast(SignalMast mast) {
        for (SignalMastIcon h : signalMastList) {
            if (h.getSignalMast() == mast) {
                return true;
            }
        }
        return false;
    }   //containsSignalMast

    /**
     * Add a label to the Draw Panel
     */
    void addLabel() {
        String labelText = textLabelTextField.getText();
        labelText = (null != labelText) ? labelText.trim() : "";

        if (labelText.isEmpty()) {
            JOptionPane.showMessageDialog(this, rb.getString("Error11"),
                    Bundle.getMessage("ErrorTitle"), JOptionPane.ERROR_MESSAGE);
            return;
        }
        PositionableLabel l = super.addLabel(labelText);
        setDirty(true);
        l.setForeground(defaultTextColor);
    }   //addLabel

    @Override
    public void putItem(Positionable l) {
        super.putItem(l);

        if (l instanceof SensorIcon) {
            sensorImage.add((SensorIcon) l);
            sensorList.add((SensorIcon) l);
        } else if (l instanceof LocoIcon) {
            markerImage.add((LocoIcon) l);
        } else if (l instanceof SignalHeadIcon) {
            signalHeadImage.add((SignalHeadIcon) l);
            signalList.add((SignalHeadIcon) l);
        } else if (l instanceof SignalMastIcon) {
            signalMastList.add((SignalMastIcon) l);
        } else if (l instanceof MemoryIcon) {
            memoryLabelList.add((MemoryIcon) l);
        } else if (l instanceof BlockContentsIcon) {
            blockContentsLabelList.add((BlockContentsIcon) l);
        } else if (l instanceof AnalogClock2Display) {
            clocks.add((AnalogClock2Display) l);
        } else if (l instanceof MultiSensorIcon) {
            multiSensors.add((MultiSensorIcon) l);
        }

        if (l instanceof PositionableLabel) {
            if (((PositionableLabel) l).isBackground()) {
                backgroundImage.add((PositionableLabel) l);
            } else {
                labelImage.add((PositionableLabel) l);
            }
        }

        resizePanelBounds(false);
    }   //putItem

    /**
     * Add a memory label to the Draw Panel
     */
    void addMemory() {
        String memoryName = textMemoryComboBox.getDisplayName();

        if (memoryName.isEmpty()) {
            JOptionPane.showMessageDialog(this, rb.getString("Error11a"),
                    Bundle.getMessage("ErrorTitle"), JOptionPane.ERROR_MESSAGE);
            return;
        }
        MemoryIcon l = new MemoryIcon("   ", this);
        l.setMemory(memoryName);
        Memory xMemory = l.getMemory();

        if (xMemory != null) {
            String uname = xMemory.getDisplayName();
            if ((uname == null) || (!(uname.equals(memoryName)))) {
                //put the system name in the memory field
                textMemoryComboBox.setText(xMemory.getSystemName());
            }
        }
        setNextLocation(l);
        l.setSize(l.getPreferredSize().width, l.getPreferredSize().height);
        l.setDisplayLevel(LABELS);
        l.setForeground(defaultTextColor);
        setDirty(true);
        putItem(l);
    }   //addMemory

    void addBlockContents() {
        String newName = blockContentsComboBox.getDisplayName();

        if (newName.isEmpty()) {
            JOptionPane.showMessageDialog(this, rb.getString("Error11b"),
                    Bundle.getMessage("ErrorTitle"), JOptionPane.ERROR_MESSAGE);
            return;
        }
        BlockContentsIcon l = new BlockContentsIcon("   ", this);
        l.setBlock(newName);
        jmri.Block xMemory = l.getBlock();

        if (xMemory != null) {
            String uname = xMemory.getDisplayName();
            if ((uname == null) || (!(uname.equals(newName)))) {
                //put the system name in the memory field
                blockContentsComboBox.setText(xMemory.getSystemName());
            }
        }
        setNextLocation(l);
        l.setSize(l.getPreferredSize().width, l.getPreferredSize().height);
        l.setDisplayLevel(LABELS);
        l.setForeground(defaultTextColor);
        setDirty(true);
        putItem(l);
    }   //addBlockContents

    /**
     * Add a Reporter Icon to the panel
     */
    void addReporter(String textReporter, int xx, int yy) {
        ReporterIcon l = new ReporterIcon(this);
        l.setReporter(textReporter);
        l.setLocation(xx, yy);
        l.setSize(l.getPreferredSize().width, l.getPreferredSize().height);
        l.setDisplayLevel(LABELS);
        setDirty(true);
        putItem(l);
    }   //addReporter

    /**
     * Add an icon to the target
     */
    void addIcon() {
        PositionableLabel l = new PositionableLabel(iconEditor.getIcon(0), this);
        setNextLocation(l);
        l.setDisplayLevel(ICONS);
        setDirty(true);
        putItem(l);
        l.updateSize();
    }   //addIcon

    /**
     * Add a loco marker to the target
     */
    @Override
    public LocoIcon addLocoIcon(String name) {
        LocoIcon l = new LocoIcon(this);
        Point2D pt = windowCenter();
        l.setLocation((int) pt.getX(), (int) pt.getY());
        putLocoIcon(l, name);
        l.setPositionable(true);
        return l;
    }   //addLocoIcon

    @Override
    public void putLocoIcon(LocoIcon l, String name) {
        super.putLocoIcon(l, name);
        markerImage.add(l);
    }

    JFileChooser inputFileChooser;

    /**
     * Add a background image
     */
    public void addBackground() {
        if (inputFileChooser == null) {
            inputFileChooser = new JFileChooser(System.getProperty(
                    "user.dir") + java.io.File.separator
                    + "resources" + java.io.File.separator
                    + "icons");
            if (false) {
                // TODO: Discuss with jmri-developers
                // this filter will allow any images supported by the current
                // operating system. This may not be desirable because it will
                // allow images that may not be supported by operating systems
                // other than the current one.
                FileFilter filt = new FileNameExtensionFilter("Image files", ImageIO.getReaderFileSuffixes());
                inputFileChooser.setFileFilter(filt);
            } else {
                jmri.util.FileChooserFilter filt = new jmri.util.FileChooserFilter("Graphics Files");
                filt.addExtension("gif");
                filt.addExtension("jpg");
                //TODO: discuss with jmri-developers - support png image files?
                filt.addExtension("png");
                inputFileChooser.setFileFilter(filt);
            }
        }
        inputFileChooser.rescanCurrentDirectory();

        int retVal = inputFileChooser.showOpenDialog(this);

        if (retVal != JFileChooser.APPROVE_OPTION) {
            return; //give up if no file selected
        }

        //NamedIcon icon = new NamedIcon(inputFileChooser.getSelectedFile().getPath(),
        //inputFileChooser.getSelectedFile().getPath());
        String name = inputFileChooser.getSelectedFile().getPath();

        //convert to portable path
        name = jmri.util.FileUtil.getPortableFilename(name);

        //setup icon
        backgroundImage.add(super.setUpBackground(name));
    }   //addBackground

    /**
     * Remove a background image from the list of background images
     */
    protected void removeBackground(PositionableLabel b) {
        if (backgroundImage.contains(b)) {
            backgroundImage.remove(b);
            setDirty(true);
            return;
        }
    }   //removeBackground

    /**
     * Invoke a window to allow you to add a MultiSensor indicator to the target
     */
    private int multiLocX;
    private int multiLocY;

    void startMultiSensor() {
        multiLocX = xLoc;
        multiLocY = yLoc;

        if (multiSensorFrame == null) {
            //create a common edit frame
            multiSensorFrame = new MultiSensorIconFrame(this);
            multiSensorFrame.initComponents();
            multiSensorFrame.pack();
        }
        multiSensorFrame.setVisible(true);
    }   //startMultiSensor

    //Invoked when window has new multi-sensor ready
    public void addMultiSensor(MultiSensorIcon l) {
        l.setLocation(multiLocX, multiLocY);
        setDirty(true);
        putItem(l);
        multiSensorFrame.dispose();
        multiSensorFrame = null;
    }   //addMultiSensor

    /**
     * Set object location and size for icon and label object as it is created.
     * Size comes from the preferredSize; location comes from the fields where
     * the user can spec it.
     */
    @Override
    protected void setNextLocation(Positionable obj) {
        obj.setLocation(xLoc, yLoc);
    }

    public ConnectivityUtil getConnectivityUtil() {
        if (conTools == null) {
            conTools = new ConnectivityUtil(thisPanel);
        }
        return conTools;
    }   //getConnectivityUtil

    public LayoutEditorTools getLETools() {
        if (tools == null) {
            tools = new LayoutEditorTools(thisPanel);
        }
        return tools;
    }   //getLETools

    /**
     * Invoked by DeletePanel menu item Validate user intent before deleting
     */
    @Override
    public boolean deletePanel() {
        //verify deletion
        if (!super.deletePanel()) {
            return false;   //return without deleting if "No" response
        }
        turnoutList.clear();
        trackList.clear();
        pointList.clear();
        xingList.clear();
        slipList.clear();
        turntableList.clear();

        return true;
    }   //deletePanel

    /**
     * Control whether target panel items are editable. Does this by invoking
     * the {@link Editor#setAllEditable} function of the parent class. This also
     * controls the relevant pop-up menu items (which are the primary way that
     * items are edited).
     *
     * @param editable true for editable.
     */
    @Override
    public void setAllEditable(boolean editable) {
        int restoreScroll = _scrollState;

        super.setAllEditable(editable);

        if (toolBarSide.equals(eToolBarSide.eFLOAT)) {
            if (editable) {
                createFloatingEditToolBox();
            } else {
                deleteFloatingEditToolBox();
            }
        } else {
            editToolBarContainer.setVisible(editable);
        }
        setShowHidden(editable);

        if (editable) {
            setScroll(SCROLL_BOTH);
            _scrollState = restoreScroll;
        } else {
            setScroll(_scrollState);
        }

        //these may not be set up yet...
        if (helpBarPanel != null) {
            if (toolBarSide.equals(eToolBarSide.eFLOAT)) {
                floatEditHelpPanel.setVisible(editable && showHelpBar);
            } else {
                helpBarPanel.setVisible(editable && showHelpBar);
            }
        }
        awaitingIconChange = false;
        editModeCheckBoxMenuItem.setSelected(editable);
        repaint();
    }

    /**
     * Control whether panel items are positionable. Markers are always
     * positionable.
     *
     * @param state true for positionable.
     */
    @Override
    public void setAllPositionable(boolean state) {
        super.setAllPositionable(state);

        for (Positionable p : markerImage) {
            p.setPositionable(true);
        }
    }   //setAllPositionable

    /**
     * Control whether target panel items are controlling layout items. Does
     * this by invoke the {@link Positionable#setControlling} function of each
     * item on the target panel. This also controls the relevant pop-up menu
     * items.
     *
     * @param state true for controlling.
     */
    public void setTurnoutAnimation(boolean state) {
        if (animationCheckBoxMenuItem.isSelected() != state) {
            animationCheckBoxMenuItem.setSelected(state);
        }

        if (animatingLayout != state) {
            animatingLayout = state;
            repaint();
        }
    }   //setTurnoutAnimation

    public boolean isAnimating() {
        return animatingLayout;
    }

    public int getLayoutWidth() {
        return panelWidth;
    }

    public int getLayoutHeight() {
        return panelHeight;
    }

    public int getWindowWidth() {
        return windowWidth;
    }

    public int getWindowHeight() {
        return windowHeight;
    }

    public int getUpperLeftX() {
        return upperLeftX;
    }

    public int getUpperLeftY() {
        return upperLeftY;
    }

    public boolean getScroll() {
        //deprecated but kept to allow opening files
        //on version 2.5.1 and earlier
        if (_scrollState == SCROLL_NONE) {
            return false;
        } else {
            return true;
        }
    }   //getScroll

    public int setGridSize(int newSize) {
        gridSize1st = newSize;
        return gridSize1st;
    }   //setGridSize

    public int getGridSize() {
        return gridSize1st;
    }   //getGridSize

    public int setGridSize2nd(int newSize) {
        gridSize2nd = newSize;
        return gridSize2nd;
    }   //setGridSize

    public int getGridSize2nd() {
        return gridSize2nd;
    }   //getGridSize

    public int getMainlineTrackWidth() {
        return (int) mainlineTrackWidth;
    }   //getMainlineTrackWidth

    public int getSideTrackWidth() {
        return (int) sideTrackWidth;
    }   //getSideTrackWidth

    public double getXScale() {
        return xScale;
    }

    public double getYScale() {
        return yScale;
    }

    public String getDefaultTrackColor() {
        return ColorUtil.colorToString(defaultTrackColor);
    }

    public String getDefaultOccupiedTrackColor() {
        return ColorUtil.colorToString(defaultOccupiedTrackColor);
    }

    public String getDefaultAlternativeTrackColor() {
        return ColorUtil.colorToString(defaultAlternativeTrackColor);
    }

    public String getDefaultTextColor() {
        return ColorUtil.colorToString(defaultTextColor);
    }

    public String getTurnoutCircleColor() {
        return ColorUtil.colorToString(turnoutCircleColor);
    }

    public int getTurnoutCircleSize() {
        return turnoutCircleSize;
    }

    public boolean getTurnoutDrawUnselectedLeg() {
        return turnoutDrawUnselectedLeg;
    }

    public String getLayoutName() {
        return layoutName;
    }

    public boolean getShowHelpBar() {
        return showHelpBar;
    }

    public boolean getDrawGrid() {
        return drawGrid;
    }

    public boolean getSnapOnAdd() {
        return snapToGridOnAdd;
    }

    public boolean getSnapOnMove() {
        return snapToGridOnMove;
    }

    public boolean getAntialiasingOn() {
        return antialiasingOn;
    }

    public boolean getHighlightSelectedBlock() {
        return highlightSelectedBlockFlag;
    }

    public boolean getTurnoutCircles() {
        return turnoutCirclesWithoutEditMode;
    }

    public boolean getTooltipsNotEdit() {
        return tooltipsWithoutEditMode;
    }

    public boolean getTooltipsInEdit() {
        return tooltipsInEditMode;
    }

    public boolean getAutoBlockAssignment() {
        return autoAssignBlocks;
    }

    public void setLayoutDimensions(int windowW, int windowH, int x, int y, int panelW, int panelH) {
        setLayoutDimensions(windowW, windowH, x, y, panelW, panelH, false);
    }

    public void setLayoutDimensions(int windowW, int windowH, int x, int y, int panelW, int panelH, boolean merge) {
        windowWidth = windowW;
        windowHeight = windowH;
        setSize(windowWidth, windowHeight);

        if (merge) {
            Rectangle2D panelBounds = calculateMinimumLayoutBounds();

            upperLeftX = Math.min(x, (int) panelBounds.getX());
            upperLeftY = Math.min(y, (int) panelBounds.getY());

            panelWidth = Math.max(panelW, (int) panelBounds.getWidth());
            panelHeight = Math.max(panelH, (int) panelBounds.getHeight());
        } else {
            upperLeftX = x;
            upperLeftY = y;

            panelWidth = panelW;
            panelHeight = panelH;
        }
        setLocation(upperLeftX, upperLeftY);
        setTargetPanelSize(panelWidth, panelHeight);

        log.debug("setLayoutDimensions Position - " + upperLeftX + ","
                + upperLeftY + " windowSize - " + windowWidth + ","
                + windowHeight + " panelSize - " + panelWidth + ","
                + panelHeight);
    }   //setLayoutDimensions

    public void setMainlineTrackWidth(int w) {
        mainlineTrackWidth = w;
    }

    public void setSideTrackWidth(int w) {
        sideTrackWidth = w;
    }

    public void setDefaultTrackColor(String color) {
        defaultTrackColor = ColorUtil.stringToColor(color);
        setOptionMenuTrackColor();
    }

    public void setDefaultOccupiedTrackColor(String color) {
        defaultOccupiedTrackColor = ColorUtil.stringToColor(color);
        setOptionMenuTrackColor();
    }

    public void setDefaultAlternativeTrackColor(String color) {
        defaultAlternativeTrackColor = ColorUtil.stringToColor(color);
        setOptionMenuTrackColor();
    }

    public void setTurnoutCircleColor(String newColor) {
        if (newColor.equals("track")) {
            newColor = getDefaultTrackColor();
        }
        turnoutCircleColor = ColorUtil.stringToColor(newColor);
        setOptionMenuTurnoutCircleColor();
    }

    public void setTurnoutCircleSize(int size) {
        //this is an int
        turnoutCircleSize = size;

        //these are doubles
        circleRadius = SIZE * size;
        circleDiameter = 2.0 * circleRadius;

        setOptionMenuTurnoutCircleSize();
    }   //setTurnoutCircleSize

    public void setTurnoutDrawUnselectedLeg(boolean state) {
        if (turnoutDrawUnselectedLeg != state) {
            turnoutDrawUnselectedLeg = state;
            turnoutDrawUnselectedLegCheckBoxMenuItem.setSelected(turnoutDrawUnselectedLeg);
        }
    }   //setTurnoutDrawUnselectedLeg

    public void setDefaultTextColor(String color) {
        defaultTextColor = ColorUtil.stringToColor(color);
        setOptionMenuTextColor();
    }

    public void setDefaultBackgroundColor(String color) {
        defaultBackgroundColor = ColorUtil.stringToColor(color);
        setOptionMenuBackgroundColor();
    }

    public void setXScale(double xSc) {
        xScale = xSc;
    }

    public void setYScale(double ySc) {
        yScale = ySc;
    }

    public void setLayoutName(String name) {
        layoutName = name;
    }

    public void setShowHelpBar(boolean state) {
        if (showHelpBar != state) {
            showHelpBar = state;

            //these may not be set up yet...
            if (showHelpCheckBoxMenuItem != null) {
                showHelpCheckBoxMenuItem.setSelected(showHelpBar);
            }

            if (toolBarSide.equals(eToolBarSide.eFLOAT)) {
                if (floatEditHelpPanel != null) {
                    floatEditHelpPanel.setVisible(isEditable() && showHelpBar);
                }
            } else {
                if (helpBarPanel != null) {
                    helpBarPanel.setVisible(isEditable() && showHelpBar);

                }
            }
            InstanceManager.getOptionalDefault(UserPreferencesManager.class
            ).ifPresent((prefsMgr) -> {
                prefsMgr.setSimplePreferenceState(getWindowFrameRef() + ".showHelpBar", showHelpBar);
            });
        }
    }   //setShowHelpBar

    public void setDrawGrid(boolean state) {
        if (drawGrid != state) {
            drawGrid = state;
            showGridCheckBoxMenuItem.setSelected(drawGrid);
        }
    }   //setDrawGrid

    public void setSnapOnAdd(boolean state) {
        if (snapToGridOnAdd != state) {
            snapToGridOnAdd = state;
            snapToGridOnAddCheckBoxMenuItem.setSelected(snapToGridOnAdd);
        }
    }   //setSnapOnAdd

    public void setSnapOnMove(boolean state) {
        if (snapToGridOnMove != state) {
            snapToGridOnMove = state;
            snapToGridOnMoveCheckBoxMenuItem.setSelected(snapToGridOnMove);
        }
    }   //setSnapOnMove

    public void setAntialiasingOn(boolean state) {
        if (antialiasingOn != state) {
            antialiasingOn = state;

            //this may not be set up yet...
            if (antialiasingOnCheckBoxMenuItem != null) {
                antialiasingOnCheckBoxMenuItem.setSelected(antialiasingOn);

            }
            InstanceManager.getOptionalDefault(UserPreferencesManager.class
            ).ifPresent((prefsMgr) -> {
                prefsMgr.setSimplePreferenceState(getWindowFrameRef() + ".antialiasingOn", antialiasingOn);
            });
        }
    }   //setAntialiasingOn

    //enable/disable using the "Extra" color to highlight the selected block
    public void setHighlightSelectedBlock(boolean state) {
        if (highlightSelectedBlockFlag != state) {
            highlightSelectedBlockFlag = state;

            //this may not be set up yet...
            if (highlightSelectedBlockCheckBoxMenuItem != null) {
                highlightSelectedBlockCheckBoxMenuItem.setSelected(highlightSelectedBlockFlag);

            }
            InstanceManager.getOptionalDefault(UserPreferencesManager.class
            ).ifPresent((prefsMgr) -> {
                prefsMgr.setSimplePreferenceState(getWindowFrameRef() + ".highlightSelectedBlock", highlightSelectedBlockFlag);
            });

            if (highlightSelectedBlockFlag) {
                //use the "Extra" color to highlight the selected block
                if (!highlightBlockInComboBox(blockIDComboBox)) {
                    highlightBlockInComboBox(blockContentsComboBox);
                }
            } else {
                //undo using the "Extra" color to highlight the selected block
                highlightBlock(null);
            }
        }
    }   //setHighlightSelectedBlock

    //
    //highlight the block selected by the specified combo Box
    //
    private boolean highlightBlockInComboBox(JmriBeanComboBox inComboBox) {
        boolean result = false;

        if (null != inComboBox) {
            jmri.Block b = (jmri.Block) inComboBox.getNamedBean();
            result = highlightBlock(b);
        }
        return result;
    }   //highlightBlockInComboBox

    //
    //
    //
    private boolean highlightBlock(jmri.Block inBlock) {
        boolean result = false; //assume failure (pessimist!)

        LayoutBlockManager lbm = InstanceManager.getDefault(LayoutBlockManager.class
        );

        jmri.Manager m = blockIDComboBox.getManager();
        List<NamedBean> l = m.getNamedBeanList();

        for (NamedBean nb : l) {
            jmri.Block b = (jmri.Block) nb;
            LayoutBlock lb = lbm.getLayoutBlock(b);

            if (lb != null) {
                boolean enable = ((null != inBlock) && b.equals(inBlock));
                lb.setUseExtraColor(enable);
                result |= enable;
            }
        }
        return result;
    }   //highlightBlock

    public void setTurnoutCircles(boolean state) {
        if (turnoutCirclesWithoutEditMode != state) {
            turnoutCirclesWithoutEditMode = state;
            turnoutCirclesOnCheckBoxMenuItem.setSelected(turnoutCirclesWithoutEditMode);
        }
    }   //setTurnoutCircles

    public void setAutoBlockAssignment(boolean boo) {
        if (autoAssignBlocks != boo) {
            autoAssignBlocks = boo;
            autoAssignBlocksCheckBoxMenuItem.setSelected(autoAssignBlocks);
        }
    }   //setAutoBlockAssignment

    public void setTooltipsNotEdit(boolean state) {
        if (tooltipsWithoutEditMode != state) {
            tooltipsWithoutEditMode = state;
            setTooltipSubMenu();
        }
    }   //setTooltipsNotEdit

    public void setTooltipsInEdit(boolean state) {
        if (tooltipsInEditMode != state) {
            tooltipsInEditMode = state;
            setTooltipSubMenu();
        }
    }   //setTooltipsInEdit

    private void setTooltipSubMenu() {
        tooltipNone.setSelected((!tooltipsInEditMode) && (!tooltipsWithoutEditMode));
        tooltipAlways.setSelected((tooltipsInEditMode) && (tooltipsWithoutEditMode));
        tooltipInEdit.setSelected((tooltipsInEditMode) && (!tooltipsWithoutEditMode));
        tooltipNotInEdit.setSelected((!tooltipsInEditMode) && (tooltipsWithoutEditMode));
    }   //setTooltipSubMenu

    //accessor routines for turnout size parameters
    public void setTurnoutBX(double bx) {
        turnoutBX = bx;
        setDirty(true);
    }

    public double getTurnoutBX() {
        return turnoutBX;
    }

    public void setTurnoutCX(double cx) {
        turnoutCX = cx;
        setDirty(true);
    }

    public double getTurnoutCX() {
        return turnoutCX;
    }

    public void setTurnoutWid(double wid) {
        turnoutWid = wid;
        setDirty(true);
    }

    public double getTurnoutWid() {
        return turnoutWid;
    }

    public void setXOverLong(double lg) {
        xOverLong = lg;
        setDirty(true);
    }

    public double getXOverLong() {
        return xOverLong;
    }

    public void setXOverHWid(double hwid) {
        xOverHWid = hwid;
        setDirty(true);
    }

    public double getXOverHWid() {
        return xOverHWid;
    }

    public void setXOverShort(double sh) {
        xOverShort = sh;
        setDirty(true);
    }

    public double getXOverShort() {
        return xOverShort;
    }

    //reset turnout sizes to program defaults
    private void resetTurnoutSize() {
        turnoutBX = LayoutTurnout.turnoutBXDefault;
        turnoutCX = LayoutTurnout.turnoutCXDefault;
        turnoutWid = LayoutTurnout.turnoutWidDefault;
        xOverLong = LayoutTurnout.xOverLongDefault;
        xOverHWid = LayoutTurnout.xOverHWidDefault;
        xOverShort = LayoutTurnout.xOverShortDefault;
        setDirty(true);
    }   //resetTurnoutSize

    public void setDirectTurnoutControl(boolean boo) {
        useDirectTurnoutControl = boo;
        useDirectTurnoutControlCheckBoxMenuItem.setSelected(useDirectTurnoutControl);
    }

    public boolean getDirectTurnoutControl() {
        return useDirectTurnoutControl;
    }

    //final initialization routine for loading a LayoutEditor
    public void setConnections() {
        //initialize TrackSegments if any
        for (TrackSegment ts : trackList) {
            ts.setObjects(this);
        }

        //initialize PositionablePoints if any
        for (PositionablePoint p : pointList) {
            p.setObjects(this);
        }

        //initialize LevelXings if any
        for (LevelXing x : xingList) {
            x.setObjects(this);
        }

        //initialize LayoutSlip if any
        for (LayoutSlip sl : slipList) {
            sl.setObjects(this);
        }

        //initialize LayoutTurntables if any
        for (LayoutTurntable t : turntableList) {
            t.setObjects(this);
        }

        //initialize LayoutTurnouts if any
        for (LayoutTurnout l : turnoutList) {
            l.setObjects(this);
        }
        auxTools.initializeBlockConnectivity();
        log.debug("Initializing Block Connectivity for " + layoutName);

        //reset the panel changed bit
        resetDirty();
    }   //setConnections

    //these are convenience methods to return rectangles
    //to do point-in-rect (hit) testing
    //compute the control point rect at inPoint
    public Rectangle2D trackControlPointRectAt(Point2D inPoint) {
        return new Rectangle2D.Double(
                inPoint.getX() - LayoutTrack.controlPointSize,
                inPoint.getY() - LayoutTrack.controlPointSize,
                LayoutTrack.controlPointSize2, LayoutTrack.controlPointSize2);
    }   //controlPointRectAt

    //compute the turnout circle rect at inPoint
    public Rectangle2D trackControlCircleRectAt(Point2D inPoint) {
        return new Rectangle2D.Double(inPoint.getX() - circleRadius,
                inPoint.getY() - circleRadius, circleDiameter, circleDiameter);
    }

    //compute the turnout circle at inPoint (used for drawing)
    public Ellipse2D trackControlCircleAt(Point2D inPoint) {
        return new Ellipse2D.Double(inPoint.getX() - circleRadius,
                inPoint.getY() - circleRadius, circleDiameter, circleDiameter);
    }

    /**
     * Special internal class to allow drawing of layout to a JLayeredPane This
     * is the 'target' pane where the layout is displayed
     */
    @Override
    protected void paintTargetPanel(Graphics g) {
        Graphics2D g2 = (Graphics2D) g;

        //drawPositionableLabelBorder(g2);
        //Optional antialising, to eliminate (reduce) staircase on diagonal lines
        if (antialiasingOn) {
            g2.setRenderingHints(antialiasing);
        }

        if (isEditable()) {
            if (drawGrid) {
                drawPanelGrid(g2);
            }
            drawHiddenTrackSegments(g2);
        }

        drawDashedTrackSegments(g2, false); //non-mainline
        drawDashedTrackSegments(g2, true);  //mainline

        drawSolidTrackSegments(g2, false);  //non-mainline
        drawSolidTrackSegments(g2, true);   //mainline

        drawTurnouts(g2);
        drawXings(g2);
        drawSlips(g2);
        drawTurntables(g2);

        drawTrackInProgress(g2);

        // things that only get drawn in edit mode
        if (isEditable()) {
            drawPoints(g2);

            drawTurnoutEditControls(g2);
            drawXingEditControls(g2);
            drawSlipEditControls(g2);
            drawTurntableEditControls(g2);
            drawTrackSegmentEditControls(g2);

            drawSelectionRect(g2);

            drawMemoryRects(g2);
            drawBlockContentsRects(g2);

            drawTurnoutControls(g2);
            drawSlipControls(g2);

            highLightSelection(g2);
        } else if (turnoutCirclesWithoutEditMode) {
            drawTurnoutControls(g2);
            drawSlipControls(g2);
        }
    }   //paintTargetPanel

    boolean main = true;
    float trackWidth = sideTrackWidth;

    //had to make this protected so the LayoutTrack classes could access it
    //also returned the current value of trackWidth for the callers to use
    protected float setTrackStrokeWidth(Graphics2D g2, boolean need) {
        if (main != need) {
            main = need;

            //change track stroke width
            trackWidth = main ? mainlineTrackWidth : sideTrackWidth;
            g2.setStroke(new BasicStroke(trackWidth, BasicStroke.CAP_BUTT, BasicStroke.JOIN_ROUND));
        }
        return trackWidth;
    }   //setTrackStrokeWidth

    private void drawTurnouts(Graphics2D g2) {
        // loop over all turnouts
        for (LayoutTurnout t : turnoutList) {
            if (!t.isHidden() || isEditable()) {
                t.draw(g2);
            }
        }
    }   //drawTurnouts

    private void drawXings(Graphics2D g2) {
        // loop over all level crossings
        for (LevelXing x : xingList) {
            if (!(x.isHidden() && !isEditable())) {
                x.draw(g2);
            }
        }
    }   //drawXings

    private void drawSlips(Graphics2D g2) {
        for (LayoutSlip sl : slipList) {
            sl.draw(g2);
        }
    }   //drawSlips

    private void drawTurnoutControls(Graphics2D g2) {
        g2.setStroke(new BasicStroke(1.0F, BasicStroke.CAP_BUTT, BasicStroke.JOIN_ROUND));
        g2.setColor(turnoutCircleColor);
        // loop over all turnouts
        for (LayoutTurnout t : turnoutList) {
            if (!(t.isHidden() && !isEditable())) {
                t.drawControls(g2);
            }
        }
    }   //drawTurnoutControls

    private void drawSlipControls(Graphics2D g2) {
        g2.setStroke(new BasicStroke(1.0F, BasicStroke.CAP_BUTT, BasicStroke.JOIN_ROUND));
        g2.setColor(turnoutCircleColor);
        // loop over all slips
        for (LayoutSlip sl : slipList) {
            if (!(sl.isHidden() && !isEditable())) {
                sl.drawControls(g2);
            }
        }
    }   //drawSlipControls

    private void drawTurnoutEditControls(Graphics2D g2) {
        // loop over all turnouts
        for (LayoutTurnout t : turnoutList) {
            g2.setColor(turnoutCircleColor);
            t.drawEditControls(g2);
        }
    }   //drawTurnoutEditControls

    private void drawTurntables(Graphics2D g2) {
        // loop over all layout turntables
        for (LayoutTurntable lt : turntableList) {
            lt.draw(g2);
        }
    }   //drawTurntables

    private void drawXingEditControls(Graphics2D g2) {
        // loop over all level crossings
        for (LevelXing x : xingList) {
            x.drawEditControls(g2);
        }
    }   //drawXingEditControls

    private void drawSlipEditControls(Graphics2D g2) {
        // loop over all slips
        for (LayoutSlip sl : slipList) {
            if (!(sl.isHidden() && !isEditable())) {
                g2.setColor(turnoutCircleColor);
                sl.drawEditControls(g2);
            }
        }
    }   //drawSlipEditControls

    private void drawTurntableEditControls(Graphics2D g2) {
        // loop over all turntables
        for (LayoutTurntable x : turntableList) {
            x.drawEditControls(g2);
        }
    }   //drawTurntableEditControls

    private void drawHiddenTrackSegments(Graphics2D g2) {
        g2.setColor(defaultTrackColor);
        setTrackStrokeWidth(g2, false);
        for (TrackSegment ts : trackList) {
            if (ts.isHidden()) {
                ts.drawHidden(g2);
            }
        }
    }   //drawHiddenTrackSegments

    private void drawDashedTrackSegments(Graphics2D g2, boolean mainline) {
        setTrackStrokeWidth(g2, mainline);
        for (TrackSegment ts : trackList) {
            ts.drawDashed(g2, mainline);
        }
    }   //drawDashedTrackSegments

    // drawHidden all track segments which are not hidden, not dashed, and that match the mainline parm
    private void drawSolidTrackSegments(Graphics2D g2, boolean mainline) {
        setTrackStrokeWidth(g2, mainline);
        for (TrackSegment ts : trackList) {
            ts.drawSolid(g2, mainline);
        }
    }   //drawSolidTrackSegments

    private void drawTrackInProgress(Graphics2D g2) {
        //check for segment in progress
        if (isEditable() && (beginObject != null) && trackButton.isSelected()) {
            g2.setColor(defaultTrackColor);
            setTrackStrokeWidth(g2, false);
            g2.draw(new Line2D.Double(beginLocation, currentLocation));
        }
    }   //drawTrackInProgress

    private void drawTrackSegmentEditControls(Graphics2D g2) {
        // loop over all track segments
        for (TrackSegment ts : trackList) {
            ts.drawEditControls(g2);
        }
    }   //drawTrackSegmentEditControls

    private void drawPoints(Graphics2D g2) {
        for (PositionablePoint p : pointList) {
            p.draw(g2);
        }   // for (PositionablePoint p : pointList)
    }   //drawPoints

    private Rectangle2D getSelectionRect() {
        double selX = Math.min(selectionX, selectionX + selectionWidth);
        double selY = Math.min(selectionY, selectionY + selectionHeight);
        Rectangle2D result = new Rectangle2D.Double(selX, selY,
                Math.abs(selectionWidth), Math.abs(selectionHeight));
        return result;
    }

    private void drawSelectionRect(Graphics2D g2) {
        if (selectionActive && (selectionWidth != 0.0) && (selectionHeight != 0.0)) {
            g2.setColor(defaultTrackColor);
            g2.setStroke(new BasicStroke(1.0F, BasicStroke.CAP_BUTT, BasicStroke.JOIN_ROUND));
            g2.draw(getSelectionRect());
        }
    }   //drawSelectionRect

    private void drawMemoryRects(Graphics2D g2) {
        g2.setColor(defaultTrackColor);
        g2.setStroke(new BasicStroke(1.0F, BasicStroke.CAP_BUTT, BasicStroke.JOIN_ROUND));

        for (MemoryIcon l : memoryLabelList) {
            g2.draw(new Rectangle2D.Double(l.getX(), l.getY(), l.getSize().width, l.getSize().height));
        }
    }   //drawMemoryRects

    private void drawBlockContentsRects(Graphics2D g2) {
        g2.setColor(defaultTrackColor);
        g2.setStroke(new BasicStroke(1.0F, BasicStroke.CAP_BUTT, BasicStroke.JOIN_ROUND));

        for (BlockContentsIcon l : blockContentsLabelList) {
            g2.draw(new Rectangle2D.Double(l.getX(), l.getY(), l.getSize().width, l.getSize().height));
        }
    }   //drawBlockContentsRects

    private void drawPanelGrid(Graphics2D g2) {
        int wideMod = gridSize1st * gridSize2nd;
        int wideMin = gridSize1st / 2;

        // granulize puts these on gridSize1st increments
        double minX = MathUtil.granulize(upperLeftX, gridSize1st);
        double minY = MathUtil.granulize(upperLeftY, gridSize1st);
        double maxX = MathUtil.granulize(panelWidth + upperLeftX, gridSize1st);
        double maxY = MathUtil.granulize(panelHeight + upperLeftY, gridSize1st);

        Point2D startPt = new Point2D.Double(0.0, gridSize1st);
        Point2D stopPt = new Point2D.Double(maxX, gridSize1st);
        BasicStroke narrow = new BasicStroke(1.0F, BasicStroke.CAP_ROUND, BasicStroke.JOIN_ROUND);
        BasicStroke wide = new BasicStroke(2.0F, BasicStroke.CAP_ROUND, BasicStroke.JOIN_ROUND);

        g2.setColor(Color.gray);
        g2.setStroke(narrow);

        //draw horizontal lines
        double pix = gridSize1st;

        while (pix < maxY) {
            startPt.setLocation(0.0, pix);
            stopPt.setLocation(maxX, pix);

            if ((((int) pix) % wideMod) < wideMin) {
                g2.setStroke(wide);
                g2.draw(new Line2D.Double(startPt, stopPt));
                g2.setStroke(narrow);
            } else {
                g2.draw(new Line2D.Double(startPt, stopPt));
            }
            pix += gridSize1st;
        }

        //draw vertical lines
        pix = gridSize1st;

        while (pix < maxX) {
            startPt.setLocation(pix, 0.0);
            stopPt.setLocation(pix, maxY);

            if ((((int) pix) % wideMod) < wideMin) {
                g2.setStroke(wide);
                g2.draw(new Line2D.Double(startPt, stopPt));
                g2.setStroke(narrow);
            } else {
                g2.draw(new Line2D.Double(startPt, stopPt));
            }
            pix += gridSize1st;
        }
    }   //drawPanelGrid

    @Override
    protected boolean showAlignPopup(Positionable l) {
        return false;
    }

    @Override
    public void showToolTip(Positionable selection, MouseEvent event) {
        ToolTip tip = selection.getTooltip();

        tip.setLocation(selection.getX() + selection.getWidth() / 2, selection.getY() + selection.getHeight());
        tip.setText(selection.getNameString());
        setToolTip(tip);
    }   //showToolTip

    @Override
    public void addToPopUpMenu(NamedBean nb, JMenuItem item, int menu) {
        if ((nb == null) || (item == null)) {
            return;
        }

        if (nb instanceof Sensor) {
            for (SensorIcon si : sensorList) {
                if ((si.getNamedBean() == nb) && (si.getPopupUtility() != null)) {
                    switch (menu) {
                        case VIEWPOPUPONLY: {
                            si.getPopupUtility().addViewPopUpMenu(item);
                            break;
                        }

                        case EDITPOPUPONLY: {
                            si.getPopupUtility().addEditPopUpMenu(item);
                            break;
                        }

                        default:
                            si.getPopupUtility().addEditPopUpMenu(item);
                            si.getPopupUtility().addViewPopUpMenu(item);
                    }   //switch
                }
            }
        } else if (nb instanceof SignalHead) {
            for (SignalHeadIcon si : signalList) {
                if ((si.getNamedBean() == nb) && (si.getPopupUtility() != null)) {
                    switch (menu) {
                        case VIEWPOPUPONLY: {
                            si.getPopupUtility().addViewPopUpMenu(item);
                            break;
                        }

                        case EDITPOPUPONLY: {
                            si.getPopupUtility().addEditPopUpMenu(item);
                            break;
                        }

                        default:
                            si.getPopupUtility().addEditPopUpMenu(item);
                            si.getPopupUtility().addViewPopUpMenu(item);
                    }   //switch
                }
            }
        } else if (nb instanceof SignalMast) {
            for (SignalMastIcon si : signalMastList) {
                if ((si.getNamedBean() == nb) && (si.getPopupUtility() != null)) {
                    switch (menu) {
                        case VIEWPOPUPONLY: {
                            si.getPopupUtility().addViewPopUpMenu(item);
                            break;
                        }

                        case EDITPOPUPONLY: {
                            si.getPopupUtility().addEditPopUpMenu(item);
                            break;
                        }

                        default:
                            si.getPopupUtility().addEditPopUpMenu(item);
                            si.getPopupUtility().addViewPopUpMenu(item);
                    }   //switch
                }
            }
        } else if (nb instanceof jmri.Block) {
            for (BlockContentsIcon si : blockContentsLabelList) {
                if ((si.getNamedBean() == nb) && (si.getPopupUtility() != null)) {
                    switch (menu) {
                        case VIEWPOPUPONLY: {
                            si.getPopupUtility().addViewPopUpMenu(item);
                            break;
                        }

                        case EDITPOPUPONLY: {
                            si.getPopupUtility().addEditPopUpMenu(item);
                            break;
                        }

                        default:
                            si.getPopupUtility().addEditPopUpMenu(item);
                            si.getPopupUtility().addViewPopUpMenu(item);
                    }   //switch
                }
            }
        } else if (nb instanceof Memory) {
            for (MemoryIcon si : memoryLabelList) {
                if ((si.getNamedBean() == nb) && (si.getPopupUtility() != null)) {
                    switch (menu) {
                        case VIEWPOPUPONLY: {
                            si.getPopupUtility().addViewPopUpMenu(item);
                            break;
                        }

                        case EDITPOPUPONLY: {
                            si.getPopupUtility().addEditPopUpMenu(item);
                            break;
                        }

                        default:
                            si.getPopupUtility().addEditPopUpMenu(item);
                            si.getPopupUtility().addViewPopUpMenu(item);
                    }   //switch
                }
            }
        } else if (nb instanceof Turnout) {
            for (LayoutTurnout ti : turnoutList) {
                if (ti.getTurnout().equals(nb)) {
                    switch (menu) {
                        case VIEWPOPUPONLY: {
                            ti.addViewPopUpMenu(item);
                            break;
                        }

                        case EDITPOPUPONLY: {
                            ti.addEditPopUpMenu(item);
                            break;
                        }

                        default:
                            ti.addEditPopUpMenu(item);
                            ti.addViewPopUpMenu(item);
                    }   //switch
                    break;
                }
            }

            for (LayoutSlip sl : slipList) {
                if ((sl.getTurnout() == nb) || (sl.getTurnoutB() == nb)) {
                    switch (menu) {
                        case VIEWPOPUPONLY: {
                            sl.addViewPopUpMenu(item);
                            break;
                        }

                        case EDITPOPUPONLY: {
                            sl.addEditPopUpMenu(item);
                            break;
                        }

                        default:
                            sl.addEditPopUpMenu(item);
                            sl.addViewPopUpMenu(item);
                    }   //switch
                    break;
                }
            }
        }
    }   //addToPopUpMenu

    @Override
    public String toString() {
        return "LayoutEditor: " + getLayoutName();
    }

    @Override
    public void vetoableChange(java.beans.PropertyChangeEvent evt) throws java.beans.PropertyVetoException {
        NamedBean nb = (NamedBean) evt.getOldValue();

        if ("CanDelete".equals(evt.getPropertyName())) {    //IN18N
            StringBuilder message = new StringBuilder();
            message.append(Bundle.getMessage("VetoInUseLayoutEditorHeader", toString()));   //IN18N
            message.append("<ul>");
            boolean found = false;

            if (nb instanceof SignalHead) {
                if (containsSignalHead((SignalHead) nb)) {
                    found = true;
                    message.append("<li>");
                    message.append(Bundle.getMessage("VetoSignalHeadIconFound"));
                    message.append("</li>");
                }
                LayoutTurnout lt = finder.findLayoutTurnoutByBean(nb);

                if (lt != null) {
                    message.append("<li>");
                    message.append(Bundle.getMessage("VetoSignalHeadAssignedToTurnout", lt.getTurnoutName()));
                    message.append("</li>");
                }
                PositionablePoint p = finder.findPositionablePointByBean(nb);

                if (p != null) {
                    message.append("<li>");
                    // Need to expand to get the names of blocks
                    message.append(Bundle.getMessage("VetoSignalHeadAssignedToPoint"));
                    message.append("</li>");
                }
                LevelXing lx = finder.findLevelXingByBean(nb);

                if (lx != null) {
                    message.append("<li>");
                    //Need to expand to get the names of blocks
                    message.append(Bundle.getMessage("VetoSignalHeadAssignedToLevelXing"));
                    message.append("</li>");
                }
                LayoutSlip ls = finder.findLayoutSlipByBean(nb);

                if (ls != null) {
                    message.append("<li>");
                    message.append(Bundle.getMessage("VetoSignalHeadAssignedToLayoutSlip", ls.getTurnoutName()));
                    message.append("</li>");
                }
            } else if (nb instanceof Turnout) {
                LayoutTurnout lt = finder.findLayoutTurnoutByBean(nb);

                if (lt != null) {
                    found = true;
                    message.append("<li>");
                    message.append(Bundle.getMessage("VetoTurnoutIconFound"));
                    message.append("</li>");
                }

                for (LayoutTurnout t : turnoutList) {
                    if (t.getLinkedTurnoutName() != null) {
                        String uname = nb.getUserName();

                        if (nb.getSystemName().equals(t.getLinkedTurnoutName())
                                || ((uname != null) && uname.equals(t.getLinkedTurnoutName()))) {
                            found = true;
                            message.append("<li>");
                            message.append(Bundle.getMessage("VetoLinkedTurnout", t.getTurnoutName()));
                            message.append("</li>");
                        }
                    }

                    if (nb.equals(t.getSecondTurnout())) {
                        found = true;
                        message.append("<li>");
                        message.append(Bundle.getMessage("VetoSecondTurnout", t.getTurnoutName()));
                        message.append("</li>");
                    }
                }
                LayoutSlip ls = finder.findLayoutSlipByBean(nb);

                if (ls != null) {
                    found = true;
                    message.append("<li>");
                    message.append(Bundle.getMessage("VetoSlipIconFound", ls.getDisplayName()));
                    message.append("</li>");
                }

                for (LayoutTurntable lx : turntableList) {
                    if (lx.isTurnoutControlled()) {
                        for (int i = 0; i < lx.getNumberRays(); i++) {
                            if (nb.equals(lx.getRayTurnout(i))) {
                                found = true;
                                message.append("<li>");
                                message.append(Bundle.getMessage("VetoRayTurntableControl", lx.getID()));
                                message.append("</li>");
                                break;
                            }
                        }
                    }
                }
            }

            if (nb instanceof SignalMast) {
                if (containsSignalMast((SignalMast) nb)) {
                    message.append("<li>");
                    message.append("As an Icon");
                    message.append("</li>");
                    found = true;
                }
                String foundelsewhere = findBeanUsage(nb);

                if (foundelsewhere != null) {
                    message.append(foundelsewhere);
                    found = true;
                }
            }

            if (nb instanceof Sensor) {
                int count = 0;

                for (SensorIcon si : sensorList) {
                    if (nb.equals(si.getNamedBean())) {
                        count++;
                        found = true;
                    }
                }

                if (count > 0) {
                    message.append("<li>");
                    message.append("As an Icon " + count + " times");
                    message.append("</li>");
                }
                String foundelsewhere = findBeanUsage(nb);

                if (foundelsewhere != null) {
                    message.append(foundelsewhere);
                    found = true;
                }
            }

            if (nb instanceof Memory) {
                for (MemoryIcon si : memoryLabelList) {
                    if (nb.equals(si.getMemory())) {
                        found = true;
                        message.append("<li>");
                        message.append(Bundle.getMessage("VetoMemoryIconFound"));
                        message.append("</li>");
                    }
                }
            }

            if (found) {
                message.append("</ul>");
                message.append(Bundle.getMessage("VetoReferencesWillBeRemoved"));   //IN18N
                throw new java.beans.PropertyVetoException(message.toString(), evt);
            }
        } else if ("DoDelete".equals(evt.getPropertyName())) {  //IN18N
            if (nb instanceof SignalHead) {
                removeSignalHead((SignalHead) nb);
                removeBeanRefs(nb);
            }

            if (nb instanceof Turnout) {
                LayoutTurnout lt = finder.findLayoutTurnoutByBean(nb);

                if (lt != null) {
                    lt.setTurnout(null);
                }

                for (LayoutTurnout t : turnoutList) {
                    if (t.getLinkedTurnoutName() != null) {
                        if (t.getLinkedTurnoutName().equals(nb.getSystemName())
                                || ((nb.getUserName() != null) && t.getLinkedTurnoutName().equals(nb.getUserName()))) {
                            t.setLinkedTurnoutName(null);
                        }
                    }

                    if (nb.equals(t.getSecondTurnout())) {
                        t.setSecondTurnout(null);
                    }
                }

                for (LayoutSlip sl : slipList) {
                    if (nb.equals(sl.getTurnout())) {
                        sl.setTurnout(null);
                    }

                    if (nb.equals(sl.getTurnoutB())) {
                        sl.setTurnoutB(null);
                    }
                }

                for (LayoutTurntable lx : turntableList) {
                    if (lx.isTurnoutControlled()) {
                        for (int i = 0; i < lx.getNumberRays(); i++) {
                            if (nb.equals(lx.getRayTurnout(i))) {
                                lx.setRayTurnout(i, null, NamedBean.UNKNOWN);
                            }
                        }
                    }
                }
            }

            if (nb instanceof SignalMast) {
                removeBeanRefs(nb);

                if (containsSignalMast((SignalMast) nb)) {
                    Iterator<SignalMastIcon> icon = signalMastList.iterator();

                    while (icon.hasNext()) {
                        SignalMastIcon i = icon.next();

                        if (i.getSignalMast().equals(nb)) {
                            icon.remove();
                            super.removeFromContents(i);
                        }
                    }
                    setDirty(true);
                    repaint();
                }
            }

            if (nb instanceof Sensor) {
                removeBeanRefs(nb);
                Iterator<SensorIcon> icon = sensorImage.iterator();

                while (icon.hasNext()) {
                    SensorIcon i = icon.next();

                    if (nb.equals(i.getSensor())) {
                        icon.remove();
                        super.removeFromContents(i);
                    }
                }
                setDirty(true);
                repaint();
            }

            if (nb instanceof Memory) {
                Iterator<MemoryIcon> icon = memoryLabelList.iterator();

                while (icon.hasNext()) {
                    MemoryIcon i = icon.next();

                    if (nb.equals(i.getMemory())) {
                        icon.remove();
                        super.removeFromContents(i);
                    }
                }
            }
        }
    }   //vetoableChange

    @Override
    public void dispose() {
        this.sensorFrame.dispose();
        this.signalFrame.dispose();
        this.iconFrame.dispose();
        super.dispose();
    }

    //initialize logging
    private final static Logger log = LoggerFactory.getLogger(LayoutEditor.class.getName());
}<|MERGE_RESOLUTION|>--- conflicted
+++ resolved
@@ -7829,11 +7829,7 @@
      *
      * @param inTurnoutName the (system or user) name of the turnout
      * @param inOpenPane    the pane over which to show dialogs (null to
-<<<<<<< HEAD
-     *                      supress)
-=======
      *                      suppress dialogs)
->>>>>>> cefeecb7
      * @return true if valid
      */
     public boolean validatePhysicalTurnout(String inTurnoutName, Component inOpenPane) {

--- conflicted
+++ resolved
@@ -2270,13 +2270,8 @@
             setAllEditable(editModeCheckBoxMenuItem.isSelected());
 
             //show/hide the help bar
-<<<<<<< HEAD
             if (toolBarSide.equals(eToolBarSide.eFLOAT)) {
                 floatEditHelpPanel.setVisible(isEditable() && getShowHelpBar());
-=======
-            if (toolBarSide.equals(ToolBarSide.eFLOAT)) {
-                floatEditHelpPanel.setVisible(isEditable() && showHelpBar);
->>>>>>> 1e119b75
             } else {
                 helpBarPanel.setVisible(isEditable() && getShowHelpBar());
             }
@@ -3137,15 +3132,9 @@
             toolBarSideRightButton.setSelected(toolBarSide.equals(ToolBarSide.eRIGHT));
             toolBarSideFloatButton.setSelected(toolBarSide.equals(ToolBarSide.eFLOAT));
 
-<<<<<<< HEAD
             if (toolBarSide.equals(eToolBarSide.eFLOAT)) {
                 floatEditHelpPanel.setVisible(isEditable() && getShowHelpBar());
             } else if (getShowHelpBar()) {
-=======
-            if (toolBarSide.equals(ToolBarSide.eFLOAT)) {
-                floatEditHelpPanel.setVisible(isEditable() && showHelpBar);
-            } else if (showHelpBar) {
->>>>>>> 1e119b75
                 //not sure why... but this is the only way I could
                 //get everything to layout correctly
                 //when the helpbar is visible...
@@ -7149,11 +7138,7 @@
             selection = selections.get(0);
         }
 
-<<<<<<< HEAD
         if ((selection != null) && (selection.getDisplayLevel() > Editor.BKG) && selection.showTooltip()) {
-=======
-        if ((selection != null) && (selection.getDisplayLevel() > BKG) && selection.showToolTip()) {
->>>>>>> 1e119b75
             showToolTip(selection, event);
         } else {
             super.setToolTip(null);
@@ -9486,13 +9471,8 @@
 
         //these may not be set up yet...
         if (helpBarPanel != null) {
-<<<<<<< HEAD
             if (toolBarSide.equals(eToolBarSide.eFLOAT)) {
                 floatEditHelpPanel.setVisible(editable && getShowHelpBar());
-=======
-            if (toolBarSide.equals(ToolBarSide.eFLOAT)) {
-                floatEditHelpPanel.setVisible(editable && showHelpBar);
->>>>>>> 1e119b75
             } else {
                 helpBarPanel.setVisible(editable && getShowHelpBar());
             }
@@ -10446,14 +10426,8 @@
     }
 
     @Override
-<<<<<<< HEAD
     public void showToolTip(@Nonnull Positionable selection, @Nonnull MouseEvent event) {
         ToolTip tip = selection.getTooltip();
-=======
-    public void showToolTip(Positionable selection, MouseEvent event) {
-        ToolTip tip = selection.getToolTip();
->>>>>>> 1e119b75
-
         tip.setLocation(selection.getX() + selection.getWidth() / 2, selection.getY() + selection.getHeight());
         tip.setText(selection.getNameString());
         setToolTip(tip);

--- conflicted
+++ resolved
@@ -97,13 +97,8 @@
     private transient TrackSegment newTrack = null;
     private transient boolean panelChanged = false;
 
-<<<<<<< HEAD
-    protected transient int gridSize1st = 10;    //grid size in pixels
-    protected transient int gridSize2nd = 10;    //secondary grid
-=======
     private transient int gridSize1st = 10;    //grid size in pixels
-    private transient int gridSize2nd = 10;    // secondary grid
->>>>>>> b2761e9d
+    private transient int gridSize2nd = 10;    // secondary 
 
     //size of point boxes
     protected static final double SIZE = 3.0;
@@ -1830,17 +1825,11 @@
                 JScrollBar hsb = scrollPane.getHorizontalScrollBar();
                 JScrollBar vsb = scrollPane.getVerticalScrollBar();
 
-<<<<<<< HEAD
-                //Increase scroll bar unit increments!!!
-                vsb.setUnitIncrement(16);
-                hsb.setUnitIncrement(16);
-=======
                 // Increase scroll bar unit increments!!!
                 vsb.setUnitIncrement(gridSize1st);
                 hsb.setUnitIncrement(gridSize1st);
->>>>>>> b2761e9d
-
-                //add scroll bar adjustment listeners
+
+               //add scroll bar adjustment listeners
                 vsb.addAdjustmentListener((AdjustmentEvent event) -> {
                     scrollBarAdjusted(event);
                 });
@@ -1957,40 +1946,23 @@
     public void mouseWheelMoved(@Nonnull MouseWheelEvent event) {
         //log.warn("mouseWheelMoved");
         if (event.isAltDown()) {
-<<<<<<< HEAD
-            //get the mouse position from the event and convert to target panel coordinates
-            Component c = (Component) event.getSource();
-            Point ep = event.getPoint();
-            JComponent t = getTargetPanel();
-            Point2D mousePos2D = SwingUtilities.convertPoint(c, ep, t);
-=======
             // get the mouse position from the event and convert to target panel coordinates
             Component component = (Component) event.getSource();
             Point eventPoint = event.getPoint();
             JComponent targetPanel = getTargetPanel();
             Point2D mousePoint = SwingUtilities.convertPoint(component, eventPoint, targetPanel);
->>>>>>> b2761e9d
 
             //get the old view port position
             JScrollPane scrollPane = getPanelScrollPane();
             JViewport viewPort = scrollPane.getViewport();
             Point2D viewPosition = viewPort.getViewPosition();
 
-<<<<<<< HEAD
-            //convert from oldZoom (scaled) coordinates to image coordinates
-            double oldZoom = getZoom();
-            Point2D imP2D = MathUtil.divide(mousePos2D, oldZoom);
-            Point2D ivP2D = MathUtil.divide(oldViewPos2D, oldZoom);
-            //compute the delta (in image coordinates)
-            Point2D iDeltaP2D = MathUtil.subtract(imP2D, ivP2D);
-=======
             // convert from oldZoom (scaled) coordinates to image coordinates
             double zoom = getZoom();
             Point2D imageMousePoint = MathUtil.divide(mousePoint, zoom);
             Point2D imageViewPosition = MathUtil.divide(viewPosition, zoom);
             // compute the delta (in image coordinates)
             Point2D imageDelta = MathUtil.subtract(imageMousePoint, imageViewPosition);
->>>>>>> b2761e9d
 
             //compute how much to change zoom
             double amount = Math.pow(1.1, event.getScrollAmount());
@@ -1998,28 +1970,7 @@
                 //reciprocal for zoom out
                 amount = 1.0 / amount;
             }
-<<<<<<< HEAD
-            //set the new zoom
-            double newZoom = setZoom(oldZoom * amount);
-            //recalulate the amount (in case setZoom didn't zoom as much as we wanted)
-            amount = newZoom / oldZoom;
-
-            //convert the old delta to the new
-            Point2D iNewDeltaP2D = MathUtil.divide(iDeltaP2D, amount);
-            //calculate the new view position (in image coordinates)
-            Point2D iNewViewPos2D = MathUtil.subtract(imP2D, iNewDeltaP2D);
-            //convert from image coordinates to newZoom (scaled) coordinates
-            Point2D newViewPos2D = MathUtil.multiply(iNewViewPos2D, newZoom);
-
-            //don't let origin go negative
-            newViewPos2D = MathUtil.pin(newViewPos2D, MathUtil.zeroPoint2D, MathUtil.infinityPoint2D);
-            log.debug("mouseWheelMoved: newViewPos2D: {}", newViewPos2D);
-
-            //set new view position
-            viewPort.setViewPosition(MathUtil.point2DToPoint(newViewPos2D));
-
-            adjustScrollBars();
-=======
+
             // set the new zoom
             double newZoom = setZoom(zoom * amount);
             // recalulate the amount (in case setZoom didn't zoom as much as we wanted)
@@ -2038,7 +1989,6 @@
 
             // set new view position
             viewPort.setViewPosition(MathUtil.point2DToPoint(newViewPosition));
->>>>>>> b2761e9d
         } else {
             JScrollPane scrollPane = getPanelScrollPane();
             if (scrollPane != null) {
@@ -2169,8 +2119,6 @@
         return getPaintScale();
     }
 
-<<<<<<< HEAD
-=======
     /**
      * getMinZoom
      *
@@ -2189,7 +2137,6 @@
         return maxZoom;
     }
 
->>>>>>> b2761e9d
     //
     //TODO: make this public? (might be useful!)
     //
@@ -2242,15 +2189,8 @@
         //put a grid size margin around it
         result = MathUtil.inset(result, gridSize1st * gridSize2nd / -2.0);
 
-        //don't let origin go negative
-<<<<<<< HEAD
-        result = result.createIntersection(MathUtil.zeroToInfinityRectangle2D);
-=======
-        //result = result.createIntersection(MathUtil.zeroToInfinityRectangle2D);
         //force origin to {zero, zero}
         result = MathUtil.setOrigin(result, MathUtil.zeroPoint2D);
->>>>>>> b2761e9d
-
         return result;
     }
 
@@ -7555,25 +7495,15 @@
     //to use when (hit point-in-rect testing
     //
     //compute the control point rect at inPoint
-<<<<<<< HEAD
-    @Nonnull
-    public Rectangle2D layoutEditorControlRectAt(@Nonnull Point2D inPoint) {
-=======
     public @Nonnull
     Rectangle2D layoutEditorControlRectAt(@Nonnull Point2D inPoint) {
->>>>>>> b2761e9d
         return new Rectangle2D.Double(inPoint.getX() - SIZE,
                 inPoint.getY() - SIZE, SIZE2, SIZE2);
     }
 
     //compute the turnout circle control rect at inPoint
-<<<<<<< HEAD
-    @Nonnull
-    public Rectangle2D layoutEditorControlCircleRectAt(@Nonnull Point2D inPoint) {
-=======
     public @Nonnull
     Rectangle2D layoutEditorControlCircleRectAt(@Nonnull Point2D inPoint) {
->>>>>>> b2761e9d
         return new Rectangle2D.Double(inPoint.getX() - circleRadius,
                 inPoint.getY() - circleRadius, circleDiameter, circleDiameter);
     }
@@ -7591,15 +7521,9 @@
         //(above or below the Positionables)
     }
 
-<<<<<<< HEAD
-    //get selection rectangle
-    @Nonnull
-    protected Rectangle2D getSelectionRect() {
-=======
     // get selection rectangle
     protected @Nonnull
     Rectangle2D getSelectionRect() {
->>>>>>> b2761e9d
         double selX = Math.min(selectionX, selectionX + selectionWidth);
         double selY = Math.min(selectionY, selectionY + selectionHeight);
         Rectangle2D result = new Rectangle2D.Double(selX, selY,
@@ -7671,93 +7595,57 @@
         return getLayoutTracksOfClass(PositionablePoint);
     }
      */
-<<<<<<< HEAD
-    @Nonnull
+
+    private @Nonnull
     private Stream<LayoutTrack> getLayoutTracksOfClass(Class<? extends LayoutTrack> layoutTrackClass) {
-=======
-    private @Nonnull
-    Stream<LayoutTrack> getLayoutTracksOfClass(Class<? extends LayoutTrack> layoutTrackClass) {
->>>>>>> b2761e9d
         return layoutTrackList.stream()
                 .filter(layoutTrackClass::isInstance)
                 .map(layoutTrackClass::cast);
     }
 
-<<<<<<< HEAD
     @Nonnull
     public List<PositionablePoint> getPositionablePoints() {
-=======
-    public @Nonnull
-    List<PositionablePoint> getPositionablePoints() {
->>>>>>> b2761e9d
         return getLayoutTracksOfClass(PositionablePoint.class)
                 .map(PositionablePoint.class::cast)
                 .collect(Collectors.toCollection(ArrayList<PositionablePoint>::new));
     }
 
-<<<<<<< HEAD
     @Nonnull
     public List<LayoutSlip> getLayoutSlips() {
-=======
-    public @Nonnull
-    List<LayoutSlip> getLayoutSlips() {
->>>>>>> b2761e9d
         return getLayoutTracksOfClass(LayoutSlip.class)
                 .map(LayoutSlip.class::cast)
                 .collect(Collectors.toCollection(ArrayList<LayoutSlip>::new));
     }
 
-<<<<<<< HEAD
     @Nonnull
     public List<TrackSegment> getTrackSegments() {
-=======
-    public @Nonnull
-    List<TrackSegment> getTrackSegments() {
->>>>>>> b2761e9d
         return getLayoutTracksOfClass(TrackSegment.class)
                 .map(TrackSegment.class::cast)
                 .collect(Collectors.toCollection(ArrayList<TrackSegment>::new));
     }
 
-<<<<<<< HEAD
     @Nonnull
     public List<LayoutTurnout> getLayoutTurnouts() {
-        return layoutTrackList.stream() //next line excludes LayoutSlips
-=======
-    public @Nonnull
-    List<LayoutTurnout> getLayoutTurnouts() {
         return layoutTrackList.stream() // next line excludes LayoutSlips
->>>>>>> b2761e9d
                 .filter((o) -> (!(o instanceof LayoutSlip) && (o instanceof LayoutTurnout)))
                 .map(LayoutTurnout.class::cast).map(LayoutTurnout.class::cast)
                 .collect(Collectors.toCollection(ArrayList<LayoutTurnout>::new));
     }
 
-<<<<<<< HEAD
     @Nonnull
     public List<LayoutTurntable> getLayoutTurntables() {
-=======
-    public @Nonnull
-    List<LayoutTurntable> getLayoutTurntables() {
->>>>>>> b2761e9d
         return getLayoutTracksOfClass(LayoutTurntable.class)
                 .map(LayoutTurntable.class::cast)
                 .collect(Collectors.toCollection(ArrayList<LayoutTurntable>::new));
     }
 
-<<<<<<< HEAD
     @Nonnull
     public List<LevelXing> getLevelXings() {
-=======
-    public @Nonnull
-    List<LevelXing> getLevelXings() {
->>>>>>> b2761e9d
         return getLayoutTracksOfClass(LevelXing.class)
                 .map(LevelXing.class::cast)
                 .collect(Collectors.toCollection(ArrayList<LevelXing>::new));
     }
 
-<<<<<<< HEAD
     @Nonnull
     public List<LayoutTrack> getLayoutTracks() {
         return layoutTrackList;
@@ -7765,27 +7653,13 @@
 
     @Nonnull
     public List<LayoutTurnout> getLayoutTurnoutsAndSlips() {
-=======
-    public @Nonnull
-    List<LayoutTrack> getLayoutTracks() {
-        return layoutTrackList;
-    }
-
-    public @Nonnull
-    List<LayoutTurnout> getLayoutTurnoutsAndSlips() {
->>>>>>> b2761e9d
         return getLayoutTracksOfClass(LayoutTurnout.class)
                 .map(LayoutTurnout.class::cast)
                 .collect(Collectors.toCollection(ArrayList<LayoutTurnout>::new));
     }
 
-<<<<<<< HEAD
     @Nonnull
     public List<LayoutShape> getLayoutShapes() {
-=======
-    public @Nonnull
-    List<LayoutShape> getLayoutShapes() {
->>>>>>> b2761e9d
         return layoutShapes;
     }
 
@@ -7866,13 +7740,8 @@
     }
 
     @Override
-<<<<<<< HEAD
     @Nonnull
     public String toString() {
-=======
-    public @Nonnull
-    String toString() {
->>>>>>> b2761e9d
         return String.format("LayoutEditor: %s", getLayoutName());
     }
 

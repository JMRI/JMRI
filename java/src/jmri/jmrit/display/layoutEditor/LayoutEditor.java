package jmri.jmrit.display.layoutEditor;

import static jmri.util.MathUtil.*;

import apps.gui.GuiLafPreferencesManager;
import edu.umd.cs.findbugs.annotations.SuppressFBWarnings;
import java.awt.BasicStroke;
import java.awt.BorderLayout;
import java.awt.Color;
import java.awt.Component;
import java.awt.Container;
import java.awt.Cursor;
import java.awt.Dimension;
import java.awt.FlowLayout;
import java.awt.Font;
import java.awt.Graphics;
import java.awt.Graphics2D;
import java.awt.Point;
import java.awt.Rectangle;
import java.awt.RenderingHints;
import java.awt.Toolkit;
import java.awt.event.ActionEvent;
import java.awt.event.ActionListener;
import java.awt.event.KeyEvent;
import java.awt.event.MouseEvent;
import java.awt.geom.Ellipse2D;
import java.awt.geom.Line2D;
import java.awt.geom.Point2D;
import java.awt.geom.Rectangle2D;
import java.lang.reflect.Field;
import java.util.ArrayList;
import java.util.HashMap;
import java.util.Iterator;
import java.util.List;
import java.util.Map;
import java.util.ResourceBundle;
import javax.swing.AbstractAction;
import javax.swing.Action;
import javax.swing.Box;
import javax.swing.BoxLayout;
import javax.swing.ButtonGroup;
import javax.swing.JButton;
import javax.swing.JCheckBox;
import javax.swing.JCheckBoxMenuItem;
import javax.swing.JComboBox;
import javax.swing.JComponent;
import javax.swing.JFileChooser;
import javax.swing.JFrame;
import javax.swing.JLabel;
import javax.swing.JMenu;
import javax.swing.JMenuBar;
import javax.swing.JMenuItem;
import javax.swing.JOptionPane;
import javax.swing.JPanel;
import javax.swing.JPopupMenu;
import javax.swing.JRadioButton;
import javax.swing.JRadioButtonMenuItem;
import javax.swing.JRootPane;
import javax.swing.JScrollPane;
import javax.swing.JTextField;
import javax.swing.KeyStroke;
import javax.swing.SwingUtilities;
import jmri.BlockManager;
import jmri.ConfigureManager;
import jmri.InstanceManager;
import jmri.Memory;
import jmri.MemoryManager;
import jmri.NamedBean;
import jmri.Reporter;
import jmri.Sensor;
import jmri.SensorManager;
import jmri.SignalHead;
import jmri.SignalHeadManager;
import jmri.SignalMast;
import jmri.SignalMastManager;
import jmri.Turnout;
import jmri.UserPreferencesManager;
import jmri.jmrit.catalog.NamedIcon;
import jmri.jmrit.display.AnalogClock2Display;
import jmri.jmrit.display.Editor;
import jmri.jmrit.display.LocoIcon;
import jmri.jmrit.display.MultiSensorIcon;
import jmri.jmrit.display.Positionable;
import jmri.jmrit.display.PositionableJComponent;
import jmri.jmrit.display.PositionableLabel;
import jmri.jmrit.display.PositionablePopupUtil;
import jmri.jmrit.display.ReporterIcon;
import jmri.jmrit.display.SensorIcon;
import jmri.jmrit.display.SignalHeadIcon;
import jmri.jmrit.display.SignalMastIcon;
import jmri.jmrit.display.ToolTip;
import jmri.util.ColorUtil;
import jmri.util.JmriJFrame;
import jmri.util.SystemType;
import jmri.util.swing.JmriBeanComboBox;
import org.slf4j.Logger;
import org.slf4j.LoggerFactory;

/**
 * Provides a scrollable Layout Panel and editor toolbars (that can be hidden)
 * <P>
 * This module serves as a manager for the LayoutTurnout, Layout Block,
 * PositionablePoint, Track Segment, and LevelXing objects which are integral
 * subparts of the LayoutEditor class.
 * <P>
 * All created objects are put on specific levels depending on their type
 * (higher levels are in front): Note that higher numbers appear behind lower
 * numbers.
 * <P>
 * The "contents" List keeps track of all text and icon label objects added to
 * the targetframe for later manipulation. Other Lists keep track of drawn
 * items.
 * <P>
 * Based in part on PanelEditor.java (Bob Jacobsen (c) 2002, 2003). In
 * particular, text and icon label items are copied from Panel editor, as well
 * as some of the control design.
 *
 * @author Dave Duchamp Copyright: (c) 2004-2007
 */
@SuppressWarnings("serial")
public class LayoutEditor extends jmri.jmrit.display.panelEditor.PanelEditor implements java.beans.VetoableChangeListener {

    // Defined text resource
    static final ResourceBundle rb = ResourceBundle.getBundle("jmri.jmrit.display.layoutEditor.LayoutEditorBundle");
    static final ResourceBundle rbx = ResourceBundle.getBundle("jmri.jmrit.display.DisplayBundle");
    static final ResourceBundle rbean = ResourceBundle.getBundle("jmri.NamedBeanBundle");

    // Operational instance variables - not saved to disk
    //private jmri.TurnoutManager tm = null;
    private LayoutEditor thisPanel = null;

    // dashed line parameters
    //private static int minNumDashes = 3;
    //private static double maxDashLength = 10;

    private JPanel editToolBarPanel = new JPanel();
    private JScrollPane editToolBarScroll = null;
    private JPanel editToolBarContainer = null;

    private JPanel helpBar = null;

    protected boolean skipIncludedTurnout = false;
    private boolean toolBarIsVertical = InstanceManager.getDefault(GuiLafPreferencesManager.class).isToolBarVertical();

    public ArrayList<PositionableLabel> backgroundImage = new ArrayList<PositionableLabel>();  // background images
    public ArrayList<SensorIcon> sensorImage = new ArrayList<SensorIcon>();  // sensor images
    public ArrayList<SignalHeadIcon> signalHeadImage = new ArrayList<SignalHeadIcon>();  // signal head images
    public ArrayList<LocoIcon> markerImage = new ArrayList<LocoIcon>(); // marker images
    public ArrayList<PositionableLabel> labelImage = new ArrayList<PositionableLabel>(); // layout positionable label images
    public ArrayList<AnalogClock2Display> clocks = new ArrayList<AnalogClock2Display>();  // fast clocks
    public ArrayList<MultiSensorIcon> multiSensors = new ArrayList<MultiSensorIcon>(); // multi-sensor images

    public LayoutEditorAuxTools auxTools = null;
    private ConnectivityUtil conTools = null;

    private ButtonGroup itemGroup = null;

    // top row of radio buttons
    private JRadioButton turnoutRHButton = new JRadioButton(rb.getString("RightHandAbbreviation"));
    private JRadioButton turnoutLHButton = new JRadioButton(rb.getString("LeftHandAbbreviation"));
    private JRadioButton turnoutWYEButton = new JRadioButton(rb.getString("WYEAbbreviation"));
    private JRadioButton doubleXoverButton = new JRadioButton(rb.getString("DoubleCrossOverAbbreviation"));
    private JRadioButton rhXoverButton = new JRadioButton(Bundle.getMessage("RightCrossOver")); // key is also used by Control Panel Editor, placed in DisplayBundle
    private JRadioButton lhXoverButton = new JRadioButton(Bundle.getMessage("LeftCrossOver")); // idem
    private JRadioButton layoutSingleSlipButton = new JRadioButton(rb.getString("LayoutSingleSlip"));
    private JRadioButton layoutDoubleSlipButton = new JRadioButton(rb.getString("LayoutDoubleSlip"));

    // top row of check boxes
    private JmriBeanComboBox turnoutNameComboBox = new JmriBeanComboBox(
            InstanceManager.turnoutManagerInstance(), null, JmriBeanComboBox.DISPLAYNAME);

    private JPanel turnoutPropertiesPanel = new JPanel();
    private JPanel turnoutNamePanel = new JPanel();
    private JPanel extraTurnoutPanel = new JPanel();
    private JmriBeanComboBox extraTurnoutNameComboBox = new JmriBeanComboBox(
            InstanceManager.turnoutManagerInstance(), null, JmriBeanComboBox.DISPLAYNAME);
    private JComboBox rotationComboBox = null;
    private JPanel rotationPanel = new JPanel();

    // 2nd row of radio buttons
    private JRadioButton levelXingButton = new JRadioButton(rb.getString("LevelCrossing"));
    private JRadioButton trackButton = new JRadioButton(rb.getString("TrackSegment"));

    // 2nd row of check boxes
    private JPanel trackSegmentPropertiesPanel = new JPanel();
    private JCheckBox mainlineTrack = new JCheckBox(rb.getString("MainlineBox"));
    private JCheckBox dashedLine = new JCheckBox(rb.getString("Dashed"));

    private JPanel blockPanel = new JPanel();
    private JLabel blockNameLabel = null;
    private JmriBeanComboBox blockIDComboBox = new JmriBeanComboBox(
            InstanceManager.getDefault(BlockManager.class), null, JmriBeanComboBox.DISPLAYNAME);

    private JLabel blockSensorLabel = new JLabel(Bundle.getMessage("BeanNameSensor"));
    private JmriBeanComboBox blockSensorComboBox = new JmriBeanComboBox(
            InstanceManager.getDefault(SensorManager.class), null, JmriBeanComboBox.DISPLAYNAME);

    // 3rd row of radio buttons (and any associated text fields)
    private JRadioButton endBumperButton = new JRadioButton(rb.getString("EndBumper"));
    private JRadioButton anchorButton = new JRadioButton(rb.getString("Anchor"));
    private JRadioButton edgeButton = new JRadioButton(rb.getString("EdgeConnector"));

    private JRadioButton textLabelButton = new JRadioButton(Bundle.getMessage("TextLabel"));
    private JTextField textLabelTextField = new JTextField(8);

    private JRadioButton memoryButton = new JRadioButton(Bundle.getMessage("BeanNameMemory"));
    private JmriBeanComboBox textMemoryComboBox = new JmriBeanComboBox(
            InstanceManager.getDefault(MemoryManager.class), null, JmriBeanComboBox.DISPLAYNAME);

    private JRadioButton blockContentsButton = new JRadioButton(Bundle.getMessage("BlockContentsLabel"));
    private JmriBeanComboBox blockContentsComboBox = new JmriBeanComboBox(
            InstanceManager.getDefault(BlockManager.class), null, JmriBeanComboBox.DISPLAYNAME);

    // 4th row of radio buttons (and any associated text fields)
    private JRadioButton multiSensorButton = new JRadioButton(Bundle.getMessage("MultiSensor") + "...");

    private JRadioButton signalMastButton = new JRadioButton(rb.getString("SignalMastIcon"));
    private JmriBeanComboBox signalMastComboBox = new JmriBeanComboBox(
            InstanceManager.getDefault(SignalMastManager.class), null, JmriBeanComboBox.DISPLAYNAME);

    private JRadioButton sensorButton = new JRadioButton(rb.getString("SensorIcon"));
    private JmriBeanComboBox sensorComboBox = new JmriBeanComboBox(
            InstanceManager.getDefault(SensorManager.class), null, JmriBeanComboBox.DISPLAYNAME);

    private JRadioButton signalButton = new JRadioButton(rb.getString("SignalIcon"));
    private JmriBeanComboBox signalHeadComboBox = new JmriBeanComboBox(
            InstanceManager.getDefault(SignalHeadManager.class), null, JmriBeanComboBox.DISPLAYNAME);

    private JRadioButton iconLabelButton = new JRadioButton(rb.getString("IconLabel"));

    private JButton changeIconsButton = new JButton(rb.getString("ChangeIcons") + "...");

    public MultiIconEditor sensorIconEditor = null;
    public JFrame sensorFrame;

    public MultiIconEditor signalIconEditor = null;
    public JFrame signalFrame;

    private MultiIconEditor iconEditor = null;
    private JFrame iconFrame = null;

    private MultiSensorIconFrame multiSensorFrame = null;

    private JLabel xLabel = new JLabel("00");
    private JLabel yLabel = new JLabel("00");

    private JLabel zoomLabel = new JLabel("x1");

    private JMenu zoomMenu = new JMenu(Bundle.getMessage("MenuZoom"));
    private JRadioButtonMenuItem zoom025Item = new JRadioButtonMenuItem("x 0.25");
    private JRadioButtonMenuItem zoom05Item = new JRadioButtonMenuItem("x 0.5");
    private JRadioButtonMenuItem zoom075Item = new JRadioButtonMenuItem("x 0.75");
    private JRadioButtonMenuItem noZoomItem = new JRadioButtonMenuItem(rb.getString("NoZoom"));
    private JRadioButtonMenuItem zoom15Item = new JRadioButtonMenuItem("x 1.5");
    private JRadioButtonMenuItem zoom20Item = new JRadioButtonMenuItem("x 2.0");
    private JRadioButtonMenuItem zoom30Item = new JRadioButtonMenuItem("x 3.0");
    private JRadioButtonMenuItem zoom40Item = new JRadioButtonMenuItem("x 4.0");
    private JRadioButtonMenuItem zoom50Item = new JRadioButtonMenuItem("x 5.0");
    private JRadioButtonMenuItem zoom60Item = new JRadioButtonMenuItem("x 6.0");

    // end of main panel controls
    private boolean delayedPopupTrigger = false;
    private transient Point2D currentPoint = new Point2D.Double(100.0, 100.0);
    private transient Point2D dLoc = new Point2D.Double(0.0, 0.0);
    //private int savedMSX = 0;
    //private int savedMSY = 0;
    private int height = 100;
    private int width = 100;
    //private int numTurnouts = 0;
    private TrackSegment newTrack = null;
    private boolean panelChanged = false;

    // grid size in pixels
    private int gridSize = 10;

    // size of point boxes
    private static final double SIZE = 3.0;
    private static final double SIZE2 = SIZE * 2.;  // must be twice SIZE

    // note: although these have been moved to the LayoutTurnout class I'm leaving a copy of them here so
    // that any external use of these won't break. At some point in the future these should be @Deprecated.
    // All JMRI sources have been updated to use the ones in the LayoutTurnout class.

    // defined constants - turnout types
    public static final int RH_TURNOUT = LayoutTurnout.RH_TURNOUT;
    public static final int LH_TURNOUT = LayoutTurnout.LH_TURNOUT;
    public static final int WYE_TURNOUT = LayoutTurnout.WYE_TURNOUT;
    public static final int DOUBLE_XOVER = LayoutTurnout.DOUBLE_XOVER;
    public static final int RH_XOVER = LayoutTurnout.RH_XOVER;
    public static final int LH_XOVER = LayoutTurnout.LH_XOVER;
    public static final int SINGLE_SLIP = LayoutTurnout.SINGLE_SLIP;
    public static final int DOUBLE_SLIP = LayoutTurnout.DOUBLE_SLIP;

    // connection types (see note above)
    public static final int NONE = LayoutTrack.NONE;
    public static final int POS_POINT = LayoutTrack.POS_POINT;
    public static final int TURNOUT_A = LayoutTrack.TURNOUT_A;  // throat for RH, LH, and WYE turnouts
    public static final int TURNOUT_B = LayoutTrack.TURNOUT_B;  // continuing route for RH or LH turnouts
    public static final int TURNOUT_C = LayoutTrack.TURNOUT_C;  // diverging route for RH or LH turnouts
    public static final int TURNOUT_D = LayoutTrack.TURNOUT_D;  // double-crossover or single crossover only
    public static final int LEVEL_XING_A = LayoutTrack.LEVEL_XING_A;
    public static final int LEVEL_XING_B = LayoutTrack.LEVEL_XING_B;
    public static final int LEVEL_XING_C = LayoutTrack.LEVEL_XING_C;
    public static final int LEVEL_XING_D = LayoutTrack.LEVEL_XING_D;
    public static final int TRACK = LayoutTrack.TRACK;
    public static final int TURNOUT_CENTER = LayoutTrack.TURNOUT_CENTER; // non-connection points should be last
    public static final int LEVEL_XING_CENTER = LayoutTrack.LEVEL_XING_CENTER;
    public static final int TURNTABLE_CENTER = LayoutTrack.TURNTABLE_CENTER;
    public static final int LAYOUT_POS_LABEL = LayoutTrack.LAYOUT_POS_LABEL;
    public static final int LAYOUT_POS_JCOMP = LayoutTrack.LAYOUT_POS_JCOMP;
    public static final int MULTI_SENSOR = LayoutTrack.MULTI_SENSOR;
    public static final int MARKER = LayoutTrack.MARKER;
    public static final int TRACK_CIRCLE_CENTRE = LayoutTrack.TRACK_CIRCLE_CENTRE;
    public static final int SLIP_CENTER = LayoutTrack.SLIP_CENTER; //
    public static final int SLIP_A = LayoutTrack.SLIP_A; // offset for slip connection points
    public static final int SLIP_B = LayoutTrack.SLIP_B; // offset for slip connection points
    public static final int SLIP_C = LayoutTrack.SLIP_C; // offset for slip connection points
    public static final int SLIP_D = LayoutTrack.SLIP_D; // offset for slip connection points
    public static final int SLIP_LEFT = LayoutTrack.SLIP_LEFT;
    public static final int SLIP_RIGHT = LayoutTrack.SLIP_RIGHT;
    public static final int TURNTABLE_RAY_OFFSET = LayoutTrack.TURNTABLE_RAY_OFFSET; // offset for turntable connection points

    protected Color turnoutCircleColor = Color.black;   //matches earlier versions
    protected int turnoutCircleSize = 4;                //matches earlier versions

    // use turnoutCircleSize when you need an int and these when you need a double
    // note: these only change when setTurnoutCircleSize is called
    // using these avoids having to call getTurnoutCircleSize() and
    // the multiply (x2) and the int -> double conversion overhead
    private double circleRadius = SIZE * getTurnoutCircleSize();
    private double circleDiameter = 2.0 * circleRadius;

    // selection variables
    private boolean selectionActive = false;
    private double selectionX = 0.0;
    private double selectionY = 0.0;
    private double selectionWidth = 0.0;
    private double selectionHeight = 0.0;

    // Option menu items
    private JCheckBoxMenuItem editModeItem = null;
    private JCheckBoxMenuItem verticalToolBarItem = null;
    private JCheckBoxMenuItem positionableItem = null;
    private JCheckBoxMenuItem controlItem = null;
    private JCheckBoxMenuItem animationItem = null;
    private JCheckBoxMenuItem showHelpItem = null;
    private JCheckBoxMenuItem showGridItem = null;
    private JCheckBoxMenuItem autoAssignBlocksItem = null;
    private JMenu scrollMenu = null;
    private JRadioButtonMenuItem scrollBoth = null;
    private JRadioButtonMenuItem scrollNone = null;
    private JRadioButtonMenuItem scrollHorizontal = null;
    private JRadioButtonMenuItem scrollVertical = null;
    private JMenu tooltipMenu = null;
    private JRadioButtonMenuItem tooltipAlways = null;
    private JRadioButtonMenuItem tooltipNone = null;
    private JRadioButtonMenuItem tooltipInEdit = null;
    private JRadioButtonMenuItem tooltipNotInEdit = null;
    private JCheckBoxMenuItem snapToGridOnAddItem = null;
    private JCheckBoxMenuItem snapToGridOnMoveItem = null;
    private JCheckBoxMenuItem antialiasingOnItem = null;
    private JCheckBoxMenuItem turnoutCirclesOnItem = null;
    private JCheckBoxMenuItem skipTurnoutItem = null;
    private JCheckBoxMenuItem turnoutDrawUnselectedLegItem = null;
    private JCheckBoxMenuItem hideTrackSegmentConstructionLines = null;
    private JCheckBoxMenuItem useDirectTurnoutControlItem = null;
    private ButtonGroup trackColorButtonGroup = null;
    private ButtonGroup trackOccupiedColorButtonGroup = null;
    private ButtonGroup trackAlternativeColorButtonGroup = null;
    private ButtonGroup textColorButtonGroup = null;
    private ButtonGroup backgroundColorButtonGroup = null;
    private ButtonGroup turnoutCircleColorButtonGroup = null;
    private ButtonGroup turnoutCircleSizeButtonGroup = null;
    private Color[] trackColors = new Color[13];
    private Color[] trackOccupiedColors = new Color[13];
    private Color[] trackAlternativeColors = new Color[13];
    private Color[] textColors = new Color[13];
    private Color[] backgroundColors = new Color[13];
    private Color[] turnoutCircleColors = new Color[14];
    private int[] turnoutCircleSizes = new int[10];
    private JRadioButtonMenuItem[] trackColorMenuItems = new JRadioButtonMenuItem[13];
    private JRadioButtonMenuItem[] trackOccupiedColorMenuItems = new JRadioButtonMenuItem[13];
    private JRadioButtonMenuItem[] trackAlternativeColorMenuItems = new JRadioButtonMenuItem[13];
    private JRadioButtonMenuItem[] backgroundColorMenuItems = new JRadioButtonMenuItem[13];
    private JRadioButtonMenuItem[] textColorMenuItems = new JRadioButtonMenuItem[13];
    private JRadioButtonMenuItem[] turnoutCircleColorMenuItems = new JRadioButtonMenuItem[14];
    private JRadioButtonMenuItem[] turnoutCircleSizeMenuItems = new JRadioButtonMenuItem[10];
    private int trackColorCount = 0;
    private int trackOccupiedColorCount = 0;
    private int trackAlternativeColorCount = 0;
    private int textColorCount = 0;
    private int turnoutCircleColorCount = 0;
    private int turnoutCircleSizeCount = 0;
    private boolean turnoutDrawUnselectedLeg = true;
    private int backgroundColorCount = 0;
    private boolean autoAssignBlocks = false;

    // Selected point information
    private transient Point2D startDel = new Point2D.Double(0.0, 0.0); // starting delta coordinates
    private Object selectedObject = null; // selected object, null if nothing selected
    private Object prevSelectedObject = null; // previous selected object, for undo
    private int selectedPointType = 0;   // connection type within the selected object
    //private boolean selectedNeedsConnect = false; // true if selected object is unconnected

    @SuppressFBWarnings(value = "SE_TRANSIENT_FIELD_NOT_RESTORED") // no Serializable support at present
    private Object foundObject = null; // found object, null if nothing found

    @SuppressFBWarnings(value = "SE_TRANSIENT_FIELD_NOT_RESTORED") // no Serializable support at present
    private transient Point2D foundLocation = new Point2D.Double(0.0, 0.0);  // location of found object

    private int foundPointType = 0;   // connection type within the found object

    @SuppressWarnings("unused")
    private boolean foundNeedsConnect = false; // true if found point needs a connection
    private Object beginObject = null; // begin track segment connection object, null if none
    private transient Point2D beginLocation = new Point2D.Double(0.0, 0.0);  // location of begin object
    private int beginPointType = 0;   // connection type within begin connection object
    private transient Point2D currentLocation = new Point2D.Double(0.0, 0.0); // current location

    // Lists of items that describe the Layout, and allow it to be drawn
    //      Each of the items must be saved to disk over sessions
    public ArrayList<LayoutTurnout> turnoutList = new ArrayList<LayoutTurnout>();  // LayoutTurnouts
    public ArrayList<TrackSegment> trackList = new ArrayList<TrackSegment>();  // TrackSegment list
    public ArrayList<PositionablePoint> pointList = new ArrayList<PositionablePoint>();  // PositionablePoint list
    public ArrayList<LevelXing> xingList = new ArrayList<LevelXing>();  // LevelXing list
    public ArrayList<LayoutSlip> slipList = new ArrayList<LayoutSlip>();  // Layout slip list
    public ArrayList<LayoutTurntable> turntableList = new ArrayList<LayoutTurntable>(); // Turntable list

    // counts used to determine unique internal names
    private int numAnchors = 0;
    private int numEndBumpers = 0;
    private int numEdgeConnectors = 0;
    private int numTrackSegments = 0;
    private int numLevelXings = 0;
    private int numLayoutSlips = 0;
    private int numLayoutTurnouts = 0;
    private int numLayoutTurntables = 0;

    // Lists of items that facilitate tools and drawings
    public ArrayList<SignalHeadIcon> signalList = new ArrayList<SignalHeadIcon>();  // Signal Head Icons
    public ArrayList<MemoryIcon> memoryLabelList = new ArrayList<MemoryIcon>(); // Memory Label List
    public ArrayList<BlockContentsIcon> blockContentsLabelList = new ArrayList<BlockContentsIcon>(); // BlockContentsIcon Label List
    public ArrayList<SensorIcon> sensorList = new ArrayList<SensorIcon>();  // Sensor Icons
    public ArrayList<SignalMastIcon> signalMastList = new ArrayList<SignalMastIcon>();  // Signal Head Icons
    public LayoutEditorFindItems finder = new LayoutEditorFindItems(this);

    public LayoutEditorFindItems getFinder() {
        return finder;
    }
    // persistent instance variables - saved to disk with Save Panel
    private int windowWidth = 0;
    private int windowHeight = 0;
    private int panelWidth = 0;
    private int panelHeight = 0;
    private int upperLeftX = 0;
    private int upperLeftY = 0;
    private float mainlineTrackWidth = 4.0F;
    private float sideTrackWidth = 2.0F;
    private Color defaultTrackColor = Color.black;
    private Color defaultOccupiedTrackColor = Color.red;
    private Color defaultAlternativeTrackColor = Color.white;
    private Color defaultBackgroundColor = Color.lightGray;
    private Color defaultTextColor = Color.black;

    private String layoutName = "";
    private double xScale = 1.0;
    private double yScale = 1.0;
    private boolean animatingLayout = true;
    private boolean showHelpBar = true;
    private boolean drawGrid = false;
    private boolean snapToGridOnAdd = false;
    private boolean snapToGridOnMove = false;
    private boolean antialiasingOn = false;
    private boolean turnoutCirclesWithoutEditMode = false;
    private boolean tooltipsWithoutEditMode = false;
    private boolean tooltipsInEditMode = true;
    // turnout size parameters - saved with panel
    private double turnoutBX = LayoutTurnout.turnoutBXDefault;  // RH, LH, WYE
    private double turnoutCX = LayoutTurnout.turnoutCXDefault;
    private double turnoutWid = LayoutTurnout.turnoutWidDefault;
    private double xOverLong = LayoutTurnout.xOverLongDefault;   // DOUBLE_XOVER, RH_XOVER, LH_XOVER
    private double xOverHWid = LayoutTurnout.xOverHWidDefault;
    private double xOverShort = LayoutTurnout.xOverShortDefault;
    private boolean useDirectTurnoutControl = false; //Uses Left click for closing points, Right click for throwing.

    // saved state of options when panel was loaded or created
    private boolean savedEditMode = true;
    private boolean savedPositionable = true;
    private boolean savedControlLayout = true;
    private boolean savedAnimatingLayout = true;
    private boolean savedShowHelpBar = false;

    // zoom
    private double maxZoom = 6.0;
    private double minZoom = 0.25;
    private double stepUnderOne = 0.25;
    private double stepOverOne = 0.5;
    private double stepOverTwo = 1.0;

    // A hash to store string -> KeyEvent constants, used to set keyboard shortcuts per locale
    private HashMap<String, Integer> stringsToVTCodes = new HashMap<String, Integer>();

    // Antialiasing rendering
    private static final RenderingHints antialiasing = new RenderingHints(
            RenderingHints.KEY_ANTIALIASING,
            RenderingHints.VALUE_ANTIALIAS_ON);

    public LayoutEditor() {
        this("My Layout");
    }

    public LayoutEditor(String name) {
        super(name);
        layoutName = name;
        // initialise keycode map
        initStringsToVTCodes();

        //log.debug("toolBarIsVertical: " + toolBarIsVertical);
        //log.info("getWindowFrameRef(): " + getWindowFrameRef());

        // initialize frame
        Container contentPane = getContentPane();
        contentPane.setLayout(new BoxLayout(contentPane, toolBarIsVertical ? BoxLayout.LINE_AXIS : BoxLayout.PAGE_AXIS));

        // initialize menu bar
        JMenuBar menuBar = new JMenuBar();
        // set up File menu
        JMenu fileMenu = new JMenu(Bundle.getMessage("MenuFile"));
        fileMenu.setMnemonic(stringsToVTCodes.get(rb.getString("MenuFileMnemonic")));
        menuBar.add(fileMenu);
        jmri.configurexml.StoreXmlUserAction store = new jmri.configurexml.StoreXmlUserAction(rbx.getString("MenuItemStore"));
        int primary_modifier = SystemType.isMacOSX() ? ActionEvent.META_MASK : ActionEvent.CTRL_MASK;
        store.putValue(Action.ACCELERATOR_KEY, KeyStroke.getKeyStroke(
                stringsToVTCodes.get(rbx.getString("MenuItemStoreAccelerator")), primary_modifier));
        fileMenu.add(store);
        fileMenu.addSeparator();
        JMenuItem deleteItem = new JMenuItem(rbx.getString("DeletePanel"));
        fileMenu.add(deleteItem);
        deleteItem.addActionListener(new ActionListener() {
            @Override
            public void actionPerformed(ActionEvent event) {
                if (deletePanel()) {
                    dispose(true);
                }
            }
        });
        setJMenuBar(menuBar);
        // setup Options menu
        setupOptionMenu(menuBar);
        // setup Tools menu
        setupToolsMenu(menuBar);
        // setup Zoom menu
        setupZoomMenu(menuBar);
        // setup marker menu
        setupMarkerMenu(menuBar);
        //Setup Dispatcher window
        setupDispatcherMenu(menuBar);

        // setup Help menu
        addHelpMenu("package.jmri.jmrit.display.LayoutEditor", true);

        // setup group for radio buttons selecting items to add and line style
        itemGroup = new ButtonGroup();
        itemGroup.add(turnoutRHButton);
        itemGroup.add(turnoutLHButton);
        itemGroup.add(turnoutWYEButton);
        itemGroup.add(doubleXoverButton);
        itemGroup.add(rhXoverButton);
        itemGroup.add(lhXoverButton);
        itemGroup.add(levelXingButton);
        itemGroup.add(layoutSingleSlipButton);
        itemGroup.add(layoutDoubleSlipButton);
        itemGroup.add(endBumperButton);
        itemGroup.add(anchorButton);
        itemGroup.add(edgeButton);
        itemGroup.add(trackButton);
        itemGroup.add(multiSensorButton);
        itemGroup.add(sensorButton);
        itemGroup.add(signalButton);
        itemGroup.add(signalMastButton);
        itemGroup.add(textLabelButton);
        itemGroup.add(memoryButton);
        itemGroup.add(blockContentsButton);
        itemGroup.add(iconLabelButton);

        // This is used to enable/disable property controls depending on which (radio) button is selected
        ActionListener selectionListAction = new ActionListener() {
            @Override
            public void actionPerformed(ActionEvent a) {
                // turnout properties
                boolean e = (turnoutRHButton.isSelected()
                        || turnoutLHButton.isSelected()
                        || turnoutWYEButton.isSelected()
                        || doubleXoverButton.isSelected()
                        || rhXoverButton.isSelected()
                        || lhXoverButton.isSelected()
                        || layoutSingleSlipButton.isSelected()
                        || layoutDoubleSlipButton.isSelected());
                log.debug("turnoutPropertiesPanel is " + (e ? "enabled" : "disabled"));
                turnoutNamePanel.setEnabled(e);
                for (Component i : turnoutNamePanel.getComponents()) {
                    i.setEnabled(e);
                }
                rotationPanel.setEnabled(e);
                for (Component i : rotationPanel.getComponents()) {
                    i.setEnabled(e);
                }

                // second turnout property
                e = (layoutSingleSlipButton.isSelected() || layoutDoubleSlipButton.isSelected());
                log.debug("extraTurnoutPanel is " + (e ? "enabled" : "disabled"));
                for (Component i : extraTurnoutPanel.getComponents()) {
                    i.setEnabled(e);
                }

                // track Segment properties
                e = trackButton.isSelected();
                log.debug("trackSegmentPropertiesPanel is " + (e ? "enabled" : "disabled"));
                for (Component i : trackSegmentPropertiesPanel.getComponents()) {
                    i.setEnabled(e);
                }

                // block properties
                e = (turnoutRHButton.isSelected()
                        || turnoutLHButton.isSelected()
                        || turnoutWYEButton.isSelected()
                        || doubleXoverButton.isSelected()
                        || rhXoverButton.isSelected()
                        || lhXoverButton.isSelected()
                        || layoutSingleSlipButton.isSelected()
                        || layoutDoubleSlipButton.isSelected()
                        || levelXingButton.isSelected()
                        || trackButton.isSelected());
                log.debug("blockPanel is " + (e ? "enabled" : "disabled"));
                blockNameLabel.setEnabled(e);
                blockIDComboBox.setEnabled(e);
                blockSensorLabel.setEnabled(e);
                blockSensorComboBox.setEnabled(e);
                blockPanel.setEnabled(e);

                // enable/disable text label, memory & block contents text fields
                textLabelTextField.setEnabled(textLabelButton.isSelected());
                textMemoryComboBox.setEnabled(memoryButton.isSelected());
                blockContentsComboBox.setEnabled(blockContentsButton.isSelected());

                // enable/disable signal mast, sensor & signal head text fields
                signalMastComboBox.setEnabled(signalMastButton.isSelected());
                sensorComboBox.setEnabled(sensorButton.isSelected());
                signalHeadComboBox.setEnabled(signalButton.isSelected());

                // changeIconsButton
                e = (sensorButton.isSelected()
                        || signalButton.isSelected()
                        || iconLabelButton.isSelected());
                log.debug("changeIconsButton is " + (e ? "enabled" : "disabled"));
                changeIconsButton.setEnabled(e);
            }
        };

        turnoutRHButton.addActionListener(selectionListAction);
        turnoutLHButton.addActionListener(selectionListAction);
        turnoutWYEButton.addActionListener(selectionListAction);
        doubleXoverButton.addActionListener(selectionListAction);
        rhXoverButton.addActionListener(selectionListAction);
        lhXoverButton.addActionListener(selectionListAction);
        levelXingButton.addActionListener(selectionListAction);
        layoutSingleSlipButton.addActionListener(selectionListAction);
        layoutDoubleSlipButton.addActionListener(selectionListAction);
        endBumperButton.addActionListener(selectionListAction);
        anchorButton.addActionListener(selectionListAction);
        edgeButton.addActionListener(selectionListAction);
        trackButton.addActionListener(selectionListAction);
        multiSensorButton.addActionListener(selectionListAction);
        sensorButton.addActionListener(selectionListAction);
        signalButton.addActionListener(selectionListAction);
        signalMastButton.addActionListener(selectionListAction);
        textLabelButton.addActionListener(selectionListAction);
        memoryButton.addActionListener(selectionListAction);
        blockContentsButton.addActionListener(selectionListAction);
        iconLabelButton.addActionListener(selectionListAction);

        // setup top edit bar
        editToolBarPanel.setLayout(new BoxLayout(editToolBarPanel, BoxLayout.PAGE_AXIS));
        //editToolBarPanel.setLayout(new FlowLayout(FlowLayout.LEADING));

        // first row of edit tool bar items
        // turnout items
        turnoutRHButton.setSelected(true);
        turnoutRHButton.setToolTipText(rb.getString("RHToolTip"));

        turnoutLHButton.setToolTipText(rb.getString("LHToolTip"));

        turnoutWYEButton.setToolTipText(rb.getString("WYEToolTip"));

        doubleXoverButton.setToolTipText(rb.getString("DoubleCrossOverToolTip"));

        rhXoverButton.setToolTipText(rb.getString("RHCrossOverToolTip"));

        lhXoverButton.setToolTipText(rb.getString("LHCrossOverToolTip"));

        layoutSingleSlipButton.setToolTipText(rb.getString("SingleSlipToolTip"));

        layoutDoubleSlipButton.setToolTipText(rb.getString("DoubleSlipToolTip"));

        String turnoutNameString = Bundle.getMessage("Name");
        if (!toolBarIsVertical) {
            turnoutNameString = "    " + turnoutNameString;
        }
        JLabel turnoutNameLabel = new JLabel(turnoutNameString);
        turnoutNameComboBox.setEditable(true);
        turnoutNameComboBox.getEditor().setItem("");
        turnoutNameComboBox.setSelectedIndex(-1);
        turnoutNameComboBox.setToolTipText(rb.getString("TurnoutNameToolTip"));

        turnoutNamePanel.add(turnoutNameLabel);
        turnoutNamePanel.add(turnoutNameComboBox);

        extraTurnoutNameComboBox.setEnabled(false);
        extraTurnoutNameComboBox.setEditable(true);
        extraTurnoutNameComboBox.getEditor().setItem("");
        extraTurnoutNameComboBox.setSelectedIndex(-1);
        extraTurnoutNameComboBox.setToolTipText(rb.getString("TurnoutNameToolTip"));

        // this is enabled/disabled via selectionListAction above
        JLabel extraTurnoutLabel = new JLabel(rb.getString("SecondName"));
        extraTurnoutLabel.setEnabled(false);
        extraTurnoutPanel.add(extraTurnoutLabel);

        extraTurnoutNameComboBox.setEnabled(false);
        extraTurnoutPanel.add(extraTurnoutNameComboBox);

        extraTurnoutPanel.setEnabled(false);

        String[] angleStrings = {"-180", "-135", "-90", "-45", "0", "+45", "+90", "+135", "+180"};
        rotationComboBox = new JComboBox(angleStrings);
        rotationComboBox.setEditable(true);
        rotationComboBox.setSelectedIndex(4);
        rotationComboBox.setToolTipText(rb.getString("RotationToolTip"));

        rotationPanel.add(new JLabel(rb.getString("Rotation")));
        rotationPanel.add(rotationComboBox);

        // the turnoutPropertiesPanel is enabled/disabled via selectionListAction above
        turnoutPropertiesPanel.add(turnoutNamePanel);
        turnoutPropertiesPanel.add(extraTurnoutPanel);
        turnoutPropertiesPanel.add(rotationPanel);

        Dimension coordSize = xLabel.getPreferredSize();
        coordSize.width *= 2;
        xLabel.setPreferredSize(coordSize);
        yLabel.setPreferredSize(coordSize);

        JPanel zoomPanel = new JPanel();
        zoomPanel.setLayout(new FlowLayout(FlowLayout.LEFT));
        zoomPanel.add(new JLabel(rb.getString("ZoomLabel") + ":"));
        zoomPanel.add(zoomLabel);

        JPanel locationPanel = new JPanel();
        locationPanel.setLayout(new FlowLayout(FlowLayout.RIGHT));
        locationPanel.add(new JLabel("    " + rb.getString("Location") + ":"));
        locationPanel.add(new JLabel("{x:"));
        locationPanel.add(xLabel);
        locationPanel.add(new JLabel(", y:"));
        locationPanel.add(yLabel);
        locationPanel.add(new JLabel("}  "));

        if (toolBarIsVertical) {
            JPanel top1Panel = new JPanel();
            top1Panel.setLayout(new FlowLayout(FlowLayout.LEFT));
            top1Panel.add(turnoutLHButton);
            top1Panel.add(turnoutRHButton);
            top1Panel.setMaximumSize(new Dimension(Integer.MAX_VALUE, top1Panel.getPreferredSize().height));
            editToolBarPanel.add(top1Panel);

            JPanel top2Panel = new JPanel();
            top2Panel.setLayout(new FlowLayout(FlowLayout.LEFT));
            top2Panel.add(turnoutWYEButton);
            top2Panel.add(doubleXoverButton);
            top2Panel.setMaximumSize(new Dimension(Integer.MAX_VALUE, top2Panel.getPreferredSize().height));
            editToolBarPanel.add(top2Panel);

            JPanel top3Panel = new JPanel();
            top3Panel.setLayout(new FlowLayout(FlowLayout.LEFT));
            top3Panel.add(lhXoverButton);
            top3Panel.add(rhXoverButton);
            top3Panel.setMaximumSize(new Dimension(Integer.MAX_VALUE, top3Panel.getPreferredSize().height));
            editToolBarPanel.add(top3Panel);

            JPanel top4Panel = new JPanel();
            top4Panel.setLayout(new FlowLayout(FlowLayout.LEFT));
            top4Panel.add(layoutSingleSlipButton);
            top4Panel.add(layoutDoubleSlipButton);
            top4Panel.setMaximumSize(new Dimension(Integer.MAX_VALUE, top4Panel.getPreferredSize().height));
            editToolBarPanel.add(top4Panel);

            JPanel top5Panel = new JPanel();
            top5Panel.setLayout(new FlowLayout(FlowLayout.LEFT));
            top5Panel.add(turnoutNamePanel);
            top5Panel.setMaximumSize(new Dimension(Integer.MAX_VALUE, top5Panel.getPreferredSize().height));
            editToolBarPanel.add(top5Panel);

            JPanel top6Panel = new JPanel();
            top6Panel.setLayout(new FlowLayout(FlowLayout.LEFT));
            top6Panel.add(extraTurnoutPanel);
            top6Panel.setMaximumSize(new Dimension(Integer.MAX_VALUE, top6Panel.getPreferredSize().height));
            editToolBarPanel.add(top6Panel);

            JPanel top7Panel = new JPanel();
            top7Panel.setLayout(new FlowLayout(FlowLayout.LEFT));
            top7Panel.add(rotationPanel);
            top7Panel.setMaximumSize(new Dimension(Integer.MAX_VALUE, top7Panel.getPreferredSize().height));
            editToolBarPanel.add(top7Panel);
        } else {
            JPanel top1Panel = new JPanel();
            top1Panel.setLayout(new BoxLayout(top1Panel, BoxLayout.LINE_AXIS));
            top1Panel.add(new JLabel("    " + Bundle.getMessage("BeanNameTurnout") + ": "));
            top1Panel.add(turnoutRHButton);
            top1Panel.add(turnoutLHButton);
            top1Panel.add(turnoutWYEButton);
            top1Panel.add(doubleXoverButton);
            top1Panel.add(rhXoverButton);
            top1Panel.add(lhXoverButton);
            top1Panel.add(layoutSingleSlipButton);
            top1Panel.add(layoutDoubleSlipButton);
            top1Panel.add(Box.createHorizontalGlue());
            top1Panel.add(turnoutPropertiesPanel);
            editToolBarPanel.add(top1Panel);
        }

        // second row of edit tool bar items
        levelXingButton.setToolTipText(rb.getString("LevelCrossingToolTip"));

        trackButton.setToolTipText(rb.getString("TrackSegmentToolTip"));

        // this is enabled/disabled via selectionListAction above
        trackSegmentPropertiesPanel.setLayout(new FlowLayout(FlowLayout.LEFT));
        trackSegmentPropertiesPanel.add(mainlineTrack);
        mainlineTrack.setSelected(false);
        mainlineTrack.setEnabled(false);
        mainlineTrack.setToolTipText(rb.getString("MainlineCheckBoxTip"));

        trackSegmentPropertiesPanel.add(dashedLine);
        dashedLine.setSelected(false);
        dashedLine.setEnabled(false);
        dashedLine.setToolTipText(rb.getString("DashedCheckBoxTip"));

        // the blockPanel is enabled/disabled via selectionListAction above
        String blockNameString = rb.getString("BlockID");
        if (!toolBarIsVertical) {
            blockNameString = "    " + blockNameString;
        }
        blockNameLabel = new JLabel(blockNameString);
        blockPanel.add(blockNameLabel);
        blockIDComboBox.setEditable(true);
        blockIDComboBox.getEditor().setItem("");
        blockIDComboBox.setSelectedIndex(-1);
        blockIDComboBox.setToolTipText(rb.getString("BlockIDToolTip"));
        blockPanel.add(blockIDComboBox);

        // change the block name
        blockIDComboBox.addActionListener(new ActionListener() {
            @Override
            public void actionPerformed(ActionEvent a) {
                String newName = blockIDComboBox.getEditor().getItem().toString();
                newName = (null != newName) ? newName.trim() : "";
                LayoutBlock b = provideLayoutBlock(newName);
                if (b != null) {
                    // if there is an occupancy sensor assigned already
                    String sensorName = b.getOccupancySensorName();
                    if (sensorName.length() > 0) {
                        // update the block sensor ComboBox
                        blockSensorComboBox.getEditor().setItem(sensorName);
                    } else {
                        blockSensorComboBox.getEditor().setItem("");
                    }
                    // HACK: use the "reserved" color to show the selected block
                    int count = blockIDComboBox.getItemCount();
                    for (int i = 0; i < count; i++) {
                        String blockNameI = blockIDComboBox.getItemAt(i);
                        LayoutBlock bI = provideLayoutBlock(blockNameI);
                        if (bI != null) {
                            bI.setUseExtraColor(newName.equals(blockNameI));
                        }
                    }
                }
            }
        });


        blockPanel.add(blockSensorLabel);
        blockPanel.add(blockSensorComboBox);
        blockSensorComboBox.setEditable(true);
        blockSensorComboBox.getEditor().setItem("");
        blockSensorComboBox.setSelectedIndex(-1);
        blockSensorComboBox.setToolTipText(rb.getString("OccupancySensorToolTip"));

        if (toolBarIsVertical) {
            JPanel top8Panel = new JPanel();
            top8Panel.setLayout(new FlowLayout(FlowLayout.LEFT));
            top8Panel.add(levelXingButton);
            top8Panel.add(trackButton);
            top8Panel.setMaximumSize(new Dimension(Integer.MAX_VALUE, top8Panel.getPreferredSize().height));
            editToolBarPanel.add(top8Panel);

            // this would be top9Panel
            trackSegmentPropertiesPanel.setMaximumSize(new Dimension(Integer.MAX_VALUE,
                trackSegmentPropertiesPanel.getPreferredSize().height));
            editToolBarPanel.add(trackSegmentPropertiesPanel);

            JPanel top10Panel = new JPanel();
            top10Panel.setLayout(new FlowLayout(FlowLayout.LEFT));
            top10Panel.add(new JLabel(blockNameString));
            top10Panel.add(blockIDComboBox);
            top10Panel.setMaximumSize(new Dimension(Integer.MAX_VALUE, top10Panel.getPreferredSize().height));
            editToolBarPanel.add(top10Panel);

            JPanel top11Panel = new JPanel();
            top11Panel.setLayout(new FlowLayout(FlowLayout.LEFT));
            top11Panel.add(new JLabel(blockNameString));
            top11Panel.add(blockSensorLabel);
            top11Panel.add(blockSensorComboBox);
            top11Panel.setMaximumSize(new Dimension(Integer.MAX_VALUE, top11Panel.getPreferredSize().height));
            editToolBarPanel.add(top11Panel);
        } else {
            JPanel top2Panel = new JPanel();
            top2Panel.setLayout(new FlowLayout(FlowLayout.LEFT));
            //top2Panel.setLayout(new BoxLayout(top2Panel, BoxLayout.LINE_AXIS));
            top2Panel.add(new JLabel("    " + rb.getString("Track") + ":  "));
            top2Panel.add(levelXingButton);
            top2Panel.add(trackButton);
            top2Panel.add(trackSegmentPropertiesPanel);
            top2Panel.add(Box.createHorizontalGlue());
            top2Panel.add(blockPanel);
            editToolBarPanel.add(top2Panel);
        }

        // third row of edit tool bar items
        JPanel top3 = new JPanel();
        top3.setLayout(new BoxLayout(top3, BoxLayout.LINE_AXIS));

        top3.add(new JLabel("    " + rb.getString("Nodes") + ":  "));

        top3.add(endBumperButton);
        endBumperButton.setToolTipText(rb.getString("EndBumperToolTip"));

        top3.add(anchorButton);
        anchorButton.setToolTipText(rb.getString("AnchorToolTip"));

        top3.add(edgeButton);
        edgeButton.setToolTipText(rb.getString("EdgeConnectorToolTip"));

        top3.add(Box.createHorizontalGlue());

        top3.add(new JLabel("    " + rb.getString("Labels") + ":  "));

        top3.add(Box.createHorizontalGlue());

        top3.add(textLabelButton);
        textLabelButton.setToolTipText(rb.getString("TextLabelToolTip"));

        top3.add(textLabelTextField);
        textLabelTextField.setToolTipText(rb.getString("TextToolTip"));
        textLabelTextField.setEnabled(false);

        top3.add(memoryButton);
        memoryButton.setToolTipText(Bundle.getMessage("MemoryButtonToolTip", Bundle.getMessage("Memory")));

        top3.add(textMemoryComboBox);
        textMemoryComboBox.setEditable(true);
        textMemoryComboBox.getEditor().setItem("");
        textMemoryComboBox.setSelectedIndex(-1);
        textMemoryComboBox.setToolTipText(rb.getString("MemoryToolTip"));
        textMemoryComboBox.setEnabled(false);

        top3.add(blockContentsButton);
        blockContentsButton.setToolTipText(rb.getString("BlockContentsButtonToolTip"));

        top3.add(blockContentsComboBox);
        blockContentsComboBox.setEditable(true);
        blockContentsComboBox.getEditor().setItem("");
        blockContentsComboBox.setSelectedIndex(-1);
        blockContentsComboBox.setEnabled(false);
        blockContentsComboBox.setToolTipText(rb.getString("BlockContentsButtonToolTip"));

        top3.add(Box.createHorizontalGlue());

        if (toolBarIsVertical) {
            JPanel top12Panel = new JPanel();
            top12Panel.setLayout(new FlowLayout(FlowLayout.LEFT));
            top12Panel.add(anchorButton);
            top12Panel.add(endBumperButton);
            top12Panel.setMaximumSize(new Dimension(Integer.MAX_VALUE, top12Panel.getPreferredSize().height));
            editToolBarPanel.add(top12Panel);

            JPanel top13Panel = new JPanel();
            top13Panel.setLayout(new FlowLayout(FlowLayout.LEFT));
            top13Panel.add(edgeButton);
            top13Panel.setMaximumSize(new Dimension(Integer.MAX_VALUE, top13Panel.getPreferredSize().height));
            editToolBarPanel.add(top13Panel);

            JPanel top14Panel = new JPanel();
            top14Panel.setLayout(new FlowLayout(FlowLayout.LEFT));
            top14Panel.add(textLabelButton);
            top14Panel.add(textLabelTextField);
            top14Panel.setMaximumSize(new Dimension(Integer.MAX_VALUE, top14Panel.getPreferredSize().height));
            editToolBarPanel.add(top14Panel);

            JPanel top15Panel = new JPanel();
            top15Panel.setLayout(new FlowLayout(FlowLayout.LEFT));
            top15Panel.add(memoryButton);
            top15Panel.add(textMemoryComboBox);
            top15Panel.setMaximumSize(new Dimension(Integer.MAX_VALUE, top15Panel.getPreferredSize().height));
            editToolBarPanel.add(top15Panel);

            JPanel top16Panel = new JPanel();
            top16Panel.setLayout(new FlowLayout(FlowLayout.LEFT));
            top16Panel.add(blockContentsButton);
            top16Panel.add(blockContentsComboBox);
            top16Panel.setMaximumSize(new Dimension(Integer.MAX_VALUE, top16Panel.getPreferredSize().height));
            editToolBarPanel.add(top16Panel);
        } else {
            editToolBarPanel.add(top3);
        }

        // fourth row of edit tool bar items
        JPanel top4 = new JPanel();
        top4.setLayout(new BoxLayout(top4, BoxLayout.LINE_AXIS));

        // multi sensor…
        top4.add(multiSensorButton);
        multiSensorButton.setToolTipText(rb.getString("MultiSensorToolTip"));

        // Signal Mast & text
        top4.add(signalMastButton);
        signalMastButton.setToolTipText(rb.getString("SignalMastButtonToolTip"));
        top4.add(signalMastComboBox);
        signalMastComboBox.setEditable(true);
        signalMastComboBox.getEditor().setItem("");
        signalMastComboBox.setSelectedIndex(-1);
        signalMastComboBox.setEnabled(false);

        top4.add(Box.createHorizontalGlue());

        // sensor icon & text
        top4.add(sensorButton);
        sensorButton.setToolTipText(rb.getString("SensorButtonToolTip"));
        top4.add(sensorComboBox);
        sensorComboBox.setToolTipText(rb.getString("SensorIconToolTip"));
        sensorComboBox.setEditable(true);
        sensorComboBox.getEditor().setItem("");
        sensorComboBox.setSelectedIndex(-1);
        sensorComboBox.setEnabled(false);

        sensorIconEditor = new MultiIconEditor(4);
        sensorIconEditor.setIcon(0, Bundle.getMessage("MakeLabel", Bundle.getMessage("SensorStateActive")),
                "resources/icons/smallschematics/tracksegments/circuit-occupied.gif");
        sensorIconEditor.setIcon(1, Bundle.getMessage("MakeLabel", Bundle.getMessage("SensorStateInactive")),
                "resources/icons/smallschematics/tracksegments/circuit-empty.gif");
        sensorIconEditor.setIcon(2, Bundle.getMessage("MakeLabel", Bundle.getMessage("BeanStateInconsistent")),
                "resources/icons/smallschematics/tracksegments/circuit-error.gif");
        sensorIconEditor.setIcon(3, Bundle.getMessage("MakeLabel", Bundle.getMessage("BeanStateUnknown")),
                "resources/icons/smallschematics/tracksegments/circuit-error.gif");
        sensorIconEditor.complete();
        sensorFrame = new JFrame(rb.getString("EditSensorIcons"));
        sensorFrame.getContentPane().add(new JLabel(Bundle.getMessage("IconChangeInfo")), BorderLayout.NORTH);
        sensorFrame.getContentPane().add(sensorIconEditor);
        sensorFrame.pack();

        // Signal icon & text
        top4.add(signalButton);
        signalButton.setToolTipText(rb.getString("SignalButtonToolTip"));
        top4.add(signalHeadComboBox);
        signalHeadComboBox.setEditable(true);
        signalHeadComboBox.getEditor().setItem("");
        signalHeadComboBox.setSelectedIndex(-1);
        signalHeadComboBox.setEnabled(false);
        signalHeadComboBox.setToolTipText(rb.getString("SignalIconToolTip"));

        signalIconEditor = new MultiIconEditor(10);
        signalIconEditor.setIcon(0, "Red:", "resources/icons/smallschematics/searchlights/left-red-short.gif");
        signalIconEditor.setIcon(1, "Flash red:", "resources/icons/smallschematics/searchlights/left-flashred-short.gif");
        signalIconEditor.setIcon(2, "Yellow:", "resources/icons/smallschematics/searchlights/left-yellow-short.gif");
        signalIconEditor.setIcon(3, "Flash yellow:", "resources/icons/smallschematics/searchlights/left-flashyellow-short.gif");
        signalIconEditor.setIcon(4, "Green:", "resources/icons/smallschematics/searchlights/left-green-short.gif");
        signalIconEditor.setIcon(5, "Flash green:", "resources/icons/smallschematics/searchlights/left-flashgreen-short.gif");
        signalIconEditor.setIcon(6, "Dark:", "resources/icons/smallschematics/searchlights/left-dark-short.gif");
        signalIconEditor.setIcon(7, "Held:", "resources/icons/smallschematics/searchlights/left-held-short.gif");
        signalIconEditor.setIcon(8, "Lunar", "resources/icons/smallschematics/searchlights/left-lunar-short-marker.gif");
        signalIconEditor.setIcon(9, "Flash Lunar", "resources/icons/smallschematics/searchlights/left-flashlunar-short-marker.gif");
        signalIconEditor.complete();
        signalFrame = new JFrame(rb.getString("EditSignalIcons"));
        signalFrame.getContentPane().add(new JLabel(Bundle.getMessage("IconChangeInfo")), BorderLayout.NORTH); //  no spaces around Label as that breaks html formatting
        signalFrame.getContentPane().add(signalIconEditor);
        signalFrame.pack();
        signalFrame.setVisible(false);

        // icon label
        iconLabelButton.setToolTipText(rb.getString("IconLabelToolTip"));

        // change icons…
        // this is enabled/disabled via selectionListAction above
        changeIconsButton.addActionListener(new ActionListener() {
            @Override
            public void actionPerformed(ActionEvent a) {
                if (sensorButton.isSelected()) {
                    sensorFrame.setVisible(true);
                } else if (signalButton.isSelected()) {
                    signalFrame.setVisible(true);
                } else if (iconLabelButton.isSelected()) {
                    iconFrame.setVisible(true);
                } else {
                    // explain to the user why nothing happens
                    JOptionPane.showMessageDialog(null, rb.getString("ChangeIconNotApplied"),
                            rb.getString("ChangeIcons"), JOptionPane.INFORMATION_MESSAGE);
                }
            }
        });

        changeIconsButton.setToolTipText(rb.getString("ChangeIconToolTip"));
        changeIconsButton.setEnabled(false);

        // ??
        iconEditor = new MultiIconEditor(1);
        iconEditor.setIcon(0, "", "resources/icons/smallschematics/tracksegments/block.gif");
        iconEditor.complete();
        iconFrame = new JFrame(rb.getString("EditIcon"));
        iconFrame.getContentPane().add(iconEditor);
        iconFrame.pack();

        if (toolBarIsVertical) {
            JPanel top17Panel = new JPanel();
            top17Panel.setLayout(new FlowLayout(FlowLayout.LEFT));
            top17Panel.add(multiSensorButton);
            top17Panel.setMaximumSize(new Dimension(Integer.MAX_VALUE, top17Panel.getPreferredSize().height));
            editToolBarPanel.add(top17Panel);

            JPanel top18Panel = new JPanel();
            top18Panel.setLayout(new FlowLayout(FlowLayout.LEFT));
            top18Panel.add(signalMastButton);
            top18Panel.add(signalMastComboBox);
            top18Panel.setMaximumSize(new Dimension(Integer.MAX_VALUE, top18Panel.getPreferredSize().height));
            editToolBarPanel.add(top18Panel);

            JPanel top19Panel = new JPanel();
            top19Panel.setLayout(new FlowLayout(FlowLayout.LEFT));
            top19Panel.add(sensorButton);
            top19Panel.add(sensorComboBox);
            top19Panel.setMaximumSize(new Dimension(Integer.MAX_VALUE, top19Panel.getPreferredSize().height));
            editToolBarPanel.add(top19Panel);

            JPanel top20Panel = new JPanel();
            top20Panel.setLayout(new FlowLayout(FlowLayout.LEFT));
            top20Panel.add(signalButton);
            top20Panel.add(signalHeadComboBox);
            top20Panel.setMaximumSize(new Dimension(Integer.MAX_VALUE, top20Panel.getPreferredSize().height));
            editToolBarPanel.add(top20Panel);

            JPanel top21Panel = new JPanel();
            top21Panel.setLayout(new FlowLayout(FlowLayout.LEFT));
            top21Panel.add(iconLabelButton);
            top21Panel.add(changeIconsButton);
            top21Panel.setMaximumSize(new Dimension(Integer.MAX_VALUE, top21Panel.getPreferredSize().height));
            editToolBarPanel.add(top21Panel);

            editToolBarPanel.add(Box.createVerticalGlue());

            JPanel bottomPanel = new JPanel();
            zoomPanel.setMaximumSize(new Dimension(Integer.MAX_VALUE, zoomPanel.getPreferredSize().height));
            locationPanel.setMaximumSize(new Dimension(Integer.MAX_VALUE, locationPanel.getPreferredSize().height));
            bottomPanel.add(zoomPanel);
            bottomPanel.add(locationPanel);
            bottomPanel.setMaximumSize(new Dimension(Integer.MAX_VALUE, bottomPanel.getPreferredSize().height));
            editToolBarPanel.add(bottomPanel, BorderLayout.SOUTH);;
        } else {
            top4.add(new JLabel("    "));
            top4.add(iconLabelButton);
            top4.add(changeIconsButton);

            top4.add(Box.createHorizontalGlue());

            top4.add(zoomPanel);

            top4.add(Box.createHorizontalGlue());

            top4.add(locationPanel);

            top4.add(Box.createHorizontalGlue());

            editToolBarPanel.add(top4);
        }

        editToolBarScroll = new JScrollPane(editToolBarPanel);
        editToolBarContainer = new JPanel();
        editToolBarContainer.setLayout(new BoxLayout(editToolBarContainer, BoxLayout.PAGE_AXIS));
        editToolBarContainer.add(editToolBarScroll);
        contentPane.add(editToolBarContainer);
        editToolBarContainer.setVisible(false);

        // set to full screen
        Dimension screenDim = Toolkit.getDefaultToolkit().getScreenSize();
        height = screenDim.height - 120;
        width = screenDim.width - 20;
        // Let Editor make target, and use this frame
        super.setTargetPanel(null, null);
        super.setTargetPanelSize(width, height);
        setSize(screenDim.width, screenDim.height);

        if (toolBarIsVertical) {
            width = /* 360; */ editToolBarScroll.getPreferredSize().width;
            height = screenDim.height;
        } else {
            width = screenDim.width;
            height = editToolBarScroll.getPreferredSize().height;
        }
        editToolBarContainer.setMinimumSize(new Dimension(width, height));
        editToolBarContainer.setPreferredSize(new Dimension(width, height));
        //editToolBarContainer.setMaximumSize(new Dimension(width, height));

        super.setDefaultToolTip(new ToolTip(null, 0, 0, new Font("SansSerif", Font.PLAIN, 12),
                Color.black, new Color(215, 225, 255), Color.black));

        // setup help bar
        helpBar = new JPanel();
        helpBar.setLayout(new BoxLayout(helpBar, BoxLayout.PAGE_AXIS));
        helpBar.add(new JLabel("<html>" + escapeHTML(rb.getString("Help1")) + "</html>"));
        helpBar.add(new JLabel("<html>" + escapeHTML(rb.getString("Help2")) + "</html>"));

        JPanel help3 = new JPanel();
        String helpText = "";
        switch (SystemType.getType()) {
            case SystemType.MACOSX:
                helpText = rb.getString("Help3Mac");
                break;
            case SystemType.WINDOWS:
                helpText = rb.getString("Help3Win");
                break;
            case SystemType.LINUX:
                helpText = rb.getString("Help3Win");
                break;
            default:
                helpText = rb.getString("Help3");
        }

        helpBar.add(new JLabel("<html>" + escapeHTML(helpText) + "</html>"));

        if (toolBarIsVertical) {
            editToolBarContainer.add(helpBar);
        } else {
            helpBar.add(Box.createHorizontalGlue());
            contentPane.add(helpBar);
        }
        helpBar.setVisible(false);

        // register the resulting panel for later configuration
        ConfigureManager cm = InstanceManager.getNullableDefault(jmri.ConfigureManager.class);
        if (cm != null) {
            cm.registerUser(this);
        }
        // confirm that panel hasn't already been loaded
        if (jmri.jmrit.display.PanelMenu.instance().isPanelNameUsed(name)) {
            log.warn("File contains a panel with the same name (" + name + ") as an existing panel");
        }
        jmri.jmrit.display.PanelMenu.instance().addEditorPanel(this);
        thisPanel = this;
        thisPanel.setFocusable(true);
        thisPanel.addKeyListener(this);
        resetDirty();
        // establish link to LayoutEditorAuxTools
        auxTools = new LayoutEditorAuxTools(thisPanel);
    }

    private static String escapeHTML(String s) {
        StringBuilder out = new StringBuilder(Math.max(16, s.length()));
        for (int i = 0; i < s.length(); i++) {
            char c = s.charAt(i);
            if (c > 127 || c == '"' || c == '<' || c == '>' || c == '&') {
                out.append("&#");
                out.append((int) c);
                out.append(';');
            } else {
                out.append(c);
            }
        }
        return out.toString();
    }

    @Override
    protected void init(String name) {
    }

    @Override
    public void initView() {
        editModeItem.setSelected(isEditable());
        verticalToolBarItem.setSelected(toolBarIsVertical);
        positionableItem.setSelected(allPositionable());
        controlItem.setSelected(allControlling());
        if (isEditable()) {
            setAllShowTooltip(tooltipsInEditMode);
        } else {
            setAllShowTooltip(tooltipsWithoutEditMode);
        }
        switch (_scrollState) {
            case SCROLL_NONE:
                scrollNone.setSelected(true);
                break;
            case SCROLL_BOTH:
                scrollBoth.setSelected(true);
                break;
            case SCROLL_HORIZONTAL:
                scrollHorizontal.setSelected(true);
                break;
            case SCROLL_VERTICAL:
                scrollVertical.setSelected(true);
                break;
            default:
                break;
        }
    }

    @Override
    public void setSize(int w, int h) {
        log.debug("Frame size now w=" + width + ", h=" + height);
        super.setSize(w, h);
    }

    @Override
    protected void targetWindowClosingEvent(java.awt.event.WindowEvent e) {
        boolean save = (isDirty() || (savedEditMode != isEditable())
                || (savedPositionable != allPositionable())
                || (savedControlLayout != allControlling())
                || (savedAnimatingLayout != animatingLayout)
                || (savedShowHelpBar != showHelpBar));
        targetWindowClosing(save);
    }

    /**
     * Grabs a subset of the possible KeyEvent constants and puts them into a
     * hash for fast lookups later. These lookups are used to enable bundles to
     * specify keyboard shortcuts on a per-locale basis.
     */
    private void initStringsToVTCodes() {
        Field[] fields = KeyEvent.class.getFields();

        for (Field field : fields) {

            String name = field.getName();

            if (name.startsWith("VK")) {
                int code = 0;
                try {
                    code = field.getInt(null);
                } catch (Exception e) {
                    log.error("This error message, which nobody will ever see, shuts my IDE up.");
                }

                String key = name.substring(3);
                //log.info("VTCode[{}]:'{}'", key, code);
                stringsToVTCodes.put(key, code);
            }
        }
        return;
    }

    LayoutEditorTools tools = null;
    jmri.jmrit.signalling.AddEntryExitPairAction entryExit = null;

    void setupToolsMenu(JMenuBar menuBar) {
        JMenu toolsMenu = new JMenu(Bundle.getMessage("MenuTools"));
        toolsMenu.setMnemonic(stringsToVTCodes.get(rb.getString("MenuToolsMnemonic")));
        menuBar.add(toolsMenu);
        // scale track diagram
        JMenuItem scaleItem = new JMenuItem(rb.getString("ScaleTrackDiagram") + "...");
        toolsMenu.add(scaleItem);
        scaleItem.addActionListener(new ActionListener() {
            @Override
            public void actionPerformed(ActionEvent event) {
                // bring up scale track diagram dialog
                scaleTrackDiagram();
            }
        });
        // translate selection
        JMenuItem moveItem = new JMenuItem(rb.getString("TranslateSelection") + "...");
        toolsMenu.add(moveItem);
        moveItem.addActionListener(new ActionListener() {
            @Override
            public void actionPerformed(ActionEvent event) {
                // bring up translate selection dialog
                moveSelection();
            }
        });
        // undo translate selection
        JMenuItem undoMoveItem = new JMenuItem(rb.getString("UndoTranslateSelection"));
        toolsMenu.add(undoMoveItem);
        undoMoveItem.addActionListener(new ActionListener() {
            @Override
            public void actionPerformed(ActionEvent event) {
                // undo previous move selection
                undoMoveSelection();
            }
        });
        // reset turnout size to program defaults
        JMenuItem undoTurnoutSize = new JMenuItem(rb.getString("ResetTurnoutSize"));
        toolsMenu.add(undoTurnoutSize);
        undoTurnoutSize.addActionListener(new ActionListener() {
            @Override
            public void actionPerformed(ActionEvent event) {
                // undo previous move selection
                resetTurnoutSize();
            }
        });
        toolsMenu.addSeparator();
        // skip turnout
        skipTurnoutItem = new JCheckBoxMenuItem(rb.getString("SkipInternalTurnout"));
        toolsMenu.add(skipTurnoutItem);
        skipTurnoutItem.addActionListener(new ActionListener() {
            @Override
            public void actionPerformed(ActionEvent event) {
                skipIncludedTurnout = skipTurnoutItem.isSelected();
            }
        });
        skipTurnoutItem.setSelected(skipIncludedTurnout);
        // set signals at turnout
        JMenuItem turnoutItem = new JMenuItem(rb.getString("SignalsAtTurnout") + "...");
        toolsMenu.add(turnoutItem);
        turnoutItem.addActionListener(new ActionListener() {
            @Override
            public void actionPerformed(ActionEvent event) {
                if (tools == null) {
                    tools = new LayoutEditorTools(thisPanel);
                }
                // bring up signals at turnout tool dialog
                tools.setSignalsAtTurnout(signalIconEditor, signalFrame);
            }
        });
        // set signals at block boundary
        JMenuItem boundaryItem = new JMenuItem(rb.getString("SignalsAtBoundary") + "...");
        toolsMenu.add(boundaryItem);
        boundaryItem.addActionListener(new ActionListener() {
            @Override
            public void actionPerformed(ActionEvent event) {
                if (tools == null) {
                    tools = new LayoutEditorTools(thisPanel);
                }
                // bring up signals at block boundary tool dialog
                tools.setSignalsAtBlockBoundary(signalIconEditor, signalFrame);
            }
        });
        // set signals at crossover turnout
        JMenuItem xoverItem = new JMenuItem(rb.getString("SignalsAtXoverTurnout") + "...");
        toolsMenu.add(xoverItem);
        xoverItem.addActionListener(new ActionListener() {
            @Override
            public void actionPerformed(ActionEvent event) {
                if (tools == null) {
                    tools = new LayoutEditorTools(thisPanel);
                }
                // bring up signals at double crossover tool dialog
                tools.setSignalsAtXoverTurnout(signalIconEditor, signalFrame);
            }
        });
        // set signals at level crossing
        JMenuItem xingItem = new JMenuItem(rb.getString("SignalsAtLevelXing") + "...");
        toolsMenu.add(xingItem);
        xingItem.addActionListener(new ActionListener() {
            @Override
            public void actionPerformed(ActionEvent event) {
                if (tools == null) {
                    tools = new LayoutEditorTools(thisPanel);
                }
                // bring up signals at level crossing tool dialog
                tools.setSignalsAtLevelXing(signalIconEditor, signalFrame);
            }
        });
        // set signals at throat-to-throat turnouts
        JMenuItem tToTItem = new JMenuItem(rb.getString("SignalsAtTToTTurnout") + "...");
        toolsMenu.add(tToTItem);
        tToTItem.addActionListener(new ActionListener() {
            @Override
            public void actionPerformed(ActionEvent event) {
                if (tools == null) {
                    tools = new LayoutEditorTools(thisPanel);
                }
                // bring up signals at throat-to-throat turnouts tool dialog
                tools.setSignalsAtTToTTurnouts(signalIconEditor, signalFrame);
            }
        });
        // set signals at 3-way turnout
        JMenuItem way3Item = new JMenuItem(rb.getString("SignalsAt3WayTurnout") + "...");
        toolsMenu.add(way3Item);
        way3Item.addActionListener(new ActionListener() {
            @Override
            public void actionPerformed(ActionEvent event) {
                if (tools == null) {
                    tools = new LayoutEditorTools(thisPanel);
                }
                // bring up signals at 3-way turnout tool dialog
                tools.setSignalsAt3WayTurnout(signalIconEditor, signalFrame);
            }
        });
        JMenuItem slipItem = new JMenuItem(rb.getString("SignalsAtSlip") + "...");
        toolsMenu.add(slipItem);
        slipItem.addActionListener(new ActionListener() {
            @Override
            public void actionPerformed(ActionEvent event) {
                if (tools == null) {
                    tools = new LayoutEditorTools(thisPanel);
                }
                // bring up signals at throat-to-throat turnouts tool dialog
                tools.setSignalsAtSlip(signalIconEditor, signalFrame);
            }
        });
        JMenuItem entryExitItem = new JMenuItem(Bundle.getMessage("EntryExit") + "...");
        toolsMenu.add(entryExitItem);
        entryExitItem.addActionListener(new ActionListener() {
            @Override
            public void actionPerformed(ActionEvent event) {
                if (entryExit == null) {
                    entryExit = new jmri.jmrit.signalling.AddEntryExitPairAction("ENTRY EXIT", thisPanel);
                }
                entryExit.actionPerformed(event);
            }
        });

    }

    protected JMenu setupOptionMenu(JMenuBar menuBar) {
        JMenu optionMenu = new JMenu(Bundle.getMessage("MenuOptions"));
        optionMenu.setMnemonic(stringsToVTCodes.get(rb.getString("OptionsMnemonic")));
        menuBar.add(optionMenu);

        // edit mode item
        editModeItem = new JCheckBoxMenuItem(rb.getString("EditMode"));
        optionMenu.add(editModeItem);
        editModeItem.setMnemonic(stringsToVTCodes.get(rb.getString("EditModeMnemonic")));
        int primary_modifier = SystemType.isMacOSX() ? ActionEvent.META_MASK : ActionEvent.CTRL_MASK;
        editModeItem.setAccelerator(KeyStroke.getKeyStroke(
                stringsToVTCodes.get(rb.getString("EditModeAccelerator")), primary_modifier));
        editModeItem.addActionListener(new ActionListener() {
            @Override
            public void actionPerformed(ActionEvent event) {
                setAllEditable(editModeItem.isSelected());
                if (isEditable()) {
                    helpBar.setVisible(showHelpBar);
                    setAllShowTooltip(tooltipsInEditMode);
                } else {
                    setAllShowTooltip(tooltipsWithoutEditMode);

                    // HACK: undo using the "reserved" color to show the selected block
                    int count = blockIDComboBox.getItemCount();
                    for (int i = 0; i < count; i++) {
                        String blockNameI = blockIDComboBox.getItemAt(i);
                        LayoutBlock bI = provideLayoutBlock(blockNameI);
                        if (bI != null) {
                            bI.setUseExtraColor(false);
                        }
                    }
                }
                awaitingIconChange = false;
            }
        });
        editModeItem.setSelected(isEditable());

        if (true) {
            verticalToolBarItem = new JCheckBoxMenuItem(rb.getString("VerticalToolbarMode"));
            optionMenu.add(verticalToolBarItem);
            //verticalToolBarItem.setMnemonic(stringsToVTCodes.get(rb.getString("VerticalToolBarMnemonic")));
            //verticalToolBarItem.setAccelerator(KeyStroke.getKeyStroke(
            //        stringsToVTCodes.get(rb.getString("EditModeAccelerator")), primary_modifier));
            verticalToolBarItem.addActionListener(new ActionListener() {
                @Override
                public void actionPerformed(ActionEvent event) {
                    toolBarIsVertical = verticalToolBarItem.isSelected();
                    if (isEditable()) {
                        // do something here to re-draw toolbar…?
                    }
                }
            });
            verticalToolBarItem.setSelected(toolBarIsVertical);
        }

        // positionable item
        positionableItem = new JCheckBoxMenuItem(rb.getString("AllowRepositioning"));
        optionMenu.add(positionableItem);
        positionableItem.addActionListener(new ActionListener() {
            @Override
            public void actionPerformed(ActionEvent event) {
                setAllPositionable(positionableItem.isSelected());
            }
        });
        positionableItem.setSelected(allPositionable());

        // controlable item
        controlItem = new JCheckBoxMenuItem(rb.getString("AllowLayoutControl"));
        optionMenu.add(controlItem);
        controlItem.addActionListener(new ActionListener() {
            @Override
            public void actionPerformed(ActionEvent event) {
                setAllControlling(controlItem.isSelected());
            }
        });
        controlItem.setSelected(allControlling());

        // animation item
        animationItem = new JCheckBoxMenuItem(rb.getString("AllowTurnoutAnimation"));
        optionMenu.add(animationItem);
        animationItem.addActionListener(new ActionListener() {
            @Override
            public void actionPerformed(ActionEvent event) {
                boolean mode = animationItem.isSelected();
                setTurnoutAnimation(mode);
            }
        });
        animationItem.setSelected(true);
        // show help item
        showHelpItem = new JCheckBoxMenuItem(rb.getString("ShowEditHelp"));
        optionMenu.add(showHelpItem);
        showHelpItem.addActionListener(new ActionListener() {
            @Override
            public void actionPerformed(ActionEvent event) {
                showHelpBar = showHelpItem.isSelected();
                if (isEditable()) {
                    helpBar.setVisible(showHelpBar);
                }
            }
        });
        showHelpItem.setSelected(showHelpBar);
        // show grid item
        showGridItem = new JCheckBoxMenuItem(rb.getString("ShowEditGrid"));
        showGridItem.setAccelerator(KeyStroke.getKeyStroke(stringsToVTCodes.get(
                rb.getString("ShowEditGridAccelerator")), primary_modifier));
        optionMenu.add(showGridItem);
        showGridItem.addActionListener(new ActionListener() {
            @Override
            public void actionPerformed(ActionEvent event) {
                drawGrid = showGridItem.isSelected();
                repaint();
            }
        });
        showGridItem.setSelected(drawGrid);
        // snap to grid on add item
        snapToGridOnAddItem = new JCheckBoxMenuItem(rb.getString("SnapToGridOnAdd"));
        snapToGridOnAddItem.setAccelerator(KeyStroke.getKeyStroke(stringsToVTCodes.get(
                rb.getString("SnapToGridOnAddAccelerator")), primary_modifier | ActionEvent.SHIFT_MASK));
        optionMenu.add(snapToGridOnAddItem);
        snapToGridOnAddItem.addActionListener(new ActionListener() {
            @Override
            public void actionPerformed(ActionEvent event) {
                snapToGridOnAdd = snapToGridOnAddItem.isSelected();
                repaint();
            }
        });
        snapToGridOnAddItem.setSelected(snapToGridOnAdd);
        // snap to grid on move item
        snapToGridOnMoveItem = new JCheckBoxMenuItem(rb.getString("SnapToGridOnMove"));
        snapToGridOnMoveItem.setAccelerator(KeyStroke.getKeyStroke(stringsToVTCodes.get(
                rb.getString("SnapToGridOnMoveAccelerator")), primary_modifier | ActionEvent.SHIFT_MASK));
        optionMenu.add(snapToGridOnMoveItem);
        snapToGridOnMoveItem.addActionListener(new ActionListener() {
            @Override
            public void actionPerformed(ActionEvent event) {
                snapToGridOnMove = snapToGridOnMoveItem.isSelected();
                repaint();
            }
        });
        snapToGridOnMoveItem.setSelected(snapToGridOnMove);

        // specify grid square size
        JMenuItem gridSizeItem = new JMenuItem(rb.getString("EditGridSize") + "...");
        optionMenu.add(gridSizeItem);
        gridSizeItem.addActionListener(new ActionListener() {
            @Override
            public void actionPerformed(ActionEvent event) {
                // prompt for new size
                String newSize = (String) JOptionPane.showInputDialog(getTargetFrame(),
                        rb.getString("NewGridSize") + ":", rb.getString("EditGridsizeMessageTitle"),
                        JOptionPane.PLAIN_MESSAGE, null, null, String.valueOf(gridSize));
                if (newSize == null) {
                    return;  // cancelled
                }
                int gSize = Integer.parseInt(newSize);
                if (gSize == gridSize) {
                    return; // no change
                }
                if (gSize < 5 || gSize > 100) {
                    JOptionPane.showMessageDialog(null, rb.getString("GridSizeInvalid"), rb.getString("CannotEditGridSize"),
                            JOptionPane.ERROR_MESSAGE);
                    return;
                }
                setGridSize(gSize);
                setDirty(true);
                repaint();
            }
        });

        // Show/Hide Scroll Bars
        scrollMenu = new JMenu(Bundle.getMessage("ComboBoxScrollable")); // used for ScrollBarsSubMenu
        optionMenu.add(scrollMenu);
        ButtonGroup scrollGroup = new ButtonGroup();
        scrollBoth = new JRadioButtonMenuItem(Bundle.getMessage("ScrollBoth"));
        scrollGroup.add(scrollBoth);
        scrollMenu.add(scrollBoth);
        scrollBoth.setSelected(_scrollState == SCROLL_BOTH);
        scrollBoth.addActionListener(new ActionListener() {
            @Override
            public void actionPerformed(ActionEvent event) {
                _scrollState = SCROLL_BOTH;
                setScroll(_scrollState);
                repaint();
            }
        });
        scrollNone = new JRadioButtonMenuItem(Bundle.getMessage("ScrollNone"));
        scrollGroup.add(scrollNone);
        scrollMenu.add(scrollNone);
        scrollNone.setSelected(_scrollState == SCROLL_NONE);
        scrollNone.addActionListener(new ActionListener() {
            @Override
            public void actionPerformed(ActionEvent event) {
                _scrollState = SCROLL_NONE;
                setScroll(_scrollState);
                repaint();
            }
        });
        scrollHorizontal = new JRadioButtonMenuItem(Bundle.getMessage("ScrollHorizontal"));
        scrollGroup.add(scrollHorizontal);
        scrollMenu.add(scrollHorizontal);
        scrollHorizontal.setSelected(_scrollState == SCROLL_HORIZONTAL);
        scrollHorizontal.addActionListener(new ActionListener() {
            @Override
            public void actionPerformed(ActionEvent event) {
                _scrollState = SCROLL_HORIZONTAL;
                setScroll(_scrollState);
                repaint();
            }
        });
        scrollVertical = new JRadioButtonMenuItem(Bundle.getMessage("ScrollVertical"));
        scrollGroup.add(scrollVertical);
        scrollMenu.add(scrollVertical);
        scrollVertical.setSelected(_scrollState == SCROLL_VERTICAL);
        scrollVertical.addActionListener(new ActionListener() {
            @Override
            public void actionPerformed(ActionEvent event) {
                _scrollState = SCROLL_VERTICAL;
                setScroll(_scrollState);
                repaint();
            }
        });

        // Tooltip options
        tooltipMenu = new JMenu(rb.getString("TooltipSubMenu"));
        optionMenu.add(tooltipMenu);
        ButtonGroup tooltipGroup = new ButtonGroup();
        tooltipNone = new JRadioButtonMenuItem(rb.getString("TooltipNone"));
        tooltipGroup.add(tooltipNone);
        tooltipMenu.add(tooltipNone);
        tooltipNone.setSelected((!tooltipsInEditMode) && (!tooltipsWithoutEditMode));
        tooltipNone.addActionListener(new ActionListener() {
            @Override
            public void actionPerformed(ActionEvent event) {
                tooltipsInEditMode = false;
                tooltipsWithoutEditMode = false;
                setAllShowTooltip(false);
            }
        });
        tooltipAlways = new JRadioButtonMenuItem(rb.getString("TooltipAlways"));
        tooltipGroup.add(tooltipAlways);
        tooltipMenu.add(tooltipAlways);
        tooltipAlways.setSelected((tooltipsInEditMode) && (tooltipsWithoutEditMode));
        tooltipAlways.addActionListener(new ActionListener() {
            @Override
            public void actionPerformed(ActionEvent event) {
                tooltipsInEditMode = true;
                tooltipsWithoutEditMode = true;
                setAllShowTooltip(true);
            }
        });
        tooltipInEdit = new JRadioButtonMenuItem(rb.getString("TooltipEdit"));
        tooltipGroup.add(tooltipInEdit);
        tooltipMenu.add(tooltipInEdit);
        tooltipInEdit.setSelected((tooltipsInEditMode) && (!tooltipsWithoutEditMode));
        tooltipInEdit.addActionListener(new ActionListener() {
            @Override
            public void actionPerformed(ActionEvent event) {
                tooltipsInEditMode = true;
                tooltipsWithoutEditMode = false;
                setAllShowTooltip(isEditable());
            }
        });
        tooltipNotInEdit = new JRadioButtonMenuItem(rb.getString("TooltipNotEdit"));
        tooltipGroup.add(tooltipNotInEdit);
        tooltipMenu.add(tooltipNotInEdit);
        tooltipNotInEdit.setSelected((!tooltipsInEditMode) && (tooltipsWithoutEditMode));
        tooltipNotInEdit.addActionListener(new ActionListener() {
            @Override
            public void actionPerformed(ActionEvent event) {
                tooltipsInEditMode = false;
                tooltipsWithoutEditMode = true;
                setAllShowTooltip(!isEditable());
            }
        });
        // antialiasing
        antialiasingOnItem = new JCheckBoxMenuItem(rb.getString("AntialiasingOn"));
        optionMenu.add(antialiasingOnItem);
        antialiasingOnItem.addActionListener(new ActionListener() {
            @Override
            public void actionPerformed(ActionEvent event) {
                antialiasingOn = antialiasingOnItem.isSelected();
                repaint();
            }
        });
        antialiasingOnItem.setSelected(antialiasingOn);
        // title item
        optionMenu.addSeparator();
        JMenuItem titleItem = new JMenuItem(rb.getString("EditTitle") + "...");
        optionMenu.add(titleItem);
        titleItem.addActionListener(new ActionListener() {
            @Override
            public void actionPerformed(ActionEvent event) {
                // prompt for name
                String newName = (String) JOptionPane.showInputDialog(getTargetFrame(),
                        rb.getString("EnterTitle") + ":", rb.getString("EditTitleMessageTitle"),
                        JOptionPane.PLAIN_MESSAGE, null, null, layoutName);
                if (newName == null) {
                    return;  // cancelled
                }
                if (newName.equals(layoutName)) {
                    return;
                }
                if (jmri.jmrit.display.PanelMenu.instance().isPanelNameUsed(newName)) {
                    JOptionPane.showMessageDialog(null, rb.getString("CanNotRename"), rb.getString("PanelExist"),
                            JOptionPane.ERROR_MESSAGE);
                    return;
                }
                setTitle(newName);
                layoutName = newName;
                jmri.jmrit.display.PanelMenu.instance().renameEditorPanel(thisPanel);
                setDirty(true);
            }
        });
        // background image
        JMenuItem backgroundItem = new JMenuItem(rb.getString("AddBackground") + "...");
        optionMenu.add(backgroundItem);
        backgroundItem.addActionListener(new ActionListener() {
            @Override
            public void actionPerformed(ActionEvent event) {
                addBackground();
                setDirty(true);
                repaint();
            }
        });

        JMenu backgroundColorMenu = new JMenu(rb.getString("SetBackgroundColor"));
        backgroundColorButtonGroup = new ButtonGroup();
        addBackgroundColorMenuEntry(backgroundColorMenu, Bundle.getMessage("Black"), Color.black);
        addBackgroundColorMenuEntry(backgroundColorMenu, Bundle.getMessage("DarkGray"), Color.darkGray);
        addBackgroundColorMenuEntry(backgroundColorMenu, Bundle.getMessage("Gray"), Color.gray);
        addBackgroundColorMenuEntry(backgroundColorMenu, Bundle.getMessage("LightGray"), Color.lightGray);
        addBackgroundColorMenuEntry(backgroundColorMenu, Bundle.getMessage("White"), Color.white);
        addBackgroundColorMenuEntry(backgroundColorMenu, Bundle.getMessage("Red"), Color.red);
        addBackgroundColorMenuEntry(backgroundColorMenu, Bundle.getMessage("Pink"), Color.pink);
        addBackgroundColorMenuEntry(backgroundColorMenu, Bundle.getMessage("Orange"), Color.orange);
        addBackgroundColorMenuEntry(backgroundColorMenu, Bundle.getMessage("Yellow"), Color.yellow);
        addBackgroundColorMenuEntry(backgroundColorMenu, Bundle.getMessage("Green"), Color.green);
        addBackgroundColorMenuEntry(backgroundColorMenu, Bundle.getMessage("Blue"), Color.blue);
        addBackgroundColorMenuEntry(backgroundColorMenu, Bundle.getMessage("Magenta"), Color.magenta);
        addBackgroundColorMenuEntry(backgroundColorMenu, Bundle.getMessage("Cyan"), Color.cyan);
        optionMenu.add(backgroundColorMenu);
        // fast clock
        JMenuItem clockItem = new JMenuItem(Bundle.getMessage("AddItem", Bundle.getMessage("FastClock")));
        optionMenu.add(clockItem);
        clockItem.addActionListener(new ActionListener() {
            @Override
            public void actionPerformed(ActionEvent event) {
                addClock();
                setDirty(true);
                repaint();
            }
        });
        // turntable
        JMenuItem turntableItem = new JMenuItem(rb.getString("AddTurntable"));
        optionMenu.add(turntableItem);
        turntableItem.addActionListener(new ActionListener() {
            @Override
            public void actionPerformed(ActionEvent event) {
                addTurntable(windowCenter());
                setDirty(true);
                repaint();
            }
        });
        // reporter
        JMenuItem reporterItem = new JMenuItem(rb.getString("AddReporter") + "...");
        optionMenu.add(reporterItem);
        reporterItem.addActionListener(new ActionListener() {
            @Override
            public void actionPerformed(ActionEvent event) {
                Point2D pt = windowCenter();
                enterReporter((int) pt.getX(), (int) pt.getY());
                setDirty(true);
                repaint();
            }
        });
        // set location and size
        JMenuItem locationItem = new JMenuItem(rb.getString("SetLocation"));
        optionMenu.add(locationItem);
        locationItem.addActionListener(new ActionListener() {
            @Override
            public void actionPerformed(ActionEvent event) {
                setCurrentPositionAndSize();
                log.debug("Bounds:" + upperLeftX + ", " + upperLeftY + ", " + windowWidth + ", " + windowHeight + ", " + panelWidth + ", " + panelHeight);
            }
        });
        // set track width
        JMenuItem widthItem = new JMenuItem(rb.getString("SetTrackWidth") + "...");
        optionMenu.add(widthItem);
        widthItem.addActionListener(new ActionListener() {
            @Override
            public void actionPerformed(ActionEvent event) {
                // bring up enter track width dialog
                enterTrackWidth();
            }
        });
        // track color item
        JMenu trkColourMenu = new JMenu(rb.getString("TrackColorSubMenu"));
        optionMenu.add(trkColourMenu);

        JMenu trackColorMenu = new JMenu(rb.getString("DefaultTrackColor"));
        trackColorButtonGroup = new ButtonGroup();
        addTrackColorMenuEntry(trackColorMenu, Bundle.getMessage("Black"), Color.black);
        addTrackColorMenuEntry(trackColorMenu, Bundle.getMessage("DarkGray"), Color.darkGray);
        addTrackColorMenuEntry(trackColorMenu, Bundle.getMessage("Gray"), Color.gray);
        addTrackColorMenuEntry(trackColorMenu, Bundle.getMessage("LightGray"), Color.lightGray);
        addTrackColorMenuEntry(trackColorMenu, Bundle.getMessage("White"), Color.white);
        addTrackColorMenuEntry(trackColorMenu, Bundle.getMessage("Red"), Color.red);
        addTrackColorMenuEntry(trackColorMenu, Bundle.getMessage("Pink"), Color.pink);
        addTrackColorMenuEntry(trackColorMenu, Bundle.getMessage("Orange"), Color.orange);
        addTrackColorMenuEntry(trackColorMenu, Bundle.getMessage("Yellow"), Color.yellow);
        addTrackColorMenuEntry(trackColorMenu, Bundle.getMessage("Green"), Color.green);
        addTrackColorMenuEntry(trackColorMenu, Bundle.getMessage("Blue"), Color.blue);
        addTrackColorMenuEntry(trackColorMenu, Bundle.getMessage("Magenta"), Color.magenta);
        addTrackColorMenuEntry(trackColorMenu, Bundle.getMessage("Cyan"), Color.cyan);
        trkColourMenu.add(trackColorMenu);

        JMenu trackOccupiedColorMenu = new JMenu(rb.getString("DefaultOccupiedTrackColor"));
        trackOccupiedColorButtonGroup = new ButtonGroup();
        addTrackOccupiedColorMenuEntry(trackOccupiedColorMenu, Bundle.getMessage("Black"), Color.black);
        addTrackOccupiedColorMenuEntry(trackOccupiedColorMenu, Bundle.getMessage("DarkGray"), Color.darkGray);
        addTrackOccupiedColorMenuEntry(trackOccupiedColorMenu, Bundle.getMessage("Gray"), Color.gray);
        addTrackOccupiedColorMenuEntry(trackOccupiedColorMenu, Bundle.getMessage("LightGray"), Color.lightGray);
        addTrackOccupiedColorMenuEntry(trackOccupiedColorMenu, Bundle.getMessage("White"), Color.white);
        addTrackOccupiedColorMenuEntry(trackOccupiedColorMenu, Bundle.getMessage("Red"), Color.red);
        addTrackOccupiedColorMenuEntry(trackOccupiedColorMenu, Bundle.getMessage("Pink"), Color.pink);
        addTrackOccupiedColorMenuEntry(trackOccupiedColorMenu, Bundle.getMessage("Orange"), Color.orange);
        addTrackOccupiedColorMenuEntry(trackOccupiedColorMenu, Bundle.getMessage("Yellow"), Color.yellow);
        addTrackOccupiedColorMenuEntry(trackOccupiedColorMenu, Bundle.getMessage("Green"), Color.green);
        addTrackOccupiedColorMenuEntry(trackOccupiedColorMenu, Bundle.getMessage("Blue"), Color.blue);
        addTrackOccupiedColorMenuEntry(trackOccupiedColorMenu, Bundle.getMessage("Magenta"), Color.magenta);
        addTrackOccupiedColorMenuEntry(trackOccupiedColorMenu, Bundle.getMessage("Cyan"), Color.cyan);
        trkColourMenu.add(trackOccupiedColorMenu);

        JMenu trackAlternativeColorMenu = new JMenu(rb.getString("DefaultAlternativeTrackColor"));
        trackAlternativeColorButtonGroup = new ButtonGroup();
        addTrackAlternativeColorMenuEntry(trackAlternativeColorMenu, Bundle.getMessage("Black"), Color.black);
        addTrackAlternativeColorMenuEntry(trackAlternativeColorMenu, Bundle.getMessage("DarkGray"), Color.darkGray);
        addTrackAlternativeColorMenuEntry(trackAlternativeColorMenu, Bundle.getMessage("Gray"), Color.gray);
        addTrackAlternativeColorMenuEntry(trackAlternativeColorMenu, Bundle.getMessage("LightGray"), Color.lightGray);
        addTrackAlternativeColorMenuEntry(trackAlternativeColorMenu, Bundle.getMessage("White"), Color.white);
        addTrackAlternativeColorMenuEntry(trackAlternativeColorMenu, Bundle.getMessage("Red"), Color.red);
        addTrackAlternativeColorMenuEntry(trackAlternativeColorMenu, Bundle.getMessage("Pink"), Color.pink);
        addTrackAlternativeColorMenuEntry(trackAlternativeColorMenu, Bundle.getMessage("Orange"), Color.orange);
        addTrackAlternativeColorMenuEntry(trackAlternativeColorMenu, Bundle.getMessage("Yellow"), Color.yellow);
        addTrackAlternativeColorMenuEntry(trackAlternativeColorMenu, Bundle.getMessage("Green"), Color.green);
        addTrackAlternativeColorMenuEntry(trackAlternativeColorMenu, Bundle.getMessage("Blue"), Color.blue);
        addTrackAlternativeColorMenuEntry(trackAlternativeColorMenu, Bundle.getMessage("Magenta"), Color.magenta);
        addTrackAlternativeColorMenuEntry(trackAlternativeColorMenu, Bundle.getMessage("Cyan"), Color.cyan);
        trkColourMenu.add(trackAlternativeColorMenu);

        JMenu textColorMenu = new JMenu(rb.getString("DefaultTextColor"));
        textColorButtonGroup = new ButtonGroup();
        addTextColorMenuEntry(textColorMenu, Bundle.getMessage("Black"), Color.black);
        addTextColorMenuEntry(textColorMenu, Bundle.getMessage("DarkGray"), Color.darkGray);
        addTextColorMenuEntry(textColorMenu, Bundle.getMessage("Gray"), Color.gray);
        addTextColorMenuEntry(textColorMenu, Bundle.getMessage("LightGray"), Color.lightGray);
        addTextColorMenuEntry(textColorMenu, Bundle.getMessage("White"), Color.white);
        addTextColorMenuEntry(textColorMenu, Bundle.getMessage("Red"), Color.red);
        addTextColorMenuEntry(textColorMenu, Bundle.getMessage("Pink"), Color.pink);
        addTextColorMenuEntry(textColorMenu, Bundle.getMessage("Orange"), Color.orange);
        addTextColorMenuEntry(textColorMenu, Bundle.getMessage("Yellow"), Color.yellow);
        addTextColorMenuEntry(textColorMenu, Bundle.getMessage("Green"), Color.green);
        addTextColorMenuEntry(textColorMenu, Bundle.getMessage("Blue"), Color.blue);
        addTextColorMenuEntry(textColorMenu, Bundle.getMessage("Magenta"), Color.magenta);
        addTextColorMenuEntry(textColorMenu, Bundle.getMessage("Cyan"), Color.cyan);
        optionMenu.add(textColorMenu);

        //turnout options submenu
        JMenu turnoutOptionsMenu = new JMenu(rb.getString("TurnoutOptions"));
        optionMenu.add(turnoutOptionsMenu);

        // circle on Turnouts
        turnoutCirclesOnItem = new JCheckBoxMenuItem(rb.getString("TurnoutCirclesOn"));
        turnoutOptionsMenu.add(turnoutCirclesOnItem);
        turnoutCirclesOnItem.addActionListener(new ActionListener() {
            @Override
            public void actionPerformed(ActionEvent event) {
                turnoutCirclesWithoutEditMode = turnoutCirclesOnItem.isSelected();
                repaint();
            }
        });
        turnoutCirclesOnItem.setSelected(turnoutCirclesWithoutEditMode);

        // select turnout circle color
        JMenu turnoutCircleColorMenu = new JMenu(rb.getString("TurnoutCircleColor"));
        turnoutCircleColorButtonGroup = new ButtonGroup();
        addTurnoutCircleColorMenuEntry(turnoutCircleColorMenu, Bundle.getMessage("UseDefaultTrackColor"), null);
        addTurnoutCircleColorMenuEntry(turnoutCircleColorMenu, Bundle.getMessage("Black"), Color.black);
        addTurnoutCircleColorMenuEntry(turnoutCircleColorMenu, Bundle.getMessage("DarkGray"), Color.darkGray);
        addTurnoutCircleColorMenuEntry(turnoutCircleColorMenu, Bundle.getMessage("Gray"), Color.gray);
        addTurnoutCircleColorMenuEntry(turnoutCircleColorMenu, Bundle.getMessage("LightGray"), Color.lightGray);
        addTurnoutCircleColorMenuEntry(turnoutCircleColorMenu, Bundle.getMessage("White"), Color.white);
        addTurnoutCircleColorMenuEntry(turnoutCircleColorMenu, Bundle.getMessage("Red"), Color.red);
        addTurnoutCircleColorMenuEntry(turnoutCircleColorMenu, Bundle.getMessage("Pink"), Color.pink);
        addTurnoutCircleColorMenuEntry(turnoutCircleColorMenu, Bundle.getMessage("Orange"), Color.orange);
        addTurnoutCircleColorMenuEntry(turnoutCircleColorMenu, Bundle.getMessage("Yellow"), Color.yellow);
        addTurnoutCircleColorMenuEntry(turnoutCircleColorMenu, Bundle.getMessage("Green"), Color.green);
        addTurnoutCircleColorMenuEntry(turnoutCircleColorMenu, Bundle.getMessage("Blue"), Color.blue);
        addTurnoutCircleColorMenuEntry(turnoutCircleColorMenu, Bundle.getMessage("Magenta"), Color.magenta);
        addTurnoutCircleColorMenuEntry(turnoutCircleColorMenu, Bundle.getMessage("Cyan"), Color.cyan);
        turnoutOptionsMenu.add(turnoutCircleColorMenu);

        // select turnout circle size
        JMenu turnoutCircleSizeMenu = new JMenu(rb.getString("TurnoutCircleSize"));
        turnoutCircleSizeButtonGroup = new ButtonGroup();
        addTurnoutCircleSizeMenuEntry(turnoutCircleSizeMenu, "1", 1);
        addTurnoutCircleSizeMenuEntry(turnoutCircleSizeMenu, "2", 2);
        addTurnoutCircleSizeMenuEntry(turnoutCircleSizeMenu, "3", 3);
        addTurnoutCircleSizeMenuEntry(turnoutCircleSizeMenu, "4", 4);
        addTurnoutCircleSizeMenuEntry(turnoutCircleSizeMenu, "5", 5);
        addTurnoutCircleSizeMenuEntry(turnoutCircleSizeMenu, "6", 6);
        addTurnoutCircleSizeMenuEntry(turnoutCircleSizeMenu, "7", 7);
        addTurnoutCircleSizeMenuEntry(turnoutCircleSizeMenu, "8", 8);
        addTurnoutCircleSizeMenuEntry(turnoutCircleSizeMenu, "9", 9);
        addTurnoutCircleSizeMenuEntry(turnoutCircleSizeMenu, "10", 10);
        turnoutOptionsMenu.add(turnoutCircleSizeMenu);

        // enable drawing of unselected leg (helps when diverging angle is small)
        turnoutDrawUnselectedLegItem = new JCheckBoxMenuItem(rb.getString("TurnoutDrawUnselectedLeg"));
        turnoutOptionsMenu.add(turnoutDrawUnselectedLegItem);
        turnoutDrawUnselectedLegItem.addActionListener(new ActionListener() {
            @Override
            public void actionPerformed(ActionEvent event) {
                turnoutDrawUnselectedLeg = turnoutDrawUnselectedLegItem.isSelected();
                repaint();
            }
        });
        turnoutDrawUnselectedLegItem.setSelected(turnoutDrawUnselectedLeg);

        // show grid item
        autoAssignBlocksItem = new JCheckBoxMenuItem(rb.getString("AutoAssignBlock"));
        optionMenu.add(autoAssignBlocksItem);
        autoAssignBlocksItem.addActionListener(new ActionListener() {
            @Override
            public void actionPerformed(ActionEvent event) {
                autoAssignBlocks = autoAssignBlocksItem.isSelected();
            }
        });
        autoAssignBlocksItem.setSelected(autoAssignBlocks);

        //hideTrackSegmentConstructionLines
        hideTrackSegmentConstructionLines = new JCheckBoxMenuItem(rb.getString("HideTrackConLines"));
        optionMenu.add(hideTrackSegmentConstructionLines);
        hideTrackSegmentConstructionLines.addActionListener(new ActionListener() {
            @Override
            public void actionPerformed(ActionEvent event) {
                int show = TrackSegment.SHOWCON;
                if (hideTrackSegmentConstructionLines.isSelected()) {
                    show = TrackSegment.HIDECONALL;
                }
                for (TrackSegment t : trackList) {
                    t.hideConstructionLines(show);
                }
                repaint();
            }
        });
        hideTrackSegmentConstructionLines.setSelected(autoAssignBlocks);

        useDirectTurnoutControlItem = new JCheckBoxMenuItem(rb.getString("UseDirectTurnoutControl")); //IN18N
        optionMenu.add(useDirectTurnoutControlItem);
        useDirectTurnoutControlItem.addActionListener(new ActionListener() {
            @Override
            public void actionPerformed(ActionEvent event) {
                useDirectTurnoutControl = false;
                if (useDirectTurnoutControlItem.isSelected()) {
                    useDirectTurnoutControl = true;
                }
            }
        });
        useDirectTurnoutControlItem.setSelected(useDirectTurnoutControl);

        return optionMenu;
    }

    private void setupZoomMenu(JMenuBar menuBar) {
        zoomMenu.setMnemonic(stringsToVTCodes.get(rb.getString("MenuZoomMnemonic")));
        menuBar.add(zoomMenu);
        ButtonGroup zoomButtonGroup = new ButtonGroup();
        // add zoom choices to menu
        JMenuItem zoomInItem = new JMenuItem(rb.getString("ZoomIn"));
        zoomInItem.setMnemonic(stringsToVTCodes.get(rb.getString("zoomInMnemonic")));
        int primary_modifier = SystemType.isMacOSX() ? ActionEvent.META_MASK : ActionEvent.CTRL_MASK;
        String zoomInAccelerator = rb.getString("zoomInAccelerator");
        //log.info("zoomInAccelerator: " + zoomInAccelerator);
        if (zoomInAccelerator.equals("EQUALS")) {
            zoomInItem.setAccelerator(KeyStroke.getKeyStroke(stringsToVTCodes.get(zoomInAccelerator), primary_modifier | ActionEvent.SHIFT_MASK));
        } else {
            zoomInItem.setAccelerator(KeyStroke.getKeyStroke(stringsToVTCodes.get(zoomInAccelerator), primary_modifier));
        }
        zoomMenu.add(zoomInItem);
        ActionListener pressedZoomInActionListener = new ActionListener() {
            @Override
            public void actionPerformed(ActionEvent event) {
                zoomIn();
            }
        };
        zoomInItem.addActionListener(pressedZoomInActionListener);

        // Sorry for leaving this in… trying to get both command-plus on keyboard and keypad to work…
//        if (zoomInAccelerator.equals("ADD")) {
//            editToolBarContainer.getInputMap().put(KeyStroke.getKeyStroke("PLUS"), "pressedZoomIn");
//            editToolBarContainer.getActionMap().put("pressedZoomIn", pressedZoomIn);
//        }

        JMenuItem zoomOutItem = new JMenuItem(rb.getString("ZoomOut"));
        zoomOutItem.setMnemonic(stringsToVTCodes.get(rb.getString("zoomOutMnemonic")));
        zoomOutItem.setAccelerator(KeyStroke.getKeyStroke(stringsToVTCodes.get(
                rb.getString("zoomOutAccelerator")), primary_modifier));
        zoomMenu.add(zoomOutItem);
        zoomOutItem.addActionListener(new ActionListener() {
            @Override
            public void actionPerformed(ActionEvent event) {
                zoomOut();
            }
        });
        // add zoom choices to menu
        zoomMenu.add(zoom025Item);
        zoom025Item.addActionListener(new ActionListener() {
            @Override
            public void actionPerformed(ActionEvent event) {
                setZoom(0.25);
            }
        });
        zoomButtonGroup.add(zoom025Item);

        zoomMenu.add(zoom05Item);
        zoom05Item.addActionListener(new ActionListener() {
            @Override
            public void actionPerformed(ActionEvent event) {
                setZoom(0.5);
            }
        });
        zoomButtonGroup.add(zoom05Item);

        zoomMenu.add(zoom075Item);
        zoom075Item.addActionListener(new ActionListener() {
            @Override
            public void actionPerformed(ActionEvent event) {
                setZoom(0.75);
            }
        });
        zoomButtonGroup.add(zoom075Item);

        zoomMenu.add(noZoomItem);
        noZoomItem.addActionListener(new ActionListener() {
            @Override
            public void actionPerformed(ActionEvent event) {
                setZoom(1.0);
            }
        });
        zoomButtonGroup.add(noZoomItem);

        zoomMenu.add(zoom15Item);
        zoom15Item.addActionListener(new ActionListener() {
            @Override
            public void actionPerformed(ActionEvent event) {
                setZoom(1.5);
            }
        });
        zoomButtonGroup.add(zoom15Item);

        zoomMenu.add(zoom20Item);
        zoom20Item.addActionListener(new ActionListener() {
            @Override
            public void actionPerformed(ActionEvent event) {
                setZoom(2.0);
            }
        });
        zoomButtonGroup.add(zoom20Item);

        zoomMenu.add(zoom30Item);
        zoom30Item.addActionListener(new ActionListener() {
            @Override
            public void actionPerformed(ActionEvent event) {
                setZoom(3.0);
            }
        });
        zoomButtonGroup.add(zoom30Item);

        zoomMenu.add(zoom40Item);
        zoom40Item.addActionListener(new ActionListener() {
            @Override
            public void actionPerformed(ActionEvent event) {
                setZoom(4.0);
            }
        });
        zoomButtonGroup.add(zoom40Item);

        zoomMenu.add(zoom50Item); //gaw - expand zoom
        zoom50Item.addActionListener(new ActionListener() {
            public void actionPerformed(ActionEvent event) {
                setZoom(5.0);
            }
        });
        zoomButtonGroup.add(zoom50Item);

        zoomMenu.add(zoom60Item); //gaw - expand zoom
        zoom60Item.addActionListener(new ActionListener() {
            public void actionPerformed(ActionEvent event) {
                setZoom(6.0);
            }
        });
        zoomButtonGroup.add(zoom60Item);

        // note: because this LayoutEditor object was just instantiated its
        // zoom attribute is 1.0… if it's being instantiated from an XML file
        // that has a zoom attribute for this object then setZoom will be
        // called after this method returns and we'll select the appropriate
        // menu item then.
        noZoomItem.setSelected(true);

        // get the window specific saved zoom user preference
        // NOTE: this is NOT working… (zoomProp is always null)
        UserPreferencesManager prefsMgr = InstanceManager.getDefault(UserPreferencesManager.class);
        if (prefsMgr != null) {
            Object zoomProp = prefsMgr.getProperty(getWindowFrameRef(), "zoom");
            if (zoomProp != null) {
                setZoom(((Double) zoomProp).doubleValue());
            }
        }
    }

    private void selectZoomMenuItem(double zoomFactor) {
        // this will put zoomFactor on 25% increments
        // (so it will more likely match one of these values)
        int newZoomFactor = ((int) (zoomFactor * 4)) * 25;
        zoom025Item.setSelected(newZoomFactor == 25);
        zoom05Item.setSelected(newZoomFactor == 50);
        zoom075Item.setSelected(newZoomFactor == 75);
        noZoomItem.setSelected(newZoomFactor == 100);
        zoom15Item.setSelected(newZoomFactor == 150);
        zoom20Item.setSelected(newZoomFactor == 200);
        zoom30Item.setSelected(newZoomFactor == 300);
        zoom40Item.setSelected(newZoomFactor == 400);
        zoom50Item.setSelected(newZoomFactor == 500);
        zoom60Item.setSelected(newZoomFactor == 600);
    }

    public double setZoom(double zoomFactor) {
        double newZoom = Math.min(Math.max(zoomFactor, minZoom), maxZoom);
        if (newZoom != getPaintScale()) {
            setPaintScale(newZoom);
            zoomLabel.setText(String.format("x%1$,.2f", newZoom));
            selectZoomMenuItem(newZoom);
<<<<<<< HEAD
            // save the window specific saved zoom user preference
            UserPreferencesManager prefsMgr = InstanceManager.getDefault(UserPreferencesManager.class);
            if (prefsMgr != null) {
                prefsMgr.setProperty(getWindowFrameRef(), "zoom", Double.valueOf(zoomFactor));
            }
=======
>>>>>>> d9118c2e
        }
        return getPaintScale();
    }

    public double getZoom() {
        return getPaintScale();
    }

    private double zoomIn() {
        double newScale;
        if (_paintScale < 1.0) {
            newScale = _paintScale + stepUnderOne;
        } else if (_paintScale < 2.0) {
            newScale = _paintScale + stepOverOne;
        } else {
            newScale = _paintScale + stepOverTwo;
        }
        return setZoom(newScale);
    }

    private double zoomOut() {
        double newScale;
        if (_paintScale > 2.0) {
            newScale = _paintScale - stepOverTwo;
        } else if (_paintScale > 1.0) {
            newScale = _paintScale - stepOverOne;
        } else {
            newScale = _paintScale - stepUnderOne;
        }
        return setZoom(newScale);
    }

    private Point2D windowCenter() {
        // Returns window's center coordinates converted to layout space
        // Used for initial setup of turntables and reporters
        // First of all compute center of window in screen coordinates
        Point pt = getLocationOnScreen();
        Dimension dim = getSize();
        pt.x += dim.width / 2;
        pt.y += dim.height / 2 + 40; // 40 = approx. difference between upper and lower menu areas
        // Now convert to layout space
        SwingUtilities.convertPointFromScreen(pt, getTargetPanel());
        pt.x /= getPaintScale();
        pt.y /= getPaintScale();
        return pt;
    }

    private void setupMarkerMenu(JMenuBar menuBar) {
        JMenu markerMenu = new JMenu(rbx.getString("MenuMarker"));
        markerMenu.setMnemonic(stringsToVTCodes.get(rbx.getString("MenuMarkerMnemonic")));
        menuBar.add(markerMenu);
        markerMenu.add(new AbstractAction(rbx.getString("AddLoco") + "...") {
            @Override
            public void actionPerformed(ActionEvent e) {
                locoMarkerFromInput();
            }
        });
        markerMenu.add(new AbstractAction(rbx.getString("AddLocoRoster") + "...") {
            @Override
            public void actionPerformed(ActionEvent e) {
                locoMarkerFromRoster();
            }
        });
        markerMenu.add(new AbstractAction(rbx.getString("RemoveMarkers")) {
            @Override
            public void actionPerformed(ActionEvent e) {
                removeMarkers();
            }
        });
    }

    private void setupDispatcherMenu(JMenuBar menuBar) {
        JMenu dispMenu = new JMenu(Bundle.getMessage("MenuDispatcher"));
        dispMenu.setMnemonic(stringsToVTCodes.get(rb.getString("MenuDispatcherMnemonic")));
        dispMenu.add(new JMenuItem(new jmri.jmrit.dispatcher.DispatcherAction(Bundle.getMessage("MenuItemOpen"))));
        menuBar.add(dispMenu);
        JMenuItem newTrainItem = new JMenuItem(Bundle.getMessage("MenuItemNewTrain"));
        dispMenu.add(newTrainItem);
        newTrainItem.addActionListener(new ActionListener() {
            @Override
            public void actionPerformed(ActionEvent event) {
                if (jmri.InstanceManager.getDefault(jmri.TransitManager.class).getSystemNameList().size() <= 0) {
                    // Inform the user that there are no Transits available, and don't open the window
                    javax.swing.JOptionPane.showMessageDialog(null, ResourceBundle.getBundle("jmri.jmrit.dispatcher.DispatcherBundle").getString("NoTransitsMessage"));
                    return;
                }
                jmri.jmrit.dispatcher.DispatcherFrame df = jmri.jmrit.dispatcher.DispatcherFrame.instance();
                if (!df.getNewTrainActive()) {
                    df.getActiveTrainFrame().initiateTrain(event, null, null);
                    df.setNewTrainActive(true);
                } else {
                    df.getActiveTrainFrame().showActivateFrame(null);
                }

            }
        });
        menuBar.add(dispMenu);

    }

    boolean openDispatcherOnLoad = false;

    public boolean getOpenDispatcherOnLoad() {
        return openDispatcherOnLoad;
    }

    public void setOpenDispatcherOnLoad(Boolean boo) {
        openDispatcherOnLoad = boo;
    }

    /**
     * Remove marker icons from panel
     */
    @Override
    protected void removeMarkers() {
        for (int i = markerImage.size(); i > 0; i--) {
            LocoIcon il = markerImage.get(i - 1);
            if ((il != null) && (il.isActive())) {
                markerImage.remove(i - 1);
                il.remove();
                il.dispose();
                setDirty(true);
            }
        }
        super.removeMarkers();
        repaint();
    }

    // operational variables for enter track width pane
    private JmriJFrame enterTrackWidthFrame = null;
    private boolean enterWidthOpen = false;
    private boolean trackWidthChange = false;
    private JTextField sideWidthField = new JTextField(6);
    private JTextField mainlineWidthField = new JTextField(6);
    private JButton trackWidthDone;
    private JButton trackWidthCancel;

    // display dialog for entering track widths
    protected void enterTrackWidth() {
        if (enterWidthOpen) {
            enterTrackWidthFrame.setVisible(true);
            return;
        }
        // Initialize if needed
        if (enterTrackWidthFrame == null) {
            enterTrackWidthFrame = new JmriJFrame(rb.getString("SetTrackWidth"));
            enterTrackWidthFrame.addHelpMenu("package.jmri.jmrit.display.EnterTrackWidth", true);
            enterTrackWidthFrame.setLocation(70, 30);
            Container theContentPane = enterTrackWidthFrame.getContentPane();
            theContentPane.setLayout(new BoxLayout(theContentPane, BoxLayout.PAGE_AXIS));
            // setup mainline track width (placed above side track for clarity, name 'panel3' kept)
            JPanel panel3 = new JPanel();
            panel3.setLayout(new FlowLayout());
            JLabel mainlineWidthLabel = new JLabel(rb.getString("MainlineTrackWidth"));
            panel3.add(mainlineWidthLabel);
            panel3.add(mainlineWidthField);
            mainlineWidthField.setToolTipText(rb.getString("MainlineTrackWidthHint"));
            theContentPane.add(panel3);
            // setup side track width
            JPanel panel2 = new JPanel();
            panel2.setLayout(new FlowLayout());
            JLabel sideWidthLabel = new JLabel(rb.getString("SideTrackWidth"));
            panel2.add(sideWidthLabel);
            panel2.add(sideWidthField);
            sideWidthField.setToolTipText(rb.getString("SideTrackWidthHint"));
            theContentPane.add(panel2);
            // set up Done and Cancel buttons
            JPanel panel5 = new JPanel();
            panel5.setLayout(new FlowLayout());
            panel5.add(trackWidthDone = new JButton(Bundle.getMessage("ButtonDone")));
            trackWidthDone.addActionListener(new ActionListener() {
                @Override
                public void actionPerformed(ActionEvent e) {
                    trackWidthDonePressed(e);
                }
            });
            trackWidthDone.setToolTipText(Bundle.getMessage("DoneHint", Bundle.getMessage("ButtonDone")));

            // make this button the default button (return or enter activates)
            // Note: We have to invoke this later because we don't currently have a root pane
            SwingUtilities.invokeLater(new Runnable() {
                @Override
                public void run() {
                    JRootPane rootPane = SwingUtilities.getRootPane(trackWidthDone);
                    rootPane.setDefaultButton(trackWidthDone);
                }
            });

            // Cancel
            panel5.add(trackWidthCancel = new JButton(Bundle.getMessage("ButtonCancel")));
            trackWidthCancel.addActionListener(new ActionListener() {
                @Override
                public void actionPerformed(ActionEvent e) {
                    trackWidthCancelPressed(e);
                }
            });
            trackWidthCancel.setToolTipText(Bundle.getMessage("CancelHint", Bundle.getMessage("ButtonCancel")));
            theContentPane.add(panel5);
        }
        // Set up for Entry of Track Widths
        mainlineWidthField.setText("" + getMainlineTrackWidth());
        sideWidthField.setText("" + getSideTrackWidth());
        enterTrackWidthFrame.addWindowListener(new java.awt.event.WindowAdapter() {
            @Override
            public void windowClosing(java.awt.event.WindowEvent e) {
                trackWidthCancelPressed(null);
            }
        });
        enterTrackWidthFrame.pack();
        enterTrackWidthFrame.setVisible(true);
        trackWidthChange = false;
        enterWidthOpen = true;
    }

    void trackWidthDonePressed(ActionEvent a) {
        String newWidth = "";
        float wid = 0.0F;
        // get side track width
        newWidth = sideWidthField.getText().trim();
        try {
            wid = Float.parseFloat(newWidth);
        } catch (Exception e) {
            JOptionPane.showMessageDialog(enterTrackWidthFrame, rb.getString("EntryError") + ": "
                    + e + " " + rb.getString("TryAgain"), Bundle.getMessage("ErrorTitle"),
                    JOptionPane.ERROR_MESSAGE);
            return;
        }
        if ((wid <= 0.99) || (wid > 10.0)) {
            JOptionPane.showMessageDialog(enterTrackWidthFrame,
                    java.text.MessageFormat.format(rb.getString("Error2"),
                            new Object[]{" " + wid + " "}), Bundle.getMessage("ErrorTitle"),
                    JOptionPane.ERROR_MESSAGE);
            return;
        }
        if (sideTrackWidth != wid) {
            sideTrackWidth = wid;
            trackWidthChange = true;
        }
        // get mainline track width
        newWidth = mainlineWidthField.getText().trim();
        try {
            wid = Float.parseFloat(newWidth);
        } catch (Exception e) {
            JOptionPane.showMessageDialog(enterTrackWidthFrame, rb.getString("EntryError") + ": "
                    + e + rb.getString("TryAgain"), Bundle.getMessage("ErrorTitle"),
                    JOptionPane.ERROR_MESSAGE);
            return;
        }
        if ((wid <= 0.99) || (wid > 10.0)) {
            JOptionPane.showMessageDialog(enterTrackWidthFrame,
                    java.text.MessageFormat.format(rb.getString("Error2"),
                            new Object[]{" " + wid + " "}), Bundle.getMessage("ErrorTitle"),
                    JOptionPane.ERROR_MESSAGE);
            return;
        }
        if (mainlineTrackWidth != wid) {
            mainlineTrackWidth = wid;
            trackWidthChange = true;
        }
        // success - hide dialog and repaint if needed
        enterWidthOpen = false;
        enterTrackWidthFrame.setVisible(false);
        enterTrackWidthFrame.dispose();
        enterTrackWidthFrame = null;
        if (trackWidthChange) {
            repaint();
            setDirty(true);
        }
    }

    void trackWidthCancelPressed(ActionEvent a) {
        enterWidthOpen = false;
        enterTrackWidthFrame.setVisible(false);
        enterTrackWidthFrame.dispose();
        enterTrackWidthFrame = null;
        if (trackWidthChange) {
            repaint();
            setDirty(true);
        }
    }

    // operational variables for enter reporter pane
    private JmriJFrame enterReporterFrame = null;
    private boolean reporterOpen = false;
    private JTextField xPositionField = new JTextField(6);
    private JTextField yPositionField = new JTextField(6);
    private JTextField reporterNameField = new JTextField(6);
    private JButton reporterDone;
    private JButton reporterCancel;

    // display dialog for entering Reporters
    protected void enterReporter(int defaultX, int defaultY) {
        if (reporterOpen) {
            enterReporterFrame.setVisible(true);
            return;
        }
        // Initialize if needed
        if (enterReporterFrame == null) {
            enterReporterFrame = new JmriJFrame(rb.getString("AddReporter"));
//            enterReporterFrame.addHelpMenu("package.jmri.jmrit.display.AddReporterLabel", true);
            enterReporterFrame.setLocation(70, 30);
            Container theContentPane = enterReporterFrame.getContentPane();
            theContentPane.setLayout(new BoxLayout(theContentPane, BoxLayout.PAGE_AXIS));
            // setup reporter entry
            JPanel panel2 = new JPanel();
            panel2.setLayout(new FlowLayout());
            JLabel reporterLabel = new JLabel(rb.getString("ReporterName"));
            panel2.add(reporterLabel);
            panel2.add(reporterNameField);
            reporterNameField.setToolTipText(rb.getString("ReporterNameHint"));
            theContentPane.add(panel2);
            // setup coordinates entry
            JPanel panel3 = new JPanel();
            panel3.setLayout(new FlowLayout());
            JLabel xCoordLabel = new JLabel(rb.getString("ReporterLocationX"));
            panel3.add(xCoordLabel);
            panel3.add(xPositionField);
            xPositionField.setToolTipText(rb.getString("ReporterLocationXHint"));
            JLabel yCoordLabel = new JLabel(rb.getString("ReporterLocationY"));
            panel3.add(yCoordLabel);
            panel3.add(yPositionField);
            yPositionField.setToolTipText(rb.getString("ReporterLocationYHint"));
            theContentPane.add(panel3);
            // set up Add and Cancel buttons
            JPanel panel5 = new JPanel();
            panel5.setLayout(new FlowLayout());
            panel5.add(reporterDone = new JButton(rb.getString("AddNewLabel")));
            reporterDone.addActionListener(new ActionListener() {
                @Override
                public void actionPerformed(ActionEvent e) {
                    reporterDonePressed(e);
                }
            });
            reporterDone.setToolTipText(rb.getString("ReporterDoneHint"));

            // make this button the default button (return or enter activates)
            // Note: We have to invoke this later because we don't currently have a root pane
            SwingUtilities.invokeLater(new Runnable() {
                @Override
                public void run() {
                    JRootPane rootPane = SwingUtilities.getRootPane(reporterDone);
                    rootPane.setDefaultButton(reporterDone);
                }
            });

            // Cancel
            panel5.add(reporterCancel = new JButton(Bundle.getMessage("ButtonCancel")));
            reporterCancel.addActionListener(new ActionListener() {
                @Override
                public void actionPerformed(ActionEvent e) {
                    reporterCancelPressed(e);
                }
            });
            reporterCancel.setToolTipText(Bundle.getMessage("CancelHint", Bundle.getMessage("ButtonCancel")));
            theContentPane.add(panel5);

        }
        // Set up for Entry of Reporter Icon
        xPositionField.setText("" + defaultX);
        yPositionField.setText("" + defaultY);
        enterReporterFrame.addWindowListener(new java.awt.event.WindowAdapter() {
            @Override
            public void windowClosing(java.awt.event.WindowEvent e) {
                reporterCancelPressed(null);
            }
        });
        enterReporterFrame.pack();
        enterReporterFrame.setVisible(true);
        reporterOpen = true;
    }

    void reporterDonePressed(ActionEvent a) {
        // get size of current panel
        Dimension dim = getTargetPanelSize();
        // get x coordinate
        String newX = "";
        int xx = 0;
        newX = xPositionField.getText().trim();
        try {
            xx = Integer.parseInt(newX);
        } catch (Exception e) {
            JOptionPane.showMessageDialog(enterReporterFrame, rb.getString("EntryError") + ": "
                    + e + " " + rb.getString("TryAgain"), Bundle.getMessage("ErrorTitle"),
                    JOptionPane.ERROR_MESSAGE);
            return;
        }
        if ((xx <= 0) || (xx > dim.width)) {
            JOptionPane.showMessageDialog(enterReporterFrame,
                    java.text.MessageFormat.format(rb.getString("Error2a"),
                            new Object[]{" " + xx + " "}), Bundle.getMessage("ErrorTitle"),
                    JOptionPane.ERROR_MESSAGE);
            return;
        }
        // get y coordinate
        String newY = "";
        int yy = 0;
        newY = yPositionField.getText().trim();
        try {
            yy = Integer.parseInt(newY);
        } catch (Exception e) {
            JOptionPane.showMessageDialog(enterReporterFrame, rb.getString("EntryError") + ": "
                    + e + " " + rb.getString("TryAgain"), Bundle.getMessage("ErrorTitle"),
                    JOptionPane.ERROR_MESSAGE);
            return;
        }
        if ((yy <= 0) || (yy > dim.height)) {
            JOptionPane.showMessageDialog(enterReporterFrame,
                    java.text.MessageFormat.format(rb.getString("Error2a"),
                            new Object[]{" " + yy + " "}), Bundle.getMessage("ErrorTitle"),
                    JOptionPane.ERROR_MESSAGE);
            return;
        }
        // get reporter name
        Reporter reporter = null;
        String rName = reporterNameField.getText().trim();
        if (InstanceManager.getNullableDefault(jmri.ReporterManager.class) != null) {
            try {
                reporter = InstanceManager.getDefault(jmri.ReporterManager.class).
                        provideReporter(rName);
            } catch (IllegalArgumentException e) {
                JOptionPane.showMessageDialog(enterReporterFrame,
                        java.text.MessageFormat.format(rb.getString("Error18"),
                                new Object[]{rName}), Bundle.getMessage("ErrorTitle"),
                        JOptionPane.ERROR_MESSAGE);
                return;
            }
            if (!rName.equals(reporter.getUserName())) {
                rName = rName.toUpperCase();
            }
        } else {
            JOptionPane.showMessageDialog(enterReporterFrame,
                    rb.getString("Error17"), Bundle.getMessage("ErrorTitle"),
                    JOptionPane.ERROR_MESSAGE);
            return;
        }
        // add the reporter icon
        addReporter(rName, xx, yy);
        // success - repaint the panel
        repaint();
        enterReporterFrame.setVisible(true);
    }

    void reporterCancelPressed(ActionEvent a) {
        reporterOpen = false;
        enterReporterFrame.setVisible(false);
        enterReporterFrame.dispose();
        enterReporterFrame = null;
        repaint();
    }

    // operational variables for scale/translate track diagram pane
    private JmriJFrame scaleTrackDiagramFrame = null;
    private boolean scaleTrackDiagramOpen = false;
    private JTextField xFactorField = new JTextField(6);
    private JTextField yFactorField = new JTextField(6);
    private JTextField xTranslateField = new JTextField(6);
    private JTextField yTranslateField = new JTextField(6);
    private JButton scaleTrackDiagramDone;
    private JButton scaleTrackDiagramCancel;

    // display dialog for scaling the track diagram
    protected void scaleTrackDiagram() {
        if (scaleTrackDiagramOpen) {
            scaleTrackDiagramFrame.setVisible(true);
            return;
        }
        // Initialize if needed
        if (scaleTrackDiagramFrame == null) {
            scaleTrackDiagramFrame = new JmriJFrame(rb.getString("ScaleTrackDiagram"));
            scaleTrackDiagramFrame.addHelpMenu("package.jmri.jmrit.display.ScaleTrackDiagram", true);
            scaleTrackDiagramFrame.setLocation(70, 30);
            Container theContentPane = scaleTrackDiagramFrame.getContentPane();
            theContentPane.setLayout(new BoxLayout(theContentPane, BoxLayout.PAGE_AXIS));
            // setup x translate
            JPanel panel31 = new JPanel();
            panel31.setLayout(new FlowLayout());
            JLabel xTranslateLabel = new JLabel(rb.getString("XTranslateLabel"));
            panel31.add(xTranslateLabel);
            panel31.add(xTranslateField);
            xTranslateField.setToolTipText(rb.getString("XTranslateHint"));
            theContentPane.add(panel31);
            // setup y translate
            JPanel panel32 = new JPanel();
            panel32.setLayout(new FlowLayout());
            JLabel yTranslateLabel = new JLabel(rb.getString("YTranslateLabel"));
            panel32.add(yTranslateLabel);
            panel32.add(yTranslateField);
            yTranslateField.setToolTipText(rb.getString("YTranslateHint"));
            theContentPane.add(panel32);
            // setup information message 1
            JPanel panel33 = new JPanel();
            panel33.setLayout(new FlowLayout());
            JLabel message1Label = new JLabel(rb.getString("Message1Label"));
            panel33.add(message1Label);
            theContentPane.add(panel33);
            // setup x factor
            JPanel panel21 = new JPanel();
            panel21.setLayout(new FlowLayout());
            JLabel xFactorLabel = new JLabel(rb.getString("XFactorLabel"));
            panel21.add(xFactorLabel);
            panel21.add(xFactorField);
            xFactorField.setToolTipText(rb.getString("FactorHint"));
            theContentPane.add(panel21);
            // setup y factor
            JPanel panel22 = new JPanel();
            panel22.setLayout(new FlowLayout());
            JLabel yFactorLabel = new JLabel(rb.getString("YFactorLabel"));
            panel22.add(yFactorLabel);
            panel22.add(yFactorField);
            yFactorField.setToolTipText(rb.getString("FactorHint"));
            theContentPane.add(panel22);
            // setup information message 2
            JPanel panel23 = new JPanel();
            panel23.setLayout(new FlowLayout());
            JLabel message2Label = new JLabel(rb.getString("Message2Label"));
            panel23.add(message2Label);
            theContentPane.add(panel23);
            // set up Done and Cancel buttons
            JPanel panel5 = new JPanel();
            panel5.setLayout(new FlowLayout());
            panel5.add(scaleTrackDiagramDone = new JButton(rb.getString("ScaleTranslate")));
            scaleTrackDiagramDone.addActionListener(new ActionListener() {
                @Override
                public void actionPerformed(ActionEvent e) {
                    scaleTrackDiagramDonePressed(e);
                }
            });
            scaleTrackDiagramDone.setToolTipText(rb.getString("ScaleTranslateHint"));

            // make this button the default button (return or enter activates)
            // Note: We have to invoke this later because we don't currently have a root pane
            SwingUtilities.invokeLater(new Runnable() {
                @Override
                public void run() {
                    JRootPane rootPane = SwingUtilities.getRootPane(scaleTrackDiagramDone);
                    rootPane.setDefaultButton(scaleTrackDiagramDone);
                }
            });

            panel5.add(scaleTrackDiagramCancel = new JButton(Bundle.getMessage("ButtonCancel")));
            scaleTrackDiagramCancel.addActionListener(new ActionListener() {
                @Override
                public void actionPerformed(ActionEvent e) {
                    scaleTrackDiagramCancelPressed(e);
                }
            });
            scaleTrackDiagramCancel.setToolTipText(Bundle.getMessage("CancelHint", Bundle.getMessage("ButtonCancel")));
            theContentPane.add(panel5);
        }
        // Set up for Entry of Scale and Translation
        xFactorField.setText("1.0");
        yFactorField.setText("1.0");
        xTranslateField.setText("0");
        yTranslateField.setText("0");
        scaleTrackDiagramFrame.addWindowListener(new java.awt.event.WindowAdapter() {
            @Override
            public void windowClosing(java.awt.event.WindowEvent e) {
                scaleTrackDiagramCancelPressed(null);
            }
        });
        scaleTrackDiagramFrame.pack();
        scaleTrackDiagramFrame.setVisible(true);
        scaleTrackDiagramOpen = true;
    }

    void scaleTrackDiagramDonePressed(ActionEvent a) {
        String newText = "";
        boolean scaleChange = false;
        boolean translateError = false;
        float xTranslation = 0.0F;
        float yTranslation = 0.0F;
        float xFactor = 1.0F;
        float yFactor = 1.0F;
        // get x translation
        newText = xTranslateField.getText().trim();
        try {
            xTranslation = Float.parseFloat(newText);
        } catch (Exception e) {
            JOptionPane.showMessageDialog(scaleTrackDiagramFrame, rb.getString("EntryError") + ": "
                    + e + " " + rb.getString("TryAgain"), Bundle.getMessage("ErrorTitle"),
                    JOptionPane.ERROR_MESSAGE);
            return;
        }
        // get y translation
        newText = yTranslateField.getText().trim();
        try {
            yTranslation = Float.parseFloat(newText);
        } catch (Exception e) {
            JOptionPane.showMessageDialog(scaleTrackDiagramFrame, rb.getString("EntryError") + ": "
                    + e + " " + rb.getString("TryAgain"), Bundle.getMessage("ErrorTitle"),
                    JOptionPane.ERROR_MESSAGE);
            return;
        }
        // get x factor
        newText = xFactorField.getText().trim();
        try {
            xFactor = Float.parseFloat(newText);
        } catch (Exception e) {
            JOptionPane.showMessageDialog(scaleTrackDiagramFrame, rb.getString("EntryError") + ": "
                    + e + " " + rb.getString("TryAgain"), Bundle.getMessage("ErrorTitle"),
                    JOptionPane.ERROR_MESSAGE);
            return;
        }
        // get y factor
        newText = yFactorField.getText().trim();
        try {
            yFactor = Float.parseFloat(newText);
        } catch (Exception e) {
            JOptionPane.showMessageDialog(scaleTrackDiagramFrame, rb.getString("EntryError") + ": "
                    + e + " " + rb.getString("TryAgain"), Bundle.getMessage("ErrorTitle"),
                    JOptionPane.ERROR_MESSAGE);
            return;
        }
        // here when all numbers read in successfully - check for translation
        if ((xTranslation != 0.0F) || (yTranslation != 0.0F)) {
            // apply translation
            if (translateTrack(xTranslation, yTranslation)) {
                scaleChange = true;
            } else {
                log.error("Error translating track diagram");
                translateError = true;
            }
        }
        if (!translateError && ((xFactor != 1.0) || (yFactor != 1.0))) {
            // apply scale change
            if (scaleTrack(xFactor, yFactor)) {
                scaleChange = true;
            } else {
                log.error("Error scaling track diagram");
            }
        }
        // success - dispose of the dialog and repaint if needed
        scaleTrackDiagramOpen = false;
        scaleTrackDiagramFrame.setVisible(false);
        scaleTrackDiagramFrame.dispose();
        scaleTrackDiagramFrame = null;
        if (scaleChange) {
            repaint();
            setDirty(true);
        }
    }

    void scaleTrackDiagramCancelPressed(ActionEvent a) {
        scaleTrackDiagramOpen = false;
        scaleTrackDiagramFrame.setVisible(false);
        scaleTrackDiagramFrame.dispose();
        scaleTrackDiagramFrame = null;
    }

    boolean translateTrack(float xDel, float yDel) {
        // loop over all defined turnouts
        for (LayoutTurnout t : turnoutList) {
            Point2D center = t.getCoordsCenter();
            t.setCoordsCenter(new Point2D.Double(center.getX() + xDel, center.getY() + yDel));
        }
        // loop over all defined level crossings
        for (LevelXing x : xingList) {
            Point2D center = x.getCoordsCenter();
            x.setCoordsCenter(new Point2D.Double(center.getX() + xDel, center.getY() + yDel));
        }
        // loop over all defined slips
        for (LayoutSlip sl : slipList) {
            Point2D center = sl.getCoordsCenter();
            sl.setCoordsCenter(new Point2D.Double(center.getX() + xDel, center.getY() + yDel));
        }
        // loop over all defined turntables
        for (LayoutTurntable x : turntableList) {
            Point2D center = x.getCoordsCenter();
            x.setCoordsCenter(new Point2D.Double(center.getX() + xDel, center.getY() + yDel));
        }
        // loop over all defined Anchor Points and End Bumpers
        for (PositionablePoint p : pointList) {
            Point2D coord = p.getCoords();
            p.setCoords(new Point2D.Double(coord.getX() + xDel, coord.getY() + yDel));
        }

        return true;
    }

    boolean scaleTrack(float xFactor, float yFactor) {
        // loop over all defined turnouts
        for (LayoutTurnout t : turnoutList) {
            t.scaleCoords(xFactor, yFactor);
        }
        // loop over all defined level crossings
        for (LevelXing x : xingList) {
            x.scaleCoords(xFactor, yFactor);
        }
        // loop over all defined slips
        for (LayoutSlip sl : slipList) {
            sl.scaleCoords(xFactor, yFactor);
        }
        // loop over all defined turntables
        for (LayoutTurntable x : turntableList) {
            x.scaleCoords(xFactor, yFactor);
        }
        // loop over all defined Anchor Points and End Bumpers
        for (PositionablePoint p : pointList) {
            Point2D coord = p.getCoords();
            p.setCoords(new Point2D.Double(Math.round(coord.getX() * xFactor),
                    Math.round(coord.getY() * yFactor)));
        }

        // update the overall scale factors
        xScale = xScale * xFactor;
        yScale = yScale * yFactor;
        return true;
    }

    // operational variables for move selection pane
    private JmriJFrame moveSelectionFrame = null;
    private boolean moveSelectionOpen = false;
    private JTextField xMoveField = new JTextField(6);
    private JTextField yMoveField = new JTextField(6);
    private JButton moveSelectionDone;
    private JButton moveSelectionCancel;
    private boolean canUndoMoveSelection = false;
    private double undoDeltaX = 0.0;
    private double undoDeltaY = 0.0;
    private Rectangle2D undoRect;

    // display dialog for translation a selection
    protected void moveSelection() {
        if (!selectionActive || (selectionWidth == 0.0) || (selectionHeight == 0.0)) {
            // no selection has been made - nothing to move
            JOptionPane.showMessageDialog(this, rb.getString("Error12"),
                    Bundle.getMessage("ErrorTitle"), JOptionPane.ERROR_MESSAGE);
            return;
        }
        if (moveSelectionOpen) {
            moveSelectionFrame.setVisible(true);
            return;
        }
        // Initialize if needed
        if (moveSelectionFrame == null) {
            moveSelectionFrame = new JmriJFrame(rb.getString("TranslateSelection"));
            moveSelectionFrame.addHelpMenu("package.jmri.jmrit.display.TranslateSelection", true);
            moveSelectionFrame.setLocation(70, 30);
            Container theContentPane = moveSelectionFrame.getContentPane();
            theContentPane.setLayout(new BoxLayout(theContentPane, BoxLayout.PAGE_AXIS));
            // setup x translate
            JPanel panel31 = new JPanel();
            panel31.setLayout(new FlowLayout());
            JLabel xMoveLabel = new JLabel(rb.getString("XTranslateLabel"));
            panel31.add(xMoveLabel);
            panel31.add(xMoveField);
            xMoveField.setToolTipText(rb.getString("XTranslateHint"));
            theContentPane.add(panel31);
            // setup y translate
            JPanel panel32 = new JPanel();
            panel32.setLayout(new FlowLayout());
            JLabel yMoveLabel = new JLabel(rb.getString("YTranslateLabel"));
            panel32.add(yMoveLabel);
            panel32.add(yMoveField);
            yMoveField.setToolTipText(rb.getString("YTranslateHint"));
            theContentPane.add(panel32);
            // setup information message
            JPanel panel33 = new JPanel();
            panel33.setLayout(new FlowLayout());
            JLabel message1Label = new JLabel(rb.getString("Message3Label"));
            panel33.add(message1Label);
            theContentPane.add(panel33);
            // set up Done and Cancel buttons
            JPanel panel5 = new JPanel();
            panel5.setLayout(new FlowLayout());
            panel5.add(moveSelectionDone = new JButton(rb.getString("MoveSelection")));
            moveSelectionDone.addActionListener(new ActionListener() {
                @Override
                public void actionPerformed(ActionEvent e) {
                    moveSelectionDonePressed(e);
                }
            });
            moveSelectionDone.setToolTipText(rb.getString("MoveSelectionHint"));

            // make this button the default button (return or enter activates)
            // Note: We have to invoke this later because we don't currently have a root pane
            SwingUtilities.invokeLater(new Runnable() {
                @Override
                public void run() {
                    JRootPane rootPane = SwingUtilities.getRootPane(moveSelectionDone);
                    rootPane.setDefaultButton(moveSelectionDone);
                }
            });

            panel5.add(moveSelectionCancel = new JButton(Bundle.getMessage("ButtonCancel")));
            moveSelectionCancel.addActionListener(new ActionListener() {
                @Override
                public void actionPerformed(ActionEvent e) {
                    moveSelectionCancelPressed(e);
                }
            });
            moveSelectionCancel.setToolTipText(Bundle.getMessage("CancelHint", Bundle.getMessage("ButtonCancel")));
            theContentPane.add(panel5);
        }
        // Set up for Entry of Translation
        xMoveField.setText("0");
        yMoveField.setText("0");
        moveSelectionFrame.addWindowListener(new java.awt.event.WindowAdapter() {
            @Override
            public void windowClosing(java.awt.event.WindowEvent e) {
                moveSelectionCancelPressed(null);
            }
        });
        moveSelectionFrame.pack();
        moveSelectionFrame.setVisible(true);
        moveSelectionOpen = true;
    }

    void moveSelectionDonePressed(ActionEvent a) {
        String newText = "";
        float xTranslation = 0.0F;
        float yTranslation = 0.0F;
        // get x translation
        newText = xMoveField.getText().trim();
        try {
            xTranslation = Float.parseFloat(newText);
        } catch (Exception e) {
            JOptionPane.showMessageDialog(moveSelectionFrame, rb.getString("EntryError") + ": "
                    + e + " " + rb.getString("TryAgain"), Bundle.getMessage("ErrorTitle"),
                    JOptionPane.ERROR_MESSAGE);
            return;
        }
        // get y translation
        newText = yMoveField.getText().trim();
        try {
            yTranslation = Float.parseFloat(newText);
        } catch (Exception e) {
            JOptionPane.showMessageDialog(moveSelectionFrame, rb.getString("EntryError") + ": "
                    + e + " " + rb.getString("TryAgain"), Bundle.getMessage("ErrorTitle"),
                    JOptionPane.ERROR_MESSAGE);
            return;
        }
        // here when all numbers read in - translation if entered
        if ((xTranslation != 0.0F) || (yTranslation != 0.0F)) {
            // set up selection rectangle
            Rectangle2D selectRect = new Rectangle2D.Double(selectionX, selectionY,
                    selectionWidth, selectionHeight);
            // set up undo information
            undoRect = new Rectangle2D.Double(selectionX + xTranslation, selectionY + yTranslation,
                    selectionWidth, selectionHeight);
            undoDeltaX = -xTranslation;
            undoDeltaY = -yTranslation;
            canUndoMoveSelection = true;
            // apply translation to icon items within the selection
            List<Positionable> contents = getContents();
            for (Positionable c : contents) {
                Point2D upperLeft = c.getLocation();
                if (selectRect.contains(upperLeft)) {
                    int xNew = (int) (upperLeft.getX() + xTranslation);
                    int yNew = (int) (upperLeft.getY() + yTranslation);
                    c.setLocation(xNew, yNew);
                }
            }
            // loop over all defined turnouts
            for (LayoutTurnout t : turnoutList) {
                if (t.getVersion() == 2 && ((t.getTurnoutType() == LayoutTurnout.DOUBLE_XOVER)
                        || (t.getTurnoutType() == LayoutTurnout.LH_XOVER) || (t.getTurnoutType() == LayoutTurnout.RH_XOVER))) {
                    if (selectRect.contains(t.getCoordsA())) {
                        Point2D coord = t.getCoordsA();
                        t.setCoordsA(new Point2D.Double(coord.getX() + xTranslation,
                                coord.getY() + yTranslation));
                    }
                    if (selectRect.contains(t.getCoordsB())) {
                        Point2D coord = t.getCoordsB();
                        t.setCoordsB(new Point2D.Double(coord.getX() + xTranslation,
                                coord.getY() + yTranslation));
                    }
                    if (selectRect.contains(t.getCoordsC())) {
                        Point2D coord = t.getCoordsC();
                        t.setCoordsC(new Point2D.Double(coord.getX() + xTranslation,
                                coord.getY() + yTranslation));
                    }
                    if (selectRect.contains(t.getCoordsD())) {
                        Point2D coord = t.getCoordsD();
                        t.setCoordsD(new Point2D.Double(coord.getX() + xTranslation,
                                coord.getY() + yTranslation));
                    }
                } else {
                    Point2D center = t.getCoordsCenter();
                    if (selectRect.contains(center)) {
                        t.setCoordsCenter(new Point2D.Double(center.getX() + xTranslation,
                                center.getY() + yTranslation));
                    }
                }
            }
            // loop over all defined level crossings
            for (LevelXing x : xingList) {
                Point2D center = x.getCoordsCenter();
                if (selectRect.contains(center)) {
                    x.setCoordsCenter(new Point2D.Double(center.getX() + xTranslation,
                            center.getY() + yTranslation));
                }
            }
            // loop over all defined slips
            for (LayoutSlip sl: slipList) {
                Point2D center = sl.getCoordsCenter();
                if (selectRect.contains(center)) {
                    sl.setCoordsCenter(new Point2D.Double(center.getX() + xTranslation,
                            center.getY() + yTranslation));
                }
            }
            // loop over all defined turntables
            for (LayoutTurntable x : turntableList) {
                Point2D center = x.getCoordsCenter();
                if (selectRect.contains(center)) {
                    x.setCoordsCenter(new Point2D.Double(center.getX() + xTranslation,
                            center.getY() + yTranslation));
                }
            }
            // loop over all defined Anchor Points and End Bumpers
            for (PositionablePoint p : pointList) {
                Point2D coord = p.getCoords();
                if (selectRect.contains(coord)) {
                    p.setCoords(new Point2D.Double(coord.getX() + xTranslation,
                            coord.getY() + yTranslation));
                }
            }
            repaint();
            setDirty(true);
        }
        // success - hide dialog
        moveSelectionOpen = false;
        moveSelectionFrame.setVisible(false);
        moveSelectionFrame.dispose();
        moveSelectionFrame = null;
    }

    void moveSelectionCancelPressed(ActionEvent a) {
        moveSelectionOpen = false;
        moveSelectionFrame.setVisible(false);
        moveSelectionFrame.dispose();
        moveSelectionFrame = null;
    }

    void undoMoveSelection() {
        if (canUndoMoveSelection) {
            List<Positionable> contents = getContents();
            for (Positionable c : contents) {
                Point2D upperLeft = c.getLocation();
                if (undoRect.contains(upperLeft)) {
                    int xNew = (int) (upperLeft.getX() + undoDeltaX);
                    int yNew = (int) (upperLeft.getY() + undoDeltaY);
                    c.setLocation(xNew, yNew);
                }
            }
            for (LayoutTurnout t : turnoutList) {
                if (t.getVersion() == 2 && ((t.getTurnoutType() == LayoutTurnout.DOUBLE_XOVER)
                        || (t.getTurnoutType() == LayoutTurnout.LH_XOVER) || (t.getTurnoutType() == LayoutTurnout.RH_XOVER))) {
                    if (undoRect.contains(t.getCoordsA())) {
                        Point2D coord = t.getCoordsA();
                        t.setCoordsA(new Point2D.Double(coord.getX() + undoDeltaX,
                                coord.getY() + undoDeltaY));
                    }
                    if (undoRect.contains(t.getCoordsB())) {
                        Point2D coord = t.getCoordsB();
                        t.setCoordsB(new Point2D.Double(coord.getX() + undoDeltaX,
                                coord.getY() + undoDeltaY));
                    }
                    if (undoRect.contains(t.getCoordsC())) {
                        Point2D coord = t.getCoordsC();
                        t.setCoordsC(new Point2D.Double(coord.getX() + undoDeltaX,
                                coord.getY() + undoDeltaY));
                    }
                    if (undoRect.contains(t.getCoordsD())) {
                        Point2D coord = t.getCoordsD();
                        t.setCoordsD(new Point2D.Double(coord.getX() + undoDeltaX,
                                coord.getY() + undoDeltaY));
                    }
                } else {
                    Point2D center = t.getCoordsCenter();
                    if (undoRect.contains(center)) {
                        t.setCoordsCenter(new Point2D.Double(center.getX() + undoDeltaX,
                                center.getY() + undoDeltaY));
                    }
                }
            }
            for (LevelXing x : xingList) {
                Point2D center = x.getCoordsCenter();
                if (undoRect.contains(center)) {
                    x.setCoordsCenter(new Point2D.Double(center.getX() + undoDeltaX,
                            center.getY() + undoDeltaY));
                }
            }
            for (LayoutSlip sl : slipList) {
                Point2D center = sl.getCoordsCenter();
                if (undoRect.contains(center)) {
                    sl.setCoordsCenter(new Point2D.Double(center.getX() + undoDeltaX,
                            center.getY() + undoDeltaY));
                }
            }
            for (LayoutTurntable x : turntableList) {
                Point2D center = x.getCoordsCenter();
                if (undoRect.contains(center)) {
                    x.setCoordsCenter(new Point2D.Double(center.getX() + undoDeltaX,
                            center.getY() + undoDeltaY));
                }
            }
            for (PositionablePoint p : pointList) {
                Point2D coord = p.getCoords();
                if (undoRect.contains(coord)) {
                    p.setCoords(new Point2D.Double(coord.getX() + undoDeltaX,
                            coord.getY() + undoDeltaY));
                }
            }
            repaint();
            canUndoMoveSelection = false;
        }
        return;
    }

    public void setCurrentPositionAndSize() {
        // save current panel location and size
        Dimension dim = getSize();
        // Compute window size based on LayoutEditor size
        windowHeight = dim.height;
        windowWidth = dim.width;
        // Compute layout size based on LayoutPane size
        dim = getTargetPanelSize();
        panelHeight = (int) (dim.height / getPaintScale());
        panelWidth = (int) (dim.width / getPaintScale());
        Point pt = getLocationOnScreen();
        upperLeftX = pt.x;
        upperLeftY = pt.y;
        log.debug("setCurrentPositionAndSize Position - " + upperLeftX + "," + upperLeftY + " WindowSize - " + windowWidth + "," + windowHeight + " PanelSize - " + panelWidth + "," + panelHeight);
        setDirty(true);
    }

    void addBackgroundColorMenuEntry(JMenu menu, final String name, final Color color) {
        ActionListener a = new ActionListener() {
            //final String desiredName = name;
            final Color desiredColor = color;

            @Override
            public void actionPerformed(ActionEvent e) {
                if (!defaultBackgroundColor.equals(desiredColor)) {
                    defaultBackgroundColor = desiredColor;
                    setBackgroundColor(desiredColor);
                    setDirty(true);
                    repaint();
                }
            }
        };
        JRadioButtonMenuItem r = new JRadioButtonMenuItem(name);
        r.addActionListener(a);
        backgroundColorButtonGroup.add(r);
        if (defaultBackgroundColor.equals(color)) {
            r.setSelected(true);
        } else {
            r.setSelected(false);
        }
        menu.add(r);
        backgroundColorMenuItems[backgroundColorCount] = r;
        backgroundColors[backgroundColorCount] = color;
        backgroundColorCount++;
    }

    void addTrackColorMenuEntry(JMenu menu, final String name, final Color color) {
        ActionListener a = new ActionListener() {
            //final String desiredName = name;
            final Color desiredColor = color;

            @Override
            public void actionPerformed(ActionEvent e) {
                if (!defaultTrackColor.equals(desiredColor)) {
                    LayoutTrack.setDefaultTrackColor(desiredColor);
                    defaultTrackColor = desiredColor;
                    setDirty(true);
                    repaint();
                }
            }
        };
        JRadioButtonMenuItem r = new JRadioButtonMenuItem(name);
        r.addActionListener(a);
        trackColorButtonGroup.add(r);
        if (defaultTrackColor.equals(color)) {
            r.setSelected(true);
        } else {
            r.setSelected(false);
        }
        menu.add(r);
        trackColorMenuItems[trackColorCount] = r;
        trackColors[trackColorCount] = color;
        trackColorCount++;
    }

    void addTrackOccupiedColorMenuEntry(JMenu menu, final String name, final Color color) {
        ActionListener a = new ActionListener() {
            //final String desiredName = name;
            final Color desiredColor = color;

            @Override
            public void actionPerformed(ActionEvent e) {
                if (!defaultOccupiedTrackColor.equals(desiredColor)) {
                    defaultOccupiedTrackColor = desiredColor;
                    setDirty(true);
                    repaint();
                }
            }
        };
        JRadioButtonMenuItem r = new JRadioButtonMenuItem(name);
        r.addActionListener(a);
        trackOccupiedColorButtonGroup.add(r);
        if (defaultOccupiedTrackColor.equals(color)) {
            r.setSelected(true);
        } else {
            r.setSelected(false);
        }
        menu.add(r);
        trackOccupiedColorMenuItems[trackOccupiedColorCount] = r;
        trackOccupiedColors[trackOccupiedColorCount] = color;
        trackOccupiedColorCount++;
    }

    void addTrackAlternativeColorMenuEntry(JMenu menu, final String name, final Color color) {
        ActionListener a = new ActionListener() {
            //final String desiredName = name;
            final Color desiredColor = color;

            @Override
            public void actionPerformed(ActionEvent e) {
                if (!defaultAlternativeTrackColor.equals(desiredColor)) {
                    defaultAlternativeTrackColor = desiredColor;
                    setDirty(true);
                    repaint();
                }
            }
        };
        JRadioButtonMenuItem r = new JRadioButtonMenuItem(name);
        r.addActionListener(a);
        trackAlternativeColorButtonGroup.add(r);
        if (defaultAlternativeTrackColor.equals(color)) {
            r.setSelected(true);
        } else {
            r.setSelected(false);
        }
        menu.add(r);
        trackAlternativeColorMenuItems[trackAlternativeColorCount] = r;
        trackAlternativeColors[trackAlternativeColorCount] = color;
        trackAlternativeColorCount++;
    }

    protected void setOptionMenuTrackColor() {
        for (int i = 0; i < trackColorCount; i++) {
            if (trackColors[i].equals(defaultTrackColor)) {
                trackColorMenuItems[i].setSelected(true);
            } else {
                trackColorMenuItems[i].setSelected(false);
            }
        }
        for (int i = 0; i < trackOccupiedColorCount; i++) {
            if (trackOccupiedColors[i].equals(defaultOccupiedTrackColor)) {
                trackOccupiedColorMenuItems[i].setSelected(true);
            } else {
                trackOccupiedColorMenuItems[i].setSelected(false);
            }
        }
        for (int i = 0; i < trackAlternativeColorCount; i++) {
            if (trackAlternativeColors[i].equals(defaultAlternativeTrackColor)) {
                trackAlternativeColorMenuItems[i].setSelected(true);
            } else {
                trackAlternativeColorMenuItems[i].setSelected(false);
            }
        }
    }

    void addTextColorMenuEntry(JMenu menu, final String name, final Color color) {
        ActionListener a = new ActionListener() {
            //final String desiredName = name;
            final Color desiredColor = color;

            @Override
            public void actionPerformed(ActionEvent e) {
                if (!defaultTextColor.equals(desiredColor)) {
                    defaultTextColor = desiredColor;
                    setDirty(true);
                    repaint();
                }
            }
        };
        JRadioButtonMenuItem r = new JRadioButtonMenuItem(name);
        r.addActionListener(a);
        textColorButtonGroup.add(r);
        if (defaultTextColor.equals(color)) {
            r.setSelected(true);
        } else {
            r.setSelected(false);
        }
        menu.add(r);
        textColorMenuItems[textColorCount] = r;
        textColors[textColorCount] = color;
        textColorCount++;
    }

    void addTurnoutCircleColorMenuEntry(JMenu menu, final String name, final Color color) {
        ActionListener a = new ActionListener() {
            final Color desiredColor = color;

            @Override
            public void actionPerformed(ActionEvent e) {
                setTurnoutCircleColor(ColorUtil.colorToString(desiredColor));
                setDirty(true);
                repaint();
            }
        };

        JRadioButtonMenuItem r = new JRadioButtonMenuItem(name);
        r.addActionListener(a);
        turnoutCircleColorButtonGroup.add(r);
        if (turnoutCircleColor.equals(color)) {
            r.setSelected(true);
        } else {
            r.setSelected(false);
        }
        menu.add(r);
        turnoutCircleColorMenuItems[turnoutCircleColorCount] = r;
        turnoutCircleColors[turnoutCircleColorCount] = color;
        turnoutCircleColorCount++;
    }

    void addTurnoutCircleSizeMenuEntry(JMenu menu, final String name, final int size) {
        ActionListener a = new ActionListener() {
            final int desiredSize = size;

            @Override
            public void actionPerformed(ActionEvent e) {
                if (getTurnoutCircleSize() != desiredSize) {
                    setTurnoutCircleSize(desiredSize);
                    setDirty(true);
                    repaint();
                }
            }
        };
        JRadioButtonMenuItem r = new JRadioButtonMenuItem(name);
        r.addActionListener(a);
        turnoutCircleSizeButtonGroup.add(r);
        if (getTurnoutCircleSize() == size) {
            r.setSelected(true);
        } else {
            r.setSelected(false);
        }
        menu.add(r);
        turnoutCircleSizeMenuItems[turnoutCircleSizeCount] = r;
        turnoutCircleSizes[turnoutCircleSizeCount] = size;
        turnoutCircleSizeCount++;
    }

    protected void setOptionMenuTurnoutCircleColor() {
        for (int i = 0; i < turnoutCircleColorCount; i++) {
            if (turnoutCircleColors[i] == null && turnoutCircleColor == null) {
                turnoutCircleColorMenuItems[i].setSelected(true);
            } else if (turnoutCircleColors[i] != null && turnoutCircleColors[i].equals(turnoutCircleColor)) {
                turnoutCircleColorMenuItems[i].setSelected(true);
            } else {
                turnoutCircleColorMenuItems[i].setSelected(false);
            }
        }
    }

    protected void setOptionMenuTurnoutCircleSize() {
        for (int i = 0; i < turnoutCircleSizeCount; i++) {
            if (turnoutCircleSizes[i] == getTurnoutCircleSize()) {
                turnoutCircleSizeMenuItems[i].setSelected(true);
            } else {
                turnoutCircleSizeMenuItems[i].setSelected(false);
            }
        }
    }

    protected void setOptionMenuTextColor() {
        for (int i = 0; i < textColorCount; i++) {
            if (textColors[i].equals(defaultTextColor)) {
                textColorMenuItems[i].setSelected(true);
            } else {
                textColorMenuItems[i].setSelected(false);
            }
        }
    }

    protected void setOptionMenuBackgroundColor() {
        for (int i = 0; i < backgroundColorCount; i++) {
            if (backgroundColors[i].equals(defaultBackgroundColor)) {
                backgroundColorMenuItems[i].setSelected(true);
            } else {
                backgroundColorMenuItems[i].setSelected(false);
            }
        }
    }

    @Override
    public void setScroll(int state) {
        if (isEditable()) {
            //In edit mode the scroll bars are always displayed, however we will want to set the scroll for when we exit edit mode
            super.setScroll(SCROLL_BOTH);
            _scrollState = state;
        } else {
            super.setScroll(state);
        }
    }

    /**
     * Add a layout turntable at location specified
     */
    public void addTurntable(Point2D pt) {
        numLayoutTurntables++;
        String name = "";
        boolean duplicate = true;
        while (duplicate) {
            name = "TUR" + numLayoutTurntables;
            if (finder.findLayoutTurntableByName(name) == null) {
                duplicate = false;
            }
            if (duplicate) {
                numLayoutTurntables++;
            }
        }
        LayoutTurntable x = new LayoutTurntable(name, pt, this);
        //if (x != null) {
        turntableList.add(x);
        setDirty(true);
        //}
        x.addRay(0.0);
        x.addRay(90.0);
        x.addRay(180.0);
        x.addRay(270.0);
    }

    /**
     * Allow external trigger of re-draw
     */
    public void redrawPanel() {
        repaint();
    }

    /**
     * Allow external set/reset of awaitingIconChange
     */
    public void setAwaitingIconChange() {
        awaitingIconChange = true;
    }

    public void resetAwaitingIconChange() {
        awaitingIconChange = false;
    }

    /**
     * Allow external reset of dirty bit
     */
    public void resetDirty() {
        setDirty(false);
        savedEditMode = isEditable();
        savedPositionable = allPositionable();
        savedControlLayout = allControlling();
        savedAnimatingLayout = animatingLayout;
        savedShowHelpBar = showHelpBar;
    }

    /**
     * Allow external set of dirty bit
     */
    public void setDirty(boolean val) {
        panelChanged = val;
    }

    public void setDirty() {
        setDirty(true);
    }

    /**
     * Check the dirty state
     */
    public boolean isDirty() {
        return panelChanged;
    }

    /*
     * Get mouse coordinates and adjust for zoom
     */
    private void calcLocation(MouseEvent event, int dX, int dY) {
        xLoc = (int) ((event.getX() + dX) / getPaintScale());
        yLoc = (int) ((event.getY() + dY) / getPaintScale());
        dLoc.setLocation(xLoc, yLoc);
    }

    /**
     * Handle a mouse pressed event
     */
    @Override
    public void mousePressed(MouseEvent event) {
        // initialize cursor position
        _anchorX = xLoc;
        _anchorY = yLoc;
        _lastX = _anchorX;
        _lastY = _anchorY;
        calcLocation(event, 0, 0);

        if (isEditable()) {
            boolean prevSelectionActive = selectionActive;
            selectionActive = false;
            xLabel.setText(Integer.toString(xLoc));
            yLabel.setText(Integer.toString(yLoc));
            if (event.isPopupTrigger()) {
                if (event.isMetaDown() || event.isAltDown()) {
                    // if requesting a popup and it might conflict with moving, delay the request to mouseReleased
                    delayedPopupTrigger = true;
                } else {
                    // no possible conflict with moving, display the popup now
                    checkPopUp(event);
                }
            }
            if (event.isMetaDown() || event.isAltDown()) {
                // if moving an item, identify the item for mouseDragging
                selectedObject = null;
                selectedPointType = LayoutTrack.NONE;
                if (checkSelect(dLoc, false)) {
                    selectedObject = foundObject;
                    selectedPointType = foundPointType;
                    //selectedNeedsConnect = foundNeedsConnect;
                    startDel.setLocation(foundLocation.getX() - dLoc.getX(), foundLocation.getY() - dLoc.getY());
                    foundObject = null;
                } else {
                    selectedObject = checkMarkers(dLoc);
                    if (selectedObject != null) {
                        selectedPointType = LayoutTrack.MARKER;
                        startDel.setLocation((((LocoIcon) selectedObject).getX() - dLoc.getX()),
                                (((LocoIcon) selectedObject).getY() - dLoc.getY()));
                        //selectedNeedsConnect = false;
                    } else {
                        selectedObject = checkClocks(dLoc);
                        if (selectedObject != null) {
                            selectedPointType = LayoutTrack.LAYOUT_POS_JCOMP;
                            startDel.setLocation((((PositionableJComponent) selectedObject).getX() - dLoc.getX()),
                                    (((PositionableJComponent) selectedObject).getY() - dLoc.getY()));
                            //selectedNeedsConnect = false;
                        } else {
                            selectedObject = checkMultiSensors(dLoc);
                            if (selectedObject != null) {
                                selectedPointType = LayoutTrack.MULTI_SENSOR;
                                startDel.setLocation((((MultiSensorIcon) selectedObject).getX() - dLoc.getX()),
                                        (((MultiSensorIcon) selectedObject).getY() - dLoc.getY()));
                                //selectedNeedsConnect = false;
                            }
                        }
                    }
                    if (selectedObject == null) {
                        selectedObject = checkSensorIcons(dLoc);
                        if (selectedObject == null) {
                            selectedObject = checkSignalHeadIcons(dLoc);
                            if (selectedObject == null) {
                                selectedObject = checkLabelImages(dLoc);
                                if (selectedObject == null) {
                                    selectedObject = checkSignalMastIcons(dLoc);
                                }
                            }
                        }
                        if (selectedObject != null) {
                            selectedPointType = LayoutTrack.LAYOUT_POS_LABEL;
                            startDel.setLocation((((PositionableLabel) selectedObject).getX() - dLoc.getX()),
                                    (((PositionableLabel) selectedObject).getY() - dLoc.getY()));
                            if (selectedObject instanceof MemoryIcon) {
                                MemoryIcon pm = (MemoryIcon) selectedObject;
                                if (pm.getPopupUtility().getFixedWidth() == 0) {
                                    startDel.setLocation((pm.getOriginalX() - dLoc.getX()),
                                            (pm.getOriginalY() - dLoc.getY()));
                                }
                            }

                            //selectedNeedsConnect = false;
                        } else {
                            selectedObject = checkBackgrounds(dLoc);
                            if (selectedObject != null) {
                                selectedPointType = LayoutTrack.LAYOUT_POS_LABEL;
                                startDel.setLocation((((PositionableLabel) selectedObject).getX() - dLoc.getX()),
                                        (((PositionableLabel) selectedObject).getY() - dLoc.getY()));
                                //selectedNeedsConnect = false;
                            }
                        }
                    }
                }
            } else if (event.isShiftDown() && trackButton.isSelected() && (!event.isPopupTrigger())) {
                // starting a Track Segment, check for free connection point
                selectedObject = null;
                if (checkSelect(dLoc, true)) {
                    // match to a free connection point
                    beginObject = foundObject;
                    beginPointType = foundPointType;
                    beginLocation = foundLocation;
                } else {    //TODO: auto-add anchor point?
                    foundObject = null;
                    beginObject = null;
                }
            } else if ((!event.isShiftDown()) && (!event.isControlDown()) && (!event.isPopupTrigger())) {
                // check if controlling a turnout in edit mode
                selectedObject = null;
                if (allControlling()) {
                    // check if mouse is on a turnout
                    selectedObject = null;
                    for (LayoutTurnout t : turnoutList) {
                        // check the center point
                        Point2D pt = t.getCoordsCenter();
                        Double distance = dLoc.distance(pt);
                        if (distance <= circleRadius) {
                            // mouse was pressed on this turnout
                            selectedObject = t;
                            selectedPointType = LayoutTrack.TURNOUT_CENTER;
                            break;
                        }
                    }
                    for (LayoutSlip sl : slipList) {
                        // check east/west turnout (control) circles?
                        Point2D pt = sl.getCoordsCenter();

                        Point2D leftCenter = midpoint(sl.getCoordsA(), sl.getCoordsB());
                        Double leftFract = circleRadius / pt.distance(leftCenter);
                        Point2D leftCircleCenter = lerp(pt, leftCenter, leftFract);
                        Double leftDistance = dLoc.distance(leftCircleCenter);

                        Point2D rightCenter = midpoint(sl.getCoordsC(), sl.getCoordsD());
                        Double rightFract = circleRadius / pt.distance(rightCenter);
                        Point2D rightCircleCenter = lerp(pt, rightCenter, rightFract);
                        Double rightDistance = dLoc.distance(rightCircleCenter);
                        if ((leftDistance <= circleRadius) || (rightDistance <= circleRadius)) {
                            // mouse was pressed on this turnout
                            selectedObject = sl;
                            selectedPointType = (leftDistance < rightDistance) ? LayoutTrack.SLIP_LEFT : LayoutTrack.SLIP_RIGHT;
                            break;
                        }
                    }
                    for (LayoutTurntable x : turntableList) {
                        for (int k = 0; k < x.getNumberRays(); k++) {
                            if (x.getRayConnectOrdered(k) != null) {
                                // check the A connection point
                                Point2D pt = x.getRayCoordsOrdered(k);
                                Rectangle2D r = controlPointRectAt(pt);
                                if (r.contains(dLoc)) {
                                    // mouse was pressed on this connection point
                                    selectedObject = x;
                                    selectedPointType = LayoutTrack.TURNTABLE_RAY_OFFSET + x.getRayIndex(k);
                                    break;
                                }
                            }
                        }
                    }
                }   // if (allControlling())
                // initialize starting selection - cancel any previous selection rectangle
                selectionActive = true;
                selectionX = dLoc.getX();
                selectionY = dLoc.getY();
                selectionWidth = 0.0;
                selectionHeight = 0.0;
            }
            if (prevSelectionActive) {
                repaint();
            }
        } else if (allControlling() && (!event.isMetaDown()) && (!event.isPopupTrigger())
                && (!event.isAltDown()) && (!event.isShiftDown()) && (!event.isControlDown())) {
            // not in edit mode - check if mouse is on a turnout (using wider search range)
            selectedObject = null;
            for (LayoutTurnout t : turnoutList) {
                Point2D pt = t.getCoordsCenter();
                Rectangle2D r = turnoutCircleRectAt(pt);
                if (r.contains(dLoc)) {
                    // mouse was pressed on this turnout
                    selectedObject = t;
                    selectedPointType = LayoutTrack.TURNOUT_CENTER;
                    break;
                }
            }
            for (LayoutSlip sl : slipList) {
                //check east/west turnout (control) circles?
                Point2D pt = sl.getCoordsCenter();

                Point2D leftCenter = midpoint(sl.getCoordsA(), sl.getCoordsB());
                Double leftFract = circleRadius / pt.distance(leftCenter);
                Point2D leftCircleCenter = lerp(pt, leftCenter, leftFract);
                Rectangle2D leftRectangle = turnoutCircleRectAt(leftCircleCenter);
                if (leftRectangle.contains(dLoc)) {
                    // mouse was pressed on this turnout
                    selectedObject = sl;
                    selectedPointType = LayoutTrack.SLIP_LEFT;
                    break;
                }

                Point2D rightCenter = midpoint(sl.getCoordsC(), sl.getCoordsD());
                Double rightFract = circleRadius / pt.distance(rightCenter);
                Point2D rightCircleCenter = lerp(pt, rightCenter, rightFract);
                Rectangle2D rightRectangle = turnoutCircleRectAt(rightCircleCenter);

                if (rightRectangle.contains(dLoc)) {
                    // mouse was pressed on this turnout
                    selectedObject = sl;
                    selectedPointType = LayoutTrack.SLIP_RIGHT;
                    break;
                }
            }
            for (LayoutTurntable x : turntableList) {
                for (int k = 0; k < x.getNumberRays(); k++) {
                    if (x.getRayConnectOrdered(k) != null) {
                        // check the A connection point
                        Point2D pt = x.getRayCoordsOrdered(k);
                        Rectangle2D r = controlPointRectAt(pt);
                        if (r.contains(dLoc)) {
                            // mouse was pressed on this connection point
                            selectedObject = x;
                            selectedPointType = LayoutTrack.TURNTABLE_RAY_OFFSET + x.getRayIndex(k);
                            break;
                        }
                    }
                }
            }
        } else if ((event.isMetaDown() || event.isAltDown())
                && (!event.isShiftDown()) && (!event.isControlDown())) {
            // not in edit mode - check if moving a marker if there are any
            selectedObject = checkMarkers(dLoc);
            if (selectedObject != null) {
                selectedPointType = LayoutTrack.MARKER;
                startDel.setLocation((((LocoIcon) selectedObject).getX() - dLoc.getX()),
                        (((LocoIcon) selectedObject).getY() - dLoc.getY()));
                //selectedNeedsConnect = false;
            }
        } else if (event.isPopupTrigger() && (!event.isShiftDown())) {
            // not in edit mode - check if a marker popup menu is being requested
            LocoIcon lo = checkMarkers(dLoc);
            if (lo != null) {
                delayedPopupTrigger = true;
            }
        }
        if (!event.isPopupTrigger() && !isDragging) {
            List<Positionable> selections = getSelectedItems(event);
            if (selections.size() > 0) {
                selections.get(0).doMousePressed(event);
            }
        }
        //thisPanel.setFocusable(true);
        thisPanel.requestFocusInWindow();
    }   //mousePressed

    private boolean checkSelect(Point2D loc, boolean requireUnconnected) {
        return checkSelect(loc, requireUnconnected, null);
    }

    private boolean checkSelect(Point2D loc, boolean requireUnconnected, Object avoid) {
        // check positionable points, if any
        for (PositionablePoint p : pointList) {
            if (p != avoid) {
                if ((p != selectedObject) && !requireUnconnected
                        || (p.getConnect1() == null)
                        || ((p.getType() == PositionablePoint.ANCHOR)
                        && (p.getConnect2() == null))) {
                    Point2D pt = p.getCoords();
                    Rectangle2D r = controlPointRectAt(pt);
                    if (r.contains(loc)) {
                        // mouse was pressed on this connection point
                        foundLocation = pt;
                        foundObject = p;
                        foundPointType = LayoutTrack.POS_POINT;
                        foundNeedsConnect = ((p.getConnect1() == null) || (p.getConnect2() == null));
                        return true;
                    }
                }
            }
        }
        // check turnouts, if any
        for (LayoutTurnout t : turnoutList) {
            if (t != selectedObject) {
                if (!requireUnconnected) {
                    // check the center point
                    Point2D pt = t.getCoordsCenter();
                    Rectangle2D r = turnoutCircleRectAt(pt);
                    if (r.contains(loc)) {
                        // mouse was pressed on this connection point
                        foundLocation = pt;
                        foundObject = t;
                        foundPointType = LayoutTrack.TURNOUT_CENTER;
                        foundNeedsConnect = false;
                        return true;
                    }
                }
                if (!requireUnconnected || (t.getConnectA() == null)) {
                    // check the A connection point
                    Point2D pt = t.getCoordsA();
                    Rectangle2D r = controlPointRectAt(pt);
                    if (r.contains(loc)) {
                        // mouse was pressed on this connection point
                        foundLocation = pt;
                        foundObject = t;
                        foundPointType = LayoutTrack.TURNOUT_A;
                        foundNeedsConnect = (t.getConnectA() == null);
                        return true;
                    }
                }
                if (!requireUnconnected || (t.getConnectB() == null)) {
                    // check the B connection point
                    Point2D pt = t.getCoordsB();
                    Rectangle2D r = controlPointRectAt(pt);
                    if (r.contains(loc)) {
                        // mouse was pressed on this connection point
                        foundLocation = pt;
                        foundObject = t;
                        foundPointType = LayoutTrack.TURNOUT_B;
                        foundNeedsConnect = (t.getConnectB() == null);
                        return true;
                    }
                }
                if (!requireUnconnected || (t.getConnectC() == null)) {
                    // check the C connection point
                    Point2D pt = t.getCoordsC();
                    Rectangle2D r = controlPointRectAt(pt);
                    if (r.contains(loc)) {
                        // mouse was pressed on this connection point
                        foundLocation = pt;
                        foundObject = t;
                        foundPointType = LayoutTrack.TURNOUT_C;
                        foundNeedsConnect = (t.getConnectC() == null);
                        return true;
                    }
                }
                if (((t.getTurnoutType() == LayoutTurnout.DOUBLE_XOVER)
                        || (t.getTurnoutType() == LayoutTurnout.RH_XOVER)
                        || (t.getTurnoutType() == LayoutTurnout.LH_XOVER)) && (!requireUnconnected || (t.getConnectD() == null))) {
                    // check the D connection point, double crossover turnouts only
                    Point2D pt = t.getCoordsD();
                    Rectangle2D r = controlPointRectAt(pt);
                    if (r.contains(loc)) {
                        // mouse was pressed on this connection point
                        foundLocation = pt;
                        foundObject = t;
                        foundPointType = LayoutTrack.TURNOUT_D;
                        foundNeedsConnect = (t.getConnectD() == null);
                        return true;
                    }
                }
            }
        }

        // check level Xings, if any
        for (LevelXing x : xingList) {
            if (x != selectedObject) {
                if (!requireUnconnected) {
                    // check the center point
                    Point2D pt = x.getCoordsCenter();
                    Rectangle2D r = turnoutCircleRectAt(pt);
                    if (r.contains(loc)) {
                        // mouse was pressed on this connection point
                        foundLocation = pt;
                        foundObject = x;
                        foundPointType = LayoutTrack.LEVEL_XING_CENTER;
                        foundNeedsConnect = false;
                        return true;
                    }
                }
                if (!requireUnconnected || (x.getConnectA() == null)) {
                    // check the A connection point
                    Point2D pt = x.getCoordsA();
                    Rectangle2D r = controlPointRectAt(pt);
                    if (r.contains(loc)) {
                        // mouse was pressed on this connection point
                        foundLocation = pt;
                        foundObject = x;
                        foundPointType = LayoutTrack.LEVEL_XING_A;
                        foundNeedsConnect = (x.getConnectA() == null);
                        return true;
                    }
                }
                if (!requireUnconnected || (x.getConnectB() == null)) {
                    // check the B connection point
                    Point2D pt = x.getCoordsB();
                    Rectangle2D r = controlPointRectAt(pt);
                    if (r.contains(loc)) {
                        // mouse was pressed on this connection point
                        foundLocation = pt;
                        foundObject = x;
                        foundPointType = LayoutTrack.LEVEL_XING_B;
                        foundNeedsConnect = (x.getConnectB() == null);
                        return true;
                    }
                }
                if (!requireUnconnected || (x.getConnectC() == null)) {
                    // check the C connection point
                    Point2D pt = x.getCoordsC();
                    Rectangle2D r = controlPointRectAt(pt);
                    if (r.contains(loc)) {
                        // mouse was pressed on this connection point
                        foundLocation = pt;
                        foundObject = x;
                        foundPointType = LayoutTrack.LEVEL_XING_C;
                        foundNeedsConnect = (x.getConnectC() == null);
                        return true;
                    }
                }
                if (!requireUnconnected || (x.getConnectD() == null)) {
                    // check the D connection point
                    Point2D pt = x.getCoordsD();
                    Rectangle2D r = controlPointRectAt(pt);
                    if (r.contains(loc)) {
                        // mouse was pressed on this connection point
                        foundLocation = pt;
                        foundObject = x;
                        foundPointType = LayoutTrack.LEVEL_XING_D;
                        foundNeedsConnect = (x.getConnectD() == null);
                        return true;
                    }
                }
            }
        }

        // check slips, if any
        for (LayoutSlip sl : slipList) {
            if (sl != selectedObject) {
                if (!requireUnconnected) {
                    Point2D pt = sl.getCoordsCenter();

                    Point2D leftCenter = midpoint(sl.getCoordsA(), sl.getCoordsB());
                    Double leftFract = circleRadius / pt.distance(leftCenter);
                    Point2D leftCircleCenter = lerp(pt, leftCenter, leftFract);
                    Double leftDistance = dLoc.distance(leftCircleCenter);

                    Point2D rightCenter = midpoint(sl.getCoordsC(), sl.getCoordsD());
                    Double rightFract = circleRadius / pt.distance(rightCenter);
                    Point2D rightCircleCenter = lerp(pt, rightCenter, rightFract);
                    Double rightDistance = dLoc.distance(rightCircleCenter);
                    if ((leftDistance <= circleRadius) || (rightDistance <= circleRadius)) {
                        // mouse was pressed on this turnout
                        foundLocation = pt;
                        foundObject = sl;
                        foundPointType = (leftDistance < rightDistance) ? LayoutTrack.SLIP_LEFT : LayoutTrack.SLIP_RIGHT;
                        foundNeedsConnect = false;
                        return true;
                    }
                }
                if (!requireUnconnected || (sl.getConnectA() == null)) {
                    // check the A connection point
                    Point2D pt = sl.getCoordsA();
                    Rectangle2D r = controlPointRectAt(pt);
                    if (r.contains(loc)) {
                        // mouse was pressed on this connection point
                        foundLocation = pt;
                        foundObject = sl;
                        foundPointType = LayoutTrack.SLIP_A;
                        foundNeedsConnect = (sl.getConnectA() == null);
                        return true;
                    }
                }
                if (!requireUnconnected || (sl.getConnectB() == null)) {
                    // check the B connection point
                    Point2D pt = sl.getCoordsB();
                    Rectangle2D r = controlPointRectAt(pt);
                    if (r.contains(loc)) {
                        // mouse was pressed on this connection point
                        foundLocation = pt;
                        foundObject = sl;
                        foundPointType = LayoutTrack.SLIP_B;
                        foundNeedsConnect = (sl.getConnectB() == null);
                        return true;
                    }
                }
                if (!requireUnconnected || (sl.getConnectC() == null)) {
                    // check the C connection point
                    Point2D pt = sl.getCoordsC();
                    Rectangle2D r = controlPointRectAt(pt);
                    if (r.contains(loc)) {
                        // mouse was pressed on this connection point
                        foundLocation = pt;
                        foundObject = sl;
                        foundPointType = LayoutTrack.SLIP_C;
                        foundNeedsConnect = (sl.getConnectC() == null);
                        return true;
                    }
                }
                if (!requireUnconnected || (sl.getConnectD() == null)) {
                    // check the D connection point
                    Point2D pt = sl.getCoordsD();
                    Rectangle2D r = controlPointRectAt(pt);
                    if (r.contains(loc)) {
                        // mouse was pressed on this connection point
                        foundLocation = pt;
                        foundObject = sl;
                        foundPointType = LayoutTrack.SLIP_D;
                        foundNeedsConnect = (sl.getConnectD() == null);
                        return true;
                    }
                }
            }
        }
        // check turntables, if any
        for (LayoutTurntable x : turntableList) {
            if (x != selectedObject) {
                if (!requireUnconnected) {
                    // check the center point
                    Point2D pt = x.getCoordsCenter();
                    Rectangle2D r = turnoutCircleRectAt(pt);
                    if (r.contains(loc)) {
                        // mouse was pressed on this center point
                        foundLocation = pt;
                        foundObject = x;
                        foundPointType = LayoutTrack.TURNTABLE_CENTER;
                        foundNeedsConnect = false;
                        return true;
                    }
                }
                for (int k = 0; k < x.getNumberRays(); k++) {
                    if (!requireUnconnected || (x.getRayConnectOrdered(k) == null)) {
                        Point2D pt = x.getRayCoordsOrdered(k);
                        Rectangle2D r = controlPointRectAt(pt);
                        if (r.contains(loc)) {
                            // mouse was pressed on this connection point
                            foundLocation = pt;
                            foundObject = x;
                            foundPointType = LayoutTrack.TURNTABLE_RAY_OFFSET + x.getRayIndex(k);
                            foundNeedsConnect = (x.getRayConnectOrdered(k) == null);
                            return true;
                        }
                    }
                }
            }
        }

        for (TrackSegment t : trackList) {
            if (t.getCircle()) {
                Point2D pt = t.getCoordsCenterCircle();
                Rectangle2D r = controlPointRectAt(pt);
                if (r.contains(loc)) {
                    // mouse was pressed on this connection point
                    foundLocation = pt;
                    foundObject = t;
                    foundPointType = LayoutTrack.TRACK_CIRCLE_CENTRE;
                    foundNeedsConnect = false;
                    return true;
                }
            }
        }
        // no connection point found
        foundObject = null;
        return false;
    }

    private TrackSegment checkTrackSegments(Point2D loc) {
        // check Track Segments, if any
        for (TrackSegment tr : trackList) {
            Object o = tr.getConnect1();
            int type = tr.getType1();
            if (tr.getCircle()) {
                Rectangle2D r = turnoutCircleRectAt(
                        new Point2D.Double(tr.getCentreSegX(), tr.getCentreSegY()));
                // Test this detection rectangle
                if (r.contains(loc)) { // mouse was pressed in detection rectangle
                    return tr;
                }
            } else {
                // get coordinates of first end point
                Point2D pt1 = getEndCoords(o, type);
                o = tr.getConnect2();
                type = tr.getType2();
                // get coordinates of second end point
                Point2D pt2 = getEndCoords(o, type);
                // construct a detection rectangle
                double cX = (pt1.getX() + pt2.getX()) / 2.0D;
                double cY = (pt1.getY() + pt2.getY()) / 2.0D;
                Rectangle2D r = turnoutCircleRectAt(new Point2D.Double(cX, cY));
                // Test this detection rectangle
                if (r.contains(loc)) {
                    // mouse was pressed in detection rectangle
                    return tr;
                }
            }
        }
        return null;
    }

    private PositionableLabel checkBackgrounds(Point2D loc) {
        // check background images, if any
        for (int i = backgroundImage.size() - 1; i >= 0; i--) {
            PositionableLabel b = backgroundImage.get(i);
            double x = b.getX();
            double y = b.getY();
            double w = b.maxWidth();
            double h = b.maxHeight();
            Rectangle2D r = new Rectangle2D.Double(x, y, w, h);
            // Test this detection rectangle
            if (r.contains(loc)) {
                // mouse was pressed in background image
                return b;
            }
        }
        return null;
    }

    private SensorIcon checkSensorIcons(Point2D loc) {
        // check sensor images, if any
        for (int i = sensorImage.size() - 1; i >= 0; i--) {
            SensorIcon s = sensorImage.get(i);
            double x = s.getX();
            double y = s.getY();
            double w = s.maxWidth();
            double h = s.maxHeight();
            Rectangle2D r = new Rectangle2D.Double(x, y, w, h);
            // Test this detection rectangle
            if (r.contains(loc)) {
                // mouse was pressed in sensor icon image
                return s;
            }
        }
        return null;
    }

    private SignalHeadIcon checkSignalHeadIcons(Point2D loc) {
        // check signal head images, if any
        for (int i = signalHeadImage.size() - 1; i >= 0; i--) {
            SignalHeadIcon s = signalHeadImage.get(i);
            double x = s.getX();
            double y = s.getY();
            double w = s.maxWidth();
            double h = s.maxHeight();
            Rectangle2D r = new Rectangle2D.Double(x, y, w, h);
            // Test this detection rectangle
            if (r.contains(loc)) {
                // mouse was pressed in signal head image
                return s;
            }
        }
        return null;
    }

    private SignalMastIcon checkSignalMastIcons(Point2D loc) {
        // check signal head images, if any
        for (int i = signalMastList.size() - 1; i >= 0; i--) {
            SignalMastIcon s = signalMastList.get(i);
            double x = s.getX();
            double y = s.getY();
            double w = s.maxWidth();
            double h = s.maxHeight();
            Rectangle2D r = new Rectangle2D.Double(x, y, w, h);
            // Test this detection rectangle
            if (r.contains(loc)) {
                // mouse was pressed in signal head image
                return s;
            }
        }
        return null;
    }

    private PositionableLabel checkLabelImages(Point2D loc) {
        PositionableLabel l = null;
        int level = 0;
        for (int i = labelImage.size() - 1; i >= 0; i--) {
            PositionableLabel s = labelImage.get(i);
            double x = s.getX();
            double y = s.getY();
            double w = 10.0;
            double h = 5.0;
            if (s.isIcon() || s.isRotated()) {
                w = s.maxWidth();
                h = s.maxHeight();
            } else if (s.isText()) {
                h = s.getFont().getSize();
                w = (h * 2 * (s.getText().length())) / 3;
            }

            Rectangle2D r = new Rectangle2D.Double(x, y, w, h);
            // Test this detection rectangle
            if (r.contains(loc)) {
                // mouse was pressed in label image
                if (s.getDisplayLevel() >= level) {
                    //Check to make sure that we are returning the highest level label.
                    l = s;
                    level = s.getDisplayLevel();
                }
            }
        }
        return l;
    }

    private AnalogClock2Display checkClocks(Point2D loc) {
        // check clocks, if any
        for (int i = clocks.size() - 1; i >= 0; i--) {
            AnalogClock2Display s = clocks.get(i);
            double x = s.getX();
            double y = s.getY();
            double w = s.getFaceWidth();
            double h = s.getFaceHeight();
            Rectangle2D r = new Rectangle2D.Double(x, y, w, h);
            // Test this detection rectangle
            if (r.contains(loc)) {
                // mouse was pressed in clock image
                return s;
            }
        }
        return null;
    }

    private MultiSensorIcon checkMultiSensors(Point2D loc) {
        // check multi sensor icons, if any
        for (int i = multiSensors.size() - 1; i >= 0; i--) {
            MultiSensorIcon s = multiSensors.get(i);
            double x = s.getX();
            double y = s.getY();
            double w = s.maxWidth();
            double h = s.maxHeight();
            Rectangle2D r = new Rectangle2D.Double(x, y, w, h);
            // Test this detection rectangle
            if (r.contains(loc)) {
                // mouse was pressed in multi sensor image
                return s;
            }
        }
        return null;
    }

    private LocoIcon checkMarkers(Point2D loc) {
        // check marker icons, if any
        for (int i = markerImage.size() - 1; i >= 0; i--) {
            LocoIcon l = markerImage.get(i);
            double x = l.getX();
            double y = l.getY();
            double w = l.maxWidth();
            double h = l.maxHeight();
            Rectangle2D r = new Rectangle2D.Double(x, y, w, h);
            // Test this detection rectangle
            if (r.contains(loc)) {
                // mouse was pressed in marker icon
                return l;
            }
        }
        return null;
    }

    public Point2D getEndCoords(Object o, int type) {
        if (o != null) {
            switch (type) {
                case LayoutTrack.POS_POINT:
                    return ((PositionablePoint) o).getCoords();
                case LayoutTrack.TURNOUT_A:
                    return ((LayoutTurnout) o).getCoordsA();
                case LayoutTrack.TURNOUT_B:
                    return ((LayoutTurnout) o).getCoordsB();
                case LayoutTrack.TURNOUT_C:
                    return ((LayoutTurnout) o).getCoordsC();
                case LayoutTrack.TURNOUT_D:
                    return ((LayoutTurnout) o).getCoordsD();
                case LayoutTrack.LEVEL_XING_A:
                    return ((LevelXing) o).getCoordsA();
                case LayoutTrack.LEVEL_XING_B:
                    return ((LevelXing) o).getCoordsB();
                case LayoutTrack.LEVEL_XING_C:
                    return ((LevelXing) o).getCoordsC();
                case LayoutTrack.LEVEL_XING_D:
                    return ((LevelXing) o).getCoordsD();
                case LayoutTrack.SLIP_A:
                    return ((LayoutSlip) o).getCoordsA();
                case LayoutTrack.SLIP_B:
                    return ((LayoutSlip) o).getCoordsB();
                case LayoutTrack.SLIP_C:
                    return ((LayoutSlip) o).getCoordsC();
                case LayoutTrack.SLIP_D:
                    return ((LayoutSlip) o).getCoordsD();
                default:
                    if (type >= LayoutTrack.TURNTABLE_RAY_OFFSET) {
                        return ((LayoutTurntable) o).getRayCoordsIndexed(type - LayoutTrack.TURNTABLE_RAY_OFFSET);
                    }
            }
        }
        return (new Point2D.Double(0.0, 0.0));
    }

    @Override
    public void mouseReleased(MouseEvent event) {
        super.setToolTip(null);
        // initialize mouse position
        calcLocation(event, 0, 0);
        if (isEditable()) {
            xLabel.setText(Integer.toString(xLoc));
            yLabel.setText(Integer.toString(yLoc));
            if ((!event.isPopupTrigger()) && (!event.isMetaDown()) && (!event.isAltDown())
                    && event.isShiftDown()) {
                currentPoint = new Point2D.Double(xLoc, yLoc);
                if (snapToGridOnAdd) {
                    xLoc = ((xLoc + (gridSize / 2)) / gridSize) * gridSize;
                    yLoc = ((yLoc + (gridSize / 2)) / gridSize) * gridSize;
                    currentPoint.setLocation(xLoc, yLoc);
                }
                if (turnoutRHButton.isSelected()) {
                    addLayoutTurnout(LayoutTurnout.RH_TURNOUT);
                } else if (turnoutLHButton.isSelected()) {
                    addLayoutTurnout(LayoutTurnout.LH_TURNOUT);
                } else if (turnoutWYEButton.isSelected()) {
                    addLayoutTurnout(LayoutTurnout.WYE_TURNOUT);
                } else if (doubleXoverButton.isSelected()) {
                    addLayoutTurnout(LayoutTurnout.DOUBLE_XOVER);
                } else if (rhXoverButton.isSelected()) {
                    addLayoutTurnout(LayoutTurnout.RH_XOVER);
                } else if (lhXoverButton.isSelected()) {
                    addLayoutTurnout(LayoutTurnout.LH_XOVER);
                } else if (levelXingButton.isSelected()) {
                    addLevelXing();
                } else if (layoutSingleSlipButton.isSelected()) {
                    addLayoutSlip(LayoutSlip.SINGLE_SLIP);
                } else if (layoutDoubleSlipButton.isSelected()) {
                    addLayoutSlip(LayoutSlip.DOUBLE_SLIP);
                } else if (endBumperButton.isSelected()) {
                    addEndBumper();
                } else if (anchorButton.isSelected()) {
                    addAnchor();
                } else if (edgeButton.isSelected()) {
                    addEdgeConnector();
                } else if (trackButton.isSelected()) {
                    if ((beginObject != null) && (foundObject != null)
                            && (beginObject != foundObject)) {
                        addTrackSegment();
                        setCursor(Cursor.getDefaultCursor());
                    }
                    beginObject = null;
                    foundObject = null;
                } else if (multiSensorButton.isSelected()) {
                    startMultiSensor();
                } else if (sensorButton.isSelected()) {
                    addSensor();
                } else if (signalButton.isSelected()) {
                    addSignalHead();
                } else if (textLabelButton.isSelected()) {
                    addLabel();
                } else if (memoryButton.isSelected()) {
                    addMemory();
                } else if (blockContentsButton.isSelected()) {
                    addBlockContents();
                } else if (iconLabelButton.isSelected()) {
                    addIcon();
                } else if (signalMastButton.isSelected()) {
                    addSignalMast();
                } else {
                    log.warn("No item selected in panel edit mode");
                }
                selectedObject = null;
                repaint();
            } else if ((event.isPopupTrigger() || delayedPopupTrigger) && !isDragging) {
                selectedObject = null;
                selectedPointType = LayoutTrack.NONE;
                whenReleased = event.getWhen();
                checkPopUp(event);
            } // check if controlling turnouts
            else if ((selectedObject != null) && (selectedPointType == LayoutTrack.TURNOUT_CENTER)
                    && allControlling() && (!event.isMetaDown()) && (!event.isAltDown()) && (!event.isPopupTrigger())
                    && (!event.isShiftDown()) && (!event.isControlDown())) {
                // controlling layout, in edit mode
                LayoutTurnout t = (LayoutTurnout) selectedObject;
                t.toggleTurnout();
            } else if ((selectedObject != null) && ((selectedPointType == LayoutTrack.SLIP_CENTER) ||
                    (selectedPointType == LayoutTrack.SLIP_LEFT) || (selectedPointType == LayoutTrack.SLIP_RIGHT))
                    && allControlling() && (!event.isMetaDown()) && (!event.isAltDown()) && (!event.isPopupTrigger())
                    && (!event.isShiftDown()) && (!event.isControlDown())) {
                // controlling layout, in edit mode
                LayoutSlip sl = (LayoutSlip) selectedObject;
                sl.toggleState(selectedPointType);
            } else if ((selectedObject != null) && (selectedPointType >= LayoutTrack.TURNTABLE_RAY_OFFSET)
                    && allControlling() && (!event.isMetaDown()) && (!event.isAltDown()) && (!event.isPopupTrigger())
                    && (!event.isShiftDown()) && (!event.isControlDown())) {
                // controlling layout, in edit mode
                LayoutTurntable t = (LayoutTurntable) selectedObject;
                t.setPosition(selectedPointType - LayoutTrack.TURNTABLE_RAY_OFFSET);
            } else if ((selectedObject != null) && (selectedPointType == LayoutTrack.TURNOUT_CENTER)
                    && allControlling() && (event.isMetaDown()) && (!event.isAltDown())
                    && (!event.isShiftDown()) && (!event.isControlDown()) && isDragging) {
                // controlling layout, in edit mode
                checkPointsOfTurnout((LayoutTurnout) selectedObject);
            } else if (selectedObject != null && selectedPointType == LayoutTrack.POS_POINT
                    && allControlling() && (event.isMetaDown()) && (!event.isAltDown())
                    && (!event.isShiftDown()) && (!event.isControlDown()) && isDragging) {
                PositionablePoint p = (PositionablePoint) selectedObject;
                if (p.getConnect1() == null || p.getConnect2() == null) {
                    checkPointOfPositionable(p);
                }
            }
            if ((trackButton.isSelected()) && (beginObject != null) && (foundObject != null)) {
                // user let up shift key before releasing the mouse when creating a track segment
                setCursor(Cursor.getDefaultCursor());
                beginObject = null;
                foundObject = null;
                repaint();
            }
            createSelectionGroups();
        } // check if controlling turnouts out of edit mode
        else if ((selectedObject != null) && (selectedPointType == LayoutTrack.TURNOUT_CENTER)
                && allControlling() && (!event.isMetaDown()) && (!event.isAltDown()) && (!event.isPopupTrigger())
                && (!event.isShiftDown()) && (!delayedPopupTrigger)) {
            // controlling layout, not in edit mode
            if (useDirectTurnoutControl) {
                LayoutTurnout t = (LayoutTurnout) selectedObject;
                t.setState(jmri.Turnout.CLOSED);
            } else {
                LayoutTurnout t = (LayoutTurnout) selectedObject;
                t.toggleTurnout();
            }
        } // check if controlling turnouts out of edit mode
        else if ((selectedObject != null) && ((selectedPointType == LayoutTrack.SLIP_CENTER) ||
                            (selectedPointType == LayoutTrack.SLIP_LEFT) || (selectedPointType == LayoutTrack.SLIP_RIGHT))
                && allControlling() && (!event.isMetaDown()) && (!event.isAltDown()) && (!event.isPopupTrigger())
                && (!event.isShiftDown()) && (!delayedPopupTrigger)) {
            // controlling layout, not in edit mode
            LayoutSlip sl = (LayoutSlip) selectedObject;
            sl.toggleState(selectedPointType);
        } else if ((selectedObject != null) && (selectedPointType >= LayoutTrack.TURNTABLE_RAY_OFFSET)
                && allControlling() && (!event.isMetaDown()) && (!event.isAltDown()) && (!event.isPopupTrigger())
                && (!event.isShiftDown()) && (!delayedPopupTrigger)) {
            LayoutTurntable t = (LayoutTurntable) selectedObject;
            t.setPosition(selectedPointType - LayoutTrack.TURNTABLE_RAY_OFFSET);
        } // check if requesting marker popup out of edit mode
        else if ((event.isPopupTrigger() || delayedPopupTrigger) && (!isDragging)) {
            LocoIcon lo = checkMarkers(dLoc);
            if (lo != null) {
                showPopUp(lo, event);
            } else {
                if (checkSelect(dLoc, false)) {
                    // show popup menu
                    switch (foundPointType) {
                        case LayoutTrack.TURNOUT_CENTER:
                            if (useDirectTurnoutControl) {
                                LayoutTurnout t = (LayoutTurnout) foundObject;
                                t.setState(jmri.Turnout.THROWN);
                            } else {
                                ((LayoutTurnout) foundObject).showPopUp(event, isEditable());
                            }
                            break;
                        case LayoutTrack.LEVEL_XING_CENTER:
                            ((LevelXing) foundObject).showPopUp(event, isEditable());
                            break;
                        case LayoutTrack.SLIP_CENTER:
                        case LayoutTrack.SLIP_RIGHT:
                        case LayoutTrack.SLIP_LEFT: {
                            ((LayoutSlip) foundObject).showPopUp(event, isEditable());
                            break;
                        }
                        default:
                            break;
                    }
                }
                AnalogClock2Display c = checkClocks(dLoc);
                if (c != null) {
                    showPopUp(c, event);
                } else {
                    SignalMastIcon sm = checkSignalMastIcons(dLoc);
                    if (sm != null) {
                        showPopUp(sm, event);
                    } else {
                        PositionableLabel im = checkLabelImages(dLoc);
                        if (im != null) {
                            showPopUp(im, event);
                        }
                    }
                }
            }
        }
        if (!event.isPopupTrigger() && !isDragging) {
            List<Positionable> selections = getSelectedItems(event);
            if (selections.size() > 0) {
                selections.get(0).doMouseReleased(event);
                whenReleased = event.getWhen();
            }
        }
        // train icon needs to know when moved
        if (event.isPopupTrigger() && isDragging) {
            List<Positionable> selections = getSelectedItems(event);
            if (selections.size() > 0) {
                selections.get(0).doMouseDragged(event);
            }
        }
        if (selectedObject != null) {
            // An object was selected, deselect it
            prevSelectedObject = selectedObject;
            selectedObject = null;
        }
        isDragging = false;
        delayedPopupTrigger = false;
        thisPanel.requestFocusInWindow();
        return;
    }

    private void checkPopUp(MouseEvent event) {
        if (checkSelect(dLoc, false)) {
            // show popup menu
            switch (foundPointType) {
                case LayoutTrack.POS_POINT:
                    ((PositionablePoint) foundObject).showPopUp(event);
                    break;
                case LayoutTrack.TURNOUT_CENTER:
                    ((LayoutTurnout) foundObject).showPopUp(event, isEditable());
                    break;
                case LayoutTrack.LEVEL_XING_CENTER:
                    ((LevelXing) foundObject).showPopUp(event, isEditable());
                    break;
                case LayoutTrack.SLIP_CENTER:
                case LayoutTrack.SLIP_LEFT:
                case LayoutTrack.SLIP_RIGHT:
                    ((LayoutSlip) foundObject).showPopUp(event, isEditable());
                    break;
                case LayoutTrack.TURNTABLE_CENTER:
                    ((LayoutTurntable) foundObject).showPopUp(event);
                    break;
                default:
                    break;
            }
            if (foundPointType >= LayoutTrack.TURNTABLE_RAY_OFFSET) {
                LayoutTurntable t = (LayoutTurntable) foundObject;
                if (t.isTurnoutControlled()) {
                    ((LayoutTurntable) foundObject).showRayPopUp(event, foundPointType - LayoutTrack.TURNTABLE_RAY_OFFSET);
                }
            }
        } else {
            TrackSegment tr = checkTrackSegments(dLoc);
            if (tr != null) {
                tr.showPopUp(event);
            } else {
                SensorIcon s = checkSensorIcons(dLoc);
                if (s != null) {
                    showPopUp(s, event);
                } else {
                    LocoIcon lo = checkMarkers(dLoc);
                    if (lo != null) {
                        showPopUp(lo, event);
                    } else {
                        SignalHeadIcon sh = checkSignalHeadIcons(dLoc);
                        if (sh != null) {
                            showPopUp(sh, event);
                        } else {
                            AnalogClock2Display c = checkClocks(dLoc);
                            if (c != null) {
                                showPopUp(c, event);
                            } else {
                                MultiSensorIcon ms = checkMultiSensors(dLoc);
                                if (ms != null) {
                                    showPopUp(ms, event);
                                } else {
                                    PositionableLabel lb = checkLabelImages(dLoc);
                                    if (lb != null) {
                                        showPopUp(lb, event);
                                    } else {
                                        PositionableLabel b = checkBackgrounds(dLoc);
                                        if (b != null) {
                                            showPopUp(b, event);
                                        } else {
                                            SignalMastIcon sm = checkSignalMastIcons(dLoc);
                                            if (sm != null) {
                                                showPopUp(sm, event);
                                            }
                                        }
                                    }
                                }
                            }
                        }
                    }
                }
            }
        }
    }

    /**
     * Select the menu items to display for the Positionable's popup
     */
    @Override
    protected void showPopUp(Positionable p, MouseEvent event) {
        if (!((JComponent) p).isVisible()) {
            return;     // component must be showing on the screen to determine its location
        }
        JPopupMenu popup = new JPopupMenu();

        if (p.isEditable()) {
            if (showAlignPopup()) {
                setShowAlignmentMenu(popup);
                popup.add(new AbstractAction(Bundle.getMessage("ButtonDelete")) {
                    @Override
                    public void actionPerformed(ActionEvent e) {
                        deleteSelectedItems();
                    }
                });
            } else {
                if (p.doViemMenu()) {
                    popup.add(p.getNameString());
                    if (p.isPositionable()) {
                        setShowCoordinatesMenu(p, popup);
                    }
                    setDisplayLevelMenu(p, popup);
                    setPositionableMenu(p, popup);
                }

                boolean popupSet = false;
                popupSet = p.setRotateOrthogonalMenu(popup);
                popupSet = p.setRotateMenu(popup);
                if (popupSet) {
                    popup.addSeparator();
                    popupSet = false;
                }
                popupSet = p.setEditIconMenu(popup);
                popupSet = p.setTextEditMenu(popup);

                PositionablePopupUtil util = p.getPopupUtility();
                if (util != null) {
                    util.setFixedTextMenu(popup);
                    util.setTextMarginMenu(popup);
                    util.setTextBorderMenu(popup);
                    util.setTextFontMenu(popup);
                    util.setBackgroundMenu(popup);
                    util.setTextJustificationMenu(popup);
                    util.setTextOrientationMenu(popup);
                    popup.addSeparator();
                    util.propertyUtil(popup);
                    util.setAdditionalEditPopUpMenu(popup);
                    popupSet = true;
                }
                if (popupSet) {
                    popup.addSeparator();
                    popupSet = false;
                }
                p.setDisableControlMenu(popup);
                setShowAlignmentMenu(popup);
                // for Positionables with unique settings
                p.showPopUp(popup);
                setShowTooltipMenu(p, popup);

                setRemoveMenu(p, popup);
                if (p.doViemMenu()) {
                    setHiddenMenu(p, popup);
                }
            }
        } else {
            p.showPopUp(popup);
            PositionablePopupUtil util = p.getPopupUtility();
            if (util != null) {
                util.setAdditionalViewPopUpMenu(popup);
            }
        }
        popup.show((Component) p, p.getWidth() / 2 + (int) ((getPaintScale() - 1.0) * p.getX()),
                p.getHeight() / 2 + (int) ((getPaintScale() - 1.0) * p.getY()));
        /*popup.show((Component)p, event.getX(), event.getY());*/
    }   // showPopUp()

    private long whenReleased = 0;  // used to identify event that was popup trigger
    private boolean awaitingIconChange = false;

    @Override
    public void mouseClicked(MouseEvent event) {
        if ((!event.isMetaDown()) && (!event.isPopupTrigger()) && (!event.isAltDown())
                && (!awaitingIconChange) && (!event.isShiftDown()) && (!event.isControlDown())) {
            calcLocation(event, 0, 0);
            List<Positionable> selections = getSelectedItems(event);
            if (selections.size() > 0) {
                selections.get(0).doMouseClicked(event);
            }
        } else if (event.isPopupTrigger() && whenReleased != event.getWhen()) {
            calcLocation(event, 0, 0);
            if (isEditable()) {
                selectedObject = null;
                selectedPointType = LayoutTrack.NONE;
                checkPopUp(event);
            } else {
                LocoIcon lo = checkMarkers(dLoc);
                if (lo != null) {
                    showPopUp(lo, event);
                }
            }
        }
        if (event.isControlDown() && !event.isPopupTrigger()) {
            if (checkSelect(dLoc, false)) {
                // show popup menu
                switch (foundPointType) {
                    case LayoutTrack.POS_POINT:
                        amendSelectionGroup((PositionablePoint) foundObject);
                        break;
                    case LayoutTrack.TURNOUT_CENTER:
                        amendSelectionGroup((LayoutTurnout) foundObject, dLoc);
                        break;
                    case LayoutTrack.LEVEL_XING_CENTER:
                        amendSelectionGroup((LevelXing) foundObject);
                        break;
                    case LayoutTrack.SLIP_CENTER:
                    case LayoutTrack.SLIP_LEFT:
                    case LayoutTrack.SLIP_RIGHT:
                        amendSelectionGroup((LayoutSlip) foundObject);
                        break;
                    case LayoutTrack.TURNTABLE_CENTER:
                        amendSelectionGroup((LayoutTurntable) foundObject);
                        break;
                    case LayoutTrack.TURNOUT_A:
                    case LayoutTrack.TURNOUT_B:
                    case LayoutTrack.TURNOUT_C:
                    case LayoutTrack.TURNOUT_D:
                        LayoutTurnout t = (LayoutTurnout) foundObject;
                        if (t.getVersion() == 2 && ((t.getTurnoutType() == LayoutTurnout.DOUBLE_XOVER)
                                || (t.getTurnoutType() == LayoutTurnout.LH_XOVER) || (t.getTurnoutType() == LayoutTurnout.RH_XOVER))) {
                            amendSelectionGroup((LayoutTurnout) foundObject, dLoc);
                        }
                    //$FALL-THROUGH$
                    default:
                        break;
                }
            } else {
                PositionableLabel s = checkSensorIcons(dLoc);
                if (s != null) {
                    amendSelectionGroup(s);
                } else {
                    PositionableLabel sh = checkSignalHeadIcons(dLoc);
                    if (sh != null) {
                        amendSelectionGroup(sh);
                    } else {
                        PositionableLabel ms = checkMultiSensors(dLoc);
                        if (ms != null) {
                            amendSelectionGroup(ms);
                        } else {
                            PositionableLabel lb = checkLabelImages(dLoc);
                            if (lb != null) {
                                amendSelectionGroup(lb);
                            } else {
                                PositionableLabel b = checkBackgrounds(dLoc);
                                if (b != null) {
                                    amendSelectionGroup(b);
                                } else {
                                    PositionableLabel sm = checkSignalMastIcons(dLoc);
                                    if (sm != null) {
                                        amendSelectionGroup(sm);
                                    }
                                }
                            }
                        }
                    }
                }
            }
        } else if (selectionWidth == 0 || selectionHeight == 0) {
            clearSelectionGroups();
        }
        //thisPanel.setFocusable(true);
        thisPanel.requestFocusInWindow();
        return;
    }

    private void checkPointOfPositionable(PositionablePoint p) {
        TrackSegment t = p.getConnect1();
        if (t == null) {
            t = p.getConnect2();
        }
        //Nothing connected to this bit of track so ignore
        if (t == null) {
            return;
        }
        beginObject = p;
        beginPointType = LayoutTrack.POS_POINT;
        Point2D loc = p.getCoords();

        if (checkSelect(loc, true, p)) {
            switch (foundPointType) {
                case LayoutTrack.POS_POINT:
                    PositionablePoint p2 = (PositionablePoint) foundObject;
                    if (p2.getType() == PositionablePoint.ANCHOR && p2.setTrackConnection(t)) {
                        if (t.getConnect1() == p) {
                            t.setNewConnect1(p2, LayoutTrack.POS_POINT);
                        } else {
                            t.setNewConnect2(p2, LayoutTrack.POS_POINT);
                        }
                        p.removeTrackConnection(t);
                        if (p.getConnect1() == null && p.getConnect2() == null) {
                            removePositionablePoint(p);
                        }
                    }
                    break;
                case LayoutTrack.TURNOUT_A:
                case LayoutTrack.TURNOUT_B:
                case LayoutTrack.TURNOUT_C:
                case LayoutTrack.TURNOUT_D:
                    LayoutTurnout lt = (LayoutTurnout) foundObject;
                    try {
                        if (lt.getConnection(foundPointType) == null) {
                            lt.setConnection(foundPointType, t, LayoutTrack.TRACK);
                            if (t.getConnect1() == p) {
                                t.setNewConnect1(lt, foundPointType);
                            } else {
                                t.setNewConnect2(lt, foundPointType);
                            }
                            p.removeTrackConnection(t);
                            if (p.getConnect1() == null && p.getConnect2() == null) {
                                removePositionablePoint(p);
                            }
                        }
                    } catch (jmri.JmriException e) {
                        log.debug("Unable to set location");
                    }
                    break;
                case LayoutTrack.LEVEL_XING_A:
                case LayoutTrack.LEVEL_XING_B:
                case LayoutTrack.LEVEL_XING_C:
                case LayoutTrack.LEVEL_XING_D:
                    LevelXing lx = (LevelXing) foundObject;
                    try {
                        if (lx.getConnection(foundPointType) == null) {
                            lx.setConnection(foundPointType, t, LayoutTrack.TRACK);
                            if (t.getConnect1() == p) {
                                t.setNewConnect1(lx, foundPointType);
                            } else {
                                t.setNewConnect2(lx, foundPointType);
                            }
                            p.removeTrackConnection(t);
                            if (p.getConnect1() == null && p.getConnect2() == null) {
                                removePositionablePoint(p);
                            }
                        }
                    } catch (jmri.JmriException e) {
                        log.debug("Unable to set location");
                    }
                    break;
                case LayoutTrack.SLIP_A:
                case LayoutTrack.SLIP_B:
                case LayoutTrack.SLIP_C:
                case LayoutTrack.SLIP_D:
                    LayoutSlip ls = (LayoutSlip) foundObject;
                    try {
                        if (ls.getConnection(foundPointType) == null) {
                            ls.setConnection(foundPointType, t, LayoutTrack.TRACK);
                            if (t.getConnect1() == p) {
                                t.setNewConnect1(ls, foundPointType);
                            } else {
                                t.setNewConnect2(ls, foundPointType);
                            }
                            p.removeTrackConnection(t);
                            if (p.getConnect1() == null && p.getConnect2() == null) {
                                removePositionablePoint(p);
                            }
                        }
                    } catch (jmri.JmriException e) {
                        log.debug("Unable to set location");
                    }
                    break;
                default:
                    if (foundPointType >= LayoutTrack.TURNTABLE_RAY_OFFSET) {
                        LayoutTurntable tt = (LayoutTurntable) foundObject;
                        int ray = foundPointType - LayoutTrack.TURNTABLE_RAY_OFFSET;
                        if (tt.getRayConnectIndexed(ray) == null) {
                            tt.setRayConnect(t, ray);
                            if (t.getConnect1() == p) {
                                t.setNewConnect1(tt, foundPointType);
                            } else {
                                t.setNewConnect2(tt, foundPointType);
                            }
                            p.removeTrackConnection(t);
                            if (p.getConnect1() == null && p.getConnect2() == null) {
                                removePositionablePoint(p);
                            }
                        }
                    } else {
                        log.debug("No valid point, so will quit");
                        return;
                    }
            }
            repaint();
            if (t.getLayoutBlock() != null) {
                auxTools.setBlockConnectivityChanged();
            }
        }
        beginObject = null;
        foundObject = null;
    }

    private void checkPointsOfTurnout(LayoutTurnout lt) {
        beginObject = lt;
        if (lt.getConnectA() == null) {
            beginPointType = LayoutTrack.TURNOUT_A;
            dLoc = lt.getCoordsA();
            checkPointsOfTurnoutSub(lt.getCoordsA());
        }
        if (lt.getConnectB() == null) {
            beginPointType = LayoutTrack.TURNOUT_B;
            dLoc = lt.getCoordsB();
            checkPointsOfTurnoutSub(lt.getCoordsB());
        }
        if (lt.getConnectC() == null) {
            beginPointType = LayoutTrack.TURNOUT_C;
            dLoc = lt.getCoordsC();
            checkPointsOfTurnoutSub(lt.getCoordsC());
        }
        if (lt.getConnectD() == null && ((lt.getTurnoutType() == LayoutTurnout.DOUBLE_XOVER)
                || (lt.getTurnoutType() == LayoutTurnout.LH_XOVER) || (lt.getTurnoutType() == LayoutTurnout.RH_XOVER))) {
            beginPointType = LayoutTrack.TURNOUT_D;
            dLoc = lt.getCoordsD();
            checkPointsOfTurnoutSub(lt.getCoordsD());
        }
        beginObject = null;
        foundObject = null;
    }

    private void checkPointsOfTurnoutSub(Point2D dLoc) {
        if (checkSelect(dLoc, true)) {
            switch (foundPointType) {
                case LayoutTrack.POS_POINT:
                    PositionablePoint p2 = (PositionablePoint) foundObject;
                    if ((p2.getConnect1() == null && p2.getConnect2() != null)
                            || (p2.getConnect1() != null && p2.getConnect2() == null)) {
                        TrackSegment t = p2.getConnect1();
                        if (t == null) {
                            t = p2.getConnect2();
                        }
                        if (t == null) {
                            return;
                        }
                        LayoutTurnout lt = (LayoutTurnout) beginObject;
                        try {
                            if (lt.getConnection(beginPointType) == null) {
                                lt.setConnection(beginPointType, t, LayoutTrack.TRACK);
                                p2.removeTrackConnection(t);
                                if (t.getConnect1() == p2) {
                                    t.setNewConnect1(lt, beginPointType);
                                } else {
                                    t.setNewConnect2(lt, beginPointType);
                                }

                                removePositionablePoint(p2);
                            }
                            if (t.getLayoutBlock() != null) {
                                auxTools.setBlockConnectivityChanged();
                            }
                        } catch (jmri.JmriException e) {
                            log.debug("Unable to set location");
                        }
                    }
                    break;
                case LayoutTrack.TURNOUT_A:
                case LayoutTrack.TURNOUT_B:
                case LayoutTrack.TURNOUT_C:
                case LayoutTrack.TURNOUT_D:
                    LayoutTurnout ft = (LayoutTurnout) foundObject;
                    addTrackSegment();
                    if (ft.getTurnoutType() == LayoutTurnout.RH_TURNOUT || ft.getTurnoutType() == LayoutTurnout.LH_TURNOUT) {
                        rotateTurnout(ft);
                    }
                    break;
                default:
                    log.warn("Unexpected foundPointType {}  in checkPointsOfTurnoutSub", foundPointType);
                    break;
            }
        }
    }

    private void rotateTurnout(LayoutTurnout t) {
        LayoutTurnout be = (LayoutTurnout) beginObject;
        if ((beginPointType == LayoutTrack.TURNOUT_A && (be.getConnectB() != null || be.getConnectC() != null))
                || (beginPointType == LayoutTrack.TURNOUT_B && (be.getConnectA() != null || be.getConnectC() != null))
                || (beginPointType == LayoutTrack.TURNOUT_C && (be.getConnectB() != null || be.getConnectA() != null))) {
            return;
        }
        if (be.getTurnoutType() != LayoutTurnout.RH_TURNOUT && be.getTurnoutType() != LayoutTurnout.LH_TURNOUT) {
            return;
        }

        double x2;
        double y2;

        Point2D c;
        Point2D diverg;

        if (foundPointType == LayoutTrack.TURNOUT_C && beginPointType == LayoutTrack.TURNOUT_C) {
            c = t.getCoordsA();
            diverg = t.getCoordsB();
            x2 = be.getCoordsA().getX() - be.getCoordsB().getX();
            y2 = be.getCoordsA().getY() - be.getCoordsB().getY();
        } else if (foundPointType == LayoutTrack.TURNOUT_C && (beginPointType == LayoutTrack.TURNOUT_A || beginPointType == LayoutTrack.TURNOUT_B)) {
            c = t.getCoordsCenter();
            diverg = t.getCoordsC();
            if (beginPointType == LayoutTrack.TURNOUT_A) {
                x2 = be.getCoordsB().getX() - be.getCoordsA().getX();
                y2 = be.getCoordsB().getY() - be.getCoordsA().getY();
            } else {
                x2 = be.getCoordsA().getX() - be.getCoordsB().getX();
                y2 = be.getCoordsA().getY() - be.getCoordsB().getY();
            }
        } else if (foundPointType == LayoutTrack.TURNOUT_B) {
            c = t.getCoordsA();
            diverg = t.getCoordsB();
            if (beginPointType == LayoutTrack.TURNOUT_B) {
                x2 = be.getCoordsA().getX() - be.getCoordsB().getX();
                y2 = be.getCoordsA().getY() - be.getCoordsB().getY();
            } else if (beginPointType == LayoutTrack.TURNOUT_A) {
                x2 = be.getCoordsB().getX() - be.getCoordsA().getX();
                y2 = be.getCoordsB().getY() - be.getCoordsA().getY();
            } else { //(beginPointType==TURNOUT_C){
                x2 = be.getCoordsCenter().getX() - be.getCoordsC().getX();
                y2 = be.getCoordsCenter().getY() - be.getCoordsC().getY();
            }
        } else if (foundPointType == LayoutTrack.TURNOUT_A) {
            c = t.getCoordsA();
            diverg = t.getCoordsB();
            if (beginPointType == LayoutTrack.TURNOUT_A) {
                x2 = be.getCoordsA().getX() - be.getCoordsB().getX();
                y2 = be.getCoordsA().getY() - be.getCoordsB().getY();
            } else if (beginPointType == LayoutTrack.TURNOUT_B) {
                x2 = be.getCoordsB().getX() - be.getCoordsA().getX();
                y2 = be.getCoordsB().getY() - be.getCoordsA().getY();
            } else {// (beginPointType==TURNOUT_C){
                x2 = be.getCoordsC().getX() - be.getCoordsCenter().getX();
                y2 = be.getCoordsC().getY() - be.getCoordsCenter().getY();
            }
        } else {
            return;
        }
        double x = diverg.getX() - c.getX();
        double y = diverg.getY() - c.getY();
        double radius = Math.toDegrees(Math.atan2(y, x));
        double eRadius = Math.toDegrees(Math.atan2(y2, x2));
        be.rotateCoords(radius - eRadius);

        Point2D conCord = be.getCoordsA();
        Point2D tCord = t.getCoordsC();

        if (foundPointType == LayoutTrack.TURNOUT_B) {
            tCord = t.getCoordsB();
        }
        if (foundPointType == LayoutTrack.TURNOUT_A) {
            tCord = t.getCoordsA();
        }
        if (beginPointType == LayoutTrack.TURNOUT_B) {
            conCord = be.getCoordsB();
        } else if (beginPointType == LayoutTrack.TURNOUT_C) {
            conCord = be.getCoordsC();
        } else if (beginPointType == LayoutTrack.TURNOUT_A) {
            conCord = be.getCoordsA();
        }

        x = conCord.getX() - tCord.getX();
        y = conCord.getY() - tCord.getY();
        Point2D offset = new Point2D.Double(be.getCoordsCenter().getX() - x, be.getCoordsCenter().getY() - y);
        be.setCoordsCenter(offset);

    }

    //private ArrayList<LayoutTurnout> _turnoutSelection = null; // LayoutTurnouts
    private java.util.HashMap<LayoutTurnout, TurnoutSelection> _turnoutSelection = null;

    static class TurnoutSelection {

        boolean pointA = false;
        boolean pointB = false;
        boolean pointC = false;
        boolean pointD = false;

        TurnoutSelection() {
        }

        void setPointA(boolean boo) {
            pointA = boo;
        }

        void setPointB(boolean boo) {
            pointB = boo;
        }

        void setPointC(boolean boo) {
            pointC = boo;
        }

        void setPointD(boolean boo) {
            pointD = boo;
        }

        boolean getPointA() {
            return pointA;
        }

        boolean getPointB() {
            return pointB;
        }

        boolean getPointC() {
            return pointC;
        }

        boolean getPointD() {
            return pointD;
        }

    }

    private ArrayList<PositionablePoint> _pointSelection = null; //new ArrayList<PositionablePoint>();  // PositionablePoint list
    private ArrayList<LevelXing> _xingSelection = null; //new ArrayList<LevelXing>();  // LevelXing list
    private ArrayList<LayoutSlip> _slipSelection = null; //new ArrayList<LevelXing>();  // LayoutSlip list
    private ArrayList<LayoutTurntable> _turntableSelection = null; //new ArrayList<LayoutTurntable>(); // Turntable list
    private ArrayList<Positionable> _positionableSelection = null;

    private void highLightSelection(Graphics2D g) {
        java.awt.Stroke stroke = g.getStroke();
        Color color = g.getColor();
        g.setColor(new Color(204, 207, 88));
        g.setStroke(new java.awt.BasicStroke(2.0f));
        if (_positionableSelection != null) {
            for (Positionable c : _positionableSelection) {
                g.drawRect(c.getX(), c.getY(), c.maxWidth(), c.maxHeight());
            }
        }
        // loop over all defined turnouts
        if (_turnoutSelection != null) {
            for (Map.Entry<LayoutTurnout, TurnoutSelection> entry : _turnoutSelection.entrySet()) {
                LayoutTurnout t = entry.getKey();
                int ttype = t.getTurnoutType();
                if (t.getVersion() == 2 && ((ttype == LayoutTurnout.DOUBLE_XOVER)
                        || (ttype == LayoutTurnout.LH_XOVER)
                        || (ttype == LayoutTurnout.RH_XOVER))) {
                    TurnoutSelection ts = entry.getValue();
                    if (ts.getPointA()) {
                        Point2D coord = t.getCoordsA();
                        g.drawRect((int) coord.getX() - 4, (int) coord.getY() - 4, 9, 9);
                    }
                    if (ts.getPointB()) {
                        Point2D coord = t.getCoordsB();
                        g.drawRect((int) coord.getX() - 4, (int) coord.getY() - 4, 9, 9);
                    }
                    if (ts.getPointC()) {
                        Point2D coord = t.getCoordsC();
                        g.drawRect((int) coord.getX() - 4, (int) coord.getY() - 4, 9, 9);
                    }
                    if (ts.getPointD()) {
                        Point2D coord = t.getCoordsD();
                        g.drawRect((int) coord.getX() - 4, (int) coord.getY() - 4, 9, 9);
                    }
                } else {
                    int minx = (int) Math.min(Math.min(t.getCoordsA().getX(), t.getCoordsB().getX()), Math.min(t.getCoordsC().getX(), t.getCoordsD().getX()));
                    int miny = (int) Math.min(Math.min(t.getCoordsA().getY(), t.getCoordsB().getY()), Math.min(t.getCoordsC().getY(), t.getCoordsD().getY()));
                    int maxx = (int) Math.max(Math.max(t.getCoordsA().getX(), t.getCoordsB().getX()), Math.max(t.getCoordsC().getX(), t.getCoordsD().getX()));
                    int maxy = (int) Math.max(Math.max(t.getCoordsA().getY(), t.getCoordsB().getY()), Math.max(t.getCoordsC().getY(), t.getCoordsD().getY()));
                    int width = maxx - minx;
                    int height = maxy - miny;
                    int x = (int) t.getCoordsCenter().getX() - (width / 2);
                    int y = (int) t.getCoordsCenter().getY() - (height / 2);
                    g.drawRect(x, y, width, height);
                }

            }
        }
        if (_xingSelection != null) {
            // loop over all defined level crossings
            for (LevelXing xing : _xingSelection) {
                int minx = (int) Math.min(Math.min(xing.getCoordsA().getX(), xing.getCoordsB().getX()), Math.min(xing.getCoordsC().getX(), xing.getCoordsD().getX()));
                int miny = (int) Math.min(Math.min(xing.getCoordsA().getY(), xing.getCoordsB().getY()), Math.min(xing.getCoordsC().getY(), xing.getCoordsD().getY()));
                int maxx = (int) Math.max(Math.max(xing.getCoordsA().getX(), xing.getCoordsB().getX()), Math.max(xing.getCoordsC().getX(), xing.getCoordsD().getX()));
                int maxy = (int) Math.max(Math.max(xing.getCoordsA().getY(), xing.getCoordsB().getY()), Math.max(xing.getCoordsC().getY(), xing.getCoordsD().getY()));
                int width = maxx - minx;
                int height = maxy - miny;
                int x = (int) xing.getCoordsCenter().getX() - (width / 2);
                int y = (int) xing.getCoordsCenter().getY() - (height / 2);
                g.drawRect(x, y, width, height);
            }
        }
        if (_slipSelection != null) {
            // loop over all defined slips
            for (LayoutSlip sl : _slipSelection) {
                int minx = (int) Math.min(Math.min(sl.getCoordsA().getX(), sl.getCoordsB().getX()), Math.min(sl.getCoordsC().getX(), sl.getCoordsD().getX()));
                int miny = (int) Math.min(Math.min(sl.getCoordsA().getY(), sl.getCoordsB().getY()), Math.min(sl.getCoordsC().getY(), sl.getCoordsD().getY()));
                int maxx = (int) Math.max(Math.max(sl.getCoordsA().getX(), sl.getCoordsB().getX()), Math.max(sl.getCoordsC().getX(), sl.getCoordsD().getX()));
                int maxy = (int) Math.max(Math.max(sl.getCoordsA().getY(), sl.getCoordsB().getY()), Math.max(sl.getCoordsC().getY(), sl.getCoordsD().getY()));
                int width = maxx - minx;
                int height = maxy - miny;
                int x = (int) sl.getCoordsCenter().getX() - (width / 2);
                int y = (int) sl.getCoordsCenter().getY() - (height / 2);
                g.drawRect(x, y, width, height);
            }
        }
        // loop over all defined turntables
        if (_turntableSelection != null) {
            for (LayoutTurntable tt : _turntableSelection) {
                Point2D center = tt.getCoordsCenter();
                int x = (int) center.getX() - (int) tt.getRadius();
                int y = (int) center.getY() - (int) tt.getRadius();
                g.drawRect(x, y, ((int) tt.getRadius() * 2), ((int) tt.getRadius() * 2));
            }
        }
        // loop over all defined Anchor Points and End Bumpers
        if (_pointSelection != null) {
            for (PositionablePoint p : _pointSelection) {
                Point2D coord = p.getCoords();
                g.drawRect((int) coord.getX() - 4, (int) coord.getY() - 4, 9, 9);
            }
        }
        g.setColor(color);
        g.setStroke(stroke);
    }

    private void createSelectionGroups() {
        List<Positionable> contents = getContents();
        Rectangle2D selectRect = new Rectangle2D.Double(selectionX, selectionY,
                selectionWidth, selectionHeight);
        for (Positionable c : contents) {
            Point2D upperLeft = c.getLocation();
            if (selectRect.contains(upperLeft)) {
                if (_positionableSelection == null) {
                    _positionableSelection = new ArrayList<Positionable>();
                }
                if (!_positionableSelection.contains(c)) {
                    _positionableSelection.add(c);
                }
            }
        }
        // loop over all defined turnouts
        for (LayoutTurnout t : turnoutList) {
            int ttype = t.getTurnoutType();
            if (t.getVersion() == 2 && ((ttype == LayoutTurnout.DOUBLE_XOVER)
                    || (ttype == LayoutTurnout.LH_XOVER)
                    || (ttype == LayoutTurnout.RH_XOVER))) {
                if (selectRect.contains(t.getCoordsA())) {
                    if (_turnoutSelection == null) {
                        _turnoutSelection = new HashMap<LayoutTurnout, TurnoutSelection>();
                    }
                    TurnoutSelection ts;
                    if (!_turnoutSelection.containsKey(t)) {
                        ts = new TurnoutSelection();
                        _turnoutSelection.put(t, ts);
                    } else {
                        ts = _turnoutSelection.get(t);
                    }
                    ts.setPointA(true);
                }
                if (selectRect.contains(t.getCoordsB())) {
                    if (_turnoutSelection == null) {
                        _turnoutSelection = new HashMap<LayoutTurnout, TurnoutSelection>();
                    }
                    TurnoutSelection ts;
                    if (!_turnoutSelection.containsKey(t)) {
                        ts = new TurnoutSelection();
                        _turnoutSelection.put(t, ts);
                    } else {
                        ts = _turnoutSelection.get(t);
                    }
                    ts.setPointB(true);
                }

                if (selectRect.contains(t.getCoordsC())) {
                    if (_turnoutSelection == null) {
                        _turnoutSelection = new HashMap<LayoutTurnout, TurnoutSelection>();
                    }
                    TurnoutSelection ts;
                    if (!_turnoutSelection.containsKey(t)) {
                        ts = new TurnoutSelection();
                        _turnoutSelection.put(t, ts);
                    } else {
                        ts = _turnoutSelection.get(t);
                    }
                    ts.setPointC(true);
                }

                if (selectRect.contains(t.getCoordsD())) {
                    if (_turnoutSelection == null) {
                        _turnoutSelection = new HashMap<LayoutTurnout, TurnoutSelection>();
                    }
                    TurnoutSelection ts;
                    if (!_turnoutSelection.containsKey(t)) {
                        ts = new TurnoutSelection();
                        _turnoutSelection.put(t, ts);
                    } else {
                        ts = _turnoutSelection.get(t);
                    }
                    ts.setPointD(true);
                }
            } else {
                Point2D center = t.getCoordsCenter();
                if (selectRect.contains(center)) {
                    if (_turnoutSelection == null) {
                        _turnoutSelection = new HashMap<LayoutTurnout, TurnoutSelection>();
                    }
                    if (!_turnoutSelection.containsKey(t)) {
                        _turnoutSelection.put(t, new TurnoutSelection());
                    }
                }
            }

        }
        // loop over all defined level crossings
        for (LevelXing x : xingList) {
            Point2D center = x.getCoordsCenter();
            if (selectRect.contains(center)) {
                if (_xingSelection == null) {
                    _xingSelection = new ArrayList<LevelXing>();
                }
                if (!_xingSelection.contains(x)) {
                    _xingSelection.add(x);
                }
            }
        }
        // loop over all defined slips
        for (LayoutSlip sl : slipList) {
            Point2D center = sl.getCoordsCenter();
            if (selectRect.contains(center)) {
                if (_slipSelection == null) {
                    _slipSelection = new ArrayList<LayoutSlip>();
                }
                if (!_slipSelection.contains(sl)) {
                    _slipSelection.add(sl);
                }
            }
        }
        // loop over all defined turntables
        for (LayoutTurntable x : turntableList) {
            Point2D center = x.getCoordsCenter();
            if (selectRect.contains(center)) {
                if (_turntableSelection == null) {
                    _turntableSelection = new ArrayList<LayoutTurntable>();
                }
                if (!_turntableSelection.contains(x)) {
                    _turntableSelection.add(x);
                }
            }
        }
        // loop over all defined Anchor Points and End Bumpers
        for (PositionablePoint p : pointList) {
            Point2D coord = p.getCoords();
            if (selectRect.contains(coord)) {
                if (_pointSelection == null) {
                    _pointSelection = new ArrayList<PositionablePoint>();
                }
                if (!_pointSelection.contains(p)) {
                    _pointSelection.add(p);
                }
            }
        }
        repaint();
    }

    private void clearSelectionGroups() {
        _pointSelection = null;
        _turntableSelection = null;
        _xingSelection = null;
        _slipSelection = null;
        _turnoutSelection = null;
        _positionableSelection = null;
    }

    boolean noWarnGlobalDelete = false;

    private void deleteSelectedItems() {
        if (!noWarnGlobalDelete) {
            int selectedValue = JOptionPane.showOptionDialog(this,
                    rb.getString("Question6"), Bundle.getMessage("WarningTitle"),
                    JOptionPane.YES_NO_CANCEL_OPTION, JOptionPane.QUESTION_MESSAGE, null,
                    new Object[]{Bundle.getMessage("ButtonYes"), Bundle.getMessage("ButtonNo"),
                        rb.getString("ButtonYesPlus")}, Bundle.getMessage("ButtonNo"));
            if (selectedValue == 1) {
                return;   // return without creating if "No" response
            }
            if (selectedValue == 2) {
                // Suppress future warnings, and continue
                noWarnGlobalDelete = true;
            }
        }
        if (_positionableSelection != null) {
            for (Positionable comp : _positionableSelection) {
                remove(comp);
            }
        }
        if (_pointSelection != null) {
            boolean oldPosPoint = noWarnPositionablePoint;
            noWarnPositionablePoint = true;
            for (PositionablePoint point : _pointSelection) {
                removePositionablePoint(point);
            }
            noWarnPositionablePoint = oldPosPoint;
        }

        if (_xingSelection != null) {
            boolean oldLevelXing = noWarnLevelXing;
            noWarnLevelXing = true;
            for (LevelXing point : _xingSelection) {
                removeLevelXing(point);
            }
            noWarnLevelXing = oldLevelXing;
        }
        if (_slipSelection != null) {
            boolean oldSlip = noWarnSlip;
            noWarnSlip = true;
            for (LayoutSlip sl : _slipSelection) {
                removeLayoutSlip(sl);
            }
            noWarnSlip = oldSlip;
        }
        if (_turntableSelection != null) {
            boolean oldTurntable = noWarnTurntable;
            noWarnTurntable = true;
            for (LayoutTurntable point : _turntableSelection) {
                removeTurntable(point);
            }
            noWarnTurntable = oldTurntable;
        }
        if (_turnoutSelection != null) {
            boolean oldTurnout = noWarnLayoutTurnout;
            noWarnLayoutTurnout = true;
            for (Map.Entry<LayoutTurnout, TurnoutSelection> entry : _turnoutSelection.entrySet()) {
                removeLayoutTurnout(entry.getKey());
            }
            noWarnLayoutTurnout = oldTurnout;
        }
        selectionActive = false;
        clearSelectionGroups();
        repaint();

    }

    private void amendSelectionGroup(Positionable p) {
        if (_positionableSelection == null) {
            _positionableSelection = new ArrayList<Positionable>();
        }
        boolean removed = false;
        for (int i = 0; i < _positionableSelection.size(); i++) {
            if (_positionableSelection.get(i) == p) {
                _positionableSelection.remove(i);
                removed = true;
                break;
            }
        }
        if (!removed) {
            _positionableSelection.add(p);
        }
        if (_positionableSelection.size() == 0) {
            _positionableSelection = null;
        }
        repaint();
    }

    private void amendSelectionGroup(LayoutTurnout p, Point2D dLoc) {
        if (_turnoutSelection == null) {
            _turnoutSelection = new HashMap<LayoutTurnout, TurnoutSelection>();
        }

        boolean removed = false;
        for (Map.Entry<LayoutTurnout, TurnoutSelection> entry : _turnoutSelection.entrySet()) {
            LayoutTurnout t = entry.getKey();
            if (t == p) {
                int ttype = t.getTurnoutType();
                if (t.getVersion() == 2 && ((ttype == LayoutTurnout.DOUBLE_XOVER)
                        || (ttype == LayoutTurnout.LH_XOVER)
                        || (ttype == LayoutTurnout.RH_XOVER))) {
                    TurnoutSelection ts = entry.getValue();
                    Rectangle2D r = controlPointRectAt(dLoc);
                    if (ts.getPointA()) {
                        if (r.contains(t.getCoordsA())) {
                            ts.setPointA(false);
                            removed = true;
                        }
                    }
                    if (ts.getPointB()) {
                        if (r.contains(t.getCoordsB())) {
                            ts.setPointB(false);
                            removed = true;
                        }
                    }
                    if (ts.getPointC()) {
                        if (r.contains(t.getCoordsC())) {
                            ts.setPointC(false);
                            removed = true;
                        }
                    }
                    if (ts.getPointD()) {
                        if (r.contains(t.getCoordsD())) {
                            ts.setPointD(false);
                            removed = true;
                        }
                    }
                    if (!ts.getPointA() && !ts.getPointB() && !ts.getPointC() && !ts.getPointD()) {
                        _turnoutSelection.remove(t);
                        removed = true;
                        break;
                    }
                } else {
                    _turnoutSelection.remove(t);
                    removed = true;
                    break;
                }
            }
        }
        if (!removed) {
            if (p.getVersion() == 2 && ((p.getTurnoutType() == LayoutTurnout.DOUBLE_XOVER)
                    || (p.getTurnoutType() == LayoutTurnout.LH_XOVER) || (p.getTurnoutType() == LayoutTurnout.RH_XOVER))) {
                Rectangle2D r = controlPointRectAt(dLoc);
                if (r.contains(p.getCoordsA())) {
                    TurnoutSelection ts;
                    if (!_turnoutSelection.containsKey(p)) {
                        ts = new TurnoutSelection();
                        _turnoutSelection.put(p, ts);
                    } else {
                        ts = _turnoutSelection.get(p);
                    }
                    ts.setPointA(true);
                }
                if (r.contains(p.getCoordsB())) {
                    TurnoutSelection ts;
                    if (!_turnoutSelection.containsKey(p)) {
                        ts = new TurnoutSelection();
                        _turnoutSelection.put(p, ts);
                    } else {
                        ts = _turnoutSelection.get(p);
                    }
                    ts.setPointB(true);
                }

                if (r.contains(p.getCoordsC())) {
                    TurnoutSelection ts;
                    if (!_turnoutSelection.containsKey(p)) {
                        ts = new TurnoutSelection();
                        _turnoutSelection.put(p, ts);
                    } else {
                        ts = _turnoutSelection.get(p);
                    }
                    ts.setPointC(true);
                }

                if (r.contains(p.getCoordsD())) {
                    TurnoutSelection ts;
                    if (!_turnoutSelection.containsKey(p)) {
                        ts = new TurnoutSelection();
                        _turnoutSelection.put(p, ts);
                    } else {
                        ts = _turnoutSelection.get(p);
                    }
                    ts.setPointD(true);
                }
            } else {
                _turnoutSelection.put(p, new TurnoutSelection());
            }
        }
        if (_turnoutSelection.isEmpty()) {
            _turnoutSelection = null;
        }
        repaint();
    }

    private void amendSelectionGroup(PositionablePoint p) {
        if (_pointSelection == null) {
            _pointSelection = new ArrayList<PositionablePoint>();
        }
        boolean removed = false;
        for (int i = 0; i < _pointSelection.size(); i++) {
            if (_pointSelection.get(i) == p) {
                _pointSelection.remove(i);
                removed = true;
                break;
            }
        }
        if (!removed) {
            _pointSelection.add(p);
        }
        if (_pointSelection.size() == 0) {
            _pointSelection = null;
        }
        repaint();
    }

    private void amendSelectionGroup(LevelXing p) {
        if (_xingSelection == null) {
            _xingSelection = new ArrayList<LevelXing>();
        }
        boolean removed = false;
        for (int i = 0; i < _xingSelection.size(); i++) {
            if (_xingSelection.get(i) == p) {
                _xingSelection.remove(i);
                removed = true;
                break;
            }
        }
        if (!removed) {
            _xingSelection.add(p);
        }
        if (_xingSelection.size() == 0) {
            _xingSelection = null;
        }
        repaint();
    }

    private void amendSelectionGroup(LayoutSlip p) {
        if (_slipSelection == null) {
            _slipSelection = new ArrayList<LayoutSlip>();
        }
        boolean removed = false;
        for (int i = 0; i < _slipSelection.size(); i++) {
            if (_slipSelection.get(i) == p) {
                _slipSelection.remove(i);
                removed = true;
                break;
            }
        }
        if (!removed) {
            _slipSelection.add(p);
        }
        if (_slipSelection.size() == 0) {
            _slipSelection = null;
        }
        repaint();
    }

    private void amendSelectionGroup(LayoutTurntable p) {
        if (_turntableSelection == null) {
            _turntableSelection = new ArrayList<LayoutTurntable>();
        }
        boolean removed = false;
        for (int i = 0; i < _turntableSelection.size(); i++) {
            if (_turntableSelection.get(i) == p) {
                _turntableSelection.remove(i);
                removed = true;
                break;
            }
        }
        if (!removed) {
            _turntableSelection.add(p);
        }
        if (_turntableSelection.size() == 0) {
            _turntableSelection = null;
        }
        repaint();
    }

    public void alignSelection(boolean alignX) {
        int sum = 0;
        int cnt = 0;

        if (_positionableSelection != null) {
            for (Positionable comp : _positionableSelection) {
                if (!getFlag(OPTION_POSITION, comp.isPositionable())) {
                    continue;
                }
                if (alignX) {
                    sum += comp.getX();
                } else {
                    sum += comp.getY();
                }
                cnt++;
            }
        }

        if (_pointSelection != null) {
            for (PositionablePoint comp : _pointSelection) {
                if (alignX) {
                    sum += comp.getCoords().getX();
                } else {
                    sum += comp.getCoords().getY();
                }
                cnt++;
            }
        }

        if (_turnoutSelection != null) {
            for (Map.Entry<LayoutTurnout, TurnoutSelection> entry : _turnoutSelection.entrySet()) {
                LayoutTurnout comp = entry.getKey();
                if (alignX) {
                    sum += comp.getCoordsCenter().getX();
                } else {
                    sum += comp.getCoordsCenter().getY();
                }
                cnt++;
            }
        }

        if (_xingSelection != null) {
            for (LevelXing comp : _xingSelection) {
                if (alignX) {
                    sum += comp.getCoordsCenter().getX();
                } else {
                    sum += comp.getCoordsCenter().getY();
                }
                cnt++;
            }
        }
        if (_slipSelection != null) {
            for (LayoutSlip comp : _slipSelection) {
                if (alignX) {
                    sum += comp.getCoordsCenter().getX();
                } else {
                    sum += comp.getCoordsCenter().getY();
                }
                cnt++;
            }
        }
        if (_turntableSelection != null) {
            for (LayoutTurntable comp : _turntableSelection) {
                if (alignX) {
                    sum += comp.getCoordsCenter().getX();
                } else {
                    sum += comp.getCoordsCenter().getY();
                }
                cnt++;
            }
        }

        int ave = Math.round((float) sum / cnt);
        if (_positionableSelection != null) {
            for (Positionable comp : _positionableSelection) {
                if (!getFlag(OPTION_POSITION, comp.isPositionable())) {
                    continue;
                }
                if (alignX) {
                    comp.setLocation(ave, comp.getY());
                } else {
                    comp.setLocation(comp.getX(), ave);
                }
            }
        }
        if (_pointSelection != null) {
            for (PositionablePoint comp : _pointSelection) {
                if (alignX) {
                    comp.setCoords(new Point2D.Double(ave, comp.getCoords().getY()));
                } else {
                    comp.setCoords(new Point2D.Double(comp.getCoords().getX(), ave));
                }
            }
        }
        if (_turnoutSelection != null) {
            for (Map.Entry<LayoutTurnout, TurnoutSelection> entry : _turnoutSelection.entrySet()) {
                LayoutTurnout comp = entry.getKey();
                if (alignX) {
                    comp.setCoordsCenter(new Point2D.Double(ave, comp.getCoordsCenter().getY()));
                } else {
                    comp.setCoordsCenter(new Point2D.Double(comp.getCoordsCenter().getX(), ave));
                }
            }
        }
        if (_xingSelection != null) {
            for (LevelXing comp : _xingSelection) {
                if (alignX) {
                    comp.setCoordsCenter(new Point2D.Double(ave, comp.getCoordsCenter().getY()));
                } else {
                    comp.setCoordsCenter(new Point2D.Double(comp.getCoordsCenter().getX(), ave));
                }
            }
        }
        if (_slipSelection != null) {
            for (LayoutSlip comp : _slipSelection) {
                if (alignX) {
                    comp.setCoordsCenter(new Point2D.Double(ave, comp.getCoordsCenter().getY()));
                } else {
                    comp.setCoordsCenter(new Point2D.Double(comp.getCoordsCenter().getX(), ave));
                }
            }
        }
        if (_turntableSelection != null) {
            for (LayoutTurntable comp : _turntableSelection) {
                if (alignX) {
                    comp.setCoordsCenter(new Point2D.Double(ave, comp.getCoordsCenter().getY()));
                } else {
                    comp.setCoordsCenter(new Point2D.Double(comp.getCoordsCenter().getX(), ave));
                }
            }
        }
        repaint();
    }

    protected boolean showAlignPopup() {
        if (_positionableSelection != null) {
            return true;
        } else if (_pointSelection != null) {
            return true;
        } else if (_turnoutSelection != null) {
            return true;
        } else if (_turntableSelection != null) {
            return true;
        } else if (_xingSelection != null) {
            return true;
        } else if (_slipSelection != null) {
            return true;
        }
        return false;
    }

    /**
     * Offer actions to align the selected Positionable items either
     * Horizontally (at avearage y coord) or Vertically (at avearage x coord).
     */
    public boolean setShowAlignmentMenu(JPopupMenu popup) {
        if (showAlignPopup()) {
            JMenu edit = new JMenu(rb.getString("EditAlignment"));
            edit.add(new AbstractAction(rb.getString("AlignX")) {
                @Override
                public void actionPerformed(ActionEvent e) {
                    alignSelection(true);
                }
            });
            edit.add(new AbstractAction(rb.getString("AlignY")) {
                @Override
                public void actionPerformed(ActionEvent e) {
                    alignSelection(false);
                }
            });
            popup.add(edit);
            return true;
        }
        return false;
    }

    @Override
    public void keyPressed(KeyEvent e) {
        if (e.getKeyCode() == KeyEvent.VK_DELETE) {
            deleteSelectedItems();
            return;
        }
        if (_positionableSelection != null) {
            for (Positionable c : _positionableSelection) {
                int xNew;
                int yNew;
                if ((c instanceof MemoryIcon) && (c.getPopupUtility().getFixedWidth() == 0)) {
                    MemoryIcon pm = (MemoryIcon) c;
                    xNew = (int) (returnNewXPostition(e, pm.getOriginalX()));
                    yNew = (int) (returnNewYPostition(e, pm.getOriginalY()));
                } else {
                    Point2D upperLeft = c.getLocation();
                    xNew = (int) (returnNewXPostition(e, upperLeft.getX()));
                    yNew = (int) (returnNewYPostition(e, upperLeft.getY()));
                }
                c.setLocation(xNew, yNew);
            }
        }
        // loop over all defined turnouts
        if (_turnoutSelection != null) {
            for (Map.Entry<LayoutTurnout, TurnoutSelection> entry : _turnoutSelection.entrySet()) {
                LayoutTurnout t = entry.getKey();
                int ttype = t.getTurnoutType();
                if (t.getVersion() == 2 && ((ttype == LayoutTurnout.DOUBLE_XOVER)
                        || (ttype == LayoutTurnout.LH_XOVER)
                        || (ttype == LayoutTurnout.RH_XOVER))) {

                    TurnoutSelection ts = entry.getValue();
                    if (ts.getPointA()) {
                        Point2D coord = t.getCoordsA();
                        t.setCoordsA(new Point2D.Double(returnNewXPostition(e, coord.getX()),
                                returnNewYPostition(e, coord.getY())));
                    }
                    if (ts.getPointB()) {
                        Point2D coord = t.getCoordsB();
                        t.setCoordsB(new Point2D.Double(returnNewXPostition(e, coord.getX()),
                                returnNewYPostition(e, coord.getY())));
                    }
                    if (ts.getPointC()) {
                        Point2D coord = t.getCoordsC();
                        t.setCoordsC(new Point2D.Double(returnNewXPostition(e, coord.getX()),
                                returnNewYPostition(e, coord.getY())));
                    }
                    if (ts.getPointD()) {
                        Point2D coord = t.getCoordsD();
                        t.setCoordsD(new Point2D.Double(returnNewXPostition(e, coord.getX()),
                                returnNewYPostition(e, coord.getY())));
                    }

                } else {
                    Point2D center = t.getCoordsCenter();
                    t.setCoordsCenter(new Point2D.Double(returnNewXPostition(e, center.getX()),
                            returnNewYPostition(e, center.getY())));
                }
            }
        }
        if (_xingSelection != null) {
            // loop over all defined level crossings
            for (LevelXing x : _xingSelection) {
                Point2D center = x.getCoordsCenter();
                x.setCoordsCenter(new Point2D.Double(returnNewXPostition(e, center.getX()),
                        returnNewYPostition(e, center.getY())));
            }
        }
        if (_slipSelection != null) {
            // loop over all defined slips
            for (LayoutSlip sl : _slipSelection) {
                Point2D center = sl.getCoordsCenter();
                sl.setCoordsCenter(new Point2D.Double(returnNewXPostition(e, center.getX()),
                        returnNewYPostition(e, center.getY())));
            }
        }
        // loop over all defined turntables
        if (_turntableSelection != null) {
            for (LayoutTurntable x : _turntableSelection) {
                Point2D center = x.getCoordsCenter();
                x.setCoordsCenter(new Point2D.Double(returnNewXPostition(e, center.getX()),
                        returnNewYPostition(e, center.getY())));
            }
        }
        // loop over all defined Anchor Points and End Bumpers
        if (_pointSelection != null) {
            for (PositionablePoint p : _pointSelection) {
                Point2D coord = p.getCoords();
                p.setCoords(new Point2D.Double(returnNewXPostition(e, coord.getX()),
                        returnNewYPostition(e, coord.getY())));
            }
        }
        repaint();
    }

    private double returnNewXPostition(KeyEvent e, double val) {
        if (e.isShiftDown()) {
            switch (e.getKeyCode()) {
                case KeyEvent.VK_LEFT:
                    val = val - 1;
                    break;
                case KeyEvent.VK_RIGHT:
                    val = val + 1;
                    break;
                default:
                    break;
            }
        } else {
            switch (e.getKeyCode()) {
                case KeyEvent.VK_LEFT:
                    val = val - 5;
                    break;
                case KeyEvent.VK_RIGHT:
                    val = val + 5;
                    break;
                default:
                    break;
            }
        }
        if (val < 0) {
            val = 0;
        }
        return val;

    }

    private double returnNewYPostition(KeyEvent e, double val) {
        if (e.isShiftDown()) {
            switch (e.getKeyCode()) {
                case KeyEvent.VK_UP:
                    val = val - 1;
                    break;
                case KeyEvent.VK_DOWN:
                    val = val + 1;
                    break;
                default:
                    log.warn("Unexpected key code {}  in returnNewYPosition", e.getKeyCode());
                    break;
            }
        } else {
            switch (e.getKeyCode()) {
                case KeyEvent.VK_UP:
                    val = val - 5;
                    break;
                case KeyEvent.VK_DOWN:
                    val = val + 5;
                    break;
                default:
                    log.warn("Unexpected key code {}  in returnNewYPosition", e.getKeyCode());
                    break;
            }
        }
        if (val < 0) {
            val = 0;
        }
        return val;

    }

    int _prevNumSel = 0;

    @Override
    public void mouseMoved(MouseEvent event) {
        calcLocation(event, 0, 0);
        if (isEditable()) {
            xLabel.setText(Integer.toString(xLoc));
            yLabel.setText(Integer.toString(yLoc));
        }
        List<Positionable> selections = getSelectedItems(event);
        Positionable selection = null;
        int numSel = selections.size();
        if (numSel > 0) {
            selection = selections.get(0);
        }
        if (selection != null && selection.getDisplayLevel() > BKG && selection.showTooltip()) {
            showToolTip(selection, event);
        } else {
            super.setToolTip(null);
        }
        if (numSel != _prevNumSel) {
            repaint();
            _prevNumSel = numSel;
        }
    }

    private boolean isDragging = false;

    @Override
    public void mouseDragged(MouseEvent event) {
        // initialize mouse position
        calcLocation(event, 0, 0);
        // ignore this event if still at the original point
        if ((!isDragging) && (xLoc == getAnchorX()) && (yLoc == getAnchorY())) {
            return;
        }
        // process this mouse dragged event
        if (isEditable()) {
            xLabel.setText(Integer.toString(xLoc));
            yLabel.setText(Integer.toString(yLoc));
        }
        Point2D newPos = new Point2D.Double(dLoc.getX() + startDel.getX(),
                dLoc.getY() + startDel.getY());
        if ((selectedObject != null) && (event.isMetaDown() || event.isAltDown()) && (selectedPointType == LayoutTrack.MARKER)) {
            // marker moves regardless of editMode or positionable
            PositionableLabel pl = (PositionableLabel) selectedObject;
            int xint = (int) newPos.getX();
            int yint = (int) newPos.getY();
            // don't allow negative placement, object could become unreachable
            if (xint < 0) {
                xint = 0;
            }
            if (yint < 0) {
                yint = 0;
            }
            pl.setLocation(xint, yint);
            isDragging = true;
            repaint();
            return;
        }
        if (isEditable()) {
            if ((selectedObject != null) && (event.isMetaDown() || event.isAltDown()) && allPositionable()) {
                // moving a point
                if (snapToGridOnMove) {
                    int xx = (((int) newPos.getX() + (gridSize / 2)) / gridSize) * gridSize;
                    int yy = (((int) newPos.getY() + (gridSize / 2)) / gridSize) * gridSize;
                    newPos.setLocation(xx, yy);
                }
                if (_pointSelection != null || _turntableSelection != null || _xingSelection != null
                        || _turnoutSelection != null || _positionableSelection != null) {
                    int offsetx = xLoc - _lastX;
                    int offsety = yLoc - _lastY;
                    //We should do a move based upon a selection group.
                    int xNew;
                    int yNew;
                    if (_positionableSelection != null) {
                        for (Positionable c : _positionableSelection) {
                            if ((c instanceof MemoryIcon) && (c.getPopupUtility().getFixedWidth() == 0)) {
                                MemoryIcon pm = (MemoryIcon) c;
                                xNew = (pm.getOriginalX() + offsetx);
                                yNew = (pm.getOriginalY() + offsety);
                            } else {
                                Point2D upperLeft = c.getLocation();
                                xNew = (int) (upperLeft.getX() + offsetx);
                                yNew = (int) (upperLeft.getY() + offsety);
                            }
                            if (xNew < 0) {
                                xNew = 0;
                            }
                            if (yNew < 0) {
                                yNew = 0;
                            }
                            c.setLocation(xNew, yNew);
                        }
                    }

                    if (_turnoutSelection != null) {
                        for (Map.Entry<LayoutTurnout, TurnoutSelection> entry : _turnoutSelection.entrySet()) {
                            LayoutTurnout t = entry.getKey();
                            int ttype = t.getTurnoutType();
                            if (t.getVersion() == 2 && ((ttype == LayoutTurnout.DOUBLE_XOVER)
                                    || (ttype == LayoutTurnout.LH_XOVER)
                                    || (ttype == LayoutTurnout.RH_XOVER))) {

                                TurnoutSelection ts = entry.getValue();
                                if (ts.getPointA()) {
                                    Point2D coord = t.getCoordsA();
                                    xNew = (int) coord.getX() + offsetx;
                                    yNew = (int) coord.getY() + offsety;
                                    if (xNew < 0) {
                                        xNew = 0;
                                    }
                                    if (yNew < 0) {
                                        yNew = 0;
                                    }
                                    t.setCoordsA(new Point2D.Double(xNew, yNew));
                                }
                                if (ts.getPointB()) {
                                    Point2D coord = t.getCoordsB();
                                    xNew = (int) coord.getX() + offsetx;
                                    yNew = (int) coord.getY() + offsety;
                                    if (xNew < 0) {
                                        xNew = 0;
                                    }
                                    if (yNew < 0) {
                                        yNew = 0;
                                    }
                                    t.setCoordsB(new Point2D.Double(xNew, yNew));
                                }
                                if (ts.getPointC()) {
                                    Point2D coord = t.getCoordsC();
                                    xNew = (int) coord.getX() + offsetx;
                                    yNew = (int) coord.getY() + offsety;
                                    if (xNew < 0) {
                                        xNew = 0;
                                    }
                                    if (yNew < 0) {
                                        yNew = 0;
                                    }
                                    t.setCoordsC(new Point2D.Double(xNew, yNew));
                                }
                                if (ts.getPointD()) {
                                    Point2D coord = t.getCoordsD();
                                    xNew = (int) coord.getX() + offsetx;
                                    yNew = (int) coord.getY() + offsety;
                                    if (xNew < 0) {
                                        xNew = 0;
                                    }
                                    if (yNew < 0) {
                                        yNew = 0;
                                    }
                                    t.setCoordsD(new Point2D.Double(xNew, yNew));
                                }

                            } else {
                                Point2D center = t.getCoordsCenter();
                                xNew = (int) center.getX() + offsetx;
                                yNew = (int) center.getY() + offsety;
                                if (xNew < 0) {
                                    xNew = 0;
                                }
                                if (yNew < 0) {
                                    yNew = 0;
                                }
                                t.setCoordsCenter(new Point2D.Double(xNew, yNew));
                            }
                        }
                    }
                    if (_xingSelection != null) {
                        // loop over all defined level crossings
                        for (LevelXing x : _xingSelection) {
                            Point2D center = x.getCoordsCenter();
                            xNew = (int) center.getX() + offsetx;
                            yNew = (int) center.getY() + offsety;
                            if (xNew < 0) {
                                xNew = 0;
                            }
                            if (yNew < 0) {
                                yNew = 0;
                            }
                            x.setCoordsCenter(new Point2D.Double(xNew, yNew));
                        }
                    }
                    if (_slipSelection != null) {
                        // loop over all defined slips
                        for (LayoutSlip sl : _slipSelection) {
                            Point2D center = sl.getCoordsCenter();
                            xNew = (int) center.getX() + offsetx;
                            yNew = (int) center.getY() + offsety;
                            if (xNew < 0) {
                                xNew = 0;
                            }
                            if (yNew < 0) {
                                yNew = 0;
                            }
                            sl.setCoordsCenter(new Point2D.Double(xNew, yNew));
                        }
                    }
                    // loop over all defined turntables
                    if (_turntableSelection != null) {
                        for (LayoutTurntable x : _turntableSelection) {
                            Point2D center = x.getCoordsCenter();
                            xNew = (int) center.getX() + offsetx;
                            yNew = (int) center.getY() + offsety;
                            if (xNew < 0) {
                                xNew = 0;
                            }
                            if (yNew < 0) {
                                yNew = 0;
                            }
                            x.setCoordsCenter(new Point2D.Double(xNew, yNew));
                        }
                    }
                    // loop over all defined Anchor Points and End Bumpers
                    if (_pointSelection != null) {
                        for (PositionablePoint p : _pointSelection) {
                            Point2D coord = p.getCoords();
                            xNew = (int) coord.getX() + offsetx;
                            yNew = (int) coord.getY() + offsety;
                            if (xNew < 0) {
                                xNew = 0;
                            }
                            if (yNew < 0) {
                                yNew = 0;
                            }
                            p.setCoords(new Point2D.Double(xNew, yNew));
                        }
                    }
                    _lastX = xLoc;
                    _lastY = yLoc;
                } else {
                    switch (selectedPointType) {
                        case LayoutTrack.POS_POINT:
                            ((PositionablePoint) selectedObject).setCoords(newPos);
                            isDragging = true;
                            break;
                        case LayoutTrack.TURNOUT_CENTER:
                            ((LayoutTurnout) selectedObject).setCoordsCenter(newPos);
                            isDragging = true;
                            break;
                        case LayoutTrack.TURNOUT_A:
                            LayoutTurnout o = (LayoutTurnout) selectedObject;
                            o.setCoordsA(newPos);
                            break;
                        case LayoutTrack.TURNOUT_B:
                            o = (LayoutTurnout) selectedObject;
                            o.setCoordsB(newPos);
                            break;
                        case LayoutTrack.TURNOUT_C:
                            o = (LayoutTurnout) selectedObject;
                            o.setCoordsC(newPos);
                            break;
                        case LayoutTrack.TURNOUT_D:
                            o = (LayoutTurnout) selectedObject;
                            o.setCoordsD(newPos);
                            break;
                        case LayoutTrack.LEVEL_XING_CENTER:
                            ((LevelXing) selectedObject).setCoordsCenter(newPos);
                            isDragging = true;
                            break;
                        case LayoutTrack.LEVEL_XING_A:
                            LevelXing x = (LevelXing) selectedObject;
                            x.setCoordsA(newPos);
                            break;
                        case LayoutTrack.LEVEL_XING_B:
                            x = (LevelXing) selectedObject;
                            x.setCoordsB(newPos);
                            break;
                        case LayoutTrack.LEVEL_XING_C:
                            x = (LevelXing) selectedObject;
                            x.setCoordsC(newPos);
                            break;
                        case LayoutTrack.LEVEL_XING_D:
                            x = (LevelXing) selectedObject;
                            x.setCoordsD(newPos);
                            break;
                        case LayoutTrack.SLIP_CENTER:
                        case LayoutTrack.SLIP_LEFT:
                        case LayoutTrack.SLIP_RIGHT:
                            ((LayoutSlip) selectedObject).setCoordsCenter(newPos);
                            isDragging = true;
                            break;
                        case LayoutTrack.SLIP_A:
                            LayoutSlip sl = (LayoutSlip) selectedObject;
                            sl.setCoordsA(newPos);
                            break;
                        case LayoutTrack.SLIP_B:
                            sl = (LayoutSlip) selectedObject;
                            sl.setCoordsB(newPos);
                            break;
                        case LayoutTrack.SLIP_C:
                            sl = (LayoutSlip) selectedObject;
                            sl.setCoordsC(newPos);
                            break;
                        case LayoutTrack.SLIP_D:
                            sl = (LayoutSlip) selectedObject;
                            sl.setCoordsD(newPos);
                            break;
                        case LayoutTrack.TURNTABLE_CENTER:
                            ((LayoutTurntable) selectedObject).setCoordsCenter(newPos);
                            isDragging = true;
                            break;
                        case LayoutTrack.LAYOUT_POS_LABEL:
                            PositionableLabel l = (PositionableLabel) selectedObject;
                            if (l.isPositionable()) {
                                int xint = (int) newPos.getX();
                                int yint = (int) newPos.getY();
                                // don't allow negative placement, object could become unreachable
                                if (xint < 0) {
                                    xint = 0;
                                }
                                if (yint < 0) {
                                    yint = 0;
                                }
                                l.setLocation(xint, yint);
                                isDragging = true;
                            }
                            break;
                        case LayoutTrack.LAYOUT_POS_JCOMP:
                            PositionableJComponent c = (PositionableJComponent) selectedObject;
                            if (c.isPositionable()) {
                                int xint = (int) newPos.getX();
                                int yint = (int) newPos.getY();
                                // don't allow negative placement, object could become unreachable
                                if (xint < 0) {
                                    xint = 0;
                                }
                                if (yint < 0) {
                                    yint = 0;
                                }
                                c.setLocation(xint, yint);
                                isDragging = true;
                            }
                            break;
                        case LayoutTrack.MULTI_SENSOR:
                            PositionableLabel pl = (PositionableLabel) selectedObject;
                            if (pl.isPositionable()) {
                                int xint = (int) newPos.getX();
                                int yint = (int) newPos.getY();
                                // don't allow negative placement, object could become unreachable
                                if (xint < 0) {
                                    xint = 0;
                                }
                                if (yint < 0) {
                                    yint = 0;
                                }
                                pl.setLocation(xint, yint);
                                isDragging = true;
                            }
                            break;
                        case LayoutTrack.TRACK_CIRCLE_CENTRE:
                            TrackSegment t = (TrackSegment) selectedObject;
                            t.reCalculateTrackSegmentAngle(newPos.getX(), newPos.getY());
                            break;
                        default:
                            if (selectedPointType >= LayoutTrack.TURNTABLE_RAY_OFFSET) {
                                LayoutTurntable turn = (LayoutTurntable) selectedObject;
                                turn.setRayCoordsIndexed(newPos.getX(), newPos.getY(),
                                        selectedPointType - LayoutTrack.TURNTABLE_RAY_OFFSET);
                            }
                    }
                }
                repaint();
            } else if ((beginObject != null) && event.isShiftDown()
                    && trackButton.isSelected()) {
                // dragging from first end of Track Segment
                currentLocation.setLocation(xLoc, yLoc);
                boolean needResetCursor = (foundObject != null);
                if (checkSelect(currentLocation, true)) {
                    // have match to free connection point, change cursor
                    setCursor(Cursor.getPredefinedCursor(Cursor.CROSSHAIR_CURSOR));
                } else if (needResetCursor) {
                    setCursor(Cursor.getDefaultCursor());
                }
                repaint();
            } else if (selectionActive && (!event.isShiftDown()) && (!event.isAltDown()) && (!event.isMetaDown())) {
                selectionWidth = xLoc - selectionX;
                selectionHeight = yLoc - selectionY;
                repaint();
            }
        } else {
            Rectangle r = new Rectangle(event.getX(), event.getY(), 1, 1);
            ((JComponent) event.getSource()).scrollRectToVisible(r);
        }
        return;
    }

    @SuppressWarnings("unused")
    private void updateLocation(Object o, int pointType, Point2D newPos) {
        switch (pointType) {
            case LayoutTrack.TURNOUT_A:
                ((LayoutTurnout) o).setCoordsA(newPos);
                break;
            case LayoutTrack.TURNOUT_B:
                ((LayoutTurnout) o).setCoordsB(newPos);
                break;
            case LayoutTrack.TURNOUT_C:
                ((LayoutTurnout) o).setCoordsC(newPos);
                break;
            case LayoutTrack.TURNOUT_D:
                ((LayoutTurnout) o).setCoordsD(newPos);
                break;
            case LayoutTrack.LEVEL_XING_A:
                ((LevelXing) o).setCoordsA(newPos);
                break;
            case LayoutTrack.LEVEL_XING_B:
                ((LevelXing) o).setCoordsB(newPos);
                break;
            case LayoutTrack.LEVEL_XING_C:
                ((LevelXing) o).setCoordsC(newPos);
                break;
            case LayoutTrack.LEVEL_XING_D:
                ((LevelXing) o).setCoordsD(newPos);
                break;
            case LayoutTrack.SLIP_A:
                ((LayoutSlip) o).setCoordsA(newPos);
                break;
            case LayoutTrack.SLIP_B:
                ((LayoutSlip) o).setCoordsB(newPos);
                break;
            case LayoutTrack.SLIP_C:
                ((LayoutSlip) o).setCoordsC(newPos);
                break;
            case LayoutTrack.SLIP_D:
                ((LayoutSlip) o).setCoordsD(newPos);
                break;
            default:
                if (pointType >= LayoutTrack.TURNTABLE_RAY_OFFSET) {
                    LayoutTurntable turn = (LayoutTurntable) o;
                    turn.setRayCoordsIndexed(newPos.getX(), newPos.getY(),
                            pointType - LayoutTrack.TURNTABLE_RAY_OFFSET);
                }
        }
        setDirty(true);
    }

    /*
     * this function appears to be unused internally.
     * @deprecated since 4.3.5
     */
    @Deprecated
    public void setLoc(int x, int y) {
        if (isEditable()) {
            xLoc = x;
            yLoc = y;
            xLabel.setText(Integer.toString(xLoc));
            yLabel.setText(Integer.toString(yLoc));
        }
    }

    /**
     * Add an Anchor point.
     */
    public void addAnchor() {
        addAnchor(currentPoint);
    }

    private PositionablePoint addAnchor(Point2D p) {
        numAnchors++;
        // get unique name
        String name = "";
        boolean duplicate = true;
        while (duplicate) {
            name = "A" + numAnchors;
            if (finder.findPositionablePointByName(name) == null) {
                duplicate = false;
            }
            if (duplicate) {
                numAnchors++;
            }
        }
        // create object
        PositionablePoint o = new PositionablePoint(name,
                PositionablePoint.ANCHOR, p, this);
        //if (o!=null) {
        pointList.add(o);
        setDirty(true);
        //}
        return o;
    }

    /**
     * Add an End Bumper point.
     */
    public void addEndBumper() {
        numEndBumpers++;
        // get unique name
        String name = "";
        boolean duplicate = true;
        while (duplicate) {
            name = "EB" + numEndBumpers;
            if (finder.findPositionablePointByName(name) == null) {
                duplicate = false;
            }
            if (duplicate) {
                numEndBumpers++;
            }
        }
        // create object
        PositionablePoint o = new PositionablePoint(name,
                PositionablePoint.END_BUMPER, currentPoint, this);
        //if (o!=null) {
        pointList.add(o);
        setDirty(true);
        //}
    }

    /**
     * Add an Edge Connector point.
     */
    public void addEdgeConnector() {
        numEdgeConnectors++;
        // get unique name
        String name = "";
        boolean duplicate = true;
        while (duplicate) {
            name = "EC" + numEdgeConnectors;
            if (finder.findPositionablePointByName(name) == null) {
                duplicate = false;
            }
            if (duplicate) {
                numEdgeConnectors++;
            }
        }
        // create object
        PositionablePoint o = new PositionablePoint(name,
                PositionablePoint.EDGE_CONNECTOR, currentPoint, this);
        //if (o!=null) {
        pointList.add(o);
        setDirty(true);
        //}
    }

    /**
     * Add a Track Segment
     */
    public void addTrackSegment() {
        numTrackSegments++;
        // get unique name
        String name = "";
        boolean duplicate = true;
        while (duplicate) {
            name = "T" + numTrackSegments;
            if (finder.findTrackSegmentByName(name) == null) {
                duplicate = false;
            }
            if (duplicate) {
                numTrackSegments++;
            }
        }
        // create object
        newTrack = new TrackSegment(name, beginObject, beginPointType,
                foundObject, foundPointType, dashedLine.isSelected(),
                mainlineTrack.isSelected(), this);

        trackList.add(newTrack);
        setDirty(true);
        // link to connected objects
        setLink(newTrack, LayoutTrack.TRACK, beginObject, beginPointType);
        setLink(newTrack, LayoutTrack.TRACK, foundObject, foundPointType);
        // check on layout block
        String newName = blockIDComboBox.getEditor().getItem().toString();
        newName = (null != newName) ? newName.trim() : "";
        LayoutBlock b = provideLayoutBlock(newName);
        if (b != null) {
            newTrack.setLayoutBlock(b);
            auxTools.setBlockConnectivityChanged();
            // check on occupancy sensor
            String sensorName = blockSensorComboBox.getEditor().getItem().toString();
            sensorName = (null != sensorName) ? sensorName.trim() : "";
            if (sensorName.length() > 0) {
                if (!validateSensor(sensorName, b, this)) {
                    b.setOccupancySensorName("");
                } else {
                    blockSensorComboBox.getEditor().setItem(b.getOccupancySensorName());
                }
            }
            newTrack.updateBlockInfo();
        }
    }

    /**
     * Add a Level Crossing
     */
    public void addLevelXing() {
        numLevelXings++;
        // get unique name
        String name = "";
        boolean duplicate = true;
        while (duplicate) {
            name = "X" + numLevelXings;
            if (finder.findLevelXingByName(name) == null) {
                duplicate = false;
            }
            if (duplicate) {
                numLevelXings++;
            }
        }
        // create object
        LevelXing o = new LevelXing(name, currentPoint, this);
        //if (o!=null) {
        xingList.add(o);
        setDirty(true);
        // check on layout block
        String newName = blockIDComboBox.getEditor().getItem().toString();
        newName = (null != newName) ? newName.trim() : "";
        LayoutBlock b = provideLayoutBlock(newName);
        if (b != null) {
            o.setLayoutBlockAC(b);
            o.setLayoutBlockBD(b);
            // check on occupancy sensor
            String sensorName = blockSensorComboBox.getEditor().getItem().toString();
            sensorName = (null != sensorName) ? sensorName.trim() : "";
            if (sensorName.length() > 0) {
                if (!validateSensor(sensorName, b, this)) {
                    b.setOccupancySensorName("");
                } else {
                    blockSensorComboBox.getEditor().setItem(b.getOccupancySensorName());
                }
            }
        }
        //}
    }

    /**
     * Add a LayoutSlip
     */
    public void addLayoutSlip(int type) {
        double rot = 0.0;
        String s = rotationComboBox.getEditor().getItem().toString();
        s = (null != s) ? s.trim() : "";
        if (s.length() < 1) {
            rot = 0.0;
        } else {
            try {
                rot = Double.parseDouble(s);
            } catch (Exception e) {
                JOptionPane.showMessageDialog(this, rb.getString("Error3") + " "
                        + e, Bundle.getMessage("ErrorTitle"), JOptionPane.ERROR_MESSAGE);
                return;
            }
        }
        numLayoutSlips++;
        // get unique name
        String name = "";
        boolean duplicate = true;
        while (duplicate) {
            name = "SL" + numLayoutSlips;
            if (finder.findLayoutSlipByName(name) == null) {
                duplicate = false;
            }
            if (duplicate) {
                numLayoutSlips++;
            }
        }
        // create object
        LayoutSlip o = new LayoutSlip(name, currentPoint, rot, this, type);
        slipList.add(o);
        setDirty(true);

        // check on layout block
        String newName = blockIDComboBox.getEditor().getItem().toString();
        newName = (null != newName) ? newName.trim() : "";
        LayoutBlock b = provideLayoutBlock(newName);
        if (b != null) {
            o.setLayoutBlock(b);
            // check on occupancy sensor
            String sensorName = blockSensorComboBox.getEditor().getItem().toString();
            sensorName = (null != sensorName) ? sensorName.trim() : "";
            if (sensorName.length() > 0) {
                if (!validateSensor(sensorName, b, this)) {
                    b.setOccupancySensorName("");
                } else {
                    blockSensorComboBox.getEditor().setItem(b.getOccupancySensorName());
                }
            }
        }

        String turnoutName = turnoutNameComboBox.getEditor().getItem().toString();
        turnoutName = (null != turnoutName) ? turnoutName.trim() : "";
        if (validatePhysicalTurnout(turnoutName, this)) {
            // turnout is valid and unique.
            o.setTurnout(turnoutName);
            if (o.getTurnout().getSystemName().equals(turnoutName.toUpperCase())) {
                turnoutNameComboBox.getEditor().setItem(turnoutName.toUpperCase());
            }
        } else {
            o.setTurnout("");
            turnoutNameComboBox.getEditor().setItem("");
            turnoutNameComboBox.setSelectedIndex(-1);
        }

        turnoutName = extraTurnoutNameComboBox.getEditor().getItem().toString();
        turnoutName = (null != turnoutName) ? turnoutName.trim() : "";
        if (validatePhysicalTurnout(turnoutName, this)) {
            // turnout is valid and unique.
            o.setTurnoutB(turnoutName);
            if (o.getTurnoutB().getSystemName().equals(turnoutName.toUpperCase())) {
                extraTurnoutNameComboBox.getEditor().setItem(turnoutName.toUpperCase());
            }
        } else {
            o.setTurnoutB("");
            extraTurnoutNameComboBox.getEditor().setItem("");
            extraTurnoutNameComboBox.setSelectedIndex(-1);
        }
    }   // addLayoutSlip

    /**
     * Add a Layout Turnout
     */
    public void addLayoutTurnout(int type) {
        // get the rotation entry
        double rot = 0.0;
        String s = rotationComboBox.getEditor().getItem().toString();
        s = (null != s) ? s.trim() : "";
        if (s.length() < 1) {
            rot = 0.0;
        } else {
            try {
                rot = Double.parseDouble(s);
            } catch (Exception e) {
                JOptionPane.showMessageDialog(this, rb.getString("Error3") + " "
                        + e, Bundle.getMessage("ErrorTitle"), JOptionPane.ERROR_MESSAGE);
                return;
            }
        }
        numLayoutTurnouts++;
        // get unique name
        String name = "";
        boolean duplicate = true;
        while (duplicate) {
            name = "TO" + numLayoutTurnouts;
            if (finder.findLayoutTurnoutByName(name) == null) {
                duplicate = false;
            }
            if (duplicate) {
                numLayoutTurnouts++;
            }
        }
        // create object
        LayoutTurnout o = new LayoutTurnout(name, type, currentPoint, rot, xScale, yScale, this);
        turnoutList.add(o);
        setDirty(true);
        // check on layout block
        String newName = blockIDComboBox.getEditor().getItem().toString();
        newName = (null != newName) ? newName.trim() : "";
        LayoutBlock b = provideLayoutBlock(newName);
        if (b != null) {
            o.setLayoutBlock(b);
            // check on occupancy sensor
            String sensorName = blockSensorComboBox.getEditor().getItem().toString();
            sensorName = (null != sensorName) ? sensorName.trim() : "";
            if (sensorName.length() > 0) {
                if (!validateSensor(sensorName, b, this)) {
                    b.setOccupancySensorName("");
                } else {
                    blockSensorComboBox.getEditor().setItem(b.getOccupancySensorName());
                }
            }
        }
        // set default continuing route Turnout State
        o.setContinuingSense(Turnout.CLOSED);
        // check on a physical turnout
        String turnoutName = turnoutNameComboBox.getEditor().getItem().toString();
        turnoutName = (null != turnoutName) ? turnoutName.trim() : "";
        if (validatePhysicalTurnout(turnoutName, this)) {
            // turnout is valid and unique.
            o.setTurnout(turnoutName);
            if (o.getTurnout().getSystemName().equals(turnoutName.toUpperCase())) {
                turnoutNameComboBox.getEditor().setItem(turnoutName.toUpperCase());
            }
        } else {
            o.setTurnout("");
            turnoutNameComboBox.getEditor().setItem("");
            turnoutNameComboBox.setSelectedIndex(-1);
        }
        //}
    }

    /**
     * Validates that a physical turnout exists and is unique among Layout
     * Turnouts Returns true if valid turnout was entered, false otherwise
     */
    public boolean validatePhysicalTurnout(String turnoutName, Component openPane) {
        // check if turnout name was entered
        if (turnoutName.length() < 1) {
            // no turnout entered
            return false;
        }
        // ensure that this turnout is unique among Layout Turnouts
        for (LayoutTurnout t : turnoutList) {
            log.debug("LT '" + t.getName() + "', Turnout tested '" + t.getTurnoutName() + "' ");
            Turnout to = t.getTurnout();
            if (to != null) {
                String uname = to.getUserName();
                if ((to.getSystemName().equals(turnoutName.toUpperCase()))
                        || ((uname != null) && (uname.equals(turnoutName)))) {
                    JOptionPane.showMessageDialog(openPane,
                            java.text.MessageFormat.format(rb.getString("Error4"),
                                    new Object[]{turnoutName}),
                            Bundle.getMessage("ErrorTitle"), JOptionPane.ERROR_MESSAGE);
                    return false;
                }
            }

            /*Only check for the second turnout if the type is a double cross over
             otherwise the second turnout is used to throw an additional turnout at
             the same time.*/
            if (t.getTurnoutType() >= LayoutTurnout.DOUBLE_XOVER) {
                Turnout to2 = t.getSecondTurnout();
                if (to2 != null) {
                    String uname = to2.getUserName();
                    if ((to2.getSystemName().equals(turnoutName.toUpperCase()))
                            || ((uname != null) && (uname.equals(turnoutName)))) {
                        JOptionPane.showMessageDialog(openPane,
                                java.text.MessageFormat.format(rb.getString("Error4"),
                                        new Object[]{turnoutName}),
                                Bundle.getMessage("ErrorTitle"), JOptionPane.ERROR_MESSAGE);
                        return false;
                    }
                }
            }
        }
        for (LayoutSlip sl : slipList) {
            Turnout to = sl.getTurnout();
            if (to != null) {
                String uname = to.getUserName();
                if (to.getSystemName().equals(turnoutName) || (uname != null && uname.equals(turnoutName))) {
                    JOptionPane.showMessageDialog(openPane,
                            java.text.MessageFormat.format(rb.getString("Error4"),
                                    new Object[]{turnoutName}),
                            Bundle.getMessage("ErrorTitle"), JOptionPane.ERROR_MESSAGE);
                    return false;
                }
            }
            to = sl.getTurnoutB();
            if (to != null) {
                String uname = to.getUserName();
                if (to.getSystemName().equals(turnoutName) || (uname != null && uname.equals(turnoutName))) {
                    JOptionPane.showMessageDialog(openPane,
                            java.text.MessageFormat.format(rb.getString("Error4"),
                                    new Object[]{turnoutName}),
                            Bundle.getMessage("ErrorTitle"), JOptionPane.ERROR_MESSAGE);
                    return false;
                }
            }
        }
        // check that the unique turnout name corresponds to a defined physical turnout
        Turnout to = InstanceManager.turnoutManagerInstance().getTurnout(turnoutName);
        if (to == null) {
            // There is no turnout corresponding to this name
            JOptionPane.showMessageDialog(openPane,
                    java.text.MessageFormat.format(rb.getString("Error8"),
                            new Object[]{turnoutName}),
                    Bundle.getMessage("ErrorTitle"), JOptionPane.ERROR_MESSAGE);
            return false;
        }
        return true;
    }

    /**
     * Adds a link in the 'to' object to the 'from' object
     */
    private void setLink(Object fromObject, int fromPointType,
            Object toObject, int toPointType) {
        switch (toPointType) {
            case LayoutTrack.POS_POINT:
                if (fromPointType == LayoutTrack.TRACK) {
                    ((PositionablePoint) toObject).setTrackConnection(
                            (TrackSegment) fromObject);
                } else {
                    log.error("Attempt to set a non-TRACK connection to a Positionable Point");
                }
                break;
            case LayoutTrack.TURNOUT_A:
                ((LayoutTurnout) toObject).setConnectA(fromObject, fromPointType);
                break;
            case LayoutTrack.TURNOUT_B:
                ((LayoutTurnout) toObject).setConnectB(fromObject, fromPointType);
                break;
            case LayoutTrack.TURNOUT_C:
                ((LayoutTurnout) toObject).setConnectC(fromObject, fromPointType);
                break;
            case LayoutTrack.TURNOUT_D:
                ((LayoutTurnout) toObject).setConnectD(fromObject, fromPointType);
                break;
            case LayoutTrack.LEVEL_XING_A:
                ((LevelXing) toObject).setConnectA(fromObject, fromPointType);
                break;
            case LayoutTrack.LEVEL_XING_B:
                ((LevelXing) toObject).setConnectB(fromObject, fromPointType);
                break;
            case LayoutTrack.LEVEL_XING_C:
                ((LevelXing) toObject).setConnectC(fromObject, fromPointType);
                break;
            case LayoutTrack.LEVEL_XING_D:
                ((LevelXing) toObject).setConnectD(fromObject, fromPointType);
                break;
            case LayoutTrack.SLIP_A:
                ((LayoutSlip) toObject).setConnectA(fromObject, fromPointType);
                break;
            case LayoutTrack.SLIP_B:
                ((LayoutSlip) toObject).setConnectB(fromObject, fromPointType);
                break;
            case LayoutTrack.SLIP_C:
                ((LayoutSlip) toObject).setConnectC(fromObject, fromPointType);
                break;
            case LayoutTrack.SLIP_D:
                ((LayoutSlip) toObject).setConnectD(fromObject, fromPointType);
                break;
            case LayoutTrack.TRACK:
                // should never happen, Track Segment links are set in ctor
                log.error("Illegal request to set a Track Segment link");
                break;
            default:
                if ((toPointType >= LayoutTrack.TURNTABLE_RAY_OFFSET) && (fromPointType == LayoutTrack.TRACK)) {
                    ((LayoutTurntable) toObject).setRayConnect((TrackSegment) fromObject,
                            toPointType - LayoutTrack.TURNTABLE_RAY_OFFSET);
                }
        }
    }

    /**
     * Return a layout block with the entered name, creating a new one if
     * needed. Note that the entered name becomes the user name of the
     * LayoutBlock, and a system name is automatically created by
     * LayoutBlockManager if needed.
     */
    public LayoutBlock provideLayoutBlock(String s) {
        LayoutBlock blk = null;
        if (s.length() < 1) {
            if (!autoAssignBlocks) {
                // nothing entered
                return null;
            } else {
                blk = InstanceManager.getDefault(LayoutBlockManager.class).createNewLayoutBlock();
                if (blk == null) {
                    log.error("Unable to create a layout block");
                    return null;
                }
            }
        } else {
            // check if this Layout Block already exists
            blk = InstanceManager.getDefault(LayoutBlockManager.class).getByUserName(s);
            if (blk == null) {
                blk = InstanceManager.getDefault(LayoutBlockManager.class).createNewLayoutBlock(null, s);
                if (blk == null) {
                    log.error("Failure to create LayoutBlock '" + s + "'.");
                    return null;
                }
            }
        }
        if (blk != null) {
            // initialize the new block
            blk.initializeLayoutBlock();
            blk.initializeLayoutBlockRouting();
            blk.setBlockTrackColor(defaultTrackColor);
            blk.setBlockOccupiedColor(defaultOccupiedTrackColor);
            blk.setBlockExtraColor(defaultAlternativeTrackColor);
            // set both new and previously existing block
            blk.addLayoutEditor(this);
            setDirty(true);
            blk.incrementUse();
        }
        return blk;
    }

    /**
     * Validates that the supplied occupancy sensor name corresponds to an
     * existing sensor and is unique among all blocks. If valid, returns true
     * and sets the block sensor name in the block. Else returns false, and does
     * nothing to the block.
     */
    public boolean validateSensor(String sensorName, LayoutBlock blk, Component openFrame) {
        // check if anything entered
        if (sensorName.length() < 1) {
            // no sensor entered
            return false;
        }
        // get a validated sensor corresponding to this name and assigned to block
        Sensor s = blk.validateSensor(sensorName, openFrame);
        if (s == null) {
            // There is no sensor corresponding to this name
            return false;
        }
        return true;
    }

    /**
     * Return a layout block with the given name if one exists. Registers this
     * LayoutEditor with the layout block. This method is designed to be used
     * when a panel is loaded. The calling method must handle whether the use
     * count should be incremented.
     */
    public LayoutBlock getLayoutBlock(String blockID) {
        // check if this Layout Block already exists
        LayoutBlock blk = InstanceManager.getDefault(LayoutBlockManager.class).getByUserName(blockID);
        if (blk == null) {
            log.error("LayoutBlock '" + blockID + "' not found when panel loaded");
            return null;
        }
        blk.addLayoutEditor(this);
        return blk;
    }

    /**
     * Remove object from all Layout Editor temmporary lists of items not part
     * of track schematic
     */
    protected boolean remove(Object s) {
        boolean found = false;
        for (int i = 0; i < sensorImage.size(); i++) {
            if (s == sensorImage.get(i)) {
                sensorImage.remove(i);
                found = true;
                break;
            }
        }
        for (int i = 0; i < sensorList.size(); i++) {
            if (s == sensorList.get(i)) {
                sensorList.remove(i);
                found = true;
                break;
            }
        }
        for (int i = 0; i < backgroundImage.size(); i++) {
            if (s == backgroundImage.get(i)) {
                backgroundImage.remove(i);
                found = true;
                break;
            }
        }
        for (int i = 0; i < memoryLabelList.size(); i++) {
            if (s == memoryLabelList.get(i)) {
                memoryLabelList.remove(i);
                found = true;
                break;
            }
        }
        for (int i = 0; i < blockContentsLabelList.size(); i++) {
            if (s == blockContentsLabelList.get(i)) {
                blockContentsLabelList.remove(i);
                found = true;
                break;
            }
        }
        for (int i = 0; i < signalList.size(); i++) {
            if (s == signalList.get(i)) {
                signalList.remove(i);
                found = true;
                break;
            }
        }
        for (int i = 0; i < signalMastList.size(); i++) {
            if (s == signalMastList.get(i)) {
                if (removeSignalMast((SignalMastIcon) s)) {
                    signalMastList.remove(i);
                    found = true;
                    break;
                } else {
                    return false;
                }
            }
        }
        for (int i = 0; i < multiSensors.size(); i++) {
            if (s == multiSensors.get(i)) {
                multiSensors.remove(i);
                found = true;
                break;
            }
        }
        for (int i = 0; i < clocks.size(); i++) {
            if (s == clocks.get(i)) {
                clocks.remove(i);
                found = true;
                break;
            }
        }
        for (int i = 0; i < signalHeadImage.size(); i++) {
            if (s == signalHeadImage.get(i)) {
                signalHeadImage.remove(i);
                found = true;
                break;
            }
        }
        for (int i = 0; i < labelImage.size(); i++) {
            if (s == labelImage.get(i)) {
                labelImage.remove(i);
                found = true;
                break;
            }
        }
        super.removeFromContents((Positionable) s);
        if (found) {
            setDirty(true);
            repaint();
        }
        return found;
    }

    @Override
    public boolean removeFromContents(Positionable l) {
        return remove(l);
    }

    private String findBeanUsage(NamedBean sm) {
        PositionablePoint pe;
        PositionablePoint pw;
        LayoutTurnout lt;
        LevelXing lx;
        LayoutSlip ls;
        boolean found = false;
        StringBuilder sb = new StringBuilder();
        sb.append("This ");
        if (sm instanceof SignalMast) {
            sb.append("Signal Mast"); // TODO I18N using Bundle.getMessage("BeanNameSignalMast");
            sb.append(" is linked to the following items<br> do you want to remove those references");
            if (InstanceManager.getDefault(jmri.SignalMastLogicManager.class).isSignalMastUsed((SignalMast) sm)) {
                jmri.SignalMastLogic sml = InstanceManager.getDefault(jmri.SignalMastLogicManager.class).getSignalMastLogic((SignalMast) sm);
                //jmri.SignalMastLogic sml = InstanceManager.getDefault(jmri.SignalMastLogicManager.class).getSignalMastLogic((SignalMast)sm);
                if (sml != null && sml.useLayoutEditor(sml.getDestinationList().get(0))) {
                    sb.append(" and any SignalMast Logic associated with it");
                }
            }
        } else if (sm instanceof Sensor) {
            sb.append("Sensor"); // TODO I18N using Bundle.getMessage("BeanNameSensor");
            sb.append(" is linked to the following items<br> do you want to remove those references");
        } else if (sm instanceof SignalHead) {
            sb.append("SignalHead"); // TODO I18N using Bundle.getMessage("BeanNameSignalHead");
            sb.append(" is linked to the following items<br> do you want to remove those references");
        }

        if ((pw = finder.findPositionablePointByWestBoundBean(sm)) != null) {
            sb.append("<br>Point of ");
            TrackSegment t = pw.getConnect1();
            if (t != null) {
                sb.append(t.getBlockName() + " and ");
            }
            t = pw.getConnect2();
            if (t != null) {
                sb.append(t.getBlockName());
            }
            found = true;
        }
        if ((pe = finder.findPositionablePointByEastBoundBean(sm)) != null) {
            sb.append("<br>Point of ");
            TrackSegment t = pe.getConnect1();
            if (t != null) {
                sb.append(t.getBlockName() + " and ");
            }
            t = pe.getConnect2();
            if (t != null) {
                sb.append(t.getBlockName());
            }
            found = true;
        }
        if ((lt = finder.findLayoutTurnoutByBean(sm)) != null) {
            sb.append("<br>Turnout " + lt.getTurnoutName()); // I18N using Bundle.getMessage("BeanNameTurnout");
            found = true;
        }
        if ((lx = finder.findLevelXingByBean(sm)) != null) {
            sb.append("<br>Level Crossing " + lx.getID());
            found = true;
        }
        if ((ls = finder.findLayoutSlipByBean(sm)) != null) {
            sb.append("<br>Slip " + ls.getTurnoutName());
            found = true;
        }
        if (!found) {
            return null;
        }
        return sb.toString();
    }

    private boolean removeSignalMast(SignalMastIcon si) {
        SignalMast sm = si.getSignalMast();
        String usage = findBeanUsage(sm);
        if (usage != null) {
            usage = "<html>" + usage + "</html>";
            int selectedValue = JOptionPane.showOptionDialog(this,
                    usage, Bundle.getMessage("WarningTitle"),
                    JOptionPane.YES_NO_CANCEL_OPTION, JOptionPane.QUESTION_MESSAGE, null,
                    new Object[]{Bundle.getMessage("ButtonYes"), Bundle.getMessage("ButtonNo"),
                        Bundle.getMessage("ButtonCancel")}, Bundle.getMessage("ButtonYes"));
            if (selectedValue == 1) {
                return (true); // return leaving the references in place but allow the icon to be deleted.
            }
            if (selectedValue == 2) {
                return (false); // do not delete the item
            }
            removeBeanRefs(sm);
        }
        return true;
    }

    private void removeBeanRefs(NamedBean sm) {
        PositionablePoint pe;
        PositionablePoint pw;
        LayoutTurnout lt;
        LevelXing lx;
        LayoutSlip ls;

        if ((pw = finder.findPositionablePointByWestBoundBean(sm)) != null) {
            pw.removeBeanReference(sm);
        }
        if ((pe = finder.findPositionablePointByEastBoundBean(sm)) != null) {
            pe.removeBeanReference(sm);
        }
        if ((lt = finder.findLayoutTurnoutByBean(sm)) != null) {
            lt.removeBeanReference(sm);
        }
        if ((lx = finder.findLevelXingByBean(sm)) != null) {
            lx.removeBeanReference(sm);
        }
        if ((ls = finder.findLayoutSlipByBean(sm)) != null) {
            ls.removeBeanReference(sm);
        }
    }

    boolean noWarnPositionablePoint = false;

    /**
     * Remove a PositionablePoint -- an Anchor or an End Bumper.
     */
    protected boolean removePositionablePoint(PositionablePoint o) {
        // First verify with the user that this is really wanted, only show message if there is a bit of track connected
        if (o.getConnect1() != null || o.getConnect2() != null) {
            if (!noWarnPositionablePoint) {
                int selectedValue = JOptionPane.showOptionDialog(this,
                        rb.getString("Question2"), Bundle.getMessage("WarningTitle"),
                        JOptionPane.YES_NO_CANCEL_OPTION, JOptionPane.QUESTION_MESSAGE, null,
                        new Object[]{Bundle.getMessage("ButtonYes"), Bundle.getMessage("ButtonNo"),
                            rb.getString("ButtonYesPlus")}, Bundle.getMessage("ButtonNo"));
                if (selectedValue == 1) {
                    return (false);   // return without creating if "No" response
                }
                if (selectedValue == 2) {
                    // Suppress future warnings, and continue
                    noWarnPositionablePoint = true;
                }
            }
            // remove from selection information
            if (selectedObject == o) {
                selectedObject = null;
            }
            if (prevSelectedObject == o) {
                prevSelectedObject = null;
            }
            // remove connections if any
            TrackSegment t = o.getConnect1();
            if (t != null) {
                removeTrackSegment(t);
            }
            t = o.getConnect2();
            if (t != null) {
                removeTrackSegment(t);
            }
            // delete from array
        }

        for (int i = 0; i < pointList.size(); i++) {
            PositionablePoint p = pointList.get(i);
            if (p == o) {
                // found object
                pointList.remove(i);
                setDirty(true);
                repaint();
                return (true);
            }
        }
        return (false);
    }

    boolean noWarnLayoutTurnout = false;

    /**
     * Remove a LayoutTurnout
     */
    protected boolean removeLayoutTurnout(LayoutTurnout o) {
        // First verify with the user that this is really wanted
        if (!noWarnLayoutTurnout) {
            int selectedValue = JOptionPane.showOptionDialog(this,
                    rb.getString("Question1r"), Bundle.getMessage("WarningTitle"),
                    JOptionPane.YES_NO_CANCEL_OPTION, JOptionPane.QUESTION_MESSAGE, null,
                    new Object[]{Bundle.getMessage("ButtonYes"), Bundle.getMessage("ButtonNo"),
                        rb.getString("ButtonYesPlus")}, Bundle.getMessage("ButtonNo"));
            if (selectedValue == 1) {
                return (false);   // return without removing if "No" response
            }
            if (selectedValue == 2) {
                // Suppress future warnings, and continue
                noWarnLayoutTurnout = true;
            }
        }
        // remove from selection information
        if (selectedObject == o) {
            selectedObject = null;
        }
        if (prevSelectedObject == o) {
            prevSelectedObject = null;
        }
        // remove connections if any
        TrackSegment t = (TrackSegment) o.getConnectA();
        if (t != null) {
            substituteAnchor(o.getCoordsA(), o, t);
        }
        t = (TrackSegment) o.getConnectB();
        if (t != null) {
            substituteAnchor(o.getCoordsB(), o, t);
        }
        t = (TrackSegment) o.getConnectC();
        if (t != null) {
            substituteAnchor(o.getCoordsC(), o, t);
        }
        t = (TrackSegment) o.getConnectD();
        if (t != null) {
            substituteAnchor(o.getCoordsD(), o, t);
        }
        // decrement Block use count(s)
        LayoutBlock b = o.getLayoutBlock();
        if (b != null) {
            b.decrementUse();
        }
        if ((o.getTurnoutType() == LayoutTurnout.DOUBLE_XOVER)
                || (o.getTurnoutType() == LayoutTurnout.RH_XOVER)
                || (o.getTurnoutType() == LayoutTurnout.LH_XOVER)) {
            LayoutBlock b2 = o.getLayoutBlockB();
            if ((b2 != null) && (b2 != b)) {
                b2.decrementUse();
            }
            LayoutBlock b3 = o.getLayoutBlockC();
            if ((b3 != null) && (b3 != b) && (b3 != b2)) {
                b3.decrementUse();
            }
            LayoutBlock b4 = o.getLayoutBlockD();
            if ((b4 != null) && (b4 != b)
                    && (b4 != b2) && (b4 != b3)) {
                b4.decrementUse();
            }
        }
        // delete from array
        for (int i = 0; i < turnoutList.size(); i++) {
            LayoutTurnout lt = turnoutList.get(i);
            if (lt == o) {
                // found object
                turnoutList.remove(i);
                setDirty(true);
                repaint();
                return (true);
            }
        }
        return (false);
    }

    private void substituteAnchor(Point2D loc, Object o, TrackSegment t) {
        PositionablePoint p = addAnchor(loc);
        if (t.getConnect1() == o) {
            t.setNewConnect1(p, LayoutTrack.POS_POINT);
        }
        if (t.getConnect2() == o) {
            t.setNewConnect2(p, LayoutTrack.POS_POINT);
        }
        p.setTrackConnection(t);
    }

    boolean noWarnLevelXing = false;

    /**
     * Remove a Level Crossing
     */
    protected boolean removeLevelXing(LevelXing o) {
        // First verify with the user that this is really wanted
        if (!noWarnLevelXing) {
            int selectedValue = JOptionPane.showOptionDialog(this,
                    rb.getString("Question3r"), Bundle.getMessage("WarningTitle"),
                    JOptionPane.YES_NO_CANCEL_OPTION, JOptionPane.QUESTION_MESSAGE, null,
                    new Object[]{Bundle.getMessage("ButtonYes"), Bundle.getMessage("ButtonNo"),
                        rb.getString("ButtonYesPlus")}, Bundle.getMessage("ButtonNo"));
            if (selectedValue == 1) {
                return (false);   // return without creating if "No" response
            }
            if (selectedValue == 2) {
                // Suppress future warnings, and continue
                noWarnLevelXing = true;
            }
        }
        // remove from selection information
        if (selectedObject == o) {
            selectedObject = null;
        }
        if (prevSelectedObject == o) {
            prevSelectedObject = null;
        }
        // remove connections if any
        TrackSegment t = (TrackSegment) o.getConnectA();
        if (t != null) {
            substituteAnchor(o.getCoordsA(), o, t);
        }
        t = (TrackSegment) o.getConnectB();
        if (t != null) {
            substituteAnchor(o.getCoordsB(), o, t);
        }
        t = (TrackSegment) o.getConnectC();
        if (t != null) {
            substituteAnchor(o.getCoordsC(), o, t);
        }
        t = (TrackSegment) o.getConnectD();
        if (t != null) {
            substituteAnchor(o.getCoordsD(), o, t);
        }
        // decrement block use count if any blocks in use
        LayoutBlock lb = o.getLayoutBlockAC();
        if (lb != null) {
            lb.decrementUse();
        }
        LayoutBlock lbx = o.getLayoutBlockBD();
        if (lbx != null && lb != null && lbx != lb) {
            lb.decrementUse();
        }
        // delete from array
        for (int i = 0; i < xingList.size(); i++) {
            LevelXing lx = xingList.get(i);
            if (lx == o) {
                // found object
                xingList.remove(i);
                o.remove();
                setDirty(true);
                repaint();
                return (true);
            }
        }
        return (false);
    }

    boolean noWarnSlip = false;

    protected boolean removeLayoutSlip(LayoutTurnout o) {
        if (!(o instanceof LayoutSlip)) {
            return false;
        }
        // First verify with the user that this is really wanted
        if (!noWarnSlip) {
            int selectedValue = JOptionPane.showOptionDialog(this,
                    rb.getString("Question5r"), Bundle.getMessage("WarningTitle"),
                    JOptionPane.YES_NO_CANCEL_OPTION, JOptionPane.QUESTION_MESSAGE, null,
                    new Object[]{Bundle.getMessage("ButtonYes"), Bundle.getMessage("ButtonNo"),
                        rb.getString("ButtonYesPlus")}, Bundle.getMessage("ButtonNo"));
            if (selectedValue == 1) {
                return (false);   // return without creating if "No" response
            }
            if (selectedValue == 2) {
                // Suppress future warnings, and continue
                noWarnSlip = true;
            }
        }
        // remove from selection information
        if (selectedObject == o) {
            selectedObject = null;
        }
        if (prevSelectedObject == o) {
            prevSelectedObject = null;
        }
        // remove connections if any
        TrackSegment t = (TrackSegment) o.getConnectA();
        if (t != null) {
            substituteAnchor(o.getCoordsA(), o, t);
        }
        t = (TrackSegment) o.getConnectB();
        if (t != null) {
            substituteAnchor(o.getCoordsB(), o, t);
        }
        t = (TrackSegment) o.getConnectC();
        if (t != null) {
            substituteAnchor(o.getCoordsC(), o, t);
        }
        t = (TrackSegment) o.getConnectD();
        if (t != null) {
            substituteAnchor(o.getCoordsD(), o, t);
        }
        // decrement block use count if any blocks in use
        LayoutBlock lb = o.getLayoutBlock();
        if (lb != null) {
            lb.decrementUse();
        }

        // delete from array
        for (int i = 0; i < slipList.size(); i++) {
            LayoutSlip lx = slipList.get(i);
            if (lx == o) {
                // found object
                slipList.remove(i);
                o.remove();
                setDirty(true);
                repaint();
                return (true);
            }
        }
        return (false);
    }

    boolean noWarnTurntable = false;

    /**
     * Remove a Layout Turntable
     */
    protected boolean removeTurntable(LayoutTurntable o) {
        // First verify with the user that this is really wanted
        if (!noWarnTurntable) {
            int selectedValue = JOptionPane.showOptionDialog(this,
                    rb.getString("Question4r"), Bundle.getMessage("WarningTitle"),
                    JOptionPane.YES_NO_CANCEL_OPTION, JOptionPane.QUESTION_MESSAGE, null,
                    new Object[]{Bundle.getMessage("ButtonYes"), Bundle.getMessage("ButtonNo"),
                        rb.getString("ButtonYesPlus")}, Bundle.getMessage("ButtonNo"));
            if (selectedValue == 1) {
                return (false);   // return without creating if "No" response
            }
            if (selectedValue == 2) {
                // Suppress future warnings, and continue
                noWarnTurntable = true;
            }
        }
        // remove from selection information
        if (selectedObject == o) {
            selectedObject = null;
        }
        if (prevSelectedObject == o) {
            prevSelectedObject = null;
        }
        // remove connections if any
        for (int j = 0; j < o.getNumberRays(); j++) {
            TrackSegment t = o.getRayConnectOrdered(j);
            if (t != null) {
                substituteAnchor(o.getRayCoordsIndexed(j), o, t);
            }
        }
        // delete from array
        for (int i = 0; i < turntableList.size(); i++) {
            LayoutTurntable lx = turntableList.get(i);
            if (lx == o) {
                // found object
                turntableList.remove(i);
                o.remove();
                setDirty(true);
                repaint();
                return (true);
            }
        }
        return (false);
    }

    /**
     * Remove a Track Segment
     */
    protected void removeTrackSegment(TrackSegment o) {
        // save affected blocks
        LayoutBlock block1 = null;
        LayoutBlock block2 = null;
        LayoutBlock block = o.getLayoutBlock();
        // remove any connections
        int type = o.getType1();
        if (type == LayoutTrack.POS_POINT) {
            PositionablePoint p = (PositionablePoint) (o.getConnect1());
            if (p != null) {
                p.removeTrackConnection(o);
                if (p.getConnect1() != null) {
                    block1 = p.getConnect1().getLayoutBlock();
                } else if (p.getConnect2() != null) {
                    block1 = p.getConnect2().getLayoutBlock();
                }
            }
        } else {
            block1 = getAffectedBlock(o.getConnect1(), type);
            disconnect(o.getConnect1(), type);
        }
        type = o.getType2();
        if (type == LayoutTrack.POS_POINT) {
            PositionablePoint p = (PositionablePoint) (o.getConnect2());
            if (p != null) {
                p.removeTrackConnection(o);
                if (p.getConnect1() != null) {
                    block2 = p.getConnect1().getLayoutBlock();
                } else if (p.getConnect2() != null) {
                    block2 = p.getConnect2().getLayoutBlock();
                }
            }
        } else {
            block2 = getAffectedBlock(o.getConnect2(), type);
            disconnect(o.getConnect2(), type);
        }
        // delete from array
        for (int i = 0; i < trackList.size(); i++) {
            TrackSegment t = trackList.get(i);
            if (t == o) {
                // found object
                trackList.remove(i);
            }
        }
        // update affected blocks
        if (block != null) {
            // decrement Block use count
            block.decrementUse();
            auxTools.setBlockConnectivityChanged();
            block.updatePaths();
        }
        if ((block1 != null) && (block1 != block)) {
            block1.updatePaths();
        }
        if ((block2 != null) && (block2 != block) && (block2 != block1)) {
            block2.updatePaths();
        }
        //
        setDirty(true);
        repaint();
    }

    private void disconnect(Object o, int type) {
        if (o == null) {
            return;
        }
        switch (type) {
            case LayoutTrack.TURNOUT_A:
                ((LayoutTurnout) o).setConnectA(null, LayoutTrack.NONE);
                break;
            case LayoutTrack.TURNOUT_B:
                ((LayoutTurnout) o).setConnectB(null, LayoutTrack.NONE);
                break;
            case LayoutTrack.TURNOUT_C:
                ((LayoutTurnout) o).setConnectC(null, LayoutTrack.NONE);
                break;
            case LayoutTrack.TURNOUT_D:
                ((LayoutTurnout) o).setConnectD(null, LayoutTrack.NONE);
                break;
            case LayoutTrack.LEVEL_XING_A:
                ((LevelXing) o).setConnectA(null, LayoutTrack.NONE);
                break;
            case LayoutTrack.LEVEL_XING_B:
                ((LevelXing) o).setConnectB(null, LayoutTrack.NONE);
                break;
            case LayoutTrack.LEVEL_XING_C:
                ((LevelXing) o).setConnectC(null, LayoutTrack.NONE);
                break;
            case LayoutTrack.LEVEL_XING_D:
                ((LevelXing) o).setConnectD(null, LayoutTrack.NONE);
                break;
            case LayoutTrack.SLIP_A:
                ((LayoutSlip) o).setConnectA(null, LayoutTrack.NONE);
                break;
            case LayoutTrack.SLIP_B:
                ((LayoutSlip) o).setConnectB(null, LayoutTrack.NONE);
                break;
            case LayoutTrack.SLIP_C:
                ((LayoutSlip) o).setConnectC(null, LayoutTrack.NONE);
                break;
            case LayoutTrack.SLIP_D:
                ((LayoutSlip) o).setConnectD(null, LayoutTrack.NONE);
                break;
            default:
                if (type >= LayoutTrack.TURNTABLE_RAY_OFFSET) {
                    ((LayoutTurntable) o).setRayConnect(null, type - LayoutTrack.TURNTABLE_RAY_OFFSET);
                }
        }
    }

    public LayoutBlock getAffectedBlock(Object o, int type) {
        if (o == null) {
            return null;
        }
        switch (type) {
            case LayoutTrack.TURNOUT_A:
                return ((LayoutTurnout) o).getLayoutBlock();
            case LayoutTrack.TURNOUT_B:
                return ((LayoutTurnout) o).getLayoutBlockB();
            case LayoutTrack.TURNOUT_C:
                return ((LayoutTurnout) o).getLayoutBlockC();
            case LayoutTrack.TURNOUT_D:
                return ((LayoutTurnout) o).getLayoutBlockD();
            case LayoutTrack.LEVEL_XING_A:
                return ((LevelXing) o).getLayoutBlockAC();
            case LayoutTrack.LEVEL_XING_B:
                return ((LevelXing) o).getLayoutBlockBD();
            case LayoutTrack.LEVEL_XING_C:
                return ((LevelXing) o).getLayoutBlockAC();
            case LayoutTrack.LEVEL_XING_D:
                return ((LevelXing) o).getLayoutBlockBD();
            case LayoutTrack.SLIP_A:
            case LayoutTrack.SLIP_B:
            case LayoutTrack.SLIP_C:
            case LayoutTrack.SLIP_D:
                return ((LayoutSlip) o).getLayoutBlock();
            case LayoutTrack.TRACK:
                return ((TrackSegment) o).getLayoutBlock();
        }
        return null;
    }

    /**
     * Add a sensor indicator to the Draw Panel
     */
    void addSensor() {
        String newName = sensorComboBox.getEditor().getItem().toString();
        newName = (null != newName) ? newName.trim() : "";
        if (newName.length() <= 0) {
            JOptionPane.showMessageDialog(this, rb.getString("Error10"),
                    Bundle.getMessage("ErrorTitle"), JOptionPane.ERROR_MESSAGE);
            return;
        }
        SensorIcon l = new SensorIcon(new NamedIcon("resources/icons/smallschematics/tracksegments/circuit-error.gif",
                "resources/icons/smallschematics/tracksegments/circuit-error.gif"), this);
//        l.setActiveIcon(sensorIconEditor.getIcon(0));
//        l.setInactiveIcon(sensorIconEditor.getIcon(1));
//        l.setInconsistentIcon(sensorIconEditor.getIcon(2));
//        l.setUnknownIcon(sensorIconEditor.getIcon(3));
        l.setIcon("SensorStateActive", sensorIconEditor.getIcon(0));
        l.setIcon("SensorStateInactive", sensorIconEditor.getIcon(1));
        l.setIcon("BeanStateInconsistent", sensorIconEditor.getIcon(2));
        l.setIcon("BeanStateUnknown", sensorIconEditor.getIcon(3));
        l.setSensor(newName);
        l.setDisplayLevel(SENSORS);
        //Sensor xSensor = l.getSensor();
        // (Note: I don't see the point of this section of code because…
        if (l.getSensor() != null) {
            if ((l.getNamedSensor().getName() == null)
                    || (!(l.getNamedSensor().getName().equals(newName)))) {
                sensorComboBox.getEditor().setItem(l.getNamedSensor().getName());
            }
        }
        // …because this is called regardless of the code above?!?
        sensorComboBox.getEditor().setItem(l.getNamedSensor().getName());

        setNextLocation(l);
        setDirty(true);
        putItem(l);
    }

    public void putSensor(SensorIcon l) {
        putItem(l);
        l.updateSize();
        l.setDisplayLevel(SENSORS);
    }

    /**
     * Add a signal head to the Panel
     */
    void addSignalHead() {
        // check for valid signal head entry
        String newName = signalHeadComboBox.getEditor().getItem().toString();
        newName = (null != newName) ? newName.trim() : "";

        SignalHead mHead = null;
        if (!newName.equals("")) {
            mHead = InstanceManager.getDefault(jmri.SignalHeadManager.class).getSignalHead(newName);
            /*if (mHead == null)
             mHead = InstanceManager.getDefault(jmri.SignalHeadManager.class).getByUserName(newName);
             else */
            signalHeadComboBox.getEditor().setItem(newName);
        }
        if (mHead == null) {
            // There is no signal head corresponding to this name
            JOptionPane.showMessageDialog(thisPanel,
                    java.text.MessageFormat.format(rb.getString("Error9"),
                            new Object[]{newName}),
                    Bundle.getMessage("ErrorTitle"), JOptionPane.ERROR_MESSAGE);
            return;
        }
        // create and set up signal icon
        SignalHeadIcon l = new SignalHeadIcon(this);
        l.setSignalHead(newName);
        l.setIcon(rbean.getString("SignalHeadStateRed"), signalIconEditor.getIcon(0));
        l.setIcon(rbean.getString("SignalHeadStateFlashingRed"), signalIconEditor.getIcon(1));
        l.setIcon(rbean.getString("SignalHeadStateYellow"), signalIconEditor.getIcon(2));
        l.setIcon(rbean.getString("SignalHeadStateFlashingYellow"), signalIconEditor.getIcon(3));
        l.setIcon(rbean.getString("SignalHeadStateGreen"), signalIconEditor.getIcon(4));
        l.setIcon(rbean.getString("SignalHeadStateFlashingGreen"), signalIconEditor.getIcon(5));
        l.setIcon(rbean.getString("SignalHeadStateDark"), signalIconEditor.getIcon(6));
        l.setIcon(rbean.getString("SignalHeadStateHeld"), signalIconEditor.getIcon(7));
        l.setIcon(rbean.getString("SignalHeadStateLunar"), signalIconEditor.getIcon(8));
        l.setIcon(rbean.getString("SignalHeadStateFlashingLunar"), signalIconEditor.getIcon(9));
        setNextLocation(l);
        setDirty(true);
        putSignal(l);
    }

    public void putSignal(SignalHeadIcon l) {
        putItem(l);
        l.updateSize();
        l.setDisplayLevel(SIGNALS);
    }

    SignalHead getSignalHead(String name) {
        SignalHead sh = InstanceManager.getDefault(jmri.SignalHeadManager.class).getBySystemName(name);
        if (sh == null) {
            sh = InstanceManager.getDefault(jmri.SignalHeadManager.class).getByUserName(name);
        }
        if (sh == null) {
            log.warn("did not find a SignalHead named " + name);
        }
        return sh;
    }

    public boolean containsSignalHead(SignalHead head) {
        for (SignalHeadIcon h : signalList) {
            if (h.getSignalHead() == head) {
                return true;
            }
        }
        return false;
    }

    public void removeSignalHead(SignalHead head) {
        SignalHeadIcon h = null;
        int index = -1;
        for (int i = 0; (i < signalList.size()) && (index == -1); i++) {
            h = signalList.get(i);
            if (h.getSignalHead() == head) {
                index = i;
                break;
            }
        }
        if (index != (-1)) {
            signalList.remove(index);
            if (h != null) {
                h.remove();
                h.dispose();
            }
            setDirty(true);
            repaint();
        }
    }

    void addSignalMast() {
        // check for valid signal head entry
        String newName = signalMastComboBox.getEditor().getItem().toString();
        newName = (null != newName) ? newName.trim() : "";
        SignalMast mMast = null;
        if (!newName.equals("")) {
            mMast = InstanceManager.getDefault(jmri.SignalMastManager.class).getSignalMast(newName);
            signalMastComboBox.getEditor().setItem(newName);
        }
        if (mMast == null) {
            // There is no signal head corresponding to this name
            JOptionPane.showMessageDialog(thisPanel,
                    java.text.MessageFormat.format(rb.getString("Error9"),
                            new Object[]{newName}),
                    Bundle.getMessage("ErrorTitle"), JOptionPane.ERROR_MESSAGE);
            return;
        }
        // create and set up signal icon
        SignalMastIcon l = new SignalMastIcon(this);
        l.setSignalMast(newName);
        setNextLocation(l);
        setDirty(true);
        putSignalMast(l);
    }

    public void putSignalMast(SignalMastIcon l) {
        putItem(l);
        l.updateSize();
        l.setDisplayLevel(SIGNALS);
    }

    SignalMast getSignalMast(String name) {
        SignalMast sh = InstanceManager.getDefault(jmri.SignalMastManager.class).getBySystemName(name);
        if (sh == null) {
            sh = InstanceManager.getDefault(jmri.SignalMastManager.class).getByUserName(name);
        }
        if (sh == null) {
            log.warn("did not find a SignalMast named " + name);
        }
        return sh;
    }

    public boolean containsSignalMast(SignalMast mast) {
        for (SignalMastIcon h : signalMastList) {
            if (h.getSignalMast() == mast) {
                return true;
            }
        }
        return false;
    }

    /**
     * Add a label to the Draw Panel
     */
    void addLabel() {
        String labelText = textLabelTextField.getText();
        labelText = (null != labelText) ? labelText.trim() : "";
        if (labelText.length() <= 0) {
            JOptionPane.showMessageDialog(this, rb.getString("Error11"),
                    Bundle.getMessage("ErrorTitle"), JOptionPane.ERROR_MESSAGE);
            return;
        }
        PositionableLabel l = super.addLabel(labelText);
        setDirty(true);
        l.setForeground(defaultTextColor);
    }

    @Override
    public void putItem(Positionable l) {
        super.putItem(l);
        if (l instanceof SensorIcon) {
            sensorImage.add((SensorIcon) l);
            sensorList.add((SensorIcon) l);
        } else if (l instanceof LocoIcon) {
            markerImage.add((LocoIcon) l);
        } else if (l instanceof SignalHeadIcon) {
            signalHeadImage.add((SignalHeadIcon) l);
            signalList.add((SignalHeadIcon) l);
        } else if (l instanceof SignalMastIcon) {
            signalMastList.add((SignalMastIcon) l);
        } else if (l instanceof MemoryIcon) {
            memoryLabelList.add((MemoryIcon) l);
        } else if (l instanceof BlockContentsIcon) {
            blockContentsLabelList.add((BlockContentsIcon) l);
        } else if (l instanceof AnalogClock2Display) {
            clocks.add((AnalogClock2Display) l);
        } else if (l instanceof MultiSensorIcon) {
            multiSensors.add((MultiSensorIcon) l);
        }
        if (l instanceof PositionableLabel) {
            if (!(((PositionableLabel) l).isBackground())) {
                labelImage.add((PositionableLabel) l);
            } else {
                backgroundImage.add((PositionableLabel) l);
            }
        }
    }

    /**
     * Add a memory label to the Draw Panel
     */
    void addMemory() {
        String memoryName = textMemoryComboBox.getEditor().getItem().toString();
        memoryName = (null != memoryName) ? memoryName.trim() : "";
        if (memoryName.length() <= 0) {
            JOptionPane.showMessageDialog(this, rb.getString("Error11a"),
                    Bundle.getMessage("ErrorTitle"), JOptionPane.ERROR_MESSAGE);
            return;
        }
        MemoryIcon l = new MemoryIcon("   ", this);
        l.setMemory(memoryName);
        Memory xMemory = l.getMemory();
        if (xMemory != null) {
            String uname = xMemory.getUserName();
            if ((uname == null) || (!(uname.equals(memoryName)))) {
                // put the system name in the memory field
                textMemoryComboBox.getEditor().setItem(xMemory.getSystemName());
            }
        }
        setNextLocation(l);
        l.setSize(l.getPreferredSize().width, l.getPreferredSize().height);
        l.setDisplayLevel(LABELS);
        l.setForeground(defaultTextColor);
        setDirty(true);
        putItem(l);
    }

    void addBlockContents() {
        String newName = blockContentsComboBox.getEditor().getItem().toString();
        newName = (null != newName) ? newName.trim() : "";
        if (newName.length() <= 0) {
            JOptionPane.showMessageDialog(this, rb.getString("Error11b"),
                    Bundle.getMessage("ErrorTitle"), JOptionPane.ERROR_MESSAGE);
            return;
        }
        BlockContentsIcon l = new BlockContentsIcon("   ", this);
        l.setBlock(newName);
        jmri.Block xMemory = l.getBlock();
        if (xMemory != null) {
            String uname = xMemory.getUserName();
            if ((uname == null) || (!(uname.equals(newName)))) {
                // put the system name in the memory field
                blockContentsComboBox.getEditor().setItem(xMemory.getSystemName());
            }
        }
        setNextLocation(l);
        l.setSize(l.getPreferredSize().width, l.getPreferredSize().height);
        l.setDisplayLevel(LABELS);
        l.setForeground(defaultTextColor);
        setDirty(true);
        putItem(l);

    }

    /**
     * Add a Reporter Icon to the panel
     */
    void addReporter(String textReporter, int xx, int yy) {
        ReporterIcon l = new ReporterIcon(this);
        l.setReporter(textReporter);
        l.setLocation(xx, yy);
        l.setSize(l.getPreferredSize().width, l.getPreferredSize().height);
        l.setDisplayLevel(LABELS);
        setDirty(true);
        putItem(l);
    }

    /**
     * Add an icon to the target
     */
    void addIcon() {
        PositionableLabel l = new PositionableLabel(iconEditor.getIcon(0), this);
        setNextLocation(l);
        l.setDisplayLevel(ICONS);
        setDirty(true);
        putItem(l);
        l.updateSize();
    }

    /**
     * Add a loco marker to the target
     */
    @Override
    public LocoIcon addLocoIcon(String name) {
        LocoIcon l = new LocoIcon(this);
        Point2D pt = windowCenter();
        l.setLocation((int) pt.getX(), (int) pt.getY());
        putLocoIcon(l, name);
        l.setPositionable(true);
        return l;
    }

    @Override
    public void putLocoIcon(LocoIcon l, String name) {
        super.putLocoIcon(l, name);
        markerImage.add(l);
    }

    JFileChooser inputFileChooser;

    /**
     * Add a background image
     */
    public void addBackground() {
        if (inputFileChooser == null) {
            inputFileChooser = new JFileChooser(System.getProperty("user.dir") + java.io.File.separator + "resources" + java.io.File.separator + "icons");
            jmri.util.FileChooserFilter filt = new jmri.util.FileChooserFilter("Graphics Files");
            filt.addExtension("gif");
            filt.addExtension("jpg");
            inputFileChooser.setFileFilter(filt);
        }
        inputFileChooser.rescanCurrentDirectory();

        int retVal = inputFileChooser.showOpenDialog(this);
        if (retVal != JFileChooser.APPROVE_OPTION) {
            return;  // give up if no file selected
        }//        NamedIcon icon = new NamedIcon(inputFileChooser.getSelectedFile().getPath(),
//                                       inputFileChooser.getSelectedFile().getPath());

        String name = inputFileChooser.getSelectedFile().getPath();

        // convert to portable path
        name = jmri.util.FileUtil.getPortableFilename(name);

        // setup icon
        backgroundImage.add(super.setUpBackground(name));
    }

    /**
     * Remove a background image from the list of background images
     */
    protected void removeBackground(PositionableLabel b) {
        for (int i = 0; i < backgroundImage.size(); i++) {
            if (b == backgroundImage.get(i)) {
                backgroundImage.remove(i);
                setDirty(true);
                return;
            }
        }
    }

    /**
     * Invoke a window to allow you to add a MultiSensor indicator to the target
     */
    private int multiLocX;
    private int multiLocY;

    void startMultiSensor() {
        multiLocX = xLoc;
        multiLocY = yLoc;
        if (multiSensorFrame == null) {
            // create a common edit frame
            multiSensorFrame = new MultiSensorIconFrame(this);
            multiSensorFrame.initComponents();
            multiSensorFrame.pack();
        }
        multiSensorFrame.setVisible(true);
    }

    // Invoked when window has new multi-sensor ready
    public void addMultiSensor(MultiSensorIcon l) {
        l.setLocation(multiLocX, multiLocY);
        setDirty(true);
        putItem(l);
        multiSensorFrame = null;
    }

    /**
     * Set object location and size for icon and label object as it is created.
     * Size comes from the preferredSize; location comes from the fields where
     * the user can spec it.
     */
    @Override
    protected void setNextLocation(Positionable obj) {
        obj.setLocation(xLoc, yLoc);
    }

    public ConnectivityUtil getConnectivityUtil() {
        if (conTools == null) {
            conTools = new ConnectivityUtil(thisPanel);
        }
        return conTools;
    }

    public LayoutEditorTools getLETools() {
        if (tools == null) {
            tools = new LayoutEditorTools(thisPanel);
        }
        return tools;
    }

    /**
     * Invoked by DeletePanel menu item Validate user intent before deleting
     */
    @Override
    public boolean deletePanel() {
        // verify deletion
        if (!super.deletePanel()) {
            return false;   // return without deleting if "No" response
        }
        turnoutList.clear();
        trackList.clear();
        pointList.clear();
        xingList.clear();
        slipList.clear();
        turntableList.clear();
        return true;
    }

    /**
     * Control whether target panel items are editable. Does this by invoke the
     * {@link Editor#setAllEditable} function of the parent class. This also
     * controls the relevant pop-up menu items (which are the primary way that
     * items are edited).
     *
     * @param editable true for editable.
     */
    @Override
    public void setAllEditable(boolean editable) {
        int restoreScroll = _scrollState;
        super.setAllEditable(editable);
        editToolBarContainer.setVisible(editable);
        setShowHidden(editable);
        if (editable) {
            setScroll(SCROLL_BOTH);
            _scrollState = restoreScroll;
            helpBar.setVisible(showHelpBar);
        } else {
            setScroll(_scrollState);
            helpBar.setVisible(false);
        }
        awaitingIconChange = false;
        editModeItem.setSelected(editable);
        repaint();
    }

    /**
     * Control whether panel items are positionable. Markers are always
     * positionable.
     *
     * @param state true for positionable.
     */
    @Override
    public void setAllPositionable(boolean state) {
        super.setAllPositionable(state);
        for (int i = 0; i < markerImage.size(); i++) {
            ((Positionable) markerImage.get(i)).setPositionable(true);
        }
    }

    /**
     * Control whether target panel items are controlling layout items. Does
     * this by invoke the {@link Positionable#setControlling} function of each
     * item on the target panel. This also controls the relevant pop-up menu
     * items.
     *
     * @param state true for controlling.
     */
    public void setTurnoutAnimation(boolean state) {
        if (animationItem.isSelected() != state) {
            animationItem.setSelected(state);
        }
        animatingLayout = state;
        repaint();
    }

    public boolean isAnimating() {
        return animatingLayout;
    }

    public int getLayoutWidth() {
        return panelWidth;
    }

    public int getLayoutHeight() {
        return panelHeight;
    }

    public int getWindowWidth() {
        return windowWidth;
    }

    public int getWindowHeight() {
        return windowHeight;
    }

    public int getUpperLeftX() {
        return upperLeftX;
    }

    public int getUpperLeftY() {
        return upperLeftY;
    }

    public boolean getScroll() {
        // deprecated but kept to allow opening files
        // on version 2.5.1 and earlier
        if (_scrollState == SCROLL_NONE) {
            return false;
        } else {
            return true;
        }
    }

    public int setGridSize(int newSize) {
        gridSize = newSize;
        return gridSize;
    }

    public int getGridSize() {
        int gs = gridSize;
        return gs;
    }

    public int getMainlineTrackWidth() {
        int wid = (int) mainlineTrackWidth;
        return wid;
    }

    public int getSideTrackWidth() {
        int wid = (int) sideTrackWidth;
        return wid;
    }

    public double getXScale() {
        return xScale;
    }

    public double getYScale() {
        return yScale;
    }

    public String getDefaultTrackColor() {
        return ColorUtil.colorToString(defaultTrackColor);
    }

    public String getDefaultOccupiedTrackColor() {
        return ColorUtil.colorToString(defaultOccupiedTrackColor);
    }

    public String getDefaultAlternativeTrackColor() {
        return ColorUtil.colorToString(defaultAlternativeTrackColor);
    }

    public String getDefaultTextColor() {
        return ColorUtil.colorToString(defaultTextColor);
    }

    public String getTurnoutCircleColor() {
        return ColorUtil.colorToString(turnoutCircleColor);
    }

    public int getTurnoutCircleSize() {
        return turnoutCircleSize;
    }

    public boolean getTurnoutDrawUnselectedLeg() {
        return turnoutDrawUnselectedLeg;
    }

    public String getLayoutName() {
        return layoutName;
    }

    public boolean getShowHelpBar() {
        return showHelpBar;
    }

    public boolean getDrawGrid() {
        return drawGrid;
    }

    public boolean getSnapOnAdd() {
        return snapToGridOnAdd;
    }

    public boolean getSnapOnMove() {
        return snapToGridOnMove;
    }

    public boolean getAntialiasingOn() {
        return antialiasingOn;
    }

    public boolean getTurnoutCircles() {
        return turnoutCirclesWithoutEditMode;
    }

    public boolean getTooltipsNotEdit() {
        return tooltipsWithoutEditMode;
    }

    public boolean getTooltipsInEdit() {
        return tooltipsInEditMode;
    }

    public boolean getAutoBlockAssignment() {
        return autoAssignBlocks;
    }

    public void setLayoutDimensions(int windowW, int windowH, int x, int y, int panelW, int panelH) {
        upperLeftX = x;
        upperLeftY = y;
        windowWidth = windowW;
        windowHeight = windowH;
        panelWidth = panelW;
        panelHeight = panelH;
        setTargetPanelSize(panelWidth, panelHeight);
        setLocation(upperLeftX, upperLeftY);
        setSize(windowWidth, windowHeight);
        log.debug("setLayoutDimensions Position - " + upperLeftX + "," + upperLeftY + " windowSize - " + windowWidth + "," + windowHeight + " panelSize - " + panelWidth + "," + panelHeight);
    }

    public void setMainlineTrackWidth(int w) {
        mainlineTrackWidth = w;
    }

    public void setSideTrackWidth(int w) {
        sideTrackWidth = w;
    }

    public void setDefaultTrackColor(String color) {
        defaultTrackColor = ColorUtil.stringToColor(color);
        setOptionMenuTrackColor();
    }

    public void setDefaultOccupiedTrackColor(String color) {
        defaultOccupiedTrackColor = ColorUtil.stringToColor(color);
        setOptionMenuTrackColor();
    }

    public void setDefaultAlternativeTrackColor(String color) {
        defaultAlternativeTrackColor = ColorUtil.stringToColor(color);
        setOptionMenuTrackColor();
    }

    public void setTurnoutCircleColor(String newColor) {
        turnoutCircleColor = ColorUtil.stringToColor(newColor);
        setOptionMenuTurnoutCircleColor();
    }

    public void setTurnoutCircleSize(int size) {
        // this is an int
        turnoutCircleSize = size;

        // these are doubles
        circleRadius = SIZE * size;
        circleDiameter = 2.0 * circleRadius;

        setOptionMenuTurnoutCircleSize();
    }

    public void setTurnoutDrawUnselectedLeg(boolean state) {
        if (turnoutDrawUnselectedLeg != state) {
            turnoutDrawUnselectedLeg = state;
            turnoutDrawUnselectedLegItem.setSelected(turnoutDrawUnselectedLeg);
        }
    }

    public void setDefaultTextColor(String color) {
        defaultTextColor = ColorUtil.stringToColor(color);
        setOptionMenuTextColor();
    }

    public void setDefaultBackgroundColor(String color) {
        defaultBackgroundColor = ColorUtil.stringToColor(color);
        setOptionMenuBackgroundColor();
    }

    public void setXScale(double xSc) {
        xScale = xSc;
    }

    public void setYScale(double ySc) {
        yScale = ySc;
    }

    public void setLayoutName(String name) {
        layoutName = name;
    }

    public void setShowHelpBar(boolean state) {
        if (showHelpBar != state) {
            showHelpBar = state;
            showHelpItem.setSelected(showHelpBar);
            if (isEditable()) {
                helpBar.setVisible(showHelpBar);
            }
        }
    }

    public void setDrawGrid(boolean state) {
        if (drawGrid != state) {
            drawGrid = state;
            showGridItem.setSelected(drawGrid);
        }
    }

    public void setSnapOnAdd(boolean state) {
        if (snapToGridOnAdd != state) {
            snapToGridOnAdd = state;
            snapToGridOnAddItem.setSelected(snapToGridOnAdd);
        }
    }

    public void setSnapOnMove(boolean state) {
        if (snapToGridOnMove != state) {
            snapToGridOnMove = state;
            snapToGridOnMoveItem.setSelected(snapToGridOnMove);
        }
    }

    public void setAntialiasingOn(boolean state) {
        if (antialiasingOn != state) {
            antialiasingOn = state;
            antialiasingOnItem.setSelected(antialiasingOn);
        }
    }

    public void setTurnoutCircles(boolean state) {
        if (turnoutCirclesWithoutEditMode != state) {
            turnoutCirclesWithoutEditMode = state;
            turnoutCirclesOnItem.setSelected(turnoutCirclesWithoutEditMode);
        }
    }

    public void setAutoBlockAssignment(boolean boo) {
        if (autoAssignBlocks != boo) {
            autoAssignBlocks = boo;
            autoAssignBlocksItem.setSelected(autoAssignBlocks);
        }
    }

    public void setTooltipsNotEdit(boolean state) {
        if (tooltipsWithoutEditMode != state) {
            tooltipsWithoutEditMode = state;
            setTooltipSubMenu();
        }
    }

    public void setTooltipsInEdit(boolean state) {
        if (tooltipsInEditMode != state) {
            tooltipsInEditMode = state;
            setTooltipSubMenu();
        }
    }

    private void setTooltipSubMenu() {
        tooltipNone.setSelected((!tooltipsInEditMode) && (!tooltipsWithoutEditMode));
        tooltipAlways.setSelected((tooltipsInEditMode) && (tooltipsWithoutEditMode));
        tooltipInEdit.setSelected((tooltipsInEditMode) && (!tooltipsWithoutEditMode));
        tooltipNotInEdit.setSelected((!tooltipsInEditMode) && (tooltipsWithoutEditMode));
    }

    // accessor routines for turnout size parameters
    public void setTurnoutBX(double bx) {
        turnoutBX = bx;
        setDirty(true);
    }

    public double getTurnoutBX() {
        return turnoutBX;
    }

    public void setTurnoutCX(double cx) {
        turnoutCX = cx;
        setDirty(true);
    }

    public double getTurnoutCX() {
        return turnoutCX;
    }

    public void setTurnoutWid(double wid) {
        turnoutWid = wid;
        setDirty(true);
    }

    public double getTurnoutWid() {
        return turnoutWid;
    }

    public void setXOverLong(double lg) {
        xOverLong = lg;
        setDirty(true);
    }

    public double getXOverLong() {
        return xOverLong;
    }

    public void setXOverHWid(double hwid) {
        xOverHWid = hwid;
        setDirty(true);
    }

    public double getXOverHWid() {
        return xOverHWid;
    }

    public void setXOverShort(double sh) {
        xOverShort = sh;
        setDirty(true);
    }

    public double getXOverShort() {
        return xOverShort;
    }

    // reset turnout sizes to program defaults
    private void resetTurnoutSize() {
        turnoutBX = LayoutTurnout.turnoutBXDefault;
        turnoutCX = LayoutTurnout.turnoutCXDefault;
        turnoutWid = LayoutTurnout.turnoutWidDefault;
        xOverLong = LayoutTurnout.xOverLongDefault;
        xOverHWid = LayoutTurnout.xOverHWidDefault;
        xOverShort = LayoutTurnout.xOverShortDefault;
        setDirty(true);
    }

    public void setDirectTurnoutControl(boolean boo) {
        useDirectTurnoutControl = boo;
        useDirectTurnoutControlItem.setSelected(useDirectTurnoutControl);
    }

    public boolean getDirectTurnoutControl() {
        return useDirectTurnoutControl;
    }

    // final initialization routine for loading a LayoutEditor
    public void setConnections() {
        // initialize TrackSegments if any
        for (TrackSegment t : trackList) {
            t.setObjects(this);
        }
        // initialize PositionablePoints if any
        for (PositionablePoint p : pointList) {
            p.setObjects(this);
        }
        // initialize LevelXings if any
        for (LevelXing x : xingList) {
            x.setObjects(this);
        }
        // initialize LevelXings if any
        for (LayoutSlip sl : slipList) {
            sl.setObjects(this);
        }
        // initialize LayoutTurntables if any
        for (LayoutTurntable t : turntableList) {
            t.setObjects(this);
        }
        // initialize LayoutTurnouts if any
        for (LayoutTurnout l : turnoutList) {
            l.setObjects(this);
        }
        auxTools.initializeBlockConnectivity();
        log.debug("Initializing Block Connectivity for " + layoutName);
        // reset the panel changed bit
        resetDirty();
    }

    // these are convenience methods to return rectangles
    // to do point-in-rect (hit) testing

    // compute the control point rect at inPoint
    public Rectangle2D controlPointRectAt(Point2D inPoint) {
        return new Rectangle2D.Double(
            inPoint.getX() - LayoutTrack.controlPointSize,
            inPoint.getY() - LayoutTrack.controlPointSize,
            LayoutTrack.controlPointSize2, LayoutTrack.controlPointSize2);
    }

    // compute the turnout circle rect at inPoint
    public Rectangle2D turnoutCircleRectAt(Point2D inPoint) {
        return new Rectangle2D.Double(inPoint.getX() - circleRadius,
            inPoint.getY() - circleRadius, circleDiameter, circleDiameter);
    }

    // compute the turnout circle at inPoint (used for drawing)
    public Ellipse2D turnoutCircleAt(Point2D inPoint) {
        return new Ellipse2D.Double(inPoint.getX() - circleRadius,
            inPoint.getY() - circleRadius, circleDiameter, circleDiameter);
    }

    /**
     * Special internal class to allow drawing of layout to a JLayeredPane This
     * is the 'target' pane where the layout is displayed
     */
    @Override
    protected void paintTargetPanel(Graphics g) {
        Graphics2D g2 = (Graphics2D) g;
        //drawPositionableLabelBorder(g2);
        // Optional antialising, to eliminate (reduce) staircase on diagonal lines
        if (antialiasingOn) {
            g2.setRenderingHints(antialiasing);
        }
        if (isEditable() && drawGrid) {
            drawPanelGrid(g2);
        }
        g2.setColor(defaultTrackColor);
        main = false;
        g2.setStroke(new BasicStroke(sideTrackWidth, BasicStroke.CAP_ROUND, BasicStroke.JOIN_ROUND));

        drawHiddenTrack(g2);
        drawDashedTrack(g2, false); // non-mainline
        drawDashedTrack(g2, true);  // mainline
        drawSolidTrack(g2, false);  // non-mainline
        drawSolidTrack(g2, true);   // mainline
        drawTurnouts(g2);
        drawXings(g2);
        drawSlips(g2);
        drawTurntables(g2);
        drawTrackInProgress(g2);
        g2.setStroke(new BasicStroke(1.0F, BasicStroke.CAP_ROUND, BasicStroke.JOIN_ROUND));
        drawPoints(g2);

        if (isEditable()) {
            drawTurnoutRects(g2);
            drawXingRects(g2);
            drawSlipRects(g2);
            drawTrackOvals(g2);
            drawSelectionRect(g2);
            drawTurntableRects(g2);
            drawMemoryRects(g2);
            drawBlockContentsRects(g2);
            drawTrackCircleCentre(g2);
            drawTurnoutCircles(g2);
            highLightSelection(g2);
        } else if (turnoutCirclesWithoutEditMode) {
            drawTurnoutCircles(g2);
            drawSlipCircles(g2);
        }
    }

    boolean main = true;
    float trackWidth = sideTrackWidth;

    // had to make this public so the LayoutTrack classes could access it
    // also returned the current value of trackWidth for the callers to use
    public float setTrackStrokeWidth(Graphics2D g2, boolean need) {
        if (main != need) {
            main = need;
            // change track stroke width
            trackWidth = main ? mainlineTrackWidth : sideTrackWidth;
            g2.setStroke(new BasicStroke(trackWidth, BasicStroke.CAP_BUTT, BasicStroke.JOIN_ROUND));
        }
        return trackWidth;
    }

    protected void drawTurnouts(Graphics2D g2) {
        // loop over all defined turnouts
        for (LayoutTurnout t : turnoutList) {
            if (!t.isHidden() || isEditable()) {
                t.draw(g2);
            }
        }
    }

    private void drawXings(Graphics2D g2) {
        // loop over all defined level crossings
        for (LevelXing x : xingList) {
            if (!(x.isHidden() && !isEditable())) {
                x.draw(g2);
            }
        }
    }

    private void drawSlips(Graphics2D g2) {
        for (LayoutSlip sl : slipList) {
            sl.draw(g2);
        }
    }

    private void drawTurnoutCircles(Graphics2D g2) {
        // loop over all defined turnouts
        for (LayoutTurnout t : turnoutList) {
            g2.setColor(turnoutCircleColor);
            if (!(t.isHidden() && !isEditable())) {
                t.drawTurnoutCircle(g2);
            }
        }
    }

    private void drawSlipCircles(Graphics2D g2) {
        // loop over all defined slips
        g2.setColor(turnoutCircleColor);
        for (LayoutSlip sl : slipList) {
            if (!(sl.isHidden() && !isEditable())) {
                sl.drawSlipCircles(g2);
            }
        }
    }

    private void drawTurnoutRects(Graphics2D g2) {
        // loop over all defined turnouts
        for (LayoutTurnout t : turnoutList) {
            g2.setColor(turnoutCircleColor);
            t.drawTurnoutRect(g2);
        }
    }

    private void drawTurntables(Graphics2D g2) {
        // loop over all defined layout turntables
        for (LayoutTurntable x : turntableList) {
            // draw turntable circle - default track color, side track width
            setTrackStrokeWidth(g2, false);
            Point2D c = x.getCoordsCenter();
            double r = x.getRadius();
            double d = r + r;
            g2.setColor(defaultTrackColor);
            g2.draw(new Ellipse2D.Double(c.getX() - r, c.getY() - r, d, d));
            // draw ray tracks
            for (int j = 0; j < x.getNumberRays(); j++) {
                Point2D pt = x.getRayCoordsOrdered(j);
                TrackSegment t = x.getRayConnectOrdered(j);
                if (t != null) {
                    setTrackStrokeWidth(g2, t.getMainline());
                    LayoutBlock b = t.getLayoutBlock();
                    if (b != null) {
                        g2.setColor(b.getBlockColor());
                    } else {
                        g2.setColor(defaultTrackColor);
                    }
                } else {
                    setTrackStrokeWidth(g2, false);
                    g2.setColor(defaultTrackColor);
                }
                g2.draw(new Line2D.Double(new Point2D.Double(
                        pt.getX() - ((pt.getX() - c.getX()) * 0.2),
                        pt.getY() - ((pt.getY() - c.getY()) * 0.2)), pt));
            }
            if (x.isTurnoutControlled() && x.getPosition() != -1) {
                Point2D pt = x.getRayCoordsIndexed(x.getPosition());
                g2.draw(new Line2D.Double(new Point2D.Double(
                        pt.getX() - ((pt.getX() - c.getX()) * 1.8/*2*/),
                        pt.getY() - ((pt.getY() - c.getY()) * 1.8/**
                         * 2
                         */
                        )), pt));
            }
        }
    }

    private void drawXingRects(Graphics2D g2) {
        // loop over all defined level crossings
        for (LevelXing x : xingList) {
            Point2D pt = x.getCoordsCenter();
            g2.setColor(defaultTrackColor);
            g2.draw(controlPointRectAt(pt));
            pt = x.getCoordsA();
            if (x.getConnectA() == null) {
                g2.setColor(Color.magenta);
            } else {
                g2.setColor(Color.blue);
            }
            g2.draw(controlPointRectAt(pt));
            pt = x.getCoordsB();
            if (x.getConnectB() == null) {
                g2.setColor(Color.red);
            } else {
                g2.setColor(Color.green);
            }
            g2.draw(controlPointRectAt(pt));
            pt = x.getCoordsC();
            if (x.getConnectC() == null) {
                g2.setColor(Color.magenta);
            } else {
                g2.setColor(Color.blue);
            }
            g2.draw(controlPointRectAt(pt));
            pt = x.getCoordsD();
            if (x.getConnectD() == null) {
                g2.setColor(Color.red);
            } else {
                g2.setColor(Color.green);
            }
            g2.draw(controlPointRectAt(pt));
        }
    }

    private void drawSlipRects(Graphics2D g2) {
        // loop over all defined slips
        for (LayoutSlip sl : slipList) {
            if (!(sl.isHidden() && !isEditable())) {
                g2.setColor(turnoutCircleColor);
                sl.drawSlipRect(g2);
            }
        }
    }

    private void drawTurntableRects(Graphics2D g2) {
        // loop over all defined turntables
        for (LayoutTurntable x : turntableList) {
            Point2D pt = x.getCoordsCenter();
            g2.setColor(defaultTrackColor);
            g2.draw(controlPointRectAt(pt));

            for (int j = 0; j < x.getNumberRays(); j++) {
                pt = x.getRayCoordsOrdered(j);
                if (x.getRayConnectOrdered(j) == null) {
                    g2.setColor(Color.red);
                } else {
                    g2.setColor(Color.green);
                }
                g2.draw(controlPointRectAt(pt));
            }
        }
    }

    private void drawHiddenTrack(Graphics2D g2) {
        for (TrackSegment t : trackList) {
            if (isEditable() && t.isHidden()) {
                t.draw(g2);
                setTrackStrokeWidth(g2, !main);
            }
        }
    }

    private void drawDashedTrack(Graphics2D g2, boolean mainline) {
        for (TrackSegment t : trackList) {
            t.drawDashed(g2, mainline);
        }
    }

    /* draw all track segments which are not hidden, not dashed, and that match the isMainline parm */
    private void drawSolidTrack(Graphics2D g2, boolean isMainline) {
        for (TrackSegment t : trackList) {
            setTrackStrokeWidth(g2, isMainline);
            if ((!t.isHidden()) && (!t.getDashed()) && (isMainline == t.getMainline())) {
                t.drawSolid(g2, isMainline);
            }
        }
    }

    /*
     * Draws a square at the circles centre, that then allows the user to dynamically change
     * the angle by dragging the mouse.
     */
    private void drawTrackCircleCentre(Graphics2D g2) {
        // loop over all defined track segments
        for (TrackSegment t : trackList) {
            g2.setColor(Color.black);
            if (t.getCircle() && t.showConstructionLinesLE()) {
                Point2D pt = t.getCoordsCenterCircle();
                g2.draw(turnoutCircleRectAt(pt));
            }
        }
    }

    private void drawTrackInProgress(Graphics2D g2) {
        // check for segment in progress
        if (isEditable() && (beginObject != null) && trackButton.isSelected()) {
            g2.setColor(defaultTrackColor);
            setTrackStrokeWidth(g2, false);
            g2.draw(new Line2D.Double(beginLocation, currentLocation));
        }
    }

    private void drawTrackOvals(Graphics2D g2) {
        // loop over all defined track segments
        g2.setColor(defaultTrackColor);
        for (TrackSegment t : trackList) {
            t.drawOvals(g2);
        }
    }

    private void drawPoints(Graphics2D g2) {
        for (PositionablePoint p : pointList) {
            switch (p.getType()) {
                case PositionablePoint.ANCHOR:
                    // nothing to draw unless in edit mode
                    if (isEditable()) {
                        // in edit mode, draw locater rectangle
                        Point2D pt = p.getCoords();
                        if ((p.getConnect1() == null) || (p.getConnect2() == null)) {
                            g2.setColor(Color.red);
                        } else {
                            g2.setColor(Color.green);
                        }
                        g2.draw(controlPointRectAt(pt));
                    }
                    break;
                case PositionablePoint.END_BUMPER:
                    // nothing to draw unless in edit mode
                    if (isEditable()) {
                        // in edit mode, draw locater rectangle
                        Point2D pt = p.getCoords();
                        if (p.getConnect1() == null) {
                            g2.setColor(Color.red);
                        } else {
                            g2.setColor(Color.green);
                        }
                        g2.draw(controlPointRectAt(pt));
                    }
                    break;
                case PositionablePoint.EDGE_CONNECTOR:
                    // nothing to draw unless in edit mode
                    if (isEditable()) {
                        // in edit mode, draw locater rectangle
                        Point2D pt = p.getCoords();
                        if (p.getConnect1() == null) {
                            g2.setColor(Color.red);
                        } else if (p.getConnect2() == null) {
                            g2.setColor(Color.blue);
                        } else {
                            g2.setColor(Color.green);
                        }
                        g2.draw(controlPointRectAt(pt));
                    }
                    break;
                default:
                    log.error("Illegal type of Positionable Point");
            }
        }
    }

    private void drawSelectionRect(Graphics2D g2) {
        if (selectionActive && (selectionWidth != 0.0) && (selectionHeight != 0.0)) {
            g2.setColor(defaultTrackColor);
            g2.setStroke(new BasicStroke(1.0F, BasicStroke.CAP_BUTT, BasicStroke.JOIN_ROUND));
            g2.draw(new Rectangle2D.Double(selectionX, selectionY, selectionWidth, selectionHeight));
        }
    }

    private void drawMemoryRects(Graphics2D g2) {
        g2.setColor(defaultTrackColor);
        g2.setStroke(new BasicStroke(1.0F, BasicStroke.CAP_BUTT, BasicStroke.JOIN_ROUND));
        for (MemoryIcon l : memoryLabelList) {
            g2.draw(new Rectangle2D.Double(l.getX(), l.getY(), l.getSize().width, l.getSize().height));
        }
    }

    private void drawBlockContentsRects(Graphics2D g2) {
        g2.setColor(defaultTrackColor);
        g2.setStroke(new BasicStroke(1.0F, BasicStroke.CAP_BUTT, BasicStroke.JOIN_ROUND));
        for (BlockContentsIcon l : blockContentsLabelList) {
            g2.draw(new Rectangle2D.Double(l.getX(), l.getY(), l.getSize().width, l.getSize().height));
        }
    }

    private void drawPanelGrid(Graphics2D g2) {
        Dimension dim = getSize();
        double pix = gridSize;
        int wideMod = gridSize * 10;
        int wideMin = gridSize / 2;
        double maxX = dim.width;
        double maxY = dim.height;
        Point2D startPt = new Point2D.Double(0.0, gridSize);
        Point2D stopPt = new Point2D.Double(maxX, gridSize);
        BasicStroke narrow = new BasicStroke(1.0F, BasicStroke.CAP_ROUND, BasicStroke.JOIN_ROUND);
        BasicStroke wide = new BasicStroke(2.0F, BasicStroke.CAP_ROUND, BasicStroke.JOIN_ROUND);
        g2.setColor(Color.gray);
        g2.setStroke(narrow);
        // draw horizontal lines
        while (pix < maxY) {
            startPt.setLocation(0.0, pix);
            stopPt.setLocation(maxX, pix);
            if ((((int) pix) % wideMod) < wideMin) {
                g2.setStroke(wide);
                g2.draw(new Line2D.Double(startPt, stopPt));
                g2.setStroke(narrow);
            } else {
                g2.draw(new Line2D.Double(startPt, stopPt));
            }
            pix += gridSize;
        }
        // draw vertical lines
        pix = gridSize;
        while (pix < maxX) {
            startPt.setLocation(pix, 0.0);
            stopPt.setLocation(pix, maxY);
            if ((((int) pix) % wideMod) < wideMin) {
                g2.setStroke(wide);
                g2.draw(new Line2D.Double(startPt, stopPt));
                g2.setStroke(narrow);
            } else {
                g2.draw(new Line2D.Double(startPt, stopPt));
            }
            pix += gridSize;
        }
    }

    protected Point2D getCoords(Object o, int type) {
        if (o != null) {
            switch (type) {
                case LayoutTrack.POS_POINT:
                    return ((PositionablePoint) o).getCoords();
                case LayoutTrack.TURNOUT_A:
                    return ((LayoutTurnout) o).getCoordsA();
                case LayoutTrack.TURNOUT_B:
                    return ((LayoutTurnout) o).getCoordsB();
                case LayoutTrack.TURNOUT_C:
                    return ((LayoutTurnout) o).getCoordsC();
                case LayoutTrack.TURNOUT_D:
                    return ((LayoutTurnout) o).getCoordsD();
                case LayoutTrack.LEVEL_XING_A:
                    return ((LevelXing) o).getCoordsA();
                case LayoutTrack.LEVEL_XING_B:
                    return ((LevelXing) o).getCoordsB();
                case LayoutTrack.LEVEL_XING_C:
                    return ((LevelXing) o).getCoordsC();
                case LayoutTrack.LEVEL_XING_D:
                    return ((LevelXing) o).getCoordsD();
                case LayoutTrack.SLIP_A:
                    return ((LayoutSlip) o).getCoordsA();
                case LayoutTrack.SLIP_B:
                    return ((LayoutSlip) o).getCoordsB();
                case LayoutTrack.SLIP_C:
                    return ((LayoutSlip) o).getCoordsC();
                case LayoutTrack.SLIP_D:
                    return ((LayoutSlip) o).getCoordsD();
                default:
                    if (type >= LayoutTrack.TURNTABLE_RAY_OFFSET) {
                        return ((LayoutTurntable) o).getRayCoordsIndexed(type - LayoutTrack.TURNTABLE_RAY_OFFSET);
                    }
            }
        } else {
            log.error("Null connection point of type " + type + " " + getLayoutName());
        }
        return (new Point2D.Double(0.0, 0.0));
    }

    @Override
    protected boolean showAlignPopup(Positionable l) {
        return false;
    }

    @Override
    public void showToolTip(Positionable selection, MouseEvent event) {
        ToolTip tip = selection.getTooltip();
        tip.setLocation(selection.getX() + selection.getWidth() / 2, selection.getY() + selection.getHeight());
        tip.setText(selection.getNameString());
        setToolTip(tip);
    }

    @Override
    public void addToPopUpMenu(NamedBean nb, JMenuItem item, int menu) {
        if (nb == null || item == null) {
            return;
        }
        if (nb instanceof Sensor) {
            for (SensorIcon si : sensorList) {
                if (si.getNamedBean() == nb && si.getPopupUtility() != null) {
                    switch (menu) {
                        case VIEWPOPUPONLY:
                            si.getPopupUtility().addViewPopUpMenu(item);
                            break;
                        case EDITPOPUPONLY:
                            si.getPopupUtility().addEditPopUpMenu(item);
                            break;
                        default:
                            si.getPopupUtility().addEditPopUpMenu(item);
                            si.getPopupUtility().addViewPopUpMenu(item);
                    }
                }
            }
        } else if (nb instanceof SignalHead) {
            for (SignalHeadIcon si : signalList) {
                if (si.getNamedBean() == nb && si.getPopupUtility() != null) {
                    switch (menu) {
                        case VIEWPOPUPONLY:
                            si.getPopupUtility().addViewPopUpMenu(item);
                            break;
                        case EDITPOPUPONLY:
                            si.getPopupUtility().addEditPopUpMenu(item);
                            break;
                        default:
                            si.getPopupUtility().addEditPopUpMenu(item);
                            si.getPopupUtility().addViewPopUpMenu(item);
                    }
                }
            }
        } else if (nb instanceof SignalMast) {
            for (SignalMastIcon si : signalMastList) {
                if (si.getNamedBean() == nb && si.getPopupUtility() != null) {
                    switch (menu) {
                        case VIEWPOPUPONLY:
                            si.getPopupUtility().addViewPopUpMenu(item);
                            break;
                        case EDITPOPUPONLY:
                            si.getPopupUtility().addEditPopUpMenu(item);
                            break;
                        default:
                            si.getPopupUtility().addEditPopUpMenu(item);
                            si.getPopupUtility().addViewPopUpMenu(item);
                    }
                }
            }
        } else if (nb instanceof jmri.Block) {
            for (BlockContentsIcon si : blockContentsLabelList) {
                if (si.getNamedBean() == nb && si.getPopupUtility() != null) {
                    switch (menu) {
                        case VIEWPOPUPONLY:
                            si.getPopupUtility().addViewPopUpMenu(item);
                            break;
                        case EDITPOPUPONLY:
                            si.getPopupUtility().addEditPopUpMenu(item);
                            break;
                        default:
                            si.getPopupUtility().addEditPopUpMenu(item);
                            si.getPopupUtility().addViewPopUpMenu(item);
                    }
                }
            }
        } else if (nb instanceof Memory) {
            for (MemoryIcon si : memoryLabelList) {
                if (si.getNamedBean() == nb && si.getPopupUtility() != null) {
                    switch (menu) {
                        case VIEWPOPUPONLY:
                            si.getPopupUtility().addViewPopUpMenu(item);
                            break;
                        case EDITPOPUPONLY:
                            si.getPopupUtility().addEditPopUpMenu(item);
                            break;
                        default:
                            si.getPopupUtility().addEditPopUpMenu(item);
                            si.getPopupUtility().addViewPopUpMenu(item);
                    }
                }
            }
        } else if (nb instanceof Turnout) {
            for (LayoutTurnout ti : turnoutList) {
                if (ti.getTurnout().equals(nb)) {
                    switch (menu) {
                        case VIEWPOPUPONLY:
                            ti.addViewPopUpMenu(item);
                            break;
                        case EDITPOPUPONLY:
                            ti.addEditPopUpMenu(item);
                            break;
                        default:
                            ti.addEditPopUpMenu(item);
                            ti.addViewPopUpMenu(item);
                    }
                    break;
                }
            }
            for (LayoutSlip sl : slipList) {
                if (sl.getTurnout() == nb || sl.getTurnoutB() == nb) {
                    switch (menu) {
                        case VIEWPOPUPONLY:
                            sl.addViewPopUpMenu(item);
                            break;
                        case EDITPOPUPONLY:
                            sl.addEditPopUpMenu(item);
                            break;
                        default:
                            sl.addEditPopUpMenu(item);
                            sl.addViewPopUpMenu(item);
                    }
                    break;
                }

            }
        }
    }

    @Override
    public String toString() {
        return getLayoutName();
    }

    @Override
    public void vetoableChange(java.beans.PropertyChangeEvent evt) throws java.beans.PropertyVetoException {
        NamedBean nb = (NamedBean) evt.getOldValue();
        if ("CanDelete".equals(evt.getPropertyName())) { //IN18N
            StringBuilder message = new StringBuilder();
            message.append(Bundle.getMessage("VetoInUseLayoutEditorHeader", toString())); //IN18N
            message.append("<ul>");
            boolean found = false;
            if (nb instanceof SignalHead) {
                if (containsSignalHead((SignalHead) nb)) {
                    found = true;
                    message.append("<li>");
                    message.append(Bundle.getMessage("VetoSignalHeadIconFound"));
                    message.append("</li>");
                }
                LayoutTurnout lt = finder.findLayoutTurnoutByBean(nb);
                if (lt != null) {
                    message.append("<li>");
                    message.append(Bundle.getMessage("VetoSignalHeadAssignedToTurnout", lt.getTurnoutName()));
                    message.append("</li>");
                }
                PositionablePoint p = finder.findPositionablePointByBean(nb);
                if (p != null) {
                    message.append("<li>");
                    message.append(Bundle.getMessage("VetoSignalHeadAssignedToPoint")); //Need to expand to get the names of blocks
                    message.append("</li>");
                }
                LevelXing lx = finder.findLevelXingByBean(nb);
                if (lx != null) {
                    message.append("<li>");
                    message.append(Bundle.getMessage("VetoSignalHeadAssignedToLevelXing")); //Need to expand to get the names of blocks
                    message.append("</li>");
                }
                LayoutSlip ls = finder.findLayoutSlipByBean(nb);
                if (ls != null) {
                    message.append("<li>");
                    message.append(Bundle.getMessage("VetoSignalHeadAssignedToLayoutSlip", ls.getTurnoutName()));
                    message.append("</li>");
                }
            } else if (nb instanceof Turnout) {
                LayoutTurnout lt = finder.findLayoutTurnoutByBean(nb);
                if (lt != null) {
                    found = true;
                    message.append("<li>");
                    message.append(Bundle.getMessage("VetoTurnoutIconFound"));
                    message.append("</li>");
                }
                for (LayoutTurnout t : turnoutList) {
                    if (t.getLinkedTurnoutName() != null) {
                        String uname = nb.getUserName();
                        if (nb.getSystemName().equals(t.getLinkedTurnoutName())
                                || (uname != null && uname.equals(t.getLinkedTurnoutName()))) {
                            found = true;
                            message.append("<li>");
                            message.append(Bundle.getMessage("VetoLinkedTurnout", t.getTurnoutName()));
                            message.append("</li>");
                        }
                    }
                    if (nb.equals(t.getSecondTurnout())) {
                        found = true;
                        message.append("<li>");
                        message.append(Bundle.getMessage("VetoSecondTurnout", t.getTurnoutName()));
                        message.append("</li>");
                    }
                }
                LayoutSlip ls = finder.findLayoutSlipByBean(nb);
                if (ls != null) {
                    found = true;
                    message.append("<li>");
                    message.append(Bundle.getMessage("VetoSlipIconFound", ls.getDisplayName()));
                    message.append("</li>");
                }
                for (LayoutTurntable lx : turntableList) {
                    if (lx.isTurnoutControlled()) {
                        for (int i = 0; i < lx.getNumberRays(); i++) {
                            if (nb.equals(lx.getRayTurnout(i))) {
                                found = true;
                                message.append("<li>");
                                message.append(Bundle.getMessage("VetoRayTurntableControl", lx.getID()));
                                message.append("</li>");
                                break;
                            }
                        }
                    }
                }
            }
            if (nb instanceof SignalMast) {
                if (containsSignalMast((SignalMast) nb)) {
                    message.append("<li>");
                    message.append("As an Icon");
                    message.append("</li>");
                    found = true;
                }
                String foundelsewhere = findBeanUsage(nb);
                if (foundelsewhere != null) {
                    message.append(foundelsewhere);
                    found = true;
                }
            }
            if (nb instanceof Sensor) {
                int count = 0;
                for (SensorIcon si : sensorList) {
                    if (nb.equals(si.getNamedBean())) {
                        count++;
                        found = true;
                    }
                }
                if (count > 0) {
                    message.append("<li>");
                    message.append("As an Icon " + count + " times");
                    message.append("</li>");
                }
                String foundelsewhere = findBeanUsage(nb);
                if (foundelsewhere != null) {
                    message.append(foundelsewhere);
                    found = true;
                }
            }
            if (nb instanceof Memory) {
                for (MemoryIcon si : memoryLabelList) {
                    if (nb.equals(si.getMemory())) {
                        found = true;
                        message.append("<li>");
                        message.append(Bundle.getMessage("VetoMemoryIconFound"));
                        message.append("</li>");
                    }
                }
            }
            if (found) {
                message.append("</ul>");
                message.append(Bundle.getMessage("VetoReferencesWillBeRemoved")); //IN18N
                throw new java.beans.PropertyVetoException(message.toString(), evt);
            }

        } else if ("DoDelete".equals(evt.getPropertyName())) { //IN18N
            if (nb instanceof SignalHead) {
                removeSignalHead((SignalHead) nb);
                removeBeanRefs(nb);
            }

            if (nb instanceof Turnout) {
                LayoutTurnout lt = finder.findLayoutTurnoutByBean(nb);
                if (lt != null) {
                    lt.setTurnout(null);
                }
                for (LayoutTurnout t : turnoutList) {
                    if (t.getLinkedTurnoutName() != null) {
                        if (t.getLinkedTurnoutName().equals(nb.getSystemName())
                                || (nb.getUserName() != null && t.getLinkedTurnoutName().equals(nb.getUserName()))) {
                            t.setLinkedTurnoutName(null);
                        }
                    }
                    if (nb.equals(t.getSecondTurnout())) {
                        t.setSecondTurnout(null);
                    }
                }
                for (LayoutSlip sl : slipList) {
                    if (nb.equals(sl.getTurnout())) {
                        sl.setTurnout(null);
                    }
                    if (nb.equals(sl.getTurnoutB())) {
                        sl.setTurnoutB(null);
                    }
                }
                for (LayoutTurntable lx : turntableList) {
                    if (lx.isTurnoutControlled()) {
                        for (int i = 0; i < lx.getNumberRays(); i++) {
                            if (nb.equals(lx.getRayTurnout(i))) {
                                lx.setRayTurnout(i, null, NamedBean.UNKNOWN);
                            }
                        }
                    }
                }
            }
            if (nb instanceof SignalMast) {
                removeBeanRefs(nb);
                if (containsSignalMast((SignalMast) nb)) {
                    Iterator<SignalMastIcon> icon = signalMastList.iterator();
                    while (icon.hasNext()) {
                        SignalMastIcon i = icon.next();
                        if (i.getSignalMast().equals(nb)) {
                            icon.remove();
                            super.removeFromContents(i);
                        }
                    }
                    setDirty(true);
                    repaint();
                }
            }
            if (nb instanceof Sensor) {
                removeBeanRefs(nb);
                Iterator<SensorIcon> icon = sensorImage.iterator();
                while (icon.hasNext()) {
                    SensorIcon i = icon.next();
                    if (nb.equals(i.getSensor())) {
                        icon.remove();
                        super.removeFromContents(i);
                    }
                }
                setDirty(true);
                repaint();
            }
            if (nb instanceof Memory) {
                Iterator<MemoryIcon> icon = memoryLabelList.iterator();
                while (icon.hasNext()) {
                    MemoryIcon i = icon.next();
                    if (nb.equals(i.getMemory())) {
                        icon.remove();
                        super.removeFromContents(i);
                    }
                }
            }
        }
    }

    // initialize logging
    private final static Logger log = LoggerFactory.getLogger(LayoutEditor.class.getName());
}<|MERGE_RESOLUTION|>--- conflicted
+++ resolved
@@ -2267,14 +2267,12 @@
             setPaintScale(newZoom);
             zoomLabel.setText(String.format("x%1$,.2f", newZoom));
             selectZoomMenuItem(newZoom);
-<<<<<<< HEAD
+
             // save the window specific saved zoom user preference
             UserPreferencesManager prefsMgr = InstanceManager.getDefault(UserPreferencesManager.class);
             if (prefsMgr != null) {
                 prefsMgr.setProperty(getWindowFrameRef(), "zoom", Double.valueOf(zoomFactor));
             }
-=======
->>>>>>> d9118c2e
         }
         return getPaintScale();
     }

package jmri.jmrit.display.layoutEditor;

import apps.gui.GuiLafPreferencesManager;
import edu.umd.cs.findbugs.annotations.SuppressFBWarnings;
import java.awt.BasicStroke;
import java.awt.BorderLayout;
import java.awt.Color;
import java.awt.Component;
import java.awt.Container;
import java.awt.Cursor;
import java.awt.Dimension;
import java.awt.FlowLayout;
import java.awt.Font;
import java.awt.Graphics;
import java.awt.Graphics2D;
import java.awt.GraphicsEnvironment;
import java.awt.MouseInfo;
import java.awt.Point;
import java.awt.PointerInfo;
import java.awt.Rectangle;
import java.awt.RenderingHints;
import java.awt.Stroke;
import java.awt.Toolkit;
import java.awt.event.ActionEvent;
import java.awt.event.ActionListener;
import java.awt.event.AdjustmentEvent;
import java.awt.event.KeyEvent;
import java.awt.event.MouseEvent;
import java.awt.event.MouseWheelEvent;
import java.awt.event.MouseWheelListener;
import java.awt.event.WindowAdapter;
import java.awt.event.WindowEvent;
import java.awt.geom.Ellipse2D;
import java.awt.geom.Line2D;
import java.awt.geom.Point2D;
import java.awt.geom.Rectangle2D;
import java.beans.PropertyChangeEvent;
import java.beans.PropertyVetoException;
import java.io.File;
import java.lang.reflect.Field;
import java.text.MessageFormat;
import java.util.ArrayList;
import java.util.Arrays;
import java.util.Collections;
import java.util.Enumeration;
import java.util.HashMap;
import java.util.Iterator;
import java.util.List;
import java.util.Map;
import java.util.Optional;
import java.util.ResourceBundle;
import java.util.concurrent.ConcurrentHashMap;
import java.util.stream.Collectors;
import java.util.stream.Stream;
import javax.annotation.Nonnull;
import javax.annotation.Nullable;
import javax.imageio.ImageIO;
import javax.swing.AbstractAction;
import javax.swing.AbstractButton;
import javax.swing.Action;
import javax.swing.BorderFactory;
import javax.swing.Box;
import javax.swing.BoxLayout;
import javax.swing.ButtonGroup;
import javax.swing.JButton;
import javax.swing.JCheckBox;
import javax.swing.JCheckBoxMenuItem;
import javax.swing.JColorChooser;
import javax.swing.JComboBox;
import javax.swing.JComponent;
import javax.swing.JFileChooser;
import javax.swing.JFrame;
import javax.swing.JLabel;
import javax.swing.JList;
import javax.swing.JMenu;
import javax.swing.JMenuBar;
import javax.swing.JMenuItem;
import javax.swing.JOptionPane;
import javax.swing.JPanel;
import javax.swing.JPopupMenu;
import javax.swing.JRadioButton;
import javax.swing.JRadioButtonMenuItem;
import javax.swing.JRootPane;
import javax.swing.JScrollBar;
import javax.swing.JScrollPane;
import javax.swing.JTabbedPane;
import javax.swing.JTextArea;
import javax.swing.JTextField;
import javax.swing.JViewport;
import javax.swing.KeyStroke;
import javax.swing.ListCellRenderer;
import javax.swing.ListModel;
import javax.swing.SwingUtilities;
import javax.swing.border.Border;
import javax.swing.border.EmptyBorder;
import javax.swing.border.TitledBorder;
import javax.swing.event.MenuEvent;
import javax.swing.event.MenuListener;
import javax.swing.event.PopupMenuEvent;
import javax.swing.event.PopupMenuListener;
import javax.swing.filechooser.FileFilter;
import javax.swing.filechooser.FileNameExtensionFilter;
import javax.swing.plaf.basic.BasicComboPopup;
import jmri.Block;
import jmri.BlockManager;
import jmri.ConfigureManager;
import jmri.InstanceManager;
import jmri.JmriException;
import jmri.Manager;
import jmri.Memory;
import jmri.MemoryManager;
import jmri.NamedBean;
import jmri.Reporter;
import jmri.ReporterManager;
import jmri.Sensor;
import jmri.SensorManager;
import jmri.SignalHead;
import jmri.SignalHeadManager;
import jmri.SignalMast;
import jmri.SignalMastLogic;
import jmri.SignalMastLogicManager;
import jmri.SignalMastManager;
import jmri.TransitManager;
import jmri.Turnout;
import jmri.UserPreferencesManager;
import jmri.configurexml.StoreXmlUserAction;
import jmri.jmrit.catalog.NamedIcon;
import jmri.jmrit.dispatcher.DispatcherAction;
import jmri.jmrit.dispatcher.DispatcherFrame;
import jmri.jmrit.display.AnalogClock2Display;
import jmri.jmrit.display.Editor;
import jmri.jmrit.display.LocoIcon;
import jmri.jmrit.display.MultiSensorIcon;
import jmri.jmrit.display.PanelMenu;
import jmri.jmrit.display.Positionable;
import jmri.jmrit.display.PositionableJComponent;
import jmri.jmrit.display.PositionableLabel;
import jmri.jmrit.display.PositionablePopupUtil;
import jmri.jmrit.display.ReporterIcon;
import jmri.jmrit.display.SensorIcon;
import jmri.jmrit.display.SignalHeadIcon;
import jmri.jmrit.display.SignalMastIcon;
import jmri.jmrit.display.ToolTip;
import jmri.jmrit.display.panelEditor.PanelEditor;
import jmri.jmrit.entryexit.AddEntryExitPairAction;
import jmri.util.ColorUtil;
import jmri.util.FileChooserFilter;
import jmri.util.FileUtil;
import jmri.util.JmriJFrame;
import jmri.util.MathUtil;
import jmri.util.SystemType;
import jmri.util.swing.JmriBeanComboBox;
import org.slf4j.Logger;
import org.slf4j.LoggerFactory;

/**
 * Provides a scrollable Layout Panel and editor toolbars (that can be hidden)
 * <P>
 * This module serves as a manager for the LayoutTurnout, Layout Block,
 * PositionablePoint, Track Segment, LayoutSlip and LevelXing objects which are
 * integral subparts of the LayoutEditor class.
 * <P>
 * All created objects are put on specific levels depending on their type
 * (higher levels are in front): Note that higher numbers appear behind lower
 * numbers.
 * <P>
 * The "contents" List keeps track of all text and icon label objects added to
 * the target frame for later manipulation. Other Lists keep track of drawn
 * items.
 * <P>
 * Based in part on PanelEditor.java (Bob Jacobsen (c) 2002, 2003). In
 * particular, text and icon label items are copied from Panel editor, as well
 * as some of the control design.
 *
 * @author Dave Duchamp Copyright: (c) 2004-2007
 */
@SuppressWarnings("serial")
@SuppressFBWarnings(value = "SE_TRANSIENT_FIELD_NOT_RESTORED") //no Serializable support at present
public class LayoutEditor extends PanelEditor implements MouseWheelListener {

    //Operational instance variables - not saved to disk
    private transient JmriJFrame floatingEditToolBoxFrame = null;
    private transient JScrollPane floatingEditContentScrollPane = null;
    private transient JPanel floatEditHelpPanel = null;
    private transient JPanel editToolBarPanel = null;
    private transient JScrollPane editToolBarScrollPane = null;
    private transient JPanel editToolBarContainerPanel = null;
    private transient JPanel helpBarPanel = null;
    private transient JPanel helpBar = new JPanel();

    private transient Font toolBarFont = null;

    private transient ButtonGroup itemGroup = null;

    //top row of radio buttons
    private transient JLabel turnoutLabel = new JLabel();
    private transient JRadioButton turnoutRHButton = new JRadioButton(Bundle.getMessage("RightHandAbbreviation"));
    private transient JRadioButton turnoutLHButton = new JRadioButton(Bundle.getMessage("LeftHandAbbreviation"));
    private transient JRadioButton turnoutWYEButton = new JRadioButton(Bundle.getMessage("WYEAbbreviation"));
    private transient JRadioButton doubleXoverButton = new JRadioButton(Bundle.getMessage("DoubleCrossoverAbbreviation"));
    private transient JRadioButton rhXoverButton = new JRadioButton(Bundle.getMessage("RightCrossover")); //key is also used by Control Panel
    //Editor, placed in DisplayBundle
    private transient JRadioButton lhXoverButton = new JRadioButton(Bundle.getMessage("LeftCrossover")); //idem
    private transient JRadioButton layoutSingleSlipButton = new JRadioButton(Bundle.getMessage("LayoutSingleSlip"));
    private transient JRadioButton layoutDoubleSlipButton = new JRadioButton(Bundle.getMessage("LayoutDoubleSlip"));

    //Default flow layout definitions for JPanels
    private transient FlowLayout leftRowLayout = new FlowLayout(FlowLayout.LEFT, 5, 0);       //5 pixel gap between items, no vertical gap
    private transient FlowLayout centerRowLayout = new FlowLayout(FlowLayout.CENTER, 5, 0);   //5 pixel gap between items, no vertical gap
    private transient FlowLayout rightRowLayout = new FlowLayout(FlowLayout.RIGHT, 5, 0);     //5 pixel gap between items, no vertical gap

    //top row of check boxes
    private transient JmriBeanComboBox turnoutNameComboBox = new JmriBeanComboBox(
            InstanceManager.turnoutManagerInstance(), null, JmriBeanComboBox.DisplayOptions.DISPLAYNAME);

    private transient JPanel turnoutNamePanel = new JPanel(leftRowLayout);
    private transient JPanel extraTurnoutPanel = new JPanel(leftRowLayout);
    private transient JmriBeanComboBox extraTurnoutNameComboBox = new JmriBeanComboBox(
            InstanceManager.turnoutManagerInstance(), null, JmriBeanComboBox.DisplayOptions.DISPLAYNAME);
    private transient JComboBox<String> rotationComboBox = null;
    private transient JPanel rotationPanel = new JPanel(leftRowLayout);

    //2nd row of radio buttons
    private transient JLabel trackLabel = new JLabel();
    private transient JRadioButton levelXingButton = new JRadioButton(Bundle.getMessage("LevelCrossing"));
    private transient JRadioButton trackButton = new JRadioButton(Bundle.getMessage("TrackSegment"));

    //2nd row of check boxes
    private transient JPanel trackSegmentPropertiesPanel = new JPanel(leftRowLayout);
    private transient JCheckBox mainlineTrack = new JCheckBox(Bundle.getMessage("MainlineBox"));
    private transient JCheckBox dashedLine = new JCheckBox(Bundle.getMessage("Dashed"));

    private transient JLabel blockNameLabel = new JLabel();
    private transient JmriBeanComboBox blockIDComboBox = new JmriBeanComboBox(
            InstanceManager.getDefault(BlockManager.class), null, JmriBeanComboBox.DisplayOptions.DISPLAYNAME);
    private transient JCheckBox highlightBlockCheckBox = new JCheckBox(Bundle.getMessage("HighlightSelectedBlockTitle"));

    private transient JLabel blockSensorNameLabel = new JLabel(Bundle.getMessage("MakeLabel", Bundle.getMessage("BlockSensorName")));
    private transient JLabel blockSensorLabel = new JLabel(Bundle.getMessage("BeanNameSensor"));
    private transient JmriBeanComboBox blockSensorComboBox = new JmriBeanComboBox(
            InstanceManager.getDefault(SensorManager.class), null, JmriBeanComboBox.DisplayOptions.DISPLAYNAME);

    //3rd row of radio buttons (and any associated text fields)
    private transient JLabel nodesLabel = new JLabel();
    private transient JRadioButton endBumperButton = new JRadioButton(Bundle.getMessage("EndBumper"));
    private transient JRadioButton anchorButton = new JRadioButton(Bundle.getMessage("Anchor"));
    private transient JRadioButton edgeButton = new JRadioButton(Bundle.getMessage("EdgeConnector"));

    private transient JLabel labelsLabel = new JLabel();
    private transient JRadioButton textLabelButton = new JRadioButton(Bundle.getMessage("TextLabel"));
    private transient JTextField textLabelTextField = new JTextField(12);

    private transient JRadioButton memoryButton = new JRadioButton(Bundle.getMessage("BeanNameMemory"));
    private transient JmriBeanComboBox textMemoryComboBox = new JmriBeanComboBox(
            InstanceManager.getDefault(MemoryManager.class), null, JmriBeanComboBox.DisplayOptions.DISPLAYNAME);

    private transient JRadioButton blockContentsButton = new JRadioButton(Bundle.getMessage("BlockContentsLabel"));
    private transient JmriBeanComboBox blockContentsComboBox = new JmriBeanComboBox(
            InstanceManager.getDefault(BlockManager.class), null, JmriBeanComboBox.DisplayOptions.DISPLAYNAME);

    //4th row of radio buttons (and any associated text fields)
    private transient JRadioButton multiSensorButton = new JRadioButton(Bundle.getMessage("MultiSensor") + "...");

    private transient JRadioButton signalMastButton = new JRadioButton(Bundle.getMessage("SignalMastIcon"));
    private transient JmriBeanComboBox signalMastComboBox = new JmriBeanComboBox(
            InstanceManager.getDefault(SignalMastManager.class), null, JmriBeanComboBox.DisplayOptions.DISPLAYNAME);

    private transient JRadioButton sensorButton = new JRadioButton(Bundle.getMessage("SensorIcon"));
    private transient JmriBeanComboBox sensorComboBox = new JmriBeanComboBox(
            InstanceManager.getDefault(SensorManager.class), null, JmriBeanComboBox.DisplayOptions.DISPLAYNAME);

    private transient JRadioButton signalButton = new JRadioButton(Bundle.getMessage("SignalIcon"));
    private transient JmriBeanComboBox signalHeadComboBox = new JmriBeanComboBox(
            InstanceManager.getDefault(SignalHeadManager.class), null, JmriBeanComboBox.DisplayOptions.DISPLAYNAME);

    private transient JRadioButton iconLabelButton = new JRadioButton(Bundle.getMessage("IconLabel"));

    private transient JButton changeIconsButton = new JButton(Bundle.getMessage("ChangeIcons") + "...");

    public transient MultiIconEditor sensorIconEditor = null;
    public transient JFrame sensorFrame = null;

    public transient MultiIconEditor signalIconEditor = null;
    public transient JFrame signalFrame = null;

    private transient MultiIconEditor iconEditor = null;
    private transient JFrame iconFrame = null;

    private transient MultiSensorIconFrame multiSensorFrame = null;

    private transient JLabel xLabel = new JLabel("00");
    private transient JLabel yLabel = new JLabel("00");

    private transient JPanel zoomPanel = new JPanel();
    private transient JLabel zoomLabel = new JLabel("x1");

    private transient JMenu zoomMenu = new JMenu(Bundle.getMessage("MenuZoom"));
    private transient JRadioButtonMenuItem zoom025Item = new JRadioButtonMenuItem("x 0.25");
    private transient JRadioButtonMenuItem zoom05Item = new JRadioButtonMenuItem("x 0.5");
    private transient JRadioButtonMenuItem zoom075Item = new JRadioButtonMenuItem("x 0.75");
    private transient JRadioButtonMenuItem noZoomItem = new JRadioButtonMenuItem(Bundle.getMessage("NoZoom"));
    private transient JRadioButtonMenuItem zoom15Item = new JRadioButtonMenuItem("x 1.5");
    private transient JRadioButtonMenuItem zoom20Item = new JRadioButtonMenuItem("x 2.0");
    private transient JRadioButtonMenuItem zoom30Item = new JRadioButtonMenuItem("x 3.0");
    private transient JRadioButtonMenuItem zoom40Item = new JRadioButtonMenuItem("x 4.0");
    private transient JRadioButtonMenuItem zoom50Item = new JRadioButtonMenuItem("x 5.0");
    private transient JRadioButtonMenuItem zoom60Item = new JRadioButtonMenuItem("x 6.0");
    private transient JRadioButtonMenuItem zoom70Item = new JRadioButtonMenuItem("x 7.0");
    private transient JRadioButtonMenuItem zoom80Item = new JRadioButtonMenuItem("x 8.0");

    private transient JPanel locationPanel = new JPanel();

    //end of main panel controls
    private transient boolean delayedPopupTrigger = false;
    private transient Point2D currentPoint = new Point2D.Double(100.0, 100.0);
    private transient Point2D dLoc = new Point2D.Double(0.0, 0.0);

    private transient int toolbarHeight = 100;
    private transient int toolbarWidth = 100;

    //private transient int numTurnouts = 0;
    private transient TrackSegment newTrack = null;
    private transient boolean panelChanged = false;

    //grid size in pixels
    private transient int gridSize1st = 10;
    // secondary grid
    private transient int gridSize2nd = 10;

    //size of point boxes
    protected static final double SIZE = 3.0;
    protected static final double SIZE2 = SIZE * 2.; //must be twice SIZE

    //NOTE: although these have been moved to the LayoutTurnout class
    // I'm leaving a copy of them here so that any external use of these
    // won't break. At some point in the future these should be @Deprecated.
    // All JMRI sources now use the ones in the LayoutTurnout class.
    //defined constants - turnout types
    public static final int RH_TURNOUT = LayoutTurnout.RH_TURNOUT;
    public static final int LH_TURNOUT = LayoutTurnout.LH_TURNOUT;
    public static final int WYE_TURNOUT = LayoutTurnout.WYE_TURNOUT;
    public static final int DOUBLE_XOVER = LayoutTurnout.DOUBLE_XOVER;
    public static final int RH_XOVER = LayoutTurnout.RH_XOVER;
    public static final int LH_XOVER = LayoutTurnout.LH_XOVER;
    public static final int SINGLE_SLIP = LayoutTurnout.SINGLE_SLIP;
    public static final int DOUBLE_SLIP = LayoutTurnout.DOUBLE_SLIP;

    // hit location (& connection) types (see NOTE above)
    public static final int NONE = LayoutTrack.NONE;
    public static final int POS_POINT = LayoutTrack.POS_POINT;
    public static final int TURNOUT_A = LayoutTrack.TURNOUT_A; //throat for RH, LH, and WYE turnouts
    public static final int TURNOUT_B = LayoutTrack.TURNOUT_B; //continuing route for RH or LH turnouts
    public static final int TURNOUT_C = LayoutTrack.TURNOUT_C; //diverging route for RH or LH turnouts
    public static final int TURNOUT_D = LayoutTrack.TURNOUT_D; //double-crossover or single crossover only
    public static final int LEVEL_XING_A = LayoutTrack.LEVEL_XING_A;
    public static final int LEVEL_XING_B = LayoutTrack.LEVEL_XING_B;
    public static final int LEVEL_XING_C = LayoutTrack.LEVEL_XING_C;
    public static final int LEVEL_XING_D = LayoutTrack.LEVEL_XING_D;
    public static final int TRACK = LayoutTrack.TRACK;
    public static final int TURNOUT_CENTER = LayoutTrack.TURNOUT_CENTER; //non-connection points should be last
    public static final int LEVEL_XING_CENTER = LayoutTrack.LEVEL_XING_CENTER;
    public static final int TURNTABLE_CENTER = LayoutTrack.TURNTABLE_CENTER;
    public static final int LAYOUT_POS_LABEL = LayoutTrack.LAYOUT_POS_LABEL;
    public static final int LAYOUT_POS_JCOMP = LayoutTrack.LAYOUT_POS_JCOMP;
    public static final int MULTI_SENSOR = LayoutTrack.MULTI_SENSOR;
    public static final int MARKER = LayoutTrack.MARKER;
    public static final int TRACK_CIRCLE_CENTRE = LayoutTrack.TRACK_CIRCLE_CENTRE;
    public static final int SLIP_CENTER = LayoutTrack.SLIP_CENTER; //should be @Deprecated (use SLIP_LEFT & SLIP_RIGHT instead)
    public static final int SLIP_A = LayoutTrack.SLIP_A;
    public static final int SLIP_B = LayoutTrack.SLIP_B;
    public static final int SLIP_C = LayoutTrack.SLIP_C;
    public static final int SLIP_D = LayoutTrack.SLIP_D;
    public static final int SLIP_LEFT = LayoutTrack.SLIP_LEFT;
    public static final int SLIP_RIGHT = LayoutTrack.SLIP_RIGHT;
    public static final int BEZIER_CONTROL_POINT_OFFSET_MIN = LayoutTrack.BEZIER_CONTROL_POINT_OFFSET_MIN;
    public static final int BEZIER_CONTROL_POINT_OFFSET_MAX = LayoutTrack.BEZIER_CONTROL_POINT_OFFSET_MAX;
    public static final int TURNTABLE_RAY_OFFSET = LayoutTrack.TURNTABLE_RAY_OFFSET;

    protected Color turnoutCircleColor = Color.black; //matches earlier versions
    protected int turnoutCircleSize = 4; //matches earlier versions

    //use turnoutCircleSize when you need an int and these when you need a double
    //note: these only change when setTurnoutCircleSize is called
    //using these avoids having to call getTurnoutCircleSize() and
    //the multiply (x2) and the int -> double conversion overhead
    private transient double circleRadius = SIZE * getTurnoutCircleSize();
    private transient double circleDiameter = 2.0 * circleRadius;

    //selection variables
    private transient boolean selectionActive = false;
    private transient double selectionX = 0.0;
    private transient double selectionY = 0.0;
    private transient double selectionWidth = 0.0;
    private transient double selectionHeight = 0.0;

    //Option menu items
    private transient JCheckBoxMenuItem editModeCheckBoxMenuItem = null;

    private transient JRadioButtonMenuItem toolBarSideTopButton = null;
    private transient JRadioButtonMenuItem toolBarSideLeftButton = null;
    private transient JRadioButtonMenuItem toolBarSideBottomButton = null;
    private transient JRadioButtonMenuItem toolBarSideRightButton = null;
    private transient JRadioButtonMenuItem toolBarSideFloatButton = null;

    private transient JMenu toolBarFontSizeMenu = new JMenu(Bundle.getMessage("FontSize"));
    private transient JCheckBoxMenuItem wideToolBarCheckBoxMenuItem = new JCheckBoxMenuItem(Bundle.getMessage("ToolBarWide"));
    private transient JMenu dropDownListsDisplayOrderMenu = new JMenu(Bundle.getMessage("DropDownListsDisplayOrder"));

    private transient JCheckBoxMenuItem positionableCheckBoxMenuItem = null;
    private transient JCheckBoxMenuItem controlCheckBoxMenuItem = null;
    private transient JCheckBoxMenuItem animationCheckBoxMenuItem = null;
    private transient JCheckBoxMenuItem showHelpCheckBoxMenuItem = null;
    private transient JCheckBoxMenuItem showGridCheckBoxMenuItem = null;
    private transient JCheckBoxMenuItem autoAssignBlocksCheckBoxMenuItem = null;
    private transient JMenu scrollMenu = null;
    private transient JRadioButtonMenuItem scrollBothMenuItem = null;
    private transient JRadioButtonMenuItem scrollNoneMenuItem = null;
    private transient JRadioButtonMenuItem scrollHorizontalMenuItem = null;
    private transient JRadioButtonMenuItem scrollVerticalMenuItem = null;
    private transient JMenu tooltipMenu = null;
    private transient JRadioButtonMenuItem tooltipAlwaysMenuItem = null;
    private transient JRadioButtonMenuItem tooltipNoneMenuItem = null;
    private transient JRadioButtonMenuItem tooltipInEditMenuItem = null;
    private transient JRadioButtonMenuItem tooltipNotInEditMenuItem = null;

    private transient JCheckBoxMenuItem snapToGridOnAddCheckBoxMenuItem = null;
    private transient JCheckBoxMenuItem snapToGridOnMoveCheckBoxMenuItem = null;
    private transient JCheckBoxMenuItem antialiasingOnCheckBoxMenuItem = null;
    private transient JCheckBoxMenuItem turnoutCirclesOnCheckBoxMenuItem = null;
    private transient JCheckBoxMenuItem turnoutDrawUnselectedLegCheckBoxMenuItem = null;
    private transient JCheckBoxMenuItem hideTrackSegmentConstructionLinesCheckBoxMenuItem = null;
    private transient JCheckBoxMenuItem useDirectTurnoutControlCheckBoxMenuItem = null;
    private transient ButtonGroup turnoutCircleSizeButtonGroup = null;

    private transient boolean turnoutDrawUnselectedLeg = true;
    private transient boolean autoAssignBlocks = false;

    //Selected point information
    private transient Point2D startDelta = new Point2D.Double(0.0, 0.0); //starting delta coordinates
    protected transient Object selectedObject = null;       //selected object, null if nothing selected
    protected transient Object prevSelectedObject = null;   //previous selected object, for undo
    private transient int selectedPointType = 0;          //hit point type within the selected object

    private transient LayoutTrack foundObject = null; //found object, null if nothing found

    private transient Point2D foundLocation = new Point2D.Double(0.0, 0.0); //location of found object

    private transient int foundPointType = 0; //connection type within the found object

    @SuppressWarnings("unused")
    private transient boolean foundNeedsConnect = false; //true if found point needs a connection
    private transient LayoutTrack beginObject = null; //begin track segment connection object, null if
    //none
    private transient Point2D beginLocation = new Point2D.Double(0.0, 0.0); //location of begin object
    private transient int beginPointType = LayoutTrack.NONE; //connection type within begin connection object
    private transient Point2D currentLocation = new Point2D.Double(0.0, 0.0); //current location

    //Lists of items that describe the Layout, and allow it to be drawn
    //Each of the items must be saved to disk over sessions
    public transient List<AnalogClock2Display> clocks = new ArrayList<>();           //fast clocks
    public transient List<LocoIcon> markerImage = new ArrayList<>();                 //marker images
    public transient List<MultiSensorIcon> multiSensors = new ArrayList<>();         //multi-sensor images
    public transient List<PositionableLabel> backgroundImage = new ArrayList<>();    //background images
    public transient List<PositionableLabel> labelImage = new ArrayList<>();         //positionable label images
    public transient List<SensorIcon> sensorImage = new ArrayList<>();               //sensor images
    public transient List<SignalHeadIcon> signalHeadImage = new ArrayList<>();       //signal head images

    private transient List<LayoutTrack> layoutTrackList = new ArrayList<>();         // LayoutTrack list

    // PositionableLabel's
    public transient List<BlockContentsIcon> blockContentsLabelList = new ArrayList<>(); //BlockContentsIcon Label List
    public transient List<MemoryIcon> memoryLabelList = new ArrayList<>();               //Memory Label List
    public transient List<SensorIcon> sensorList = new ArrayList<>();                    //Sensor Icons
    public transient List<SignalHeadIcon> signalList = new ArrayList<>();                //Signal Head Icons
    public transient List<SignalMastIcon> signalMastList = new ArrayList<>();            //Signal Mast Icons

    // counts used to determine unique internal names
    private transient int numAnchors = 0;
    private transient int numEndBumpers = 0;
    private transient int numEdgeConnectors = 0;
    private transient int numTrackSegments = 0;
    private transient int numLevelXings = 0;
    private transient int numLayoutSlips = 0;
    private transient int numLayoutTurnouts = 0;
    private transient int numLayoutTurntables = 0;

    public transient LayoutEditorFindItems finder = new LayoutEditorFindItems(this);

    @Nonnull
    public LayoutEditorFindItems getFinder() {
        return finder;
    }

    //persistent instance variables - saved to disk with Save Panel
    private transient int upperLeftX = 0; // Note: These are _WINDOW_ upper left x & y
    private transient int upperLeftY = 0; // (not panel)

    private transient int windowWidth = 0;
    private transient int windowHeight = 0;

    private transient int panelWidth = 0;
    private transient int panelHeight = 0;

    private transient float mainlineTrackWidth = 4.0F;
    private transient float sideTrackWidth = 2.0F;

    private transient Color defaultTrackColor = Color.black;
    private transient Color defaultOccupiedTrackColor = Color.red;
    private transient Color defaultAlternativeTrackColor = Color.white;
    private transient Color defaultBackgroundColor = Color.lightGray;
    private transient Color defaultTextColor = Color.black;

    private transient String layoutName = "";
    private transient double xScale = 1.0;
    private transient double yScale = 1.0;
    private transient boolean animatingLayout = true;
    private transient boolean showHelpBar = true;
    private transient boolean drawGrid = true;

    private transient boolean snapToGridOnAdd = false;
    private transient boolean snapToGridOnMove = false;
    private transient boolean snapToGridInvert = false;

    private transient boolean antialiasingOn = false;
    private transient boolean highlightSelectedBlockFlag = false;

    private transient boolean turnoutCirclesWithoutEditMode = false;
    private transient boolean tooltipsWithoutEditMode = false;
    private transient boolean tooltipsInEditMode = true;

    //turnout size parameters - saved with panel
    private transient double turnoutBX = LayoutTurnout.turnoutBXDefault; //RH, LH, WYE
    private transient double turnoutCX = LayoutTurnout.turnoutCXDefault;
    private transient double turnoutWid = LayoutTurnout.turnoutWidDefault;
    private transient double xOverLong = LayoutTurnout.xOverLongDefault; //DOUBLE_XOVER, RH_XOVER, LH_XOVER
    private transient double xOverHWid = LayoutTurnout.xOverHWidDefault;
    private transient double xOverShort = LayoutTurnout.xOverShortDefault;
    private transient boolean useDirectTurnoutControl = false; //Uses Left click for closing points, Right click for throwing.

    //saved state of options when panel was loaded or created
    private transient boolean savedEditMode = true;
    private transient boolean savedPositionable = true;
    private transient boolean savedControlLayout = true;
    private transient boolean savedAnimatingLayout = true;
    private transient boolean savedShowHelpBar = true;

    //zoom
    private transient double minZoom = 0.25;
    private transient double maxZoom = 8.0;

    //Special sub group for color treatment when active
    JPanel blockPropertiesPanel = null;

    //A hash to store string -> KeyEvent constants, used to set keyboard shortcuts per locale
    protected transient HashMap<String, Integer> stringsToVTCodes = new HashMap<>();

    //Antialiasing rendering
    private transient static final RenderingHints antialiasing = new RenderingHints(
            RenderingHints.KEY_ANTIALIASING,
            RenderingHints.VALUE_ANTIALIAS_ON);

    private enum ToolBarSide {
        eTOP("top"),
        eLEFT("left"),
        eBOTTOM("bottom"),
        eRIGHT("right"),
        eFLOAT("float");

        private transient String name;
        private transient static final Map<String, ToolBarSide> ENUM_MAP;

        ToolBarSide(String name) {
            this.name = name;
        }

        //Build an immutable map of String name to enum pairs.
        static {
            Map<String, ToolBarSide> map = new ConcurrentHashMap<>();

            for (ToolBarSide instance : ToolBarSide.values()) {
                map.put(instance.getName(), instance);
            }
            ENUM_MAP = Collections.unmodifiableMap(map);
        }

        public static ToolBarSide getName(@Nullable String name) {
            return ENUM_MAP.get(name);
        }

        public String getName() {
            return name;
        }
    }

    private transient ToolBarSide toolBarSide = ToolBarSide.eTOP;
    private transient boolean toolBarIsWide = true;

    public LayoutEditor() {
        this("My Layout");
    }

    public LayoutEditor(@Nonnull String name) {
        super(name);
        layoutName = name;

        //initialise keycode map
        initStringsToVTCodes();

        //initialize menu bar
        JMenuBar menuBar = new JMenuBar();

        //set up File menu
        JMenu fileMenu = new JMenu(Bundle.getMessage("MenuFile"));
        fileMenu.setMnemonic(stringsToVTCodes.get(Bundle.getMessage("MenuFileMnemonic")));
        menuBar.add(fileMenu);
        StoreXmlUserAction store = new StoreXmlUserAction(Bundle.getMessage("MenuItemStore"));
        int primary_modifier = Toolkit.getDefaultToolkit().getMenuShortcutKeyMask();
        store.putValue(Action.ACCELERATOR_KEY, KeyStroke.getKeyStroke(
                stringsToVTCodes.get(Bundle.getMessage("MenuItemStoreAccelerator")), primary_modifier));
        fileMenu.add(store);
        fileMenu.addSeparator();

        JMenuItem deleteItem = new JMenuItem(Bundle.getMessage("DeletePanel"));
        fileMenu.add(deleteItem);
        deleteItem.addActionListener((ActionEvent event) -> {
            if (deletePanel()) {
                dispose(true);
            }
        });
        setJMenuBar(menuBar);

        //setup Options menu
        setupOptionMenu(menuBar);

        //setup Tools menu
        setupToolsMenu(menuBar);

        //setup Zoom menu
        setupZoomMenu(menuBar);

        //setup marker menu
        setupMarkerMenu(menuBar);

        //Setup Dispatcher window
        setupDispatcherMenu(menuBar);

        //setup Help menu
        addHelpMenu("package.jmri.jmrit.display.LayoutEditor", true);

        //setup group for radio buttons selecting items to add and line style
        itemGroup = new ButtonGroup();
        itemGroup.add(turnoutRHButton);
        itemGroup.add(turnoutLHButton);
        itemGroup.add(turnoutWYEButton);
        itemGroup.add(doubleXoverButton);
        itemGroup.add(rhXoverButton);
        itemGroup.add(lhXoverButton);
        itemGroup.add(levelXingButton);
        itemGroup.add(layoutSingleSlipButton);
        itemGroup.add(layoutDoubleSlipButton);
        itemGroup.add(endBumperButton);
        itemGroup.add(anchorButton);
        itemGroup.add(edgeButton);
        itemGroup.add(trackButton);
        itemGroup.add(multiSensorButton);
        itemGroup.add(sensorButton);
        itemGroup.add(signalButton);
        itemGroup.add(signalMastButton);
        itemGroup.add(textLabelButton);
        itemGroup.add(memoryButton);
        itemGroup.add(blockContentsButton);
        itemGroup.add(iconLabelButton);

        //This is used to enable/disable property controls depending on which (radio) button is selected
        ActionListener selectionListAction = (ActionEvent event) -> {
            //turnout properties
            boolean e = (turnoutRHButton.isSelected()
                    || turnoutLHButton.isSelected()
                    || turnoutWYEButton.isSelected()
                    || doubleXoverButton.isSelected()
                    || rhXoverButton.isSelected()
                    || lhXoverButton.isSelected()
                    || layoutSingleSlipButton.isSelected()
                    || layoutDoubleSlipButton.isSelected());
            log.debug("turnoutPropertiesPanel is {}", e ? "enabled" : "disabled");
            turnoutNamePanel.setEnabled(e);

            for (Component i : turnoutNamePanel.getComponents()) {
                i.setEnabled(e);
            }
            rotationPanel.setEnabled(e);

            for (Component i : rotationPanel.getComponents()) {
                i.setEnabled(e);
            }

            //second turnout property
            e = (layoutSingleSlipButton.isSelected() || layoutDoubleSlipButton.isSelected());
            log.debug("extraTurnoutPanel is {}", e ? "enabled" : "disabled");

            for (Component i : extraTurnoutPanel.getComponents()) {
                i.setEnabled(e);
            }

            //track Segment properties
            e = trackButton.isSelected();
            log.debug("trackSegmentPropertiesPanel is {}", e ? "enabled" : "disabled");

            for (Component i : trackSegmentPropertiesPanel.getComponents()) {
                i.setEnabled(e);
            }

            //block properties
            e = (turnoutRHButton.isSelected()
                    || turnoutLHButton.isSelected()
                    || turnoutWYEButton.isSelected()
                    || doubleXoverButton.isSelected()
                    || rhXoverButton.isSelected()
                    || lhXoverButton.isSelected()
                    || layoutSingleSlipButton.isSelected()
                    || layoutDoubleSlipButton.isSelected()
                    || levelXingButton.isSelected()
                    || trackButton.isSelected());
            log.debug("blockPanel is {}", e ? "enabled" : "disabled");

            if (blockPropertiesPanel != null) {
                for (Component i : blockPropertiesPanel.getComponents()) {
                    i.setEnabled(e);
                }

                if (e) {
                    blockPropertiesPanel.setBackground(Color.lightGray);
                } else {
                    blockPropertiesPanel.setBackground(new Color(238, 238, 238));
                }
            } else {
                blockNameLabel.setEnabled(e);
                blockIDComboBox.setEnabled(e);
                blockSensorNameLabel.setEnabled(e);
                blockSensorLabel.setEnabled(e);
                blockSensorComboBox.setEnabled(e);
            }

            //enable/disable text label, memory & block contents text fields
            textLabelTextField.setEnabled(textLabelButton.isSelected());
            textMemoryComboBox.setEnabled(memoryButton.isSelected());
            blockContentsComboBox.setEnabled(blockContentsButton.isSelected());

            //enable/disable signal mast, sensor & signal head text fields
            signalMastComboBox.setEnabled(signalMastButton.isSelected());
            sensorComboBox.setEnabled(sensorButton.isSelected());
            signalHeadComboBox.setEnabled(signalButton.isSelected());

            //changeIconsButton
            e = (sensorButton.isSelected()
                    || signalButton.isSelected()
                    || iconLabelButton.isSelected());
            log.debug("changeIconsButton is {}", e ? "enabled" : "disabled");
            changeIconsButton.setEnabled(e);
        };

        turnoutRHButton.addActionListener(selectionListAction);
        turnoutLHButton.addActionListener(selectionListAction);
        turnoutWYEButton.addActionListener(selectionListAction);
        doubleXoverButton.addActionListener(selectionListAction);
        rhXoverButton.addActionListener(selectionListAction);
        lhXoverButton.addActionListener(selectionListAction);
        levelXingButton.addActionListener(selectionListAction);
        layoutSingleSlipButton.addActionListener(selectionListAction);
        layoutDoubleSlipButton.addActionListener(selectionListAction);
        endBumperButton.addActionListener(selectionListAction);
        anchorButton.addActionListener(selectionListAction);
        edgeButton.addActionListener(selectionListAction);
        trackButton.addActionListener(selectionListAction);
        multiSensorButton.addActionListener(selectionListAction);
        sensorButton.addActionListener(selectionListAction);
        signalButton.addActionListener(selectionListAction);
        signalMastButton.addActionListener(selectionListAction);
        textLabelButton.addActionListener(selectionListAction);
        memoryButton.addActionListener(selectionListAction);
        blockContentsButton.addActionListener(selectionListAction);
        iconLabelButton.addActionListener(selectionListAction);

        //first row of edit tool bar items
        //turnout items
        turnoutRHButton.setSelected(true);
        turnoutRHButton.setToolTipText(Bundle.getMessage("RHToolTip"));
        turnoutLHButton.setToolTipText(Bundle.getMessage("LHToolTip"));
        turnoutWYEButton.setToolTipText(Bundle.getMessage("WYEToolTip"));
        doubleXoverButton.setToolTipText(Bundle.getMessage("DoubleCrossoverToolTip"));
        rhXoverButton.setToolTipText(Bundle.getMessage("RHCrossoverToolTip"));
        lhXoverButton.setToolTipText(Bundle.getMessage("LHCrossoverToolTip"));
        layoutSingleSlipButton.setToolTipText(Bundle.getMessage("SingleSlipToolTip"));
        layoutDoubleSlipButton.setToolTipText(Bundle.getMessage("DoubleSlipToolTip"));

        String turnoutNameString = Bundle.getMessage("Name");
        JLabel turnoutNameLabel = new JLabel(turnoutNameString);
        turnoutNamePanel.add(turnoutNameLabel);

        setupComboBox(turnoutNameComboBox, false, true);
        turnoutNameComboBox.setToolTipText(Bundle.getMessage("TurnoutNameToolTip"));
        turnoutNamePanel.add(turnoutNameComboBox);

        // disable items that are already in use
        PopupMenuListener pml = new PopupMenuListener() {
            @Override
            public void popupMenuWillBecomeVisible(PopupMenuEvent event) {
                // This method is called before the popup menu becomes visible.
                log.debug("PopupMenuWillBecomeVisible");
                Object o = event.getSource();
                if (o instanceof JmriBeanComboBox) {
                    JmriBeanComboBox jbcb = (JmriBeanComboBox) o;
                    Manager m = jbcb.getManager();
                    if (m != null) {
                        String[] systemNames = m.getSystemNameArray();
                        for (int idx = 0; idx < systemNames.length; idx++) {
                            String systemName = systemNames[idx];
                            jbcb.setItemEnabled(idx, validatePhysicalTurnout(systemName, null));
                        }
                    }
                }
            }

            @Override
            public void popupMenuWillBecomeInvisible(PopupMenuEvent event) {
                // This method is called before the popup menu becomes invisible
                log.debug("PopupMenuWillBecomeInvisible");
            }

            @Override
            public void popupMenuCanceled(PopupMenuEvent event) {
                // This method is called when the popup menu is canceled
                log.debug("PopupMenuCanceled");
            }
        };

        turnoutNameComboBox.addPopupMenuListener(pml);
        turnoutNameComboBox.setEnabledColor(Color.green.darker().darker());
        turnoutNameComboBox.setDisabledColor(Color.red);

        setupComboBox(extraTurnoutNameComboBox, false, true);
        extraTurnoutNameComboBox.setToolTipText(Bundle.getMessage("SecondTurnoutNameToolTip"));

        extraTurnoutNameComboBox.addPopupMenuListener(pml);
        extraTurnoutNameComboBox.setEnabledColor(Color.green.darker().darker());
        extraTurnoutNameComboBox.setDisabledColor(Color.red);

        //this is enabled/disabled via selectionListAction above
        JLabel extraTurnoutLabel = new JLabel(Bundle.getMessage("SecondName"));
        extraTurnoutLabel.setEnabled(false);
        extraTurnoutPanel.add(extraTurnoutLabel);
        extraTurnoutPanel.add(extraTurnoutNameComboBox);
        extraTurnoutPanel.setEnabled(false);

        String[] angleStrings = {"-180", "-135", "-90", "-45", "0", "+45", "+90", "+135", "+180"};
        rotationComboBox = new JComboBox<>(angleStrings);
        rotationComboBox.setEditable(true);
        rotationComboBox.setSelectedIndex(4);
        rotationComboBox.setMaximumRowCount(9);
        rotationComboBox.setToolTipText(Bundle.getMessage("RotationToolTip"));

        JLabel rotationLabel = new JLabel(Bundle.getMessage("Rotation"));
        rotationPanel.add(rotationLabel);
        rotationPanel.add(rotationComboBox);

        zoomPanel.add(new JLabel(Bundle.getMessage("MakeLabel", Bundle.getMessage("ZoomLabel"))));
        zoomPanel.add(zoomLabel);

        Dimension coordSize = xLabel.getPreferredSize();
        coordSize.width *= 2;
        xLabel.setPreferredSize(coordSize);
        yLabel.setPreferredSize(coordSize);

        locationPanel.add(new JLabel(Bundle.getMessage("MakeLabel", Bundle.getMessage("Location"))));
        locationPanel.add(new JLabel("{x:"));
        locationPanel.add(xLabel);
        locationPanel.add(new JLabel(", y:"));
        locationPanel.add(yLabel);
        locationPanel.add(new JLabel("}    "));

        //second row of edit tool bar items
        levelXingButton.setToolTipText(Bundle.getMessage("LevelCrossingToolTip"));
        trackButton.setToolTipText(Bundle.getMessage("TrackSegmentToolTip"));

        //this is enabled/disabled via selectionListAction above
        trackSegmentPropertiesPanel.add(mainlineTrack);

        mainlineTrack.setSelected(false);
        mainlineTrack.setEnabled(false);
        mainlineTrack.setToolTipText(Bundle.getMessage("MainlineCheckBoxTip"));

        trackSegmentPropertiesPanel.add(dashedLine);
        dashedLine.setSelected(false);
        dashedLine.setEnabled(false);
        dashedLine.setToolTipText(Bundle.getMessage("DashedCheckBoxTip"));

        //the blockPanel is enabled/disabled via selectionListAction above
        setupComboBox(blockIDComboBox, false, true);
        blockIDComboBox.setToolTipText(Bundle.getMessage("BlockIDToolTip"));

        //change the block name
        blockIDComboBox.addActionListener((ActionEvent event) -> {
            //use the "Extra" color to highlight the selected block
            if (highlightSelectedBlockFlag) {
                highlightBlockInComboBox(blockIDComboBox);
            }
            String newName = blockIDComboBox.getDisplayName();
            LayoutBlock b = InstanceManager.getDefault(LayoutBlockManager.class).getByUserName(newName);
            if (b != null) {
                //if there is an occupancy sensor assigned already
                String sensorName = b.getOccupancySensorName();

                if (!sensorName.isEmpty()) {
                    //update the block sensor ComboBox
                    blockSensorComboBox.setText(sensorName);
                } else {
                    blockSensorComboBox.setText("");
                }
            }
        });

        setupComboBox(blockSensorComboBox, false, true);
        blockSensorComboBox.setToolTipText(Bundle.getMessage("OccupancySensorToolTip"));

        //third row of edit tool bar items
        endBumperButton.setToolTipText(Bundle.getMessage("EndBumperToolTip"));
        anchorButton.setToolTipText(Bundle.getMessage("AnchorToolTip"));
        edgeButton.setToolTipText(Bundle.getMessage("EdgeConnectorToolTip"));
        textLabelButton.setToolTipText(Bundle.getMessage("TextLabelToolTip"));

        textLabelTextField.setToolTipText(Bundle.getMessage("TextToolTip"));
        textLabelTextField.setEnabled(false);

        memoryButton.setToolTipText(Bundle.getMessage("MemoryButtonToolTip", Bundle.getMessage("Memory")));

        setupComboBox(textMemoryComboBox, true, false);
        textMemoryComboBox.setToolTipText(Bundle.getMessage("MemoryToolTip"));

        blockContentsButton.setToolTipText(Bundle.getMessage("BlockContentsButtonToolTip"));

        setupComboBox(blockContentsComboBox, true, false);
        blockContentsComboBox.setToolTipText(Bundle.getMessage("BlockContentsButtonToolTip"));

        blockContentsComboBox.addActionListener((ActionEvent event) -> {
            //use the "Extra" color to highlight the selected block
            if (highlightSelectedBlockFlag) {
                highlightBlockInComboBox(blockContentsComboBox);
            }
        });

        //fourth row of edit tool bar items
        //multi sensor...
        multiSensorButton.setToolTipText(Bundle.getMessage("MultiSensorToolTip"));

        //Signal Mast & text
        signalMastButton.setToolTipText(Bundle.getMessage("SignalMastButtonToolTip"));
        setupComboBox(signalMastComboBox, true, false);

        //sensor icon & text
        sensorButton.setToolTipText(Bundle.getMessage("SensorButtonToolTip"));

        setupComboBox(sensorComboBox, true, false);
        sensorComboBox.setToolTipText(Bundle.getMessage("SensorIconToolTip"));

        sensorIconEditor = new MultiIconEditor(4);
        sensorIconEditor.setIcon(0, Bundle.getMessage("MakeLabel", Bundle.getMessage("SensorStateActive")),
                "resources/icons/smallschematics/tracksegments/circuit-occupied.gif");
        sensorIconEditor.setIcon(1, Bundle.getMessage("MakeLabel", Bundle.getMessage("SensorStateInactive")),
                "resources/icons/smallschematics/tracksegments/circuit-empty.gif");
        sensorIconEditor.setIcon(2, Bundle.getMessage("MakeLabel", Bundle.getMessage("BeanStateInconsistent")),
                "resources/icons/smallschematics/tracksegments/circuit-error.gif");
        sensorIconEditor.setIcon(3, Bundle.getMessage("MakeLabel", Bundle.getMessage("BeanStateUnknown")),
                "resources/icons/smallschematics/tracksegments/circuit-error.gif");
        sensorIconEditor.complete();

        //Signal icon & text
        signalButton.setToolTipText(Bundle.getMessage("SignalButtonToolTip"));

        setupComboBox(signalHeadComboBox, true, false);
        signalHeadComboBox.setToolTipText(Bundle.getMessage("SignalIconToolTip"));

        signalIconEditor = new MultiIconEditor(10);
        signalIconEditor.setIcon(0, "Red:", "resources/icons/smallschematics/searchlights/left-red-short.gif");
        signalIconEditor.setIcon(1, "Flash red:", "resources/icons/smallschematics/searchlights/left-flashred-short.gif");
        signalIconEditor.setIcon(2, "Yellow:", "resources/icons/smallschematics/searchlights/left-yellow-short.gif");
        signalIconEditor.setIcon(3,
                "Flash yellow:",
                "resources/icons/smallschematics/searchlights/left-flashyellow-short.gif");
        signalIconEditor.setIcon(4, "Green:", "resources/icons/smallschematics/searchlights/left-green-short.gif");
        signalIconEditor.setIcon(5, "Flash green:",
                "resources/icons/smallschematics/searchlights/left-flashgreen-short.gif");
        signalIconEditor.setIcon(6, "Dark:", "resources/icons/smallschematics/searchlights/left-dark-short.gif");
        signalIconEditor.setIcon(7, "Held:", "resources/icons/smallschematics/searchlights/left-held-short.gif");
        signalIconEditor.setIcon(8,
                "Lunar",
                "resources/icons/smallschematics/searchlights/left-lunar-short-marker.gif");
        signalIconEditor.setIcon(9,
                "Flash Lunar",
                "resources/icons/smallschematics/searchlights/left-flashlunar-short-marker.gif");
        signalIconEditor.complete();

        sensorFrame = new JFrame(Bundle.getMessage("EditSensorIcons"));
        sensorFrame.getContentPane().add(new JLabel(Bundle.getMessage("IconChangeInfo")), BorderLayout.NORTH);
        sensorFrame.getContentPane().add(sensorIconEditor);
        sensorFrame.pack();

        signalFrame = new JFrame(Bundle.getMessage("EditSignalIcons"));
        signalFrame.getContentPane().add(new JLabel(Bundle.getMessage("IconChangeInfo")), BorderLayout.NORTH);
        // no spaces around Label as that breaks html formatting
        signalFrame.getContentPane().add(signalIconEditor);
        signalFrame.pack();
        signalFrame.setVisible(false);

        //icon label
        iconLabelButton.setToolTipText(Bundle.getMessage("IconLabelToolTip"));

        //change icons...
        //this is enabled/disabled via selectionListAction above
        changeIconsButton.addActionListener((ActionEvent event) -> {
            if (sensorButton.isSelected()) {
                sensorFrame.setVisible(true);
            } else if (signalButton.isSelected()) {
                signalFrame.setVisible(true);
            } else if (iconLabelButton.isSelected()) {
                iconFrame.setVisible(true);
            } else {
                //explain to the user why nothing happens
                JOptionPane.showMessageDialog(null, Bundle.getMessage("ChangeIconNotApplied"),
                        Bundle.getMessage("ChangeIcons"), JOptionPane.INFORMATION_MESSAGE);
            }
        });

        changeIconsButton.setToolTipText(Bundle.getMessage("ChangeIconToolTip"));
        changeIconsButton.setEnabled(false);

        //??
        iconEditor = new MultiIconEditor(1);
        iconEditor.setIcon(0, "", "resources/icons/smallschematics/tracksegments/block.gif");
        iconEditor.complete();
        iconFrame = new JFrame(Bundle.getMessage("EditIcon"));
        iconFrame.getContentPane().add(iconEditor);
        iconFrame.pack();

        super.setDefaultToolTip(new ToolTip(null, 0, 0, new Font("SansSerif", Font.PLAIN, 12),
                Color.black, new Color(215, 225, 255), Color.black));

        //setup help bar
        helpBar.setLayout(new BoxLayout(helpBar, BoxLayout.PAGE_AXIS));
        JTextArea helpTextArea1 = new JTextArea(Bundle.getMessage("Help1"));
        helpBar.add(helpTextArea1);
        JTextArea helpTextArea2 = new JTextArea(Bundle.getMessage("Help2"));
        helpBar.add(helpTextArea2);

        String helpText3 = "";

        switch (SystemType.getType()) {
            case SystemType.MACOSX: {
                helpText3 = Bundle.getMessage("Help3Mac");
                break;
            }

            case SystemType.WINDOWS:
            case SystemType.LINUX: {
                helpText3 = Bundle.getMessage("Help3Win");
                break;
            }

            default:
                helpText3 = Bundle.getMessage("Help3");
        } //switch

        JTextArea helpTextArea3 = new JTextArea(helpText3);
        helpBar.add(helpTextArea3);

        //set to full screen
        Dimension screenDim = Toolkit.getDefaultToolkit().getScreenSize();
        windowWidth = screenDim.width - 20;
        windowHeight = screenDim.height - 120;

        //Let Editor make target, and use this frame
        super.setTargetPanel(null, null);
        super.setTargetPanelSize(windowWidth, windowHeight);
        setSize(screenDim.width, screenDim.height);

        setupToolBar();

        //register the resulting panel for later configuration
        ConfigureManager cm = InstanceManager.getNullableDefault(ConfigureManager.class);
        if (cm != null) {
            cm.registerUser(this);
        }

        //confirm that panel hasn't already been loaded
        if (InstanceManager.getDefault(PanelMenu.class).isPanelNameUsed(name)) {
            log.warn("File contains a panel with the same name ({}) as an existing panel", name);
        }
        setFocusable(true);
        addKeyListener(this);
        resetDirty();

        //establish link to LayoutEditor Tools
        auxTools = getLEAuxTools();

        SwingUtilities.invokeLater(() -> {
            //initialize preferences
            InstanceManager.getOptionalDefault(UserPreferencesManager.class).ifPresent((prefsMgr) -> {
                String windowFrameRef = getWindowFrameRef();

                Object prefsProp = prefsMgr.getProperty(windowFrameRef, "toolBarSide");
                //log.debug("{}.toolBarSide is {}", windowFrameRef, prefsProp);
                if (prefsProp != null) {
                    ToolBarSide newToolBarSide = ToolBarSide.getName((String) prefsProp);
                    setToolBarSide(newToolBarSide);
                }

                //Note: since prefs default to false and we want wide to be the default
                //we invert it and save it as thin
                boolean prefsToolBarIsWide = prefsMgr.getSimplePreferenceState(windowFrameRef + ".toolBarThin");
                log.debug("{}.toolBarThin is {}", windowFrameRef, prefsProp);
                setToolBarWide(prefsToolBarIsWide);

                boolean prefsShowHelpBar = prefsMgr.getSimplePreferenceState(windowFrameRef + ".showHelpBar");
                //log.debug("{}.showHelpBar is {}", windowFrameRef, prefsShowHelpBar);
                setShowHelpBar(prefsShowHelpBar);

                boolean prefsAntialiasingOn = prefsMgr.getSimplePreferenceState(windowFrameRef + ".antialiasingOn");
                //log.debug("{}.antialiasingOn is {}", windowFrameRef, prefsAntialiasingOn);
                setAntialiasingOn(prefsAntialiasingOn);

                boolean prefsHighlightSelectedBlockFlag
                        = prefsMgr.getSimplePreferenceState(windowFrameRef + ".highlightSelectedBlock");
                //log.debug("{}.highlightSelectedBlock is {}", windowFrameRef, prefsHighlightSelectedBlockFlag);
                setHighlightSelectedBlock(prefsHighlightSelectedBlockFlag);

                prefsProp = prefsMgr.getProperty(windowFrameRef, "toolBarFontSize");
                //log.debug("{} prefsProp toolBarFontSize is {}", windowFrameRef, prefsProp);
                if (prefsProp != null) {
                    float toolBarFontSize = Float.parseFloat(prefsProp.toString());
                    //setupToolBarFontSizes(toolBarFontSize);
                }
                updateAllComboBoxesDropDownListDisplayOrderFromPrefs();

                //this doesn't work as expected (1st one called messes up 2nd?)
                Point prefsWindowLocation = prefsMgr.getWindowLocation(windowFrameRef);
                Dimension prefsWindowSize = prefsMgr.getWindowSize(windowFrameRef);
                log.debug("prefsMgr.prefsWindowLocation({}) is {}", windowFrameRef, prefsWindowLocation);
                log.debug("prefsMgr.prefsWindowSize is({}) {}", windowFrameRef, prefsWindowSize);

                //Point prefsWindowLocation = null;
                //Dimension prefsWindowSize = null;
                //use this instead?
                if (true) { //(Nope, it's not working ether: prefsProp always comes back null)
                    prefsProp = prefsMgr.getProperty(windowFrameRef, "windowRectangle2D");
                    log.debug("prefsMgr.getProperty({}, \"windowRectangle2D\") is {}", windowFrameRef, prefsProp);

                    if (prefsProp != null) {
                        Rectangle2D windowRectangle2D = (Rectangle2D) prefsProp;
                        prefsWindowLocation.setLocation(windowRectangle2D.getX(), windowRectangle2D.getY());
                        prefsWindowSize.setSize(windowRectangle2D.getWidth(), windowRectangle2D.getHeight());
                    }
                }

                if ((prefsWindowLocation != null) && (prefsWindowSize != null)
                        && (prefsWindowSize.width >= 640) && (prefsWindowSize.height >= 480)) {
                    //note: panel width & height comes from the saved (xml) panel (file) on disk
                    setLayoutDimensions(prefsWindowSize.width, prefsWindowSize.height,
                            prefsWindowLocation.x, prefsWindowLocation.y,
                            panelWidth, panelHeight, true);
                }
            }); //InstanceManager.getOptionalDefault(UserPreferencesManager.class).ifPresent((prefsMgr)

            // make sure that the layoutEditorComponent is in the _targetPanel components
            List componentList = Arrays.asList(_targetPanel.getComponents());
            if (!componentList.contains((Component) layoutEditorComponent)) {
                try {
                    Component c = (Component) layoutEditorComponent;
                    _targetPanel.remove(c);
                    _targetPanel.add(c, Integer.valueOf(3));
                    _targetPanel.moveToFront(c);
                } catch (Exception e) {
                    log.warn("paintTargetPanelBefore: Exception {}", e);
                }
            }
        });
    } //LayoutEditor (constructor)

    private LayoutEditorComponent layoutEditorComponent = new LayoutEditorComponent(this);

    private void createFloatingEditToolBox() {
        if (floatingEditToolBoxFrame == null) {
            if (floatingEditContentScrollPane == null) {
                // Create the window content if necessary, normally on first load or switching between toolbox and toolbar
                createFloatingEditContent();
            }

            if (isEditable() && floatingEditToolBoxFrame == null) {
                //Create the window and add the toolbox content
                floatingEditToolBoxFrame = new JmriJFrame(Bundle.getMessage("ToolBox", getLayoutName()));
                floatingEditToolBoxFrame.setDefaultCloseOperation(JFrame.HIDE_ON_CLOSE);
                floatingEditToolBoxFrame.setContentPane(floatingEditContentScrollPane);
                floatingEditToolBoxFrame.pack();
                floatingEditToolBoxFrame.setAlwaysOnTop(true);
                floatingEditToolBoxFrame.setVisible(true);
            }
        }
    }

    private void deleteFloatingEditToolBox() {
        if (floatingEditToolBoxFrame != null) {
            floatingEditToolBoxFrame.dispose();
            floatingEditToolBoxFrame = null;
        }
    }

    private void createFloatingEditContent() {
        /*
         * JFrame - floatingEditToolBox
         *     JScrollPane - floatingEditContent
         *         JPanel - floatingEditPanel
         *             JPanel - floatEditTabsPanel
         *                 JTabbedPane - floatEditTabsPane
         *                     ...
         *             JPanel - floatEditLocationPanel
         *                 ...
         *             JPanel - floatEditActionPanel  (currently disabled)
         *                 ...
         *             JPanel - floatEditHelpPanel
         *                 ...
         */

        FlowLayout floatContentLayout = new FlowLayout(FlowLayout.CENTER, 5, 2); //5 pixel gap between items, 2 vertical gap

        //Contains the block and sensor combo boxes.
        //It is moved to the appropriate detail pane when the tab changes.
        blockPropertiesPanel = new JPanel(floatContentLayout);
        blockPropertiesPanel.add(blockNameLabel);
        blockPropertiesPanel.add(blockIDComboBox);
        blockPropertiesPanel.add(highlightBlockCheckBox);
        highlightBlockCheckBox.setToolTipText(Bundle.getMessage("HighlightSelectedBlockToolTip"));
        highlightBlockCheckBox.addActionListener((ActionEvent event) -> {
            setHighlightSelectedBlock(highlightBlockCheckBox.isSelected());
        });
        highlightBlockCheckBox.setSelected(highlightSelectedBlockFlag);

        JPanel blockSensorPanel = new JPanel();
        blockSensorPanel.add(blockSensorLabel);
        blockSensorPanel.add(blockSensorComboBox);
        blockSensorPanel.setBorder(new EmptyBorder(0, 20, 0, 0));
        blockPropertiesPanel.add(blockSensorPanel);

        //Build the window content
        JPanel floatingEditPanel = new JPanel();
        floatingEditPanel.setLayout(new BoxLayout(floatingEditPanel, BoxLayout.Y_AXIS));

        //Begin the tabs structure
        JPanel floatEditTabsPanel = new JPanel();
        JTabbedPane floatEditTabsPane = new JTabbedPane();

        //Tab 0 - Turnouts
        JPanel floatEditTurnout = new JPanel();
        floatEditTurnout.setLayout(new BoxLayout(floatEditTurnout, BoxLayout.Y_AXIS));

        JPanel turnoutGroup1 = new JPanel(floatContentLayout);
        turnoutGroup1.add(turnoutRHButton);
        turnoutGroup1.add(turnoutLHButton);
        turnoutGroup1.add(turnoutWYEButton);
        turnoutGroup1.add(layoutSingleSlipButton);
        turnoutGroup1.add(layoutDoubleSlipButton);
        floatEditTurnout.add(turnoutGroup1);

        JPanel turnoutGroup2 = new JPanel(floatContentLayout);
        turnoutGroup2.add(doubleXoverButton);
        turnoutGroup2.add(rhXoverButton);
        turnoutGroup2.add(lhXoverButton);
        floatEditTurnout.add(turnoutGroup2);

        JPanel turnoutGroup3 = new JPanel(floatContentLayout);
        turnoutGroup3.add(turnoutNamePanel);
        turnoutGroup3.add(extraTurnoutPanel);
        floatEditTurnout.add(turnoutGroup3);

        JPanel turnoutGroup4 = new JPanel(floatContentLayout);
        turnoutGroup4.add(rotationPanel);
        floatEditTurnout.add(turnoutGroup4);

        floatEditTurnout.add(blockPropertiesPanel);
        floatEditTabsPane.addTab(Bundle.getMessage("Turnouts"), null, floatEditTurnout, null);

        //Tab 1 - Track
        JPanel floatEditTrack = new JPanel();
        floatEditTrack.setLayout(new BoxLayout(floatEditTrack, BoxLayout.Y_AXIS));

        JPanel trackGroup1 = new JPanel(floatContentLayout);
        trackGroup1.add(endBumperButton);
        trackGroup1.add(anchorButton);
        trackGroup1.add(edgeButton);
        floatEditTrack.add(trackGroup1);

        JPanel trackGroup2 = new JPanel(floatContentLayout);
        trackGroup2.add(trackButton);
        trackGroup2.add(levelXingButton);
        floatEditTrack.add(trackGroup2);

        JPanel trackGroup3 = new JPanel(floatContentLayout);
        trackGroup3.add(trackSegmentPropertiesPanel);
        floatEditTrack.add(trackGroup3);

        floatEditTabsPane.addTab(Bundle.getMessage("TabTrack"), null, floatEditTrack, null);

        //Tab 2 - Labels
        JPanel floatEditLabel = new JPanel();
        floatEditLabel.setLayout(new BoxLayout(floatEditLabel, BoxLayout.Y_AXIS));

        JPanel labelGroup1 = new JPanel(floatContentLayout);
        labelGroup1.add(textLabelButton);
        labelGroup1.add(textLabelTextField);
        floatEditLabel.add(labelGroup1);

        JPanel labelGroup2 = new JPanel(floatContentLayout);
        labelGroup2.add(memoryButton);
        labelGroup2.add(textMemoryComboBox);
        floatEditLabel.add(labelGroup2);

        JPanel labelGroup3 = new JPanel(floatContentLayout);
        labelGroup3.add(blockContentsButton);
        labelGroup3.add(blockContentsComboBox);
        floatEditLabel.add(labelGroup3);

        floatEditTabsPane.addTab(Bundle.getMessage("TabLabel"), null, floatEditLabel, null);

        //Tab 3 - Icons
        JPanel floatEditIcon = new JPanel();
        floatEditIcon.setLayout(new BoxLayout(floatEditIcon, BoxLayout.Y_AXIS));

        JPanel iconGroup1 = new JPanel(floatContentLayout);
        iconGroup1.add(multiSensorButton);
        iconGroup1.add(changeIconsButton);
        floatEditIcon.add(iconGroup1);

        JPanel iconGroup2 = new JPanel(floatContentLayout);
        iconGroup2.add(sensorButton);
        iconGroup2.add(sensorComboBox);
        floatEditIcon.add(iconGroup2);

        JPanel iconGroup3 = new JPanel(floatContentLayout);
        iconGroup3.add(signalMastButton);
        iconGroup3.add(signalMastComboBox);
        floatEditIcon.add(iconGroup3);

        JPanel iconGroup4 = new JPanel(floatContentLayout);
        iconGroup4.add(signalButton);
        iconGroup4.add(signalHeadComboBox);
        floatEditIcon.add(iconGroup4);

        JPanel iconGroup5 = new JPanel(floatContentLayout);
        iconGroup5.add(iconLabelButton);
        floatEditIcon.add(iconGroup5);

        floatEditTabsPane.addTab(Bundle.getMessage("TabIcon"), null, floatEditIcon, null);
        floatEditTabsPanel.add(floatEditTabsPane);
        floatingEditPanel.add(floatEditTabsPanel);

        //End the tabs structure
        //The next 3 groups reside under the tab secton
        JPanel floatEditLocationPanel = new JPanel();
        floatEditLocationPanel.add(zoomPanel);
        floatEditLocationPanel.add(locationPanel);
        floatingEditPanel.add(floatEditLocationPanel);

// JPanel floatEditActionPanel = new JPanel();
// floatEditActionPanel.add(new JLabel("floatEditActionPanel", JLabel.CENTER));
// floatingEditPanel.add(floatEditActionPanel);
        floatEditHelpPanel = new JPanel();
        floatingEditPanel.add(floatEditHelpPanel);

        //Notice: End tree structure indenting
        //Create a scroll pane to hold the window content.
        floatingEditContentScrollPane = new JScrollPane(floatingEditPanel);
        floatingEditContentScrollPane.setHorizontalScrollBarPolicy(JScrollPane.HORIZONTAL_SCROLLBAR_NEVER);
        floatingEditContentScrollPane.setVerticalScrollBarPolicy(JScrollPane.VERTICAL_SCROLLBAR_AS_NEEDED);

        // Force the help panel width to the same as the tabs section
        int tabSectionWidth = floatEditTabsPanel.getWidth();

        //Change the textarea settings
        for (Component c : helpBar.getComponents()) {
            if (c instanceof JTextArea) {
                JTextArea j = (JTextArea) c;
                j.setSize(new Dimension(tabSectionWidth, j.getSize().height));
                j.setLineWrap(true);
                j.setWrapStyleWord(true);
            }
        }

        //Change the width of the help panel section
        floatEditHelpPanel.setMaximumSize(new Dimension(tabSectionWidth, Integer.MAX_VALUE));
        floatEditHelpPanel.add(helpBar);
        floatEditHelpPanel.setVisible(isEditable() && getShowHelpBar());

        floatEditTabsPane.addChangeListener((e) -> {
            //Move the block group between the turnouts and track tabs
            int selIndex = floatEditTabsPane.getSelectedIndex();

            if (selIndex == 0) {
                floatEditTurnout.add(blockPropertiesPanel);
            } else if (selIndex == 1) {
                floatEditTrack.add(blockPropertiesPanel);
            }
        });
    } //createFloatingEditContent

    private void setupToolBar() {
        //Initial setup for both horizontal and vertical
        Container contentPane = getContentPane();

        //remove these (if present) so we can add them back (without duplicates)
        if (editToolBarContainerPanel != null) {
            editToolBarContainerPanel.setVisible(false);
            contentPane.remove(editToolBarContainerPanel);
        }

        if (helpBarPanel != null) {
            contentPane.remove(helpBarPanel);
        }

        deleteFloatingEditToolBox();
        if (toolBarSide.equals(ToolBarSide.eFLOAT)) {
            createFloatingEditToolBox();
            return;
        }

        boolean toolBarIsVertical = (toolBarSide.equals(ToolBarSide.eRIGHT) || toolBarSide.equals(ToolBarSide.eLEFT));

        editToolBarPanel = new JPanel();
        editToolBarPanel.setLayout(new BoxLayout(editToolBarPanel, BoxLayout.PAGE_AXIS));

        JPanel outerBorderPanel = editToolBarPanel;
        JPanel innerBorderPanel = editToolBarPanel;

        Border blacklineBorder = BorderFactory.createLineBorder(Color.black);

        boolean useBorders = !(toolBarSide.equals(ToolBarSide.eTOP) || toolBarSide.equals(ToolBarSide.eBOTTOM));

        if (useBorders) {
            outerBorderPanel = new JPanel();
            outerBorderPanel.setLayout(new BoxLayout(outerBorderPanel, BoxLayout.PAGE_AXIS));
            TitledBorder outerTitleBorder = BorderFactory.createTitledBorder(blacklineBorder, Bundle.getMessage("Track"));
            outerTitleBorder.setTitleJustification(TitledBorder.CENTER);
            outerTitleBorder.setTitlePosition(TitledBorder.BOTTOM);
            outerBorderPanel.setBorder(outerTitleBorder);

            innerBorderPanel = new JPanel();
            innerBorderPanel.setLayout(new BoxLayout(innerBorderPanel, BoxLayout.PAGE_AXIS));
            TitledBorder innerTitleBorder = BorderFactory.createTitledBorder(blacklineBorder, Bundle.getMessage("BeanNameTurnout"));
            innerTitleBorder.setTitleJustification(TitledBorder.CENTER);
            innerTitleBorder.setTitlePosition(TitledBorder.BOTTOM);
            innerBorderPanel.setBorder(innerTitleBorder);
        }

        String blockNameString = Bundle.getMessage("BlockID");

        Dimension screenDim = Toolkit.getDefaultToolkit().getScreenSize();

        if (toolBarIsVertical) {
            FlowLayout verticalTitleLayout = new FlowLayout(FlowLayout.CENTER, 5, 5); //5 pixel gap between items, 5 vertical gap
            FlowLayout verticalContentLayout = new FlowLayout(FlowLayout.LEFT, 5, 2); //5 pixel gap between items, 2 vertical gap

            turnoutLabel = new JLabel(String.format("-- %s --", Bundle.getMessage("BeanNameTurnout")));

            if (!useBorders) {
                JPanel vTop1TitlePanel = new JPanel(verticalTitleLayout);
                vTop1TitlePanel.add(turnoutLabel);
                vTop1TitlePanel.setMaximumSize(new Dimension(Integer.MAX_VALUE, vTop1TitlePanel.getPreferredSize().height));
                innerBorderPanel.add(vTop1TitlePanel);
            }

            JPanel vTop1Panel = new JPanel(verticalContentLayout);
            vTop1Panel.add(turnoutLHButton);
            vTop1Panel.add(turnoutRHButton);
            vTop1Panel.setMaximumSize(new Dimension(Integer.MAX_VALUE, vTop1Panel.getPreferredSize().height));
            innerBorderPanel.add(vTop1Panel);

            JPanel vTop2Panel = new JPanel(verticalContentLayout);
            vTop2Panel.add(turnoutWYEButton);
            vTop2Panel.add(doubleXoverButton);
            vTop2Panel.setMaximumSize(new Dimension(Integer.MAX_VALUE, vTop2Panel.getPreferredSize().height * 2));
            innerBorderPanel.add(vTop2Panel);

            JPanel vTop3Panel = new JPanel(verticalContentLayout);
            vTop3Panel.add(lhXoverButton);
            vTop3Panel.add(rhXoverButton);
            vTop3Panel.setMaximumSize(new Dimension(Integer.MAX_VALUE, vTop3Panel.getPreferredSize().height));
            innerBorderPanel.add(vTop3Panel);

            JPanel vTop4Panel = new JPanel(verticalContentLayout);
            vTop4Panel.add(layoutSingleSlipButton);
            vTop4Panel.add(layoutDoubleSlipButton);
            vTop4Panel.setMaximumSize(new Dimension(Integer.MAX_VALUE, vTop4Panel.getPreferredSize().height));
            innerBorderPanel.add(vTop4Panel);

            JPanel vTop5Panel = new JPanel(verticalContentLayout);
            vTop5Panel.add(turnoutNamePanel);
            vTop5Panel.setMaximumSize(new Dimension(Integer.MAX_VALUE, vTop5Panel.getPreferredSize().height));
            innerBorderPanel.add(vTop5Panel);

            JPanel vTop6Panel = new JPanel(verticalContentLayout);
            vTop6Panel.add(extraTurnoutPanel);
            vTop6Panel.setMaximumSize(new Dimension(Integer.MAX_VALUE, vTop6Panel.getPreferredSize().height));
            innerBorderPanel.add(vTop6Panel);

            JPanel vTop7Panel = new JPanel(verticalContentLayout);
            vTop7Panel.add(rotationPanel);
            vTop7Panel.setMaximumSize(new Dimension(Integer.MAX_VALUE, vTop7Panel.getPreferredSize().height));
            innerBorderPanel.add(vTop7Panel);

            if (useBorders) {
                outerBorderPanel.add(innerBorderPanel);
            }
            trackLabel = new JLabel(String.format("-- %s --", Bundle.getMessage("Track")));

            if (!useBorders) {
                JPanel vTop8TitlePanel = new JPanel(verticalTitleLayout);
                vTop8TitlePanel.add(trackLabel);
                vTop8TitlePanel.setMaximumSize(new Dimension(Integer.MAX_VALUE, vTop8TitlePanel.getPreferredSize().height));
                outerBorderPanel.add(vTop8TitlePanel);
            }

            JPanel vTop8Panel = new JPanel(verticalContentLayout);
            vTop8Panel.add(levelXingButton);
            vTop8Panel.add(trackButton);
            vTop8Panel.setMaximumSize(new Dimension(Integer.MAX_VALUE, vTop8Panel.getPreferredSize().height));
            outerBorderPanel.add(vTop8Panel);

            //this would be vTop9Panel
            trackSegmentPropertiesPanel.setMaximumSize(new Dimension(Integer.MAX_VALUE,
                    trackSegmentPropertiesPanel.getPreferredSize().height));
            outerBorderPanel.add(trackSegmentPropertiesPanel);

            JPanel vTop10Panel = new JPanel(verticalContentLayout);
            blockNameLabel = new JLabel(blockNameString);
            vTop10Panel.add(blockNameLabel);
            vTop10Panel.add(blockIDComboBox);
            vTop10Panel.add(highlightBlockCheckBox);
            highlightBlockCheckBox.setToolTipText(Bundle.getMessage("HighlightSelectedBlockToolTip"));
            highlightBlockCheckBox.addActionListener((ActionEvent event) -> {
                setHighlightSelectedBlock(highlightBlockCheckBox.isSelected());
            });
            highlightBlockCheckBox.setSelected(highlightSelectedBlockFlag);
            vTop10Panel.setMaximumSize(new Dimension(Integer.MAX_VALUE, vTop10Panel.getPreferredSize().height));
            outerBorderPanel.add(vTop10Panel);

            JPanel vTop11Panel = new JPanel(verticalContentLayout);
            //blockSensorNameLabel = new JLabel(blockNameString);
            vTop11Panel.add(blockSensorNameLabel);
            vTop11Panel.add(blockSensorLabel);
            vTop11Panel.add(blockSensorComboBox);
            vTop11Panel.setMaximumSize(new Dimension(Integer.MAX_VALUE, vTop11Panel.getPreferredSize().height));
            outerBorderPanel.add(vTop11Panel);
            vTop11Panel.setBorder(new EmptyBorder(0, 10, 0, 0));

            if (useBorders) {
                editToolBarPanel.add(outerBorderPanel);
            }

            JPanel nodesBorderPanel = editToolBarPanel;
            nodesLabel = new JLabel(String.format("-- %s --", Bundle.getMessage("Nodes")));

            if (useBorders) {
                nodesBorderPanel = new JPanel();
                nodesBorderPanel.setLayout(new BoxLayout(nodesBorderPanel, BoxLayout.PAGE_AXIS));
                TitledBorder innerTitleBorder = BorderFactory.createTitledBorder(blacklineBorder, Bundle.getMessage("Nodes"));
                innerTitleBorder.setTitleJustification(TitledBorder.CENTER);
                innerTitleBorder.setTitlePosition(TitledBorder.BOTTOM);
                nodesBorderPanel.setBorder(innerTitleBorder);
            } else {
                JPanel vTop12TitlePanel = new JPanel(verticalTitleLayout);
                vTop12TitlePanel.add(nodesLabel);
                vTop12TitlePanel.setMaximumSize(new Dimension(Integer.MAX_VALUE, vTop12TitlePanel.getPreferredSize().height));
                editToolBarPanel.add(vTop12TitlePanel);
            }

            JPanel vTop12Panel = new JPanel(verticalContentLayout);
            vTop12Panel.add(endBumperButton);
            vTop12Panel.add(anchorButton);
            vTop12Panel.setMaximumSize(new Dimension(Integer.MAX_VALUE, vTop12Panel.getPreferredSize().height));
            nodesBorderPanel.add(vTop12Panel);

            JPanel vTop13Panel = new JPanel(verticalContentLayout);
            vTop13Panel.add(edgeButton);
            vTop13Panel.setMaximumSize(new Dimension(Integer.MAX_VALUE, vTop13Panel.getPreferredSize().height));
            nodesBorderPanel.add(vTop13Panel);

            if (useBorders) {
                editToolBarPanel.add(nodesBorderPanel);
            }

            JPanel labelsBorderPanel = editToolBarPanel;
            labelsLabel = new JLabel(String.format("-- %s --", Bundle.getMessage("Labels")));

            if (useBorders) {
                labelsBorderPanel = new JPanel();
                labelsBorderPanel.setLayout(new BoxLayout(labelsBorderPanel, BoxLayout.PAGE_AXIS));
                TitledBorder innerTitleBorder = BorderFactory.createTitledBorder(blacklineBorder, Bundle.getMessage("Labels"));
                innerTitleBorder.setTitleJustification(TitledBorder.CENTER);
                innerTitleBorder.setTitlePosition(TitledBorder.BOTTOM);
                labelsBorderPanel.setBorder(innerTitleBorder);
            } else {
                JPanel vTop14TitlePanel = new JPanel(verticalTitleLayout);
                vTop14TitlePanel.add(labelsLabel);
                vTop14TitlePanel.setMaximumSize(new Dimension(Integer.MAX_VALUE, vTop14TitlePanel.getPreferredSize().height));
                editToolBarPanel.add(vTop14TitlePanel);
            }

            JPanel vTop14Panel = new JPanel(verticalContentLayout);
            vTop14Panel.add(textLabelButton);
            vTop14Panel.add(textLabelTextField);
            vTop14Panel.setMaximumSize(new Dimension(Integer.MAX_VALUE, vTop14Panel.getPreferredSize().height));
            labelsBorderPanel.add(vTop14Panel);

            JPanel vTop15Panel = new JPanel(verticalContentLayout);
            vTop15Panel.add(memoryButton);
            vTop15Panel.add(textMemoryComboBox);
            vTop15Panel.setMaximumSize(new Dimension(Integer.MAX_VALUE, vTop15Panel.getPreferredSize().height));
            labelsBorderPanel.add(vTop15Panel);

            JPanel vTop16Panel = new JPanel(verticalContentLayout);
            vTop16Panel.add(blockContentsButton);
            vTop16Panel.add(blockContentsComboBox);
            vTop16Panel.setMaximumSize(new Dimension(Integer.MAX_VALUE, vTop16Panel.getPreferredSize().height));
            labelsBorderPanel.add(vTop16Panel);

            if (useBorders) {
                editToolBarPanel.add(labelsBorderPanel);
            }

            JPanel iconsBorderPanel = editToolBarPanel;

            if (useBorders) {
                iconsBorderPanel = new JPanel();
                iconsBorderPanel.setLayout(new BoxLayout(iconsBorderPanel, BoxLayout.PAGE_AXIS));
                TitledBorder innerTitleBorder = BorderFactory.createTitledBorder(blacklineBorder, Bundle.getMessage("IconsTitle"));
                innerTitleBorder.setTitleJustification(TitledBorder.CENTER);
                innerTitleBorder.setTitlePosition(TitledBorder.BOTTOM);
                iconsBorderPanel.setBorder(innerTitleBorder);
            } else {
                JPanel vTop17TitlePanel = new JPanel(verticalTitleLayout);
                JLabel iconsLabel = new JLabel(String.format("-- %s --", Bundle.getMessage("IconsTitle")));
                vTop17TitlePanel.add(iconsLabel);
                vTop17TitlePanel.setMaximumSize(new Dimension(Integer.MAX_VALUE, vTop17TitlePanel.getPreferredSize().height));
                editToolBarPanel.add(vTop17TitlePanel);
            }

            JPanel vTop18Panel = new JPanel(verticalContentLayout);
            vTop18Panel.add(multiSensorButton);
            vTop18Panel.setMaximumSize(new Dimension(Integer.MAX_VALUE, vTop18Panel.getPreferredSize().height));
            iconsBorderPanel.add(vTop18Panel);

            JPanel vTop20Panel = new JPanel(verticalContentLayout);
            vTop20Panel.add(sensorButton);
            vTop20Panel.add(sensorComboBox);
            vTop20Panel.setMaximumSize(new Dimension(Integer.MAX_VALUE, vTop20Panel.getPreferredSize().height));
            iconsBorderPanel.add(vTop20Panel);

            JPanel vTop19Panel = new JPanel(verticalContentLayout);
            vTop19Panel.add(signalMastButton);
            vTop19Panel.add(signalMastComboBox);
            vTop19Panel.setMaximumSize(new Dimension(Integer.MAX_VALUE, vTop19Panel.getPreferredSize().height));
            iconsBorderPanel.add(vTop19Panel);

            JPanel vTop21Panel = new JPanel(verticalContentLayout);
            vTop21Panel.add(signalButton);
            vTop21Panel.add(signalHeadComboBox);
            vTop21Panel.setMaximumSize(new Dimension(Integer.MAX_VALUE, vTop21Panel.getPreferredSize().height));
            iconsBorderPanel.add(vTop21Panel);

            JPanel vTop22Panel = new JPanel(verticalContentLayout);
            vTop22Panel.add(iconLabelButton);
            vTop22Panel.setMaximumSize(new Dimension(Integer.MAX_VALUE, vTop22Panel.getPreferredSize().height));
            vTop22Panel.add(changeIconsButton);
            iconsBorderPanel.add(vTop22Panel);

            if (useBorders) {
                editToolBarPanel.add(iconsBorderPanel);
            }
            editToolBarPanel.add(Box.createVerticalGlue());

            JPanel bottomPanel = new JPanel();
            zoomPanel.setMaximumSize(new Dimension(Integer.MAX_VALUE, zoomPanel.getPreferredSize().height));
            locationPanel.setMaximumSize(new Dimension(Integer.MAX_VALUE, locationPanel.getPreferredSize().height));
            bottomPanel.add(zoomPanel);
            bottomPanel.add(locationPanel);
            bottomPanel.setMaximumSize(new Dimension(Integer.MAX_VALUE, bottomPanel.getPreferredSize().height));
            editToolBarPanel.add(bottomPanel, BorderLayout.SOUTH);
        } else {
            //Row 1
            JPanel hTop1Panel = new JPanel();
            hTop1Panel.setLayout(new BoxLayout(hTop1Panel, BoxLayout.LINE_AXIS));

            //Row 1 : Left Components
            JPanel hTop1Left = new JPanel(leftRowLayout);
            turnoutLabel = new JLabel(Bundle.getMessage("MakeLabel", Bundle.getMessage("BeanNameTurnout")));
            if (!useBorders) {
                hTop1Left.add(turnoutLabel);
            }
            hTop1Left.add(turnoutRHButton);
            hTop1Left.add(turnoutLHButton);
            hTop1Left.add(turnoutWYEButton);
            hTop1Left.add(doubleXoverButton);
            hTop1Left.add(rhXoverButton);
            hTop1Left.add(lhXoverButton);
            hTop1Left.add(layoutSingleSlipButton);
            hTop1Left.add(layoutDoubleSlipButton);
            hTop1Panel.add(hTop1Left);

            if (toolBarIsWide) {
                hTop1Panel.add(Box.createHorizontalGlue());

                JPanel hTop1Right = new JPanel(rightRowLayout);
                hTop1Right.add(turnoutNamePanel);
                hTop1Right.add(extraTurnoutPanel);
                hTop1Right.add(rotationPanel);
                hTop1Panel.add(hTop1Right);
            }
            innerBorderPanel.add(hTop1Panel);

            //row 2
            if (!toolBarIsWide) {
                JPanel hTop2Panel = new JPanel();
                hTop2Panel.setLayout(new BoxLayout(hTop2Panel, BoxLayout.LINE_AXIS));

                //Row 2 : Left Components
                JPanel hTop2Center = new JPanel(centerRowLayout);
                hTop2Center.add(turnoutNamePanel);
                hTop2Center.add(extraTurnoutPanel);
                hTop2Center.add(rotationPanel);
                hTop2Panel.add(hTop2Center);

                innerBorderPanel.add(hTop2Panel);
            }

            if (useBorders) {
                outerBorderPanel.add(innerBorderPanel);
            }

            //Row 3 (2 wide)
            JPanel hTop3Panel = new JPanel();
            hTop3Panel.setLayout(new BoxLayout(hTop3Panel, BoxLayout.LINE_AXIS));

            //Row 3 : Left Components
            JPanel hTop3Left = new JPanel(leftRowLayout);
            trackLabel = new JLabel(Bundle.getMessage("MakeLabel", Bundle.getMessage("Track")));

            if (!useBorders) {
                hTop3Left.add(trackLabel);
            }
            hTop3Left.add(levelXingButton);
            hTop3Left.add(trackButton);
            hTop3Left.add(trackSegmentPropertiesPanel);

            hTop3Panel.add(hTop3Left);
            hTop3Panel.add(Box.createHorizontalGlue());

            //Row 3 : Center Components
            JPanel hTop3Center = new JPanel(centerRowLayout);
            blockNameLabel = new JLabel(blockNameString);
            hTop3Center.add(blockNameLabel);
            hTop3Center.add(blockIDComboBox);
            hTop3Center.add(highlightBlockCheckBox);
            highlightBlockCheckBox.setToolTipText(Bundle.getMessage("HighlightSelectedBlockToolTip"));
            highlightBlockCheckBox.addActionListener((ActionEvent event) -> {
                setHighlightSelectedBlock(highlightBlockCheckBox.isSelected());
            });
            highlightBlockCheckBox.setSelected(highlightSelectedBlockFlag);

            JPanel hTop3CenterA = new JPanel(centerRowLayout);
            hTop3CenterA.add(blockSensorLabel);
            hTop3CenterA.add(blockSensorComboBox);
            hTop3CenterA.setBorder(new EmptyBorder(0, 20, 0, 0));
            hTop3Center.add(hTop3CenterA);

            hTop3Panel.add(hTop3Center);
            hTop3Panel.add(Box.createHorizontalGlue());

            if (toolBarIsWide) {
                //row 3 : Right Components
                JPanel hTop3Right = new JPanel(rightRowLayout);
                hTop3Right.add(zoomPanel);
                hTop3Right.add(locationPanel);
                hTop3Panel.add(hTop3Right);
            }
            outerBorderPanel.add(hTop3Panel);

            if (useBorders) {
                editToolBarPanel.add(outerBorderPanel);
            }

            //Row 4
            JPanel hTop4Panel = new JPanel();
            hTop4Panel.setLayout(new BoxLayout(hTop4Panel, BoxLayout.LINE_AXIS));

            //Row 4 : Left Components
            JPanel hTop4Left = new JPanel(leftRowLayout);
            nodesLabel = new JLabel(Bundle.getMessage("MakeLabel", Bundle.getMessage("Nodes")));
            hTop4Left.add(nodesLabel);
            hTop4Left.add(endBumperButton);
            hTop4Left.add(anchorButton);
            hTop4Left.add(edgeButton);
            hTop4Panel.add(hTop4Left);
            hTop4Panel.add(Box.createHorizontalGlue());

            if (!toolBarIsWide) {
                //Row 4 : Right Components
                JPanel hTop4Right = new JPanel(rightRowLayout);
                hTop4Right.add(zoomPanel);
                hTop4Right.add(locationPanel);
                hTop4Panel.add(hTop4Right);
            }
            editToolBarPanel.add(hTop4Panel);

            //Row 5 Components (wide 4-center)
            labelsLabel = new JLabel(Bundle.getMessage("MakeLabel", Bundle.getMessage("Labels")));
            if (toolBarIsWide) {
                JPanel hTop4Center = new JPanel(centerRowLayout);
                hTop4Center.add(labelsLabel);
                hTop4Center.add(textLabelButton);
                hTop4Center.add(textLabelTextField);
                hTop4Center.add(memoryButton);
                hTop4Center.add(textMemoryComboBox);
                hTop4Center.add(blockContentsButton);
                hTop4Center.add(blockContentsComboBox);
                hTop4Panel.add(hTop4Center);
                hTop4Panel.add(Box.createHorizontalGlue());
                editToolBarPanel.add(hTop4Panel);
            } else {
                editToolBarPanel.add(hTop4Panel);

                JPanel hTop5Left = new JPanel(leftRowLayout);
                hTop5Left.add(labelsLabel);
                hTop5Left.add(textLabelButton);
                hTop5Left.add(textLabelTextField);
                hTop5Left.add(memoryButton);
                hTop5Left.add(textMemoryComboBox);
                hTop5Left.add(blockContentsButton);
                hTop5Left.add(blockContentsComboBox);
                hTop5Left.add(Box.createHorizontalGlue());
                editToolBarPanel.add(hTop5Left);
            }

            //Row 6
            JPanel hTop6Panel = new JPanel();
            hTop6Panel.setLayout(new BoxLayout(hTop6Panel, BoxLayout.LINE_AXIS));

            //Row 6 : Left Components
            //JPanel hTop6Left = new JPanel(centerRowLayout);
            JPanel hTop6Left = new JPanel(leftRowLayout);
            hTop6Left.add(multiSensorButton);
            hTop6Left.add(changeIconsButton);
            hTop6Left.add(sensorButton);
            hTop6Left.add(sensorComboBox);
            hTop6Left.add(signalMastButton);
            hTop6Left.add(signalMastComboBox);
            hTop6Left.add(signalButton);
            hTop6Left.add(signalHeadComboBox);
            hTop6Left.add(new JLabel(" "));
            hTop6Left.add(iconLabelButton);

            hTop6Panel.add(hTop6Left);
            editToolBarPanel.add(hTop6Panel);
        } // if (toolBarIsVertical) {} else...

        editToolBarScrollPane = new JScrollPane(editToolBarPanel);

        if (toolBarIsVertical) {
            toolbarWidth = editToolBarScrollPane.getPreferredSize().width;
            toolbarHeight = screenDim.height;
        } else {
            toolbarWidth = screenDim.width;
            toolbarHeight = editToolBarScrollPane.getPreferredSize().height;
        }
        editToolBarContainerPanel = new JPanel();
        editToolBarContainerPanel.setLayout(new BoxLayout(editToolBarContainerPanel, BoxLayout.PAGE_AXIS));
        editToolBarContainerPanel.add(editToolBarScrollPane);

        //setup notification for when horizontal scrollbar changes visibility
        //editToolBarScroll.getViewport().addChangeListener(e -> {
        //log.warn("scrollbars visible: " + editToolBarScroll.getHorizontalScrollBar().isVisible());
        //});
        editToolBarContainerPanel.setMinimumSize(new Dimension(toolbarWidth, toolbarHeight));
        editToolBarContainerPanel.setPreferredSize(new Dimension(toolbarWidth, toolbarHeight));

        helpBarPanel = new JPanel();
        helpBarPanel.add(helpBar);

        for (Component c : helpBar.getComponents()) {
            if (c instanceof JTextArea) {
                JTextArea j = (JTextArea) c;
                j.setSize(new Dimension(toolbarWidth, j.getSize().height));
                j.setLineWrap(toolBarIsVertical);
                j.setWrapStyleWord(toolBarIsVertical);
            }
        }
        contentPane.setLayout(new BoxLayout(contentPane, toolBarIsVertical ? BoxLayout.LINE_AXIS : BoxLayout.PAGE_AXIS));

        switch (toolBarSide) {
            case eTOP:
            case eLEFT:
                contentPane.add(editToolBarContainerPanel, 0);
                break;

            case eBOTTOM:
            case eRIGHT:
                contentPane.add(editToolBarContainerPanel);
                break;

            default:
                // fall through
                break;
        } //switch

        if (toolBarIsVertical) {
            editToolBarContainerPanel.add(helpBarPanel);
        } else {
            contentPane.add(helpBarPanel);
        }
        helpBarPanel.setVisible(isEditable() && getShowHelpBar());
        editToolBarContainerPanel.setVisible(isEditable());

        if (false) {
            //use the GuiLafPreferencesManager value
            ///doing this for now (since window prefs seem to be whacked)
            GuiLafPreferencesManager manager = InstanceManager.getDefault(GuiLafPreferencesManager.class);
            setupToolBarFontSizes(manager.getFontSize());
        } else {
            //see if the user preferences for the panel have a setting for it
            InstanceManager.getOptionalDefault(UserPreferencesManager.class).ifPresent((prefsMgr) -> {
                //if it's been set as a preference for this panel use that
                //calculate the largest font size that will fill the current window
                //(without scrollbars)
                //font size 13 ==> min windowWidth width = 1592 pixels
                //font size 8 ==> min windowWidth width = 1132 pixels
                //(1592 - 1132) / (13 - 8) ==> 460 / 5 ==> 92 pixel per font size
                //1592 - (13 * 92) ==> 396 pixels
                //therefore:
                float newToolBarFontSize = (float) Math.floor(((windowWidth - 396.f) / 92.f) - 0.5f);
                newToolBarFontSize = (float) MathUtil.pin(newToolBarFontSize, 9.0, 12.0); //keep it between 9 & 12

                String windowFrameRef = getWindowFrameRef();
                Object prefsProp = prefsMgr.getProperty(windowFrameRef, "toolBarFontSize");

                //log.debug("{} prefsProp is {}", windowFrameRef, prefsProp);
                if (prefsProp != null) { //(yes)
                    newToolBarFontSize = Float.parseFloat(prefsProp.toString());
                } else { //(no)
                    //use the GuiLafPreferencesManager value
                    GuiLafPreferencesManager manager = InstanceManager.getDefault(GuiLafPreferencesManager.class);
                    newToolBarFontSize = manager.getFontSize();

                    //save it in user preferences for the panel
                    prefsMgr.setProperty(windowFrameRef, "toolBarFontSize", newToolBarFontSize);
                }
                setupToolBarFontSizes(newToolBarFontSize);
            });
        }
    } //setupToolBar()

    //
    //recursive routine to walk a container hierarchy and set all conponent fonts
    //
    private void recursiveSetFont(
            @Nonnull Container inContainer,
            @Nullable Font inFont) {
        if (false) { //<<== disabled as per <https://github.com/JMRI/JMRI/pull/3145#issuecomment-283940658>
            for (Component c : inContainer.getComponents()) {
                c.setFont(inFont);

                if (c instanceof Container) {
                    recursiveSetFont((Container) c, toolBarFont);
                }
            }
        }
    } //recursiveSetFont

    //
    //set the font sizes for all toolbar objects
    //
    private float toolBarFontSize = 12.f;

    private void setupToolBarFontSizes(float newToolBarFontSize) {
        if (!MathUtil.equals(toolBarFontSize, newToolBarFontSize)) {
            toolBarFontSize = newToolBarFontSize;

            log.debug("Font size: {}", newToolBarFontSize);

            toolBarFont = zoomLabel.getFont();
            toolBarFont = toolBarFont.deriveFont(newToolBarFontSize);

            if (toolBarSide.equals(ToolBarSide.eFLOAT)) {
                recursiveSetFont(floatingEditContentScrollPane, toolBarFont);
            } else {
                recursiveSetFont(editToolBarPanel, toolBarFont);
            }
        }
    } //setupToolBarFontSizes

    @Override
    protected void init(String name) {
    }

    @Override
    public void initView() {
        editModeCheckBoxMenuItem.setSelected(isEditable());

        positionableCheckBoxMenuItem.setSelected(allPositionable());
        controlCheckBoxMenuItem.setSelected(allControlling());

        if (isEditable()) {
            setAllShowToolTip(tooltipsInEditMode);
        } else {
            setAllShowToolTip(tooltipsWithoutEditMode);
        }

        switch (_scrollState) {
            case Editor.SCROLL_NONE: {
                scrollNoneMenuItem.setSelected(true);
                break;
            }

            case Editor.SCROLL_BOTH: {
                scrollBothMenuItem.setSelected(true);
                break;
            }

            case Editor.SCROLL_HORIZONTAL: {
                scrollHorizontalMenuItem.setSelected(true);
                break;
            }

            case Editor.SCROLL_VERTICAL: {
                scrollVerticalMenuItem.setSelected(true);
                break;
            }

            default: {
                break;
            }
        } //switch
    } //initView

    @Override
    public void setSize(int w, int h) {
        super.setSize(w, h);
    }

    @Override
    protected void targetWindowClosingEvent(WindowEvent e) {
        boolean save = (isDirty() || (savedEditMode != isEditable())
                || (savedPositionable != allPositionable())
                || (savedControlLayout != allControlling())
                || (savedAnimatingLayout != isAnimating())
                || (savedShowHelpBar != getShowHelpBar()));

        targetWindowClosing(save);
    } //targetWindowClosingEvent

    /**
     * Set up editable JmriBeanComboBoxes
     *
     * @param inComboBox     the editable JmriBeanComboBoxes to set up
     * @param inValidateMode boolean: if true, valid text == green, invalid text
     *                       == red background; if false, valid text == green,
     *                       invalid text == yellow background
     * @param inEnable       boolean to enable / disable the JmriBeanComboBox
     */
    public static void setupComboBox(@Nonnull JmriBeanComboBox inComboBox, boolean inValidateMode, boolean inEnable) {
        setupComboBox(inComboBox, inValidateMode, inEnable, !inValidateMode);
    }

    /**
     * Set up editable JmriBeanComboBoxes
     *
     * @param inComboBox     the editable JmriBeanComboBoxes to set up
     * @param inValidateMode boolean: if true, valid text == green, invalid text
     *                       == red background; if false, valid text == green,
     *                       invalid text == yellow background
     * @param inEnable       boolean to enable / disable the JmriBeanComboBox
     * @param inFirstBlank   boolean to enable / disable the first item being
     *                       blank
     */
    public static void setupComboBox(@Nonnull JmriBeanComboBox inComboBox, boolean inValidateMode, boolean inEnable, boolean inFirstBlank) {
        inComboBox.setEnabled(inEnable);
        inComboBox.setEditable(true);
        inComboBox.setValidateMode(inValidateMode);
        inComboBox.setText("");
        log.debug("LE setupComboBox called");

        setupComboBoxMaxRows(inComboBox);

        inComboBox.setFirstItemBlank(inFirstBlank);
        inComboBox.setSelectedIndex(-1);
    } //setupComboBox

    /**
     * Set the maximum number of rows based on screen size.
     *
<<<<<<< HEAD
     * @param inComboBox the combo box to set up rows for
=======
     * @param inComboBox the combo box
>>>>>>> 18311d3a
     */
    public static void setupComboBoxMaxRows(@Nonnull JmriBeanComboBox inComboBox) {
        // find the max height of all popup items
        BasicComboPopup popup = (BasicComboPopup) inComboBox.getAccessibleContext().getAccessibleChild(0);
        JList list = popup.getList();
        ListModel lm = list.getModel();
        ListCellRenderer renderer = list.getCellRenderer();
        int maxItemHeight = 12; // pick some absolute minimum here
        for (int i = 0; i < lm.getSize(); ++i) {
            Object value = lm.getElementAt(i);
            Component c = renderer.getListCellRendererComponent(list, value, i, false, false);
            maxItemHeight = Math.max(maxItemHeight, c.getPreferredSize().height);
        }

        int itemsPerScreen = inComboBox.getMaximumRowCount();
        // calculate the number of items that will fit on the screen
        if (!GraphicsEnvironment.isHeadless()) {
            // note: this line returns the maximum available size, accounting all
            // taskbars etc. no matter where they are aligned:
            Rectangle maxWindowBounds = GraphicsEnvironment.getLocalGraphicsEnvironment().getMaximumWindowBounds();
            itemsPerScreen = (int) maxWindowBounds.getHeight() / maxItemHeight;
        }

        // calculate an even division of the number of items (min 8)
        // that will fit on the screen
        int c = Math.max(8, inComboBox.getItemCount());
        while (c > itemsPerScreen) {
            c /= 2; // keeps this a even division of the number of items
        };
        inComboBox.setMaximumRowCount(c);
    }

    /**
     * Grabs a subset of the possible KeyEvent constants and puts them into a
     * hash for fast lookups later. These lookups are used to enable bundles to
     * specify keyboard shortcuts on a per-locale basis.
     */
    private void initStringsToVTCodes() {
        Field[] fields = KeyEvent.class.getFields();

        for (Field field : fields) {
            String name = field.getName();

            if (name.startsWith("VK")) {
                int code = 0;
                try {
                    code = field.getInt(null);
                } catch (IllegalAccessException e) {
                } catch (IllegalArgumentException e) {
                    //exceptions make me throw up...
                }

                String key = name.substring(3);

                //log.debug("VTCode[{}]:'{}'", key, code);
                stringsToVTCodes.put(key, code);
            }
        }
    } //initStringsToVTCodes

    /**
     * Set up the Option menu.
     *
     * @param menuBar to add the option menu to
     * @return option menu that was added
     */
    protected JMenu setupOptionMenu(@Nonnull JMenuBar menuBar) {
        JMenu optionMenu = new JMenu(Bundle.getMessage("MenuOptions"));

        optionMenu.setMnemonic(stringsToVTCodes.get(Bundle.getMessage("OptionsMnemonic")));
        menuBar.add(optionMenu);

        //
        //  edit mode
        //
        editModeCheckBoxMenuItem = new JCheckBoxMenuItem(Bundle.getMessage("EditMode"));
        optionMenu.add(editModeCheckBoxMenuItem);
        editModeCheckBoxMenuItem.setMnemonic(stringsToVTCodes.get(Bundle.getMessage("EditModeMnemonic")));
        int primary_modifier = Toolkit.getDefaultToolkit().getMenuShortcutKeyMask();
        editModeCheckBoxMenuItem.setAccelerator(KeyStroke.getKeyStroke(
                stringsToVTCodes.get(Bundle.getMessage("EditModeAccelerator")), primary_modifier));
        editModeCheckBoxMenuItem.addActionListener((ActionEvent event) -> {
            setAllEditable(editModeCheckBoxMenuItem.isSelected());

            //show/hide the help bar
            if (toolBarSide.equals(ToolBarSide.eFLOAT)) {
                floatEditHelpPanel.setVisible(isEditable() && getShowHelpBar());
            } else {
                helpBarPanel.setVisible(isEditable() && getShowHelpBar());
            }

            if (isEditable()) {
                setAllShowToolTip(tooltipsInEditMode);

                //redo using the "Extra" color to highlight the selected block
                if (highlightSelectedBlockFlag) {
                    if (!highlightBlockInComboBox(blockIDComboBox)) {
                        highlightBlockInComboBox(blockContentsComboBox);
                    }
                }
            } else {
                setAllShowToolTip(tooltipsWithoutEditMode);

                //undo using the "Extra" color to highlight the selected block
                if (highlightSelectedBlockFlag) {
                    highlightBlock(null);
                }
            }
            awaitingIconChange = false;
        });
        editModeCheckBoxMenuItem.setSelected(isEditable());

        //
        // toolbar
        //
        JMenu toolBarMenu = new JMenu(Bundle.getMessage("ToolBar")); //used for ToolBar SubMenu
        optionMenu.add(toolBarMenu);

        //
        //create toolbar side menu items: (top, left, bottom, right)
        //
        toolBarSideTopButton = new JRadioButtonMenuItem(Bundle.getMessage("ToolBarSideTop"));
        toolBarSideTopButton.addActionListener((ActionEvent event) -> {
            setToolBarSide(ToolBarSide.eTOP);
        });
        toolBarSideTopButton.setSelected(toolBarSide.equals(ToolBarSide.eTOP));

        toolBarSideLeftButton = new JRadioButtonMenuItem(Bundle.getMessage("ToolBarSideLeft"));
        toolBarSideLeftButton.addActionListener((ActionEvent event) -> {
            setToolBarSide(ToolBarSide.eLEFT);
        });
        toolBarSideLeftButton.setSelected(toolBarSide.equals(ToolBarSide.eLEFT));

        toolBarSideBottomButton = new JRadioButtonMenuItem(Bundle.getMessage("ToolBarSideBottom"));
        toolBarSideBottomButton.addActionListener((ActionEvent event) -> {
            setToolBarSide(ToolBarSide.eBOTTOM);
        });
        toolBarSideBottomButton.setSelected(toolBarSide.equals(ToolBarSide.eBOTTOM));

        toolBarSideRightButton = new JRadioButtonMenuItem(Bundle.getMessage("ToolBarSideRight"));
        toolBarSideRightButton.addActionListener((ActionEvent event) -> {
            setToolBarSide(ToolBarSide.eRIGHT);
        });
        toolBarSideRightButton.setSelected(toolBarSide.equals(ToolBarSide.eRIGHT));

        toolBarSideFloatButton = new JRadioButtonMenuItem(Bundle.getMessage("ToolBarSideFloat"));
        toolBarSideFloatButton.addActionListener((ActionEvent event) -> {
            setToolBarSide(ToolBarSide.eFLOAT);
        });
        toolBarSideFloatButton.setSelected(toolBarSide.equals(ToolBarSide.eFLOAT));

        JMenu toolBarSideMenu = new JMenu(Bundle.getMessage("ToolBarSide"));
        toolBarSideMenu.add(toolBarSideTopButton);
        toolBarSideMenu.add(toolBarSideLeftButton);
        toolBarSideMenu.add(toolBarSideBottomButton);
        toolBarSideMenu.add(toolBarSideRightButton);
        toolBarSideMenu.add(toolBarSideFloatButton);

        ButtonGroup toolBarSideGroup = new ButtonGroup();
        toolBarSideGroup.add(toolBarSideTopButton);
        toolBarSideGroup.add(toolBarSideLeftButton);
        toolBarSideGroup.add(toolBarSideBottomButton);
        toolBarSideGroup.add(toolBarSideRightButton);
        toolBarSideGroup.add(toolBarSideFloatButton);
        toolBarMenu.add(toolBarSideMenu);

        //
        //toolbar wide menu
        //
        toolBarMenu.add(wideToolBarCheckBoxMenuItem);
        wideToolBarCheckBoxMenuItem.addActionListener((ActionEvent event) -> {
            boolean newToolBarIsWide = wideToolBarCheckBoxMenuItem.isSelected();
            setToolBarWide(newToolBarIsWide);
        });
        wideToolBarCheckBoxMenuItem.setSelected(toolBarIsWide);

        //
        //create setup font size menu items
        //
        ButtonGroup toolBarFontSizeGroup = new ButtonGroup();

        String[] fontSizes = {"9", "10", "11", "12", "13", "14", "15", "16", "17", "18"};

        for (String fontSize : fontSizes) {
            float fontSizeFloat = Float.parseFloat(fontSize);
            JRadioButtonMenuItem fontSizeButton = new JRadioButtonMenuItem(fontSize);
            fontSizeButton.addActionListener((ActionEvent event) -> {
                setupToolBarFontSizes(fontSizeFloat);

                //save it in the user preferences for the window
                String windowFrameRef = getWindowFrameRef();
                InstanceManager.getOptionalDefault(UserPreferencesManager.class).ifPresent((prefsMgr) -> {
                    prefsMgr.setProperty(windowFrameRef, "toolBarFontSize", fontSizeFloat);
                });

                ///doing this for now (since window prefs seem to be whacked)
                GuiLafPreferencesManager manager = InstanceManager.getDefault(GuiLafPreferencesManager.class);
                manager.setFontSize((int) fontSizeFloat);
            });
            toolBarFontSizeMenu.add(fontSizeButton);
            toolBarFontSizeGroup.add(fontSizeButton);
            fontSizeButton.setSelected(MathUtil.equals(fontSizeFloat, toolBarFontSize));
        }
        toolBarFontSizeMenu.addMenuListener(new MenuListener() {
            @Override
            public void menuSelected(MenuEvent event) {
                String fontSizeString = String.valueOf((int) toolBarFontSize);

                for (Component c : toolBarFontSizeMenu.getMenuComponents()) {
                    if (c instanceof JRadioButtonMenuItem) {
                        JRadioButtonMenuItem crb = (JRadioButtonMenuItem) c;
                        String menuItemFontSizeString = crb.getText();
                        crb.setSelected(menuItemFontSizeString.equals(fontSizeString));
                    }
                }
            }

            @Override
            public void menuDeselected(MenuEvent event) {
            }

            @Override
            public void menuCanceled(MenuEvent event) {
            }
        });

        //toolBarMenu.add(toolBarFontSizeMenu); //<<== disabled as per
        //<https://github.com/JMRI/JMRI/pull/3145#issuecomment-283940658>
        //
        //setup drop down list display order menu
        //
        ButtonGroup dropDownListsDisplayOrderGroup = new ButtonGroup();

        String[] ddldoChoices = {"DropDownListsDisplayOrderDisplayName", "ColumnUserName",
            "ColumnSystemName", "DropDownListsDisplayOrderUserNameSystemName",
            "DropDownListsDisplayOrderSystemNameUserName"};

        for (String ddldoChoice : ddldoChoices) {
            JRadioButtonMenuItem ddldoChoiceMenuItem = new JRadioButtonMenuItem(Bundle.getMessage(ddldoChoice));
            ddldoChoiceMenuItem.addActionListener((ActionEvent event) -> {
                JRadioButtonMenuItem ddldoMenuItem = (JRadioButtonMenuItem) event.getSource();
                JPopupMenu parentMenu = (JPopupMenu) ddldoMenuItem.getParent();
                int ddldoInt = parentMenu.getComponentZOrder(ddldoMenuItem) + 1;
                JmriBeanComboBox.DisplayOptions ddldo = JmriBeanComboBox.DisplayOptions.valueOf(ddldoInt);

                InstanceManager.getOptionalDefault(UserPreferencesManager.class).ifPresent((prefsMgr) -> {
                    //change this comboboxes ddldo
                    String windowFrameRef = getWindowFrameRef();

                    //this is the preference name
                    String ddldoPrefName = "DropDownListsDisplayOrder";

                    //make a focused component specific preference name
                    Component focusedComponent = getFocusOwner();

                    if (focusedComponent instanceof JTextField) {
                        focusedComponent = SwingUtilities.getUnwrappedParent(focusedComponent);
                    }

                    if (focusedComponent instanceof JmriBeanComboBox) {
                        JmriBeanComboBox focusedJBCB = (JmriBeanComboBox) focusedComponent;

                        //now try to get a preference specific to this combobox
                        String ttt = focusedJBCB.getToolTipText();

                        if (ttt != null) {
                            //change the name of the preference based on the tool tip text
                            ddldoPrefName = String.format("%s.%s", ddldoPrefName, ttt);
                        }

                        //now set the combo box display order
                        focusedJBCB.setDisplayOrder(ddldo);
                    }

                    //update the users preference
                    String[] ddldoPrefs = {"DISPLAYNAME", "USERNAME", "SYSTEMNAME", "USERNAMESYSTEMNAME", "SYSTEMNAMEUSERNAME"};
                    prefsMgr.setProperty(windowFrameRef, ddldoPrefName, ddldoPrefs[ddldoInt]);
                });
            }); //addActionListener

            dropDownListsDisplayOrderMenu.add(ddldoChoiceMenuItem);
            dropDownListsDisplayOrderGroup.add(ddldoChoiceMenuItem);

            //if it matches the 1st choice then select it (for now; it will be updated later)
            ddldoChoiceMenuItem.setSelected(ddldoChoice.equals(ddldoChoices[0]));
        }
        //TODO: update menu item based on focused combobox (if any)
        //note: commented out to avoid findbug warning
        //dropDownListsDisplayOrderMenu.addMenuListener(new MenuListener() {
        //    @Override
        //    public void menuSelected(MenuEvent event) {
        //        log.debug("update menu item based on focused combobox");
        //    }
        //
        //    @Override
        //    public void menuDeselected(MenuEvent event) {
        //    }
        //
        //    @Override
        //    public void menuCanceled(MenuEvent event) {
        //    }
        //});
        toolBarMenu.add(dropDownListsDisplayOrderMenu);

        //
        // Scroll Bars
        //
        scrollMenu = new JMenu(Bundle.getMessage("ComboBoxScrollable")); //used for ScrollBarsSubMenu
        optionMenu.add(scrollMenu);
        ButtonGroup scrollGroup = new ButtonGroup();
        scrollBothMenuItem = new JRadioButtonMenuItem(Bundle.getMessage("ScrollBoth"));
        scrollGroup.add(scrollBothMenuItem);
        scrollMenu.add(scrollBothMenuItem);
        scrollBothMenuItem.setSelected(_scrollState == Editor.SCROLL_BOTH);
        scrollBothMenuItem.addActionListener((ActionEvent event) -> {
            _scrollState = Editor.SCROLL_BOTH;
            setScroll(_scrollState);
            redrawPanel();
        });
        scrollNoneMenuItem = new JRadioButtonMenuItem(Bundle.getMessage("ScrollNone"));
        scrollGroup.add(scrollNoneMenuItem);
        scrollMenu.add(scrollNoneMenuItem);
        scrollNoneMenuItem.setSelected(_scrollState == Editor.SCROLL_NONE);
        scrollNoneMenuItem.addActionListener((ActionEvent event) -> {
            _scrollState = Editor.SCROLL_NONE;
            setScroll(_scrollState);
            redrawPanel();
        });
        scrollHorizontalMenuItem = new JRadioButtonMenuItem(Bundle.getMessage("ScrollHorizontal"));
        scrollGroup.add(scrollHorizontalMenuItem);
        scrollMenu.add(scrollHorizontalMenuItem);
        scrollHorizontalMenuItem.setSelected(_scrollState == Editor.SCROLL_HORIZONTAL);
        scrollHorizontalMenuItem.addActionListener((ActionEvent event) -> {
            _scrollState = Editor.SCROLL_HORIZONTAL;
            setScroll(_scrollState);
            redrawPanel();
        });
        scrollVerticalMenuItem = new JRadioButtonMenuItem(Bundle.getMessage("ScrollVertical"));
        scrollGroup.add(scrollVerticalMenuItem);
        scrollMenu.add(scrollVerticalMenuItem);
        scrollVerticalMenuItem.setSelected(_scrollState == Editor.SCROLL_VERTICAL);
        scrollVerticalMenuItem.addActionListener((ActionEvent event) -> {
            _scrollState = Editor.SCROLL_VERTICAL;
            setScroll(_scrollState);
            redrawPanel();
        });

        //
        // Tooltips
        //
        tooltipMenu = new JMenu(Bundle.getMessage("TooltipSubMenu"));
        optionMenu.add(tooltipMenu);
        ButtonGroup tooltipGroup = new ButtonGroup();
        tooltipNoneMenuItem = new JRadioButtonMenuItem(Bundle.getMessage("TooltipNone"));
        tooltipGroup.add(tooltipNoneMenuItem);
        tooltipMenu.add(tooltipNoneMenuItem);
        tooltipNoneMenuItem.setSelected((!tooltipsInEditMode) && (!tooltipsWithoutEditMode));
        tooltipNoneMenuItem.addActionListener((ActionEvent event) -> {
            tooltipsInEditMode = false;
            tooltipsWithoutEditMode = false;
            setAllShowToolTip(false);
        });
        tooltipAlwaysMenuItem = new JRadioButtonMenuItem(Bundle.getMessage("TooltipAlways"));
        tooltipGroup.add(tooltipAlwaysMenuItem);
        tooltipMenu.add(tooltipAlwaysMenuItem);
        tooltipAlwaysMenuItem.setSelected((tooltipsInEditMode) && (tooltipsWithoutEditMode));
        tooltipAlwaysMenuItem.addActionListener((ActionEvent event) -> {
            tooltipsInEditMode = true;
            tooltipsWithoutEditMode = true;
            setAllShowToolTip(true);
        });
        tooltipInEditMenuItem = new JRadioButtonMenuItem(Bundle.getMessage("TooltipEdit"));
        tooltipGroup.add(tooltipInEditMenuItem);
        tooltipMenu.add(tooltipInEditMenuItem);
        tooltipInEditMenuItem.setSelected((tooltipsInEditMode) && (!tooltipsWithoutEditMode));
        tooltipInEditMenuItem.addActionListener((ActionEvent event) -> {
            tooltipsInEditMode = true;
            tooltipsWithoutEditMode = false;
            setAllShowToolTip(isEditable());
        });
        tooltipNotInEditMenuItem = new JRadioButtonMenuItem(Bundle.getMessage("TooltipNotEdit"));
        tooltipGroup.add(tooltipNotInEditMenuItem);
        tooltipMenu.add(tooltipNotInEditMenuItem);
        tooltipNotInEditMenuItem.setSelected((!tooltipsInEditMode) && (tooltipsWithoutEditMode));
        tooltipNotInEditMenuItem.addActionListener((ActionEvent event) -> {
            tooltipsInEditMode = false;
            tooltipsWithoutEditMode = true;
            setAllShowToolTip(!isEditable());
        });

        //
        // show edit help
        //
        showHelpCheckBoxMenuItem = new JCheckBoxMenuItem(Bundle.getMessage("ShowEditHelp"));
        optionMenu.add(showHelpCheckBoxMenuItem);
        showHelpCheckBoxMenuItem.addActionListener((ActionEvent event) -> {
            boolean newShowHelpBar = showHelpCheckBoxMenuItem.isSelected();
            setShowHelpBar(newShowHelpBar);
        });
        showHelpCheckBoxMenuItem.setSelected(getShowHelpBar());

        //
        // Allow Repositioning
        //
        positionableCheckBoxMenuItem = new JCheckBoxMenuItem(Bundle.getMessage("AllowRepositioning"));
        optionMenu.add(positionableCheckBoxMenuItem);
        positionableCheckBoxMenuItem.addActionListener((ActionEvent event) -> {
            setAllPositionable(positionableCheckBoxMenuItem.isSelected());
        });
        positionableCheckBoxMenuItem.setSelected(allPositionable());

        //
        // Allow Layout Control
        //
        controlCheckBoxMenuItem = new JCheckBoxMenuItem(Bundle.getMessage("AllowLayoutControl"));
        optionMenu.add(controlCheckBoxMenuItem);
        controlCheckBoxMenuItem.addActionListener((ActionEvent event) -> {
            setAllControlling(controlCheckBoxMenuItem.isSelected());
            redrawPanel();
        });
        controlCheckBoxMenuItem.setSelected(allControlling());

        //
        // use direct turnout control
        //
        useDirectTurnoutControlCheckBoxMenuItem = new JCheckBoxMenuItem(Bundle.getMessage("UseDirectTurnoutControl")); //IN18N
        optionMenu.add(useDirectTurnoutControlCheckBoxMenuItem);
        useDirectTurnoutControlCheckBoxMenuItem.addActionListener((ActionEvent event) -> {
            setDirectTurnoutControl(useDirectTurnoutControlCheckBoxMenuItem.isSelected());
        });
        useDirectTurnoutControlCheckBoxMenuItem.setSelected(useDirectTurnoutControl);

        //
        // antialiasing
        //
        antialiasingOnCheckBoxMenuItem = new JCheckBoxMenuItem(Bundle.getMessage("AntialiasingOn"));
        optionMenu.add(antialiasingOnCheckBoxMenuItem);
        antialiasingOnCheckBoxMenuItem.addActionListener((ActionEvent event) -> {
            antialiasingOn = antialiasingOnCheckBoxMenuItem.isSelected();
            redrawPanel();
        });
        antialiasingOnCheckBoxMenuItem.setSelected(antialiasingOn);

        //
        // edit title
        //
        optionMenu.addSeparator();
        JMenuItem titleItem = new JMenuItem(Bundle.getMessage("EditTitle") + "...");
        optionMenu.add(titleItem);
        titleItem.addActionListener((ActionEvent event) -> {
            //prompt for name
            String newName = (String) JOptionPane.showInputDialog(getTargetFrame(),
                    Bundle.getMessage("MakeLabel", Bundle.getMessage("EnterTitle")),
                    Bundle.getMessage("EditTitleMessageTitle"),
                    JOptionPane.PLAIN_MESSAGE, null, null, getLayoutName());

            if (newName != null) {
                if (!newName.equals(getLayoutName())) {
                    if (InstanceManager.getDefault(PanelMenu.class).isPanelNameUsed(newName)) {
                        JOptionPane.showMessageDialog(null, Bundle.getMessage("CanNotRename"), Bundle.getMessage("PanelExist"),
                                JOptionPane.ERROR_MESSAGE);
                    } else {
                        setTitle(newName);
                        setLayoutName(newName);
                        InstanceManager.getDefault(PanelMenu.class).renameEditorPanel(LayoutEditor.this);
                        setDirty();

                        if (toolBarSide.equals(ToolBarSide.eFLOAT) && isEditable()) {
                            // Rebuild the toolbox after a name change.
                            deleteFloatingEditToolBox();
                            createFloatingEditToolBox();
                        }
                    }
                }
            }
        });

        //
        // set background color
        //
        JMenuItem backgroundColorMenuItem = new JMenuItem(Bundle.getMessage("SetBackgroundColor", "..."));
        optionMenu.add(backgroundColorMenuItem);
        backgroundColorMenuItem.addActionListener((ActionEvent event) -> {
            Color desiredColor = JColorChooser.showDialog(this,
                    Bundle.getMessage("SetBackgroundColor", ""),
                    defaultBackgroundColor);
            if (desiredColor != null && !defaultBackgroundColor.equals(desiredColor)) {
                defaultBackgroundColor = desiredColor;
                setBackgroundColor(desiredColor);
                setDirty();
                redrawPanel();
            }
        });

        //
        // set default text color
        //
        JMenuItem textColorMenuItem = new JMenuItem(Bundle.getMessage("DefaultTextColor", "..."));
        optionMenu.add(textColorMenuItem);
        textColorMenuItem.addActionListener((ActionEvent event) -> {
            Color desiredColor = JColorChooser.showDialog(this,
                    Bundle.getMessage("DefaultTextColor", ""),
                    defaultTextColor);
            if (desiredColor != null && !defaultTextColor.equals(desiredColor)) {
                setDefaultTextColor(desiredColor);
                setDirty();
                redrawPanel();
            }
        });

        //
        //  save location and size
        //
        JMenuItem locationItem = new JMenuItem(Bundle.getMessage("SetLocation"));
        optionMenu.add(locationItem);
        locationItem.addActionListener((ActionEvent event) -> {
            setCurrentPositionAndSize();
            log.debug("Bounds:{}, {}, {}, {}, {}, {}", upperLeftX, upperLeftY, windowWidth, windowHeight, panelWidth, panelHeight);
        });

        //
        // Add Options
        //
        JMenu optionsAddMenu = new JMenu(Bundle.getMessage("AddMenuTitle"));
        optionMenu.add(optionsAddMenu);

        // add background image
        JMenuItem backgroundItem = new JMenuItem(Bundle.getMessage("AddBackground") + "...");
        optionsAddMenu.add(backgroundItem);
        backgroundItem.addActionListener((ActionEvent event) -> {
            addBackground();
            //note: panel resized in addBackground
            setDirty();
            redrawPanel();
        });

        // add fast clock
        JMenuItem clockItem = new JMenuItem(Bundle.getMessage("AddItem", Bundle.getMessage("FastClock")));
        optionsAddMenu.add(clockItem);
        clockItem.addActionListener((ActionEvent event) -> {
            AnalogClock2Display c = addClock();
            unionToPanelBounds(c.getBounds());
            setDirty();
            redrawPanel();
        });

        //add turntable
        JMenuItem turntableItem = new JMenuItem(Bundle.getMessage("AddTurntable"));
        optionsAddMenu.add(turntableItem);
        turntableItem.addActionListener((ActionEvent event) -> {
            addTurntable(windowCenter());
            //note: panel resized in addTurntable
            setDirty();
            redrawPanel();
        });

        // add reporter
        JMenuItem reporterItem = new JMenuItem(Bundle.getMessage("AddReporter") + "...");
        optionsAddMenu.add(reporterItem);
        reporterItem.addActionListener((ActionEvent event) -> {
            Point2D pt = windowCenter();
            enterReporter((int) pt.getX(), (int) pt.getY());
            //note: panel resized in enterReporter
            setDirty();
            redrawPanel();
        });

        //
        // grid menu
        //
        JMenu gridMenu = new JMenu(Bundle.getMessage("GridMenuTitle")); //used for Grid SubMenu
        optionMenu.add(gridMenu);

        //show grid
        showGridCheckBoxMenuItem = new JCheckBoxMenuItem(Bundle.getMessage("ShowEditGrid"));
        showGridCheckBoxMenuItem.setAccelerator(KeyStroke.getKeyStroke(stringsToVTCodes.get(
                Bundle.getMessage("ShowEditGridAccelerator")), primary_modifier));
        gridMenu.add(showGridCheckBoxMenuItem);
        showGridCheckBoxMenuItem.addActionListener((ActionEvent event) -> {
            drawGrid = showGridCheckBoxMenuItem.isSelected();
            redrawPanel();
        });
        showGridCheckBoxMenuItem.setSelected(getDrawGrid());

        //snap to grid on add
        snapToGridOnAddCheckBoxMenuItem = new JCheckBoxMenuItem(Bundle.getMessage("SnapToGridOnAdd"));
        snapToGridOnAddCheckBoxMenuItem.setAccelerator(KeyStroke.getKeyStroke(stringsToVTCodes.get(
                Bundle.getMessage("SnapToGridOnAddAccelerator")),
                primary_modifier | ActionEvent.SHIFT_MASK));
        gridMenu.add(snapToGridOnAddCheckBoxMenuItem);
        snapToGridOnAddCheckBoxMenuItem.addActionListener((ActionEvent event) -> {
            snapToGridOnAdd = snapToGridOnAddCheckBoxMenuItem.isSelected();
            redrawPanel();
        });
        snapToGridOnAddCheckBoxMenuItem.setSelected(snapToGridOnAdd);

        //snap to grid on move
        snapToGridOnMoveCheckBoxMenuItem = new JCheckBoxMenuItem(Bundle.getMessage("SnapToGridOnMove"));
        snapToGridOnMoveCheckBoxMenuItem.setAccelerator(KeyStroke.getKeyStroke(stringsToVTCodes.get(
                Bundle.getMessage("SnapToGridOnMoveAccelerator")),
                primary_modifier | ActionEvent.SHIFT_MASK));
        gridMenu.add(snapToGridOnMoveCheckBoxMenuItem);
        snapToGridOnMoveCheckBoxMenuItem.addActionListener((ActionEvent event) -> {
            snapToGridOnMove = snapToGridOnMoveCheckBoxMenuItem.isSelected();
            redrawPanel();
        });
        snapToGridOnMoveCheckBoxMenuItem.setSelected(snapToGridOnMove);

        //specify grid square size
        JMenuItem gridSizeItem = new JMenuItem(Bundle.getMessage("SetGridSizes") + "...");
        gridMenu.add(gridSizeItem);
        gridSizeItem.addActionListener((ActionEvent event) -> {
            enterGridSizes();
        });

        //
        // track menu
        //
        JMenu trackMenu = new JMenu(Bundle.getMessage("TrackMenuTitle"));
        optionMenu.add(trackMenu);

        // set track drawing options menu item
        JMenuItem jmi = new JMenuItem(Bundle.getMessage("SetTrackDrawingOptions"));
        trackMenu.add(jmi);
        jmi.setToolTipText(Bundle.getMessage("SetTrackDrawingOptionsToolTip"));
        jmi.addActionListener((ActionEvent event) -> {
            LayoutTrackDrawingOptionsDialog ltdod = new LayoutTrackDrawingOptionsDialog(
                    this, true, getLayoutTrackDrawingOptions());

            ltdod.pack();
            ltdod.setVisible(true);
        });

        //set track width menu item
        JMenuItem widthItem = new JMenuItem(Bundle.getMessage("SetTrackWidth") + "...");
        trackMenu.add(widthItem);
        widthItem.addActionListener((ActionEvent event) -> {
            //bring up enter track width dialog
            enterTrackWidth();
        });

        //track colors item menu item
        JMenu trkColourMenu = new JMenu(Bundle.getMessage("TrackColorSubMenu"));
        trackMenu.add(trkColourMenu);

        JMenuItem trackColorMenuItem = new JMenuItem(Bundle.getMessage("DefaultTrackColor"));
        trkColourMenu.add(trackColorMenuItem);
        trackColorMenuItem.addActionListener((ActionEvent event) -> {
            Color desiredColor = JColorChooser.showDialog(this,
                    Bundle.getMessage("DefaultTrackColor"),
                    defaultTrackColor);
            if (desiredColor != null && !defaultTrackColor.equals(desiredColor)) {
                setDefaultTrackColor(desiredColor);
                setDirty();
                redrawPanel();
            }
        });

        JMenuItem trackOccupiedColorMenuItem = new JMenuItem(Bundle.getMessage("DefaultOccupiedTrackColor"));
        trkColourMenu.add(trackOccupiedColorMenuItem);
        trackOccupiedColorMenuItem.addActionListener((ActionEvent event) -> {
            Color desiredColor = JColorChooser.showDialog(this,
                    Bundle.getMessage("DefaultOccupiedTrackColor"),
                    defaultOccupiedTrackColor);
            if (desiredColor != null && !defaultOccupiedTrackColor.equals(desiredColor)) {
                setDefaultOccupiedTrackColor(desiredColor);
                setDirty();
                redrawPanel();
            }
        });

        JMenuItem trackAlternativeColorMenuItem = new JMenuItem(Bundle.getMessage("DefaultAlternativeTrackColor"));
        trkColourMenu.add(trackAlternativeColorMenuItem);
        trackAlternativeColorMenuItem.addActionListener((ActionEvent event) -> {
            Color desiredColor = JColorChooser.showDialog(this,
                    Bundle.getMessage("DefaultAlternativeTrackColor"),
                    defaultAlternativeTrackColor);
            if (desiredColor != null && !defaultAlternativeTrackColor.equals(desiredColor)) {
                setDefaultAlternativeTrackColor(desiredColor);
                setDirty();
                redrawPanel();
            }
        });

        //Automatically Assign Blocks to Track
        autoAssignBlocksCheckBoxMenuItem = new JCheckBoxMenuItem(Bundle.getMessage("AutoAssignBlock"));
        trackMenu.add(autoAssignBlocksCheckBoxMenuItem);
        autoAssignBlocksCheckBoxMenuItem.addActionListener((ActionEvent event) -> {
            autoAssignBlocks = autoAssignBlocksCheckBoxMenuItem.isSelected();
        });
        autoAssignBlocksCheckBoxMenuItem.setSelected(autoAssignBlocks);

        //add hideTrackSegmentConstructionLines menu item
        hideTrackSegmentConstructionLinesCheckBoxMenuItem = new JCheckBoxMenuItem(Bundle.getMessage("HideTrackConLines"));
        trackMenu.add(hideTrackSegmentConstructionLinesCheckBoxMenuItem);
        hideTrackSegmentConstructionLinesCheckBoxMenuItem.addActionListener((ActionEvent event) -> {
            int show = TrackSegment.SHOWCON;

            if (hideTrackSegmentConstructionLinesCheckBoxMenuItem.isSelected()) {
                show = TrackSegment.HIDECONALL;
            }

            for (TrackSegment ts : getTrackSegments()) {
                ts.hideConstructionLines(show);
            }
            redrawPanel();
        });
        hideTrackSegmentConstructionLinesCheckBoxMenuItem.setSelected(autoAssignBlocks);

        //
        //add turnout options submenu
        //
        JMenu turnoutOptionsMenu = new JMenu(Bundle.getMessage("TurnoutOptions"));
        optionMenu.add(turnoutOptionsMenu);

        //animation item
        animationCheckBoxMenuItem = new JCheckBoxMenuItem(Bundle.getMessage("AllowTurnoutAnimation"));
        turnoutOptionsMenu.add(animationCheckBoxMenuItem);
        animationCheckBoxMenuItem.addActionListener((ActionEvent event) -> {
            boolean mode = animationCheckBoxMenuItem.isSelected();
            setTurnoutAnimation(mode);
        });
        animationCheckBoxMenuItem.setSelected(true);

        //circle on Turnouts
        turnoutCirclesOnCheckBoxMenuItem = new JCheckBoxMenuItem(Bundle.getMessage("TurnoutCirclesOn"));
        turnoutOptionsMenu.add(turnoutCirclesOnCheckBoxMenuItem);
        turnoutCirclesOnCheckBoxMenuItem.addActionListener((ActionEvent event) -> {
            turnoutCirclesWithoutEditMode = turnoutCirclesOnCheckBoxMenuItem.isSelected();
            redrawPanel();
        });
        turnoutCirclesOnCheckBoxMenuItem.setSelected(turnoutCirclesWithoutEditMode);

        //select turnout circle color
        JMenuItem turnoutCircleColorMenuItem = new JMenuItem(Bundle.getMessage("TurnoutCircleColor"));

        turnoutCircleColorMenuItem.addActionListener((ActionEvent event) -> {
            Color desiredColor = JColorChooser.showDialog(this,
                    Bundle.getMessage("TurnoutCircleColor"),
                    turnoutCircleColor);
            if (desiredColor != null && !turnoutCircleColor.equals(desiredColor)) {
                setTurnoutCircleColor(desiredColor);
                setDirty();
                redrawPanel();
            }
        });
        turnoutOptionsMenu.add(turnoutCircleColorMenuItem);

        //select turnout circle size
        JMenu turnoutCircleSizeMenu = new JMenu(Bundle.getMessage("TurnoutCircleSize"));
        turnoutCircleSizeButtonGroup = new ButtonGroup();
        addTurnoutCircleSizeMenuEntry(turnoutCircleSizeMenu, "1", 1);
        addTurnoutCircleSizeMenuEntry(turnoutCircleSizeMenu, "2", 2);
        addTurnoutCircleSizeMenuEntry(turnoutCircleSizeMenu, "3", 3);
        addTurnoutCircleSizeMenuEntry(turnoutCircleSizeMenu, "4", 4);
        addTurnoutCircleSizeMenuEntry(turnoutCircleSizeMenu, "5", 5);
        addTurnoutCircleSizeMenuEntry(turnoutCircleSizeMenu, "6", 6);
        addTurnoutCircleSizeMenuEntry(turnoutCircleSizeMenu, "7", 7);
        addTurnoutCircleSizeMenuEntry(turnoutCircleSizeMenu, "8", 8);
        addTurnoutCircleSizeMenuEntry(turnoutCircleSizeMenu, "9", 9);
        addTurnoutCircleSizeMenuEntry(turnoutCircleSizeMenu, "10", 10);
        turnoutOptionsMenu.add(turnoutCircleSizeMenu);

        //add "enable drawing of unselected leg " menu item (helps when diverging angle is small)
        turnoutDrawUnselectedLegCheckBoxMenuItem = new JCheckBoxMenuItem(Bundle.getMessage("TurnoutDrawUnselectedLeg"));
        turnoutOptionsMenu.add(turnoutDrawUnselectedLegCheckBoxMenuItem);
        turnoutDrawUnselectedLegCheckBoxMenuItem.addActionListener((ActionEvent event) -> {
            turnoutDrawUnselectedLeg = turnoutDrawUnselectedLegCheckBoxMenuItem.isSelected();
            redrawPanel();
        });
        turnoutDrawUnselectedLegCheckBoxMenuItem.setSelected(turnoutDrawUnselectedLeg);

        return optionMenu;
    } //setupOptionMenu

    /*============================================*\
    |* LayoutTrackDrawingOptions accessor methods *|
    \*============================================*/
    private LayoutTrackDrawingOptions layoutTrackDrawingOptions
            = new LayoutTrackDrawingOptions();

    protected LayoutTrackDrawingOptions getLayoutTrackDrawingOptions() {
        return layoutTrackDrawingOptions;
    }

    protected void setLayoutTrackDrawingOptions(LayoutTrackDrawingOptions ltdo) {
        layoutTrackDrawingOptions = ltdo;
    }

    private JCheckBoxMenuItem skipTurnoutCheckBoxMenuItem = null;
    private AddEntryExitPairAction addEntryExitPairAction = null;

    /**
     * setup the Layout Editor Tools menu
     *
     * @param menuBar the menu bar to add the Tools menu to
     */
    protected void setupToolsMenu(@Nonnull JMenuBar menuBar) {
        JMenu toolsMenu = new JMenu(Bundle.getMessage("MenuTools"));

        toolsMenu.setMnemonic(stringsToVTCodes.get(Bundle.getMessage("MenuToolsMnemonic")));
        menuBar.add(toolsMenu);

        //setup checks menu
        getLEChecks().setupChecksMenu(toolsMenu);

        //assign blocks to selection
        JMenuItem jmi = new JMenuItem(Bundle.getMessage("AssignBlockToSelectionTitle") + "...");
        jmi.setToolTipText(Bundle.getMessage("AssignBlockToSelectionToolTip"));
        toolsMenu.add(jmi);
        jmi.addActionListener((ActionEvent event) -> {
            //bring up scale track diagram dialog
            assignBlockToSelection();
        });

        //scale track diagram
        jmi = new JMenuItem(Bundle.getMessage("ScaleTrackDiagram") + "...");
        jmi.setToolTipText(Bundle.getMessage("ScaleTrackDiagramToolTip"));
        toolsMenu.add(jmi);
        jmi.addActionListener((ActionEvent event) -> {
            //bring up scale track diagram dialog
            scaleTrackDiagram();
        });

        //translate selection
        jmi = new JMenuItem(Bundle.getMessage("TranslateSelection") + "...");
        jmi.setToolTipText(Bundle.getMessage("TranslateSelectionToolTip"));
        toolsMenu.add(jmi);
        jmi.addActionListener((ActionEvent event) -> {
            //bring up translate selection dialog
            moveSelection();
        });

        //undo translate selection
        jmi = new JMenuItem(Bundle.getMessage("UndoTranslateSelection"));
        jmi.setToolTipText(Bundle.getMessage("UndoTranslateSelectionToolTip"));
        toolsMenu.add(jmi);
        jmi.addActionListener((ActionEvent event) -> {
            //undo previous move selection
            undoMoveSelection();
        });

        //reset turnout size to program defaults
        jmi = new JMenuItem(Bundle.getMessage("ResetTurnoutSize"));
        jmi.setToolTipText(Bundle.getMessage("ResetTurnoutSizeToolTip"));
        toolsMenu.add(jmi);
        jmi.addActionListener((ActionEvent event) -> {
            //undo previous move selection
            resetTurnoutSize();
        });
        toolsMenu.addSeparator();

        //skip turnout
        skipTurnoutCheckBoxMenuItem = new JCheckBoxMenuItem(Bundle.getMessage("SkipInternalTurnout"));
        skipTurnoutCheckBoxMenuItem.setToolTipText(Bundle.getMessage("SkipInternalTurnoutToolTip"));
        toolsMenu.add(skipTurnoutCheckBoxMenuItem);
        skipTurnoutCheckBoxMenuItem.addActionListener((ActionEvent event) -> {
            setIncludedTurnoutSkipped(skipTurnoutCheckBoxMenuItem.isSelected());
        });
        skipTurnoutCheckBoxMenuItem.setSelected(isIncludedTurnoutSkipped());

        //set signals at turnout
        jmi = new JMenuItem(Bundle.getMessage("SignalsAtTurnout") + "...");
        jmi.setToolTipText(Bundle.getMessage("SignalsAtTurnoutToolTip"));
        toolsMenu.add(jmi);
        jmi.addActionListener((ActionEvent event) -> {
            //bring up signals at turnout tool dialog
            getLETools().setSignalsAtTurnout(signalIconEditor, signalFrame);
        });

        //set signals at block boundary
        jmi = new JMenuItem(Bundle.getMessage("SignalsAtBoundary") + "...");
        jmi.setToolTipText(Bundle.getMessage("SignalsAtBoundaryToolTip"));
        toolsMenu.add(jmi);
        jmi.addActionListener((ActionEvent event) -> {
            //bring up signals at block boundary tool dialog
            getLETools().setSignalsAtBlockBoundary(signalIconEditor, signalFrame);
        });

        //set signals at crossover turnout
        jmi = new JMenuItem(Bundle.getMessage("SignalsAtXoverTurnout") + "...");
        jmi.setToolTipText(Bundle.getMessage("SignalsAtXoverTurnoutToolTip"));
        toolsMenu.add(jmi);
        jmi.addActionListener((ActionEvent event) -> {
            //bring up signals at crossover tool dialog
            getLETools().setSignalsAtXoverTurnout(signalIconEditor, signalFrame);
        });

        //set signals at level crossing
        jmi = new JMenuItem(Bundle.getMessage("SignalsAtLevelXing") + "...");
        jmi.setToolTipText(Bundle.getMessage("SignalsAtLevelXingToolTip"));
        toolsMenu.add(jmi);
        jmi.addActionListener((ActionEvent event) -> {
            //bring up signals at level crossing tool dialog
            getLETools().setSignalsAtLevelXing(signalIconEditor, signalFrame);
        });

        //set signals at throat-to-throat turnouts
        jmi = new JMenuItem(Bundle.getMessage("SignalsAtTToTTurnout") + "...");
        jmi.setToolTipText(Bundle.getMessage("SignalsAtTToTTurnoutToolTip"));
        toolsMenu.add(jmi);
        jmi.addActionListener((ActionEvent event) -> {
            //bring up signals at throat-to-throat turnouts tool dialog
            getLETools().setSignalsAtThroatToThroatTurnouts(signalIconEditor, signalFrame);
        });

        //set signals at 3-way turnout
        jmi = new JMenuItem(Bundle.getMessage("SignalsAt3WayTurnout") + "...");
        jmi.setToolTipText(Bundle.getMessage("SignalsAt3WayTurnoutToolTip"));
        toolsMenu.add(jmi);
        jmi.addActionListener((ActionEvent event) -> {
            //bring up signals at 3-way turnout tool dialog
            getLETools().setSignalsAt3WayTurnout(signalIconEditor, signalFrame);
        });

        jmi = new JMenuItem(Bundle.getMessage("SignalsAtSlip") + "...");
        jmi.setToolTipText(Bundle.getMessage("SignalsAtSlipToolTip"));
        toolsMenu.add(jmi);
        jmi.addActionListener((ActionEvent event) -> {
            //bring up signals at throat-to-throat turnouts tool dialog
            getLETools().setSignalsAtSlip(signalIconEditor, signalFrame);
        });

        jmi = new JMenuItem(Bundle.getMessage("EntryExitTitle") + "...");
        jmi.setToolTipText(Bundle.getMessage("EntryExitToolTip"));
        toolsMenu.add(jmi);
        jmi.addActionListener((ActionEvent event) -> {
            if (addEntryExitPairAction == null) {
                addEntryExitPairAction = new AddEntryExitPairAction("ENTRY EXIT", LayoutEditor.this);
            }
            addEntryExitPairAction.actionPerformed(event);
        });
    } //setupToolsMenu

    //
    //update drop down menu display order menu
    //
    private transient JmriBeanComboBox.DisplayOptions gDDMDO = JmriBeanComboBox.DisplayOptions.DISPLAYNAME;

    private void updateDropDownMenuDisplayOrderMenu() {
        Component focusedComponent = getFocusOwner();

        if (focusedComponent instanceof JmriBeanComboBox) {
            JmriBeanComboBox focusedJBCB = (JmriBeanComboBox) focusedComponent;
            gDDMDO = focusedJBCB.getDisplayOrder();
        }

        int idx = 0, ddmdoInt = gDDMDO.getValue();

        for (Component c : dropDownListsDisplayOrderMenu.getMenuComponents()) {
            if (c instanceof JRadioButtonMenuItem) {
                JRadioButtonMenuItem crb = (JRadioButtonMenuItem) c;
                crb.setSelected(ddmdoInt == idx);
                idx++;
            }
        }
    } //updateDropDownMenuDisplayOrderMenu

    //
    //update drop down menu display order for all combo boxes (from prefs)
    //
    private void updateAllComboBoxesDropDownListDisplayOrderFromPrefs() {
        //1st call the recursive funtion starting from the edit toolbar container
        updateComboBoxDropDownListDisplayOrderFromPrefs(editToolBarContainerPanel);
        updateComboBoxDropDownListDisplayOrderFromPrefs(floatingEditContentScrollPane);

        //and now that that's done update the drop down menu display order menu
        updateDropDownMenuDisplayOrderMenu();
    } //updateAllComboBoxesDropDownListDisplayOrderFromPrefs

    //
    //update drop down menu display order for all combo boxes (from prefs)
    //note: recursive function that walks down the component / container tree
    //
    private void updateComboBoxDropDownListDisplayOrderFromPrefs(
            @Nonnull Component inComponent) {
        if (inComponent instanceof JmriBeanComboBox) {
            //try to get the preference
            InstanceManager.getOptionalDefault(UserPreferencesManager.class).ifPresent((prefsMgr) -> {
                String windowFrameRef = getWindowFrameRef();

                //this is the preference name
                String ddldoPrefName = "DropDownListsDisplayOrder";

                //this is the default value if we can't find it in any preferences
                String ddldoPref = "DISPLAYNAME";

                Object ddldoProp = prefsMgr.getProperty(windowFrameRef, ddldoPrefName);

                if (ddldoProp != null) {
                    //this will be the value if this combo box doesn't have a saved preference.
                    ddldoPref = ddldoProp.toString();
                } else {
                    //save a default preference
                    prefsMgr.setProperty(windowFrameRef, ddldoPrefName, ddldoPref);
                }

                //now try to get a preference specific to this combobox
                JmriBeanComboBox jbcb = (JmriBeanComboBox) inComponent;
                if (inComponent instanceof JTextField) {
                    jbcb = (JmriBeanComboBox) SwingUtilities.getUnwrappedParent(jbcb);
                }

                if (jbcb instanceof JmriBeanComboBox) {
                    String ttt = jbcb.getToolTipText();
                    if (ttt != null) {
                        //change the name of the preference based on the tool tip text
                        ddldoPrefName = String.format("%s.%s", ddldoPrefName, ttt);
                        //try to get the preference
                        ddldoProp = prefsMgr.getProperty(getWindowFrameRef(), ddldoPrefName);
                        if (ddldoProp != null) { //if we found it...
                            ddldoPref = ddldoProp.toString(); //get it's (string value
                        } else { //otherwise...
                            //save it in the users preferences
                            prefsMgr.setProperty(windowFrameRef, ddldoPrefName, ddldoPref);
                        }
                    }
                }

                //now set the combo box display order
                if (ddldoPref.equals("DISPLAYNAME")) {
                    jbcb.setDisplayOrder(JmriBeanComboBox.DisplayOptions.DISPLAYNAME);
                } else if (ddldoPref.equals("USERNAME")) {
                    jbcb.setDisplayOrder(JmriBeanComboBox.DisplayOptions.USERNAME);
                } else if (ddldoPref.equals("SYSTEMNAME")) {
                    jbcb.setDisplayOrder(JmriBeanComboBox.DisplayOptions.SYSTEMNAME);
                } else if (ddldoPref.equals("USERNAMESYSTEMNAME")) {
                    jbcb.setDisplayOrder(JmriBeanComboBox.DisplayOptions.USERNAMESYSTEMNAME);
                } else if (ddldoPref.equals("SYSTEMNAMEUSERNAME")) {
                    jbcb.setDisplayOrder(JmriBeanComboBox.DisplayOptions.SYSTEMNAMEUSERNAME);
                } else {
                    //must be a bogus value... lets re-set everything to DISPLAYNAME
                    ddldoPref = "DISPLAYNAME";
                    prefsMgr.setProperty(windowFrameRef, ddldoPrefName, ddldoPref);
                    jbcb.setDisplayOrder(JmriBeanComboBox.DisplayOptions.DISPLAYNAME);
                }
            });
        } else if (inComponent instanceof Container) {
            for (Component c : ((Container) inComponent).getComponents()) {
                updateComboBoxDropDownListDisplayOrderFromPrefs(c);
            }
        } else {
            //nothing to do here... move along...
        }
    } //updateComboBoxDropDownListDisplayOrderFromPrefs

    //
    //
    //
    private void setToolBarSide(ToolBarSide newToolBarSide) {
        // null if edit toolbar is not setup yet...
        if ((editModeCheckBoxMenuItem != null) && !newToolBarSide.equals(toolBarSide)) {
            toolBarSide = newToolBarSide;
            InstanceManager.getOptionalDefault(UserPreferencesManager.class).ifPresent((prefsMgr) -> {
                prefsMgr.setProperty(getWindowFrameRef(), "toolBarSide", toolBarSide.getName());
            });

            setupToolBar(); //re-layout all the toolbar items

            if (toolBarSide.equals(ToolBarSide.eFLOAT)) {
                createFloatingEditToolBox();
                if (editToolBarContainerPanel != null) {
                    editToolBarContainerPanel.setVisible(false);
                }
            } else {
                if (floatingEditToolBoxFrame != null) {
                    deleteFloatingEditToolBox();
                }
                floatingEditContentScrollPane = null; // The switch to toolbar will move the toolbox content to the new toolbar
                editToolBarContainerPanel.setVisible(isEditable());
            }
            toolBarSideTopButton.setSelected(toolBarSide.equals(ToolBarSide.eTOP));
            toolBarSideLeftButton.setSelected(toolBarSide.equals(ToolBarSide.eLEFT));
            toolBarSideBottomButton.setSelected(toolBarSide.equals(ToolBarSide.eBOTTOM));
            toolBarSideRightButton.setSelected(toolBarSide.equals(ToolBarSide.eRIGHT));
            toolBarSideFloatButton.setSelected(toolBarSide.equals(ToolBarSide.eFLOAT));

            if (toolBarSide.equals(ToolBarSide.eFLOAT)) {
                floatEditHelpPanel.setVisible(isEditable() && getShowHelpBar());
            } else if (getShowHelpBar()) {
                //not sure why... but this is the only way I could
                //get everything to layout correctly
                //when the helpbar is visible...
                boolean editMode = isEditable();
                setAllEditable(!editMode);
                setAllEditable(editMode);
            } else {
                helpBarPanel.setVisible(isEditable() && getShowHelpBar());
            }
        }
    } //setToolBarSide

    //
    //
    //
    private void setToolBarWide(boolean newToolBarIsWide) {
        //null if edit toolbar not setup yet...
        if ((editModeCheckBoxMenuItem != null) && (toolBarIsWide != newToolBarIsWide)) {
            toolBarIsWide = newToolBarIsWide;

            wideToolBarCheckBoxMenuItem.setSelected(toolBarIsWide);

            InstanceManager.getOptionalDefault(UserPreferencesManager.class).ifPresent((prefsMgr) -> {
                //Note: since prefs default to false and we want wide to be the default
                //we invert it and save it as thin
                prefsMgr.setSimplePreferenceState(getWindowFrameRef() + ".toolBarThin", !toolBarIsWide);
            });

            setupToolBar(); //re-layout all the toolbar items

            if (getShowHelpBar()) {
                //not sure why, but this is the only way I could
                //get everything to layout correctly
                //when the helpbar is visible...
                boolean editMode = isEditable();
                setAllEditable(!editMode);
                setAllEditable(editMode);
            } else {
                helpBarPanel.setVisible(isEditable() && getShowHelpBar());
            }
        }
    } //setToolBarWide

    //
    //
    //
    private void setupZoomMenu(@Nonnull JMenuBar menuBar) {
        zoomMenu.setMnemonic(stringsToVTCodes.get(Bundle.getMessage("MenuZoomMnemonic")));
        menuBar.add(zoomMenu);
        ButtonGroup zoomButtonGroup = new ButtonGroup();

        int primary_modifier = Toolkit.getDefaultToolkit().getMenuShortcutKeyMask();

        //add zoom choices to menu
        JMenuItem zoomInItem = new JMenuItem(Bundle.getMessage("ZoomIn"));
        zoomInItem.setMnemonic(stringsToVTCodes.get(Bundle.getMessage("zoomInMnemonic")));
        String zoomInAccelerator = Bundle.getMessage("zoomInAccelerator");
        //log.debug("zoomInAccelerator: " + zoomInAccelerator);
        zoomInItem.setAccelerator(KeyStroke.getKeyStroke(stringsToVTCodes.get(zoomInAccelerator), primary_modifier));
        zoomMenu.add(zoomInItem);
        zoomInItem.addActionListener((ActionEvent event) -> {
            zoomIn();
        });

        JMenuItem zoomOutItem = new JMenuItem(Bundle.getMessage("ZoomOut"));
        zoomOutItem.setMnemonic(stringsToVTCodes.get(Bundle.getMessage("zoomOutMnemonic")));
        String zoomOutAccelerator = Bundle.getMessage("zoomOutAccelerator");
        //log.debug("zoomOutAccelerator: " + zoomOutAccelerator);
        zoomOutItem.setAccelerator(KeyStroke.getKeyStroke(stringsToVTCodes.get(zoomOutAccelerator), primary_modifier));
        zoomMenu.add(zoomOutItem);
        zoomOutItem.addActionListener((ActionEvent event) -> {
            zoomOut();
        });

        JMenuItem zoomFitItem = new JMenuItem(Bundle.getMessage("ZoomToFit"));
        zoomMenu.add(zoomFitItem);
        zoomFitItem.addActionListener((ActionEvent event) -> {
            zoomToFit();
        });
        zoomMenu.addSeparator();

        //add zoom choices to menu
        zoomMenu.add(zoom025Item);
        zoom025Item.addActionListener((ActionEvent event) -> {
            setZoom(0.25);
        });
        zoomButtonGroup.add(zoom025Item);

        zoomMenu.add(zoom05Item);
        zoom05Item.addActionListener((ActionEvent event) -> {
            setZoom(0.5);
        });
        zoomButtonGroup.add(zoom05Item);

        zoomMenu.add(zoom075Item);
        zoom075Item.addActionListener((ActionEvent event) -> {
            setZoom(0.75);
        });
        zoomButtonGroup.add(zoom075Item);

        String zoomNoneAccelerator = Bundle.getMessage("zoomNoneAccelerator");
        //log.debug("zoomNoneAccelerator: " + zoomNoneAccelerator);
        noZoomItem.setAccelerator(KeyStroke.getKeyStroke(stringsToVTCodes.get(zoomNoneAccelerator), primary_modifier));

        zoomMenu.add(noZoomItem);
        noZoomItem.addActionListener((ActionEvent event) -> {
            setZoom(1.0);
        });
        zoomButtonGroup.add(noZoomItem);

        zoomMenu.add(zoom15Item);
        zoom15Item.addActionListener((ActionEvent event) -> {
            setZoom(1.5);
        });
        zoomButtonGroup.add(zoom15Item);

        zoomMenu.add(zoom20Item);
        zoom20Item.addActionListener((ActionEvent event) -> {
            setZoom(2.0);
        });
        zoomButtonGroup.add(zoom20Item);

        zoomMenu.add(zoom30Item);
        zoom30Item.addActionListener((ActionEvent event) -> {
            setZoom(3.0);
        });
        zoomButtonGroup.add(zoom30Item);

        zoomMenu.add(zoom40Item);
        zoom40Item.addActionListener((ActionEvent event) -> {
            setZoom(4.0);
        });
        zoomButtonGroup.add(zoom40Item);

        zoomMenu.add(zoom50Item);
        zoom50Item.addActionListener((ActionEvent event) -> {
            setZoom(5.0);
        });
        zoomButtonGroup.add(zoom50Item);

        zoomMenu.add(zoom60Item);
        zoom60Item.addActionListener((ActionEvent event) -> {
            setZoom(6.0);
        });
        zoomButtonGroup.add(zoom60Item);

        zoomMenu.add(zoom70Item);
        zoom70Item.addActionListener((ActionEvent event) -> {
            setZoom(7.0);
        });
        zoomButtonGroup.add(zoom70Item);

        zoomMenu.add(zoom80Item);
        zoom80Item.addActionListener((ActionEvent event) -> {
            setZoom(8.0);
        });
        zoomButtonGroup.add(zoom80Item);

        //note: because this LayoutEditor object was just instantiated its
        //zoom attribute is 1.0; if it's being instantiated from an XML file
        //that has a zoom attribute for this object then setZoom will be
        //called after this method returns and we'll select the appropriate
        //menu item then.
        noZoomItem.setSelected(true);

        //Note: We have to invoke this stuff later because _targetPanel is not setup yet
        SwingUtilities.invokeLater(() -> {
            //get the window specific saved zoom user preference
            InstanceManager.getOptionalDefault(UserPreferencesManager.class).ifPresent((prefsMgr) -> {
                Object zoomProp = prefsMgr.getProperty(getWindowFrameRef(), "zoom");
                log.debug("{} zoom is {}", getWindowFrameRef(), zoomProp);

                if (zoomProp != null) {
                    setZoom((Double) zoomProp);
                }
            });

            // get the scroll bars from the scroll pane
            JScrollPane scrollPane = getPanelScrollPane();
            if (scrollPane != null) {
                JScrollBar hsb = scrollPane.getHorizontalScrollBar();
                JScrollBar vsb = scrollPane.getVerticalScrollBar();

                // Increase scroll bar unit increments!!!
                vsb.setUnitIncrement(16);
                hsb.setUnitIncrement(16);

                // add scroll bar adjustment listeners
                vsb.addAdjustmentListener((AdjustmentEvent event) -> {
                    scrollBarAdjusted(event);
                });
                hsb.addAdjustmentListener((AdjustmentEvent event) -> {
                    scrollBarAdjusted(event);
                });

                // remove all mouse wheel listeners
                mouseWheelListeners = scrollPane.getMouseWheelListeners();
                for (MouseWheelListener mwl : mouseWheelListeners) {
                    scrollPane.removeMouseWheelListener(mwl);
                }

                // add my mouse wheel listener
                // (so mouseWheelMoved (below) will be called)
                scrollPane.addMouseWheelListener(this);
            }
        });
    } //setupZoomMenu

    private transient MouseWheelListener[] mouseWheelListeners;

    // scroll bar listener to update x & y coordinates in toolbar on scroll
    public void scrollBarAdjusted(AdjustmentEvent event) {
        //log.warn("scrollBarAdjusted");
        if (isEditable()) {
            // get the location of the mouse
            PointerInfo mpi = MouseInfo.getPointerInfo();
            Point mouseLoc = mpi.getLocation();
            // convert to target panel coordinates
            SwingUtilities.convertPointFromScreen(mouseLoc, getTargetPanel());
            // correct for scaling...
            double theZoom = getZoom();
            xLoc = (int) (mouseLoc.getX() / theZoom);
            yLoc = (int) (mouseLoc.getY() / theZoom);
            dLoc.setLocation(xLoc, yLoc);

            xLabel.setText(Integer.toString(xLoc));
            yLabel.setText(Integer.toString(yLoc));
        }
    }

    private void adjustScrollBars() {
        JScrollPane scrollPane = getPanelScrollPane();
        //JViewport viewPort = scrollPane.getViewport();
        //Dimension viewSize = viewPort.getViewSize();
        Dimension viewSize = scrollPane.getSize();
        Dimension panelSize = _targetPanel.getSize();

        if ((panelWidth != (int) panelSize.getWidth())
                || (panelHeight != (int) panelSize.getHeight())) {
            log.debug("viewSize: {}, panelSize: {}, panelWidth: {}, panelHeight: {}",
                    viewSize, panelSize, "" + panelWidth, "" + panelHeight);
        }

        JScrollBar horScroll = scrollPane.getHorizontalScrollBar();
        int w = (int) Math.max((panelWidth * getZoom()) - viewSize.getWidth(), 0.0);
        int x = Math.min(horScroll.getValue(), w);
        horScroll.setMaximum(w);
        horScroll.setValue(x);

        JScrollBar vertScroll = scrollPane.getVerticalScrollBar();
        int h = (int) Math.max((panelHeight * getZoom()) - viewSize.getHeight(), 0.0);
        int y = Math.min(vertScroll.getValue(), h);
        vertScroll.setMaximum(h);
        vertScroll.setValue(y);

        log.debug("w: {}, x: {}, h: {}, y: {}", "" + w, "" + x, "" + h, "" + y);
    }

    @Override
    public void mouseWheelMoved(MouseWheelEvent event) {
        //log.warn("mouseWheelMoved");
        if (event.isAltDown()) {
            // get the mouse position from the event and convert to target panel coordinates
            Component c = (Component) event.getSource();
            Point ep = event.getPoint();
            JComponent t = getTargetPanel();
            Point2D mousePos2D = SwingUtilities.convertPoint(c, ep, t);

            // get the old view port position
            JScrollPane scrollPane = getPanelScrollPane();
            JViewport viewPort = scrollPane.getViewport();
            Point2D oldViewPos2D = viewPort.getViewPosition();

            // convert from oldZoom (scaled) coordinates to image coordinates
            double oldZoom = getZoom();
            Point2D imP2D = MathUtil.divide(mousePos2D, oldZoom);
            Point2D ivP2D = MathUtil.divide(oldViewPos2D, oldZoom);
            // compute the delta (in image coordinates)
            Point2D iDeltaP2D = MathUtil.subtract(imP2D, ivP2D);

            // compute how much to change zoom
            double amount = Math.pow(1.1, event.getScrollAmount());
            if (event.getWheelRotation() < 0.0) {
                //reciprocal for zoom out
                amount = 1.0 / amount;
            }
            // set the new zoom
            double newZoom = setZoom(oldZoom * amount);
            // recalulate the amount (in case setZoom didn't zoom as much as we wanted)
            amount = newZoom / oldZoom;

            // convert the old delta to the new
            Point2D iNewDeltaP2D = MathUtil.divide(iDeltaP2D, amount);
            // calculate the new view position (in image coordinates)
            Point2D iNewViewPos2D = MathUtil.subtract(imP2D, iNewDeltaP2D);
            // convert from image coordinates to newZoom (scaled) coordinates
            Point2D newViewPos2D = MathUtil.multiply(iNewViewPos2D, newZoom);

            // don't let origin go negative
            newViewPos2D = MathUtil.pin(newViewPos2D, MathUtil.zeroPoint2D, MathUtil.infinityPoint2D);
            log.debug("mouseWheelMoved: newViewPos2D: {}", newViewPos2D);

            // set new view position
            viewPort.setViewPosition(MathUtil.point2DToPoint(newViewPos2D));

            adjustScrollBars();
        } else {
            JScrollPane scrollPane = getPanelScrollPane();
            if (scrollPane != null) {
                if (scrollPane.getVerticalScrollBar().isVisible()) {
                    // Redispatch the event to the original MouseWheelListeners
                    for (MouseWheelListener mwl : mouseWheelListeners) {
                        mwl.mouseWheelMoved(event);
                    }
                } else {
                    // proprogate event to ancestor
                    Component ancestor = SwingUtilities.getAncestorOfClass(JScrollPane.class, scrollPane);
                    if (ancestor != null) {
                        MouseWheelEvent mwe = new MouseWheelEvent(
                                ancestor,
                                event.getID(),
                                event.getWhen(),
                                event.getModifiers(),
                                event.getX(),
                                event.getY(),
                                event.getXOnScreen(),
                                event.getYOnScreen(),
                                event.getClickCount(),
                                event.isPopupTrigger(),
                                event.getScrollType(),
                                event.getScrollAmount(),
                                event.getWheelRotation());

                        ancestor.dispatchEvent(mwe);
                    }
                }
            }
        }
    } // mouseWheelMoved

    //
    //
    //
    private void selectZoomMenuItem(double zoomFactor) {
        //this will put zoomFactor on 100% increments
        //(so it will more likely match one of these values)
        int newZoomFactor = ((int) Math.round(zoomFactor)) * 100;
        noZoomItem.setSelected(newZoomFactor == 100);
        zoom20Item.setSelected(newZoomFactor == 200);
        zoom30Item.setSelected(newZoomFactor == 300);
        zoom40Item.setSelected(newZoomFactor == 400);
        zoom50Item.setSelected(newZoomFactor == 500);
        zoom60Item.setSelected(newZoomFactor == 600);
        zoom70Item.setSelected(newZoomFactor == 700);
        zoom80Item.setSelected(newZoomFactor == 800);

        //this will put zoomFactor on 50% increments
        //(so it will more likely match one of these values)
        newZoomFactor = ((int) (zoomFactor * 2)) * 50;
        zoom05Item.setSelected(newZoomFactor == 50);
        zoom15Item.setSelected(newZoomFactor == 150);

        //this will put zoomFactor on 25% increments
        //(so it will more likely match one of these values)
        newZoomFactor = ((int) (zoomFactor * 4)) * 25;
        zoom025Item.setSelected(newZoomFactor == 25);
        zoom075Item.setSelected(newZoomFactor == 75);
    } //selectZoomMenuItem

    //
    //
    //
    public double setZoom(double zoomFactor) {
        //TODO: add code to re-calculate minZoom (so panel never smaller than view)
        double newZoom = MathUtil.pin(zoomFactor, minZoom, maxZoom);

        if (!MathUtil.equals(newZoom, getPaintScale())) {
            log.debug("zoom: {}", zoomFactor);
            setPaintScale(newZoom);
            adjustScrollBars();

            zoomLabel.setText(String.format("x%1$,.2f", newZoom));
            selectZoomMenuItem(newZoom);

            //save the window specific saved zoom user preference
            InstanceManager.getOptionalDefault(UserPreferencesManager.class).ifPresent((prefsMgr) -> {
                prefsMgr.setProperty(getWindowFrameRef(), "zoom", zoomFactor);
            });
        }
        return getPaintScale();
    } //setZoom

    //
    //
    //
    public double getZoom() {
        return getPaintScale();
    }

    //
    //
    //
    private double zoomIn() {
        return setZoom(getZoom() * 1.1);
    } //zoomIn

    //
    //
    //
    private double zoomOut() {
        return setZoom(getZoom() / 1.1);
    } //zoomOut

    //
    // TODO: make this public? (might be useful!)
    //
    private Rectangle2D calculateMinimumLayoutBounds() {
        // calculate a union of the bounds of everything on the layout
        Rectangle2D result = new Rectangle2D.Double();

        // combine all (onscreen) Components into a list of list of Components
        List<List> listOfListsOfComponents = new ArrayList<>();
        listOfListsOfComponents.add(backgroundImage);
        listOfListsOfComponents.add(sensorImage);
        listOfListsOfComponents.add(signalHeadImage);
        listOfListsOfComponents.add(markerImage);
        listOfListsOfComponents.add(labelImage);
        listOfListsOfComponents.add(clocks);
        listOfListsOfComponents.add(multiSensors);
        listOfListsOfComponents.add(signalList);
        listOfListsOfComponents.add(memoryLabelList);
        listOfListsOfComponents.add(blockContentsLabelList);
        listOfListsOfComponents.add(sensorList);
        listOfListsOfComponents.add(signalMastList);
        // combine their bounds
        for (List<Component> listOfComponents : listOfListsOfComponents) {
            for (Component o : listOfComponents) {
                if (result.isEmpty()) {
                    result = o.getBounds();
                } else {
                    result = result.createUnion(o.getBounds());
                }
            }
        }

        for (LayoutTrack o : layoutTrackList) {
            if (result.isEmpty()) {
                result = o.getBounds();
            } else {
                result = result.createUnion(o.getBounds());
            }
        }

        // put a grid size margin around it
        result = MathUtil.inset(result, gridSize1st * gridSize2nd / -2.0);

        // don't let origin go negative
        result = result.createIntersection(MathUtil.zeroToInfinityRectangle2D);

        return result;
    } // calculateMinimumLayoutBounds

    /**
     * resize panel bounds
     *
     * @param forceFlag if false only grow bigger
     * @return the new (?) panel bounds
     */
    private Rectangle2D resizePanelBounds(boolean forceFlag) {
        Rectangle2D panelBounds = getPanelBounds();
        Rectangle2D layoutBounds = calculateMinimumLayoutBounds();
        if (forceFlag) {
            panelBounds = layoutBounds;
        } else {
            panelBounds.add(layoutBounds);
        }

        // don't let origin go negative
        panelBounds = panelBounds.createIntersection(MathUtil.zeroToInfinityRectangle2D);

        // make sure it includes the origin
        panelBounds.add(MathUtil.zeroPoint2D);

        log.debug("resizePanelBounds: {{}}", panelBounds);

        setPanelBounds(panelBounds);

        return panelBounds;
    } // resizePanelBounds

    //
    //
    //
    private double zoomToFit() {
        Rectangle2D layoutBounds = resizePanelBounds(true);

        // calculate the bounds for the scroll pane
        JScrollPane scrollPane = getPanelScrollPane();
        Rectangle2D scrollBounds = scrollPane.getViewportBorderBounds();

        // don't let origin go negative
        scrollBounds = scrollBounds.createIntersection(MathUtil.zeroToInfinityRectangle2D);

        // calculate the horzontial and vertical scales
        double scaleWidth = scrollPane.getWidth() / layoutBounds.getWidth();
        double scaleHeight = scrollPane.getHeight() / layoutBounds.getHeight();

        // set the new zoom to the smallest of the two
        double result = setZoom(Math.min(scaleWidth, scaleHeight));

        // set the new zoom (return value may be different)
        result = setZoom(result);

        // calculate new scroll bounds
        scrollBounds = MathUtil.scale(layoutBounds, result);

        // don't let origin go negative
        scrollBounds = scrollBounds.createIntersection(MathUtil.zeroToInfinityRectangle2D);

        // and scroll to it
        scrollPane.scrollRectToVisible(MathUtil.rectangle2DToRectangle(scrollBounds));

        return result;
    } //zoomToFit

    //
    //
    //
    private Point2D windowCenter() {
        //Returns window's center coordinates converted to layout space
        //Used for initial setup of turntables and reporters
        return MathUtil.point2DToPoint(MathUtil.divide(MathUtil.center(getBounds()), getZoom()));
    } //windowCenter

    //
    //
    //
    private void setupMarkerMenu(@Nonnull JMenuBar menuBar) {
        JMenu markerMenu = new JMenu(Bundle.getMessage("MenuMarker"));

        markerMenu.setMnemonic(stringsToVTCodes.get(Bundle.getMessage("MenuMarkerMnemonic")));
        menuBar.add(markerMenu);
        markerMenu.add(new AbstractAction(Bundle.getMessage("AddLoco") + "...") {
            @Override
            public void actionPerformed(ActionEvent event) {
                locoMarkerFromInput();
            }
        });
        markerMenu.add(new AbstractAction(Bundle.getMessage("AddLocoRoster") + "...") {
            @Override
            public void actionPerformed(ActionEvent event) {
                locoMarkerFromRoster();
            }
        });
        markerMenu.add(new AbstractAction(Bundle.getMessage("RemoveMarkers")) {
            @Override
            public void actionPerformed(ActionEvent event) {
                removeMarkers();
            }
        });
    } //setupMarkerMenu

    //
    //
    //
    private void setupDispatcherMenu(@Nonnull JMenuBar menuBar) {
        JMenu dispMenu = new JMenu(Bundle.getMessage("MenuDispatcher"));

        dispMenu.setMnemonic(stringsToVTCodes.get(Bundle.getMessage("MenuDispatcherMnemonic")));
        dispMenu.add(new JMenuItem(new DispatcherAction(Bundle.getMessage("MenuItemOpen"))));
        menuBar.add(dispMenu);
        JMenuItem newTrainItem = new JMenuItem(Bundle.getMessage("MenuItemNewTrain"));
        dispMenu.add(newTrainItem);
        newTrainItem.addActionListener((ActionEvent event) -> {
            if (InstanceManager.getDefault(TransitManager.class).getSystemNameList().size() <= 0) {
                //Inform the user that there are no Transits available, and don't open the window
                JOptionPane.showMessageDialog(null,
                        ResourceBundle.getBundle("jmri.jmrit.dispatcher.DispatcherBundle").
                                getString("NoTransitsMessage"));
            } else {
                DispatcherFrame df = InstanceManager.getDefault(DispatcherFrame.class);
                if (!df.getNewTrainActive()) {
                    df.getActiveTrainFrame().initiateTrain(event, null, null);
                    df.setNewTrainActive(true);
                } else {
                    df.getActiveTrainFrame().showActivateFrame(null);
                }
            }
        });
        menuBar.add(dispMenu);
    } //setupDispatcherMenu

    //
    //
    //
    private boolean includedTurnoutSkipped = false;

    public boolean isIncludedTurnoutSkipped() {
        return includedTurnoutSkipped;
    }

    public void setIncludedTurnoutSkipped(Boolean boo) {
        includedTurnoutSkipped = boo;
    }

    //
    //
    //
    boolean openDispatcherOnLoad = false;

    //TODO: @Deprecated // Java standard pattern for boolean getters is "isOpenDispatcherOnLoad()"
    public boolean getOpenDispatcherOnLoad() {
        return openDispatcherOnLoad;
    }

    public void setOpenDispatcherOnLoad(Boolean boo) {
        openDispatcherOnLoad = boo;
    }

    /**
     * Remove marker icons from panel
     */
    @Override
    protected void removeMarkers() {
        for (int i = markerImage.size(); i > 0; i--) {
            LocoIcon il = markerImage.get(i - 1);

            if ((il != null) && (il.isActive())) {
                markerImage.remove(i - 1);
                il.remove();
                il.dispose();
                setDirty();
            }
        }
        super.removeMarkers();
        redrawPanel();
    } //removeMarkers

    /**
     * Assign the block from the toolbar to all selected layout tracks
     */
    protected void assignBlockToSelection() {
        String newName = blockIDComboBox.getDisplayName();
        LayoutBlock b = InstanceManager.getDefault(LayoutBlockManager.class).getByUserName(newName);
        for (LayoutTrack lt : _layoutTrackSelection) {
            lt.setAllLayoutBlocks(b);
        }
    }

    /*======================================*\
    |* Dialog box to enter new track widths *|
    \*======================================*/
    //operational variables for enter track width pane
    private transient JmriJFrame enterTrackWidthFrame = null;
    private boolean enterTrackWidthOpen = false;
    private boolean trackWidthChange = false;
    private transient JTextField sideTrackWidthField = new JTextField(6);
    private transient JTextField mainlineTrackWidthField = new JTextField(6);
    private transient JButton trackWidthDone;
    private transient JButton trackWidthCancel;

    //display dialog for entering track widths
    protected void enterTrackWidth() {
        if (enterTrackWidthOpen) {
            enterTrackWidthFrame.setVisible(true);
            return;
        }

        //Initialize if needed
        if (enterTrackWidthFrame == null) {
            enterTrackWidthFrame = new JmriJFrame(Bundle.getMessage("SetTrackWidth"));
            enterTrackWidthFrame.addHelpMenu("package.jmri.jmrit.display.EnterTrackWidth", true);
            enterTrackWidthFrame.setLocation(70, 30);
            Container theContentPane = enterTrackWidthFrame.getContentPane();
            theContentPane.setLayout(new BoxLayout(theContentPane, BoxLayout.PAGE_AXIS));

            //setup mainline track width (placed above side track for clarity, name 'panel3' kept)
            JPanel panel3 = new JPanel();
            panel3.setLayout(new FlowLayout());
            JLabel mainlineWidthLabel = new JLabel(Bundle.getMessage("MainlineTrackWidth"));
            panel3.add(mainlineWidthLabel);
            panel3.add(mainlineTrackWidthField);
            mainlineTrackWidthField.setToolTipText(Bundle.getMessage("MainlineTrackWidthHint"));
            theContentPane.add(panel3);

            //setup side track width
            JPanel panel2 = new JPanel();
            panel2.setLayout(new FlowLayout());
            JLabel sideWidthLabel = new JLabel(Bundle.getMessage("SideTrackWidth"));
            panel2.add(sideWidthLabel);
            panel2.add(sideTrackWidthField);
            sideTrackWidthField.setToolTipText(Bundle.getMessage("SideTrackWidthHint"));
            theContentPane.add(panel2);

            //set up Done and Cancel buttons
            JPanel panel5 = new JPanel();
            panel5.setLayout(new FlowLayout());
            panel5.add(trackWidthDone = new JButton(Bundle.getMessage("ButtonDone")));
            trackWidthDone.addActionListener((ActionEvent event) -> {
                trackWidthDonePressed(event);
            });
            trackWidthDone.setToolTipText(Bundle.getMessage("DoneHint", Bundle.getMessage("ButtonDone")));

            //make this button the default button (return or enter activates)
            //Note: We have to invoke this later because we don't currently have a root pane
            SwingUtilities.invokeLater(() -> {
                JRootPane rootPane = SwingUtilities.getRootPane(trackWidthDone);
                rootPane.setDefaultButton(trackWidthDone);
            });

            //Cancel
            panel5.add(trackWidthCancel = new JButton(Bundle.getMessage("ButtonCancel")));
            trackWidthCancel.addActionListener((ActionEvent event) -> {
                trackWidthCancelPressed(event);
            });
            trackWidthCancel.setToolTipText(Bundle.getMessage("CancelHint", Bundle.getMessage("ButtonCancel")));
            theContentPane.add(panel5);
        }

        //Set up for Entry of Track Widths
        mainlineTrackWidthField.setText(Integer.toString(getMainlineTrackWidth()));
        sideTrackWidthField.setText(Integer.toString(getSideTrackWidth()));
        enterTrackWidthFrame.addWindowListener(new WindowAdapter() {
            @Override
            public void windowClosing(WindowEvent event) {
                trackWidthCancelPressed(null);
            }
        });
        enterTrackWidthFrame.pack();
        enterTrackWidthFrame.setVisible(true);
        trackWidthChange = false;
        enterTrackWidthOpen = true;
    } //enterTrackWidth

    void trackWidthDonePressed(ActionEvent evemt) {
        //get side track width
        String newWidth = sideTrackWidthField.getText().trim();
        float wid = 0.0F;
        try {
            wid = Float.parseFloat(newWidth);
        } catch (NumberFormatException e) {
            JOptionPane.showMessageDialog(enterTrackWidthFrame,
                    String.format("%s: %s %s", Bundle.getMessage("EntryError"),
                            e, Bundle.getMessage("TryAgain")),
                    Bundle.getMessage("ErrorTitle"),
                    JOptionPane.ERROR_MESSAGE);
            return;
        }

        if ((wid < 1.0) || (wid > 10.0)) {
            JOptionPane.showMessageDialog(enterTrackWidthFrame,
                    MessageFormat.format(Bundle.getMessage("Error2"),
                            new Object[]{String.format(" %s ", wid)}),
                    Bundle.getMessage("ErrorTitle"),
                    JOptionPane.ERROR_MESSAGE);

            return;
        }

        if (!MathUtil.equals(sideTrackWidth, wid)) {
            sideTrackWidth = wid;
            trackWidthChange = true;
        }

        //get mainline track width
        newWidth = mainlineTrackWidthField.getText().trim();
        try {
            wid = Float.parseFloat(newWidth);
        } catch (NumberFormatException e) {
            JOptionPane.showMessageDialog(enterTrackWidthFrame,
                    String.format("%s: %s %s", Bundle.getMessage("EntryError"),
                            e, Bundle.getMessage("TryAgain")),
                    Bundle.getMessage("ErrorTitle"),
                    JOptionPane.ERROR_MESSAGE);

            return;
        }

        if ((wid < 1.0) || (wid > 10.0)) {
            JOptionPane.showMessageDialog(enterTrackWidthFrame,
                    MessageFormat.format(Bundle.getMessage("Error2"),
                            new Object[]{String.format(" %s ", wid)}),
                    Bundle.getMessage("ErrorTitle"),
                    JOptionPane.ERROR_MESSAGE);
        } else {
            if (!MathUtil.equals(mainlineTrackWidth, wid)) {
                mainlineTrackWidth = wid;
                trackWidthChange = true;
            }

            //success - hide dialog and repaint if needed
            enterTrackWidthOpen = false;
            enterTrackWidthFrame.setVisible(false);
            enterTrackWidthFrame.dispose();
            enterTrackWidthFrame = null;

            if (trackWidthChange) {
                redrawPanel();
                setDirty();
            }
        }
    } //trackWidthDonePressed

    void trackWidthCancelPressed(ActionEvent event) {
        enterTrackWidthOpen = false;
        enterTrackWidthFrame.setVisible(false);
        enterTrackWidthFrame.dispose();
        enterTrackWidthFrame = null;

        if (trackWidthChange) {
            redrawPanel();
            setDirty();
        }
    } //trackWidthCancelPressed

    /*====================================*\
    |* Dialog box to enter new grid sizes *|
    \*====================================*/
    //operational variables for enter grid sizes pane
    private transient JmriJFrame enterGridSizesFrame = null;
    private boolean enterGridSizesOpen = false;
    private boolean gridSizesChange = false;
    private transient JTextField primaryGridSizeField = new JTextField(6);
    private transient JTextField secondaryGridSizeField = new JTextField(6);
    private transient JButton gridSizesDone;
    private transient JButton gridSizesCancel;

    //display dialog for entering grid sizes
    protected void enterGridSizes() {
        if (enterGridSizesOpen) {
            enterGridSizesFrame.setVisible(true);
            return;
        }

        //Initialize if needed
        if (enterGridSizesFrame == null) {
            enterGridSizesFrame = new JmriJFrame(Bundle.getMessage("SetGridSizes"));
            enterGridSizesFrame.addHelpMenu("package.jmri.jmrit.display.EnterGridSizes", true);
            enterGridSizesFrame.setLocation(70, 30);
            Container theContentPane = enterGridSizesFrame.getContentPane();
            theContentPane.setLayout(new BoxLayout(theContentPane, BoxLayout.PAGE_AXIS));

            //setup primary grid sizes
            JPanel panel3 = new JPanel();
            panel3.setLayout(new FlowLayout());
            JLabel primaryGridSIzeLabel = new JLabel(Bundle.getMessage("PrimaryGridSize"));
            panel3.add(primaryGridSIzeLabel);
            panel3.add(primaryGridSizeField);
            primaryGridSizeField.setToolTipText(Bundle.getMessage("PrimaryGridSizeHint"));
            theContentPane.add(panel3);

            //setup side track width
            JPanel panel2 = new JPanel();
            panel2.setLayout(new FlowLayout());
            JLabel secondaryGridSizeLabel = new JLabel(Bundle.getMessage("SecondaryGridSize"));
            panel2.add(secondaryGridSizeLabel);
            panel2.add(secondaryGridSizeField);
            secondaryGridSizeField.setToolTipText(Bundle.getMessage("SecondaryGridSizeHint"));
            theContentPane.add(panel2);

            //set up Done and Cancel buttons
            JPanel panel5 = new JPanel();
            panel5.setLayout(new FlowLayout());
            panel5.add(gridSizesDone = new JButton(Bundle.getMessage("ButtonDone")));
            gridSizesDone.addActionListener((ActionEvent event) -> {
                gridSizesDonePressed(event);
            });
            gridSizesDone.setToolTipText(Bundle.getMessage("DoneHint", Bundle.getMessage("ButtonDone")));

            //make this button the default button (return or enter activates)
            //Note: We have to invoke this later because we don't currently have a root pane
            SwingUtilities.invokeLater(() -> {
                JRootPane rootPane = SwingUtilities.getRootPane(gridSizesDone);
                rootPane.setDefaultButton(gridSizesDone);
            });

            //Cancel
            panel5.add(gridSizesCancel = new JButton(Bundle.getMessage("ButtonCancel")));
            gridSizesCancel.addActionListener((ActionEvent event) -> {
                gridSizesCancelPressed(event);
            });
            gridSizesCancel.setToolTipText(Bundle.getMessage("CancelHint", Bundle.getMessage("ButtonCancel")));
            theContentPane.add(panel5);
        }

        //Set up for Entry of Track Widths
        primaryGridSizeField.setText(Integer.toString(gridSize1st));
        secondaryGridSizeField.setText(Integer.toString(gridSize2nd));
        enterGridSizesFrame.addWindowListener(new WindowAdapter() {
            @Override
            public void windowClosing(WindowEvent event) {
                gridSizesCancelPressed(null);
            }
        });
        enterGridSizesFrame.pack();
        enterGridSizesFrame.setVisible(true);
        gridSizesChange = false;
        enterGridSizesOpen = true;
    } //enterGridSizes

    void gridSizesDonePressed(ActionEvent event) {
        String newGridSize = "";
        float siz = 0.0F;

        //get secondary grid size
        newGridSize = secondaryGridSizeField.getText().trim();
        try {
            siz = Float.parseFloat(newGridSize);
        } catch (NumberFormatException e) {
            JOptionPane.showMessageDialog(enterGridSizesFrame,
                    String.format("%s: %s %s", Bundle.getMessage("EntryError"),
                            e, Bundle.getMessage("TryAgain")),
                    Bundle.getMessage("ErrorTitle"),
                    JOptionPane.ERROR_MESSAGE);

            return;
        }

        if ((siz < 5.0) || (siz > 100.0)) {
            JOptionPane.showMessageDialog(enterGridSizesFrame,
                    MessageFormat.format(Bundle.getMessage("Error2a"),
                            new Object[]{String.format(" %s ", siz)}),
                    Bundle.getMessage("ErrorTitle"),
                    JOptionPane.ERROR_MESSAGE);

            return;
        }

        if (!MathUtil.equals(gridSize2nd, siz)) {
            gridSize2nd = (int) siz;
            gridSizesChange = true;
        }

        //get mainline track width
        newGridSize = primaryGridSizeField.getText().trim();
        try {
            siz = Float.parseFloat(newGridSize);
        } catch (NumberFormatException e) {
            JOptionPane.showMessageDialog(enterGridSizesFrame,
                    String.format("%s: %s %s", Bundle.getMessage("EntryError"),
                            e, Bundle.getMessage("TryAgain")),
                    Bundle.getMessage("ErrorTitle"),
                    JOptionPane.ERROR_MESSAGE);

            return;
        }

        if ((siz < 5) || (siz > 100.0)) {
            JOptionPane.showMessageDialog(enterGridSizesFrame,
                    MessageFormat.format(Bundle.getMessage("Error2a"),
                            new Object[]{String.format(" %s ", siz)}),
                    Bundle.getMessage("ErrorTitle"),
                    JOptionPane.ERROR_MESSAGE);
        } else {
            if (!MathUtil.equals(gridSize1st, siz)) {
                gridSize1st = (int) siz;
                gridSizesChange = true;
            }

            //success - hide dialog and repaint if needed
            enterGridSizesOpen = false;
            enterGridSizesFrame.setVisible(false);
            enterGridSizesFrame.dispose();
            enterGridSizesFrame = null;

            if (gridSizesChange) {
                redrawPanel();
                setDirty();
            }
        }
    } //gridSizesDonePressed

    void gridSizesCancelPressed(ActionEvent event) {
        enterGridSizesOpen = false;
        enterGridSizesFrame.setVisible(false);
        enterGridSizesFrame.dispose();
        enterGridSizesFrame = null;

        if (gridSizesChange) {
            redrawPanel();
            setDirty();
        }
    } //gridSizesCancelPressed

    /*=======================================*\
    |* Dialog box to enter new reporter info *|
    \*=======================================*/
    //operational variables for enter reporter pane
    private transient JmriJFrame enterReporterFrame = null;
    private boolean reporterOpen = false;
    private transient JTextField xPositionField = new JTextField(6);
    private transient JTextField yPositionField = new JTextField(6);
    private transient JTextField reporterNameField = new JTextField(6);
    private transient JButton reporterDone;
    private transient JButton reporterCancel;

    //display dialog for entering Reporters
    protected void enterReporter(int defaultX, int defaultY) {
        if (reporterOpen) {
            enterReporterFrame.setVisible(true);

            return;
        }

        //Initialize if needed
        if (enterReporterFrame == null) {
            enterReporterFrame = new JmriJFrame(Bundle.getMessage("AddReporter"));

//enterReporterFrame.addHelpMenu("package.jmri.jmrit.display.AddReporterLabel", true);
            enterReporterFrame.setLocation(70, 30);
            Container theContentPane = enterReporterFrame.getContentPane();
            theContentPane.setLayout(new BoxLayout(theContentPane, BoxLayout.PAGE_AXIS));

            //setup reporter entry
            JPanel panel2 = new JPanel();
            panel2.setLayout(new FlowLayout());
            JLabel reporterLabel = new JLabel(Bundle.getMessage("ReporterName"));
            panel2.add(reporterLabel);
            panel2.add(reporterNameField);
            reporterNameField.setToolTipText(Bundle.getMessage("ReporterNameHint"));
            theContentPane.add(panel2);

            //setup coordinates entry
            JPanel panel3 = new JPanel();
            panel3.setLayout(new FlowLayout());
            JLabel xCoordLabel = new JLabel(Bundle.getMessage("ReporterLocationX"));
            panel3.add(xCoordLabel);
            panel3.add(xPositionField);
            xPositionField.setToolTipText(Bundle.getMessage("ReporterLocationXHint"));
            JLabel yCoordLabel = new JLabel(Bundle.getMessage("ReporterLocationY"));
            panel3.add(yCoordLabel);
            panel3.add(yPositionField);
            yPositionField.setToolTipText(Bundle.getMessage("ReporterLocationYHint"));
            theContentPane.add(panel3);

            //set up Add and Cancel buttons
            JPanel panel5 = new JPanel();
            panel5.setLayout(new FlowLayout());
            panel5.add(reporterDone = new JButton(Bundle.getMessage("AddNewLabel")));
            reporterDone.addActionListener((ActionEvent event) -> {
                reporterDonePressed(event);
            });
            reporterDone.setToolTipText(Bundle.getMessage("ReporterDoneHint"));

            //make this button the default button (return or enter activates)
            //Note: We have to invoke this later because we don't currently have a root pane
            SwingUtilities.invokeLater(() -> {
                JRootPane rootPane = SwingUtilities.getRootPane(reporterDone);
                rootPane.setDefaultButton(reporterDone);
            });

            //Cancel
            panel5.add(reporterCancel = new JButton(Bundle.getMessage("ButtonCancel")));
            reporterCancel.addActionListener((ActionEvent event) -> {
                reporterCancelPressed(event);
            });
            reporterCancel.setToolTipText(Bundle.getMessage("CancelHint", Bundle.getMessage("ButtonCancel")));
            theContentPane.add(panel5);
        }

        //Set up for Entry of Reporter Icon
        xPositionField.setText(Integer.toString(defaultX));
        yPositionField.setText(Integer.toString(defaultY));
        enterReporterFrame.addWindowListener(new WindowAdapter() {
            @Override
            public void windowClosing(WindowEvent event) {
                reporterCancelPressed(null);
            }
        });
        enterReporterFrame.pack();
        enterReporterFrame.setVisible(true);
        reporterOpen = true;
    } //enterReporter

    void reporterDonePressed(ActionEvent event) {
        //get size of current panel
        Dimension dim = getTargetPanelSize();

        //get x coordinate
        String newX = "";
        int xx = 0;

        newX = xPositionField.getText().trim();
        try {
            xx = Integer.parseInt(newX);
        } catch (NumberFormatException e) {
            JOptionPane.showMessageDialog(enterReporterFrame,
                    String.format("%s: %s %s", Bundle.getMessage("EntryError"),
                            e, Bundle.getMessage("TryAgain")),
                    Bundle.getMessage("ErrorTitle"),
                    JOptionPane.ERROR_MESSAGE);

            return;
        }

        if ((xx <= 0) || (xx > dim.width)) {
            JOptionPane.showMessageDialog(enterReporterFrame,
                    MessageFormat.format(Bundle.getMessage("Error2a"),
                            new Object[]{String.format(" %s ", xx)}),
                    Bundle.getMessage("ErrorTitle"),
                    JOptionPane.ERROR_MESSAGE);

            return;
        }

        //get y coordinate
        String newY = "";
        int yy = 0;
        newY = yPositionField.getText().trim();
        try {
            yy = Integer.parseInt(newY);
        } catch (NumberFormatException e) {
            JOptionPane.showMessageDialog(enterReporterFrame,
                    String.format("%s: %s %s", Bundle.getMessage("EntryError"),
                            e, Bundle.getMessage("TryAgain")),
                    Bundle.getMessage("ErrorTitle"),
                    JOptionPane.ERROR_MESSAGE);

            return;
        }

        if ((yy <= 0) || (yy > dim.height)) {
            JOptionPane.showMessageDialog(enterReporterFrame,
                    MessageFormat.format(Bundle.getMessage("Error2a"),
                            new Object[]{String.format(" %s ", yy)}),
                    Bundle.getMessage("ErrorTitle"),
                    JOptionPane.ERROR_MESSAGE);

            return;
        }

        //get reporter name
        Reporter reporter = null;
        String rName = reporterNameField.getText().trim();

        if (InstanceManager.getNullableDefault(ReporterManager.class) != null) {
            try {
                reporter = InstanceManager.getDefault(ReporterManager.class).provideReporter(rName);
            } catch (IllegalArgumentException e) {
                JOptionPane.showMessageDialog(enterReporterFrame,
                        MessageFormat.format(Bundle.getMessage("Error18"),
                                new Object[]{rName}), Bundle.getMessage("ErrorTitle"),
                        JOptionPane.ERROR_MESSAGE);

                return;
            }

            if (!rName.equals(reporter.getDisplayName())) {
                rName = rName.toUpperCase();
            }
        } else {
            JOptionPane.showMessageDialog(enterReporterFrame,
                    Bundle.getMessage("Error17"), Bundle.getMessage("ErrorTitle"),
                    JOptionPane.ERROR_MESSAGE);

            return;
        }

        //add the reporter icon
        addReporter(rName, xx, yy);

        //success - repaint the panel
        redrawPanel();
        enterReporterFrame.setVisible(true);
    } //reporterDonePressed

    void reporterCancelPressed(ActionEvent event) {
        reporterOpen = false;
        enterReporterFrame.setVisible(false);
        enterReporterFrame.dispose();
        enterReporterFrame = null;
        redrawPanel();
    } //reporterCancelPressed

    /*===============================*\
    |*  Dialog box to enter scale /  *|
    |*  translate track diagram info *|
    \*===============================*/
    //operational variables for scale/translate track diagram pane
    private transient JmriJFrame scaleTrackDiagramFrame = null;
    private boolean scaleTrackDiagramOpen = false;
    private transient JTextField xFactorField = new JTextField(6);
    private transient JTextField yFactorField = new JTextField(6);
    private transient JTextField xTranslateField = new JTextField(6);
    private transient JTextField yTranslateField = new JTextField(6);
    private transient JButton scaleTrackDiagramDone;
    private transient JButton scaleTrackDiagramCancel;

    //display dialog for scaling the track diagram
    protected void scaleTrackDiagram() {
        if (scaleTrackDiagramOpen) {
            scaleTrackDiagramFrame.setVisible(true);
            return;
        }

        //Initialize if needed
        if (scaleTrackDiagramFrame == null) {
            scaleTrackDiagramFrame = new JmriJFrame(Bundle.getMessage("ScaleTrackDiagram"));
            scaleTrackDiagramFrame.addHelpMenu("package.jmri.jmrit.display.ScaleTrackDiagram", true);
            scaleTrackDiagramFrame.setLocation(70, 30);
            Container theContentPane = scaleTrackDiagramFrame.getContentPane();
            theContentPane.setLayout(new BoxLayout(theContentPane, BoxLayout.PAGE_AXIS));

            //setup x translate
            JPanel panel31 = new JPanel();
            panel31.setLayout(new FlowLayout());
            JLabel xTranslateLabel = new JLabel(Bundle.getMessage("XTranslateLabel"));
            panel31.add(xTranslateLabel);
            panel31.add(xTranslateField);
            xTranslateField.setToolTipText(Bundle.getMessage("XTranslateHint"));
            theContentPane.add(panel31);

            //setup y translate
            JPanel panel32 = new JPanel();
            panel32.setLayout(new FlowLayout());
            JLabel yTranslateLabel = new JLabel(Bundle.getMessage("YTranslateLabel"));
            panel32.add(yTranslateLabel);
            panel32.add(yTranslateField);
            yTranslateField.setToolTipText(Bundle.getMessage("YTranslateHint"));
            theContentPane.add(panel32);

            //setup information message 1
            JPanel panel33 = new JPanel();
            panel33.setLayout(new FlowLayout());
            JLabel message1Label = new JLabel(Bundle.getMessage("Message1Label"));
            panel33.add(message1Label);
            theContentPane.add(panel33);

            //setup x factor
            JPanel panel21 = new JPanel();
            panel21.setLayout(new FlowLayout());
            JLabel xFactorLabel = new JLabel(Bundle.getMessage("XFactorLabel"));
            panel21.add(xFactorLabel);
            panel21.add(xFactorField);
            xFactorField.setToolTipText(Bundle.getMessage("FactorHint"));
            theContentPane.add(panel21);

            //setup y factor
            JPanel panel22 = new JPanel();
            panel22.setLayout(new FlowLayout());
            JLabel yFactorLabel = new JLabel(Bundle.getMessage("YFactorLabel"));
            panel22.add(yFactorLabel);
            panel22.add(yFactorField);
            yFactorField.setToolTipText(Bundle.getMessage("FactorHint"));
            theContentPane.add(panel22);

            //setup information message 2
            JPanel panel23 = new JPanel();
            panel23.setLayout(new FlowLayout());
            JLabel message2Label = new JLabel(Bundle.getMessage("Message2Label"));
            panel23.add(message2Label);
            theContentPane.add(panel23);

            //set up Done and Cancel buttons
            JPanel panel5 = new JPanel();
            panel5.setLayout(new FlowLayout());
            panel5.add(scaleTrackDiagramDone = new JButton(Bundle.getMessage("ScaleTranslate")));
            scaleTrackDiagramDone.addActionListener((ActionEvent event) -> {
                scaleTrackDiagramDonePressed(event);
            });
            scaleTrackDiagramDone.setToolTipText(Bundle.getMessage("ScaleTranslateHint"));

            //make this button the default button (return or enter activates)
            //Note: We have to invoke this later because we don't currently have a root pane
            SwingUtilities.invokeLater(() -> {
                JRootPane rootPane = SwingUtilities.getRootPane(scaleTrackDiagramDone);
                rootPane.setDefaultButton(scaleTrackDiagramDone);
            });

            panel5.add(scaleTrackDiagramCancel = new JButton(Bundle.getMessage("ButtonCancel")));
            scaleTrackDiagramCancel.addActionListener((ActionEvent event) -> {
                scaleTrackDiagramCancelPressed(event);
            });
            scaleTrackDiagramCancel.setToolTipText(Bundle.getMessage("CancelHint", Bundle.getMessage("ButtonCancel")));
            theContentPane.add(panel5);
        }

        //Set up for Entry of Scale and Translation
        xFactorField.setText("1.0");
        yFactorField.setText("1.0");
        xTranslateField.setText("0");
        yTranslateField.setText("0");
        scaleTrackDiagramFrame.addWindowListener(new WindowAdapter() {
            @Override
            public void windowClosing(WindowEvent event) {
                scaleTrackDiagramCancelPressed(null);
            }
        });
        scaleTrackDiagramFrame.pack();
        scaleTrackDiagramFrame.setVisible(true);
        scaleTrackDiagramOpen = true;
    } //scaleTrackDiagram

    void scaleTrackDiagramDonePressed(ActionEvent event) {
        String newText = "";
        boolean changeFlag = false;
        boolean translateError = false;
        float xTranslation = 0.0F;
        float yTranslation = 0.0F;
        float xFactor = 1.0F;
        float yFactor = 1.0F;

        //get x translation
        newText = xTranslateField.getText().trim();
        try {
            xTranslation = Float.parseFloat(newText);
        } catch (NumberFormatException e) {
            JOptionPane.showMessageDialog(scaleTrackDiagramFrame,
                    String.format("%s: %s %s", Bundle.getMessage("EntryError"),
                            e, Bundle.getMessage("TryAgain")),
                    Bundle.getMessage("ErrorTitle"),
                    JOptionPane.ERROR_MESSAGE);

            return;
        }

        //get y translation
        newText = yTranslateField.getText().trim();
        try {
            yTranslation = Float.parseFloat(newText);
        } catch (NumberFormatException e) {
            JOptionPane.showMessageDialog(scaleTrackDiagramFrame,
                    String.format("%s: %s %s", Bundle.getMessage("EntryError"),
                            e, Bundle.getMessage("TryAgain")),
                    Bundle.getMessage("ErrorTitle"),
                    JOptionPane.ERROR_MESSAGE);

            return;
        }

        //get x factor
        newText = xFactorField.getText().trim();
        try {
            xFactor = Float.parseFloat(newText);
        } catch (NumberFormatException e) {
            JOptionPane.showMessageDialog(scaleTrackDiagramFrame,
                    String.format("%s: %s %s", Bundle.getMessage("EntryError"),
                            e, Bundle.getMessage("TryAgain")),
                    Bundle.getMessage("ErrorTitle"),
                    JOptionPane.ERROR_MESSAGE);

            return;
        }

        //get y factor
        newText = yFactorField.getText().trim();
        try {
            yFactor = Float.parseFloat(newText);
        } catch (NumberFormatException e) {
            JOptionPane.showMessageDialog(scaleTrackDiagramFrame,
                    String.format("%s: %s %s", Bundle.getMessage("EntryError"),
                            e, Bundle.getMessage("TryAgain")),
                    Bundle.getMessage("ErrorTitle"),
                    JOptionPane.ERROR_MESSAGE);

            return;
        }

        //here when all numbers read in successfully - check for translation
        if ((xTranslation != 0.0F) || (yTranslation != 0.0F)) {
            //apply translation
            if (translateTrack(xTranslation, yTranslation)) {
                changeFlag = true;
            } else {
                log.error("Error translating track diagram");
                translateError = true;
            }
        }

        if (!translateError && ((xFactor != 1.0) || (yFactor != 1.0))) {
            //apply scale change
            if (scaleTrack(xFactor, yFactor)) {
                changeFlag = true;
            } else {
                log.error("Error scaling track diagram");
            }
        }
        selectionActive = false;
        clearSelectionGroups();

        //success - dispose of the dialog and repaint if needed
        scaleTrackDiagramOpen = false;
        scaleTrackDiagramFrame.setVisible(false);
        scaleTrackDiagramFrame.dispose();
        scaleTrackDiagramFrame = null;

        if (changeFlag) {
            redrawPanel();
            setDirty();
        }
    } //scaleTrackDiagramDonePressed

    void scaleTrackDiagramCancelPressed(ActionEvent event) {
        scaleTrackDiagramOpen = false;
        scaleTrackDiagramFrame.setVisible(false);
        scaleTrackDiagramFrame.dispose();
        scaleTrackDiagramFrame = null;
    } //scaleTrackDiagramCancelPressed

    boolean translateTrack(float xDel, float yDel) {
        Point2D delta = new Point2D.Double(xDel, yDel);
        for (LayoutTrack lt : layoutTrackList) {
            lt.setCoordsCenter(MathUtil.add(lt.getCoordsCenter(), delta));
        }
        resizePanelBounds(true);
        return true;
    } //translateTrack

    /**
     * scale all LayoutTracks coordinates by the x and y factors
     *
     * @param xFactor the amount to scale X coordinates
     * @param yFactor the amount to scale Y coordinates
     */
    boolean scaleTrack(float xFactor, float yFactor) {
        for (LayoutTrack lt : layoutTrackList) {
            lt.scaleCoords(xFactor, yFactor);
        }

        //update the overall scale factors
        xScale *= xFactor;
        yScale *= yFactor;

        resizePanelBounds(true);
        return true;
    } //scaleTrack

    /*=========================================*\
    |* Dialog box to enter move selection info *|
    \*=========================================*/
    //operational variables for move selection pane
    private transient JmriJFrame moveSelectionFrame = null;
    private boolean moveSelectionOpen = false;
    private transient JTextField xMoveField = new JTextField(6);
    private transient JTextField yMoveField = new JTextField(6);
    private transient JButton moveSelectionDone;
    private transient JButton moveSelectionCancel;
    private boolean canUndoMoveSelection = false;
    private double undoDeltaX = 0.0;
    private double undoDeltaY = 0.0;
    private transient Rectangle2D undoRect;

    //display dialog for translation a selection
    protected void moveSelection() {
        if (!selectionActive || (selectionWidth == 0.0) || (selectionHeight == 0.0)) {
            //no selection has been made - nothing to move
            JOptionPane.showMessageDialog(this, Bundle.getMessage("Error12"),
                    Bundle.getMessage("ErrorTitle"), JOptionPane.ERROR_MESSAGE);

            return;
        }

        if (moveSelectionOpen) {
            moveSelectionFrame.setVisible(true);
            return;
        }

        //Initialize if needed
        if (moveSelectionFrame == null) {
            moveSelectionFrame = new JmriJFrame(Bundle.getMessage("TranslateSelection"));
            moveSelectionFrame.addHelpMenu("package.jmri.jmrit.display.TranslateSelection", true);
            moveSelectionFrame.setLocation(70, 30);
            Container theContentPane = moveSelectionFrame.getContentPane();
            theContentPane.setLayout(new BoxLayout(theContentPane, BoxLayout.PAGE_AXIS));

            //setup x translate
            JPanel panel31 = new JPanel();
            panel31.setLayout(new FlowLayout());
            JLabel xMoveLabel = new JLabel(Bundle.getMessage("XTranslateLabel"));
            panel31.add(xMoveLabel);
            panel31.add(xMoveField);
            xMoveField.setToolTipText(Bundle.getMessage("XTranslateHint"));
            theContentPane.add(panel31);

            //setup y translate
            JPanel panel32 = new JPanel();
            panel32.setLayout(new FlowLayout());
            JLabel yMoveLabel = new JLabel(Bundle.getMessage("YTranslateLabel"));
            panel32.add(yMoveLabel);
            panel32.add(yMoveField);
            yMoveField.setToolTipText(Bundle.getMessage("YTranslateHint"));
            theContentPane.add(panel32);

            //setup information message
            JPanel panel33 = new JPanel();
            panel33.setLayout(new FlowLayout());
            JLabel message1Label = new JLabel(Bundle.getMessage("Message3Label"));
            panel33.add(message1Label);
            theContentPane.add(panel33);

            //set up Done and Cancel buttons
            JPanel panel5 = new JPanel();
            panel5.setLayout(new FlowLayout());
            panel5.add(moveSelectionDone = new JButton(Bundle.getMessage("MoveSelection")));
            moveSelectionDone.addActionListener((ActionEvent event) -> {
                moveSelectionDonePressed(event);
            });
            moveSelectionDone.setToolTipText(Bundle.getMessage("MoveSelectionHint"));

            //make this button the default button (return or enter activates)
            //Note: We have to invoke this later because we don't currently have a root pane
            SwingUtilities.invokeLater(() -> {
                JRootPane rootPane = SwingUtilities.getRootPane(moveSelectionDone);
                rootPane.setDefaultButton(moveSelectionDone);
            });

            panel5.add(moveSelectionCancel = new JButton(Bundle.getMessage("ButtonCancel")));
            moveSelectionCancel.addActionListener((ActionEvent event) -> {
                moveSelectionCancelPressed(event);
            });
            moveSelectionCancel.setToolTipText(Bundle.getMessage("CancelHint", Bundle.getMessage("ButtonCancel")));
            theContentPane.add(panel5);
        }

        //Set up for Entry of Translation
        xMoveField.setText("0");
        yMoveField.setText("0");
        moveSelectionFrame.addWindowListener(new WindowAdapter() {
            @Override
            public void windowClosing(WindowEvent event) {
                moveSelectionCancelPressed(null);
            }
        });
        moveSelectionFrame.pack();
        moveSelectionFrame.setVisible(true);
        moveSelectionOpen = true;
    } //moveSelection

    void moveSelectionDonePressed(ActionEvent event) {
        String newText = "";
        float xTranslation = 0.0F;
        float yTranslation = 0.0F;

        //get x translation
        newText = xMoveField.getText().trim();
        try {
            xTranslation = Float.parseFloat(newText);
        } catch (NumberFormatException e) {
            JOptionPane.showMessageDialog(moveSelectionFrame,
                    String.format("%s: %s %s", Bundle.getMessage("EntryError"),
                            e, Bundle.getMessage("TryAgain")),
                    Bundle.getMessage("ErrorTitle"),
                    JOptionPane.ERROR_MESSAGE);

            return;
        }

        //get y translation
        newText = yMoveField.getText().trim();
        try {
            yTranslation = Float.parseFloat(newText);
        } catch (NumberFormatException e) {
            JOptionPane.showMessageDialog(moveSelectionFrame,
                    String.format("%s: %s %s", Bundle.getMessage("EntryError"),
                            e, Bundle.getMessage("TryAgain")),
                    Bundle.getMessage("ErrorTitle"),
                    JOptionPane.ERROR_MESSAGE);

            return;
        }

        //here when all numbers read in - translation if entered
        if ((xTranslation != 0.0F) || (yTranslation != 0.0F)) {
            Rectangle2D selectionRect = getSelectionRect();

            //set up undo information
            undoRect = MathUtil.offset(selectionRect, xTranslation, yTranslation);
            undoDeltaX = -xTranslation;
            undoDeltaY = -yTranslation;
            canUndoMoveSelection = true;

            //apply translation to icon items within the selection
            List<Positionable> contents = getContents();

            for (Positionable c : contents) {
                Point2D upperLeft = c.getLocation();

                if (selectionRect.contains(upperLeft)) {
                    int xNew = (int) (upperLeft.getX() + xTranslation);
                    int yNew = (int) (upperLeft.getY() + yTranslation);
                    c.setLocation(xNew, yNew);
                }
            }

            Point2D delta = new Point2D.Double(xTranslation, yTranslation);
            for (LayoutTrack lt : layoutTrackList) {
                Point2D center = lt.getCoordsCenter();
                if (selectionRect.contains(center)) {
                    lt.setCoordsCenter(MathUtil.add(center, delta));
                }

            }
            selectionX = undoRect.getX();
            selectionY = undoRect.getY();
            selectionWidth = undoRect.getWidth();
            selectionHeight = undoRect.getHeight();
            resizePanelBounds(false);
            setDirty();
            redrawPanel();
        }

        //success - hide dialog
        moveSelectionOpen = false;
        moveSelectionFrame.setVisible(false);
        moveSelectionFrame.dispose();
        moveSelectionFrame = null;
    } //moveSelectionDonePressed

    void moveSelectionCancelPressed(ActionEvent event) {
        moveSelectionOpen = false;
        moveSelectionFrame.setVisible(false);
        moveSelectionFrame.dispose();
        moveSelectionFrame = null;
    } //moveSelectionCancelPressed

    void undoMoveSelection() {
        if (canUndoMoveSelection) {
            List<Positionable> contents = getContents();

            for (Positionable c : contents) {
                Point2D upperLeft = c.getLocation();

                if (undoRect.contains(upperLeft)) {
                    int xNew = (int) (upperLeft.getX() + undoDeltaX);
                    int yNew = (int) (upperLeft.getY() + undoDeltaY);
                    c.setLocation(xNew, yNew);
                }
            }

            Point2D delta = new Point2D.Double(undoDeltaX, undoDeltaY);
            for (LayoutTrack lt : layoutTrackList) {
                Point2D center = lt.getCoordsCenter();
                if (undoRect.contains(center)) {
                    lt.setCoordsCenter(MathUtil.add(center, delta));
                }
            }
            undoRect = MathUtil.offset(undoRect, delta);
            selectionX = undoRect.getX();
            selectionY = undoRect.getY();
            selectionWidth = undoRect.getWidth();
            selectionHeight = undoRect.getHeight();
            resizePanelBounds(false);
            redrawPanel();
            canUndoMoveSelection = false;
        }
    } //undoMoveSelection

    public void setCurrentPositionAndSize() {
        //save current panel location and size
        Dimension dim = getSize();

        //Compute window size based on LayoutEditor size
        windowHeight = dim.height;
        windowWidth = dim.width;

        //Compute layout size based on LayoutPane size
        dim = getTargetPanelSize();
        panelWidth = (int) (dim.width / getZoom());
        panelHeight = (int) (dim.height / getZoom());
        adjustScrollBars();

        Point pt = getLocationOnScreen();
        upperLeftX = pt.x;
        upperLeftY = pt.y;

        // TODO: figure out why this isn't working...
        InstanceManager.getOptionalDefault(UserPreferencesManager.class).ifPresent((prefsMgr) -> {
            String windowFrameRef = getWindowFrameRef();

            //the restore code for this isn't working...
            prefsMgr.setWindowLocation(windowFrameRef, new Point(upperLeftX, upperLeftY));
            prefsMgr.setWindowSize(windowFrameRef, new Dimension(windowWidth, windowHeight));

            if (true) {
                Point prefsWindowLocation = prefsMgr.getWindowLocation(windowFrameRef);

                if ((prefsWindowLocation.x != upperLeftX) || (prefsWindowLocation.y != upperLeftY)) {
                    log.error("setWindowLocation failure.");
                }
                Dimension prefsWindowSize = prefsMgr.getWindowSize(windowFrameRef);

                if ((prefsWindowSize.width != windowWidth) || (prefsWindowSize.height != windowHeight)) {
                    log.error("setWindowSize failure.");
                }
            }

            //we're going to use this instead
            if (true) { //(Nope, it's not working ether)
                //save it in the user preferences for the window
                Rectangle2D windowRectangle2D = new Rectangle2D.Double(upperLeftX, upperLeftY, windowWidth, windowHeight);
                prefsMgr.setProperty(windowFrameRef, "windowRectangle2D", windowRectangle2D);
                Object prefsProp = prefsMgr.getProperty(windowFrameRef, "windowRectangle2D");
                log.debug("testing prefsProp: {}", prefsProp);
            }
        });

        log.debug("setCurrentPositionAndSize Position - {},{} WindowSize - {},{} PanelSize - {},{}", upperLeftX, upperLeftY, windowWidth, windowHeight, panelWidth, panelHeight);
        setDirty();
    } //setCurrentPositionAndSize()

    private JRadioButtonMenuItem addButtonGroupMenuEntry(
            @Nonnull JMenu inMenu,
            ButtonGroup inButtonGroup,
            final String inName,
            boolean inSelected,
            ActionListener inActionListener) {
        JRadioButtonMenuItem result = new JRadioButtonMenuItem(inName);
        if (inActionListener != null) {
            result.addActionListener(inActionListener);
        }
        if (inButtonGroup != null) {
            inButtonGroup.add(result);
        }
        result.setSelected(inSelected);

        if (inMenu != null) {
            inMenu.add(result);
        }
        return result;
    }

    private void addTurnoutCircleSizeMenuEntry(
            @Nonnull JMenu inMenu,
            @Nonnull String inName,
            final int inSize) {
        ActionListener a = new ActionListener() {
            @Override
            public void actionPerformed(ActionEvent event) {
                if (getTurnoutCircleSize() != inSize) {
                    setTurnoutCircleSize(inSize);
                    setDirty();
                    redrawPanel();
                }
            } //actionPerformed
        };
        addButtonGroupMenuEntry(inMenu,
                turnoutCircleSizeButtonGroup, inName,
                getTurnoutCircleSize() == inSize, a);
    } //addTurnoutCircleSizeMenuEntry

    protected void setOptionMenuTurnoutCircleSize() {
        String tcs = Integer.toString(getTurnoutCircleSize());
        Enumeration e = turnoutCircleSizeButtonGroup.getElements();
        while (e.hasMoreElements()) {
            AbstractButton button = (AbstractButton) e.nextElement();
            String buttonName = button.getText();
            button.setSelected(buttonName.equals(tcs));
        }
    } //setOptionMenuTurnoutCircleSize

    @Override
    public void setScroll(int state) {
        if (isEditable()) {
            //In edit mode the scroll bars are always displayed, however we will want to set the scroll for when we exit edit mode
            super.setScroll(Editor.SCROLL_BOTH);
            _scrollState = state;
        } else {
            super.setScroll(state);
        }
    } //setScroll

    /**
     * Add a layout turntable at location specified
     *
     * @param pt x,y placement for turntable
     */
    public void addTurntable(@Nonnull Point2D pt) {
        //get unique name
        String name = finder.uniqueName("TUR", ++numLayoutTurntables);
        LayoutTurntable lt = new LayoutTurntable(name, pt, this);

        layoutTrackList.add(lt);

        lt.addRay(0.0);
        lt.addRay(90.0);
        lt.addRay(180.0);
        lt.addRay(270.0);
        setDirty();

        unionToPanelBounds(lt.getBounds());
    } //addTurntable

    /**
     * Allow external trigger of re-drawHidden
     */
    public void redrawPanel() {
        repaint();
    }

    /**
     * Allow external set/reset of awaitingIconChange
     */
    public void setAwaitingIconChange() {
        awaitingIconChange = true;
    }

    public void resetAwaitingIconChange() {
        awaitingIconChange = false;
    }

    /**
     * Allow external reset of dirty bit
     */
    public void resetDirty() {
        setDirty(false);
        savedEditMode = isEditable();
        savedPositionable = allPositionable();
        savedControlLayout = allControlling();
        savedAnimatingLayout = isAnimating();
        savedShowHelpBar = getShowHelpBar();
    } //resetDirty

    /**
     * Allow external set of dirty bit
     *
     * @param val true/false for panelChanged
     */
    public void setDirty(boolean val) {
        panelChanged = val;
    }

    public void setDirty() {
        setDirty(true);
    }

    /**
     * Check the dirty state
     */
    public boolean isDirty() {
        return panelChanged;
    }

    /*
     * Get mouse coordinates and adjust for zoom
     */
    private Point2D calcLocation(MouseEvent event, int dX, int dY) {
        xLoc = (int) ((event.getX() + dX) / getZoom());
        yLoc = (int) ((event.getY() + dY) / getZoom());
        dLoc.setLocation(xLoc, yLoc);
        return dLoc;
    } //calcLocation

    private Point2D calcLocation(MouseEvent event) {
        return calcLocation(event, 0, 0);
    } //calcLocation

    public enum LayoutEditorMode {
        UNKNOWN,
        EDIT_POPUP,
        EDIT_DRAG,
        EDIT_ADDING_TRACK_SEGMENT,
        CONTROLLING_TURNOUT,
        MOVING_MARKER,
        SELECTION_MOUSE_PRESSED,
        SELECTION_MOUSE_RELEASED,
        SELECTION_MOUSE_DRAGGED,
        SELECTION_MOUSE_CLICKED,
        ADDING_OBJECT,
        SHOW_POPUP,
        DROPPED_TURNOUT,
        DROPPED_POSITIONABLE_POINT,
    }

    private LayoutEditorMode layoutEditorMode = LayoutEditorMode.UNKNOWN;

    /**
     * Handle a mouse pressed event
     */
    @Override
    public void mousePressed(MouseEvent event) {
        //initialize cursor position
        _anchorX = xLoc;
        _anchorY = yLoc;
        _lastX = _anchorX;
        _lastY = _anchorY;
        calcLocation(event);

        //TODO: Add command-click on nothing to pan view?
        if (isEditable()) {
            boolean prevSelectionActive = selectionActive;
            selectionActive = false;
            xLabel.setText(Integer.toString(xLoc));
            yLabel.setText(Integer.toString(yLoc));

            if (event.isPopupTrigger()) {
                if (isMetaDown(event) || event.isAltDown()) {
                    //if requesting a popup and it might conflict with moving, delay the request to mouseReleased
                    delayedPopupTrigger = true;
                } else {
                    //no possible conflict with moving, display the popup now
                    showEditPopUps(event);
                    layoutEditorMode = LayoutEditorMode.EDIT_POPUP;
                }
            }

            if (isMetaDown(event) || event.isAltDown()) {
                layoutEditorMode = LayoutEditorMode.EDIT_DRAG;
                //if dragging an item, identify the item for mouseDragging
                selectedObject = null;
                selectedPointType = LayoutTrack.NONE;

                if (findLayoutTracksHitPoint(dLoc)) {
                    selectedObject = foundObject;
                    selectedPointType = foundPointType;
                    startDelta.setLocation(MathUtil.subtract(foundLocation, dLoc));
                    foundObject = null;
                } else {
                    selectedObject = checkMarkerPopUps(dLoc);

                    if (selectedObject != null) {
                        selectedPointType = LayoutTrack.MARKER;
                        startDelta.setLocation((((LocoIcon) selectedObject).getX() - dLoc.getX()),
                                (((LocoIcon) selectedObject).getY() - dLoc.getY()));
                    } else {
                        selectedObject = checkClockPopUps(dLoc);

                        if (selectedObject != null) {
                            selectedPointType = LayoutTrack.LAYOUT_POS_JCOMP;
                            startDelta.setLocation((((PositionableJComponent) selectedObject).getX() - dLoc.getX()),
                                    (((PositionableJComponent) selectedObject).getY() - dLoc.getY()));
                        } else {
                            selectedObject = checkMultiSensorPopUps(dLoc);

                            if (selectedObject != null) {
                                selectedPointType = LayoutTrack.MULTI_SENSOR;
                                startDelta.setLocation((((MultiSensorIcon) selectedObject).getX() - dLoc.getX()),
                                        (((MultiSensorIcon) selectedObject).getY() - dLoc.getY()));
                            }
                        }
                    }

                    if (selectedObject == null) {
                        selectedObject = checkSensorIconPopUps(dLoc);
                        if (selectedObject == null) {
                            selectedObject = checkSignalHeadIconPopUps(dLoc);
                            if (selectedObject == null) {
                                selectedObject = checkLabelImagePopUps(dLoc);
                                if (selectedObject == null) {
                                    selectedObject = checkSignalMastIconPopUps(dLoc);
                                }
                            }
                        }

                        if (selectedObject != null) {
                            selectedPointType = LayoutTrack.LAYOUT_POS_LABEL;
                            startDelta.setLocation((((PositionableLabel) selectedObject).getX() - dLoc.getX()),
                                    (((PositionableLabel) selectedObject).getY() - dLoc.getY()));

                            if (selectedObject instanceof MemoryIcon) {
                                MemoryIcon pm = (MemoryIcon) selectedObject;

                                if (pm.getPopupUtility().getFixedWidth() == 0) {
                                    startDelta.setLocation((pm.getOriginalX() - dLoc.getX()),
                                            (pm.getOriginalY() - dLoc.getY()));
                                }
                            }
                        } else {
                            selectedObject = checkBackgroundPopUps(dLoc);

                            if (selectedObject != null) {
                                selectedPointType = LayoutTrack.LAYOUT_POS_LABEL;
                                startDelta.setLocation((((PositionableLabel) selectedObject).getX() - dLoc.getX()),
                                        (((PositionableLabel) selectedObject).getY() - dLoc.getY()));
                            }
                        }
                    }
                }
            } else if (event.isShiftDown() && trackButton.isSelected() && !event.isPopupTrigger()) {
                //starting a Track Segment, check for free connection point
                selectedObject = null;

                if (findLayoutTracksHitPoint(dLoc, true)) {
                    //match to a free connection point
                    beginObject = foundObject;
                    beginPointType = foundPointType;
                    beginLocation = foundLocation;
                    layoutEditorMode = LayoutEditorMode.EDIT_ADDING_TRACK_SEGMENT;
                } else {
                    //TODO: auto-add anchor point?
                    beginObject = null;
                }
            } else if (!event.isShiftDown() && !event.isControlDown() && !event.isPopupTrigger()) {
                //check if controlling a turnout in edit mode
                selectedObject = null;

                if (allControlling()) {
                    if (checkControls(false)) {
                        layoutEditorMode = LayoutEditorMode.CONTROLLING_TURNOUT;
                    }
                }

                //initialize starting selection - cancel any previous selection rectangle
                selectionActive = true;
                selectionX = dLoc.getX();
                selectionY = dLoc.getY();
                selectionWidth = 0.0;
                selectionHeight = 0.0;
            }

            if (prevSelectionActive) {
                redrawPanel();
            }
        } else if (allControlling() && !isMetaDown(event) && !event.isPopupTrigger()
                && !event.isAltDown() && !event.isShiftDown() && !event.isControlDown()) {
            //not in edit mode - check if mouse is on a turnout (using wider search range)
            selectedObject = null;
            if (checkControls(true)) {
                layoutEditorMode = LayoutEditorMode.CONTROLLING_TURNOUT;
            }
        } else if ((isMetaDown(event) || event.isAltDown())
                && !event.isShiftDown() && !event.isControlDown()) {
            //not in edit mode - check if moving a marker if there are any
            selectedObject = checkMarkerPopUps(dLoc);
            if (selectedObject != null) {
                layoutEditorMode = LayoutEditorMode.MOVING_MARKER;
                selectedPointType = LayoutTrack.MARKER;
                startDelta.setLocation((((LocoIcon) selectedObject).getX() - dLoc.getX()),
                        (((LocoIcon) selectedObject).getY() - dLoc.getY()));
            }
        } else if (event.isPopupTrigger() && !event.isShiftDown()) {
            //not in edit mode - check if a marker popup menu is being requested
            LocoIcon lo = checkMarkerPopUps(dLoc);
            if (lo != null) {
                delayedPopupTrigger = true;
            }
        }

        if (!event.isPopupTrigger()) {
            List<Positionable> selections = getSelectedItems(event);

            if (selections.size() > 0) {
                layoutEditorMode = LayoutEditorMode.SELECTION_MOUSE_PRESSED;
                selections.get(0).doMousePressed(event);
            }
        }
        requestFocusInWindow();
    } //mousePressed

    // this is a method to iterate over a list of lists of items
    // calling the predicate tester.test on each one
    // all matching items are then added to the resulting List
    //note: currently unused; commented out to avoid findbugs warning
    //private static List testEachItemInListOfLists(
    //        @Nonnull List<List> listOfListsOfObjects,
    //        @Nonnull Predicate<Object> tester) {
    //    List result = new ArrayList<>();
    //    for (List<Object> listOfObjects : listOfListsOfObjects) {
    //        List<Object> l = listOfObjects.stream().filter(o -> tester.test(o)).collect(Collectors.toList());
    //        result.addAll(l);
    //    }
    //    return result;
    //}

    // this is a method to iterate over a list of lists of items
    // calling the predicate tester.test on each one
    // and return the first one that matches
    //TODO: make this public? (it is useful! ;-)
    //note: currently unused; commented out to avoid findbugs warning
    //private static Object findFirstMatchingItemInListOfLists(
    //        @Nonnull List<List> listOfListsOfObjects,
    //        @Nonnull Predicate<Object> tester) {
    //    Object result = null;
    //    for (List listOfObjects : listOfListsOfObjects) {
    //        Optional<Object> opt = listOfObjects.stream().filter(o -> tester.test(o)).findFirst();
    //        if (opt.isPresent()) {
    //            result = opt.get();
    //            break;
    //        }
    //    }
    //    return result;
    //}

    private boolean checkControls(boolean useRectangles) {
        Optional<LayoutTrack> opt = layoutTrackList.stream().filter(o -> {
            LayoutTrack layoutTrack = (LayoutTrack) o;
            selectedPointType = layoutTrack.findHitPointType(dLoc, useRectangles);
            if (!LayoutTrack.isControlHitType(selectedPointType)) {
                selectedPointType = LayoutTrack.NONE;
            }
            return (LayoutTrack.NONE != selectedPointType);
        }).findFirst();

        Object obj = null;
        if (opt.isPresent()) {
            obj = opt.get();
            if (obj != null) {
                /*  TODO: Dead-code strip this (if not needed)
            if (layoutTrack instanceof LayoutTurntable) {
                LayoutTurntable layoutTurntable = (LayoutTurntable) layoutTrack;
                if (LayoutTrack.isConnectionHitType(selectedPointType)) {
                    try {
                        selectedObject = layoutTurntable.getConnection(selectedPointType);
                    } catch (JmriException e) {
                        // this should never happed because .isConnectionType will catch
                        // invalid connection types before .getConnection is called
                    }
                } else {
                    selectedPointType = LayoutTrack.NONE;
                }
            } else
                 */
                {
                    selectedObject = obj;
                }
            }
        }
        return (selectedObject != null);
    }

    // optional parameter avoid
    private boolean findLayoutTracksHitPoint(
            @Nonnull Point2D loc, boolean requireUnconnected) {
        return findLayoutTracksHitPoint(loc, requireUnconnected, null);
    }

    // optional parameter requireUnconnected
    private boolean findLayoutTracksHitPoint(@Nonnull Point2D loc) {
        return findLayoutTracksHitPoint(loc, false, null);
    }

    private boolean findLayoutTracksHitPoint(@Nonnull Point2D loc,
            boolean requireUnconnected, @Nullable LayoutTrack avoid) {
        boolean result = false; // assume failure (pessimist!)

        foundObject = null;
        foundPointType = LayoutTrack.NONE;
        Optional<LayoutTrack> opt = layoutTrackList.stream().filter(o -> {
            LayoutTrack layoutTrack = (LayoutTrack) o;
            if ((layoutTrack != avoid) && (layoutTrack != selectedObject)) {
                foundPointType = layoutTrack.findHitPointType(loc, false, requireUnconnected);
            }
            return (LayoutTrack.NONE != foundPointType);
        }).findFirst();

        LayoutTrack layoutTrack = null;
        if (opt.isPresent()) {
            layoutTrack = opt.get();
        }

        if (layoutTrack != null) {
            foundObject = layoutTrack;
            foundLocation = layoutTrack.getCoordsForConnectionType(foundPointType);
            foundNeedsConnect = layoutTrack.isDisconnected(foundPointType);
            result = true;
        }
        return result;
    } //hitPointCheckLayoutTracks

    private TrackSegment checkTrackSegmentPopUps(@Nonnull Point2D loc) {
        TrackSegment result = null;

        //NOTE: Rather than calculate all the hit rectangles for all
        // the points below and test if this location is in any of those
        // rectangles just create a hit rectangle for the location and
        // see if any of the points below are in it instead...
        Rectangle2D r = trackControlCircleRectAt(loc);

        //check Track Segments, if any
        for (TrackSegment ts : getTrackSegments()) {
            if (r.contains(ts.getCentreSeg())) {
                result = ts;
                break;
            }
        }
        return result;
    } //checkTrackSegmentPopUps

    private PositionableLabel checkBackgroundPopUps(@Nonnull Point2D loc) {
        PositionableLabel result = null;
        //check background images, if any
        for (int i = backgroundImage.size() - 1; i >= 0; i--) {
            PositionableLabel b = backgroundImage.get(i);
            Rectangle2D r = b.getBounds();
            if (r.contains(loc)) {
                result = b;
                break;
            }
        }
        return result;
    } //checkBackgroundPopUps

    private SensorIcon checkSensorIconPopUps(@Nonnull Point2D loc) {
        SensorIcon result = null;
        //check sensor images, if any
        for (int i = sensorImage.size() - 1; i >= 0; i--) {
            SensorIcon s = sensorImage.get(i);
            Rectangle2D r = s.getBounds();
            if (r.contains(loc)) {
                result = s;
            }
        }
        return result;
    } //checkSensorIconPopUps

    private SignalHeadIcon checkSignalHeadIconPopUps(@Nonnull Point2D loc) {
        SignalHeadIcon result = null;
        //check signal head images, if any
        for (int i = signalHeadImage.size() - 1; i >= 0; i--) {
            SignalHeadIcon s = signalHeadImage.get(i);
            Rectangle2D r = s.getBounds();
            if (r.contains(loc)) {
                result = s;
                break;
            }
        }
        return result;
    } //checkSignalHeadIconPopUps

    private SignalMastIcon checkSignalMastIconPopUps(@Nonnull Point2D loc) {
        SignalMastIcon result = null;
        //check signal head images, if any
        for (int i = signalMastList.size() - 1; i >= 0; i--) {
            SignalMastIcon s = signalMastList.get(i);
            Rectangle2D r = s.getBounds();
            if (r.contains(loc)) {
                result = s;
                break;
            }
        }
        return result;
    } //checkSignalMastIconPopUps

    private PositionableLabel checkLabelImagePopUps(@Nonnull Point2D loc) {
        PositionableLabel result = null;
        int level = 0;

        for (int i = labelImage.size() - 1; i >= 0; i--) {
            PositionableLabel s = labelImage.get(i);
            double x = s.getX();
            double y = s.getY();
            double w = 10.0;
            double h = 5.0;

            if (s.isIcon() || s.isRotated()) {
                w = s.maxWidth();
                h = s.maxHeight();
            } else if (s.isText()) {
                h = s.getFont().getSize();
                w = (h * 2 * (s.getText().length())) / 3;
            }

            Rectangle2D r = new Rectangle2D.Double(x, y, w, h);
            if (r.contains(loc)) {
                if (s.getDisplayLevel() >= level) {
                    //Check to make sure that we are returning the highest level label.
                    result = s;
                    level = s.getDisplayLevel();
                }
            }
        }
        return result;
    } //checkLabelImagePopUps

    private AnalogClock2Display checkClockPopUps(@Nonnull Point2D loc) {
        AnalogClock2Display result = null;
        //check clocks, if any
        for (int i = clocks.size() - 1; i >= 0; i--) {
            AnalogClock2Display s = clocks.get(i);
            Rectangle2D r = s.getBounds();
            if (r.contains(loc)) {
                result = s;
                break;
            }
        }
        return result;
    } //checkClockPopUps

    private MultiSensorIcon checkMultiSensorPopUps(@Nonnull Point2D loc) {
        MultiSensorIcon result = null;
        //check multi sensor icons, if any
        for (int i = multiSensors.size() - 1; i >= 0; i--) {
            MultiSensorIcon s = multiSensors.get(i);
            Rectangle2D r = s.getBounds();
            if (r.contains(loc)) {
                result = s;
                break;
            }
        }
        return result;
    } //checkMultiSensorPopUps

    private LocoIcon checkMarkerPopUps(@Nonnull Point2D loc) {
        LocoIcon result = null;
        //check marker icons, if any
        for (int i = markerImage.size() - 1; i >= 0; i--) {
            LocoIcon l = markerImage.get(i);
            Rectangle2D r = l.getBounds();
            if (r.contains(loc)) {
                //mouse was pressed in marker icon
                result = l;
                break;
            }
        }
        return result;
    } //checkMarkerPopUps

    /**
     * get the coordinates for the connection type of the specified object
     *
     * @param o              the object (Layout track subclass)
     * @param connectionType the type of connection
     * @return the coordinates for the connection type of the specified object
     */
    public static Point2D getCoords(@Nonnull LayoutTrack o, int connectionType) {
        Point2D result = MathUtil.zeroPoint2D;
        if (o != null) {
            result = ((LayoutTrack) o).getCoordsForConnectionType(connectionType);
        } else {
            log.error("Null connection point of type {}", connectionType);
        }
        return result;
    } //getCoords

    @Override
    public void mouseReleased(MouseEvent event) {
        super.setToolTip(null);

        //initialize mouse position
        calcLocation(event);

        // if alt modifier is down invert the snap to grid behaviour
        snapToGridInvert = event.isAltDown();

        if (isEditable()) {
            xLabel.setText(Integer.toString(xLoc));
            yLabel.setText(Integer.toString(yLoc));

            // released the mouse with shift down... see what we're adding
            if (!event.isPopupTrigger() && !isMetaDown(event) && event.isShiftDown()) {
                layoutEditorMode = LayoutEditorMode.ADDING_OBJECT;

                currentPoint = new Point2D.Double(xLoc, yLoc);

                if (snapToGridOnAdd != snapToGridInvert) {
                    // this snaps the current point to the grid
                    currentPoint = MathUtil.granulize(currentPoint, gridSize1st);
                    xLoc = (int) currentPoint.getX();
                    yLoc = (int) currentPoint.getY();
                    xLabel.setText(Integer.toString(xLoc));
                    yLabel.setText(Integer.toString(yLoc));
                }

                if (turnoutRHButton.isSelected()) {
                    addLayoutTurnout(LayoutTurnout.RH_TURNOUT);
                } else if (turnoutLHButton.isSelected()) {
                    addLayoutTurnout(LayoutTurnout.LH_TURNOUT);
                } else if (turnoutWYEButton.isSelected()) {
                    addLayoutTurnout(LayoutTurnout.WYE_TURNOUT);
                } else if (doubleXoverButton.isSelected()) {
                    addLayoutTurnout(LayoutTurnout.DOUBLE_XOVER);
                } else if (rhXoverButton.isSelected()) {
                    addLayoutTurnout(LayoutTurnout.RH_XOVER);
                } else if (lhXoverButton.isSelected()) {
                    addLayoutTurnout(LayoutTurnout.LH_XOVER);
                } else if (levelXingButton.isSelected()) {
                    addLevelXing();
                } else if (layoutSingleSlipButton.isSelected()) {
                    addLayoutSlip(LayoutSlip.SINGLE_SLIP);
                } else if (layoutDoubleSlipButton.isSelected()) {
                    addLayoutSlip(LayoutSlip.DOUBLE_SLIP);
                } else if (endBumperButton.isSelected()) {
                    addEndBumper();
                } else if (anchorButton.isSelected()) {
                    addAnchor();
                } else if (edgeButton.isSelected()) {
                    addEdgeConnector();
                } else if (trackButton.isSelected()) {
                    if ((beginObject != null) && (foundObject != null)
                            && (beginObject != foundObject)) {
                        addTrackSegment();
                        setCursor(Cursor.getDefaultCursor());
                    }
                    beginObject = null;
                    foundObject = null;
                } else if (multiSensorButton.isSelected()) {
                    startMultiSensor();
                } else if (sensorButton.isSelected()) {
                    addSensor();
                } else if (signalButton.isSelected()) {
                    addSignalHead();
                } else if (textLabelButton.isSelected()) {
                    addLabel();
                } else if (memoryButton.isSelected()) {
                    addMemory();
                } else if (blockContentsButton.isSelected()) {
                    addBlockContents();
                } else if (iconLabelButton.isSelected()) {
                    addIcon();
                } else if (signalMastButton.isSelected()) {
                    addSignalMast();
                } else {
                    log.warn("No item selected in panel edit mode");
                }
                //resizePanelBounds(false);
                selectedObject = null;
                redrawPanel();
            } else if ((event.isPopupTrigger() || delayedPopupTrigger) && !isDragging) {
                layoutEditorMode = LayoutEditorMode.SHOW_POPUP;
                selectedObject = null;
                selectedPointType = LayoutTrack.NONE;
                whenReleased = event.getWhen();
                showEditPopUps(event);
            } else if ((selectedObject != null) && (selectedPointType == LayoutTrack.TURNOUT_CENTER)
                    && allControlling() && (!isMetaDown(event) && !event.isAltDown()) && !event.isPopupTrigger()
                    && !event.isShiftDown() && !event.isControlDown()) {
                //controlling turnouts, in edit mode
                layoutEditorMode = LayoutEditorMode.CONTROLLING_TURNOUT;
                LayoutTurnout t = (LayoutTurnout) selectedObject;
                t.toggleTurnout();
            } else if ((selectedObject != null) && ((selectedPointType == LayoutTrack.SLIP_LEFT)
                    || (selectedPointType == LayoutTrack.SLIP_RIGHT))
                    && allControlling() && (!isMetaDown(event) && !event.isAltDown()) && !event.isPopupTrigger()
                    && !event.isShiftDown() && !event.isControlDown()) {
                //controlling slips, in edit mode
                layoutEditorMode = LayoutEditorMode.CONTROLLING_TURNOUT;
                LayoutSlip sl = (LayoutSlip) selectedObject;
                sl.toggleState(selectedPointType);
            } else if ((selectedObject != null) && (selectedPointType >= LayoutTrack.TURNTABLE_RAY_OFFSET)
                    && allControlling() && (!isMetaDown(event) && !event.isAltDown()) && !event.isPopupTrigger()
                    && !event.isShiftDown() && !event.isControlDown()) {
                //controlling turntable, in edit mode
                layoutEditorMode = LayoutEditorMode.CONTROLLING_TURNOUT;
                LayoutTurntable t = (LayoutTurntable) selectedObject;
                t.setPosition(selectedPointType - LayoutTrack.TURNTABLE_RAY_OFFSET);
            } else if ((selectedObject != null) && ((selectedPointType == LayoutTrack.TURNOUT_CENTER)
                    || (selectedPointType == LayoutTrack.SLIP_CENTER)
                    || (selectedPointType == LayoutTrack.SLIP_LEFT)
                    || (selectedPointType == LayoutTrack.SLIP_RIGHT))
                    && allControlling() && (isMetaDown(event) && !event.isAltDown())
                    && !event.isShiftDown() && !event.isControlDown() && isDragging) {
                // We just dropped a turnout (or slip)... see if it will connect to anything
                layoutEditorMode = LayoutEditorMode.DROPPED_TURNOUT;
                hitPointCheckLayoutTurnouts((LayoutTurnout) selectedObject);
            } else if ((selectedObject != null) && (selectedPointType == LayoutTrack.POS_POINT)
                    && allControlling() && (isMetaDown(event))
                    && !event.isShiftDown() && !event.isControlDown() && isDragging) {
                // We just dropped a PositionablePoint... see if it will connect to anything
                layoutEditorMode = LayoutEditorMode.DROPPED_POSITIONABLE_POINT;
                PositionablePoint p = (PositionablePoint) selectedObject;
                if ((p.getConnect1() == null) || (p.getConnect2() == null)) {
                    checkPointOfPositionable(p);
                }
            }

            if ((trackButton.isSelected()) && (beginObject != null) && (foundObject != null)) {
                //user let up shift key before releasing the mouse when creating a track segment
                layoutEditorMode = LayoutEditorMode.UNKNOWN;
                setCursor(Cursor.getDefaultCursor());
                beginObject = null;
                foundObject = null;
                redrawPanel();
            }
            createSelectionGroups();
        } else if ((selectedObject != null) && (selectedPointType == LayoutTrack.TURNOUT_CENTER)
                && allControlling() && !isMetaDown(event) && !event.isAltDown() && !event.isPopupTrigger()
                && !event.isShiftDown() && (!delayedPopupTrigger)) {
            //controlling turnout out of edit mode
            layoutEditorMode = LayoutEditorMode.CONTROLLING_TURNOUT;
            LayoutTurnout t = (LayoutTurnout) selectedObject;
            if (useDirectTurnoutControl) {
                t.setState(Turnout.CLOSED);
            } else {
                t.toggleTurnout();
            }
        } else if ((selectedObject != null) && ((selectedPointType == LayoutTrack.SLIP_LEFT)
                || (selectedPointType == LayoutTrack.SLIP_RIGHT))
                && allControlling() && !isMetaDown(event) && !event.isAltDown() && !event.isPopupTrigger()
                && !event.isShiftDown() && (!delayedPopupTrigger)) {
            // controlling slip out of edit mode
            layoutEditorMode = LayoutEditorMode.CONTROLLING_TURNOUT;
            LayoutSlip sl = (LayoutSlip) selectedObject;
            sl.toggleState(selectedPointType);
        } else if ((selectedObject != null) && (selectedPointType >= LayoutTrack.TURNTABLE_RAY_OFFSET)
                && allControlling() && !isMetaDown(event) && !event.isAltDown() && !event.isPopupTrigger()
                && !event.isShiftDown() && (!delayedPopupTrigger)) {
            // controlling turntable out of edit mode
            layoutEditorMode = LayoutEditorMode.CONTROLLING_TURNOUT;
            LayoutTurntable t = (LayoutTurntable) selectedObject;
            t.setPosition(selectedPointType - LayoutTrack.TURNTABLE_RAY_OFFSET);
        } else if ((event.isPopupTrigger() || delayedPopupTrigger) && (!isDragging)) {
            //requesting marker popup out of edit mode
            layoutEditorMode = LayoutEditorMode.SHOW_POPUP;
            LocoIcon lo = checkMarkerPopUps(dLoc);
            if (lo != null) {
                showPopUp(lo, event);
            } else {
                if (findLayoutTracksHitPoint(dLoc)) {
                    //show popup menu
                    switch (foundPointType) {
                        case LayoutTrack.TURNOUT_CENTER: {
                            if (useDirectTurnoutControl) {
                                LayoutTurnout t = (LayoutTurnout) foundObject;
                                t.setState(Turnout.THROWN);
                            } else {
                                ((LayoutTurnout) foundObject).showPopup(event);
                            }
                            break;
                        }

                        case LayoutTrack.LEVEL_XING_CENTER: {
                            ((LevelXing) foundObject).showPopup(event);
                            break;
                        }

                        case LayoutTrack.SLIP_RIGHT:
                        case LayoutTrack.SLIP_LEFT: {
                            ((LayoutSlip) foundObject).showPopup(event);
                            break;
                        }

                        default: {
                            break;
                        }
                    } //switch
                }
                AnalogClock2Display c = checkClockPopUps(dLoc);
                if (c != null) {
                    showPopUp(c, event);
                } else {
                    SignalMastIcon sm = checkSignalMastIconPopUps(dLoc);
                    if (sm != null) {
                        showPopUp(sm, event);
                    } else {
                        PositionableLabel im = checkLabelImagePopUps(dLoc);
                        if (im != null) {
                            showPopUp(im, event);
                        }
                    }
                }
            }
        }

        if (!event.isPopupTrigger() && !isDragging) {
            List<Positionable> selections = getSelectedItems(event);
            if (selections.size() > 0) {
                layoutEditorMode = LayoutEditorMode.SELECTION_MOUSE_RELEASED;
                selections.get(0).doMouseReleased(event);
                whenReleased = event.getWhen();
            }
        }

        //train icon needs to know when moved
        if (event.isPopupTrigger() && isDragging) {
            List<Positionable> selections = getSelectedItems(event);
            if (selections.size() > 0) {
                layoutEditorMode = LayoutEditorMode.SELECTION_MOUSE_DRAGGED;
                selections.get(0).doMouseDragged(event);
            }
        }

        if (selectedObject != null) {
            //An object was selected, deselect it
            prevSelectedObject = selectedObject;
            selectedObject = null;
        }
        isDragging = false;
        delayedPopupTrigger = false;
        requestFocusInWindow();
    } //mouseReleased

    private void showEditPopUps(MouseEvent event) {
        if (findLayoutTracksHitPoint(dLoc)) {
            if ((foundPointType >= LayoutTrack.BEZIER_CONTROL_POINT_OFFSET_MIN)
                    && (foundPointType <= LayoutTrack.BEZIER_CONTROL_POINT_OFFSET_MAX)) {
                ((TrackSegment) foundObject).showBezierPopUp(event, foundPointType);
            } else if (foundPointType >= LayoutTrack.TURNTABLE_RAY_OFFSET) {
                LayoutTurntable t = (LayoutTurntable) foundObject;
                if (t.isTurnoutControlled()) {
                    ((LayoutTurntable) foundObject).showRayPopUp(event, foundPointType - LayoutTrack.TURNTABLE_RAY_OFFSET);
                }
            } else if (LayoutTrack.isPopupHitType(foundPointType)) {
                ((LayoutTrack) foundObject).showPopup(event);
            } else {
                log.warn("Unknown foundPointType:" + foundPointType);
            }
        } else {
            do {
                TrackSegment ts = checkTrackSegmentPopUps(dLoc);
                if (ts != null) {
                    ts.showPopup(event);
                    break;
                }

                SensorIcon s = checkSensorIconPopUps(dLoc);
                if (s != null) {
                    showPopUp(s, event);
                    break;
                }

                LocoIcon lo = checkMarkerPopUps(dLoc);
                if (lo != null) {
                    showPopUp(lo, event);
                    break;
                }

                SignalHeadIcon sh = checkSignalHeadIconPopUps(dLoc);
                if (sh != null) {
                    showPopUp(sh, event);
                    break;
                }

                AnalogClock2Display c = checkClockPopUps(dLoc);
                if (c != null) {
                    showPopUp(c, event);
                    break;
                }

                MultiSensorIcon ms = checkMultiSensorPopUps(dLoc);
                if (ms != null) {
                    showPopUp(ms, event);
                    break;
                }

                PositionableLabel lb = checkLabelImagePopUps(dLoc);
                if (lb != null) {
                    showPopUp(lb, event);
                    break;
                }

                PositionableLabel b = checkBackgroundPopUps(dLoc);
                if (b != null) {
                    showPopUp(b, event);
                    break;
                }

                SignalMastIcon sm = checkSignalMastIconPopUps(dLoc);
                if (sm != null) {
                    showPopUp(sm, event);
                    break;
                }
            } while (false);
        } // if (hitPointCheckLayoutTracks(dLoc)) {...} else
    } //showEditPopUps

    /**
     * Select the menu items to display for the Positionable's popup
     */
    @Override
    protected void showPopUp(@Nonnull Positionable p, MouseEvent event) {
        if (!((JComponent) p).isVisible()) {
            return; //component must be showing on the screen to determine its location
        }
        JPopupMenu popup = new JPopupMenu();

        if (p.isEditable()) {
            JMenuItem jmi = null;

            if (showAlignPopup()) {
                setShowAlignmentMenu(popup);
                popup.add(new AbstractAction(Bundle.getMessage("ButtonDelete")) {
                    @Override
                    public void actionPerformed(ActionEvent event) {
                        deleteSelectedItems();
                    }
                });
            } else {
                if (p.doViemMenu()) {
                    String objectType = p.getClass().getName();
                    objectType = objectType.substring(objectType.lastIndexOf('.') + 1);
                    jmi = popup.add(objectType);
                    jmi.setEnabled(false);

                    jmi = popup.add(p.getNameString());
                    jmi.setEnabled(false);

                    if (p.isPositionable()) {
                        setShowCoordinatesMenu(p, popup);
                    }
                    setDisplayLevelMenu(p, popup);
                    setPositionableMenu(p, popup);
                }

                boolean popupSet = false;
                popupSet |= p.setRotateOrthogonalMenu(popup);
                popupSet |= p.setRotateMenu(popup);
                if (popupSet) {
                    popup.addSeparator();
                    popupSet = false;
                }
                popupSet = p.setEditIconMenu(popup);
                popupSet = p.setTextEditMenu(popup);

                PositionablePopupUtil util = p.getPopupUtility();

                if (util != null) {
                    util.setFixedTextMenu(popup);
                    util.setTextMarginMenu(popup);
                    util.setTextBorderMenu(popup);
                    util.setTextFontMenu(popup);
                    util.setBackgroundMenu(popup);
                    util.setTextJustificationMenu(popup);
                    util.setTextOrientationMenu(popup);
                    popup.addSeparator();
                    util.propertyUtil(popup);
                    util.setAdditionalEditPopUpMenu(popup);
                    popupSet = true;
                }

                if (popupSet) {
                    popup.addSeparator();
                    popupSet = false;
                }
                p.setDisableControlMenu(popup);
                setShowAlignmentMenu(popup);

                //for Positionables with unique settings
                p.showPopUp(popup);
                setShowToolTipMenu(p, popup);

                setRemoveMenu(p, popup);

                if (p.doViemMenu()) {
                    setHiddenMenu(p, popup);
                }
            }
        } else {
            p.showPopUp(popup);
            PositionablePopupUtil util = p.getPopupUtility();

            if (util != null) {
                util.setAdditionalViewPopUpMenu(popup);
            }
        }
        popup.show((Component) p, p.getWidth() / 2 + (int) ((getZoom() - 1.0) * p.getX()),
                p.getHeight() / 2 + (int) ((getZoom() - 1.0) * p.getY()));

        /*popup.show((Component)p, event.getX(), event.getY());*/
    } //showPopUp()

    private long whenReleased = 0; //used to identify event that was popup trigger
    private boolean awaitingIconChange = false;

    @Override
    public void mouseClicked(MouseEvent event) {
        //initialize mouse position
        calcLocation(event);

        // if alt modifier is down invert the snap to grid behaviour
        snapToGridInvert = event.isAltDown();

        if (!isMetaDown(event) && !event.isPopupTrigger() && !event.isAltDown()
                && !awaitingIconChange && !event.isShiftDown() && !event.isControlDown()) {
            List<Positionable> selections = getSelectedItems(event);

            if (selections.size() > 0) {
                layoutEditorMode = LayoutEditorMode.SELECTION_MOUSE_CLICKED;
                selections.get(0).doMouseClicked(event);
            }
        } else if (event.isPopupTrigger() && (whenReleased != event.getWhen())) {

            if (isEditable()) {
                selectedObject = null;
                selectedPointType = LayoutTrack.NONE;
                showEditPopUps(event);
            } else {
                LocoIcon lo = checkMarkerPopUps(dLoc);

                if (lo != null) {
                    showPopUp(lo, event);
                }
            }
        }

        if (event.isControlDown() && !event.isPopupTrigger()) {
            if (findLayoutTracksHitPoint(dLoc)) {
                switch (foundPointType) {
                    case LayoutTrack.POS_POINT:
                    case LayoutTrack.TURNOUT_CENTER:
                    case LayoutTrack.LEVEL_XING_CENTER:
                    case LayoutTrack.SLIP_LEFT:
                    case LayoutTrack.SLIP_RIGHT:
                    case LayoutTrack.TURNTABLE_CENTER: {
                        amendSelectionGroup((LayoutTrack) foundObject);
                        break;
                    }

                    default: {
                        break;
                    }
                } //switch
            } else {
                PositionableLabel s = checkSensorIconPopUps(dLoc);
                if (s != null) {
                    amendSelectionGroup(s);
                } else {
                    PositionableLabel sh = checkSignalHeadIconPopUps(dLoc);
                    if (sh != null) {
                        amendSelectionGroup(sh);
                    } else {
                        PositionableLabel ms = checkMultiSensorPopUps(dLoc);
                        if (ms != null) {
                            amendSelectionGroup(ms);
                        } else {
                            PositionableLabel lb = checkLabelImagePopUps(dLoc);
                            if (lb != null) {
                                amendSelectionGroup(lb);
                            } else {
                                PositionableLabel b = checkBackgroundPopUps(dLoc);
                                if (b != null) {
                                    amendSelectionGroup(b);
                                } else {
                                    PositionableLabel sm = checkSignalMastIconPopUps(dLoc);
                                    if (sm != null) {
                                        amendSelectionGroup(sm);
                                    }
                                }
                            }
                        }
                    }
                }
            }
        } else if ((selectionWidth == 0) || (selectionHeight == 0)) {
            clearSelectionGroups();
        }
        requestFocusInWindow();
    } //mouseClicked

    private void checkPointOfPositionable(@Nonnull PositionablePoint p) {
        TrackSegment t = p.getConnect1();

        if (t == null) {
            t = p.getConnect2();
        }

        //Nothing connected to this bit of track so ignore
        if (t == null) {
            return;
        }
        beginObject = p;
        beginPointType = LayoutTrack.POS_POINT;
        Point2D loc = p.getCoordsCenter();

        if (findLayoutTracksHitPoint(loc, true, p)) {
            switch (foundPointType) {
                case LayoutTrack.POS_POINT: {
                    PositionablePoint p2 = (PositionablePoint) foundObject;

                    if ((p2.getType() == PositionablePoint.ANCHOR) && p2.setTrackConnection(t)) {
                        if (t.getConnect1() == p) {
                            t.setNewConnect1(p2, foundPointType);
                        } else {
                            t.setNewConnect2(p2, foundPointType);
                        }
                        p.removeTrackConnection(t);

                        if ((p.getConnect1() == null) && (p.getConnect2() == null)) {
                            removePositionablePoint(p);
                        }
                    }
                    break;
                }
                case LayoutTrack.TURNOUT_A:
                case LayoutTrack.TURNOUT_B:
                case LayoutTrack.TURNOUT_C:
                case LayoutTrack.TURNOUT_D:
                case LayoutTrack.LEVEL_XING_A:
                case LayoutTrack.LEVEL_XING_B:
                case LayoutTrack.LEVEL_XING_C:
                case LayoutTrack.LEVEL_XING_D:
                case LayoutTrack.SLIP_A:
                case LayoutTrack.SLIP_B:
                case LayoutTrack.SLIP_C:
                case LayoutTrack.SLIP_D: {
                    LayoutTrack lt = (LayoutTrack) foundObject;
                    try {
                        if (lt.getConnection(foundPointType) == null) {
                            lt.setConnection(foundPointType, t, LayoutTrack.TRACK);

                            if (t.getConnect1() == p) {
                                t.setNewConnect1(lt, foundPointType);
                            } else {
                                t.setNewConnect2(lt, foundPointType);
                            }
                            p.removeTrackConnection(t);

                            if ((p.getConnect1() == null) && (p.getConnect2() == null)) {
                                removePositionablePoint(p);
                            }
                        }
                    } catch (JmriException e) {
                        log.debug("Unable to set location");
                    }
                    break;
                }

                default: {
                    if (foundPointType >= LayoutTrack.TURNTABLE_RAY_OFFSET) {
                        LayoutTurntable tt = (LayoutTurntable) foundObject;
                        int ray = foundPointType - LayoutTrack.TURNTABLE_RAY_OFFSET;

                        if (tt.getRayConnectIndexed(ray) == null) {
                            tt.setRayConnect(t, ray);

                            if (t.getConnect1() == p) {
                                t.setNewConnect1(tt, foundPointType);
                            } else {
                                t.setNewConnect2(tt, foundPointType);
                            }
                            p.removeTrackConnection(t);

                            if ((p.getConnect1() == null) && (p.getConnect2() == null)) {
                                removePositionablePoint(p);
                            }
                        }
                    } else {
                        log.debug("No valid point, so will quit");
                        return;
                    }
                    break;
                }
            } //switch
            redrawPanel();

            if (t.getLayoutBlock() != null) {
                getLEAuxTools().setBlockConnectivityChanged();
            }
        }
        beginObject = null;
    } //checkPointOfPositionable

    // We just dropped a turnout... see if it will connect to anything
    private void hitPointCheckLayoutTurnouts(@Nonnull LayoutTurnout lt) {
        beginObject = lt;

        if (lt.getConnectA() == null) {
            if (lt instanceof LayoutSlip) {
                beginPointType = LayoutTrack.SLIP_A;
            } else {
                beginPointType = LayoutTrack.TURNOUT_A;
            }
            dLoc = lt.getCoordsA();
            hitPointCheckLayoutTurnoutSubs(dLoc);
        }

        if (lt.getConnectB() == null) {
            if (lt instanceof LayoutSlip) {
                beginPointType = LayoutTrack.SLIP_B;
            } else {
                beginPointType = LayoutTrack.TURNOUT_B;
            }
            dLoc = lt.getCoordsB();
            hitPointCheckLayoutTurnoutSubs(dLoc);
        }

        if (lt.getConnectC() == null) {
            if (lt instanceof LayoutSlip) {
                beginPointType = LayoutTrack.SLIP_C;
            } else {
                beginPointType = LayoutTrack.TURNOUT_C;
            }
            dLoc = lt.getCoordsC();
            hitPointCheckLayoutTurnoutSubs(dLoc);
        }

        if ((lt.getConnectD() == null) && ((lt.getTurnoutType() == LayoutTurnout.DOUBLE_XOVER)
                || (lt.getTurnoutType() == LayoutTurnout.LH_XOVER)
                || (lt.getTurnoutType() == LayoutTurnout.RH_XOVER)
                || (lt.getTurnoutType() == LayoutTurnout.SINGLE_SLIP)
                || (lt.getTurnoutType() == LayoutTurnout.DOUBLE_SLIP))) {
            if (lt instanceof LayoutSlip) {
                beginPointType = LayoutTrack.SLIP_D;
            } else {
                beginPointType = LayoutTrack.TURNOUT_D;
            }
            dLoc = lt.getCoordsD();
            hitPointCheckLayoutTurnoutSubs(dLoc);
        }
        beginObject = null;
        foundObject = null;
    } //hitPointCheckLayoutTurnouts

    private void hitPointCheckLayoutTurnoutSubs(@Nonnull Point2D dLoc) {
        if (findLayoutTracksHitPoint(dLoc, true)) {
            switch (foundPointType) {
                case LayoutTrack.POS_POINT: {
                    PositionablePoint p2 = (PositionablePoint) foundObject;

                    if (((p2.getConnect1() == null) && (p2.getConnect2() != null))
                            || ((p2.getConnect1() != null) && (p2.getConnect2() == null))) {
                        TrackSegment t = p2.getConnect1();

                        if (t == null) {
                            t = p2.getConnect2();
                        }

                        if (t == null) {
                            return;
                        }
                        LayoutTurnout lt = (LayoutTurnout) beginObject;
                        try {
                            if (lt.getConnection(beginPointType) == null) {
                                lt.setConnection(beginPointType, t, LayoutTrack.TRACK);
                                p2.removeTrackConnection(t);

                                if (t.getConnect1() == p2) {
                                    t.setNewConnect1(lt, beginPointType);
                                } else {
                                    t.setNewConnect2(lt, beginPointType);
                                }
                                removePositionablePoint(p2);
                            }

                            if (t.getLayoutBlock() != null) {
                                getLEAuxTools().setBlockConnectivityChanged();
                            }
                        } catch (JmriException e) {
                            log.debug("Unable to set location");
                        }
                    }
                    break;
                }

                case LayoutTrack.TURNOUT_A:
                case LayoutTrack.TURNOUT_B:
                case LayoutTrack.TURNOUT_C:
                case LayoutTrack.TURNOUT_D:
                case LayoutTrack.SLIP_A:
                case LayoutTrack.SLIP_B:
                case LayoutTrack.SLIP_C:
                case LayoutTrack.SLIP_D: {
                    LayoutTurnout ft = (LayoutTurnout) foundObject;
                    addTrackSegment();

                    if ((ft.getTurnoutType() == LayoutTurnout.RH_TURNOUT) || (ft.getTurnoutType() == LayoutTurnout.LH_TURNOUT)) {
                        rotateTurnout(ft);
                    }
                    break;
                }

                default: {
                    log.warn("Unexpected foundPointType {} in hitPointCheckLayoutTurnoutSubs", foundPointType);
                    break;
                }
            } //switch
        }   // if (hitPointCheckLayoutTracks(dLoc, true))
    } //hitPointCheckLayoutTurnoutSubs

    private void rotateTurnout(@Nonnull LayoutTurnout t) {
        LayoutTurnout be = (LayoutTurnout) beginObject;

        if (((beginPointType == LayoutTrack.TURNOUT_A) && ((be.getConnectB() != null) || (be.getConnectC() != null)))
                || ((beginPointType == LayoutTrack.TURNOUT_B) && ((be.getConnectA() != null) || (be.getConnectC() != null)))
                || ((beginPointType == LayoutTrack.TURNOUT_C) && ((be.getConnectB() != null) || (be.getConnectA() != null)))) {
            return;
        }

        if ((be.getTurnoutType() != LayoutTurnout.RH_TURNOUT) && (be.getTurnoutType() != LayoutTurnout.LH_TURNOUT)) {
            return;
        }

        double x2;
        double y2;

        Point2D c;
        Point2D diverg;

        if ((foundPointType == LayoutTrack.TURNOUT_C) && (beginPointType == LayoutTrack.TURNOUT_C)) {
            c = t.getCoordsA();
            diverg = t.getCoordsB();
            x2 = be.getCoordsA().getX() - be.getCoordsB().getX();
            y2 = be.getCoordsA().getY() - be.getCoordsB().getY();
        } else if ((foundPointType == LayoutTrack.TURNOUT_C)
                && ((beginPointType == LayoutTrack.TURNOUT_A) || (beginPointType == LayoutTrack.TURNOUT_B))) {
            c = t.getCoordsCenter();
            diverg = t.getCoordsC();

            if (beginPointType == LayoutTrack.TURNOUT_A) {
                x2 = be.getCoordsB().getX() - be.getCoordsA().getX();
                y2 = be.getCoordsB().getY() - be.getCoordsA().getY();
            } else {
                x2 = be.getCoordsA().getX() - be.getCoordsB().getX();
                y2 = be.getCoordsA().getY() - be.getCoordsB().getY();
            }
        } else if (foundPointType == LayoutTrack.TURNOUT_B) {
            c = t.getCoordsA();
            diverg = t.getCoordsB();

            if (beginPointType == LayoutTrack.TURNOUT_B) {
                x2 = be.getCoordsA().getX() - be.getCoordsB().getX();
                y2 = be.getCoordsA().getY() - be.getCoordsB().getY();
            } else if (beginPointType == LayoutTrack.TURNOUT_A) {
                x2 = be.getCoordsB().getX() - be.getCoordsA().getX();
                y2 = be.getCoordsB().getY() - be.getCoordsA().getY();
            } else { //(beginPointType==TURNOUT_C){
                x2 = be.getCoordsCenter().getX() - be.getCoordsC().getX();
                y2 = be.getCoordsCenter().getY() - be.getCoordsC().getY();
            }
        } else if (foundPointType == LayoutTrack.TURNOUT_A) {
            c = t.getCoordsA();
            diverg = t.getCoordsB();

            if (beginPointType == LayoutTrack.TURNOUT_A) {
                x2 = be.getCoordsA().getX() - be.getCoordsB().getX();
                y2 = be.getCoordsA().getY() - be.getCoordsB().getY();
            } else if (beginPointType == LayoutTrack.TURNOUT_B) {
                x2 = be.getCoordsB().getX() - be.getCoordsA().getX();
                y2 = be.getCoordsB().getY() - be.getCoordsA().getY();
            } else { //(beginPointType==TURNOUT_C){
                x2 = be.getCoordsC().getX() - be.getCoordsCenter().getX();
                y2 = be.getCoordsC().getY() - be.getCoordsCenter().getY();
            }
        } else {
            return;
        }
        double x = diverg.getX() - c.getX();
        double y = diverg.getY() - c.getY();
        double radius = Math.toDegrees(Math.atan2(y, x));
        double eRadius = Math.toDegrees(Math.atan2(y2, x2));
        be.rotateCoords(radius - eRadius);

        Point2D conCord = be.getCoordsA();
        Point2D tCord = t.getCoordsC();

        if (foundPointType == LayoutTrack.TURNOUT_B) {
            tCord = t.getCoordsB();
        }

        if (foundPointType == LayoutTrack.TURNOUT_A) {
            tCord = t.getCoordsA();
        }

        if (beginPointType == LayoutTrack.TURNOUT_B) {
            conCord = be.getCoordsB();
        } else if (beginPointType == LayoutTrack.TURNOUT_C) {
            conCord = be.getCoordsC();
        } else if (beginPointType == LayoutTrack.TURNOUT_A) {
            conCord = be.getCoordsA();
        }
        x = conCord.getX() - tCord.getX();
        y = conCord.getY() - tCord.getY();
        Point2D offset = new Point2D.Double(be.getCoordsCenter().getX() - x, be.getCoordsCenter().getY() - y);
        be.setCoordsCenter(offset);

    } //rotateTurnout

    static class TurnoutSelection {

        boolean pointA = false;
        boolean pointB = false;
        boolean pointC = false;
        boolean pointD = false;

        TurnoutSelection() {
        }

        void setPointA(boolean boo) {
            pointA = boo;
        }

        void setPointB(boolean boo) {
            pointB = boo;
        }

        void setPointC(boolean boo) {
            pointC = boo;
        }

        void setPointD(boolean boo) {
            pointD = boo;
        }

        boolean getPointA() {
            return pointA;
        }

        boolean getPointB() {
            return pointB;
        }

        boolean getPointC() {
            return pointC;
        }

        boolean getPointD() {
            return pointD;
        }
    }

    private transient List<Positionable> _positionableSelection = new ArrayList<>();
    private transient List<LayoutTrack> _layoutTrackSelection = new ArrayList<>();

    private void highLightSelection(Graphics2D g) {
        Stroke stroke = g.getStroke();
        Color color = g.getColor();
        g.setColor(new Color(204, 207, 88));
        g.setStroke(new BasicStroke(2.0f));

        for (Positionable c : _positionableSelection) {
            g.drawRect(c.getX(), c.getY(), c.maxWidth(), c.maxHeight());
        }

        for (LayoutTrack lt : _layoutTrackSelection) {
            Rectangle2D r = lt.getBounds();
            if (r.isEmpty()) {
                r = MathUtil.inset(r, -4.0);
            }
            r = MathUtil.centerRectangleOnPoint(r, lt.getCoordsCenter());
            g.draw(r);
        }

        g.setColor(color);
        g.setStroke(stroke);
    } //highLightSelection

    protected void createSelectionGroups() {
        Rectangle2D selectionRect = getSelectionRect();

        List<Positionable> contents = getContents();
        for (Positionable o : contents) {
            if (selectionRect.contains(o.getLocation())) {
                if (!_positionableSelection.contains(o)) {
                    _positionableSelection.add(o);
                }
            }
        }

        for (LayoutTrack lt : layoutTrackList) {
            Point2D center = lt.getCoordsCenter();
            if (selectionRect.contains(center)) {
                if (!_layoutTrackSelection.contains(lt)) {
                    _layoutTrackSelection.add(lt);
                }
            }
        }
        redrawPanel();
    } //createSelectionGroups

    protected void clearSelectionGroups() {
        _positionableSelection.clear();
        _layoutTrackSelection.clear();
    } //clearSelectionGroups

    boolean noWarnGlobalDelete = false;

    private void deleteSelectedItems() {
        if (!noWarnGlobalDelete) {
            int selectedValue = JOptionPane.showOptionDialog(this,
                    Bundle.getMessage("Question6"), Bundle.getMessage("WarningTitle"),
                    JOptionPane.YES_NO_CANCEL_OPTION, JOptionPane.QUESTION_MESSAGE, null,
                    new Object[]{Bundle.getMessage("ButtonYes"),
                        Bundle.getMessage("ButtonNo"),
                        Bundle.getMessage("ButtonYesPlus")},
                    Bundle.getMessage("ButtonNo"));

            if (selectedValue == 1) {
                return; //return without creating if "No" response
            }

            if (selectedValue == 2) {
                //Suppress future warnings, and continue
                noWarnGlobalDelete = true;
            }
        }

        for (Positionable comp : _positionableSelection) {
            remove(comp);
        }

        //TODO: Refactor remove methods into LayoutTrack sub-classes
        for (LayoutTrack lt : _layoutTrackSelection) {
            if (lt instanceof PositionablePoint) {
                boolean oldWarning = noWarnPositionablePoint;
                noWarnPositionablePoint = true;
                removePositionablePoint((PositionablePoint) lt);
                noWarnPositionablePoint = oldWarning;
            } else if (lt instanceof LevelXing) {
                boolean oldWarning = noWarnLevelXing;
                noWarnLevelXing = true;
                removeLevelXing((LevelXing) lt);
                noWarnLevelXing = oldWarning;
            } else if (lt instanceof LayoutSlip) {
                boolean oldWarning = noWarnSlip;
                noWarnSlip = true;
                removeLayoutSlip((LayoutSlip) lt);
                noWarnSlip = oldWarning;
            } else if (lt instanceof LayoutTurntable) {
                boolean oldWarning = noWarnTurntable;
                noWarnTurntable = true;
                removeTurntable((LayoutTurntable) lt);
                noWarnTurntable = oldWarning;
            } else if (lt instanceof LayoutTurnout) {  //<== this includes LayoutSlips
                boolean oldWarning = noWarnLayoutTurnout;
                noWarnLayoutTurnout = true;
                removeLayoutTurnout((LayoutTurnout) lt);
                noWarnLayoutTurnout = oldWarning;
            }
        }

        selectionActive = false;
        clearSelectionGroups();
        redrawPanel();
    } //deleteSelectedItems

    private void amendSelectionGroup(@Nonnull Positionable p) {
        if (_positionableSelection.contains(p)) {
            _positionableSelection.remove(p);
        } else {
            _positionableSelection.add(p);
        }
        redrawPanel();
    } //amendSelectionGroup

    protected void amendSelectionGroup(@Nonnull LayoutTrack p) {
        if (_layoutTrackSelection.contains(p)) {
            _layoutTrackSelection.remove(p);
        } else {
            _layoutTrackSelection.add(p);
        }
        redrawPanel();
    }

    public void alignSelection(boolean alignX) {
        Point2D minPoint = MathUtil.infinityPoint2D;
        Point2D maxPoint = MathUtil.zeroPoint2D;
        Point2D sumPoint = MathUtil.zeroPoint2D;
        int cnt = 0;

        for (Positionable comp : _positionableSelection) {
            if (!getFlag(Editor.OPTION_POSITION, comp.isPositionable())) {
                continue;   // skip non-positionables
            }
            Point2D p = MathUtil.pointToPoint2D(comp.getLocation());
            minPoint = MathUtil.min(minPoint, p);
            maxPoint = MathUtil.max(maxPoint, p);
            sumPoint = MathUtil.add(sumPoint, p);
            cnt++;
        }

        for (LayoutTrack lt : _layoutTrackSelection) {
            Point2D p = lt.getCoordsCenter();
            minPoint = MathUtil.min(minPoint, p);
            maxPoint = MathUtil.max(maxPoint, p);
            sumPoint = MathUtil.add(sumPoint, p);
            cnt++;
        }

        Point2D avePoint = MathUtil.divide(sumPoint, cnt);
        int aveX = (int) avePoint.getX();
        int aveY = (int) avePoint.getY();

        for (Positionable comp : _positionableSelection) {
            if (!getFlag(Editor.OPTION_POSITION, comp.isPositionable())) {
                continue;   // skip non-positionables
            }

            if (alignX) {
                comp.setLocation(aveX, comp.getY());
            } else {
                comp.setLocation(comp.getX(), aveY);
            }
        }

        for (LayoutTrack lt : _layoutTrackSelection) {
            if (alignX) {
                lt.setCoordsCenter(new Point2D.Double(aveX, lt.getCoordsCenter().getY()));
            } else {
                lt.setCoordsCenter(new Point2D.Double(lt.getCoordsCenter().getX(), aveY));
            }
        }

        redrawPanel();
    } //alignSelection

    protected boolean showAlignPopup() {
        return ((_positionableSelection.size() > 0)
                || (_layoutTrackSelection.size() > 0));
    } //showAlignPopup

    /**
     * Offer actions to align the selected Positionable items either
     * Horizontally (at average y coord) or Vertically (at average x coord).
     */
    public boolean setShowAlignmentMenu(@Nonnull JPopupMenu popup) {
        if (showAlignPopup()) {
            JMenu edit = new JMenu(Bundle.getMessage("EditAlignment"));
            edit.add(new AbstractAction(Bundle.getMessage("AlignX")) {
                @Override
                public void actionPerformed(ActionEvent event) {
                    alignSelection(true);
                }
            });
            edit.add(new AbstractAction(Bundle.getMessage("AlignY")) {
                @Override
                public void actionPerformed(ActionEvent event) {
                    alignSelection(false);
                }
            });
            popup.add(edit);

            return true;
        }
        return false;
    } //setShowAlignmentMenu

    @Override
    public void keyPressed(KeyEvent event) {
        if (event.getKeyCode() == KeyEvent.VK_DELETE) {
            deleteSelectedItems();
            return;
        }

        double deltaX = returnDeltaPositionX(event);
        double deltaY = returnDeltaPositionY(event);

        if ((deltaX != 0) || (deltaY != 0)) {
            Point2D delta = new Point2D.Double(deltaX, deltaY);
            for (Positionable c : _positionableSelection) {
                Point2D newPoint = c.getLocation();
                if ((c instanceof MemoryIcon) && (c.getPopupUtility().getFixedWidth() == 0)) {
                    MemoryIcon pm = (MemoryIcon) c;
                    newPoint = new Point2D.Double(pm.getOriginalX(), pm.getOriginalY());
                }
                newPoint = MathUtil.add(newPoint, delta);
                newPoint = MathUtil.max(MathUtil.zeroPoint2D, newPoint);
                c.setLocation(MathUtil.point2DToPoint(newPoint));
            }

            for (LayoutTrack lt : _layoutTrackSelection) {
                Point2D newPoint = MathUtil.add(lt.getCoordsCenter(), delta);
                newPoint = MathUtil.max(MathUtil.zeroPoint2D, newPoint);
                lt.setCoordsCenter(newPoint);
            }
            redrawPanel();
        }
    } //keyPressed

    private double returnDeltaPositionX(KeyEvent event) {
        double result = 0.0;
        double amount = event.isShiftDown() ? 5.0 : 1.0;

        switch (event.getKeyCode()) {
            case KeyEvent.VK_LEFT: {
                result = -amount;
                break;
            }

            case KeyEvent.VK_RIGHT: {
                result = +amount;
                break;
            }

            default: {
                break;
            }
        } //switch
        return result;
    }

    private double returnDeltaPositionY(KeyEvent event) {
        double result = 0.0;
        double amount = event.isShiftDown() ? 5.0 : 1.0;

        switch (event.getKeyCode()) {
            case KeyEvent.VK_UP: {
                result = -amount;
                break;
            }

            case KeyEvent.VK_DOWN: {
                result = +amount;
                break;
            }

            default: {
                break;
            }
        } //switch
        return result;
    }

    int _prevNumSel = 0;

    @Override
    public void mouseMoved(MouseEvent event) {
        //initialize mouse position
        calcLocation(event);

        // if alt modifier is down invert the snap to grid behaviour
        snapToGridInvert = event.isAltDown();

        if (isEditable()) {
            xLabel.setText(Integer.toString(xLoc));
            yLabel.setText(Integer.toString(yLoc));
        }
        List<Positionable> selections = getSelectedItems(event);
        Positionable selection = null;
        int numSel = selections.size();

        if (numSel > 0) {
            selection = selections.get(0);
        }

        if ((selection != null) && (selection.getDisplayLevel() > Editor.BKG) && selection.showToolTip()) {
            showToolTip(selection, event);
        } else {
            super.setToolTip(null);
        }

        if (numSel != _prevNumSel) {
            redrawPanel();
            _prevNumSel = numSel;
        }
    } //mouseMoved

    private boolean isDragging = false;

    @Override
    public void mouseDragged(MouseEvent event) {
        //initialize mouse position
        calcLocation(event);

        //ignore this event if still at the original point
        if ((!isDragging) && (xLoc == getAnchorX()) && (yLoc == getAnchorY())) {
            return;
        }

        // if alt modifier is down invert the snap to grid behaviour
        snapToGridInvert = event.isAltDown();

        //process this mouse dragged event
        if (isEditable()) {
            xLabel.setText(Integer.toString(xLoc));
            yLabel.setText(Integer.toString(yLoc));
        }
        currentPoint = new Point2D.Double(dLoc.getX() + startDelta.getX(),
                dLoc.getY() + startDelta.getY());
        //don't allow negative placement, objects could become unreachable
        currentPoint = MathUtil.max(currentPoint, MathUtil.zeroPoint2D);

        if ((selectedObject != null) && (isMetaDown(event) || event.isAltDown())
                && (selectedPointType == LayoutTrack.MARKER)) {
            //marker moves regardless of editMode or positionable
            PositionableLabel pl = (PositionableLabel) selectedObject;
            pl.setLocation((int) currentPoint.getX(), (int) currentPoint.getY());
            isDragging = true;
            redrawPanel();
            return;
        }

        if (isEditable()) {
            if ((selectedObject != null) && isMetaDown(event) && allPositionable()) {
                if (snapToGridOnMove != snapToGridInvert) {
                    // this snaps currentPoint to the grid
                    currentPoint = MathUtil.granulize(currentPoint, gridSize1st);
                    xLoc = (int) currentPoint.getX();
                    yLoc = (int) currentPoint.getY();
                    xLabel.setText(Integer.toString(xLoc));
                    yLabel.setText(Integer.toString(yLoc));
                }

                if ((_positionableSelection.size() > 0)
                        || (_layoutTrackSelection.size() > 0)) {
                    Point2D lastPoint = new Point2D.Double(_lastX, _lastY);
                    Point2D offset = MathUtil.subtract(currentPoint, lastPoint);
                    Point2D newPoint;

                    for (Positionable c : _positionableSelection) {
                        if ((c instanceof MemoryIcon) && (c.getPopupUtility().getFixedWidth() == 0)) {
                            MemoryIcon pm = (MemoryIcon) c;
                            newPoint = new Point2D.Double(pm.getOriginalX(), pm.getOriginalY());
                        } else {
                            newPoint = c.getLocation();
                        }
                        newPoint = MathUtil.add(newPoint, offset);
                        //don't allow negative placement, objects could become unreachable
                        newPoint = MathUtil.max(newPoint, MathUtil.zeroPoint2D);
                        c.setLocation(MathUtil.point2DToPoint(newPoint));
                    }

                    for (LayoutTrack lt : _layoutTrackSelection) {
                        Point2D center = lt.getCoordsCenter();
                        newPoint = MathUtil.add(center, offset);
                        //don't allow negative placement, objects could become unreachable
                        newPoint = MathUtil.max(newPoint, MathUtil.zeroPoint2D);
                        lt.setCoordsCenter(newPoint);
                    }

                    _lastX = xLoc;
                    _lastY = yLoc;
                } else {
                    LayoutTurnout o;
                    LevelXing x;
                    LayoutSlip sl;

                    switch (selectedPointType) {
                        case LayoutTrack.POS_POINT: {
                            ((PositionablePoint) selectedObject).setCoordsCenter(currentPoint);
                            isDragging = true;
                            break;
                        }

                        case LayoutTrack.TURNOUT_CENTER: {
                            ((LayoutTurnout) selectedObject).setCoordsCenter(currentPoint);
                            isDragging = true;
                            break;
                        }

                        case LayoutTrack.TURNOUT_A: {
                            ((LayoutTurnout) selectedObject).setCoordsA(currentPoint);
                            break;
                        }

                        case LayoutTrack.TURNOUT_B: {
                            ((LayoutTurnout) selectedObject).setCoordsB(currentPoint);
                            break;
                        }

                        case LayoutTrack.TURNOUT_C: {
                            ((LayoutTurnout) selectedObject).setCoordsC(currentPoint);
                            break;
                        }

                        case LayoutTrack.TURNOUT_D: {
                            ((LayoutTurnout) selectedObject).setCoordsD(currentPoint);
                            break;
                        }

                        case LayoutTrack.LEVEL_XING_CENTER: {
                            ((LevelXing) selectedObject).setCoordsCenter(currentPoint);
                            isDragging = true;
                            break;
                        }

                        case LayoutTrack.LEVEL_XING_A: {
                            ((LevelXing) selectedObject).setCoordsA(currentPoint);
                            break;
                        }

                        case LayoutTrack.LEVEL_XING_B: {
                            ((LevelXing) selectedObject).setCoordsB(currentPoint);
                            break;
                        }

                        case LayoutTrack.LEVEL_XING_C: {
                            ((LevelXing) selectedObject).setCoordsC(currentPoint);
                            break;
                        }

                        case LayoutTrack.LEVEL_XING_D: {
                            ((LevelXing) selectedObject).setCoordsD(currentPoint);
                            break;
                        }

                        case LayoutTrack.SLIP_LEFT:
                        case LayoutTrack.SLIP_RIGHT: {
                            ((LayoutSlip) selectedObject).setCoordsCenter(currentPoint);
                            isDragging = true;
                            break;
                        }

                        case LayoutTrack.SLIP_A: {
                            ((LayoutSlip) selectedObject).setCoordsA(currentPoint);
                            break;
                        }

                        case LayoutTrack.SLIP_B: {
                            ((LayoutSlip) selectedObject).setCoordsB(currentPoint);
                            break;
                        }

                        case LayoutTrack.SLIP_C: {
                            ((LayoutSlip) selectedObject).setCoordsC(currentPoint);
                            break;
                        }

                        case LayoutTrack.SLIP_D: {
                            ((LayoutSlip) selectedObject).setCoordsD(currentPoint);
                            break;
                        }

                        case LayoutTrack.TURNTABLE_CENTER: {
                            ((LayoutTurntable) selectedObject).setCoordsCenter(currentPoint);
                            isDragging = true;
                            break;
                        }

                        case LayoutTrack.LAYOUT_POS_LABEL:
                        case LayoutTrack.MULTI_SENSOR: {
                            PositionableLabel pl = (PositionableLabel) selectedObject;

                            if (pl.isPositionable()) {
                                pl.setLocation((int) currentPoint.getX(), (int) currentPoint.getY());
                                isDragging = true;
                            }
                            break;
                        }

                        case LayoutTrack.LAYOUT_POS_JCOMP: {
                            PositionableJComponent c = (PositionableJComponent) selectedObject;

                            if (c.isPositionable()) {
                                c.setLocation((int) currentPoint.getX(), (int) currentPoint.getY());
                                isDragging = true;
                            }
                            break;
                        }

                        case LayoutTrack.TRACK_CIRCLE_CENTRE: {
                            TrackSegment t = (TrackSegment) selectedObject;
                            t.reCalculateTrackSegmentAngle(currentPoint.getX(), currentPoint.getY());
                            break;
                        }

                        default: {
                            if ((foundPointType >= LayoutTrack.BEZIER_CONTROL_POINT_OFFSET_MIN)
                                    && (foundPointType <= LayoutTrack.BEZIER_CONTROL_POINT_OFFSET_MAX)) {
                                int index = selectedPointType - LayoutTrack.BEZIER_CONTROL_POINT_OFFSET_MIN;
                                ((TrackSegment) selectedObject).setBezierControlPoint(currentPoint, index);
                            } else if (selectedPointType >= LayoutTrack.TURNTABLE_RAY_OFFSET) {
                                LayoutTurntable turn = (LayoutTurntable) selectedObject;
                                turn.setRayCoordsIndexed(currentPoint.getX(), currentPoint.getY(),
                                        selectedPointType - LayoutTrack.TURNTABLE_RAY_OFFSET);
                            }
                            break;
                        }
                    } //switch (selectedPointType)
                } // if moving selection else
            } else if ((beginObject != null)
                    && event.isShiftDown()
                    && trackButton.isSelected()) {
                //dragging from first end of Track Segment
                currentLocation.setLocation(xLoc, yLoc);
                boolean needResetCursor = (foundObject != null);

                if (findLayoutTracksHitPoint(currentLocation, true)) {
                    //have match to free connection point, change cursor
                    setCursor(Cursor.getPredefinedCursor(Cursor.CROSSHAIR_CURSOR));
                } else if (needResetCursor) {
                    setCursor(Cursor.getDefaultCursor());
                }
            } else if (selectionActive && !event.isShiftDown() && !isMetaDown(event)) {
                selectionWidth = xLoc - selectionX;
                selectionHeight = yLoc - selectionY;
            }
            redrawPanel();
        } else {
            Rectangle r = new Rectangle(event.getX(), event.getY(), 1, 1);
            ((JComponent) event.getSource()).scrollRectToVisible(r);
        }   // if (isEditable())
    } //mouseDragged

    /**
     * Add an Anchor point.
     */
    public void addAnchor() {
        addAnchor(currentPoint);
    }

    protected PositionablePoint addAnchor(@Nonnull Point2D p) {
        //get unique name
        String name = finder.uniqueName("A", ++numAnchors);

        //create object
        PositionablePoint o = new PositionablePoint(name,
                PositionablePoint.ANCHOR, p, this);

        layoutTrackList.add(o);
        unionToPanelBounds(o.getBounds());
        setDirty();

        return o;
    } //addAnchor

    /**
     * Add an End Bumper point.
     */
    public void addEndBumper() {
        //get unique name
        String name = finder.uniqueName("EB", ++numEndBumpers);

        //create object
        PositionablePoint o = new PositionablePoint(name,
                PositionablePoint.END_BUMPER, currentPoint, this);

        layoutTrackList.add(o);
        unionToPanelBounds(o.getBounds());
        setDirty();
    } //addEndBumper

    /**
     * Add an Edge Connector point.
     */
    public void addEdgeConnector() {
        //get unique name
        String name = finder.uniqueName("EC", ++numEdgeConnectors);

        //create object
        PositionablePoint o = new PositionablePoint(name,
                PositionablePoint.EDGE_CONNECTOR, currentPoint, this);

        layoutTrackList.add(o);
        unionToPanelBounds(o.getBounds());
        setDirty();
    } //addEdgeConnector

    /**
     * Add a Track Segment
     */
    public void addTrackSegment() {
        //get unique name
        String name = finder.uniqueName("T", ++numTrackSegments);

        //create object
        newTrack = new TrackSegment(name, (LayoutTrack) beginObject, beginPointType,
                (LayoutTrack) foundObject, foundPointType, dashedLine.isSelected(),
                mainlineTrack.isSelected(), this);

        layoutTrackList.add(newTrack);
        unionToPanelBounds(newTrack.getBounds());
        setDirty();

        //link to connected objects
        setLink(beginObject, beginPointType, newTrack, LayoutTrack.TRACK);
        setLink(foundObject, foundPointType, newTrack, LayoutTrack.TRACK);

        //check on layout block
        String newName = blockIDComboBox.getDisplayName();
        LayoutBlock b = provideLayoutBlock(newName);

        if (b != null) {
            newTrack.setLayoutBlock(b);
            getLEAuxTools().setBlockConnectivityChanged();

            //check on occupancy sensor
            String sensorName = blockSensorComboBox.getDisplayName();

            if (!sensorName.isEmpty()) {
                if (!validateSensor(sensorName, b, this)) {
                    b.setOccupancySensorName("");
                } else {
                    blockSensorComboBox.setText(b.getOccupancySensorName());
                }
            }
            newTrack.updateBlockInfo();
        }
    } //addTrackSegment

    /**
     * Add a Level Crossing
     */
    public void addLevelXing() {
        //get unique name
        String name = finder.uniqueName("X", ++numLevelXings);

        //create object
        LevelXing o = new LevelXing(name, currentPoint, this);

        layoutTrackList.add(o);
        unionToPanelBounds(o.getBounds());
        setDirty();

        //check on layout block
        String newName = blockIDComboBox.getDisplayName();
        LayoutBlock b = provideLayoutBlock(newName);

        if (b != null) {
            o.setLayoutBlockAC(b);
            o.setLayoutBlockBD(b);

            //check on occupancy sensor
            String sensorName = blockSensorComboBox.getDisplayName();

            if (!sensorName.isEmpty()) {
                if (!validateSensor(sensorName, b, this)) {
                    b.setOccupancySensorName("");
                } else {
                    blockSensorComboBox.setText(b.getOccupancySensorName());
                }
            }
        }
    } //addLevelXing

    /**
     * Add a LayoutSlip
     */
    public void addLayoutSlip(int type) {
        //get the rotation entry
        double rot = 0.0;
        String s = rotationComboBox.getEditor().getItem().toString().trim();

        if (s.isEmpty()) {
            rot = 0.0;
        } else {
            try {
                rot = Double.parseDouble(s);
            } catch (NumberFormatException e) {
                JOptionPane.showMessageDialog(this, Bundle.getMessage("Error3") + " "
                        + e, Bundle.getMessage("ErrorTitle"), JOptionPane.ERROR_MESSAGE);

                return;
            }
        }

        //get unique name
        String name = finder.uniqueName("SL", ++numLayoutSlips);

        //create object
        LayoutSlip o = new LayoutSlip(name, currentPoint, rot, this, type);
        layoutTrackList.add(o);
        unionToPanelBounds(o.getBounds());
        setDirty();

        //check on layout block
        String newName = blockIDComboBox.getDisplayName();
        LayoutBlock b = provideLayoutBlock(newName);

        if (b != null) {
            o.setLayoutBlock(b);

            //check on occupancy sensor
            String sensorName = blockSensorComboBox.getDisplayName();

            if (!sensorName.isEmpty()) {
                if (!validateSensor(sensorName, b, this)) {
                    b.setOccupancySensorName("");
                } else {
                    blockSensorComboBox.setText(b.getOccupancySensorName());
                }
            }
        }

        String turnoutName = turnoutNameComboBox.getDisplayName();

        if (validatePhysicalTurnout(turnoutName, this)) {
            //turnout is valid and unique.
            o.setTurnout(turnoutName);

            if (o.getTurnout().getSystemName().equals(turnoutName.toUpperCase())) {
                turnoutNameComboBox.setText(turnoutName.toUpperCase());
            }
        } else {
            o.setTurnout("");
            turnoutNameComboBox.setText("");
            turnoutNameComboBox.setSelectedIndex(-1);
        }
        turnoutName = extraTurnoutNameComboBox.getDisplayName();

        if (validatePhysicalTurnout(turnoutName, this)) {
            //turnout is valid and unique.
            o.setTurnoutB(turnoutName);

            if (o.getTurnoutB().getSystemName().equals(turnoutName.toUpperCase())) {
                extraTurnoutNameComboBox.setText(turnoutName.toUpperCase());
            }
        } else {
            o.setTurnoutB("");
            extraTurnoutNameComboBox.setText("");
            extraTurnoutNameComboBox.setSelectedIndex(-1);
        }
    } //addLayoutSlip

    /**
     * Add a Layout Turnout
     */
    public void addLayoutTurnout(int type) {
        //get the rotation entry
        double rot = 0.0;
        String s = rotationComboBox.getEditor().getItem().toString().trim();

        if (s.isEmpty()) {
            rot = 0.0;
        } else {
            try {
                rot = Double.parseDouble(s);
            } catch (NumberFormatException e) {
                JOptionPane.showMessageDialog(this, Bundle.getMessage("Error3") + " "
                        + e, Bundle.getMessage("ErrorTitle"), JOptionPane.ERROR_MESSAGE);

                return;
            }
        }

        //get unique name
        String name = finder.uniqueName("TO", ++numLayoutTurnouts);

        //create object
        LayoutTurnout o = new LayoutTurnout(name, type, currentPoint, rot, xScale, yScale, this);
        layoutTrackList.add(o);
        unionToPanelBounds(o.getBounds());
        setDirty();

        //check on layout block
        String newName = blockIDComboBox.getDisplayName();
        LayoutBlock b = provideLayoutBlock(newName);

        if (b != null) {
            o.setLayoutBlock(b);

            //check on occupancy sensor
            String sensorName = blockSensorComboBox.getDisplayName();

            if (!sensorName.isEmpty()) {
                if (!validateSensor(sensorName, b, this)) {
                    b.setOccupancySensorName("");
                } else {
                    blockSensorComboBox.setText(b.getOccupancySensorName());
                }
            }
        }

        //set default continuing route Turnout State
        o.setContinuingSense(Turnout.CLOSED);

        //check on a physical turnout
        String turnoutName = turnoutNameComboBox.getDisplayName();

        if (validatePhysicalTurnout(turnoutName, this)) {
            //turnout is valid and unique.
            o.setTurnout(turnoutName);

            if (o.getTurnout().getSystemName().equals(turnoutName.toUpperCase())) {
                turnoutNameComboBox.setText(turnoutName.toUpperCase());
            }
        } else {
            o.setTurnout("");
            turnoutNameComboBox.setText("");
            turnoutNameComboBox.setSelectedIndex(-1);
        }
    } //addLayoutTurnout

    /**
     * Validates that a physical turnout exists and is unique among Layout
     * Turnouts Returns true if valid turnout was entered, false otherwise
     *
     * @param inTurnoutName the (system or user) name of the turnout
     * @param inOpenPane    the pane over which to show dialogs (null to
     *                      suppress dialogs)
     * @return true if valid
     */
    public boolean validatePhysicalTurnout(
            @Nonnull String inTurnoutName,
            @Nullable Component inOpenPane) {
        //check if turnout name was entered
        if (inTurnoutName.isEmpty()) {
            //no turnout entered
            return false;
        }

        //check that the unique turnout name corresponds to a defined physical turnout
        Turnout t = InstanceManager.turnoutManagerInstance().getTurnout(inTurnoutName);
        if (t == null) {
            //There is no turnout corresponding to this name
            if (inOpenPane != null) {
                JOptionPane.showMessageDialog(inOpenPane,
                        MessageFormat.format(Bundle.getMessage("Error8"),
                                new Object[]{inTurnoutName}),
                        Bundle.getMessage("ErrorTitle"), JOptionPane.ERROR_MESSAGE);
            }
            return false;
        }

        log.debug("validatePhysicalTurnout('{}')", inTurnoutName);
        boolean result = true;  // assume success (optimist!)

        //ensure that this turnout is unique among Layout Turnouts in this Layout
        for (LayoutTurnout lt : getLayoutTurnouts()) {
            t = lt.getTurnout();
            if (t != null) {
                String sname = t.getSystemName();
                String uname = t.getUserName();
                log.debug("{}: Turnout tested '{}' and '{}'.", lt.getName(), sname, uname);
                if ((sname.equals(inTurnoutName.toUpperCase()))
                        || ((uname != null) && (uname.equals(inTurnoutName)))) {
                    result = false;
                    break;
                }
            }

            // Only check for the second turnout if the type is a double cross over
            // otherwise the second turnout is used to throw an additional turnout at
            // the same time.
            if (lt.getTurnoutType() >= LayoutTurnout.DOUBLE_XOVER) {
                t = lt.getSecondTurnout();
                if (t != null) {
                    String sname = t.getSystemName();
                    String uname = t.getUserName();
                    log.debug("{}: 2nd Turnout tested '{}' and '{}'.", lt.getName(), sname, uname);
                    if ((sname.equals(inTurnoutName.toUpperCase()))
                            || ((uname != null) && (uname.equals(inTurnoutName)))) {
                        result = false;
                        break;
                    }
                }
            }
        }

        if (result) {   // only need to test slips if we haven't failed yet...
            //ensure that this turnout is unique among Layout slips in this Layout
            for (LayoutSlip sl : getLayoutSlips()) {
                t = sl.getTurnout();
                if (t != null) {
                    String sname = t.getSystemName();
                    String uname = t.getUserName();
                    log.debug("{}: slip Turnout tested '{}' and '{}'.", sl.getName(), sname, uname);
                    if ((sname.equals(inTurnoutName.toUpperCase()))
                            || ((uname != null) && (uname.equals(inTurnoutName)))) {
                        result = false;
                        break;
                    }
                }

                t = sl.getTurnoutB();
                if (t != null) {
                    String sname = t.getSystemName();
                    String uname = t.getUserName();
                    log.debug("{}: slip Turnout B tested '{}' and '{}'.", sl.getName(), sname, uname);
                    if ((sname.equals(inTurnoutName.toUpperCase()))
                            || ((uname != null) && (uname.equals(inTurnoutName)))) {
                        result = false;
                        break;
                    }
                }
            }
        }
        if (!result && (inOpenPane != null)) {
            JOptionPane.showMessageDialog(inOpenPane,
                    MessageFormat.format(Bundle.getMessage("Error4"),
                            new Object[]{inTurnoutName}),
                    Bundle.getMessage("ErrorTitle"), JOptionPane.ERROR_MESSAGE);
        }
        return result;
    } //validatePhysicalTurnout

    /**
     * link the 'from' object and type to the 'to' object and type
     *
     * @param fromObject    the object to link from
     * @param fromPointType the object type to link from
     * @param toObject      the object to link to
     * @param toPointType   the object type to link to
     */
    protected void setLink(@Nonnull LayoutTrack fromObject, int fromPointType,
            @Nonnull LayoutTrack toObject, int toPointType) {
        switch (fromPointType) {
            case LayoutTrack.POS_POINT: {
                if (toPointType == LayoutTrack.TRACK) {
                    ((PositionablePoint) fromObject).setTrackConnection((TrackSegment) toObject);
                } else {
                    log.error("Attempt to link a non-TRACK connection ('{}')to a Positionable Point ('{}')",
                            toObject.getName(), fromObject.getName());
                }
                break;
            }

            case LayoutTrack.TURNOUT_A: {
                ((LayoutTurnout) fromObject).setConnectA(toObject, toPointType);
                break;
            }

            case LayoutTrack.TURNOUT_B: {
                ((LayoutTurnout) fromObject).setConnectB(toObject, toPointType);
                break;
            }

            case LayoutTrack.TURNOUT_C: {
                ((LayoutTurnout) fromObject).setConnectC(toObject, toPointType);
                break;
            }

            case LayoutTrack.TURNOUT_D: {
                ((LayoutTurnout) fromObject).setConnectD(toObject, toPointType);
                break;
            }

            case LayoutTrack.LEVEL_XING_A: {
                ((LevelXing) fromObject).setConnectA(toObject, toPointType);
                break;
            }

            case LayoutTrack.LEVEL_XING_B: {
                ((LevelXing) fromObject).setConnectB(toObject, toPointType);
                break;
            }

            case LayoutTrack.LEVEL_XING_C: {
                ((LevelXing) fromObject).setConnectC(toObject, toPointType);
                break;
            }

            case LayoutTrack.LEVEL_XING_D: {
                ((LevelXing) fromObject).setConnectD(toObject, toPointType);
                break;
            }

            case LayoutTrack.SLIP_A: {
                ((LayoutSlip) fromObject).setConnectA(toObject, toPointType);
                break;
            }

            case LayoutTrack.SLIP_B: {
                ((LayoutSlip) fromObject).setConnectB(toObject, toPointType);
                break;
            }

            case LayoutTrack.SLIP_C: {
                ((LayoutSlip) fromObject).setConnectC(toObject, toPointType);
                break;
            }

            case LayoutTrack.SLIP_D: {
                ((LayoutSlip) fromObject).setConnectD(toObject, toPointType);
                break;
            }

            case LayoutTrack.TRACK: {
                //should never happen, Track Segment links are set in ctor
                log.error("Illegal request to set a Track Segment link");
                break;
            }

            default: {
                if ((fromPointType >= LayoutTrack.TURNTABLE_RAY_OFFSET) && (toPointType == LayoutTrack.TRACK)) {
                    ((LayoutTurntable) fromObject).setRayConnect((TrackSegment) toObject,
                            fromPointType - LayoutTrack.TURNTABLE_RAY_OFFSET);
                }
                break;
            }
        } //switch
    } //setLink

    /**
     * Return a layout block with the entered name, creating a new one if
     * needed. Note that the entered name becomes the user name of the
     * LayoutBlock, and a system name is automatically created by
     * LayoutBlockManager if needed.
     */
    public LayoutBlock provideLayoutBlock(@Nonnull String inBlockName) {
        //log.debug("provideLayoutBlock :: '{}'", inBlockName);
        LayoutBlock result = null, newBlk = null; //assume failure (pessimist!)

        if (inBlockName.isEmpty()) {
            //nothing entered, try autoAssign
            if (autoAssignBlocks) {
                newBlk = InstanceManager.getDefault(LayoutBlockManager.class).createNewLayoutBlock();
                if (null == newBlk) {
                    log.error("Failure to auto-assign LayoutBlock '{}'.", inBlockName);
                }
            }
        } else {
            //check if this Layout Block already exists
            result = InstanceManager.getDefault(LayoutBlockManager.class).getByUserName(inBlockName);

            if (null == result) { //(no)
                newBlk = InstanceManager.getDefault(LayoutBlockManager.class).createNewLayoutBlock(null, inBlockName);
                if (null == newBlk) {
                    log.error("Failure to create new LayoutBlock '{}'.", inBlockName);
                }
            }
        }

        //if we created a new block
        if (newBlk != null) {
            //initialize the new block
            //log.debug("provideLayoutBlock :: Init new block {}", inBlockName);
            newBlk.initializeLayoutBlock();
            newBlk.initializeLayoutBlockRouting();
            newBlk.setBlockTrackColor(defaultTrackColor);
            newBlk.setBlockOccupiedColor(defaultOccupiedTrackColor);
            newBlk.setBlockExtraColor(defaultAlternativeTrackColor);
            result = newBlk;
        }

        if (result != null) {
            //set both new and previously existing block
            result.addLayoutEditor(this);
            result.incrementUse();
            setDirty();
        }
        return result;
    } //provideLayoutBlock

    /**
     * Validates that the supplied occupancy sensor name corresponds to an
     * existing sensor and is unique among all blocks. If valid, returns true
     * and sets the block sensor name in the block. Else returns false, and does
     * nothing to the block.
     */
    public boolean validateSensor(
            @Nonnull String sensorName,
            @Nonnull LayoutBlock blk,
            @Nonnull Component openFrame) {
        boolean result = false; //assume failure (pessimist!)

        //check if anything entered
        if (!sensorName.isEmpty()) {
            //get a validated sensor corresponding to this name and assigned to block
            Sensor s = blk.validateSensor(sensorName, openFrame);
            result = (s != null); //if sensor returned result is true.
        }
        return result;
    } //validateSensor

    /**
     * Return a layout block with the given name if one exists. Registers this
     * LayoutEditor with the layout block. This method is designed to be used
     * when a panel is loaded. The calling method must handle whether the use
     * count should be incremented.
     */
    public LayoutBlock getLayoutBlock(@Nonnull String blockID) {
        //check if this Layout Block already exists
        LayoutBlock blk = InstanceManager.getDefault(LayoutBlockManager.class
        ).getByUserName(blockID);
        if (blk == null) {
            log.error("LayoutBlock '{}' not found when panel loaded", blockID);
            return null;
        }
        blk.addLayoutEditor(this);
        return blk;
    } //getLayoutBlock

    /**
     * Remove object from all Layout Editor temporary lists of items not part of
     * track schematic
     */
    protected boolean remove(@Nonnull Object s) {
        boolean found = false;

        if (sensorImage.contains(s)) {
            sensorImage.remove(s);
            found = true;
        }
        if (sensorList.contains(s)) {
            sensorList.remove(s);
            found = true;
        }
        if (backgroundImage.contains(s)) {
            backgroundImage.remove(s);
            found = true;
        }
        if (memoryLabelList.contains(s)) {
            memoryLabelList.remove(s);
            found = true;
        }
        if (blockContentsLabelList.contains(s)) {
            blockContentsLabelList.remove(s);
            found = true;
        }
        if (signalList.contains(s)) {
            signalList.remove(s);
            found = true;
        }
        if (multiSensors.contains(s)) {
            multiSensors.remove(s);
            found = true;
        }
        if (clocks.contains(s)) {
            clocks.remove(s);
            found = true;
        }
        if (signalHeadImage.contains(s)) {
            signalHeadImage.remove(s);
            found = true;
        }
        if (labelImage.contains(s)) {
            labelImage.remove(s);
            found = true;
        }
        for (int i = 0; i < signalMastList.size(); i++) {
            if (s == signalMastList.get(i)) {
                if (removeSignalMast((SignalMastIcon) s)) {
                    signalMastList.remove(i);
                    found = true;
                    break;
                } else {
                    return false;
                }
            }
        }

        super.removeFromContents((Positionable) s);

        if (found) {
            setDirty();
            redrawPanel();
        }
        return found;
    } //remove

    @Override
    public boolean removeFromContents(@Nonnull Positionable l) {
        return remove(l);
    }

    private String findBeanUsage(@Nonnull NamedBean sm) {
        PositionablePoint pe;
        PositionablePoint pw;
        LayoutTurnout lt;
        LevelXing lx;
        LayoutSlip ls;
        boolean found = false;
        StringBuilder sb = new StringBuilder();

        sb.append("This ");

        if (sm instanceof SignalMast) {
            sb.append("Signal Mast"); //TODO I18N using Bundle.getMessage("BeanNameSignalMast");
            sb.append(" is linked to the following items<br> do you want to remove those references");

            if (InstanceManager.getDefault(SignalMastLogicManager.class
            ).isSignalMastUsed((SignalMast) sm)) {
                SignalMastLogic sml
                        = InstanceManager.getDefault(SignalMastLogicManager.class
                        ).getSignalMastLogic((SignalMast) sm);

                //SignalMastLogic sml =
                //InstanceManager.getDefault(SignalMastLogicManager.class).getSignalMastLogic((SignalMast)sm);
                if ((sml != null) && sml.useLayoutEditor(sml.getDestinationList().get(0))) {
                    sb.append(" and any SignalMast Logic associated with it");
                }
            }
        } else if (sm instanceof Sensor) {
            sb.append("Sensor"); //TODO I18N using Bundle.getMessage("BeanNameSensor");
            sb.append(" is linked to the following items<br> do you want to remove those references");
        } else if (sm instanceof SignalHead) {
            sb.append("SignalHead"); //TODO I18N using Bundle.getMessage("BeanNameSignalHead");
            sb.append(" is linked to the following items<br> do you want to remove those references");
        }

        if ((pw = finder.findPositionablePointByWestBoundBean(sm)) != null) {
            sb.append("<br>Point of ");
            TrackSegment t = pw.getConnect1();

            if (t != null) {
                sb.append(t.getBlockName()).append(" and ");
            }
            t = pw.getConnect2();

            if (t != null) {
                sb.append(t.getBlockName());
            }
            found = true;
        }

        if ((pe = finder.findPositionablePointByEastBoundBean(sm)) != null) {
            sb.append("<br>Point of ");
            TrackSegment t = pe.getConnect1();

            if (t != null) {
                sb.append(t.getBlockName()).append(" and ");
            }
            t = pe.getConnect2();

            if (t != null) {
                sb.append(t.getBlockName());
            }
            found = true;
        }

        if ((lt = finder.findLayoutTurnoutByBean(sm)) != null) {
            sb.append("<br>Turnout ").append(lt.getTurnoutName()); //I18N using Bundle.getMessage("BeanNameTurnout");
            found = true;
        }

        if ((lx = finder.findLevelXingByBean(sm)) != null) {
            sb.append("<br>Level Crossing ").append(lx.getId());
            found = true;
        }

        if ((ls = finder.findLayoutSlipByBean(sm)) != null) {
            sb.append("<br>Slip ").append(ls.getTurnoutName());
            found = true;
        }

        if (!found) {
            return null;
        }
        return sb.toString();
    } //findBeanUsage

    private boolean removeSignalMast(@Nonnull SignalMastIcon si) {
        SignalMast sm = si.getSignalMast();
        String usage = findBeanUsage(sm);

        if (usage != null) {
            usage = String.format("<html>%s</html>", usage);
            int selectedValue = JOptionPane.showOptionDialog(this,
                    usage, Bundle.getMessage("WarningTitle"),
                    JOptionPane.YES_NO_CANCEL_OPTION, JOptionPane.QUESTION_MESSAGE, null,
                    new Object[]{Bundle.getMessage("ButtonYes"),
                        Bundle.getMessage("ButtonNo"),
                        Bundle.getMessage("ButtonCancel")},
                    Bundle.getMessage("ButtonYes"));

            if (selectedValue == 1) {
                return true; //return leaving the references in place but allow the icon to be deleted.
            }

            if (selectedValue == 2) {
                return false; //do not delete the item
            }
            removeBeanRefs(sm);
        }
        return true;
    } //removeSignalMast

    private void removeBeanRefs(@Nonnull NamedBean sm) {
        PositionablePoint pe;
        PositionablePoint pw;
        LayoutTurnout lt;
        LevelXing lx;
        LayoutSlip ls;

        if ((pw = finder.findPositionablePointByWestBoundBean(sm)) != null) {
            pw.removeBeanReference(sm);
        }

        if ((pe = finder.findPositionablePointByEastBoundBean(sm)) != null) {
            pe.removeBeanReference(sm);
        }

        if ((lt = finder.findLayoutTurnoutByBean(sm)) != null) {
            lt.removeBeanReference(sm);
        }

        if ((lx = finder.findLevelXingByBean(sm)) != null) {
            lx.removeBeanReference(sm);
        }

        if ((ls = finder.findLayoutSlipByBean(sm)) != null) {
            ls.removeBeanReference(sm);
        }
    } //removeBeanRefs

    boolean noWarnPositionablePoint = false;

    /**
     * Remove a PositionablePoint -- an Anchor or an End Bumper.
     */
    protected boolean removePositionablePoint(@Nonnull PositionablePoint o) {
        //First verify with the user that this is really wanted, only show message if there is a bit of track connected
        if ((o.getConnect1() != null) || (o.getConnect2() != null)) {
            if (!noWarnPositionablePoint) {
                int selectedValue = JOptionPane.showOptionDialog(this,
                        Bundle.getMessage("Question2"), Bundle.getMessage(
                        "WarningTitle"),
                        JOptionPane.YES_NO_CANCEL_OPTION, JOptionPane.QUESTION_MESSAGE, null,
                        new Object[]{Bundle.getMessage("ButtonYes"),
                            Bundle.getMessage("ButtonNo"),
                            Bundle.getMessage("ButtonYesPlus")},
                        Bundle.getMessage("ButtonNo"));

                if (selectedValue == 1) {
                    return false; //return without creating if "No" response
                }

                if (selectedValue == 2) {
                    //Suppress future warnings, and continue
                    noWarnPositionablePoint = true;
                }
            }

            //remove from selection information
            if (selectedObject == o) {
                selectedObject = null;
            }

            if (prevSelectedObject == o) {
                prevSelectedObject = null;
            }

            //remove connections if any
            TrackSegment t = o.getConnect1();

            if (t != null) {
                removeTrackSegment(t);
            }
            t = o.getConnect2();

            if (t != null) {
                removeTrackSegment(t);
            }

            //delete from array
        }

        if (layoutTrackList.contains(o)) {
            layoutTrackList.remove(o);
            setDirty();
            redrawPanel();
            return true;
        }
        return false;
    } //removePositionablePoint

    boolean noWarnLayoutTurnout = false;

    /**
     * Remove a LayoutTurnout
     */
    protected boolean removeLayoutTurnout(@Nonnull LayoutTurnout o) {
        //First verify with the user that this is really wanted
        if (!noWarnLayoutTurnout) {
            int selectedValue = JOptionPane.showOptionDialog(this,
                    Bundle.getMessage("Question1r"), Bundle.getMessage("WarningTitle"),
                    JOptionPane.YES_NO_CANCEL_OPTION, JOptionPane.QUESTION_MESSAGE, null,
                    new Object[]{Bundle.getMessage("ButtonYes"),
                        Bundle.getMessage("ButtonNo"),
                        Bundle.getMessage("ButtonYesPlus")},
                    Bundle.getMessage("ButtonNo"));

            if (selectedValue == 1) {
                return false; //return without removing if "No" response
            }

            if (selectedValue == 2) {
                //Suppress future warnings, and continue
                noWarnLayoutTurnout = true;
            }
        }

        //remove from selection information
        if (selectedObject == o) {
            selectedObject = null;
        }

        if (prevSelectedObject == o) {
            prevSelectedObject = null;
        }

        //remove connections if any
        TrackSegment t = (TrackSegment) o.getConnectA();

        if (t != null) {
            substituteAnchor(o.getCoordsA(), o, t);
        }
        t = (TrackSegment) o.getConnectB();

        if (t != null) {
            substituteAnchor(o.getCoordsB(), o, t);
        }
        t = (TrackSegment) o.getConnectC();

        if (t != null) {
            substituteAnchor(o.getCoordsC(), o, t);
        }
        t = (TrackSegment) o.getConnectD();

        if (t != null) {
            substituteAnchor(o.getCoordsD(), o, t);
        }

        //decrement Block use count(s)
        LayoutBlock b = o.getLayoutBlock();

        if (b != null) {
            b.decrementUse();
        }

        if ((o.getTurnoutType() == LayoutTurnout.DOUBLE_XOVER)
                || (o.getTurnoutType() == LayoutTurnout.RH_XOVER)
                || (o.getTurnoutType() == LayoutTurnout.LH_XOVER)) {
            LayoutBlock b2 = o.getLayoutBlockB();

            if ((b2 != null) && (b2 != b)) {
                b2.decrementUse();
            }
            LayoutBlock b3 = o.getLayoutBlockC();

            if ((b3 != null) && (b3 != b) && (b3 != b2)) {
                b3.decrementUse();
            }
            LayoutBlock b4 = o.getLayoutBlockD();

            if ((b4 != null) && (b4 != b)
                    && (b4 != b2) && (b4 != b3)) {
                b4.decrementUse();
            }
        }

        //delete from array
        if (layoutTrackList.contains(o)) {
            layoutTrackList.remove(o);
            setDirty();
            redrawPanel();
            return true;
        }
        return false;
    } //removeLayoutTurnout

    private void substituteAnchor(@Nonnull Point2D loc,
            @Nonnull LayoutTrack o, @Nonnull TrackSegment t) {
        PositionablePoint p = addAnchor(loc);

        if (t.getConnect1() == o) {
            t.setNewConnect1(p, LayoutTrack.POS_POINT);
        }

        if (t.getConnect2() == o) {
            t.setNewConnect2(p, LayoutTrack.POS_POINT);
        }
        p.setTrackConnection(t);
    } //substituteAnchor

    boolean noWarnLevelXing = false;

    /**
     * Remove a Level Crossing
     */
    protected boolean removeLevelXing(@Nonnull LevelXing o) {
        //First verify with the user that this is really wanted
        if (!noWarnLevelXing) {
            int selectedValue = JOptionPane.showOptionDialog(this,
                    Bundle.getMessage("Question3r"), Bundle.getMessage("WarningTitle"),
                    JOptionPane.YES_NO_CANCEL_OPTION, JOptionPane.QUESTION_MESSAGE, null,
                    new Object[]{Bundle.getMessage("ButtonYes"),
                        Bundle.getMessage("ButtonNo"),
                        Bundle.getMessage("ButtonYesPlus")},
                    Bundle.getMessage("ButtonNo"));

            if (selectedValue == 1) {
                return false; //return without creating if "No" response
            }

            if (selectedValue == 2) {
                //Suppress future warnings, and continue
                noWarnLevelXing = true;
            }
        }

        //remove from selection information
        if (selectedObject == o) {
            selectedObject = null;
        }

        if (prevSelectedObject == o) {
            prevSelectedObject = null;
        }

        //remove connections if any
        TrackSegment t = (TrackSegment) o.getConnectA();

        if (t != null) {
            substituteAnchor(o.getCoordsA(), o, t);
        }
        t = (TrackSegment) o.getConnectB();

        if (t != null) {
            substituteAnchor(o.getCoordsB(), o, t);
        }
        t = (TrackSegment) o.getConnectC();

        if (t != null) {
            substituteAnchor(o.getCoordsC(), o, t);
        }
        t = (TrackSegment) o.getConnectD();

        if (t != null) {
            substituteAnchor(o.getCoordsD(), o, t);
        }

        //decrement block use count if any blocks in use
        LayoutBlock lb = o.getLayoutBlockAC();

        if (lb != null) {
            lb.decrementUse();
        }
        LayoutBlock lbx = o.getLayoutBlockBD();

        if ((lbx != null) && (lb != null) && (lbx != lb)) {
            lb.decrementUse();
        }

        //delete from array
        if (layoutTrackList.contains(o)) {
            layoutTrackList.remove(o);
            o.remove();
            setDirty();
            redrawPanel();
            return true;
        }
        return false;
    } //removeLevelXing

    boolean noWarnSlip = false;

    protected boolean removeLayoutSlip(@Nonnull LayoutTurnout o) {
        if (!(o instanceof LayoutSlip)) {
            return false;
        }

        //First verify with the user that this is really wanted
        if (!noWarnSlip) {
            int selectedValue = JOptionPane.showOptionDialog(this,
                    Bundle.getMessage("Question5r"), Bundle.getMessage("WarningTitle"),
                    JOptionPane.YES_NO_CANCEL_OPTION, JOptionPane.QUESTION_MESSAGE, null,
                    new Object[]{Bundle.getMessage("ButtonYes"),
                        Bundle.getMessage("ButtonNo"),
                        Bundle.getMessage("ButtonYesPlus")},
                    Bundle.getMessage("ButtonNo"));

            if (selectedValue == 1) {
                return false; //return without creating if "No" response
            }

            if (selectedValue == 2) {
                //Suppress future warnings, and continue
                noWarnSlip = true;
            }
        }

        //remove from selection information
        if (selectedObject == o) {
            selectedObject = null;
        }

        if (prevSelectedObject == o) {
            prevSelectedObject = null;
        }

        //remove connections if any
        TrackSegment t = (TrackSegment) o.getConnectA();

        if (t != null) {
            substituteAnchor(o.getCoordsA(), o, t);
        }
        t = (TrackSegment) o.getConnectB();

        if (t != null) {
            substituteAnchor(o.getCoordsB(), o, t);
        }
        t = (TrackSegment) o.getConnectC();

        if (t != null) {
            substituteAnchor(o.getCoordsC(), o, t);
        }
        t = (TrackSegment) o.getConnectD();

        if (t != null) {
            substituteAnchor(o.getCoordsD(), o, t);
        }

        //decrement block use count if any blocks in use
        LayoutBlock lb = o.getLayoutBlock();

        if (lb != null) {
            lb.decrementUse();
        }

        //delete from array
        if (layoutTrackList.contains(o)) {
            layoutTrackList.remove(o);
            o.remove();
            setDirty();
            redrawPanel();
            return true;
        }
        return false;
    } //removeLayoutSlip

    boolean noWarnTurntable = false;

    /**
     * Remove a Layout Turntable
     */
    protected boolean removeTurntable(@Nonnull LayoutTurntable o) {
        //First verify with the user that this is really wanted
        if (!noWarnTurntable) {
            int selectedValue = JOptionPane.showOptionDialog(this,
                    Bundle.getMessage("Question4r"), Bundle.getMessage("WarningTitle"),
                    JOptionPane.YES_NO_CANCEL_OPTION, JOptionPane.QUESTION_MESSAGE, null,
                    new Object[]{Bundle.getMessage("ButtonYes"),
                        Bundle.getMessage("ButtonNo"),
                        Bundle.getMessage("ButtonYesPlus")},
                    Bundle.getMessage("ButtonNo"));

            if (selectedValue == 1) {
                return false; //return without creating if "No" response
            }

            if (selectedValue == 2) {
                //Suppress future warnings, and continue
                noWarnTurntable = true;
            }
        }

        //remove from selection information
        if (selectedObject == o) {
            selectedObject = null;
        }

        if (prevSelectedObject == o) {
            prevSelectedObject = null;
        }

        //remove connections if any
        for (int j = 0; j < o.getNumberRays(); j++) {
            TrackSegment t = o.getRayConnectOrdered(j);

            if (t != null) {
                substituteAnchor(o.getRayCoordsIndexed(j), o, t);
            }
        }

        //delete from array
        if (layoutTrackList.contains(o)) {
            layoutTrackList.remove(o);
            o.remove();
            setDirty();
            redrawPanel();
            return true;
        }
        return false;
    } //removeTurntable

    /**
     * Remove a Track Segment
     */
    protected void removeTrackSegment(@Nonnull TrackSegment o) {
        //save affected blocks
        LayoutBlock block1 = null;
        LayoutBlock block2 = null;
        LayoutBlock block = o.getLayoutBlock();

        //remove any connections
        int type = o.getType1();

        if (type == LayoutTrack.POS_POINT) {
            PositionablePoint p = (PositionablePoint) (o.getConnect1());

            if (p != null) {
                p.removeTrackConnection(o);

                if (p.getConnect1() != null) {
                    block1 = p.getConnect1().getLayoutBlock();
                } else if (p.getConnect2() != null) {
                    block1 = p.getConnect2().getLayoutBlock();
                }
            }
        } else {
            block1 = getAffectedBlock(o.getConnect1(), type);
            disconnect(o.getConnect1(), type);
        }
        type = o.getType2();

        if (type == LayoutTrack.POS_POINT) {
            PositionablePoint p = (PositionablePoint) (o.getConnect2());

            if (p != null) {
                p.removeTrackConnection(o);

                if (p.getConnect1() != null) {
                    block2 = p.getConnect1().getLayoutBlock();
                } else if (p.getConnect2() != null) {
                    block2 = p.getConnect2().getLayoutBlock();
                }
            }
        } else {
            block2 = getAffectedBlock(o.getConnect2(), type);
            disconnect(o.getConnect2(), type);
        }

        //delete from array
        if (layoutTrackList.contains(o)) {
            layoutTrackList.remove(o);
        }

        //update affected blocks
        if (block != null) {
            //decrement Block use count
            block.decrementUse();
            getLEAuxTools().setBlockConnectivityChanged();
            block.updatePaths();
        }

        if ((block1 != null) && (block1 != block)) {
            block1.updatePaths();
        }

        if ((block2 != null) && (block2 != block) && (block2 != block1)) {
            block2.updatePaths();
        }

        //
        setDirty();
        redrawPanel();
    } //removeTrackSegment

    private void disconnect(@Nonnull LayoutTrack o, int type) {
        if (o == null) {
            return;
        }

        switch (type) {
            case LayoutTrack.TURNOUT_A: {
                ((LayoutTurnout) o).setConnectA(null, LayoutTrack.NONE);
                break;
            }

            case LayoutTrack.TURNOUT_B: {
                ((LayoutTurnout) o).setConnectB(null, LayoutTrack.NONE);
                break;
            }

            case LayoutTrack.TURNOUT_C: {
                ((LayoutTurnout) o).setConnectC(null, LayoutTrack.NONE);
                break;
            }

            case LayoutTrack.TURNOUT_D: {
                ((LayoutTurnout) o).setConnectD(null, LayoutTrack.NONE);
                break;
            }

            case LayoutTrack.LEVEL_XING_A: {
                ((LevelXing) o).setConnectA(null, LayoutTrack.NONE);
                break;
            }

            case LayoutTrack.LEVEL_XING_B: {
                ((LevelXing) o).setConnectB(null, LayoutTrack.NONE);
                break;
            }

            case LayoutTrack.LEVEL_XING_C: {
                ((LevelXing) o).setConnectC(null, LayoutTrack.NONE);
                break;
            }

            case LayoutTrack.LEVEL_XING_D: {
                ((LevelXing) o).setConnectD(null, LayoutTrack.NONE);
                break;
            }

            case LayoutTrack.SLIP_A: {
                ((LayoutSlip) o).setConnectA(null, LayoutTrack.NONE);
                break;
            }

            case LayoutTrack.SLIP_B: {
                ((LayoutSlip) o).setConnectB(null, LayoutTrack.NONE);
                break;
            }

            case LayoutTrack.SLIP_C: {
                ((LayoutSlip) o).setConnectC(null, LayoutTrack.NONE);
                break;
            }

            case LayoutTrack.SLIP_D: {
                ((LayoutSlip) o).setConnectD(null, LayoutTrack.NONE);
                break;
            }

            default: {
                if (type >= LayoutTrack.TURNTABLE_RAY_OFFSET) {
                    ((LayoutTurntable) o).setRayConnect(null, type - LayoutTrack.TURNTABLE_RAY_OFFSET);
                }
                break;
            }
        } //switch
    } //disconnect

    public LayoutBlock getAffectedBlock(@Nonnull LayoutTrack o, int type) {
        LayoutBlock result = null;
        if (o != null) {
            switch (type) {
                case LayoutTrack.TURNOUT_A:
                case LayoutTrack.SLIP_A:
                case LayoutTrack.SLIP_B:
                case LayoutTrack.SLIP_C:
                case LayoutTrack.SLIP_D: {
                    if (o instanceof LayoutTurnout) {
                        LayoutTurnout lt = (LayoutTurnout) o;
                        result = lt.getLayoutBlock();
                    }
                    break;
                }

                case LayoutTrack.TURNOUT_B: {
                    if (o instanceof LayoutTurnout) {
                        LayoutTurnout lt = (LayoutTurnout) o;
                        result = lt.getLayoutBlockB();
                    }
                    break;
                }

                case LayoutTrack.TURNOUT_C: {
                    if (o instanceof LayoutTurnout) {
                        LayoutTurnout lt = (LayoutTurnout) o;
                        result = lt.getLayoutBlockC();
                    }
                    break;
                }

                case LayoutTrack.TURNOUT_D: {
                    if (o instanceof LayoutTurnout) {
                        LayoutTurnout lt = (LayoutTurnout) o;
                        result = lt.getLayoutBlockD();
                    }
                    break;
                }

                case LayoutTrack.LEVEL_XING_A:
                case LayoutTrack.LEVEL_XING_C: {
                    if (o instanceof LevelXing) {
                        LevelXing lx = (LevelXing) o;
                        result = lx.getLayoutBlockAC();
                    }
                    break;
                }

                case LayoutTrack.LEVEL_XING_B:
                case LayoutTrack.LEVEL_XING_D: {
                    if (o instanceof LevelXing) {
                        LevelXing lx = (LevelXing) o;
                        result = lx.getLayoutBlockBD();
                    }
                    break;
                }

                case LayoutTrack.TRACK: {
                    if (o instanceof TrackSegment) {
                        TrackSegment ts = (TrackSegment) o;
                        result = ts.getLayoutBlock();
                    }
                    break;
                }
                default: {
                    log.warn("Unhandled track type: {}", type);
                    break;
                }
            } //switch
        }
        return result;
    } //getAffectedBlock

    /**
     * Add a sensor indicator to the Draw Panel
     */
    void addSensor() {
        String newName = sensorComboBox.getDisplayName();

        if (newName.isEmpty()) {
            JOptionPane.showMessageDialog(this, Bundle.getMessage("Error10"),
                    Bundle.getMessage("ErrorTitle"), JOptionPane.ERROR_MESSAGE);
            return;
        }
        SensorIcon l = new SensorIcon(new NamedIcon("resources/icons/smallschematics/tracksegments/circuit-error.gif",
                "resources/icons/smallschematics/tracksegments/circuit-error.gif"), this);

        l.setIcon("SensorStateActive", sensorIconEditor.getIcon(0));
        l.setIcon("SensorStateInactive", sensorIconEditor.getIcon(1));
        l.setIcon("BeanStateInconsistent", sensorIconEditor.getIcon(2));
        l.setIcon("BeanStateUnknown", sensorIconEditor.getIcon(3));
        l.setSensor(newName);
        l.setDisplayLevel(Editor.SENSORS);

        //Sensor xSensor = l.getSensor();
        //(Note: I don't see the point of this section of code because...
        if (l.getSensor() != null) {
            if (!newName.equals(l.getNamedSensor().getName())) {
                sensorComboBox.setText(l.getNamedSensor().getName());
            }
        }

        //...because this is called regardless of the code above
        sensorComboBox.setText(l.getNamedSensor().getName());
        setNextLocation(l);
        putItem(l); // note: this calls unionToPanelBounds & setDirty()
    } //addSensor

    public void putSensor(@Nonnull SensorIcon l) {
        l.updateSize();
        l.setDisplayLevel(Editor.SENSORS);
        putItem(l); // note: this calls unionToPanelBounds & setDirty()
    } //putSensor

    /**
     * Add a signal head to the Panel
     */
    void addSignalHead() {
        //check for valid signal head entry
        String newName = signalHeadComboBox.getDisplayName();
        SignalHead mHead = null;

        if (!newName.isEmpty()) {
            mHead = InstanceManager.getDefault(SignalHeadManager.class
            ).getSignalHead(newName);

            /*if (mHead == null)
 mHead = InstanceManager.getDefault(SignalHeadManager.class).getByUserName(newName);
 else */
            signalHeadComboBox.setText(newName);
        }

        if (mHead == null) {
            //There is no signal head corresponding to this name
            JOptionPane.showMessageDialog(this,
                    MessageFormat.format(Bundle.getMessage("Error9"),
                            new Object[]{newName}),
                    Bundle.getMessage("ErrorTitle"), JOptionPane.ERROR_MESSAGE);

            return;
        }

        //create and set up signal icon
        SignalHeadIcon l = new SignalHeadIcon(this);
        l.setSignalHead(newName);
        l.setIcon(rbean.getString("SignalHeadStateRed"), signalIconEditor.getIcon(0));
        l.setIcon(rbean.getString("SignalHeadStateFlashingRed"), signalIconEditor.getIcon(1));
        l.setIcon(rbean.getString("SignalHeadStateYellow"), signalIconEditor.getIcon(2));
        l.setIcon(rbean.getString("SignalHeadStateFlashingYellow"), signalIconEditor.getIcon(3));
        l.setIcon(rbean.getString("SignalHeadStateGreen"), signalIconEditor.getIcon(4));
        l.setIcon(rbean.getString("SignalHeadStateFlashingGreen"), signalIconEditor.getIcon(5));
        l.setIcon(rbean.getString("SignalHeadStateDark"), signalIconEditor.getIcon(6));
        l.setIcon(rbean.getString("SignalHeadStateHeld"), signalIconEditor.getIcon(7));
        l.setIcon(rbean.getString("SignalHeadStateLunar"), signalIconEditor.getIcon(8));
        l.setIcon(rbean.getString("SignalHeadStateFlashingLunar"), signalIconEditor.getIcon(9));
        unionToPanelBounds(l.getBounds());
        setNextLocation(l);
        setDirty();
        putSignal(l);
    } //addSignalHead

    public void putSignal(@Nonnull SignalHeadIcon l) {
        l.updateSize();
        l.setDisplayLevel(Editor.SIGNALS);
        putItem(l); // note: this calls unionToPanelBounds & setDirty()
    } //putSignal

    SignalHead getSignalHead(@Nonnull String name) {
        SignalHead sh = InstanceManager.getDefault(SignalHeadManager.class
        ).getBySystemName(name);

        if (sh == null) {
            sh = InstanceManager.getDefault(SignalHeadManager.class
            ).getByUserName(name);
        }

        if (sh == null) {
            log.warn("did not find a SignalHead named {}", name);
        }
        return sh;
    } //getSignalHead

    public boolean containsSignalHead(@Nullable SignalHead head) {
        if (head != null) {
            for (SignalHeadIcon h : signalList) {
                if (h.getSignalHead() == head) {
                    return true;
                }
            }
        }
        return false;
    } //containsSignalHead

    public void removeSignalHead(@Nullable SignalHead head) {
        if (head != null) {
            for (SignalHeadIcon h : signalList) {
                if (h.getSignalHead() == head) {
                    signalList.remove(h);
                    h.remove();
                    h.dispose();
                    setDirty();
                    redrawPanel();
                    break;
                }
            }
        }
    } //removeSignalHead

    void addSignalMast() {
        //check for valid signal head entry
        String newName = signalMastComboBox.getDisplayName();
        SignalMast mMast = null;

        if (!newName.isEmpty()) {
            mMast = InstanceManager.getDefault(SignalMastManager.class
            ).getSignalMast(newName);
            signalMastComboBox.setText(newName);
        }

        if (mMast == null) {
            //There is no signal head corresponding to this name
            JOptionPane.showMessageDialog(this,
                    MessageFormat.format(Bundle.getMessage("Error9"),
                            new Object[]{newName}),
                    Bundle.getMessage("ErrorTitle"), JOptionPane.ERROR_MESSAGE);

            return;
        }

        //create and set up signal icon
        SignalMastIcon l = new SignalMastIcon(this);
        l.setSignalMast(newName);
        unionToPanelBounds(l.getBounds());
        setNextLocation(l);
        setDirty();
        putSignalMast(l);
    } //addSignalMast

    public void putSignalMast(@Nonnull SignalMastIcon l) {
        l.updateSize();
        l.setDisplayLevel(Editor.SIGNALS);
        putItem(l); // note: this calls unionToPanelBounds & setDirty()
    } //putSignalMast

    SignalMast getSignalMast(@Nonnull String name) {
        SignalMast sh = InstanceManager.getDefault(SignalMastManager.class
        ).getBySystemName(name);

        if (sh == null) {
            sh = InstanceManager.getDefault(SignalMastManager.class
            ).getByUserName(name);
        }

        if (sh == null) {
            log.warn("did not find a SignalMast named {}", name);
        }
        return sh;
    } //getSignalMast

    public boolean containsSignalMast(@Nonnull SignalMast mast) {
        for (SignalMastIcon h : signalMastList) {
            if (h.getSignalMast() == mast) {
                return true;
            }
        }
        return false;
    } //containsSignalMast

    /**
     * Add a label to the Draw Panel
     */
    void addLabel() {
        String labelText = textLabelTextField.getText();
        labelText = (labelText != null) ? labelText.trim() : "";

        if (labelText.isEmpty()) {
            JOptionPane.showMessageDialog(this, Bundle.getMessage("Error11"),
                    Bundle.getMessage("ErrorTitle"), JOptionPane.ERROR_MESSAGE);
            return;
        }
        PositionableLabel l = super.addLabel(labelText);
        unionToPanelBounds(l.getBounds());
        setDirty();
        l.setForeground(defaultTextColor);
    } //addLabel

    @Override
    public void putItem(@Nonnull Positionable l) {
        super.putItem(l);

        if (l instanceof SensorIcon) {
            sensorImage.add((SensorIcon) l);
            sensorList.add((SensorIcon) l);
        } else if (l instanceof LocoIcon) {
            markerImage.add((LocoIcon) l);
        } else if (l instanceof SignalHeadIcon) {
            signalHeadImage.add((SignalHeadIcon) l);
            signalList.add((SignalHeadIcon) l);
        } else if (l instanceof SignalMastIcon) {
            signalMastList.add((SignalMastIcon) l);
        } else if (l instanceof MemoryIcon) {
            memoryLabelList.add((MemoryIcon) l);
        } else if (l instanceof BlockContentsIcon) {
            blockContentsLabelList.add((BlockContentsIcon) l);
        } else if (l instanceof AnalogClock2Display) {
            clocks.add((AnalogClock2Display) l);
        } else if (l instanceof MultiSensorIcon) {
            multiSensors.add((MultiSensorIcon) l);
        }

        if (l instanceof PositionableLabel) {
            if (((PositionableLabel) l).isBackground()) {
                backgroundImage.add((PositionableLabel) l);
            } else {
                labelImage.add((PositionableLabel) l);
            }
        }
        unionToPanelBounds(l.getBounds(new Rectangle()));
        setDirty();
    } //putItem

    /**
     * Add a memory label to the Draw Panel
     */
    void addMemory() {
        String memoryName = textMemoryComboBox.getDisplayName();

        if (memoryName.isEmpty()) {
            JOptionPane.showMessageDialog(this, Bundle.getMessage("Error11a"),
                    Bundle.getMessage("ErrorTitle"), JOptionPane.ERROR_MESSAGE);
            return;
        }
        MemoryIcon l = new MemoryIcon(" ", this);
        l.setMemory(memoryName);
        Memory xMemory = l.getMemory();

        if (xMemory != null) {
            String uname = xMemory.getDisplayName();
            if (!uname.equals(memoryName)) {
                //put the system name in the memory field
                textMemoryComboBox.setText(xMemory.getSystemName());
            }
        }
        setNextLocation(l);
        l.setSize(l.getPreferredSize().width, l.getPreferredSize().height);
        l.setDisplayLevel(Editor.LABELS);
        l.setForeground(defaultTextColor);
        unionToPanelBounds(l.getBounds());
        putItem(l); // note: this calls unionToPanelBounds & setDirty()
    } //addMemory

    void addBlockContents() {
        String newName = blockContentsComboBox.getDisplayName();

        if (newName.isEmpty()) {
            JOptionPane.showMessageDialog(this, Bundle.getMessage("Error11b"),
                    Bundle.getMessage("ErrorTitle"), JOptionPane.ERROR_MESSAGE);
            return;
        }
        BlockContentsIcon l = new BlockContentsIcon(" ", this);
        l.setBlock(newName);
        Block xMemory = l.getBlock();

        if (xMemory != null) {
            String uname = xMemory.getDisplayName();
            if (!uname.equals(newName)) {
                //put the system name in the memory field
                blockContentsComboBox.setText(xMemory.getSystemName());
            }
        }
        setNextLocation(l);
        l.setSize(l.getPreferredSize().width, l.getPreferredSize().height);
        l.setDisplayLevel(Editor.LABELS);
        l.setForeground(defaultTextColor);
        putItem(l); // note: this calls unionToPanelBounds & setDirty()
    } //addBlockContents

    /**
     * Add a Reporter Icon to the panel
     */
    void addReporter(@Nonnull String textReporter, int xx, int yy) {
        ReporterIcon l = new ReporterIcon(this);
        l.setReporter(textReporter);
        l.setLocation(xx, yy);
        l.setSize(l.getPreferredSize().width, l.getPreferredSize().height);
        l.setDisplayLevel(Editor.LABELS);
        unionToPanelBounds(l.getBounds());
        putItem(l); // note: this calls unionToPanelBounds & setDirty()
    } //addReporter

    /**
     * Add an icon to the target
     */
    void addIcon() {
        PositionableLabel l = new PositionableLabel(iconEditor.getIcon(0), this);
        setNextLocation(l);
        l.setDisplayLevel(Editor.ICONS);
        unionToPanelBounds(l.getBounds());
        l.updateSize();
        putItem(l); // note: this calls unionToPanelBounds & setDirty()
    } //addIcon

    /**
     * Add a loco marker to the target
     */
    @Override
    public LocoIcon addLocoIcon(@Nonnull String name) {
        LocoIcon l = new LocoIcon(this);
        Point2D pt = windowCenter();
        l.setLocation((int) pt.getX(), (int) pt.getY());
        putLocoIcon(l, name);
        l.setPositionable(true);
        unionToPanelBounds(l.getBounds());
        return l;
    } //addLocoIcon

    @Override
    public void putLocoIcon(@Nonnull LocoIcon l, @Nonnull String name) {
        super.putLocoIcon(l, name);
        markerImage.add(l);
        unionToPanelBounds(l.getBounds());
    }

    JFileChooser inputFileChooser;

    /**
     * Add a background image
     */
    public void addBackground() {
        if (inputFileChooser == null) {
            inputFileChooser = new JFileChooser(
                    String.format("%s%sresources%sicons",
                            System.getProperty("user.dir"),
                            File.separator,
                            File.separator));
            if (false) {
                // TODO: Discuss with jmri-developers
                // this filter will allow any images supported by the current
                // operating system. This may not be desirable because it will
                // allow images that may not be supported by operating systems
                // other than the current one.
                FileFilter filt = new FileNameExtensionFilter("Image files", ImageIO.getReaderFileSuffixes());
                inputFileChooser.setFileFilter(filt);
            } else {
                FileChooserFilter filt = new FileChooserFilter("Graphics Files");
                filt.addExtension("gif");
                filt.addExtension("jpg");
                //TODO: discuss with jmri-developers - support png image files?
                filt.addExtension("png");
                inputFileChooser.setFileFilter(filt);
            }
        }
        inputFileChooser.rescanCurrentDirectory();

        int retVal = inputFileChooser.showOpenDialog(this);

        if (retVal != JFileChooser.APPROVE_OPTION) {
            return; //give up if no file selected
        }

        //NamedIcon icon = new NamedIcon(inputFileChooser.getSelectedFile().getPath(),
        //inputFileChooser.getSelectedFile().getPath());
        String name = inputFileChooser.getSelectedFile().getPath();

        //convert to portable path
        name = FileUtil.getPortableFilename(name);

        //setup icon
        PositionableLabel o = super.setUpBackground(name);
        backgroundImage.add(o);
        unionToPanelBounds(o.getBounds());
        setDirty();
    } //addBackground

    /**
     * Remove a background image from the list of background images
     */
    protected void removeBackground(@Nonnull PositionableLabel b) {
        if (backgroundImage.contains(b)) {
            backgroundImage.remove(b);
            setDirty();
            return;
        }
    } //removeBackground

    /**
     * Invoke a window to allow you to add a MultiSensor indicator to the target
     */
    private int multiLocX;
    private int multiLocY;

    void startMultiSensor() {
        multiLocX = xLoc;
        multiLocY = yLoc;

        if (multiSensorFrame == null) {
            //create a common edit frame
            multiSensorFrame = new MultiSensorIconFrame(this);
            multiSensorFrame.initComponents();
            multiSensorFrame.pack();
        }
        multiSensorFrame.setVisible(true);
    } //startMultiSensor

    //Invoked when window has new multi-sensor ready
    public void addMultiSensor(@Nonnull MultiSensorIcon l) {
        l.setLocation(multiLocX, multiLocY);
        putItem(l); // note: this calls unionToPanelBounds & setDirty()
        multiSensorFrame.dispose();
        multiSensorFrame = null;
    } //addMultiSensor

    /**
     * Set object location and size for icon and label object as it is created.
     * Size comes from the preferredSize; location comes from the fields where
     * the user can spec it.
     */
    @Override
    protected void setNextLocation(@Nonnull Positionable obj) {
        obj.setLocation(xLoc, yLoc);
    }

    //
    // singleton (one per-LayoutEditor) accessors
    //
    private transient ConnectivityUtil conTools = null;

    public ConnectivityUtil getConnectivityUtil() {
        if (conTools == null) {
            conTools = new ConnectivityUtil(this);
        }
        return conTools;
    } //getConnectivityUtil

    private transient LayoutEditorTools tools = null;

    public LayoutEditorTools getLETools() {
        if (tools == null) {
            tools = new LayoutEditorTools(this);
        }
        return tools;
    } //getLETools

    private transient LayoutEditorAuxTools auxTools = null;

    public LayoutEditorAuxTools getLEAuxTools() {
        if (auxTools == null) {
            auxTools = new LayoutEditorAuxTools(this);
        }
        return auxTools;
    } //getLEAuxTools

    private transient LayoutTrackEditors layoutTrackEditors = null;

    public LayoutTrackEditors getLayoutTrackEditors() {
        if (layoutTrackEditors == null) {
            layoutTrackEditors = new LayoutTrackEditors(this);
        }
        return layoutTrackEditors;
    }   // getLayoutTrackEditors

    private transient LayoutEditorChecks layoutEditorChecks = null;

    public LayoutEditorChecks getLEChecks() {
        if (layoutEditorChecks == null) {
            layoutEditorChecks = new LayoutEditorChecks(this);
        }
        return layoutEditorChecks;
    } //getLEChecks

    /**
     * Invoked by DeletePanel menu item Validate user intent before deleting
     */
    @Override
    public boolean deletePanel() {
        //verify deletion
        if (!super.deletePanel()) {
            return false; //return without deleting if "No" response
        }
        layoutTrackList.clear();
        return true;
    } //deletePanel

    /**
     * Control whether target panel items are editable. Does this by invoking
     * the {@link Editor#setAllEditable} function of the parent class. This also
     * controls the relevant pop-up menu items (which are the primary way that
     * items are edited).
     *
     * @param editable true for editable.
     */
    @Override
    public void setAllEditable(boolean editable) {
        int restoreScroll = _scrollState;

        super.setAllEditable(editable);

        if (toolBarSide.equals(ToolBarSide.eFLOAT)) {
            if (editable) {
                createFloatingEditToolBox();
            } else {
                deleteFloatingEditToolBox();
            }
        } else {
            editToolBarContainerPanel.setVisible(editable);
        }
        setShowHidden(editable);

        if (editable) {
            setScroll(Editor.SCROLL_BOTH);
            _scrollState = restoreScroll;
        } else {
            setScroll(_scrollState);
        }

        //these may not be set up yet...
        if (helpBarPanel != null) {
            if (toolBarSide.equals(ToolBarSide.eFLOAT)) {
                floatEditHelpPanel.setVisible(editable && getShowHelpBar());
            } else {
                helpBarPanel.setVisible(editable && getShowHelpBar());
            }
        }
        awaitingIconChange = false;
        editModeCheckBoxMenuItem.setSelected(editable);
        redrawPanel();
    }

    /**
     * Control whether panel items are positionable. Markers are always
     * positionable.
     *
     * @param state true for positionable.
     */
    @Override
    public void setAllPositionable(boolean state) {
        super.setAllPositionable(state);

        for (Positionable p : markerImage) {
            p.setPositionable(true);
        }
    } //setAllPositionable

    /**
     * Control whether target panel items are controlling layout items. Does
     * this by invoke the {@link Positionable#setControlling} function of each
     * item on the target panel. This also controls the relevant pop-up menu
     * items.
     *
     * @param state true for controlling.
     */
    public void setTurnoutAnimation(boolean state) {
        if (animationCheckBoxMenuItem.isSelected() != state) {
            animationCheckBoxMenuItem.setSelected(state);
        }

        if (animatingLayout != state) {
            animatingLayout = state;
            redrawPanel();
        }
    } //setTurnoutAnimation

    public boolean isAnimating() {
        return animatingLayout;
    }

    public int getLayoutWidth() {
        return panelWidth;
    }

    public int getLayoutHeight() {
        return panelHeight;
    }

    public int getWindowWidth() {
        return windowWidth;
    }

    public int getWindowHeight() {
        return windowHeight;
    }

    public int getUpperLeftX() {
        return upperLeftX;
    }

    public int getUpperLeftY() {
        return upperLeftY;
    }

    public boolean getScroll() {
        //deprecated but kept to allow opening files
        //on version 2.5.1 and earlier
        if (_scrollState == Editor.SCROLL_NONE) {
            return false;
        } else {
            return true;
        }
    } //getScroll

    public int setGridSize(int newSize) {
        gridSize1st = newSize;
        return gridSize1st;
    } //setGridSize

    public int getGridSize() {
        return gridSize1st;
    } //getGridSize

    public int setGridSize2nd(int newSize) {
        gridSize2nd = newSize;
        return gridSize2nd;
    } //setGridSize

    public int getGridSize2nd() {
        return gridSize2nd;
    } //getGridSize

    public int getMainlineTrackWidth() {
        return (int) mainlineTrackWidth;
    } //getMainlineTrackWidth

    public int getSideTrackWidth() {
        return (int) sideTrackWidth;
    } //getSideTrackWidth

    public double getXScale() {
        return xScale;
    }

    public double getYScale() {
        return yScale;
    }

    public Color getDefaultBackgroundColor() {
        return defaultBackgroundColor;
    }

    public String getDefaultTrackColor() {
        return ColorUtil.colorToColorName(defaultTrackColor);
    }

    public String getDefaultOccupiedTrackColor() {
        return ColorUtil.colorToColorName(defaultOccupiedTrackColor);
    }

    public String getDefaultAlternativeTrackColor() {
        return ColorUtil.colorToColorName(defaultAlternativeTrackColor);
    }

    public String getDefaultTextColor() {
        return ColorUtil.colorToColorName(defaultTextColor);
    }

    public String getTurnoutCircleColor() {
        return ColorUtil.colorToColorName(turnoutCircleColor);
    }

    public int getTurnoutCircleSize() {
        return turnoutCircleSize;
    }

    //TODO: @Deprecated // Java standard pattern for boolean getters is "isTurnoutDrawUnselectedLeg()"
    public boolean getTurnoutDrawUnselectedLeg() {
        return turnoutDrawUnselectedLeg;
    }

    public String getLayoutName() {
        return layoutName;
    }

    //TODO: @Deprecated // Java standard pattern for boolean getters is "isShowHelpBar()"
    public boolean getShowHelpBar() {
        return showHelpBar;
    }

    //TODO: @Deprecated // Java standard pattern for boolean getters is "isShowHelpBar()"
    public boolean getDrawGrid() {
        return drawGrid;
    }

    //TODO: @Deprecated // Java standard pattern for boolean getters is "isShowHelpBar()"
    public boolean getSnapOnAdd() {
        return snapToGridOnAdd;
    }

    //TODO: @Deprecated // Java standard pattern for boolean getters is "isShowHelpBar()"
    public boolean getSnapOnMove() {
        return snapToGridOnMove;
    }

    //TODO: @Deprecated // Java standard pattern for boolean getters is "isShowHelpBar()"
    public boolean getAntialiasingOn() {
        return antialiasingOn;
    }

    //TODO: @Deprecated // Java standard pattern for boolean getters is "isShowHelpBar()"
    public boolean getHighlightSelectedBlock() {
        return highlightSelectedBlockFlag;
    }

    //TODO: @Deprecated // Java standard pattern for boolean getters is "isShowHelpBar()"
    public boolean getTurnoutCircles() {
        return turnoutCirclesWithoutEditMode;
    }

    //TODO: @Deprecated // Java standard pattern for boolean getters is "isShowHelpBar()"
    public boolean getTooltipsNotEdit() {
        return tooltipsWithoutEditMode;
    }

    //TODO: @Deprecated // Java standard pattern for boolean getters is "isShowHelpBar()"
    public boolean getTooltipsInEdit() {
        return tooltipsInEditMode;
    }

    //TODO: @Deprecated // Java standard pattern for boolean getters is "isShowHelpBar()"
    public boolean getAutoBlockAssignment() {
        return autoAssignBlocks;
    }

    public void setLayoutDimensions(int windowWidth, int windowHeight, int windowX, int windowY, int panelWidth, int panelHeight) {
        setLayoutDimensions(windowWidth, windowHeight, windowX, windowY, panelWidth, panelHeight, false);
    }

    public void setLayoutDimensions(int windowWidth, int windowHeight, int windowX, int windowY, int panelWidth, int panelHeight, boolean merge) {
        upperLeftX = windowX;
        upperLeftY = windowY;
        setLocation(upperLeftX, upperLeftY);

        this.windowWidth = windowWidth;
        this.windowHeight = windowHeight;
        setSize(windowWidth, windowHeight);

        Rectangle2D panelBounds = new Rectangle2D.Double(0.0, 0.0, panelWidth, panelHeight);

        if (merge) {
            panelBounds.add(calculateMinimumLayoutBounds());
        }
        setPanelBounds(panelBounds);
    } //setLayoutDimensions

    public Rectangle2D getPanelBounds() {
        return new Rectangle2D.Double(0.0, 0.0, panelWidth, panelHeight);
    }

    public void setPanelBounds(Rectangle2D newBounds) {
        // don't let origin go negative
        newBounds = newBounds.createIntersection(MathUtil.zeroToInfinityRectangle2D);

        if (!getPanelBounds().equals(newBounds)) {
            panelWidth = (int) newBounds.getWidth();
            panelHeight = (int) newBounds.getHeight();

            int newTargetWidth = (int) (panelWidth * getZoom());
            int newTargetHeight = (int) (panelHeight * getZoom());

            Dimension targetPanelSize = getTargetPanelSize();
            int oldTargetWidth = (int) targetPanelSize.getWidth();
            int oldTargetHeight = (int) targetPanelSize.getHeight();

            if ((newTargetWidth != oldTargetWidth) || (newTargetHeight != oldTargetHeight)) {
                setTargetPanelSize(newTargetWidth, newTargetHeight);
                adjustScrollBars();
            }
        }
        log.debug("setPanelBounds(({})", newBounds);
    }

    // this will grow the panel bounds based on items added to the layout
    public Rectangle2D unionToPanelBounds(@Nonnull Rectangle2D bounds) {
        Rectangle2D result = getPanelBounds();

        // make room to expand
        Rectangle2D b = MathUtil.inset(bounds, gridSize1st * gridSize2nd / -2.0);

        // don't let origin go negative
        b = b.createIntersection(MathUtil.zeroToInfinityRectangle2D);

        result.add(b);

        setPanelBounds(result);
        return result;
    }

    public void setMainlineTrackWidth(int w) {
        mainlineTrackWidth = w;
    }

    public void setSideTrackWidth(int w) {
        sideTrackWidth = w;
    }

    /**
     * @deprecated since 4.9.6 use {@link #setDefaultTrackColor(Color)} instead.
     */
    @Deprecated
    public void setDefaultTrackColor(@Nonnull String colorName) {
        setDefaultTrackColor(ColorUtil.stringToColor(colorName));
    }

    /**
     * @param color value to set the default track color to.
     */
    public void setDefaultTrackColor(@Nonnull Color color) {
        LayoutTrack.setDefaultTrackColor(color);
        defaultTrackColor = color;
    }

    /**
     * @deprecated since 4.9.6 use {@link #setDefaultOccupiedTrackColor(Color)}
     * instead.
     */
    @Deprecated
    public void setDefaultOccupiedTrackColor(@Nonnull String colorName) {
        setDefaultOccupiedTrackColor(ColorUtil.stringToColor(colorName));
    }

    /**
     * @param color value to set the default occupied track color to.
     */
    public void setDefaultOccupiedTrackColor(@Nonnull Color color) {
        defaultOccupiedTrackColor = color;
    }

    /**
     * @deprecated since 4.9.6 use
     * {@link #setDefaultAlternativeTrackColor(Color)} instead.
     */
    @Deprecated
    public void setDefaultAlternativeTrackColor(@Nonnull String colorName) {
        setDefaultAlternativeTrackColor(ColorUtil.stringToColor(colorName));
    }

    /**
     * @param color value to set the default alternate track color to.
     */
    public void setDefaultAlternativeTrackColor(@Nonnull Color color) {
        defaultAlternativeTrackColor = color;
    }

    /**
     * @deprecated since 4.9.6 use {@link #setTurnoutCircleColor(Color)}
     * instead.
     */
    @Deprecated
    public void setTurnoutCircleColor(@Nonnull String colorName) {
        if (colorName.equals("track")) {
            colorName = getDefaultTrackColor();
        }
        setTurnoutCircleColor(ColorUtil.stringToColor(colorName));
    }

    /**
     * @param color new color for turnout circle.
     */
    public void setTurnoutCircleColor(Color color) {
        if (color == null) {
            turnoutCircleColor = ColorUtil.stringToColor(getDefaultTrackColor());
        } else {
            turnoutCircleColor = color;
        }
    }

    public void setTurnoutCircleSize(int size) {
        //this is an int
        turnoutCircleSize = size;

        //these are doubles
        circleRadius = SIZE * size;
        circleDiameter = 2.0 * circleRadius;

        setOptionMenuTurnoutCircleSize();
    } //setTurnoutCircleSize

    public void setTurnoutDrawUnselectedLeg(boolean state) {
        if (turnoutDrawUnselectedLeg != state) {
            turnoutDrawUnselectedLeg = state;
            turnoutDrawUnselectedLegCheckBoxMenuItem.setSelected(turnoutDrawUnselectedLeg);
        }
    } //setTurnoutDrawUnselectedLeg

    /**
     * @deprecated since 4.9.6 use {@link #setDefaultTextColor(Color)} instead.
     */
    @Deprecated
    public void setDefaultTextColor(@Nonnull String colorName) {
        setDefaultTextColor(ColorUtil.stringToColor(colorName));
    }

    /**
     * @param color value to set the default text color to.
     */
    public void setDefaultTextColor(@Nonnull Color color) {
        defaultTextColor = color;
    }

    /**
     * @deprecated since 4.9.6 use {@link #setDefaultBackgroundColor(Color)}
     * instead.
     */
    @Deprecated
    public void setDefaultBackgroundColor(@Nonnull String colorName) {
        setDefaultBackgroundColor(ColorUtil.stringToColor(colorName));
    }

    /**
     * @param color value to set the panel background to.
     */
    public void setDefaultBackgroundColor(@Nonnull Color color) {
        defaultBackgroundColor = color;
    }

    public void setXScale(double xSc) {
        xScale = xSc;
    }

    public void setYScale(double ySc) {
        yScale = ySc;
    }

    public void setLayoutName(@Nonnull String name) {
        layoutName = name;
    }

    public void setShowHelpBar(boolean state) {
        if (showHelpBar != state) {
            showHelpBar = state;

            //these may not be set up yet...
            if (showHelpCheckBoxMenuItem != null) {
                showHelpCheckBoxMenuItem.setSelected(showHelpBar);
            }

            if (toolBarSide.equals(ToolBarSide.eFLOAT)) {
                if (floatEditHelpPanel != null) {
                    floatEditHelpPanel.setVisible(isEditable() && showHelpBar);
                }
            } else {
                if (helpBarPanel != null) {
                    helpBarPanel.setVisible(isEditable() && showHelpBar);

                }
            }
            InstanceManager.getOptionalDefault(UserPreferencesManager.class
            ).ifPresent((prefsMgr) -> {
                prefsMgr.setSimplePreferenceState(getWindowFrameRef() + ".showHelpBar", showHelpBar);
            });
        }
    } //setShowHelpBar

    public void setDrawGrid(boolean state) {
        if (drawGrid != state) {
            drawGrid = state;
            showGridCheckBoxMenuItem.setSelected(drawGrid);
        }
    } //setDrawGrid

    public void setSnapOnAdd(boolean state) {
        if (snapToGridOnAdd != state) {
            snapToGridOnAdd = state;
            snapToGridOnAddCheckBoxMenuItem.setSelected(snapToGridOnAdd);
        }
    } //setSnapOnAdd

    public void setSnapOnMove(boolean state) {
        if (snapToGridOnMove != state) {
            snapToGridOnMove = state;
            snapToGridOnMoveCheckBoxMenuItem.setSelected(snapToGridOnMove);
        }
    } //setSnapOnMove

    public void setAntialiasingOn(boolean state) {
        if (antialiasingOn != state) {
            antialiasingOn = state;

            //this may not be set up yet...
            if (antialiasingOnCheckBoxMenuItem != null) {
                antialiasingOnCheckBoxMenuItem.setSelected(antialiasingOn);

            }
            InstanceManager.getOptionalDefault(UserPreferencesManager.class
            ).ifPresent((prefsMgr) -> {
                prefsMgr.setSimplePreferenceState(getWindowFrameRef() + ".antialiasingOn", antialiasingOn);
            });
        }
    } //setAntialiasingOn

    //enable/disable using the "Extra" color to highlight the selected block
    public void setHighlightSelectedBlock(boolean state) {
        if (highlightSelectedBlockFlag != state) {
            highlightSelectedBlockFlag = state;

            //this may not be set up yet...
            if (highlightBlockCheckBox != null) {
                highlightBlockCheckBox.setSelected(highlightSelectedBlockFlag);
            }

            InstanceManager.getOptionalDefault(UserPreferencesManager.class).ifPresent((prefsMgr) -> {
                prefsMgr.setSimplePreferenceState(getWindowFrameRef() + ".highlightSelectedBlock", highlightSelectedBlockFlag);
            });

            if (highlightSelectedBlockFlag) {
                //use the "Extra" color to highlight the selected block
                if (!highlightBlockInComboBox(blockIDComboBox)) {
                    highlightBlockInComboBox(blockContentsComboBox);
                }
            } else {
                //undo using the "Extra" color to highlight the selected block
                highlightBlock(null);
            }
        }
    } //setHighlightSelectedBlock

    //
    //highlight the block selected by the specified combo Box
    //
    private boolean highlightBlockInComboBox(@Nonnull JmriBeanComboBox inComboBox) {
        boolean result = false;
        Block block = null;
        if (inComboBox != null) {
            block = (Block) inComboBox.getNamedBean();
        }
        return highlightBlock(block);
    } //highlightBlockInComboBox

    /**
     * highlight the specified block
     *
     * @param inBlock the block
     * @return true if block was highlighted
     */
    public boolean highlightBlock(@Nullable Block inBlock) {
        boolean result = false; //assume failure (pessimist!)

        blockIDComboBox.setSelectedBean(inBlock);

        LayoutBlockManager lbm = InstanceManager.getDefault(LayoutBlockManager.class);
        List<NamedBean> l = blockIDComboBox.getManager().getNamedBeanList();
        for (NamedBean nb : l) {
            Block b = (Block) nb;
            LayoutBlock lb = lbm.getLayoutBlock(b);
            if (lb != null) {
                boolean enable = ((inBlock != null) && b.equals(inBlock));
                lb.setUseExtraColor(enable);
                result |= enable;
            }
        }
        return result;
    } //highlightBlock

    /**
     * highlight the specified layout block
     *
     * @param inLayoutBlock the layout block
     * @return true if layout block was highlighted
     */
    public boolean highlightLayoutBlock(@Nonnull LayoutBlock inLayoutBlock) {
        return highlightBlock(inLayoutBlock.getBlock());
    } //highlightLayoutBlock

    public void setTurnoutCircles(boolean state) {
        if (turnoutCirclesWithoutEditMode != state) {
            turnoutCirclesWithoutEditMode = state;
            if (turnoutCirclesOnCheckBoxMenuItem != null) {
                turnoutCirclesOnCheckBoxMenuItem.setSelected(turnoutCirclesWithoutEditMode);
            }
        }
    } //setTurnoutCircles

    public void setAutoBlockAssignment(boolean boo) {
        if (autoAssignBlocks != boo) {
            autoAssignBlocks = boo;
            if (autoAssignBlocksCheckBoxMenuItem != null) {
                autoAssignBlocksCheckBoxMenuItem.setSelected(autoAssignBlocks);
            }
        }
    } //setAutoBlockAssignment

    public void setTooltipsNotEdit(boolean state) {
        if (tooltipsWithoutEditMode != state) {
            tooltipsWithoutEditMode = state;
            setTooltipSubMenu();
        }
    } //setTooltipsNotEdit

    public void setTooltipsInEdit(boolean state) {
        if (tooltipsInEditMode != state) {
            tooltipsInEditMode = state;
            setTooltipSubMenu();
        }
    } //setTooltipsInEdit

    private void setTooltipSubMenu() {
        if (tooltipNoneMenuItem != null) {
            tooltipNoneMenuItem.setSelected((!tooltipsInEditMode) && (!tooltipsWithoutEditMode));
            tooltipAlwaysMenuItem.setSelected((tooltipsInEditMode) && (tooltipsWithoutEditMode));
            tooltipInEditMenuItem.setSelected((tooltipsInEditMode) && (!tooltipsWithoutEditMode));
            tooltipNotInEditMenuItem.setSelected((!tooltipsInEditMode) && (tooltipsWithoutEditMode));
        }
    } //setTooltipSubMenu

    //accessor routines for turnout size parameters
    public void setTurnoutBX(double bx) {
        turnoutBX = bx;
        setDirty();
    }

    public double getTurnoutBX() {
        return turnoutBX;
    }

    public void setTurnoutCX(double cx) {
        turnoutCX = cx;
        setDirty();
    }

    public double getTurnoutCX() {
        return turnoutCX;
    }

    public void setTurnoutWid(double wid) {
        turnoutWid = wid;
        setDirty();
    }

    public double getTurnoutWid() {
        return turnoutWid;
    }

    public void setXOverLong(double lg) {
        xOverLong = lg;
        setDirty();
    }

    public double getXOverLong() {
        return xOverLong;
    }

    public void setXOverHWid(double hwid) {
        xOverHWid = hwid;
        setDirty();
    }

    public double getXOverHWid() {
        return xOverHWid;
    }

    public void setXOverShort(double sh) {
        xOverShort = sh;
        setDirty();
    }

    public double getXOverShort() {
        return xOverShort;
    }

    //reset turnout sizes to program defaults
    protected void resetTurnoutSize() {
        turnoutBX = LayoutTurnout.turnoutBXDefault;
        turnoutCX = LayoutTurnout.turnoutCXDefault;
        turnoutWid = LayoutTurnout.turnoutWidDefault;
        xOverLong = LayoutTurnout.xOverLongDefault;
        xOverHWid = LayoutTurnout.xOverHWidDefault;
        xOverShort = LayoutTurnout.xOverShortDefault;
        setDirty();
    } //resetTurnoutSize

    public void setDirectTurnoutControl(boolean boo) {
        useDirectTurnoutControl = boo;
        useDirectTurnoutControlCheckBoxMenuItem.setSelected(useDirectTurnoutControl);
    }

    //TODO: @Deprecated // Java standard pattern for boolean getters is "isShowHelpBar()"
    public boolean getDirectTurnoutControl() {
        return useDirectTurnoutControl;
    }

    //final initialization routine for loading a LayoutEditor
    public void setConnections() {
        for (LayoutTrack lt : layoutTrackList) {
            lt.setObjects(this);
        }
        getLEAuxTools().initializeBlockConnectivity();
        log.debug("Initializing Block Connectivity for {}", getLayoutName());

        //reset the panel changed bit
        resetDirty();
    } //setConnections

    //these are convenience methods to return rectangles
    //to do point-in-rect (hit) testing
    //compute the control point rect at inPoint
    public Rectangle2D trackControlPointRectAt(@Nonnull Point2D inPoint) {
        return new Rectangle2D.Double(inPoint.getX() - SIZE,
                inPoint.getY() - SIZE, SIZE2, SIZE2);
    } //controlPointRectAt

    //compute the turnout circle rect at inPoint
    public Rectangle2D trackControlCircleRectAt(@Nonnull Point2D inPoint) {
        return new Rectangle2D.Double(inPoint.getX() - circleRadius,
                inPoint.getY() - circleRadius, circleDiameter, circleDiameter);
    }

    //compute the turnout circle at inPoint (used for drawing)
    public Ellipse2D trackControlCircleAt(@Nonnull Point2D inPoint) {
        return new Ellipse2D.Double(inPoint.getX() - circleRadius,
                inPoint.getY() - circleRadius, circleDiameter, circleDiameter);
    }

    private boolean drawRailsFlag = false;

    protected boolean isDrawRailsFlag() {
        return drawRailsFlag;
    }

    protected void setDrawRailsFlag(boolean bool) {
        drawRailsFlag = bool;
    }

    /**
     * Special internal class to allow drawing of layout to a JLayeredPane This
     * is the 'target' pane where the layout is displayed
     */
    @Override
    protected void paintTargetPanel(Graphics g) {
        // Nothing to do here
        // All drawing has been moved into LayoutEditorComponent
        // which calls draw (next method below this one)
        // This is so the layout is drawn at level three
        // (above or below the Positionables)
    }

    // this is called by the layoutEditorComponent
    protected void draw(Graphics2D g2) {

        //drawPositionableLabelBorder(g2);
        //Optional antialising, to eliminate (reduce) staircase on diagonal lines
        if (antialiasingOn) {
            g2.setRenderingHints(antialiasing);
        }

        if (isEditable()) {
            if (getDrawGrid()) {
                drawPanelGrid(g2);
            }
            drawHiddenLayoutTracks(g2);
        }

        drawTrackBallast(g2);
//        drawTrackTies(g2);
//
//        List<TrackSegment> trackSegments = getTrackSegments();
//        drawTrackSegments(g2, trackSegments, true, false);     //dashed, non-mainline
//        drawTrackSegments(g2, trackSegments, true, true);      //dashed, mainline
//        drawTrackSegments(g2, trackSegments, false, false);    //non-dashed, non-mainline
//        drawTrackSegments(g2, trackSegments, false, true);     //non-dashed, mainline
//
//        drawLayoutTracks(g2);

        // things that only get drawn in edit mode
        if (isEditable()) {
            drawLayoutTrackEditControls(g2);

            drawMemoryRects(g2);
            drawBlockContentsRects(g2);

            if (allControlling()) {
                drawTurnoutControls(g2);
            }
            drawSelectionRect(g2);
            highLightSelection(g2);

            drawTrackSegmentInProgress(g2);
        } else if (turnoutCirclesWithoutEditMode) {
            if (allControlling()) {
                drawTurnoutControls(g2);
            }
        }
    }   // draw

    private boolean main = true;
    private float trackWidth = sideTrackWidth;

    //had to make this protected so the LayoutTrack classes could access it
    //also returned the current value of trackWidth for the callers to use
    protected float setTrackStrokeWidth(Graphics2D g2, boolean needMain) {
        log.debug("setTrackStrokeWidth(g2, {}), main: {}", needMain, main);
        if (main != needMain) {
            main = needMain;

            //change track stroke width
            trackWidth = main ? mainlineTrackWidth : sideTrackWidth;
            if (isDrawRailsFlag() && (mainlineTrackWidth > 3.F) && (sideTrackWidth > 2.F)) {
                trackWidth -= main ? 3.F : 2.F;
                //float dash_phase = 0.F;
                //Stroke stroke = g2.getStroke();
                //if (stroke instanceof BasicStroke) {
                //    dash_phase = ((BasicStroke) stroke).getDashPhase();
                //}
                //g2.setStroke(new BasicStroke(trackWidth, BasicStroke.CAP_BUTT, BasicStroke.JOIN_ROUND, 0, new float[]{2.F, 3.F}, dash_phase));
            }
            g2.setStroke(new BasicStroke(trackWidth, BasicStroke.CAP_BUTT, BasicStroke.JOIN_ROUND));
        }
        return trackWidth;
    } //setTrackStrokeWidth

    protected float getTrackStrokeWidth() {
        return trackWidth;
    }

    private boolean ballastMain = false;
    private Stroke ballastStroke = null;
    private Color ballastColor = null;

    protected Stroke setBallastStroke(Graphics2D g2, boolean needMain) {
        log.debug("setTrackStrokeWidth(g2, {}), main: {}", needMain, main);
        if ((ballastStroke == null)
                || (ballastColor == null)
                || (ballastMain != needMain)) {
            //get ballast stroke width

            if (needMain) {
                int mainBallastWidth = layoutTrackDrawingOptions.getMainBallastWidth();
                ballastColor = layoutTrackDrawingOptions.getMainBallastColor();
                ballastStroke = new BasicStroke(mainBallastWidth,
                                BasicStroke.CAP_ROUND, BasicStroke.JOIN_ROUND);
            } else {
                int sideBallastWidth = layoutTrackDrawingOptions.getSideBallastWidth();
                ballastColor = layoutTrackDrawingOptions.getSideBallastColor();
                ballastStroke = new BasicStroke(sideBallastWidth,
                                BasicStroke.CAP_ROUND, BasicStroke.JOIN_ROUND);
            }
            g2.setColor(ballastColor);
            g2.setStroke(ballastStroke);

            ballastMain = needMain;
        }
        return ballastStroke;
    }

    protected Stroke getBallastStroke() {
        return ballastStroke;
    }

    protected Color getBallastColor() {
        return ballastColor;
    }

    private void drawHiddenLayoutTracks(Graphics2D g2) {
        g2.setColor(defaultTrackColor);
        setTrackStrokeWidth(g2, false);
        for (LayoutTrack tr : layoutTrackList) {
            // TrackSegments drawn seperately
            if (!(tr instanceof TrackSegment)) {
                if (tr.isHidden()) {
                    tr.draw(g2);
                }
            }
        }
    } //drawHiddenLayoutTracks

    private void drawTrackBallast(Graphics2D g2) {
        for (LayoutTrack tr : layoutTrackList) {
            if (!tr.isHidden()) {
                tr.drawBallast(g2);
            }
        }
        setTrackStrokeWidth(g2, !main); // force reset
    }

    private void drawTrackTies(Graphics2D g2) {

        float dash_phase = 0;
        Stroke stroke = g2.getStroke();
        if (stroke instanceof BasicStroke) {
            dash_phase = ((BasicStroke) stroke).getDashPhase();
        }
        g2.setStroke(new BasicStroke(mainlineTrackWidth * 1.33F, BasicStroke.CAP_BUTT, BasicStroke.JOIN_ROUND, 10.F, new float[]{2.F, 6.F}, dash_phase));
        g2.setColor(LayoutTrack.defaultTieColor);

        for (LayoutTrack tr : layoutTrackList) {
            if (!tr.isHidden()) {
                if (tr.isMainline()) //layoutTrackDrawingOptions
                {
                    tr.drawTies(g2);
                }
            }
        }
        setTrackStrokeWidth(g2, !main); // force reset
    }

    private void drawLayoutTracks(Graphics2D g2) {
        for (LayoutTrack tr : layoutTrackList) {
            // TrackSegments drawn seperately
            if (!(tr instanceof TrackSegment)) {
                if (!tr.isHidden()) {
                    tr.draw(g2);
                }
            }
        }
    } //drawLayoutTracks

    private void drawTrackSegments(Graphics2D g2,
            List<TrackSegment> trackSegments,
            boolean dashed,
            boolean mainline) {
        setTrackStrokeWidth(g2, mainline);
        for (TrackSegment ts : trackSegments) {
            if ((ts.isDashed() == dashed) && (ts.isMainline() == mainline)) {
                ts.draw(g2);
            }
        }
    } //drawTrackSegments

    private void drawTrackSegmentInProgress(Graphics2D g2) {
        //check for segment in progress
        if (isEditable() && (beginObject != null) && trackButton.isSelected()) {
            g2.setColor(defaultTrackColor);
            setTrackStrokeWidth(g2, false);
            g2.draw(new Line2D.Double(beginLocation, currentLocation));

            // highlight unconnected endpoints of all tracks
            Color highlightColor = ColorUtil.setAlpha(Color.red, 0.25);
            Color connectColor = ColorUtil.setAlpha(Color.green, 0.5);
            g2.setColor(highlightColor);
            g2.setStroke(new BasicStroke(1.0F, BasicStroke.CAP_ROUND, BasicStroke.JOIN_ROUND));
            for (LayoutTrack lt : getLayoutTracks()) {
                if (lt != beginObject) {
                    if (lt == foundObject) {
                        g2.setColor(connectColor);
                        lt.drawUnconnected(g2);
                        g2.setColor(highlightColor);
                    } else {
                        lt.drawUnconnected(g2);
                    }
                }
            }
        }
    } //drawTrackInProgress

    private void drawLayoutTrackEditControls(Graphics2D g2) {
        g2.setStroke(new BasicStroke(1.0F, BasicStroke.CAP_BUTT, BasicStroke.JOIN_ROUND));
        for (LayoutTrack tr : layoutTrackList) {
            tr.drawEditControls(g2);
        }
    }

    private void drawTurnoutControls(Graphics2D g2) {
        g2.setStroke(new BasicStroke(1.0F, BasicStroke.CAP_BUTT, BasicStroke.JOIN_ROUND));
        g2.setColor(turnoutCircleColor);
        // loop over all turnouts
        boolean editable = isEditable();
        for (LayoutTrack tr : layoutTrackList) {
            if (tr instanceof LayoutTurnout) {  //<== this includes LayoutSlips
                LayoutTurnout lt = (LayoutTurnout) tr;
                if (editable || !(lt.isHidden() || lt.isDisabled())) {
                    lt.drawTurnoutControls(g2);
                }
            } else if (tr instanceof LayoutTurntable) {
                LayoutTurntable lt = (LayoutTurntable) tr;
                if (editable || !lt.isHidden()) {
                    lt.drawTurnoutControls(g2);
                }
            }
        }
    }   // drawTurnoutControls

    private Rectangle2D getSelectionRect() {
        double selX = Math.min(selectionX, selectionX + selectionWidth);
        double selY = Math.min(selectionY, selectionY + selectionHeight);
        Rectangle2D result = new Rectangle2D.Double(selX, selY,
                Math.abs(selectionWidth), Math.abs(selectionHeight));
        return result;
    }

    public void setSelectionRect(@Nonnull Rectangle2D selectionRect) {
        //selectionRect = selectionRect.createIntersection(MathUtil.zeroToInfinityRectangle2D);
        selectionX = selectionRect.getX();
        selectionY = selectionRect.getY();
        selectionWidth = selectionRect.getWidth();
        selectionHeight = selectionRect.getHeight();

        // There's already code in the super class (Editor) to draw
        // the selection rect... We just have to set _selectRect
        _selectRect = MathUtil.rectangle2DToRectangle(selectionRect);

        selectionRect = MathUtil.scale(selectionRect, getZoom());

        JComponent targetPanel = getTargetPanel();
        Rectangle targetRect = targetPanel.getVisibleRect();
        // this will make it the size of the targetRect
        // (effectively centering it onscreen)
        Rectangle2D selRect2D = MathUtil.inset(selectionRect,
                (selectionRect.getWidth() - targetRect.getWidth()) / 2.0,
                (selectionRect.getHeight() - targetRect.getHeight()) / 2.0);
        // don't let the origin go negative
        selRect2D = selRect2D.createIntersection(MathUtil.zeroToInfinityRectangle2D);
        Rectangle selRect = MathUtil.rectangle2DToRectangle(selRect2D);
        if (!targetRect.contains(selRect)) {
            targetPanel.scrollRectToVisible(selRect);
        }

        clearSelectionGroups();
        selectionActive = true;
        createSelectionGroups();
        //redrawPanel(); // createSelectionGroups already calls this
    }

    private void drawSelectionRect(Graphics2D g2) {
        if (selectionActive && (selectionWidth != 0.0) && (selectionHeight != 0.0)) {
            // The Editor super class draws a dashed red selection rectangle...
            // We're going to also draw a non-dashed yellow selection rectangle...
            // This could be code stripped if the super-class implementation is "good enough"
            Stroke stroke = g2.getStroke();
            Color color = g2.getColor();

            g2.setColor(new Color(204, 207, 88));
            g2.setStroke(new BasicStroke(3.0F, BasicStroke.CAP_BUTT, BasicStroke.JOIN_ROUND));

            g2.draw(getSelectionRect());    // this sets _selectRect also

            g2.setColor(color);
            g2.setStroke(stroke);
        } else {
            _selectRect = null; // and clear it to turn it off
        }
    } //drawSelectionRect

    private void drawMemoryRects(Graphics2D g2) {
        g2.setColor(defaultTrackColor);
        g2.setStroke(new BasicStroke(1.0F, BasicStroke.CAP_BUTT, BasicStroke.JOIN_ROUND));

        for (MemoryIcon l : memoryLabelList) {
            g2.draw(new Rectangle2D.Double(l.getX(), l.getY(), l.getSize().width, l.getSize().height));
        }
    } //drawMemoryRects

    private void drawBlockContentsRects(Graphics2D g2) {
        g2.setColor(defaultTrackColor);
        g2.setStroke(new BasicStroke(1.0F, BasicStroke.CAP_BUTT, BasicStroke.JOIN_ROUND));

        for (BlockContentsIcon l : blockContentsLabelList) {
            g2.draw(new Rectangle2D.Double(l.getX(), l.getY(), l.getSize().width, l.getSize().height));
        }
    } //drawBlockContentsRects

    private void drawPanelGrid(Graphics2D g2) {
        int wideMod = gridSize1st * gridSize2nd;
        int wideMin = gridSize1st / 2;

        // granulize puts these on gridSize1st increments
        int minX = 0;
        int minY = 0;
        int maxX = (int) MathUtil.granulize(panelWidth, gridSize1st);
        int maxY = (int) MathUtil.granulize(panelHeight, gridSize1st);

        log.debug("drawPanelGrid: minX: {}, minY: {}, maxX: {}, maxY: {}", minX, minY, maxX, maxY);

        Point2D startPt = new Point2D.Double();
        Point2D stopPt = new Point2D.Double();
        BasicStroke narrow = new BasicStroke(1.0F, BasicStroke.CAP_ROUND, BasicStroke.JOIN_ROUND);
        BasicStroke wide = new BasicStroke(2.0F, BasicStroke.CAP_ROUND, BasicStroke.JOIN_ROUND);

        g2.setColor(Color.gray);
        g2.setStroke(narrow);

        //draw horizontal lines
        for (int y = minY; y <= maxY; y += gridSize1st) {
            startPt.setLocation(minX, y);
            stopPt.setLocation(maxX, y);

            if ((y % wideMod) < wideMin) {
                g2.setStroke(wide);
                g2.draw(new Line2D.Double(startPt, stopPt));
                g2.setStroke(narrow);
            } else {
                g2.draw(new Line2D.Double(startPt, stopPt));
            }
        }

        //draw vertical lines
        for (int x = minX; x <= maxX; x += gridSize1st) {
            startPt.setLocation(x, minY);
            stopPt.setLocation(x, maxY);

            if ((x % wideMod) < wideMin) {
                g2.setStroke(wide);
                g2.draw(new Line2D.Double(startPt, stopPt));
                g2.setStroke(narrow);
            } else {
                g2.draw(new Line2D.Double(startPt, stopPt));
            }
        }
    } //drawPanelGrid

    /*
    //TODO: This compiles but I can't get the syntax correct to pass the (sub-)class
    public List<LayoutTrack> getLayoutTracksOfClass(@Nonnull Class<LayoutTrack> layoutTrackClass) {
        return layoutTrackList.stream()
                .filter(item -> item instanceof PositionablePoint)
                .filter(layoutTrackClass::isInstance)
                //.map(layoutTrackClass::cast)  // TODO: Do we need this? if not dead-code-strip
                .collect(Collectors.toList());
    }

    //TODO: This compiles but I can't get the syntax correct to pass the array of (sub-)classes
    public List<LayoutTrack> getLayoutTracksOfClasses(@Nonnull List<Class<? extends LayoutTrack>> layoutTrackClasses) {
        return layoutTrackList.stream()
                .filter(o -> layoutTrackClasses.contains(o.getClass()))
                .collect(Collectors.toList());
    }

    //TODO: This compiles but I can't get the syntax correct to pass the (sub-)class
    public List<LayoutTrack> getLayoutTracksOfClass(@Nonnull Class<? extends LayoutTrack> layoutTrackClass) {
        return getLayoutTracksOfClasses(new ArrayList<>(Arrays.asList(layoutTrackClass)));
    }

    public List<PositionablePoint> getPositionablePoints() {
        return getLayoutTracksOfClass(PositionablePoint);
    }
     */
    private Stream<LayoutTrack> getLayoutTracksOfClass(Class<? extends LayoutTrack> layoutTrackClass) {
        return layoutTrackList.stream()
                .filter(layoutTrackClass::isInstance)
                .map(layoutTrackClass::cast);
    }

    public List<PositionablePoint> getPositionablePoints() {
        return getLayoutTracksOfClass(PositionablePoint.class
        )
                .map(PositionablePoint.class::cast)
                .collect(Collectors.toCollection(ArrayList<PositionablePoint>::new));
    }

    public List<LayoutSlip> getLayoutSlips() {
        return getLayoutTracksOfClass(LayoutSlip.class
        )
                .map(LayoutSlip.class::cast)
                .collect(Collectors.toCollection(ArrayList<LayoutSlip>::new));
    }

    public List<TrackSegment> getTrackSegments() {
        return getLayoutTracksOfClass(TrackSegment.class)
                .map(TrackSegment.class::cast)
                .collect(Collectors.toCollection(ArrayList<TrackSegment>::new));
    }

    public List<LayoutTurnout> getLayoutTurnouts() {
        return layoutTrackList.stream() // next line excludes LayoutSlips
                .filter((o) -> (!(o instanceof LayoutSlip) && (o instanceof LayoutTurnout)))
                .map(LayoutTurnout.class::cast).map(LayoutTurnout.class::cast)
                .collect(Collectors.toCollection(ArrayList<LayoutTurnout>::new));
    }

    public List<LayoutTurntable> getLayoutTurntables() {
        return getLayoutTracksOfClass(LayoutTurntable.class
        )
                .map(LayoutTurntable.class::cast)
                .collect(Collectors.toCollection(ArrayList<LayoutTurntable>::new));
    }

    public List<LevelXing> getLevelXings() {
        return getLayoutTracksOfClass(LevelXing.class
        )
                .map(LevelXing.class::cast)
                .collect(Collectors.toCollection(ArrayList<LevelXing>::new));
    }

    public List<LayoutTrack> getLayoutTracks() {
        return layoutTrackList;
    }

    public List<LayoutTurnout> getLayoutTurnoutsAndSlips() {
        return getLayoutTracksOfClass(LayoutTurnout.class
        )
                .map(LayoutTurnout.class::cast)
                .collect(Collectors.toCollection(ArrayList<LayoutTurnout>::new));
    }

    @Override
    protected boolean showAlignPopup(@Nonnull Positionable l) {
        return false;
    }

    @Override
    public void showToolTip(
            @Nonnull Positionable selection,
            @Nonnull MouseEvent event) {
        ToolTip tip = selection.getToolTip();
        tip.setLocation(selection.getX() + selection.getWidth() / 2, selection.getY() + selection.getHeight());
        tip.setText(selection.getNameString());
        setToolTip(tip);
    } //showToolTip

    @Override
    public void addToPopUpMenu(
            @Nonnull NamedBean nb,
            @Nonnull JMenuItem item,
            int menu) {
        if ((nb == null) || (item == null)) {
            return;
        }

        if (nb instanceof Sensor) {
            for (SensorIcon si : sensorList) {
                if ((si.getNamedBean() == nb) && (si.getPopupUtility() != null)) {
                    switch (menu) {
                        case Editor.VIEWPOPUPONLY: {
                            si.getPopupUtility().addViewPopUpMenu(item);
                            break;
                        }

                        case Editor.EDITPOPUPONLY: {
                            si.getPopupUtility().addEditPopUpMenu(item);
                            break;
                        }

                        default:
                            si.getPopupUtility().addEditPopUpMenu(item);
                            si.getPopupUtility().addViewPopUpMenu(item);
                    } //switch
                }
            }
        } else if (nb instanceof SignalHead) {
            for (SignalHeadIcon si : signalList) {
                if ((si.getNamedBean() == nb) && (si.getPopupUtility() != null)) {
                    switch (menu) {
                        case Editor.VIEWPOPUPONLY: {
                            si.getPopupUtility().addViewPopUpMenu(item);
                            break;
                        }

                        case Editor.EDITPOPUPONLY: {
                            si.getPopupUtility().addEditPopUpMenu(item);
                            break;
                        }

                        default:
                            si.getPopupUtility().addEditPopUpMenu(item);
                            si.getPopupUtility().addViewPopUpMenu(item);
                    } //switch
                }
            }
        } else if (nb instanceof SignalMast) {
            for (SignalMastIcon si : signalMastList) {
                if ((si.getNamedBean() == nb) && (si.getPopupUtility() != null)) {
                    switch (menu) {
                        case Editor.VIEWPOPUPONLY: {
                            si.getPopupUtility().addViewPopUpMenu(item);
                            break;
                        }

                        case Editor.EDITPOPUPONLY: {
                            si.getPopupUtility().addEditPopUpMenu(item);
                            break;
                        }

                        default:
                            si.getPopupUtility().addEditPopUpMenu(item);
                            si.getPopupUtility().addViewPopUpMenu(item);
                    } //switch
                }
            }
        } else if (nb instanceof Block) {
            for (BlockContentsIcon si : blockContentsLabelList) {
                if ((si.getNamedBean() == nb) && (si.getPopupUtility() != null)) {
                    switch (menu) {
                        case Editor.VIEWPOPUPONLY: {
                            si.getPopupUtility().addViewPopUpMenu(item);
                            break;
                        }

                        case Editor.EDITPOPUPONLY: {
                            si.getPopupUtility().addEditPopUpMenu(item);
                            break;
                        }

                        default:
                            si.getPopupUtility().addEditPopUpMenu(item);
                            si.getPopupUtility().addViewPopUpMenu(item);
                    } //switch
                }
            }
        } else if (nb instanceof Memory) {
            for (MemoryIcon si : memoryLabelList) {
                if ((si.getNamedBean() == nb) && (si.getPopupUtility() != null)) {
                    switch (menu) {
                        case Editor.VIEWPOPUPONLY: {
                            si.getPopupUtility().addViewPopUpMenu(item);
                            break;
                        }

                        case Editor.EDITPOPUPONLY: {
                            si.getPopupUtility().addEditPopUpMenu(item);
                            break;
                        }

                        default:
                            si.getPopupUtility().addEditPopUpMenu(item);
                            si.getPopupUtility().addViewPopUpMenu(item);
                    } //switch
                }
            }
        } else if (nb instanceof Turnout) {
            for (LayoutTurnout lt : getLayoutTurnoutsAndSlips()) {
                if (lt.getTurnout().equals(nb)) {
                    switch (menu) {
                        case Editor.VIEWPOPUPONLY: {
                            lt.addViewPopUpMenu(item);
                            break;
                        }

                        case Editor.EDITPOPUPONLY: {
                            lt.addEditPopUpMenu(item);
                            break;
                        }

                        default:
                            lt.addEditPopUpMenu(item);
                            lt.addViewPopUpMenu(item);
                    } //switch
                    break;
                }
            }
        }
    } //addToPopUpMenu

    @Override
    public String toString() {
        return String.format("LayoutEditor: %s", getLayoutName());
    }

    @Override
    public void vetoableChange(
            PropertyChangeEvent evt)
            throws PropertyVetoException {
        NamedBean nb = (NamedBean) evt.getOldValue();

        if ("CanDelete".equals(evt.getPropertyName())) { //IN18N
            StringBuilder message = new StringBuilder();
            message.append(Bundle.getMessage("VetoInUseLayoutEditorHeader", toString())); //IN18N
            message.append("<ul>");
            boolean found = false;

            if (nb instanceof SignalHead) {
                if (containsSignalHead((SignalHead) nb)) {
                    found = true;
                    message.append("<li>");
                    message.append(Bundle.getMessage("VetoSignalHeadIconFound"));
                    message.append("</li>");
                }
                LayoutTurnout lt = finder.findLayoutTurnoutByBean(nb);

                if (lt != null) {
                    message.append("<li>");
                    message.append(Bundle.getMessage("VetoSignalHeadAssignedToTurnout", lt.getTurnoutName()));
                    message.append("</li>");
                }
                PositionablePoint p = finder.findPositionablePointByBean(nb);

                if (p != null) {
                    message.append("<li>");
                    // Need to expand to get the names of blocks
                    message.append(Bundle.getMessage("VetoSignalHeadAssignedToPoint"));
                    message.append("</li>");
                }
                LevelXing lx = finder.findLevelXingByBean(nb);

                if (lx != null) {
                    message.append("<li>");
                    //Need to expand to get the names of blocks
                    message.append(Bundle.getMessage("VetoSignalHeadAssignedToLevelXing"));
                    message.append("</li>");
                }
                LayoutSlip ls = finder.findLayoutSlipByBean(nb);

                if (ls != null) {
                    message.append("<li>");
                    message.append(Bundle.getMessage("VetoSignalHeadAssignedToLayoutSlip", ls.getTurnoutName()));
                    message.append("</li>");
                }
            } else if (nb instanceof Turnout) {
                LayoutTurnout lt = finder.findLayoutTurnoutByBean(nb);

                if (lt != null) {
                    found = true;
                    message.append("<li>");
                    message.append(Bundle.getMessage("VetoTurnoutIconFound"));
                    message.append("</li>");
                }

                for (LayoutTurnout t : getLayoutTurnouts()) {
                    if (t.getLinkedTurnoutName() != null) {
                        String uname = nb.getUserName();

                        if (nb.getSystemName().equals(t.getLinkedTurnoutName())
                                || ((uname != null) && uname.equals(t.getLinkedTurnoutName()))) {
                            found = true;
                            message.append("<li>");
                            message.append(Bundle.getMessage("VetoLinkedTurnout", t.getTurnoutName()));
                            message.append("</li>");
                        }
                    }

                    if (nb.equals(t.getSecondTurnout())) {
                        found = true;
                        message.append("<li>");
                        message.append(Bundle.getMessage("VetoSecondTurnout", t.getTurnoutName()));
                        message.append("</li>");
                    }
                }
                LayoutSlip ls = finder.findLayoutSlipByBean(nb);

                if (ls != null) {
                    found = true;
                    message.append("<li>");
                    message.append(Bundle.getMessage("VetoSlipIconFound", ls.getDisplayName()));
                    message.append("</li>");
                }

                for (LayoutTurntable lx : getLayoutTurntables()) {
                    if (lx.isTurnoutControlled()) {
                        for (int i = 0; i < lx.getNumberRays(); i++) {
                            if (nb.equals(lx.getRayTurnout(i))) {
                                found = true;
                                message.append("<li>");
                                message.append(Bundle.getMessage("VetoRayTurntableControl", lx.getId()));
                                message.append("</li>");
                                break;
                            }
                        }
                    }
                }
            }

            if (nb instanceof SignalMast) {
                if (containsSignalMast((SignalMast) nb)) {
                    message.append("<li>");
                    message.append("As an Icon");
                    message.append("</li>");
                    found = true;
                }
                String foundelsewhere = findBeanUsage(nb);

                if (foundelsewhere != null) {
                    message.append(foundelsewhere);
                    found = true;
                }
            }

            if (nb instanceof Sensor) {
                int count = 0;

                for (SensorIcon si : sensorList) {
                    if (nb.equals(si.getNamedBean())) {
                        count++;
                        found = true;
                    }
                }

                if (count > 0) {
                    message.append("<li>");
                    message.append(String.format("As an Icon %s times", count));
                    message.append("</li>");
                }
                String foundelsewhere = findBeanUsage(nb);

                if (foundelsewhere != null) {
                    message.append(foundelsewhere);
                    found = true;
                }
            }

            if (nb instanceof Memory) {
                for (MemoryIcon si : memoryLabelList) {
                    if (nb.equals(si.getMemory())) {
                        found = true;
                        message.append("<li>");
                        message.append(Bundle.getMessage("VetoMemoryIconFound"));
                        message.append("</li>");
                    }
                }
            }

            if (found) {
                message.append("</ul>");
                message.append(Bundle.getMessage("VetoReferencesWillBeRemoved")); //IN18N
                throw new PropertyVetoException(message.toString(), evt);
            }
        } else if ("DoDelete".equals(evt.getPropertyName())) { //IN18N
            if (nb instanceof SignalHead) {
                removeSignalHead((SignalHead) nb);
                removeBeanRefs(nb);
            }

            if (nb instanceof Turnout) {
                LayoutTurnout lt = finder.findLayoutTurnoutByBean(nb);

                if (lt != null) {
                    lt.setTurnout(null);
                }

                for (LayoutTurnout t : getLayoutTurnouts()) {
                    if (t.getLinkedTurnoutName() != null) {
                        if (t.getLinkedTurnoutName().equals(nb.getSystemName())
                                || ((nb.getUserName() != null) && t.getLinkedTurnoutName().equals(nb.getUserName()))) {
                            t.setLinkedTurnoutName(null);
                        }
                    }

                    if (nb.equals(t.getSecondTurnout())) {
                        t.setSecondTurnout(null);
                    }
                }

                for (LayoutSlip sl : getLayoutSlips()) {
                    if (nb.equals(sl.getTurnout())) {
                        sl.setTurnout(null);
                    }

                    if (nb.equals(sl.getTurnoutB())) {
                        sl.setTurnoutB(null);
                    }
                }

                for (LayoutTurntable lx : getLayoutTurntables()) {
                    if (lx.isTurnoutControlled()) {
                        for (int i = 0; i < lx.getNumberRays(); i++) {
                            if (nb.equals(lx.getRayTurnout(i))) {
                                lx.setRayTurnout(i, null, NamedBean.UNKNOWN);
                            }
                        }
                    }
                }
            }

            if (nb instanceof SignalMast) {
                removeBeanRefs(nb);

                if (containsSignalMast((SignalMast) nb)) {
                    Iterator<SignalMastIcon> icon = signalMastList.iterator();

                    while (icon.hasNext()) {
                        SignalMastIcon i = icon.next();

                        if (i.getSignalMast().equals(nb)) {
                            icon.remove();
                            super.removeFromContents(i);
                        }
                    }
                    setDirty();
                    redrawPanel();
                }
            }

            if (nb instanceof Sensor) {
                removeBeanRefs(nb);
                Iterator<SensorIcon> icon = sensorImage.iterator();

                while (icon.hasNext()) {
                    SensorIcon i = icon.next();

                    if (nb.equals(i.getSensor())) {
                        icon.remove();
                        super.removeFromContents(i);
                    }
                }
                setDirty();
                redrawPanel();
            }

            if (nb instanceof Memory) {
                Iterator<MemoryIcon> icon = memoryLabelList.iterator();

                while (icon.hasNext()) {
                    MemoryIcon i = icon.next();

                    if (nb.equals(i.getMemory())) {
                        icon.remove();
                        super.removeFromContents(i);
                    }
                }
            }
        }
    } //vetoableChange

    // The meta key was until Java 8 the right mouse button on Windows.
    // On Java 9 on Windows 10, there is no more meta key. Note that this
    // method is called both on mouse button events and mouse move events,
    // and therefore "event.getButton() == MouseEvent.BUTTON3" doesn't work.
    // event.getButton() always return 0 for MouseMoveEvent.
    private boolean isMetaDown(MouseEvent event) {
        if (SystemType.isWindows() || SystemType.isLinux()) {
            return SwingUtilities.isRightMouseButton(event);
        } else {
            return event.isMetaDown();
        }
    }

//    protected void rename(String inFrom, String inTo) {
//
//    }
    @Override
    public void dispose() {
        if (sensorFrame != null) {
            sensorFrame.dispose();
            sensorFrame = null;
        }
        if (signalFrame != null) {
            signalFrame.dispose();
            signalFrame = null;
        }
        if (iconFrame != null) {
            iconFrame.dispose();
            iconFrame = null;
        }
        super.dispose();
    }

    //initialize logging
    private transient final static Logger log
            = LoggerFactory.getLogger(LayoutEditor.class);
}<|MERGE_RESOLUTION|>--- conflicted
+++ resolved
@@ -2102,11 +2102,7 @@
     /**
      * Set the maximum number of rows based on screen size.
      *
-<<<<<<< HEAD
      * @param inComboBox the combo box to set up rows for
-=======
-     * @param inComboBox the combo box
->>>>>>> 18311d3a
      */
     public static void setupComboBoxMaxRows(@Nonnull JmriBeanComboBox inComboBox) {
         // find the max height of all popup items

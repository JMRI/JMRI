--- conflicted
+++ resolved
@@ -4829,117 +4829,6 @@
         return result;
     }
 
-<<<<<<< HEAD
-    private void addBackgroundColorMenuEntry(
-            @Nonnull JMenu inMenu,
-            @Nonnull String inName,
-            @Nonnull final Color inColor) {
-        ActionListener a = new ActionListener() {
-            @Override
-            public void actionPerformed(ActionEvent event) {
-                if (!defaultBackgroundColor.equals(inColor)) {
-                    defaultBackgroundColor = inColor;
-                    setBackgroundColor(inColor);
-                    setDirty();
-                    redrawPanel();
-                }
-            }
-        };
-        addButtonGroupMenuEntry(inMenu, backgroundColorButtonGroup, inName,
-                inColor == defaultBackgroundColor, a);
-    } //addBackgroundColorMenuEntry
-
-    private void addTrackColorMenuEntry(
-            @Nonnull JMenu inMenu,
-            @Nonnull String inName,
-            @Nonnull final Color inColor) {
-        ActionListener a = new ActionListener() {
-            @Override
-            public void actionPerformed(ActionEvent event) {
-                if (!defaultTrackColor.equals(inColor)) {
-                    LayoutTrack.setDefaultTrackColor(inColor);
-                    defaultTrackColor = inColor;
-                    setDirty();
-                    redrawPanel();
-                }
-            } //actionPerformed
-        };
-        addButtonGroupMenuEntry(inMenu, trackColorButtonGroup, inName,
-                inColor == defaultTrackColor, a);
-    } //addTrackColorMenuEntry
-
-    private void addTrackOccupiedColorMenuEntry(
-            @Nonnull JMenu inMenu,
-            @Nonnull String inName,
-            @Nonnull final Color inColor) {
-        ActionListener a = new ActionListener() {
-            @Override
-            public void actionPerformed(ActionEvent event) {
-                if (!defaultOccupiedTrackColor.equals(inColor)) {
-                    defaultOccupiedTrackColor = inColor;
-                    setDirty();
-                    redrawPanel();
-                }
-            } //actionPerformed
-        };
-        addButtonGroupMenuEntry(inMenu, trackOccupiedColorButtonGroup, inName,
-                inColor == defaultOccupiedTrackColor, a);
-    } //addTrackOccupiedColorMenuEntry
-
-    private void addTrackAlternativeColorMenuEntry(
-            @Nonnull JMenu inMenu,
-            @Nonnull String inName,
-            @Nonnull final Color inColor) {
-        ActionListener a = new ActionListener() {
-            @Override
-            public void actionPerformed(ActionEvent event) {
-                if (!defaultAlternativeTrackColor.equals(inColor)) {
-                    defaultAlternativeTrackColor = inColor;
-                    setDirty();
-                    redrawPanel();
-                }
-            } //actionPerformed
-        };
-        addButtonGroupMenuEntry(inMenu, trackAlternativeColorButtonGroup, inName,
-                inColor == defaultAlternativeTrackColor, a);
-    } //addTrackAlternativeColorMenuEntry
-
-    private void addTextColorMenuEntry(
-            @Nonnull JMenu inMenu,
-            @Nonnull String inName,
-            @Nonnull final Color inColor) {
-        ActionListener a = new ActionListener() {
-            @Override
-            public void actionPerformed(ActionEvent event) {
-                if (!defaultTextColor.equals(inColor)) {
-                    defaultTextColor = inColor;
-                    setDirty();
-                    redrawPanel();
-                }
-            } //actionPerformed
-        };
-        addButtonGroupMenuEntry(inMenu, textColorButtonGroup, inName,
-                inColor == defaultTextColor, a);
-    } //addTextColorMenuEntry
-
-    private void addTurnoutCircleColorMenuEntry(
-            @Nonnull JMenu inMenu,
-            @Nonnull String inName,
-            @Nullable final Color inColor) {
-        ActionListener a = new ActionListener() {
-            @Override
-            public void actionPerformed(ActionEvent event) {
-                setTurnoutCircleColor(inColor);
-                setDirty();
-                redrawPanel();
-            } //actionPerformed
-        };
-        addButtonGroupMenuEntry(inMenu, turnoutCircleColorButtonGroup, inName,
-                (inColor != null) && (inColor == turnoutCircleColor), a);
-    } //addTurnoutCircleColorMenuEntry
-
-=======
->>>>>>> 006e1bd8
     private void addTurnoutCircleSizeMenuEntry(
             @Nonnull JMenu inMenu,
             @Nonnull String inName,
@@ -9159,19 +9048,6 @@
     @Deprecated
     public void setDefaultTrackColor(@Nonnull String colorName) {
         setDefaultTrackColor(ColorUtil.stringToColor(colorName));
-<<<<<<< HEAD
-    }
-
-    /**
-     * @param color value to set the defalut track color to.
-     */
-    public void setDefaultTrackColor(@Nonnull Color color){
-        defaultTrackColor = color;
-        setOptionMenuTrackColor();
-    }
-
-    /**
-=======
     }
 
     /**
@@ -9183,7 +9059,6 @@
     }
 
     /**
->>>>>>> 006e1bd8
      * @deprecated since 4.9.6 use {@link #setDefaultOccupiedTrackColor(Color)} instead. 
      */
     @Deprecated
@@ -9196,10 +9071,6 @@
      */
     public void setDefaultOccupiedTrackColor(@Nonnull Color color){
         defaultOccupiedTrackColor = color;
-<<<<<<< HEAD
-        setOptionMenuTrackColor();
-=======
->>>>>>> 006e1bd8
     }
 
     /**
@@ -9208,7 +9079,6 @@
     @Deprecated
     public void setDefaultAlternativeTrackColor(@Nonnull String colorName) {
         setDefaultAlternativeTrackColor(ColorUtil.stringToColor(colorName));
-<<<<<<< HEAD
     }
 
     /**
@@ -9216,22 +9086,9 @@
      */
     public void setDefaultAlternativeTrackColor(@Nonnull Color color){
         defaultAlternativeTrackColor = color;
-        setOptionMenuTrackColor();
     }
 
     /**
-=======
-    }
-
-    /**
-     * @param color value to set the defalut alternate track color to.
-     */
-    public void setDefaultAlternativeTrackColor(@Nonnull Color color){
-        defaultAlternativeTrackColor = color;
-    }
-
-    /**
->>>>>>> 006e1bd8
      * @deprecated since 4.9.6 use {@link #setTurnoutCircleColor(Color)} instead. 
      */
     @Deprecated
@@ -9251,10 +9108,6 @@
         } else {
             turnoutCircleColor = color;
         }
-<<<<<<< HEAD
-        setOptionMenuTurnoutCircleColor();
-=======
->>>>>>> 006e1bd8
     }
 
     public void setTurnoutCircleSize(int size) {
@@ -9281,7 +9134,6 @@
     @Deprecated
     public void setDefaultTextColor(@Nonnull String colorName) {
         setDefaultTextColor(ColorUtil.stringToColor(colorName));
-<<<<<<< HEAD
     }
 
     /**
@@ -9289,24 +9141,10 @@
      */
     public void setDefaultTextColor(@Nonnull Color color){
         defaultTextColor = color;
-        setOptionMenuTextColor();
-    }
-
-    /**
-     * @deprecated since 4.9.6 use {@link jmri.jmrit.display.Editor#setDefaultBackgroundColor(Color)} instead. 
-=======
-    }
-
-    /**
-     * @param color value to set the defalut text color to.
-     */
-    public void setDefaultTextColor(@Nonnull Color color){
-        defaultTextColor = color;
     }
 
     /**
      * @deprecated since 4.9.6 use {@link #setDefaultBackgroundColor(Color)} instead. 
->>>>>>> 006e1bd8
      */
     @Deprecated
     public void setDefaultBackgroundColor(@Nonnull String colorName) {
@@ -9318,10 +9156,6 @@
      */
     public void setDefaultBackgroundColor(@Nonnull Color color){
         defaultBackgroundColor = color;
-<<<<<<< HEAD
-        setOptionMenuBackgroundColor();
-=======
->>>>>>> 006e1bd8
     }
 
     public void setXScale(double xSc) {

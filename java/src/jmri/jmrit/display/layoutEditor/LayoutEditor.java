--- conflicted
+++ resolved
@@ -37,12 +37,7 @@
 import jmri.jmrit.entryexit.AddEntryExitPairAction;
 import jmri.swing.NamedBeanComboBox;
 import jmri.util.*;
-<<<<<<< HEAD
 import jmri.util.swing.*;
-=======
-import jmri.util.swing.JComboBoxUtil;
-import jmri.util.swing.JmriColorChooser;
->>>>>>> 3fa1cb6b
 import org.slf4j.*;
 
 /**
@@ -2433,7 +2428,6 @@
         }
 
         for (LayoutShape ls : layoutShapes) {
-<<<<<<< HEAD
             Point2D newPoint = MathUtil.subtract(MathUtil.rotateDEG(ls.getCoordsCenter(), lowerLeft, 90), lowerLeft);
             ls.setCoordsCenter(newPoint);
             ls.rotateCoords(90);
@@ -2491,14 +2485,6 @@
             ls.setCoordsCenter(MathUtil.granulize(ls.getCoordsCenter(), gridSize1st));
             for (int idx = 0; idx < ls.getNumberPoints(); idx++) {
                 ls.setPoint(idx, MathUtil.granulize(ls.getPoint(idx), gridSize1st));
-=======
-            try {
-                Point2D newPoint = MathUtil.subtract(MathUtil.rotateDEG(ls.getCoordsCenter(), lowerLeft, 90), lowerLeft);
-                ls.setCoordsCenter(newPoint);
-                ls.rotateCoords(90);
-            } catch (NullPointerException ex) {
-
->>>>>>> 3fa1cb6b
             }
         }
 

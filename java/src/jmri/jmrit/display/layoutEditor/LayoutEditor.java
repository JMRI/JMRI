--- conflicted
+++ resolved
@@ -5206,10 +5206,6 @@
     //    }
     //    return result;
     //}
-<<<<<<< HEAD
-
-=======
->>>>>>> 890f57c2
     // this is a method to iterate over a list of lists of items
     // calling the predicate tester.test on each one
     // and return the first one that matches
@@ -5228,10 +5224,6 @@
     //    }
     //    return result;
     //}
-<<<<<<< HEAD
-
-=======
->>>>>>> 890f57c2
     private boolean checkControls(boolean useRectangles) {
         Optional<LayoutTrack> opt = layoutTrackList.stream().filter(o -> {
             LayoutTrack layoutTrack = (LayoutTrack) o;

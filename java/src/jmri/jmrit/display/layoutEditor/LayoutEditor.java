package jmri.jmrit.display.layoutEditor;

import static jmri.util.MathUtil.subtract;

import apps.gui.GuiLafPreferencesManager;
import edu.umd.cs.findbugs.annotations.SuppressFBWarnings;
import java.awt.BasicStroke;
import java.awt.BorderLayout;
import java.awt.Color;
import java.awt.Component;
import java.awt.Container;
import java.awt.Cursor;
import java.awt.Dimension;
import java.awt.FlowLayout;
import java.awt.Font;
import java.awt.Graphics;
import java.awt.Graphics2D;
import java.awt.Point;
import java.awt.Rectangle;
import java.awt.RenderingHints;
import java.awt.Toolkit;
import java.awt.event.ActionEvent;
import java.awt.event.ActionListener;
import java.awt.event.KeyEvent;
import java.awt.event.MouseEvent;
import java.awt.event.MouseWheelEvent;
import java.awt.event.MouseWheelListener;
import java.awt.geom.Ellipse2D;
import java.awt.geom.Line2D;
import java.awt.geom.Point2D;
import java.awt.geom.Rectangle2D;
import java.lang.reflect.Field;
import java.util.ArrayList;
import java.util.Collections;
import java.util.HashMap;
import java.util.Iterator;
import java.util.List;
import java.util.Map;
import java.util.ResourceBundle;
import java.util.concurrent.ConcurrentHashMap;
import javax.swing.AbstractAction;
import javax.swing.Action;
import javax.swing.BorderFactory;
import javax.swing.Box;
import javax.swing.BoxLayout;
import javax.swing.ButtonGroup;
import javax.swing.JButton;
import javax.swing.JCheckBox;
import javax.swing.JCheckBoxMenuItem;
import javax.swing.JComboBox;
import javax.swing.JComponent;
import javax.swing.JFileChooser;
import javax.swing.JFrame;
import javax.swing.JLabel;
import javax.swing.JMenu;
import javax.swing.JMenuBar;
import javax.swing.JMenuItem;
import javax.swing.JOptionPane;
import javax.swing.JPanel;
import javax.swing.JPopupMenu;
import javax.swing.JRadioButton;
import javax.swing.JRadioButtonMenuItem;
import javax.swing.JRootPane;
import javax.swing.JScrollPane;
import javax.swing.JTabbedPane;
import javax.swing.JTextArea;
import javax.swing.JTextField;
import javax.swing.JViewport;
import javax.swing.KeyStroke;
import javax.swing.SwingUtilities;
import javax.swing.border.Border;
import javax.swing.border.TitledBorder;
import javax.swing.event.MenuEvent;
import javax.swing.event.MenuListener;
import jmri.BlockManager;
import jmri.ConfigureManager;
import jmri.InstanceManager;
import jmri.Memory;
import jmri.MemoryManager;
import jmri.NamedBean;
import jmri.Reporter;
import jmri.Sensor;
import jmri.SensorManager;
import jmri.SignalHead;
import jmri.SignalHeadManager;
import jmri.SignalMast;
import jmri.SignalMastManager;
import jmri.Turnout;
import jmri.UserPreferencesManager;
import jmri.jmrit.catalog.NamedIcon;
import jmri.jmrit.display.AnalogClock2Display;
import jmri.jmrit.display.Editor;
import jmri.jmrit.display.LocoIcon;
import jmri.jmrit.display.MultiSensorIcon;
import jmri.jmrit.display.Positionable;
import jmri.jmrit.display.PositionableJComponent;
import jmri.jmrit.display.PositionableLabel;
import jmri.jmrit.display.PositionablePopupUtil;
import jmri.jmrit.display.ReporterIcon;
import jmri.jmrit.display.SensorIcon;
import jmri.jmrit.display.SignalHeadIcon;
import jmri.jmrit.display.SignalMastIcon;
import jmri.jmrit.display.ToolTip;
import jmri.util.ColorUtil;
import jmri.util.JmriJFrame;
import jmri.util.MathUtil;
import jmri.util.SystemType;
import jmri.util.swing.JmriBeanComboBox;
import org.slf4j.Logger;
import org.slf4j.LoggerFactory;

/**
 * Provides a scrollable Layout Panel and editor toolbars (that can be hidden)
 * <P>
 * This module serves as a manager for the LayoutTurnout, Layout Block,
 * PositionablePoint, Track Segment, LayoutSlip and LevelXing objects which are
 * integral subparts of the LayoutEditor class.
 * <P>
 * All created objects are put on specific levels depending on their type
 * (higher levels are in front): Note that higher numbers appear behind lower
 * numbers.
 * <P>
 * The "contents" List keeps track of all text and icon label objects added to
 * the targetframe for later manipulation. Other Lists keep track of drawn
 * items.
 * <P>
 * Based in part on PanelEditor.java (Bob Jacobsen (c) 2002, 2003). In
 * particular, text and icon label items are copied from Panel editor, as well
 * as some of the control design.
 *
 * @author Dave Duchamp Copyright: (c) 2004-2007
 */
@SuppressWarnings("serial")
public class LayoutEditor extends jmri.jmrit.display.panelEditor.PanelEditor implements java.beans.VetoableChangeListener, MouseWheelListener {

    //Defined text resource
    static final ResourceBundle rb = ResourceBundle.getBundle("jmri.jmrit.display.layoutEditor.LayoutEditorBundle");
    static final ResourceBundle rbx = ResourceBundle.getBundle("jmri.jmrit.display.DisplayBundle");
    static final ResourceBundle rbean = ResourceBundle.getBundle("jmri.NamedBeanBundle");

    //Operational instance variables - not saved to disk
    //private jmri.TurnoutManager tm = null;
    private LayoutEditor thisPanel = null;

    //dashed line parameters
    //private static int minNumDashes = 3;
    //private static double maxDashLength = 10;
    private JmriJFrame floatingEditToolBox = null;
    private JScrollPane floatingEditContent = null;
    private JPanel floatEditHelpPanel = null;
    private JPanel editToolBarPanel = null;
    private JScrollPane editToolBarScroll = null;
    private JPanel editToolBarContainer = null;
    private JPanel helpBarPanel = null;
    private JPanel helpBar = new JPanel();

    protected boolean skipIncludedTurnout = false;

    public ArrayList<PositionableLabel> backgroundImage = new ArrayList<PositionableLabel>();   //background images
    public ArrayList<SensorIcon> sensorImage = new ArrayList<SensorIcon>();                     //sensor images
    public ArrayList<SignalHeadIcon> signalHeadImage = new ArrayList<SignalHeadIcon>();         //signal head images
    public ArrayList<LocoIcon> markerImage = new ArrayList<LocoIcon>();                         //marker images
    public ArrayList<PositionableLabel> labelImage = new ArrayList<PositionableLabel>();        //layout positionable label images
    public ArrayList<AnalogClock2Display> clocks = new ArrayList<AnalogClock2Display>();        //fast clocks
    public ArrayList<MultiSensorIcon> multiSensors = new ArrayList<MultiSensorIcon>();          //multi-sensor images

    public LayoutEditorAuxTools auxTools = null;
    private ConnectivityUtil conTools = null;

    private Font toolBarFont = null;

    private ButtonGroup itemGroup = null;

    //top row of radio buttons
    private JLabel turnoutLabel = new JLabel();
    private JRadioButton turnoutRHButton = new JRadioButton(rb.getString("RightHandAbbreviation"));
    private JRadioButton turnoutLHButton = new JRadioButton(rb.getString("LeftHandAbbreviation"));
    private JRadioButton turnoutWYEButton = new JRadioButton(rb.getString("WYEAbbreviation"));
    private JRadioButton doubleXoverButton = new JRadioButton(rb.getString("DoubleCrossOverAbbreviation"));
    private JRadioButton rhXoverButton = new JRadioButton(Bundle.getMessage("RightCrossOver")); //key is also used by Control Panel
    //Editor, placed in DisplayBundle
    private JRadioButton lhXoverButton = new JRadioButton(Bundle.getMessage("LeftCrossOver"));  //idem
    private JRadioButton layoutSingleSlipButton = new JRadioButton(rb.getString("LayoutSingleSlip"));
    private JRadioButton layoutDoubleSlipButton = new JRadioButton(rb.getString("LayoutDoubleSlip"));

    //Default flow layout definitions for JPanels
    private FlowLayout leftRowLayout = new FlowLayout(FlowLayout.LEFT, 5, 0);       //5 pixel gap between items, no vertical gap
    private FlowLayout centerRowLayout = new FlowLayout(FlowLayout.CENTER, 5, 0);   //5 pixel gap between items, no vertical gap
    private FlowLayout rightRowLayout = new FlowLayout(FlowLayout.RIGHT, 5, 0);     //5 pixel gap between items, no vertical gap

    //top row of check boxes
    private JmriBeanComboBox turnoutNameComboBox = new JmriBeanComboBox(
            InstanceManager.turnoutManagerInstance(), null, JmriBeanComboBox.DisplayOptions.DISPLAYNAME);

    private JPanel turnoutNamePanel = new JPanel(leftRowLayout);
    private JPanel extraTurnoutPanel = new JPanel(leftRowLayout);
    private JmriBeanComboBox extraTurnoutNameComboBox = new JmriBeanComboBox(
            InstanceManager.turnoutManagerInstance(), null, JmriBeanComboBox.DisplayOptions.DISPLAYNAME);
    private JComboBox<String> rotationComboBox = null;
    private JPanel rotationPanel = new JPanel(leftRowLayout);

    //2nd row of radio buttons
    private JLabel trackLabel = new JLabel();
    private JRadioButton levelXingButton = new JRadioButton(rb.getString("LevelCrossing"));
    private JRadioButton trackButton = new JRadioButton(rb.getString("TrackSegment"));

    //2nd row of check boxes
    private JPanel trackSegmentPropertiesPanel = new JPanel(leftRowLayout);
    private JCheckBox mainlineTrack = new JCheckBox(rb.getString("MainlineBox"));
    private JCheckBox dashedLine = new JCheckBox(rb.getString("Dashed"));

    private JLabel blockNameLabel = new JLabel();
    private JmriBeanComboBox blockIDComboBox = new JmriBeanComboBox(
            InstanceManager.getDefault(BlockManager.class), null, JmriBeanComboBox.DisplayOptions.DISPLAYNAME);

    private JLabel blockSensorNameLabel = new JLabel();
    private JLabel blockSensorLabel = new JLabel(Bundle.getMessage("BeanNameSensor"));
    private JmriBeanComboBox blockSensorComboBox = new JmriBeanComboBox(
            InstanceManager.getDefault(SensorManager.class), null, JmriBeanComboBox.DisplayOptions.DISPLAYNAME);

    //3rd row of radio buttons (and any associated text fields)
    private JLabel nodesLabel = new JLabel();
    private JRadioButton endBumperButton = new JRadioButton(rb.getString("EndBumper"));
    private JRadioButton anchorButton = new JRadioButton(rb.getString("Anchor"));
    private JRadioButton edgeButton = new JRadioButton(rb.getString("EdgeConnector"));

    private JLabel labelsLabel = new JLabel();
    private JRadioButton textLabelButton = new JRadioButton(Bundle.getMessage("TextLabel"));
    private JTextField textLabelTextField = new JTextField(12);

    private JRadioButton memoryButton = new JRadioButton(Bundle.getMessage("BeanNameMemory"));
    private JmriBeanComboBox textMemoryComboBox = new JmriBeanComboBox(
            InstanceManager.getDefault(MemoryManager.class), null, JmriBeanComboBox.DisplayOptions.DISPLAYNAME);

    private JRadioButton blockContentsButton = new JRadioButton(Bundle.getMessage("BlockContentsLabel"));
    private JmriBeanComboBox blockContentsComboBox = new JmriBeanComboBox(
            InstanceManager.getDefault(BlockManager.class), null, JmriBeanComboBox.DisplayOptions.DISPLAYNAME);

    //4th row of radio buttons (and any associated text fields)
    private JRadioButton multiSensorButton = new JRadioButton(Bundle.getMessage("MultiSensor") + "...");

    private JRadioButton signalMastButton = new JRadioButton(rb.getString("SignalMastIcon"));
    private JmriBeanComboBox signalMastComboBox = new JmriBeanComboBox(
            InstanceManager.getDefault(SignalMastManager.class), null, JmriBeanComboBox.DisplayOptions.DISPLAYNAME);

    private JRadioButton sensorButton = new JRadioButton(rb.getString("SensorIcon"));
    private JmriBeanComboBox sensorComboBox = new JmriBeanComboBox(
            InstanceManager.getDefault(SensorManager.class), null, JmriBeanComboBox.DisplayOptions.DISPLAYNAME);

    private JRadioButton signalButton = new JRadioButton(rb.getString("SignalIcon"));
    private JmriBeanComboBox signalHeadComboBox = new JmriBeanComboBox(
            InstanceManager.getDefault(SignalHeadManager.class), null, JmriBeanComboBox.DisplayOptions.DISPLAYNAME);

    private JRadioButton iconLabelButton = new JRadioButton(rb.getString("IconLabel"));

    private JButton changeIconsButton = new JButton(rb.getString("ChangeIcons") + "...");

    public MultiIconEditor sensorIconEditor = null;
    public JFrame sensorFrame;

    public MultiIconEditor signalIconEditor = null;
    public JFrame signalFrame;

    private MultiIconEditor iconEditor = null;
    private JFrame iconFrame = null;

    private MultiSensorIconFrame multiSensorFrame = null;

    private JLabel xLabel = new JLabel("00");
    private JLabel yLabel = new JLabel("00");

    private JPanel zoomPanel = new JPanel();
    private JLabel zoomLabel = new JLabel("x1");

    private JMenu zoomMenu = new JMenu(Bundle.getMessage("MenuZoom"));
    private JRadioButtonMenuItem zoom025Item = new JRadioButtonMenuItem("x 0.25");
    private JRadioButtonMenuItem zoom05Item = new JRadioButtonMenuItem("x 0.5");
    private JRadioButtonMenuItem zoom075Item = new JRadioButtonMenuItem("x 0.75");
    private JRadioButtonMenuItem noZoomItem = new JRadioButtonMenuItem(rb.getString("NoZoom"));
    private JRadioButtonMenuItem zoom15Item = new JRadioButtonMenuItem("x 1.5");
    private JRadioButtonMenuItem zoom20Item = new JRadioButtonMenuItem("x 2.0");
    private JRadioButtonMenuItem zoom30Item = new JRadioButtonMenuItem("x 3.0");
    private JRadioButtonMenuItem zoom40Item = new JRadioButtonMenuItem("x 4.0");
    private JRadioButtonMenuItem zoom50Item = new JRadioButtonMenuItem("x 5.0");
    private JRadioButtonMenuItem zoom60Item = new JRadioButtonMenuItem("x 6.0");

    private JPanel locationPanel = new JPanel();

    //end of main panel controls
    private boolean delayedPopupTrigger = false;
    private transient Point2D currentPoint = new Point2D.Double(100.0, 100.0);
    private transient Point2D dLoc = new Point2D.Double(0.0, 0.0);

    //private int savedMSX = 0;
    //private int savedMSY = 0;
    private int height = 100;
    private int width = 100;

    //private int numTurnouts = 0;
    private TrackSegment newTrack = null;
    private boolean panelChanged = false;

    //grid size in pixels
    private int gridSize = 10;

    //size of point boxes
    private static final double SIZE = 3.0;
    private static final double SIZE2 = SIZE * 2.;  //must be twice SIZE

    //note: although these have been moved to the LayoutTurnout class I'm leaving a copy of them here so
    //that any external use of these won't break. At some point in the future these should be @Deprecated.
    //All JMRI sources have been updated to use the ones in the LayoutTurnout class.
    //defined constants - turnout types
    public static final int RH_TURNOUT = LayoutTurnout.RH_TURNOUT;
    public static final int LH_TURNOUT = LayoutTurnout.LH_TURNOUT;
    public static final int WYE_TURNOUT = LayoutTurnout.WYE_TURNOUT;
    public static final int DOUBLE_XOVER = LayoutTurnout.DOUBLE_XOVER;
    public static final int RH_XOVER = LayoutTurnout.RH_XOVER;
    public static final int LH_XOVER = LayoutTurnout.LH_XOVER;
    public static final int SINGLE_SLIP = LayoutTurnout.SINGLE_SLIP;
    public static final int DOUBLE_SLIP = LayoutTurnout.DOUBLE_SLIP;

    //connection types (see note above)
    public static final int NONE = LayoutTrack.NONE;
    public static final int POS_POINT = LayoutTrack.POS_POINT;
    public static final int TURNOUT_A = LayoutTrack.TURNOUT_A;  //throat for RH, LH, and WYE turnouts
    public static final int TURNOUT_B = LayoutTrack.TURNOUT_B;  //continuing route for RH or LH turnouts
    public static final int TURNOUT_C = LayoutTrack.TURNOUT_C;  //diverging route for RH or LH turnouts
    public static final int TURNOUT_D = LayoutTrack.TURNOUT_D;  //double-crossover or single crossover only
    public static final int LEVEL_XING_A = LayoutTrack.LEVEL_XING_A;
    public static final int LEVEL_XING_B = LayoutTrack.LEVEL_XING_B;
    public static final int LEVEL_XING_C = LayoutTrack.LEVEL_XING_C;
    public static final int LEVEL_XING_D = LayoutTrack.LEVEL_XING_D;
    public static final int TRACK = LayoutTrack.TRACK;
    public static final int TURNOUT_CENTER = LayoutTrack.TURNOUT_CENTER;    //non-connection points should be last
    public static final int LEVEL_XING_CENTER = LayoutTrack.LEVEL_XING_CENTER;
    public static final int TURNTABLE_CENTER = LayoutTrack.TURNTABLE_CENTER;
    public static final int LAYOUT_POS_LABEL = LayoutTrack.LAYOUT_POS_LABEL;
    public static final int LAYOUT_POS_JCOMP = LayoutTrack.LAYOUT_POS_JCOMP;
    public static final int MULTI_SENSOR = LayoutTrack.MULTI_SENSOR;
    public static final int MARKER = LayoutTrack.MARKER;
    public static final int TRACK_CIRCLE_CENTRE = LayoutTrack.TRACK_CIRCLE_CENTRE;
    public static final int SLIP_CENTER = LayoutTrack.SLIP_CENTER;  //should be @Deprecated (use SLIP_LEFT & SLIP_RIGHT instead)
    public static final int SLIP_A = LayoutTrack.SLIP_A;            //offset for slip connection points
    public static final int SLIP_B = LayoutTrack.SLIP_B;            //offset for slip connection points
    public static final int SLIP_C = LayoutTrack.SLIP_C;            //offset for slip connection points
    public static final int SLIP_D = LayoutTrack.SLIP_D;            //offset for slip connection points
    public static final int BEZIER_CONTROL_POINT_OFFSET_MIN = LayoutTrack.BEZIER_CONTROL_POINT_OFFSET_MIN;          // offsets for Bezier track segment control points (min)
    public static final int BEZIER_CONTROL_POINT_OFFSET_MAX = LayoutTrack.BEZIER_CONTROL_POINT_OFFSET_MAX;  // "        "       "       "       "       "      (max)
    public static final int TURNTABLE_RAY_OFFSET = LayoutTrack.TURNTABLE_RAY_OFFSET;    //offset for turntable connection points

    // these aren't connection types… they specify the left/right control circles for a slip
    public static final int SLIP_LEFT = LayoutTrack.SLIP_LEFT;
    public static final int SLIP_RIGHT = LayoutTrack.SLIP_RIGHT;

    protected Color turnoutCircleColor = Color.black;   //matches earlier versions
    protected int turnoutCircleSize = 4;                //matches earlier versions

    //use turnoutCircleSize when you need an int and these when you need a double
    //note: these only change when setTurnoutCircleSize is called
    //using these avoids having to call getTurnoutCircleSize() and
    //the multiply (x2) and the int -> double conversion overhead
    private double circleRadius = SIZE * getTurnoutCircleSize();
    private double circleDiameter = 2.0 * circleRadius;

    //selection variables
    private boolean selectionActive = false;
    private double selectionX = 0.0;
    private double selectionY = 0.0;
    private double selectionWidth = 0.0;
    private double selectionHeight = 0.0;

    //Option menu items
    private JCheckBoxMenuItem editModeItem = null;

    private JRadioButtonMenuItem toolBarSideTopButton = null;
    private JRadioButtonMenuItem toolBarSideLeftButton = null;
    private JRadioButtonMenuItem toolBarSideBottomButton = null;
    private JRadioButtonMenuItem toolBarSideRightButton = null;
    private JRadioButtonMenuItem toolBarSideFloatButton = null;

    private JMenu toolBarFontSizeMenu = new JMenu(Bundle.getMessage("FontSize"));
    private JCheckBoxMenuItem toolBarIsWideItem = new JCheckBoxMenuItem(rb.getString("ToolBarWide"));
    private JMenu dropDownListsDisplayOrderMenu = new JMenu(Bundle.getMessage("DropDownListsDisplayOrder"));

    private JCheckBoxMenuItem positionableItem = null;
    private JCheckBoxMenuItem controlItem = null;
    private JCheckBoxMenuItem animationItem = null;
    private JCheckBoxMenuItem showHelpItem = null;
    private JCheckBoxMenuItem showGridItem = null;
    private JCheckBoxMenuItem autoAssignBlocksItem = null;
    private JMenu scrollMenu = null;
    private JRadioButtonMenuItem scrollBoth = null;
    private JRadioButtonMenuItem scrollNone = null;
    private JRadioButtonMenuItem scrollHorizontal = null;
    private JRadioButtonMenuItem scrollVertical = null;
    private JMenu tooltipMenu = null;
    private JRadioButtonMenuItem tooltipAlways = null;
    private JRadioButtonMenuItem tooltipNone = null;
    private JRadioButtonMenuItem tooltipInEdit = null;
    private JRadioButtonMenuItem tooltipNotInEdit = null;
    private JCheckBoxMenuItem snapToGridOnAddItem = null;
    private JCheckBoxMenuItem snapToGridOnMoveItem = null;
    private JCheckBoxMenuItem antialiasingOnItem = null;
    private JCheckBoxMenuItem highlightSelectedBlockItem = null;

    private JCheckBoxMenuItem turnoutCirclesOnItem = null;
    private JCheckBoxMenuItem skipTurnoutItem = null;
    private JCheckBoxMenuItem turnoutDrawUnselectedLegItem = null;
    private JCheckBoxMenuItem hideTrackSegmentConstructionLines = null;
    private JCheckBoxMenuItem useDirectTurnoutControlItem = null;
    private ButtonGroup trackColorButtonGroup = null;
    private ButtonGroup trackOccupiedColorButtonGroup = null;
    private ButtonGroup trackAlternativeColorButtonGroup = null;
    private ButtonGroup textColorButtonGroup = null;
    private ButtonGroup backgroundColorButtonGroup = null;
    private ButtonGroup turnoutCircleColorButtonGroup = null;
    private ButtonGroup turnoutCircleSizeButtonGroup = null;
    private Color[] trackColors = new Color[13];
    private Color[] trackOccupiedColors = new Color[13];
    private Color[] trackAlternativeColors = new Color[13];
    private Color[] textColors = new Color[13];
    private Color[] backgroundColors = new Color[13];
    private Color[] turnoutCircleColors = new Color[14];
    private int[] turnoutCircleSizes = new int[10];

    private JRadioButtonMenuItem[] trackColorMenuItems = new JRadioButtonMenuItem[13];
    private JRadioButtonMenuItem[] trackOccupiedColorMenuItems = new JRadioButtonMenuItem[13];
    private JRadioButtonMenuItem[] trackAlternativeColorMenuItems = new JRadioButtonMenuItem[13];
    private JRadioButtonMenuItem[] backgroundColorMenuItems = new JRadioButtonMenuItem[13];
    private JRadioButtonMenuItem[] textColorMenuItems = new JRadioButtonMenuItem[13];
    private JRadioButtonMenuItem[] turnoutCircleColorMenuItems = new JRadioButtonMenuItem[14];
    private JRadioButtonMenuItem[] turnoutCircleSizeMenuItems = new JRadioButtonMenuItem[10];

    private int trackColorCount = 0;
    private int trackOccupiedColorCount = 0;
    private int trackAlternativeColorCount = 0;
    private int textColorCount = 0;
    private int turnoutCircleColorCount = 0;
    private int turnoutCircleSizeCount = 0;
    private boolean turnoutDrawUnselectedLeg = true;
    private int backgroundColorCount = 0;
    private boolean autoAssignBlocks = false;

    //Selected point information
    private transient Point2D startDel = new Point2D.Double(0.0, 0.0);  //starting delta coordinates
    private Object selectedObject = null;                               //selected object, null if nothing selected
    private Object prevSelectedObject = null;                           //previous selected object, for undo
    private int selectedPointType = 0;                                  //connection type within the selected object
    //private boolean selectedNeedsConnect = false; //true if selected object is unconnected

    @SuppressFBWarnings(value = "SE_TRANSIENT_FIELD_NOT_RESTORED")  //no Serializable support at present
    private Object foundObject = null;                              //found object, null if nothing found

    @SuppressFBWarnings(value = "SE_TRANSIENT_FIELD_NOT_RESTORED")          //no Serializable support at present
    private transient Point2D foundLocation = new Point2D.Double(0.0, 0.0); //location of found object

    private int foundPointType = 0; //connection type within the found object

    @SuppressWarnings("unused")
    private boolean foundNeedsConnect = false;                                  //true if found point needs a connection
    private Object beginObject = null;                                          //begin track segment connection object, null if
    //none
    private transient Point2D beginLocation = new Point2D.Double(0.0, 0.0);     //location of begin object
    private int beginPointType = 0;                                             //connection type within begin connection object
    private transient Point2D currentLocation = new Point2D.Double(0.0, 0.0);   //current location

    //Lists of items that describe the Layout, and allow it to be drawn
    //Each of the items must be saved to disk over sessions
    public ArrayList<LayoutTurnout> turnoutList = new ArrayList<LayoutTurnout>();       //LayoutTurnout list
    public ArrayList<TrackSegment> trackList = new ArrayList<TrackSegment>();           //TrackSegment list
    public ArrayList<PositionablePoint> pointList = new ArrayList<PositionablePoint>(); //PositionablePoint list
    public ArrayList<LevelXing> xingList = new ArrayList<LevelXing>();                  //LevelXing list
    public ArrayList<LayoutSlip> slipList = new ArrayList<LayoutSlip>();                //LayoutSlip list
    public ArrayList<LayoutTurntable> turntableList = new ArrayList<LayoutTurntable>(); //LayoutTurntable list

    //counts used to determine unique internal names
    private int numAnchors = 0;
    private int numEndBumpers = 0;
    private int numEdgeConnectors = 0;
    private int numTrackSegments = 0;
    private int numLevelXings = 0;
    private int numLayoutSlips = 0;
    private int numLayoutTurnouts = 0;
    private int numLayoutTurntables = 0;

    //Lists of items that facilitate tools and drawings
    public ArrayList<SignalHeadIcon> signalList = new ArrayList<SignalHeadIcon>();                      //Signal Head Icons
    public ArrayList<MemoryIcon> memoryLabelList = new ArrayList<MemoryIcon>();                         //Memory Label List
    public ArrayList<BlockContentsIcon> blockContentsLabelList = new ArrayList<BlockContentsIcon>();    //BlockContentsIcon Label
    //List
    public ArrayList<SensorIcon> sensorList = new ArrayList<SensorIcon>();                              //Sensor Icons
    public ArrayList<SignalMastIcon> signalMastList = new ArrayList<SignalMastIcon>();                  //Signal Mast Icons
    public LayoutEditorFindItems finder = new LayoutEditorFindItems(this);

    public LayoutEditorFindItems getFinder() {
        return finder;
    }

    //persistent instance variables - saved to disk with Save Panel
    private int windowWidth = 0;
    private int windowHeight = 0;

    private int panelWidth = 0;
    private int panelHeight = 0;

    private int upperLeftX = 0;
    private int upperLeftY = 0;
    private float mainlineTrackWidth = 4.0F;
    private float sideTrackWidth = 2.0F;
    private Color defaultTrackColor = Color.black;
    private Color defaultOccupiedTrackColor = Color.red;
    private Color defaultAlternativeTrackColor = Color.white;
    private Color defaultBackgroundColor = Color.lightGray;
    private Color defaultTextColor = Color.black;

    private String layoutName = "";
    private double xScale = 1.0;
    private double yScale = 1.0;
    private boolean animatingLayout = true;
    private boolean showHelpBar = true;
    private boolean drawGrid = false;
    private boolean snapToGridOnAdd = false;
    private boolean snapToGridOnMove = false;
    private boolean antialiasingOn = false;
    private boolean highlightSelectedBlockFlag = false;

    private boolean turnoutCirclesWithoutEditMode = false;
    private boolean tooltipsWithoutEditMode = false;
    private boolean tooltipsInEditMode = true;

    //turnout size parameters - saved with panel
    private double turnoutBX = LayoutTurnout.turnoutBXDefault;  //RH, LH, WYE
    private double turnoutCX = LayoutTurnout.turnoutCXDefault;
    private double turnoutWid = LayoutTurnout.turnoutWidDefault;
    private double xOverLong = LayoutTurnout.xOverLongDefault;  //DOUBLE_XOVER, RH_XOVER, LH_XOVER
    private double xOverHWid = LayoutTurnout.xOverHWidDefault;
    private double xOverShort = LayoutTurnout.xOverShortDefault;
    private boolean useDirectTurnoutControl = false;    //Uses Left click for closing points, Right click for throwing.

    //saved state of options when panel was loaded or created
    private boolean savedEditMode = true;
    private boolean savedPositionable = true;
    private boolean savedControlLayout = true;
    private boolean savedAnimatingLayout = true;
    private boolean savedShowHelpBar = false;

    //zoom
    private double maxZoom = 6.0;
    private double minZoom = 0.25;
    private double stepUnderOne = 0.25; //when the zoom is less than 1
    private double stepOverOne = 0.5;   //when the zoom is greater than 1
    private double stepOverTwo = 1.0;   //when the zoom is greater than 2

    //Special sub group for color treatment when active
    JPanel blockPropertiesPanel = null;

    //A hash to store string -> KeyEvent constants, used to set keyboard shortcuts per locale
    private HashMap<String, Integer> stringsToVTCodes = new HashMap<String, Integer>();

    //Antialiasing rendering
    private static final RenderingHints antialiasing = new RenderingHints(
            RenderingHints.KEY_ANTIALIASING,
            RenderingHints.VALUE_ANTIALIAS_ON);

    private enum eToolBarSide {
        eTOP("top"),
        eLEFT("left"),
        eBOTTOM("bottom"),
        eRIGHT("right"),
        eFLOAT("float");

        private String name;
        private static final Map<String, eToolBarSide> ENUM_MAP;

        eToolBarSide(String name) {
            this.name = name;
        }

        //Build an immutable map of String name to enum pairs.
        static {
            Map<String, eToolBarSide> map = new ConcurrentHashMap<String, eToolBarSide>();

            for (eToolBarSide instance : eToolBarSide.values()) {
                map.put(instance.getName(), instance);
            }
            ENUM_MAP = Collections.unmodifiableMap(map);
        }

        public static eToolBarSide getName(String name) {
            return ENUM_MAP.get(name);
        }

        public String getName() {
            return this.name;
        }
    }

    private eToolBarSide toolBarSide = eToolBarSide.eTOP;
    private boolean toolBarIsWide = true;

    public LayoutEditor() {
        this("My Layout");
    }

    public LayoutEditor(String name) {
        super(name);
        layoutName = name;

        //initialise keycode map
        initStringsToVTCodes();

        //initialize menu bar
        JMenuBar menuBar = new JMenuBar();

        //set up File menu
        JMenu fileMenu = new JMenu(Bundle.getMessage("MenuFile"));
        fileMenu.setMnemonic(stringsToVTCodes.get(rb.getString("MenuFileMnemonic")));
        menuBar.add(fileMenu);
        jmri.configurexml.StoreXmlUserAction store = new jmri.configurexml.StoreXmlUserAction(rbx.getString("MenuItemStore"));
        int primary_modifier = SystemType.isMacOSX() ? ActionEvent.META_MASK : ActionEvent.CTRL_MASK;
        store.putValue(Action.ACCELERATOR_KEY, KeyStroke.getKeyStroke(
                stringsToVTCodes.get(rbx.getString("MenuItemStoreAccelerator")), primary_modifier));
        fileMenu.add(store);
        fileMenu.addSeparator();
        JMenuItem deleteItem = new JMenuItem(rbx.getString("DeletePanel"));
        fileMenu.add(deleteItem);
        deleteItem.addActionListener((ActionEvent event) -> {
            if (deletePanel()) {
                dispose(true);
            }
        });
        setJMenuBar(menuBar);

        //setup Options menu
        setupOptionMenu(menuBar);

        //setup Tools menu
        setupToolsMenu(menuBar);

        //setup Zoom menu
        setupZoomMenu(menuBar);

        //setup marker menu
        setupMarkerMenu(menuBar);

        //Setup Dispatcher window
        setupDispatcherMenu(menuBar);

        //setup Help menu
        addHelpMenu("package.jmri.jmrit.display.LayoutEditor", true);

        //setup group for radio buttons selecting items to add and line style
        itemGroup = new ButtonGroup();
        itemGroup.add(turnoutRHButton);
        itemGroup.add(turnoutLHButton);
        itemGroup.add(turnoutWYEButton);
        itemGroup.add(doubleXoverButton);
        itemGroup.add(rhXoverButton);
        itemGroup.add(lhXoverButton);
        itemGroup.add(levelXingButton);
        itemGroup.add(layoutSingleSlipButton);
        itemGroup.add(layoutDoubleSlipButton);
        itemGroup.add(endBumperButton);
        itemGroup.add(anchorButton);
        itemGroup.add(edgeButton);
        itemGroup.add(trackButton);
        itemGroup.add(multiSensorButton);
        itemGroup.add(sensorButton);
        itemGroup.add(signalButton);
        itemGroup.add(signalMastButton);
        itemGroup.add(textLabelButton);
        itemGroup.add(memoryButton);
        itemGroup.add(blockContentsButton);
        itemGroup.add(iconLabelButton);

        //This is used to enable/disable property controls depending on which (radio) button is selected
        ActionListener selectionListAction = (ActionEvent a) -> {
            //turnout properties
            boolean e = (turnoutRHButton.isSelected()
                    || turnoutLHButton.isSelected()
                    || turnoutWYEButton.isSelected()
                    || doubleXoverButton.isSelected()
                    || rhXoverButton.isSelected()
                    || lhXoverButton.isSelected()
                    || layoutSingleSlipButton.isSelected()
                    || layoutDoubleSlipButton.isSelected());
            log.debug("turnoutPropertiesPanel is " + (e ? "enabled" : "disabled"));
            turnoutNamePanel.setEnabled(e);

            for (Component i : turnoutNamePanel.getComponents()) {
                i.setEnabled(e);
            }
            rotationPanel.setEnabled(e);

            for (Component i : rotationPanel.getComponents()) {
                i.setEnabled(e);
            }

            //second turnout property
            e = (layoutSingleSlipButton.isSelected() || layoutDoubleSlipButton.isSelected());
            log.debug("extraTurnoutPanel is " + (e ? "enabled" : "disabled"));

            for (Component i : extraTurnoutPanel.getComponents()) {
                i.setEnabled(e);
            }

            //track Segment properties
            e = trackButton.isSelected();
            log.debug("trackSegmentPropertiesPanel is " + (e ? "enabled" : "disabled"));

            for (Component i : trackSegmentPropertiesPanel.getComponents()) {
                i.setEnabled(e);
            }

            //block properties
            e = (turnoutRHButton.isSelected()
                    || turnoutLHButton.isSelected()
                    || turnoutWYEButton.isSelected()
                    || doubleXoverButton.isSelected()
                    || rhXoverButton.isSelected()
                    || lhXoverButton.isSelected()
                    || layoutSingleSlipButton.isSelected()
                    || layoutDoubleSlipButton.isSelected()
                    || levelXingButton.isSelected()
                    || trackButton.isSelected());
            log.debug("blockPanel is " + (e ? "enabled" : "disabled"));

            if (null != blockPropertiesPanel) {
                for (Component i : blockPropertiesPanel.getComponents()) {
                    i.setEnabled(e);
                }

                if (e) {
                    blockPropertiesPanel.setBackground(Color.lightGray);
                } else {
                    blockPropertiesPanel.setBackground(new Color(238, 238, 238));
                }
            } else {
                blockNameLabel.setEnabled(e);
                blockIDComboBox.setEnabled(e);
                blockSensorNameLabel.setEnabled(e);
                blockSensorLabel.setEnabled(e);
                blockSensorComboBox.setEnabled(e);
            }

            //enable/disable text label, memory & block contents text fields
            textLabelTextField.setEnabled(textLabelButton.isSelected());
            textMemoryComboBox.setEnabled(memoryButton.isSelected());
            blockContentsComboBox.setEnabled(blockContentsButton.isSelected());

            //enable/disable signal mast, sensor & signal head text fields
            signalMastComboBox.setEnabled(signalMastButton.isSelected());
            sensorComboBox.setEnabled(sensorButton.isSelected());
            signalHeadComboBox.setEnabled(signalButton.isSelected());

            //changeIconsButton
            e = (sensorButton.isSelected()
                    || signalButton.isSelected()
                    || iconLabelButton.isSelected());
            log.debug("changeIconsButton is " + (e ? "enabled" : "disabled"));
            changeIconsButton.setEnabled(e);
        };

        turnoutRHButton.addActionListener(selectionListAction);
        turnoutLHButton.addActionListener(selectionListAction);
        turnoutWYEButton.addActionListener(selectionListAction);
        doubleXoverButton.addActionListener(selectionListAction);
        rhXoverButton.addActionListener(selectionListAction);
        lhXoverButton.addActionListener(selectionListAction);
        levelXingButton.addActionListener(selectionListAction);
        layoutSingleSlipButton.addActionListener(selectionListAction);
        layoutDoubleSlipButton.addActionListener(selectionListAction);
        endBumperButton.addActionListener(selectionListAction);
        anchorButton.addActionListener(selectionListAction);
        edgeButton.addActionListener(selectionListAction);
        trackButton.addActionListener(selectionListAction);
        multiSensorButton.addActionListener(selectionListAction);
        sensorButton.addActionListener(selectionListAction);
        signalButton.addActionListener(selectionListAction);
        signalMastButton.addActionListener(selectionListAction);
        textLabelButton.addActionListener(selectionListAction);
        memoryButton.addActionListener(selectionListAction);
        blockContentsButton.addActionListener(selectionListAction);
        iconLabelButton.addActionListener(selectionListAction);

        //first row of edit tool bar items
        //turnout items
        turnoutRHButton.setSelected(true);
        turnoutRHButton.setToolTipText(rb.getString("RHToolTip"));
        turnoutLHButton.setToolTipText(rb.getString("LHToolTip"));
        turnoutWYEButton.setToolTipText(rb.getString("WYEToolTip"));
        doubleXoverButton.setToolTipText(rb.getString("DoubleCrossOverToolTip"));
        rhXoverButton.setToolTipText(rb.getString("RHCrossOverToolTip"));
        lhXoverButton.setToolTipText(rb.getString("LHCrossOverToolTip"));
        layoutSingleSlipButton.setToolTipText(rb.getString("SingleSlipToolTip"));
        layoutDoubleSlipButton.setToolTipText(rb.getString("DoubleSlipToolTip"));

        String turnoutNameString = Bundle.getMessage("Name");
        JLabel turnoutNameLabel = new JLabel(turnoutNameString);
        turnoutNamePanel.add(turnoutNameLabel);

        setupComboBox(turnoutNameComboBox, false, true);
        turnoutNameComboBox.setToolTipText(rb.getString("TurnoutNameToolTip"));
        turnoutNamePanel.add(turnoutNameComboBox);

        setupComboBox(extraTurnoutNameComboBox, false, true);
        extraTurnoutNameComboBox.setToolTipText(rb.getString("SecondTurnoutNameToolTip"));

        //this is enabled/disabled via selectionListAction above
        JLabel extraTurnoutLabel = new JLabel(rb.getString("SecondName"));
        extraTurnoutLabel.setEnabled(false);
        extraTurnoutPanel.add(extraTurnoutLabel);
        extraTurnoutPanel.add(extraTurnoutNameComboBox);
        extraTurnoutPanel.setEnabled(false);

        String[] angleStrings = {"-180", "-135", "-90", "-45", "0", "+45", "+90", "+135", "+180"};
        rotationComboBox = new JComboBox<>(angleStrings);
        rotationComboBox.setEditable(true);
        rotationComboBox.setSelectedIndex(4);
        rotationComboBox.setToolTipText(rb.getString("RotationToolTip"));

        JLabel rotationLabel = new JLabel(rb.getString("Rotation"));
        rotationPanel.add(rotationLabel);
        rotationPanel.add(rotationComboBox);

        zoomPanel.add(new JLabel(rb.getString("ZoomLabel") + ":"));
        zoomPanel.add(zoomLabel);

        Dimension coordSize = xLabel.getPreferredSize();
        coordSize.width *= 2;
        xLabel.setPreferredSize(coordSize);
        yLabel.setPreferredSize(coordSize);

//locationPanel.add(new JLabel("    " + rb.getString("Location") + ":"));
        locationPanel.add(new JLabel(rb.getString("Location") + ":"));
        locationPanel.add(new JLabel("{x:"));
        locationPanel.add(xLabel);
        locationPanel.add(new JLabel(", y:"));
        locationPanel.add(yLabel);
        locationPanel.add(new JLabel("}    "));

        //second row of edit tool bar items
        levelXingButton.setToolTipText(rb.getString("LevelCrossingToolTip"));
        trackButton.setToolTipText(rb.getString("TrackSegmentToolTip"));

        //this is enabled/disabled via selectionListAction above
        trackSegmentPropertiesPanel.add(mainlineTrack);

        mainlineTrack.setSelected(false);
        mainlineTrack.setEnabled(false);
        mainlineTrack.setToolTipText(rb.getString("MainlineCheckBoxTip"));

        trackSegmentPropertiesPanel.add(dashedLine);
        dashedLine.setSelected(false);
        dashedLine.setEnabled(false);
        dashedLine.setToolTipText(rb.getString("DashedCheckBoxTip"));

        //the blockPanel is enabled/disabled via selectionListAction above
        setupComboBox(blockIDComboBox, false, true);
        blockIDComboBox.setToolTipText(rb.getString("BlockIDToolTip"));

        //change the block name
        blockIDComboBox.addActionListener((ActionEvent a) -> {
            //use the "Extra" color to highlight the selected block
            if (highlightSelectedBlockFlag) {
                highlightBlockInComboBox(blockIDComboBox);
            }
            String newName = blockIDComboBox.getUserName();
            LayoutBlock b = InstanceManager.getDefault(LayoutBlockManager.class).getByUserName(newName);

            if (b != null) {
                //if there is an occupancy sensor assigned already
                String sensorName = b.getOccupancySensorName();

                if (sensorName.length() > 0) {
                    //update the block sensor ComboBox
                    blockSensorComboBox.getEditor().setItem(sensorName);
                } else {
                    blockSensorComboBox.getEditor().setItem("");
                }
            }
        });

        setupComboBox(blockSensorComboBox, true, true);
        blockSensorComboBox.setToolTipText(rb.getString("OccupancySensorToolTip"));

        //third row of edit tool bar items
        endBumperButton.setToolTipText(rb.getString("EndBumperToolTip"));
        anchorButton.setToolTipText(rb.getString("AnchorToolTip"));
        edgeButton.setToolTipText(rb.getString("EdgeConnectorToolTip"));
        textLabelButton.setToolTipText(rb.getString("TextLabelToolTip"));

        textLabelTextField.setToolTipText(rb.getString("TextToolTip"));
        textLabelTextField.setEnabled(false);

        memoryButton.setToolTipText(Bundle.getMessage("MemoryButtonToolTip", Bundle.getMessage("Memory")));

        setupComboBox(textMemoryComboBox, true, false);
        textMemoryComboBox.setToolTipText(rb.getString("MemoryToolTip"));

        blockContentsButton.setToolTipText(rb.getString("BlockContentsButtonToolTip"));

        setupComboBox(blockContentsComboBox, true, false);
        blockContentsComboBox.setToolTipText(rb.getString("BlockContentsButtonToolTip"));

        blockContentsComboBox.addActionListener((ActionEvent a) -> {
            //use the "Extra" color to highlight the selected block
            if (highlightSelectedBlockFlag) {
                highlightBlockInComboBox(blockContentsComboBox);
            }
        });

        //fourth row of edit tool bar items
        //multi sensor…
        multiSensorButton.setToolTipText(rb.getString("MultiSensorToolTip"));

        //Signal Mast & text
        signalMastButton.setToolTipText(rb.getString("SignalMastButtonToolTip"));
        setupComboBox(signalMastComboBox, true, false);

        //sensor icon & text
        sensorButton.setToolTipText(rb.getString("SensorButtonToolTip"));

        setupComboBox(sensorComboBox, true, false);
        sensorComboBox.setToolTipText(rb.getString("SensorIconToolTip"));

        sensorIconEditor = new MultiIconEditor(4);
        sensorIconEditor.setIcon(0, Bundle.getMessage("MakeLabel", Bundle.getMessage("SensorStateActive")),
                "resources/icons/smallschematics/tracksegments/circuit-occupied.gif");
        sensorIconEditor.setIcon(1, Bundle.getMessage("MakeLabel", Bundle.getMessage("SensorStateInactive")),
                "resources/icons/smallschematics/tracksegments/circuit-empty.gif");
        sensorIconEditor.setIcon(2, Bundle.getMessage("MakeLabel", Bundle.getMessage("BeanStateInconsistent")),
                "resources/icons/smallschematics/tracksegments/circuit-error.gif");
        sensorIconEditor.setIcon(3, Bundle.getMessage("MakeLabel", Bundle.getMessage("BeanStateUnknown")),
                "resources/icons/smallschematics/tracksegments/circuit-error.gif");
        sensorIconEditor.complete();

        //Signal icon & text
        signalButton.setToolTipText(rb.getString("SignalButtonToolTip"));

        setupComboBox(signalHeadComboBox, true, false);
        signalHeadComboBox.setToolTipText(rb.getString("SignalIconToolTip"));

        signalIconEditor = new MultiIconEditor(10);
        signalIconEditor.setIcon(0, "Red:", "resources/icons/smallschematics/searchlights/left-red-short.gif");
        signalIconEditor.setIcon(1, "Flash red:", "resources/icons/smallschematics/searchlights/left-flashred-short.gif");
        signalIconEditor.setIcon(2, "Yellow:", "resources/icons/smallschematics/searchlights/left-yellow-short.gif");
        signalIconEditor.setIcon(3,
                "Flash yellow:",
                "resources/icons/smallschematics/searchlights/left-flashyellow-short.gif");
        signalIconEditor.setIcon(4, "Green:", "resources/icons/smallschematics/searchlights/left-green-short.gif");
        signalIconEditor.setIcon(5, "Flash green:",
                "resources/icons/smallschematics/searchlights/left-flashgreen-short.gif");
        signalIconEditor.setIcon(6, "Dark:", "resources/icons/smallschematics/searchlights/left-dark-short.gif");
        signalIconEditor.setIcon(7, "Held:", "resources/icons/smallschematics/searchlights/left-held-short.gif");
        signalIconEditor.setIcon(8,
                "Lunar",
                "resources/icons/smallschematics/searchlights/left-lunar-short-marker.gif");
        signalIconEditor.setIcon(9,
                "Flash Lunar",
                "resources/icons/smallschematics/searchlights/left-flashlunar-short-marker.gif");
        signalIconEditor.complete();

        sensorFrame = new JFrame(rb.getString("EditSensorIcons"));
        sensorFrame.getContentPane().add(new JLabel(Bundle.getMessage("IconChangeInfo")), BorderLayout.NORTH);
        sensorFrame.getContentPane().add(sensorIconEditor);
        sensorFrame.pack();

        signalFrame = new JFrame(rb.getString("EditSignalIcons"));
        signalFrame.getContentPane().add(new JLabel(Bundle.getMessage("IconChangeInfo")), BorderLayout.NORTH);  //no spaces around
        //Label as that
        //breaks html
        //formatting
        signalFrame.getContentPane().add(signalIconEditor);
        signalFrame.pack();
        signalFrame.setVisible(false);

        //icon label
        iconLabelButton.setToolTipText(rb.getString("IconLabelToolTip"));

        //change icons…
        //this is enabled/disabled via selectionListAction above
        changeIconsButton.addActionListener((ActionEvent a) -> {
            if (sensorButton.isSelected()) {
                sensorFrame.setVisible(true);
            } else if (signalButton.isSelected()) {
                signalFrame.setVisible(true);
            } else if (iconLabelButton.isSelected()) {
                iconFrame.setVisible(true);
            } else {
                //explain to the user why nothing happens
                JOptionPane.showMessageDialog(null, rb.getString("ChangeIconNotApplied"),
                        rb.getString("ChangeIcons"), JOptionPane.INFORMATION_MESSAGE);
            }
        });

        changeIconsButton.setToolTipText(rb.getString("ChangeIconToolTip"));
        changeIconsButton.setEnabled(false);

        //??
        iconEditor = new MultiIconEditor(1);
        iconEditor.setIcon(0, "", "resources/icons/smallschematics/tracksegments/block.gif");
        iconEditor.complete();
        iconFrame = new JFrame(rb.getString("EditIcon"));
        iconFrame.getContentPane().add(iconEditor);
        iconFrame.pack();

        super.setDefaultToolTip(new ToolTip(null, 0, 0, new Font("SansSerif", Font.PLAIN, 12),
                Color.black, new Color(215, 225, 255), Color.black));

        //setup help bar
        helpBar.setLayout(new BoxLayout(helpBar, BoxLayout.PAGE_AXIS));
        JTextArea helpTextArea1 = new JTextArea(rb.getString("Help1"));
        helpBar.add(helpTextArea1);
        JTextArea helpTextArea2 = new JTextArea(rb.getString("Help2"));
        helpBar.add(helpTextArea2);

        String helpText3 = "";

        switch (SystemType.getType()) {
            case SystemType.MACOSX: {
                helpText3 = rb.getString("Help3Mac");
                break;
            }

            case SystemType.WINDOWS: {
                helpText3 = rb.getString("Help3Win");
                break;
            }

            case SystemType.LINUX: {
                helpText3 = rb.getString("Help3Win");
                break;
            }

            default:
                helpText3 = rb.getString("Help3");
        }   //switch

        JTextArea helpTextArea3 = new JTextArea(helpText3);
        helpBar.add(helpTextArea3);

        //set to full screen
        Dimension screenDim = Toolkit.getDefaultToolkit().getScreenSize();
        height = screenDim.height - 120;
        width = screenDim.width - 20;

        //Let Editor make target, and use this frame
        super.setTargetPanel(null, null);
        super.setTargetPanelSize(width, height);
        setSize(screenDim.width, screenDim.height);

        setupToolBar();

        //register the resulting panel for later configuration
        ConfigureManager cm = InstanceManager.getNullableDefault(jmri.ConfigureManager.class);

        if (cm != null) {
            cm.registerUser(this);
        }

        //confirm that panel hasn't already been loaded
        if (jmri.jmrit.display.PanelMenu.instance().isPanelNameUsed(name)) {
            log.warn("File contains a panel with the same name (" + name + ") as an existing panel");
        }
        jmri.jmrit.display.PanelMenu.instance().addEditorPanel(this);
        thisPanel = this;
        thisPanel.setFocusable(true);
        thisPanel.addKeyListener(this);
        resetDirty();

        //establish link to LayoutEditorAuxTools
        auxTools = new LayoutEditorAuxTools(thisPanel);

        //Note: We have to invoke this later because everything's not really setup yet
        SwingUtilities.invokeLater(() -> {
            //initialize preferences
            InstanceManager.getOptionalDefault(UserPreferencesManager.class).ifPresent((prefsMgr) -> {
                String windowFrameRef = getWindowFrameRef();

                Object prefsProp = prefsMgr.getProperty(windowFrameRef, "toolBarSide");

                //log.debug("{}.toolBarSide is {}", windowFrameRef, prefsProp);
                if (prefsProp != null) {
                    eToolBarSide newToolBarSide = eToolBarSide.getName((String) prefsProp);
                    setToolBarSide(newToolBarSide);
                }

                //Note: since prefs default to false and we want wide to be the default
                //we invert it and save it as thin
                boolean prefsToolBarIsWide = prefsMgr.getSimplePreferenceState(windowFrameRef + ".toolBarThin");
                log.debug("{}.toolBarThin is {}", windowFrameRef, prefsProp);
                setToolBarWide(prefsToolBarIsWide);

                boolean prefsShowHelpBar = prefsMgr.getSimplePreferenceState(windowFrameRef + ".showHelpBar");

                //log.debug("{}.showHelpBar is {}", windowFrameRef, prefsShowHelpBar);
                setShowHelpBar(prefsShowHelpBar);

                boolean prefsAntialiasingOn = prefsMgr.getSimplePreferenceState(windowFrameRef + ".antialiasingOn");

                //log.debug("{}.antialiasingOn is {}", windowFrameRef, prefsAntialiasingOn);
                setAntialiasingOn(prefsAntialiasingOn);

                boolean prefsHighlightSelectedBlockFlag
                        = prefsMgr.getSimplePreferenceState(windowFrameRef + ".highlightSelectedBlock");

                //log.debug("{}.highlightSelectedBlock is {}", windowFrameRef, prefsHighlightSelectedBlockFlag);
                setHighlightSelectedBlock(prefsHighlightSelectedBlockFlag);

                prefsProp = prefsMgr.getProperty(windowFrameRef, "toolBarFontSize");

                //log.debug("{} prefsProp toolBarFontSize is {}", windowFrameRef, prefsProp);
                if (null != prefsProp) {
                    float toolBarFontSize = Float.parseFloat(prefsProp.toString());
                    //setupToolBarFontSizes(toolBarFontSize);
                }
                updateAllComboBoxesDropDownListDisplayOrderFromPrefs();

                //this doesn't work as expected (1st one called messes up 2nd?)
                Point prefsWindowLocation = prefsMgr.getWindowLocation(windowFrameRef);
                Dimension prefsWindowSize = prefsMgr.getWindowSize(windowFrameRef);
                log.debug("prefsMgr.prefsWindowLocation({}) is {}", windowFrameRef, prefsWindowLocation);
                log.debug("prefsMgr.prefsWindowSize is({}) {}", windowFrameRef, prefsWindowSize);

                //Point prefsWindowLocation = null;
                //Dimension prefsWindowSize = null;
                //use this instead?
                if (true) { //(Nope, it's not working ether: prefsProp always comes back null)
                    prefsProp = prefsMgr.getProperty(windowFrameRef, "windowRectangle2D");
                    log.debug("prefsMgr.getProperty({}, \"windowRectangle2D\") is {}", windowFrameRef, prefsProp);

                    if (null != prefsProp) {
                        Rectangle2D windowRectangle2D = (Rectangle2D) prefsProp;
                        prefsWindowLocation.setLocation(windowRectangle2D.getX(), windowRectangle2D.getY());
                        prefsWindowSize.setSize(windowRectangle2D.getWidth(), windowRectangle2D.getHeight());
                    }
                }

                if ((prefsWindowLocation != null) && (prefsWindowSize != null)
                        && (prefsWindowSize.width >= 640) && (prefsWindowSize.height >= 480)) {
                    //note: panel width & height comes from the saved (xml) panel (file) on disk
                    setLayoutDimensions(prefsWindowSize.width, prefsWindowSize.height,
                            prefsWindowLocation.x, prefsWindowLocation.y,
                            panelWidth, panelHeight);
                }
            }); //InstanceManager.getOptionalDefault(UserPreferencesManager.class).ifPresent((prefsMgr)
        });     //SwingUtilities.invokeLater
    }           //LayoutEditor (constructor)

    private void createFloatingEditToolBox() {
        if (floatingEditToolBox == null) {
            if (floatingEditContent == null) {
                // Create the window content if necessary, normally on first load or switching between toolbox and toolbar
                createFloatingEditContent();
            }

            if (isEditable() && floatingEditToolBox == null) {
                //Create the window and add the toolbox content
                floatingEditToolBox = new JmriJFrame(Bundle.getMessage("ToolBox", layoutName));
                floatingEditToolBox.setDefaultCloseOperation(JFrame.HIDE_ON_CLOSE);
                floatingEditToolBox.setContentPane(floatingEditContent);
                floatingEditToolBox.pack();
                floatingEditToolBox.setAlwaysOnTop(true);
                floatingEditToolBox.setVisible(true);
            }
        }
    }

    private void deleteFloatingEditToolBox() {
        if (floatingEditToolBox != null) {
            floatingEditToolBox.dispose();
            floatingEditToolBox = null;
        }
    }

    private void createFloatingEditContent() {
        /*
         * JFrame - floatingEditToolBox
         *     JScrollPane - floatingEditContent
         *         JPanel - floatingEditPanel
         *             JPanel - floatEditTabsPanel
         *                 JTabbedPane - floatEditTabsPane
         *                     ...
         *             JPanel - floatEditLocationPanel
         *                 ...
         *             JPanel - floatEditActionPanel  (currently disabled)
         *                 ...
         *             JPanel - floatEditHelpPanel
         *                 ...
         */

        FlowLayout floatContentLayout = new FlowLayout(FlowLayout.CENTER, 5, 2);    //5 pixel gap between items, 2 vertical gap

        //Contains the block and sensor combo boxes.
        //It is moved to the appropriate detail pane when the tab changes.
        blockPropertiesPanel = new JPanel(floatContentLayout);
        String blockNameString = rb.getString("BlockID");
        blockSensorNameLabel = new JLabel(blockNameString);
        blockPropertiesPanel.add(blockNameLabel);
        blockPropertiesPanel.add(blockIDComboBox);
        blockPropertiesPanel.add(blockSensorLabel);
        blockPropertiesPanel.add(blockSensorComboBox);

        //Build the window content
        JPanel floatingEditPanel = new JPanel();
        floatingEditPanel.setLayout(new BoxLayout(floatingEditPanel, BoxLayout.Y_AXIS));

        //Begin the tabs structure
        JPanel floatEditTabsPanel = new JPanel();
        JTabbedPane floatEditTabsPane = new JTabbedPane();

        //Tab 0 - Turnouts
        JPanel floatEditTurnout = new JPanel();
        floatEditTurnout.setLayout(new BoxLayout(floatEditTurnout, BoxLayout.Y_AXIS));

        JPanel turnoutGroup1 = new JPanel(floatContentLayout);
        turnoutGroup1.add(turnoutRHButton);
        turnoutGroup1.add(turnoutLHButton);
        turnoutGroup1.add(turnoutWYEButton);
        floatEditTurnout.add(turnoutGroup1);

        JPanel turnoutGroup2 = new JPanel(floatContentLayout);
        turnoutGroup2.add(doubleXoverButton);
        turnoutGroup2.add(rhXoverButton);
        turnoutGroup2.add(lhXoverButton);
        floatEditTurnout.add(turnoutGroup2);

        JPanel turnoutGroup3 = new JPanel(floatContentLayout);
        turnoutGroup3.add(layoutSingleSlipButton);
        turnoutGroup3.add(layoutDoubleSlipButton);
        floatEditTurnout.add(turnoutGroup3);

        JPanel turnoutGroup4 = new JPanel(floatContentLayout);
        turnoutGroup4.add(turnoutNamePanel);
        turnoutGroup4.add(extraTurnoutPanel);
        floatEditTurnout.add(turnoutGroup4);

        JPanel turnoutGroup5 = new JPanel(floatContentLayout);
        turnoutGroup5.add(rotationPanel);
        floatEditTurnout.add(turnoutGroup5);

        floatEditTurnout.add(blockPropertiesPanel);
        floatEditTabsPane.addTab(Bundle.getMessage("TabTurnout"), null, floatEditTurnout, null);

        //Tab 1 - Track
        JPanel floatEditTrack = new JPanel();
        floatEditTrack.setLayout(new BoxLayout(floatEditTrack, BoxLayout.Y_AXIS));

        JPanel trackGroup1 = new JPanel(floatContentLayout);
        trackGroup1.add(endBumperButton);
        trackGroup1.add(anchorButton);
        trackGroup1.add(edgeButton);
        floatEditTrack.add(trackGroup1);

        JPanel trackGroup2 = new JPanel(floatContentLayout);
        trackGroup2.add(trackButton);
        trackGroup2.add(levelXingButton);
        floatEditTrack.add(trackGroup2);

        JPanel trackGroup3 = new JPanel(floatContentLayout);
        trackGroup3.add(trackSegmentPropertiesPanel);
        floatEditTrack.add(trackGroup3);

        floatEditTabsPane.addTab(Bundle.getMessage("TabTrack"), null, floatEditTrack, null);

        //Tab 2 - Labels
        JPanel floatEditLabel = new JPanel();
        floatEditLabel.setLayout(new BoxLayout(floatEditLabel, BoxLayout.Y_AXIS));

        JPanel labelGroup1 = new JPanel(floatContentLayout);
        labelGroup1.add(textLabelButton);
        labelGroup1.add(textLabelTextField);
        floatEditLabel.add(labelGroup1);

        JPanel labelGroup2 = new JPanel(floatContentLayout);
        labelGroup2.add(memoryButton);
        labelGroup2.add(textMemoryComboBox);
        floatEditLabel.add(labelGroup2);

        JPanel labelGroup3 = new JPanel(floatContentLayout);
        labelGroup3.add(blockContentsButton);
        labelGroup3.add(blockContentsComboBox);
        floatEditLabel.add(labelGroup3);

        floatEditTabsPane.addTab(Bundle.getMessage("TabLabel"), null, floatEditLabel, null);

        //Tab 3 - Icons
        JPanel floatEditIcon = new JPanel();
        floatEditIcon.setLayout(new BoxLayout(floatEditIcon, BoxLayout.Y_AXIS));

        JPanel iconGroup1 = new JPanel(floatContentLayout);
        iconGroup1.add(multiSensorButton);
        iconGroup1.add(changeIconsButton);
        floatEditIcon.add(iconGroup1);

        JPanel iconGroup2 = new JPanel(floatContentLayout);
        iconGroup2.add(sensorButton);
        iconGroup2.add(sensorComboBox);
        floatEditIcon.add(iconGroup2);

        JPanel iconGroup3 = new JPanel(floatContentLayout);
        iconGroup3.add(signalMastButton);
        iconGroup3.add(signalMastComboBox);
        floatEditIcon.add(iconGroup3);

        JPanel iconGroup4 = new JPanel(floatContentLayout);
        iconGroup4.add(signalButton);
        iconGroup4.add(signalHeadComboBox);
        floatEditIcon.add(iconGroup4);

        JPanel iconGroup5 = new JPanel(floatContentLayout);
        iconGroup5.add(iconLabelButton);
        floatEditIcon.add(iconGroup5);

        floatEditTabsPane.addTab(Bundle.getMessage("TabIcon"), null, floatEditIcon, null);
        floatEditTabsPanel.add(floatEditTabsPane);
        floatingEditPanel.add(floatEditTabsPanel);

        //End the tabs structure
        //The next 3 groups reside under the tab secton
        JPanel floatEditLocationPanel = new JPanel();
        floatEditLocationPanel.add(zoomPanel);
        floatEditLocationPanel.add(locationPanel);
        floatingEditPanel.add(floatEditLocationPanel);

//      JPanel floatEditActionPanel = new JPanel();
//      floatEditActionPanel.add(new JLabel("floatEditActionPanel", JLabel.CENTER));
//      floatingEditPanel.add(floatEditActionPanel);
        floatEditHelpPanel = new JPanel();
        floatingEditPanel.add(floatEditHelpPanel);

        //Notice:  End tree structure indenting
        //Create a scroll pane to hold the window content.
        floatingEditContent = new JScrollPane(floatingEditPanel);
        floatingEditContent.setHorizontalScrollBarPolicy(JScrollPane.HORIZONTAL_SCROLLBAR_NEVER);
        floatingEditContent.setVerticalScrollBarPolicy(JScrollPane.VERTICAL_SCROLLBAR_AS_NEEDED);

        SwingUtilities.invokeLater(() -> {
            //Deferred action -- Force the help panel width to the same as the tabs section
            int tabSectionWidth = floatEditTabsPanel.getWidth();

            //Change the textarea settings
            for (Component c : helpBar.getComponents()) {
                if (c instanceof JTextArea) {
                    JTextArea j = (JTextArea) c;
                    j.setSize(new Dimension(tabSectionWidth, j.getSize().height));
                    j.setLineWrap(true);
                    j.setWrapStyleWord(true);
                }
            }

            //Change the width of the help panel section
            floatEditHelpPanel.setMaximumSize(new Dimension(tabSectionWidth, Integer.MAX_VALUE));
            floatEditHelpPanel.add(helpBar);
            floatEditHelpPanel.setVisible(isEditable() && showHelpBar);
        });

        floatEditTabsPane.addChangeListener((e) -> {
            //Move the block group between the turnouts and track tabs
            int selIndex = floatEditTabsPane.getSelectedIndex();

            if (selIndex == 0) {
                floatEditTurnout.add(blockPropertiesPanel);
            } else if (selIndex == 1) {
                floatEditTrack.add(blockPropertiesPanel);
            }
        });
    }   //createFloatingEditContent

    private void setupToolBar() {
        //Initial setup for both horizontal and vertical
        Container contentPane = getContentPane();

        //remove these (if present) so we can add them back (without duplicates)
        if (editToolBarContainer != null) {
            editToolBarContainer.setVisible(false);
            contentPane.remove(editToolBarContainer);
        }

        if (helpBarPanel != null) {
            contentPane.remove(helpBarPanel);
        }

        deleteFloatingEditToolBox();
        if (toolBarSide.equals(eToolBarSide.eFLOAT)) {
            createFloatingEditToolBox();
            return;
        }

        boolean toolBarIsVertical = (toolBarSide.equals(eToolBarSide.eRIGHT) || toolBarSide.equals(eToolBarSide.eLEFT));

        editToolBarPanel = new JPanel();
        editToolBarPanel.setLayout(new BoxLayout(editToolBarPanel, BoxLayout.PAGE_AXIS));

        JPanel outerBorderPanel = editToolBarPanel;
        JPanel innerBorderPanel = editToolBarPanel;

        Border blacklineBorder = BorderFactory.createLineBorder(Color.black);

        boolean useBorders = !(toolBarSide.equals(eToolBarSide.eTOP) || toolBarSide.equals(eToolBarSide.eBOTTOM));

        if (useBorders) {
            outerBorderPanel = new JPanel();
            outerBorderPanel.setLayout(new BoxLayout(outerBorderPanel, BoxLayout.PAGE_AXIS));
            TitledBorder outerTitleBorder = BorderFactory.createTitledBorder(blacklineBorder, rb.getString("Track"));
            outerTitleBorder.setTitleJustification(TitledBorder.CENTER);
            outerTitleBorder.setTitlePosition(TitledBorder.BOTTOM);
            outerBorderPanel.setBorder(outerTitleBorder);

            innerBorderPanel = new JPanel();
            innerBorderPanel.setLayout(new BoxLayout(innerBorderPanel, BoxLayout.PAGE_AXIS));
            TitledBorder innerTitleBorder = BorderFactory.createTitledBorder(blacklineBorder, Bundle.getMessage("BeanNameTurnout"));
            innerTitleBorder.setTitleJustification(TitledBorder.CENTER);
            innerTitleBorder.setTitlePosition(TitledBorder.BOTTOM);
            innerBorderPanel.setBorder(innerTitleBorder);
        }

        String blockNameString = rb.getString("BlockID");

        Dimension screenDim = Toolkit.getDefaultToolkit().getScreenSize();

        if (toolBarIsVertical) {
            FlowLayout verticalTitleLayout = new FlowLayout(FlowLayout.CENTER, 5, 5);   //5 pixel gap between items, 5 vertical gap
            FlowLayout verticalContentLayout = new FlowLayout(FlowLayout.LEFT, 5, 2);   //5 pixel gap between items, 2 vertical gap

            turnoutLabel = new JLabel("-- " + Bundle.getMessage("BeanNameTurnout") + " --");

            if (!useBorders) {
                JPanel vTop1TitlePanel = new JPanel(verticalTitleLayout);
                vTop1TitlePanel.add(turnoutLabel);
                vTop1TitlePanel.setMaximumSize(new Dimension(Integer.MAX_VALUE, vTop1TitlePanel.getPreferredSize().height));
                innerBorderPanel.add(vTop1TitlePanel);
            }

            JPanel vTop1Panel = new JPanel(verticalContentLayout);
            vTop1Panel.add(turnoutLHButton);
            vTop1Panel.add(turnoutRHButton);
            vTop1Panel.setMaximumSize(new Dimension(Integer.MAX_VALUE, vTop1Panel.getPreferredSize().height));
            innerBorderPanel.add(vTop1Panel);

            JPanel vTop2Panel = new JPanel(verticalContentLayout);
            vTop2Panel.add(turnoutWYEButton);
            vTop2Panel.add(doubleXoverButton);
            vTop2Panel.setMaximumSize(new Dimension(Integer.MAX_VALUE, vTop2Panel.getPreferredSize().height * 2));
            innerBorderPanel.add(vTop2Panel);

            JPanel vTop3Panel = new JPanel(verticalContentLayout);
            vTop3Panel.add(lhXoverButton);
            vTop3Panel.add(rhXoverButton);
            vTop3Panel.setMaximumSize(new Dimension(Integer.MAX_VALUE, vTop3Panel.getPreferredSize().height));
            innerBorderPanel.add(vTop3Panel);

            JPanel vTop4Panel = new JPanel(verticalContentLayout);
            vTop4Panel.add(layoutSingleSlipButton);
            vTop4Panel.add(layoutDoubleSlipButton);
            vTop4Panel.setMaximumSize(new Dimension(Integer.MAX_VALUE, vTop4Panel.getPreferredSize().height));
            innerBorderPanel.add(vTop4Panel);

            JPanel vTop5Panel = new JPanel(verticalContentLayout);
            vTop5Panel.add(turnoutNamePanel);
            vTop5Panel.setMaximumSize(new Dimension(Integer.MAX_VALUE, vTop5Panel.getPreferredSize().height));
            innerBorderPanel.add(vTop5Panel);

            JPanel vTop6Panel = new JPanel(verticalContentLayout);
            vTop6Panel.add(extraTurnoutPanel);
            vTop6Panel.setMaximumSize(new Dimension(Integer.MAX_VALUE, vTop6Panel.getPreferredSize().height));
            innerBorderPanel.add(vTop6Panel);

            JPanel vTop7Panel = new JPanel(verticalContentLayout);
            vTop7Panel.add(rotationPanel);
            vTop7Panel.setMaximumSize(new Dimension(Integer.MAX_VALUE, vTop7Panel.getPreferredSize().height));
            innerBorderPanel.add(vTop7Panel);

            if (useBorders) {
                outerBorderPanel.add(innerBorderPanel);
            }
            trackLabel = new JLabel("-- " + rb.getString("Track") + " --");

            if (!useBorders) {
                JPanel vTop8TitlePanel = new JPanel(verticalTitleLayout);
                vTop8TitlePanel.add(trackLabel);
                vTop8TitlePanel.setMaximumSize(new Dimension(Integer.MAX_VALUE, vTop8TitlePanel.getPreferredSize().height));
                outerBorderPanel.add(vTop8TitlePanel);
            }

            JPanel vTop8Panel = new JPanel(verticalContentLayout);
            vTop8Panel.add(levelXingButton);
            vTop8Panel.add(trackButton);
            vTop8Panel.setMaximumSize(new Dimension(Integer.MAX_VALUE, vTop8Panel.getPreferredSize().height));
            outerBorderPanel.add(vTop8Panel);

            //this would be vTop9Panel
            trackSegmentPropertiesPanel.setMaximumSize(new Dimension(Integer.MAX_VALUE,
                    trackSegmentPropertiesPanel.getPreferredSize().height));
            outerBorderPanel.add(trackSegmentPropertiesPanel);

            JPanel vTop10Panel = new JPanel(verticalContentLayout);
            blockNameLabel = new JLabel(blockNameString);
            vTop10Panel.add(blockNameLabel);
            vTop10Panel.add(blockIDComboBox);
            vTop10Panel.setMaximumSize(new Dimension(Integer.MAX_VALUE, vTop10Panel.getPreferredSize().height));
            outerBorderPanel.add(vTop10Panel);

            JPanel vTop11Panel = new JPanel(verticalContentLayout);
            blockSensorNameLabel = new JLabel(blockNameString);
            vTop11Panel.add(blockSensorNameLabel);
            vTop11Panel.add(blockSensorLabel);
            vTop11Panel.add(blockSensorComboBox);
            vTop11Panel.setMaximumSize(new Dimension(Integer.MAX_VALUE, vTop11Panel.getPreferredSize().height));
            outerBorderPanel.add(vTop11Panel);

            if (useBorders) {
                editToolBarPanel.add(outerBorderPanel);
            }

            JPanel nodesBorderPanel = editToolBarPanel;
            nodesLabel = new JLabel("-- " + rb.getString("Nodes") + " --");

            if (useBorders) {
                nodesBorderPanel = new JPanel();
                nodesBorderPanel.setLayout(new BoxLayout(nodesBorderPanel, BoxLayout.PAGE_AXIS));
                TitledBorder innerTitleBorder = BorderFactory.createTitledBorder(blacklineBorder, rb.getString("Nodes"));
                innerTitleBorder.setTitleJustification(TitledBorder.CENTER);
                innerTitleBorder.setTitlePosition(TitledBorder.BOTTOM);
                nodesBorderPanel.setBorder(innerTitleBorder);
            } else {
                JPanel vTop12TitlePanel = new JPanel(verticalTitleLayout);
                vTop12TitlePanel.add(nodesLabel);
                vTop12TitlePanel.setMaximumSize(new Dimension(Integer.MAX_VALUE, vTop12TitlePanel.getPreferredSize().height));
                editToolBarPanel.add(vTop12TitlePanel);
            }

            JPanel vTop12Panel = new JPanel(verticalContentLayout);
            vTop12Panel.add(endBumperButton);
            vTop12Panel.add(anchorButton);
            vTop12Panel.setMaximumSize(new Dimension(Integer.MAX_VALUE, vTop12Panel.getPreferredSize().height));
            nodesBorderPanel.add(vTop12Panel);

            JPanel vTop13Panel = new JPanel(verticalContentLayout);
            vTop13Panel.add(edgeButton);
            vTop13Panel.setMaximumSize(new Dimension(Integer.MAX_VALUE, vTop13Panel.getPreferredSize().height));
            nodesBorderPanel.add(vTop13Panel);

            if (useBorders) {
                editToolBarPanel.add(nodesBorderPanel);
            }

            JPanel labelsBorderPanel = editToolBarPanel;
            labelsLabel = new JLabel("-- " + rb.getString("Labels") + " --");

            if (useBorders) {
                labelsBorderPanel = new JPanel();
                labelsBorderPanel.setLayout(new BoxLayout(labelsBorderPanel, BoxLayout.PAGE_AXIS));
                TitledBorder innerTitleBorder = BorderFactory.createTitledBorder(blacklineBorder, rb.getString("Labels"));
                innerTitleBorder.setTitleJustification(TitledBorder.CENTER);
                innerTitleBorder.setTitlePosition(TitledBorder.BOTTOM);
                labelsBorderPanel.setBorder(innerTitleBorder);
            } else {
                JPanel vTop14TitlePanel = new JPanel(verticalTitleLayout);
                vTop14TitlePanel.add(labelsLabel);
                vTop14TitlePanel.setMaximumSize(new Dimension(Integer.MAX_VALUE, vTop14TitlePanel.getPreferredSize().height));
                editToolBarPanel.add(vTop14TitlePanel);
            }

            JPanel vTop14Panel = new JPanel(verticalContentLayout);
            vTop14Panel.add(textLabelButton);
            vTop14Panel.add(textLabelTextField);
            vTop14Panel.setMaximumSize(new Dimension(Integer.MAX_VALUE, vTop14Panel.getPreferredSize().height));
            labelsBorderPanel.add(vTop14Panel);

            JPanel vTop15Panel = new JPanel(verticalContentLayout);
            vTop15Panel.add(memoryButton);
            vTop15Panel.add(textMemoryComboBox);
            vTop15Panel.setMaximumSize(new Dimension(Integer.MAX_VALUE, vTop15Panel.getPreferredSize().height));
            labelsBorderPanel.add(vTop15Panel);

            JPanel vTop16Panel = new JPanel(verticalContentLayout);
            vTop16Panel.add(blockContentsButton);
            vTop16Panel.add(blockContentsComboBox);
            vTop16Panel.setMaximumSize(new Dimension(Integer.MAX_VALUE, vTop16Panel.getPreferredSize().height));
            labelsBorderPanel.add(vTop16Panel);

            if (useBorders) {
                editToolBarPanel.add(labelsBorderPanel);
            }

            JPanel iconsBorderPanel = editToolBarPanel;

            if (useBorders) {
                iconsBorderPanel = new JPanel();
                iconsBorderPanel.setLayout(new BoxLayout(iconsBorderPanel, BoxLayout.PAGE_AXIS));
                TitledBorder innerTitleBorder = BorderFactory.createTitledBorder(blacklineBorder, rb.getString("IconsTitle"));
                innerTitleBorder.setTitleJustification(TitledBorder.CENTER);
                innerTitleBorder.setTitlePosition(TitledBorder.BOTTOM);
                iconsBorderPanel.setBorder(innerTitleBorder);
            } else {
                JPanel vTop17TitlePanel = new JPanel(verticalTitleLayout);
                JLabel iconsLabel = new JLabel("-- " + rb.getString("IconsTitle") + " --");
                vTop17TitlePanel.add(iconsLabel);
                vTop17TitlePanel.setMaximumSize(new Dimension(Integer.MAX_VALUE, vTop17TitlePanel.getPreferredSize().height));
                editToolBarPanel.add(vTop17TitlePanel);
            }

            JPanel vTop18Panel = new JPanel(verticalContentLayout);
            vTop18Panel.add(multiSensorButton);
            vTop18Panel.setMaximumSize(new Dimension(Integer.MAX_VALUE, vTop18Panel.getPreferredSize().height));
            iconsBorderPanel.add(vTop18Panel);

            JPanel vTop20Panel = new JPanel(verticalContentLayout);
            vTop20Panel.add(sensorButton);
            vTop20Panel.add(sensorComboBox);
            vTop20Panel.setMaximumSize(new Dimension(Integer.MAX_VALUE, vTop20Panel.getPreferredSize().height));
            iconsBorderPanel.add(vTop20Panel);

            JPanel vTop19Panel = new JPanel(verticalContentLayout);
            vTop19Panel.add(signalMastButton);
            vTop19Panel.add(signalMastComboBox);
            vTop19Panel.setMaximumSize(new Dimension(Integer.MAX_VALUE, vTop19Panel.getPreferredSize().height));
            iconsBorderPanel.add(vTop19Panel);

            JPanel vTop21Panel = new JPanel(verticalContentLayout);
            vTop21Panel.add(signalButton);
            vTop21Panel.add(signalHeadComboBox);
            vTop21Panel.setMaximumSize(new Dimension(Integer.MAX_VALUE, vTop21Panel.getPreferredSize().height));
            iconsBorderPanel.add(vTop21Panel);

            JPanel vTop22Panel = new JPanel(verticalContentLayout);
            vTop22Panel.add(iconLabelButton);
            vTop22Panel.setMaximumSize(new Dimension(Integer.MAX_VALUE, vTop22Panel.getPreferredSize().height));
            vTop22Panel.add(changeIconsButton);
            iconsBorderPanel.add(vTop22Panel);

            if (useBorders) {
                editToolBarPanel.add(iconsBorderPanel);
            }
            editToolBarPanel.add(Box.createVerticalGlue());

            JPanel bottomPanel = new JPanel();
            zoomPanel.setMaximumSize(new Dimension(Integer.MAX_VALUE, zoomPanel.getPreferredSize().height));
            locationPanel.setMaximumSize(new Dimension(Integer.MAX_VALUE, locationPanel.getPreferredSize().height));
            bottomPanel.add(zoomPanel);
            bottomPanel.add(locationPanel);
            bottomPanel.setMaximumSize(new Dimension(Integer.MAX_VALUE, bottomPanel.getPreferredSize().height));
            editToolBarPanel.add(bottomPanel, BorderLayout.SOUTH);
        } else {
            //Row 1
            JPanel hTop1Panel = new JPanel();
            hTop1Panel.setLayout(new BoxLayout(hTop1Panel, BoxLayout.LINE_AXIS));

            //Row 1 : Left Components
            JPanel hTop1Left = new JPanel(leftRowLayout);
            turnoutLabel = new JLabel(Bundle.getMessage("BeanNameTurnout") + ":  ");

            if (!useBorders) {
                hTop1Left.add(turnoutLabel);
            }
            hTop1Left.add(turnoutRHButton);
            hTop1Left.add(turnoutLHButton);
            hTop1Left.add(turnoutWYEButton);
            hTop1Left.add(doubleXoverButton);
            hTop1Left.add(rhXoverButton);
            hTop1Left.add(lhXoverButton);
            hTop1Left.add(layoutSingleSlipButton);
            hTop1Left.add(layoutDoubleSlipButton);
            hTop1Panel.add(hTop1Left);

            if (toolBarIsWide) {
                hTop1Panel.add(Box.createHorizontalGlue());

                JPanel hTop1Right = new JPanel(rightRowLayout);
                hTop1Right.add(turnoutNamePanel);
                hTop1Right.add(extraTurnoutPanel);
                hTop1Right.add(rotationPanel);
                hTop1Panel.add(hTop1Right);
            }
            innerBorderPanel.add(hTop1Panel);

            //row 2
            if (!toolBarIsWide) {
                JPanel hTop2Panel = new JPanel();
                hTop2Panel.setLayout(new BoxLayout(hTop2Panel, BoxLayout.LINE_AXIS));

                //Row 2 : Left Components
                JPanel hTop2Center = new JPanel(centerRowLayout);
                hTop2Center.add(turnoutNamePanel);
                hTop2Center.add(extraTurnoutPanel);
                hTop2Center.add(rotationPanel);
                hTop2Panel.add(hTop2Center);

                innerBorderPanel.add(hTop2Panel);
            }

            if (useBorders) {
                outerBorderPanel.add(innerBorderPanel);
            }

            //Row 3 (2 wide)
            JPanel hTop3Panel = new JPanel();
            hTop3Panel.setLayout(new BoxLayout(hTop3Panel, BoxLayout.LINE_AXIS));

            //Row 3 : Left Components
            JPanel hTop3Left = new JPanel(leftRowLayout);
            trackLabel = new JLabel(rb.getString("Track") + ":  ");

            if (!useBorders) {
                hTop3Left.add(trackLabel);
            }
            hTop3Left.add(levelXingButton);
            hTop3Left.add(trackButton);
            hTop3Left.add(trackSegmentPropertiesPanel);

            hTop3Panel.add(hTop3Left);
            hTop3Panel.add(Box.createHorizontalGlue());

            //Row 3 : Center Components
            JPanel hTop3Center = new JPanel(centerRowLayout);
            blockNameLabel = new JLabel(blockNameString);
            hTop3Center.add(blockNameLabel);
            hTop3Center.add(blockIDComboBox);
            hTop3Center.add(blockSensorLabel);
            hTop3Center.add(blockSensorComboBox);

            hTop3Panel.add(hTop3Center);
            hTop3Panel.add(Box.createHorizontalGlue());

            if (toolBarIsWide) {
                //row 3 : Right Components
                JPanel hTop3Right = new JPanel(rightRowLayout);
                hTop3Right.add(zoomPanel);
                hTop3Right.add(locationPanel);
                hTop3Panel.add(hTop3Right);
            }
            outerBorderPanel.add(hTop3Panel);

            if (useBorders) {
                editToolBarPanel.add(outerBorderPanel);
            }

            //Row 4
            JPanel hTop4Panel = new JPanel();
            hTop4Panel.setLayout(new BoxLayout(hTop4Panel, BoxLayout.LINE_AXIS));

            //Row 4 : Left Components
            JPanel hTop4Left = new JPanel(leftRowLayout);
            nodesLabel = new JLabel(rb.getString("Nodes") + ":  ");
            hTop4Left.add(nodesLabel);
            hTop4Left.add(endBumperButton);
            hTop4Left.add(anchorButton);
            hTop4Left.add(edgeButton);
            hTop4Panel.add(hTop4Left);
            hTop4Panel.add(Box.createHorizontalGlue());

            if (!toolBarIsWide) {
                //Row 4 : Right Components
                JPanel hTop4Right = new JPanel(rightRowLayout);
                hTop4Right.add(zoomPanel);
                hTop4Right.add(locationPanel);
                hTop4Panel.add(hTop4Right);
            }
            editToolBarPanel.add(hTop4Panel);

            //Row 5 Components (wide 4-center)
            labelsLabel = new JLabel(rb.getString("Labels") + ":  ");

            if (toolBarIsWide) {
                JPanel hTop4Center = new JPanel(centerRowLayout);
                hTop4Center.add(labelsLabel);
                hTop4Center.add(textLabelButton);
                hTop4Center.add(textLabelTextField);
                hTop4Center.add(memoryButton);
                hTop4Center.add(textMemoryComboBox);
                hTop4Center.add(blockContentsButton);
                hTop4Center.add(blockContentsComboBox);
                hTop4Panel.add(hTop4Center);
                hTop4Panel.add(Box.createHorizontalGlue());
                editToolBarPanel.add(hTop4Panel);
            } else {
                editToolBarPanel.add(hTop4Panel);

                JPanel hTop5Left = new JPanel(leftRowLayout);
                hTop5Left.add(labelsLabel);
                hTop5Left.add(textLabelButton);
                hTop5Left.add(textLabelTextField);
                hTop5Left.add(memoryButton);
                hTop5Left.add(textMemoryComboBox);
                hTop5Left.add(blockContentsButton);
                hTop5Left.add(blockContentsComboBox);
                hTop5Left.add(Box.createHorizontalGlue());
                editToolBarPanel.add(hTop5Left);
            }

            //Row 6
            JPanel hTop6Panel = new JPanel();
            hTop6Panel.setLayout(new BoxLayout(hTop6Panel, BoxLayout.LINE_AXIS));

            //Row 6 : Left Components
            //JPanel hTop6Left = new JPanel(centerRowLayout);
            JPanel hTop6Left = new JPanel(leftRowLayout);
            hTop6Left.add(multiSensorButton);
            hTop6Left.add(changeIconsButton);
            hTop6Left.add(sensorButton);
            hTop6Left.add(sensorComboBox);
            hTop6Left.add(signalMastButton);
            hTop6Left.add(signalMastComboBox);
            hTop6Left.add(signalButton);
            hTop6Left.add(signalHeadComboBox);
            hTop6Left.add(new JLabel("      "));
            hTop6Left.add(iconLabelButton);

            hTop6Panel.add(hTop6Left);
            editToolBarPanel.add(hTop6Panel);
        }
        editToolBarScroll = new JScrollPane(editToolBarPanel);

        if (toolBarIsVertical) {
            width = editToolBarScroll.getPreferredSize().width;
            height = screenDim.height;
        } else {
            width = screenDim.width;
            height = editToolBarScroll.getPreferredSize().height;
        }
        editToolBarContainer = new JPanel();
        editToolBarContainer.setLayout(new BoxLayout(editToolBarContainer, BoxLayout.PAGE_AXIS));
        editToolBarContainer.add(editToolBarScroll);

        //setup notification for when horizontal scrollbar changes visibility
        //editToolBarScroll.getViewport().addChangeListener(e -> {
        //log.warn("scrollbars visible: " + editToolBarScroll.getHorizontalScrollBar().isVisible());
        //});
        editToolBarContainer.setMinimumSize(new Dimension(width, height));
        editToolBarContainer.setPreferredSize(new Dimension(width, height));

        helpBarPanel = new JPanel();
        helpBarPanel.add(helpBar);

        for (Component c : helpBar.getComponents()) {
            if (c instanceof JTextArea) {
                JTextArea j = (JTextArea) c;
                j.setSize(new Dimension(width, j.getSize().height));
                j.setLineWrap(toolBarIsVertical);
                j.setWrapStyleWord(toolBarIsVertical);
            }
        }
        contentPane.setLayout(new BoxLayout(contentPane, toolBarIsVertical ? BoxLayout.LINE_AXIS : BoxLayout.PAGE_AXIS));

        switch (toolBarSide) {
            case eTOP:
            case eLEFT:
                contentPane.add(editToolBarContainer, 0);
                break;

            case eBOTTOM:
            case eRIGHT:
                contentPane.add(editToolBarContainer);
                break;

            default:
                // fall through
                break;
        }   //switch

        if (toolBarIsVertical) {
            editToolBarContainer.add(helpBarPanel);
        } else {
            contentPane.add(helpBarPanel);
        }
        helpBarPanel.setVisible(isEditable() && showHelpBar);
        editToolBarContainer.setVisible(isEditable());

        //Note: We have to invoke this later because everything's not really setup yet
        SwingUtilities.invokeLater(() -> {
            if (false) {
                //use the GuiLafPreferencesManager value
                ///doing this for now (since window prefs seem to be whacked)
                GuiLafPreferencesManager manager = InstanceManager.getDefault(GuiLafPreferencesManager.class);
                setupToolBarFontSizes(manager.getFontSize());
            } else {
                //see if the user preferences for the panel have a setting for it
                InstanceManager.getOptionalDefault(UserPreferencesManager.class).ifPresent((prefsMgr) -> {
                    //if it's been set as a preference for this panel use that
                    //calculate the largest font size that will fill the current window
                    //(without scrollbars)
                    //font size 13 ==> min windowWidth width = 1592 pixels
                    //font size 8 ==> min windowWidth width = 1132 pixels
                    //(1592 - 1132) / (13 - 8) ==> 460 / 5 ==> 92 pixel per font size
                    //1592 - (13 * 92) ==> 396 pixels
                    //therefore:
                    float newToolBarFontSize = (float) Math.floor(((windowWidth - 396.f) / 92.f) - 0.5f);
                    newToolBarFontSize = (float) MathUtil.pin(newToolBarFontSize, 9.0, 12.0);   //keep it between 9 & 12

                    String windowFrameRef = getWindowFrameRef();
                    Object prefsProp = prefsMgr.getProperty(windowFrameRef, "toolBarFontSize");

                    //log.debug("{} prefsProp is {}", windowFrameRef, prefsProp);
                    if (prefsProp != null) {    //(yes)
                        newToolBarFontSize = Float.parseFloat(prefsProp.toString());
                    } else {    //(no)
                        //use the GuiLafPreferencesManager value
                        GuiLafPreferencesManager manager = InstanceManager.getDefault(GuiLafPreferencesManager.class);
                        newToolBarFontSize = manager.getFontSize();

                        //save it in user preferences for the panel
                        prefsMgr.setProperty(windowFrameRef, "toolBarFontSize", newToolBarFontSize);
                    }
                    setupToolBarFontSizes(newToolBarFontSize);
                });
            }
        }); //SwingUtilities.invokeLater
    }       //setupToolBar()

    //
    //recursive routine to walk a container hierarchy and set all conponent fonts
    //
    private void recursiveSetFont(Container inContainer, Font inFont) {
        if (false) {    //<<== disabled as per <https://github.com/JMRI/JMRI/pull/3145#issuecomment-283940658>
            for (Component c : inContainer.getComponents()) {
                c.setFont(inFont);

                if (c instanceof Container) {
                    recursiveSetFont((Container) c, toolBarFont);
                }
            }
        }
    }   //recursiveSetFont

    //
    //set the font sizes for all toolbar objects
    //
    private float toolBarFontSize = 12.f;

    private void setupToolBarFontSizes(float newToolBarFontSize) {
        if (toolBarFontSize != newToolBarFontSize) {
            toolBarFontSize = newToolBarFontSize;

            log.debug("Font size: " + newToolBarFontSize);

            toolBarFont = zoomLabel.getFont();
            toolBarFont = toolBarFont.deriveFont(newToolBarFontSize);

            if (toolBarSide.equals(eToolBarSide.eFLOAT)) {
                recursiveSetFont(floatingEditContent, toolBarFont);
            } else {
                recursiveSetFont(editToolBarPanel, toolBarFont);
            }
        }
    }   //setupToolBarFontSizes

    @Override
    protected void init(String name) {
    }

    @Override
    public void initView() {
        editModeItem.setSelected(isEditable());

        positionableItem.setSelected(allPositionable());
        controlItem.setSelected(allControlling());

        if (isEditable()) {
            setAllShowTooltip(tooltipsInEditMode);
        } else {
            setAllShowTooltip(tooltipsWithoutEditMode);
        }

        switch (_scrollState) {
            case SCROLL_NONE: {
                scrollNone.setSelected(true);
                break;
            }

            case SCROLL_BOTH: {
                scrollBoth.setSelected(true);
                break;
            }

            case SCROLL_HORIZONTAL: {
                scrollHorizontal.setSelected(true);
                break;
            }

            case SCROLL_VERTICAL: {
                scrollVertical.setSelected(true);
                break;
            }

            default: {
                break;
            }
        }   //switch
    }       //initView

    @Override
    public void setSize(int w, int h) {
        super.setSize(w, h);
        log.debug("Frame size: {w:" + width + ", h:" + height + "}");
    }

    @Override
    protected void targetWindowClosingEvent(java.awt.event.WindowEvent e) {
        boolean save = (isDirty() || (savedEditMode != isEditable())
                || (savedPositionable != allPositionable())
                || (savedControlLayout != allControlling())
                || (savedAnimatingLayout != animatingLayout)
                || (savedShowHelpBar != showHelpBar));

        targetWindowClosing(save);
    }   //targetWindowClosingEvent

    //
    //setup editable JmriBeanComboBoxes
    //
    //note: inValidateMode if true valid text == green, invalid == red background
    //if false valid text == green, invalid == yellow background
    //
    public void setupComboBox(JmriBeanComboBox inComboBox, boolean inValidateMode, boolean inEnable) {
        inComboBox.setEditable(true);
        inComboBox.getEditor().setItem("");
        inComboBox.setSelectedIndex(-1);
        inComboBox.setEnabled(inEnable);
        inComboBox.setValidateMode(inValidateMode);
    }   //setupComboBox

    /**
     * Grabs a subset of the possible KeyEvent constants and puts them into a
     * hash for fast lookups later. These lookups are used to enable bundles to
     * specify keyboard shortcuts on a per-locale basis.
     */
    private void initStringsToVTCodes() {
        Field[] fields = KeyEvent.class.getFields();

        for (Field field : fields) {
            String name = field.getName();

            if (name.startsWith("VK")) {
                int code = 0;
                try {
                    code = field.getInt(null);
                } catch (Exception e) {
                    //exceptions make me throw up…
                    log.error("This error message, which nobody will ever see, shuts my IDE up.");
                }

                String key = name.substring(3);

                //log.debug("VTCode[{}]:'{}'", key, code);
                stringsToVTCodes.put(key, code);
            }
        }
    }   //initStringsToVTCodes

    LayoutEditorTools tools = null;
    jmri.jmrit.signalling.AddEntryExitPairAction entryExit = null;

    void setupToolsMenu(JMenuBar menuBar) {
        JMenu toolsMenu = new JMenu(Bundle.getMessage("MenuTools"));

        toolsMenu.setMnemonic(stringsToVTCodes.get(rb.getString("MenuToolsMnemonic")));
        menuBar.add(toolsMenu);

        //scale track diagram
        JMenuItem scaleItem = new JMenuItem(rb.getString("ScaleTrackDiagram") + "...");
        toolsMenu.add(scaleItem);
        scaleItem.addActionListener((ActionEvent event) -> {
            //bring up scale track diagram dialog
            scaleTrackDiagram();
        });

        //translate selection
        JMenuItem moveItem = new JMenuItem(rb.getString("TranslateSelection") + "...");
        toolsMenu.add(moveItem);
        moveItem.addActionListener((ActionEvent event) -> {
            //bring up translate selection dialog
            moveSelection();
        });

        //undo translate selection
        JMenuItem undoMoveItem = new JMenuItem(rb.getString("UndoTranslateSelection"));
        toolsMenu.add(undoMoveItem);
        undoMoveItem.addActionListener((ActionEvent event) -> {
            //undo previous move selection
            undoMoveSelection();
        });

        //reset turnout size to program defaults
        JMenuItem undoTurnoutSize = new JMenuItem(rb.getString("ResetTurnoutSize"));
        toolsMenu.add(undoTurnoutSize);
        undoTurnoutSize.addActionListener((ActionEvent event) -> {
            //undo previous move selection
            resetTurnoutSize();
        });
        toolsMenu.addSeparator();

        //skip turnout
        skipTurnoutItem = new JCheckBoxMenuItem(rb.getString("SkipInternalTurnout"));
        toolsMenu.add(skipTurnoutItem);
        skipTurnoutItem.addActionListener((ActionEvent event) -> {
            skipIncludedTurnout = skipTurnoutItem.isSelected();
        });
        skipTurnoutItem.setSelected(skipIncludedTurnout);

        //set signals at turnout
        JMenuItem turnoutItem = new JMenuItem(rb.getString("SignalsAtTurnout") + "...");
        toolsMenu.add(turnoutItem);
        turnoutItem.addActionListener((ActionEvent event) -> {
            if (tools == null) {
                tools = new LayoutEditorTools(thisPanel);
            }

            //bring up signals at turnout tool dialog
            tools.setSignalsAtTurnout(signalIconEditor, signalFrame);
        });

        //set signals at block boundary
        JMenuItem boundaryItem = new JMenuItem(rb.getString("SignalsAtBoundary") + "...");
        toolsMenu.add(boundaryItem);
        boundaryItem.addActionListener((ActionEvent event) -> {
            if (tools == null) {
                tools = new LayoutEditorTools(thisPanel);
            }

            //bring up signals at block boundary tool dialog
            tools.setSignalsAtBlockBoundary(signalIconEditor, signalFrame);
        });

        //set signals at crossover turnout
        JMenuItem xoverItem = new JMenuItem(rb.getString("SignalsAtXoverTurnout") + "...");
        toolsMenu.add(xoverItem);
        xoverItem.addActionListener((ActionEvent event) -> {
            if (tools == null) {
                tools = new LayoutEditorTools(thisPanel);
            }

            //bring up signals at double crossover tool dialog
            tools.setSignalsAtXoverTurnout(signalIconEditor, signalFrame);
        });

        //set signals at level crossing
        JMenuItem xingItem = new JMenuItem(rb.getString("SignalsAtLevelXing") + "...");
        toolsMenu.add(xingItem);
        xingItem.addActionListener((ActionEvent event) -> {
            if (tools == null) {
                tools = new LayoutEditorTools(thisPanel);
            }

            //bring up signals at level crossing tool dialog
            tools.setSignalsAtLevelXing(signalIconEditor, signalFrame);
        });

        //set signals at throat-to-throat turnouts
        JMenuItem tToTItem = new JMenuItem(rb.getString("SignalsAtTToTTurnout") + "...");
        toolsMenu.add(tToTItem);
        tToTItem.addActionListener((ActionEvent event) -> {
            if (tools == null) {
                tools = new LayoutEditorTools(thisPanel);
            }

            //bring up signals at throat-to-throat turnouts tool dialog
            tools.setSignalsAtTToTTurnouts(signalIconEditor, signalFrame);
        });

        //set signals at 3-way turnout
        JMenuItem way3Item = new JMenuItem(rb.getString("SignalsAt3WayTurnout") + "...");
        toolsMenu.add(way3Item);
        way3Item.addActionListener((ActionEvent event) -> {
            if (tools == null) {
                tools = new LayoutEditorTools(thisPanel);
            }

            //bring up signals at 3-way turnout tool dialog
            tools.setSignalsAt3WayTurnout(signalIconEditor, signalFrame);
        });

        JMenuItem slipItem = new JMenuItem(rb.getString("SignalsAtSlip") + "...");
        toolsMenu.add(slipItem);
        slipItem.addActionListener((ActionEvent event) -> {
            if (tools == null) {
                tools = new LayoutEditorTools(thisPanel);
            }

            //bring up signals at throat-to-throat turnouts tool dialog
            tools.setSignalsAtSlip(signalIconEditor, signalFrame);
        });

        JMenuItem entryExitItem = new JMenuItem(Bundle.getMessage("EntryExit") + "...");
        toolsMenu.add(entryExitItem);
        entryExitItem.addActionListener((ActionEvent event) -> {
            if (entryExit == null) {
                entryExit = new jmri.jmrit.signalling.AddEntryExitPairAction("ENTRY EXIT", thisPanel);
            }
            entryExit.actionPerformed(event);
        });
    }   //setupToolsMenu

    //
    //setup option menu
    //
    protected JMenu setupOptionMenu(JMenuBar menuBar) {
        JMenu optionMenu = new JMenu(Bundle.getMessage("MenuOptions"));

        optionMenu.setMnemonic(stringsToVTCodes.get(rb.getString("OptionsMnemonic")));
        menuBar.add(optionMenu);

        //edit mode item
        editModeItem = new JCheckBoxMenuItem(rb.getString("EditMode"));
        optionMenu.add(editModeItem);
        editModeItem.setMnemonic(stringsToVTCodes.get(rb.getString("EditModeMnemonic")));
        int primary_modifier = SystemType.isMacOSX() ? ActionEvent.META_MASK : ActionEvent.CTRL_MASK;
        editModeItem.setAccelerator(KeyStroke.getKeyStroke(
                stringsToVTCodes.get(rb.getString("EditModeAccelerator")), primary_modifier));
        editModeItem.addActionListener((ActionEvent event) -> {
            setAllEditable(editModeItem.isSelected());

            //show/hide the help bar
            if (toolBarSide.equals(eToolBarSide.eFLOAT)) {
                floatEditHelpPanel.setVisible(isEditable() && showHelpBar);
            } else {
                helpBarPanel.setVisible(isEditable() && showHelpBar);
            }

            if (isEditable()) {
                setAllShowTooltip(tooltipsInEditMode);

                //redo using the "Extra" color to highlight the selected block
                if (highlightSelectedBlockFlag) {
                    if (!highlightBlockInComboBox(blockIDComboBox)) {
                        highlightBlockInComboBox(blockContentsComboBox);
                    }
                }
            } else {
                setAllShowTooltip(tooltipsWithoutEditMode);

                //undo using the "Extra" color to highlight the selected block
                if (highlightSelectedBlockFlag) {
                    highlightBlock(null);
                }
            }
            awaitingIconChange = false;
        });
        editModeItem.setSelected(isEditable());

        //
        //create our (top) toolbar menu
        //
        JMenu toolBarMenu = new JMenu(Bundle.getMessage("ToolBar"));    //used for ToolBar SubMenu
        optionMenu.add(toolBarMenu);

        //
        //create toolbar side menu items: (top, left, bottom, right)
        //
        toolBarSideTopButton = new JRadioButtonMenuItem(Bundle.getMessage("ToolBarSideTop"));
        toolBarSideTopButton.addActionListener((ActionEvent event) -> {
            setToolBarSide(eToolBarSide.eTOP);
        });
        toolBarSideTopButton.setSelected(toolBarSide.equals(eToolBarSide.eTOP));

        toolBarSideLeftButton = new JRadioButtonMenuItem(Bundle.getMessage("ToolBarSideLeft"));
        toolBarSideLeftButton.addActionListener((ActionEvent event) -> {
            setToolBarSide(eToolBarSide.eLEFT);
        });
        toolBarSideLeftButton.setSelected(toolBarSide.equals(eToolBarSide.eLEFT));

        toolBarSideBottomButton = new JRadioButtonMenuItem(Bundle.getMessage("ToolBarSideBottom"));
        toolBarSideBottomButton.addActionListener((ActionEvent event) -> {
            setToolBarSide(eToolBarSide.eBOTTOM);
        });
        toolBarSideBottomButton.setSelected(toolBarSide.equals(eToolBarSide.eBOTTOM));

        toolBarSideRightButton = new JRadioButtonMenuItem(Bundle.getMessage("ToolBarSideRight"));
        toolBarSideRightButton.addActionListener((ActionEvent event) -> {
            setToolBarSide(eToolBarSide.eRIGHT);
        });
        toolBarSideRightButton.setSelected(toolBarSide.equals(eToolBarSide.eRIGHT));

        toolBarSideFloatButton = new JRadioButtonMenuItem(Bundle.getMessage("ToolBarSideFloat"));
        toolBarSideFloatButton.addActionListener((ActionEvent event) -> {
            setToolBarSide(eToolBarSide.eFLOAT);
        });
        toolBarSideFloatButton.setSelected(toolBarSide.equals(eToolBarSide.eFLOAT));

        JMenu toolBarSideMenu = new JMenu(Bundle.getMessage("ToolBarSide"));    //used for ScrollBarsSubMenu
        toolBarSideMenu.add(toolBarSideTopButton);
        toolBarSideMenu.add(toolBarSideLeftButton);
        toolBarSideMenu.add(toolBarSideBottomButton);
        toolBarSideMenu.add(toolBarSideRightButton);
        toolBarSideMenu.add(toolBarSideFloatButton);

        ButtonGroup toolBarSideGroup = new ButtonGroup();
        toolBarSideGroup.add(toolBarSideTopButton);
        toolBarSideGroup.add(toolBarSideLeftButton);
        toolBarSideGroup.add(toolBarSideBottomButton);
        toolBarSideGroup.add(toolBarSideRightButton);
        toolBarSideGroup.add(toolBarSideFloatButton);
        toolBarMenu.add(toolBarSideMenu);

        //
        //toolbar wide menu
        //
        toolBarMenu.add(toolBarIsWideItem);
        toolBarIsWideItem.addActionListener((ActionEvent event) -> {
            boolean newToolBarIsWide = toolBarIsWideItem.isSelected();
            setToolBarWide(newToolBarIsWide);
        });
        toolBarIsWideItem.setSelected(toolBarIsWide);

        //
        //create setup font size menu items
        //
        ButtonGroup toolBarFontSizeGroup = new ButtonGroup();

        String[] fontSizes = {"9", "10", "11", "12", "13", "14", "15", "16", "17", "18"};

        for (String fontSize : fontSizes) {
            float fontSizeFloat = Float.parseFloat(fontSize);
            JRadioButtonMenuItem fontSizeButton = new JRadioButtonMenuItem(fontSize);
            fontSizeButton.addActionListener((ActionEvent event) -> {
                setupToolBarFontSizes(fontSizeFloat);

                //save it in the user preferences for the window
                String windowFrameRef = getWindowFrameRef();
                InstanceManager.getOptionalDefault(UserPreferencesManager.class).ifPresent((prefsMgr) -> {
                    prefsMgr.setProperty(windowFrameRef, "toolBarFontSize", fontSizeFloat);
                });

                ///doing this for now (since window prefs seem to be whacked)
                GuiLafPreferencesManager manager = InstanceManager.getDefault(GuiLafPreferencesManager.class);
                manager.setFontSize((int) fontSizeFloat);
            });
            toolBarFontSizeMenu.add(fontSizeButton);
            toolBarFontSizeGroup.add(fontSizeButton);
            fontSizeButton.setSelected(fontSizeFloat == toolBarFontSize);
        }
        toolBarFontSizeMenu.addMenuListener(new MenuListener() {
            @Override
            public void menuSelected(MenuEvent e) {
                String fontSizeString = String.valueOf((int) toolBarFontSize);

                for (Component c : toolBarFontSizeMenu.getMenuComponents()) {
                    if (c instanceof JRadioButtonMenuItem) {
                        JRadioButtonMenuItem crb = (JRadioButtonMenuItem) c;
                        String menuItemFontSizeString = crb.getText();
                        crb.setSelected(menuItemFontSizeString.equals(fontSizeString));
                    }
                }
            }

            @Override
            public void menuDeselected(MenuEvent e) {
            }

            @Override
            public void menuCanceled(MenuEvent e) {
            }
        });

        //toolBarMenu.add(toolBarFontSizeMenu); //<<== disabled as per
        //<https://github.com/JMRI/JMRI/pull/3145#issuecomment-283940658>
        //
        //setup drop down list display order menu
        //
        ButtonGroup dropDownListsDisplayOrderGroup = new ButtonGroup();

        String[] ddldoChoices = {"DropDownListsDisplayOrderDisplayName", "DropDownListsDisplayOrderUserName",
            "DropDownListsDisplayOrderSystemName", "DropDownListsDisplayOrderUserNameSystemName",
            "DropDownListsDisplayOrderSystemNameUserName"};

        for (String ddldoChoice : ddldoChoices) {
            JRadioButtonMenuItem ddldoChoiceMenuItem = new JRadioButtonMenuItem(Bundle.getMessage(ddldoChoice));
            ddldoChoiceMenuItem.addActionListener((ActionEvent event) -> {
                JRadioButtonMenuItem ddldoMenuItem = (JRadioButtonMenuItem) event.getSource();
                JPopupMenu parentMenu = (JPopupMenu) ddldoMenuItem.getParent();
                int ddldoInt = parentMenu.getComponentZOrder(ddldoMenuItem) + 1;
                JmriBeanComboBox.DisplayOptions ddldo = JmriBeanComboBox.DisplayOptions.valueOf(ddldoInt);

                InstanceManager.getOptionalDefault(UserPreferencesManager.class).ifPresent((prefsMgr) -> {
                    //change this comboboxes ddldo
                    String windowFrameRef = getWindowFrameRef();

                    //this is the preference name
                    String ddldoPrefName = "DropDownListsDisplayOrder";

                    //make a focused component specific preference name
                    Component focusedComponent = getFocusOwner();

                    if (focusedComponent instanceof JTextField) {
                        focusedComponent = SwingUtilities.getUnwrappedParent(focusedComponent);
                    }

                    if (focusedComponent instanceof JmriBeanComboBox) {
                        JmriBeanComboBox focusedJBCB = (JmriBeanComboBox) focusedComponent;

                        //now try to get a preference specific to this combobox
                        String ttt = focusedJBCB.getToolTipText();

                        if (null != ttt) {
                            //change the name of the preference based on the tool tip text
                            ddldoPrefName = ddldoPrefName + "." + ttt;
                        }

                        //now set the combo box display order
                        focusedJBCB.setDisplayOrder(ddldo);
                    }

                    //update the users preference
                    String[] ddldoPrefs = {"DISPLAYNAME", "USERNAME", "SYSTEMNAME", "USERNAMESYSTEMNAME", "SYSTEMNAMEUSERNAME"};
                    prefsMgr.setProperty(windowFrameRef, ddldoPrefName, ddldoPrefs[ddldoInt]);
                });
            }); //addActionListener

            dropDownListsDisplayOrderMenu.add(ddldoChoiceMenuItem);
            dropDownListsDisplayOrderGroup.add(ddldoChoiceMenuItem);

            //if it matches the 1st choice then select it (for now; it will be updated later)
            ddldoChoiceMenuItem.setSelected(ddldoChoice.equals(ddldoChoices[0]));
        }
        dropDownListsDisplayOrderMenu.addMenuListener(new MenuListener() {
            @Override
            public void menuSelected(MenuEvent e) {
                ///TODO: update menu item based on focused combobox (if any)
                log.debug("update menu item based on focused combobox");
            }

            @Override
            public void menuDeselected(MenuEvent e) {
            }

            @Override
            public void menuCanceled(MenuEvent e) {
            }
        });
        toolBarMenu.add(dropDownListsDisplayOrderMenu);

        //
        //positionable item
        //
        positionableItem = new JCheckBoxMenuItem(rb.getString("AllowRepositioning"));
        optionMenu.add(positionableItem);
        positionableItem.addActionListener((ActionEvent event) -> {
            setAllPositionable(positionableItem.isSelected());
        });
        positionableItem.setSelected(allPositionable());

        //
        //controlable item
        //
        controlItem = new JCheckBoxMenuItem(rb.getString("AllowLayoutControl"));
        optionMenu.add(controlItem);
        controlItem.addActionListener((ActionEvent event) -> {
            setAllControlling(controlItem.isSelected());
        });
        controlItem.setSelected(allControlling());

        //
        //animation item
        //
        animationItem = new JCheckBoxMenuItem(rb.getString("AllowTurnoutAnimation"));
        optionMenu.add(animationItem);
        animationItem.addActionListener((ActionEvent event) -> {
            boolean mode = animationItem.isSelected();
            setTurnoutAnimation(mode);
        });
        animationItem.setSelected(true);

        //
        //show help item
        //
        showHelpItem = new JCheckBoxMenuItem(rb.getString("ShowEditHelp"));
        optionMenu.add(showHelpItem);
        showHelpItem.addActionListener((ActionEvent event) -> {
            boolean newShowHelpBar = showHelpItem.isSelected();
            setShowHelpBar(newShowHelpBar);
        });
        showHelpItem.setSelected(showHelpBar);

        //
        //show grid item
        //
        showGridItem = new JCheckBoxMenuItem(rb.getString("ShowEditGrid"));
        showGridItem.setAccelerator(KeyStroke.getKeyStroke(stringsToVTCodes.get(
                rb.getString("ShowEditGridAccelerator")), primary_modifier));
        optionMenu.add(showGridItem);
        showGridItem.addActionListener((ActionEvent event) -> {
            drawGrid = showGridItem.isSelected();
            repaint();
        });
        showGridItem.setSelected(drawGrid);

        //
        //snap to grid on add item
        //
        snapToGridOnAddItem = new JCheckBoxMenuItem(rb.getString("SnapToGridOnAdd"));
        snapToGridOnAddItem.setAccelerator(KeyStroke.getKeyStroke(stringsToVTCodes.get(
                rb.getString("SnapToGridOnAddAccelerator")),
                primary_modifier | ActionEvent.SHIFT_MASK));
        optionMenu.add(snapToGridOnAddItem);
        snapToGridOnAddItem.addActionListener((ActionEvent event) -> {
            snapToGridOnAdd = snapToGridOnAddItem.isSelected();
            repaint();
        });
        snapToGridOnAddItem.setSelected(snapToGridOnAdd);

        //
        //snap to grid on move item
        //
        snapToGridOnMoveItem = new JCheckBoxMenuItem(rb.getString("SnapToGridOnMove"));
        snapToGridOnMoveItem.setAccelerator(KeyStroke.getKeyStroke(stringsToVTCodes.get(
                rb.getString("SnapToGridOnMoveAccelerator")),
                primary_modifier | ActionEvent.SHIFT_MASK));
        optionMenu.add(snapToGridOnMoveItem);
        snapToGridOnMoveItem.addActionListener((ActionEvent event) -> {
            snapToGridOnMove = snapToGridOnMoveItem.isSelected();
            repaint();
        });
        snapToGridOnMoveItem.setSelected(snapToGridOnMove);

        //
        //specify grid square size
        //
        JMenuItem gridSizeItem = new JMenuItem(rb.getString("EditGridSize") + "...");
        optionMenu.add(gridSizeItem);
        gridSizeItem.addActionListener((ActionEvent event) -> {
            //prompt for new size
            String newSize = (String) JOptionPane.showInputDialog(getTargetFrame(),
                    rb.getString("NewGridSize") + ":",
                    rb.getString("EditGridsizeMessageTitle"),
                    JOptionPane.PLAIN_MESSAGE, null, null, String.valueOf(gridSize));

            if (newSize == null) {
                return; //cancelled
            }
            int gSize = Integer.parseInt(newSize);

            if (gSize == gridSize) {
                return; //no change
            }

            if ((gSize < 5) || (gSize > 100)) {
                JOptionPane.showMessageDialog(null, rb.getString("GridSizeInvalid"), rb.getString("CannotEditGridSize"),
                        JOptionPane.ERROR_MESSAGE);

                return;
            }
            setGridSize(gSize);
            setDirty(true);
            repaint();
        });

        //
        //Show/Hide Scroll Bars
        //
        scrollMenu = new JMenu(Bundle.getMessage("ComboBoxScrollable"));    //used for ScrollBarsSubMenu
        optionMenu.add(scrollMenu);
        ButtonGroup scrollGroup = new ButtonGroup();
        scrollBoth = new JRadioButtonMenuItem(Bundle.getMessage("ScrollBoth"));
        scrollGroup.add(scrollBoth);
        scrollMenu.add(scrollBoth);
        scrollBoth.setSelected(_scrollState == SCROLL_BOTH);
        scrollBoth.addActionListener((ActionEvent event) -> {
            _scrollState = SCROLL_BOTH;
            setScroll(_scrollState);
            repaint();
        });
        scrollNone = new JRadioButtonMenuItem(Bundle.getMessage("ScrollNone"));
        scrollGroup.add(scrollNone);
        scrollMenu.add(scrollNone);
        scrollNone.setSelected(_scrollState == SCROLL_NONE);
        scrollNone.addActionListener((ActionEvent event) -> {
            _scrollState = SCROLL_NONE;
            setScroll(_scrollState);
            repaint();
        });
        scrollHorizontal = new JRadioButtonMenuItem(Bundle.getMessage("ScrollHorizontal"));
        scrollGroup.add(scrollHorizontal);
        scrollMenu.add(scrollHorizontal);
        scrollHorizontal.setSelected(_scrollState == SCROLL_HORIZONTAL);
        scrollHorizontal.addActionListener((ActionEvent event) -> {
            _scrollState = SCROLL_HORIZONTAL;
            setScroll(_scrollState);
            repaint();
        });
        scrollVertical = new JRadioButtonMenuItem(Bundle.getMessage("ScrollVertical"));
        scrollGroup.add(scrollVertical);
        scrollMenu.add(scrollVertical);
        scrollVertical.setSelected(_scrollState == SCROLL_VERTICAL);
        scrollVertical.addActionListener((ActionEvent event) -> {
            _scrollState = SCROLL_VERTICAL;
            setScroll(_scrollState);
            repaint();
        });

        //
        //Tooltip options
        //
        tooltipMenu = new JMenu(rb.getString("TooltipSubMenu"));
        optionMenu.add(tooltipMenu);
        ButtonGroup tooltipGroup = new ButtonGroup();
        tooltipNone = new JRadioButtonMenuItem(rb.getString("TooltipNone"));
        tooltipGroup.add(tooltipNone);
        tooltipMenu.add(tooltipNone);
        tooltipNone.setSelected((!tooltipsInEditMode) && (!tooltipsWithoutEditMode));
        tooltipNone.addActionListener((ActionEvent event) -> {
            tooltipsInEditMode = false;
            tooltipsWithoutEditMode = false;
            setAllShowTooltip(false);
        });
        tooltipAlways = new JRadioButtonMenuItem(rb.getString("TooltipAlways"));
        tooltipGroup.add(tooltipAlways);
        tooltipMenu.add(tooltipAlways);
        tooltipAlways.setSelected((tooltipsInEditMode) && (tooltipsWithoutEditMode));
        tooltipAlways.addActionListener((ActionEvent event) -> {
            tooltipsInEditMode = true;
            tooltipsWithoutEditMode = true;
            setAllShowTooltip(true);
        });
        tooltipInEdit = new JRadioButtonMenuItem(rb.getString("TooltipEdit"));
        tooltipGroup.add(tooltipInEdit);
        tooltipMenu.add(tooltipInEdit);
        tooltipInEdit.setSelected((tooltipsInEditMode) && (!tooltipsWithoutEditMode));
        tooltipInEdit.addActionListener((ActionEvent event) -> {
            tooltipsInEditMode = true;
            tooltipsWithoutEditMode = false;
            setAllShowTooltip(isEditable());
        });
        tooltipNotInEdit = new JRadioButtonMenuItem(rb.getString("TooltipNotEdit"));
        tooltipGroup.add(tooltipNotInEdit);
        tooltipMenu.add(tooltipNotInEdit);
        tooltipNotInEdit.setSelected((!tooltipsInEditMode) && (tooltipsWithoutEditMode));
        tooltipNotInEdit.addActionListener((ActionEvent event) -> {
            tooltipsInEditMode = false;
            tooltipsWithoutEditMode = true;
            setAllShowTooltip(!isEditable());
        });

        //
        //antialiasing
        //
        antialiasingOnItem = new JCheckBoxMenuItem(rb.getString("AntialiasingOn"));
        optionMenu.add(antialiasingOnItem);
        antialiasingOnItem.addActionListener((ActionEvent event) -> {
            antialiasingOn = antialiasingOnItem.isSelected();
            repaint();
        });
        antialiasingOnItem.setSelected(antialiasingOn);

        //
        //Highlight Selected Block
        //
        highlightSelectedBlockItem = new JCheckBoxMenuItem(rb.getString("HighlightSelectedBlock"));
        optionMenu.add(highlightSelectedBlockItem);
        highlightSelectedBlockItem.addActionListener((ActionEvent event) -> {
            setHighlightSelectedBlock(highlightSelectedBlockItem.isSelected());
        });
        highlightSelectedBlockItem.setSelected(highlightSelectedBlockFlag);

        //
        //edit title item
        //
        optionMenu.addSeparator();
        JMenuItem titleItem = new JMenuItem(rb.getString("EditTitle") + "...");
        optionMenu.add(titleItem);
        titleItem.addActionListener((ActionEvent event) -> {
            //prompt for name
            String newName = (String) JOptionPane.showInputDialog(getTargetFrame(),
                    rb.getString("EnterTitle") + ":",
                    rb.getString("EditTitleMessageTitle"),
                    JOptionPane.PLAIN_MESSAGE, null, null, layoutName);

            if (newName == null) {
                return; //cancelled
            }

            if (newName.equals(layoutName)) {
                return;
            }

            if (jmri.jmrit.display.PanelMenu.instance().isPanelNameUsed(newName)) {
                JOptionPane.showMessageDialog(null, rb.getString("CanNotRename"), rb.getString("PanelExist"),
                        JOptionPane.ERROR_MESSAGE);

                return;
            }
            setTitle(newName);
            layoutName = newName;
            jmri.jmrit.display.PanelMenu.instance().renameEditorPanel(thisPanel);
            setDirty(true);

            if (toolBarSide.equals(eToolBarSide.eFLOAT) && isEditable()) {
                // Rebuild the toolbox after a name change.
                deleteFloatingEditToolBox();
                createFloatingEditToolBox();
            }
        });

        //
        //background image menu item
        //
        JMenuItem backgroundItem = new JMenuItem(rb.getString("AddBackground") + "...");
        optionMenu.add(backgroundItem);
        backgroundItem.addActionListener((ActionEvent event) -> {
            addBackground();
            setDirty(true);
            repaint();
        });

        //
        //background color menu item
        //
        JMenu backgroundColorMenu = new JMenu(Bundle.getMessage("SetBackgroundColor"));
        backgroundColorButtonGroup = new ButtonGroup();
        addBackgroundColorMenuEntry(backgroundColorMenu, Bundle.getMessage("Black"), Color.black);
        addBackgroundColorMenuEntry(backgroundColorMenu, Bundle.getMessage("DarkGray"), Color.darkGray);
        addBackgroundColorMenuEntry(backgroundColorMenu, Bundle.getMessage("Gray"), Color.gray);
        addBackgroundColorMenuEntry(backgroundColorMenu, Bundle.getMessage("LightGray"), Color.lightGray);
        addBackgroundColorMenuEntry(backgroundColorMenu, Bundle.getMessage("White"), Color.white);
        addBackgroundColorMenuEntry(backgroundColorMenu, Bundle.getMessage("Red"), Color.red);
        addBackgroundColorMenuEntry(backgroundColorMenu, Bundle.getMessage("Pink"), Color.pink);
        addBackgroundColorMenuEntry(backgroundColorMenu, Bundle.getMessage("Orange"), Color.orange);
        addBackgroundColorMenuEntry(backgroundColorMenu, Bundle.getMessage("Yellow"), Color.yellow);
        addBackgroundColorMenuEntry(backgroundColorMenu, Bundle.getMessage("Green"), Color.green);
        addBackgroundColorMenuEntry(backgroundColorMenu, Bundle.getMessage("Blue"), Color.blue);
        addBackgroundColorMenuEntry(backgroundColorMenu, Bundle.getMessage("Magenta"), Color.magenta);
        addBackgroundColorMenuEntry(backgroundColorMenu, Bundle.getMessage("Cyan"), Color.cyan);
        optionMenu.add(backgroundColorMenu);

        //
        //add fast clock menu item
        //
        JMenuItem clockItem = new JMenuItem(Bundle.getMessage("AddItem", Bundle.getMessage("FastClock")));
        optionMenu.add(clockItem);
        clockItem.addActionListener((ActionEvent event) -> {
            addClock();
            setDirty(true);
            repaint();
        });

        //
        //add turntable menu item
        //
        JMenuItem turntableItem = new JMenuItem(rb.getString("AddTurntable"));
        optionMenu.add(turntableItem);
        turntableItem.addActionListener((ActionEvent event) -> {
            addTurntable(windowCenter());
            setDirty(true);
            repaint();
        });

        //
        //add reporter menu item
        //
        JMenuItem reporterItem = new JMenuItem(rb.getString("AddReporter") + "...");
        optionMenu.add(reporterItem);
        reporterItem.addActionListener((ActionEvent event) -> {
            Point2D pt = windowCenter();
            enterReporter((int) pt.getX(), (int) pt.getY());
            setDirty(true);
            repaint();
        });

        //
        //set location and size menu item
        //
        JMenuItem locationItem = new JMenuItem(rb.getString("SetLocation"));
        optionMenu.add(locationItem);
        locationItem.addActionListener((ActionEvent event) -> {
            setCurrentPositionAndSize();
            log.debug("Bounds:" + upperLeftX + ", " + upperLeftY + ", " + windowWidth + ", " + windowHeight + ", " + panelWidth
                    + ", " + panelHeight);
        });

        //
        //set track width menu item
        //
        JMenuItem widthItem = new JMenuItem(rb.getString("SetTrackWidth") + "...");
        optionMenu.add(widthItem);
        widthItem.addActionListener((ActionEvent event) -> {
            //bring up enter track width dialog
            enterTrackWidth();
        });

        //
        //track colors item menu item
        //
        JMenu trkColourMenu = new JMenu(rb.getString("TrackColorSubMenu"));
        optionMenu.add(trkColourMenu);

        JMenu trackColorMenu = new JMenu(rb.getString("DefaultTrackColor"));
        trackColorButtonGroup = new ButtonGroup();
        addTrackColorMenuEntry(trackColorMenu, Bundle.getMessage("Black"), Color.black);
        addTrackColorMenuEntry(trackColorMenu, Bundle.getMessage("DarkGray"), Color.darkGray);
        addTrackColorMenuEntry(trackColorMenu, Bundle.getMessage("Gray"), Color.gray);
        addTrackColorMenuEntry(trackColorMenu, Bundle.getMessage("LightGray"), Color.lightGray);
        addTrackColorMenuEntry(trackColorMenu, Bundle.getMessage("White"), Color.white);
        addTrackColorMenuEntry(trackColorMenu, Bundle.getMessage("Red"), Color.red);
        addTrackColorMenuEntry(trackColorMenu, Bundle.getMessage("Pink"), Color.pink);
        addTrackColorMenuEntry(trackColorMenu, Bundle.getMessage("Orange"), Color.orange);
        addTrackColorMenuEntry(trackColorMenu, Bundle.getMessage("Yellow"), Color.yellow);
        addTrackColorMenuEntry(trackColorMenu, Bundle.getMessage("Green"), Color.green);
        addTrackColorMenuEntry(trackColorMenu, Bundle.getMessage("Blue"), Color.blue);
        addTrackColorMenuEntry(trackColorMenu, Bundle.getMessage("Magenta"), Color.magenta);
        addTrackColorMenuEntry(trackColorMenu, Bundle.getMessage("Cyan"), Color.cyan);
        trkColourMenu.add(trackColorMenu);

        JMenu trackOccupiedColorMenu = new JMenu(rb.getString("DefaultOccupiedTrackColor"));
        trackOccupiedColorButtonGroup = new ButtonGroup();
        addTrackOccupiedColorMenuEntry(trackOccupiedColorMenu, Bundle.getMessage("Black"), Color.black);
        addTrackOccupiedColorMenuEntry(trackOccupiedColorMenu, Bundle.getMessage("DarkGray"), Color.darkGray);
        addTrackOccupiedColorMenuEntry(trackOccupiedColorMenu, Bundle.getMessage("Gray"), Color.gray);
        addTrackOccupiedColorMenuEntry(trackOccupiedColorMenu, Bundle.getMessage("LightGray"), Color.lightGray);
        addTrackOccupiedColorMenuEntry(trackOccupiedColorMenu, Bundle.getMessage("White"), Color.white);
        addTrackOccupiedColorMenuEntry(trackOccupiedColorMenu, Bundle.getMessage("Red"), Color.red);
        addTrackOccupiedColorMenuEntry(trackOccupiedColorMenu, Bundle.getMessage("Pink"), Color.pink);
        addTrackOccupiedColorMenuEntry(trackOccupiedColorMenu, Bundle.getMessage("Orange"), Color.orange);
        addTrackOccupiedColorMenuEntry(trackOccupiedColorMenu, Bundle.getMessage("Yellow"), Color.yellow);
        addTrackOccupiedColorMenuEntry(trackOccupiedColorMenu, Bundle.getMessage("Green"), Color.green);
        addTrackOccupiedColorMenuEntry(trackOccupiedColorMenu, Bundle.getMessage("Blue"), Color.blue);
        addTrackOccupiedColorMenuEntry(trackOccupiedColorMenu, Bundle.getMessage("Magenta"), Color.magenta);
        addTrackOccupiedColorMenuEntry(trackOccupiedColorMenu, Bundle.getMessage("Cyan"), Color.cyan);
        trkColourMenu.add(trackOccupiedColorMenu);

        JMenu trackAlternativeColorMenu = new JMenu(rb.getString("DefaultAlternativeTrackColor"));
        trackAlternativeColorButtonGroup = new ButtonGroup();
        addTrackAlternativeColorMenuEntry(trackAlternativeColorMenu, Bundle.getMessage("Black"), Color.black);
        addTrackAlternativeColorMenuEntry(trackAlternativeColorMenu, Bundle.getMessage("DarkGray"), Color.darkGray);
        addTrackAlternativeColorMenuEntry(trackAlternativeColorMenu, Bundle.getMessage("Gray"), Color.gray);
        addTrackAlternativeColorMenuEntry(trackAlternativeColorMenu, Bundle.getMessage("LightGray"), Color.lightGray);
        addTrackAlternativeColorMenuEntry(trackAlternativeColorMenu, Bundle.getMessage("White"), Color.white);
        addTrackAlternativeColorMenuEntry(trackAlternativeColorMenu, Bundle.getMessage("Red"), Color.red);
        addTrackAlternativeColorMenuEntry(trackAlternativeColorMenu, Bundle.getMessage("Pink"), Color.pink);
        addTrackAlternativeColorMenuEntry(trackAlternativeColorMenu, Bundle.getMessage("Orange"), Color.orange);
        addTrackAlternativeColorMenuEntry(trackAlternativeColorMenu, Bundle.getMessage("Yellow"), Color.yellow);
        addTrackAlternativeColorMenuEntry(trackAlternativeColorMenu, Bundle.getMessage("Green"), Color.green);
        addTrackAlternativeColorMenuEntry(trackAlternativeColorMenu, Bundle.getMessage("Blue"), Color.blue);
        addTrackAlternativeColorMenuEntry(trackAlternativeColorMenu, Bundle.getMessage("Magenta"), Color.magenta);
        addTrackAlternativeColorMenuEntry(trackAlternativeColorMenu, Bundle.getMessage("Cyan"), Color.cyan);
        trkColourMenu.add(trackAlternativeColorMenu);

        //
        //add text color menu item
        //
        JMenu textColorMenu = new JMenu(Bundle.getMessage("DefaultTextColor"));
        textColorButtonGroup = new ButtonGroup();
        addTextColorMenuEntry(textColorMenu, Bundle.getMessage("Black"), Color.black);
        addTextColorMenuEntry(textColorMenu, Bundle.getMessage("DarkGray"), Color.darkGray);
        addTextColorMenuEntry(textColorMenu, Bundle.getMessage("Gray"), Color.gray);
        addTextColorMenuEntry(textColorMenu, Bundle.getMessage("LightGray"), Color.lightGray);
        addTextColorMenuEntry(textColorMenu, Bundle.getMessage("White"), Color.white);
        addTextColorMenuEntry(textColorMenu, Bundle.getMessage("Red"), Color.red);
        addTextColorMenuEntry(textColorMenu, Bundle.getMessage("Pink"), Color.pink);
        addTextColorMenuEntry(textColorMenu, Bundle.getMessage("Orange"), Color.orange);
        addTextColorMenuEntry(textColorMenu, Bundle.getMessage("Yellow"), Color.yellow);
        addTextColorMenuEntry(textColorMenu, Bundle.getMessage("Green"), Color.green);
        addTextColorMenuEntry(textColorMenu, Bundle.getMessage("Blue"), Color.blue);
        addTextColorMenuEntry(textColorMenu, Bundle.getMessage("Magenta"), Color.magenta);
        addTextColorMenuEntry(textColorMenu, Bundle.getMessage("Cyan"), Color.cyan);
        optionMenu.add(textColorMenu);

        //
        //add turnout options submenu
        //
        JMenu turnoutOptionsMenu = new JMenu(rb.getString("TurnoutOptions"));
        optionMenu.add(turnoutOptionsMenu);

        //circle on Turnouts
        turnoutCirclesOnItem = new JCheckBoxMenuItem(rb.getString("TurnoutCirclesOn"));
        turnoutOptionsMenu.add(turnoutCirclesOnItem);
        turnoutCirclesOnItem.addActionListener((ActionEvent event) -> {
            turnoutCirclesWithoutEditMode = turnoutCirclesOnItem.isSelected();
            repaint();
        });
        turnoutCirclesOnItem.setSelected(turnoutCirclesWithoutEditMode);

        //select turnout circle color
        JMenu turnoutCircleColorMenu = new JMenu(rb.getString("TurnoutCircleColor"));
        turnoutCircleColorButtonGroup = new ButtonGroup();
        addTurnoutCircleColorMenuEntry(turnoutCircleColorMenu, Bundle.getMessage("UseDefaultTrackColor"), null);
        addTurnoutCircleColorMenuEntry(turnoutCircleColorMenu, Bundle.getMessage("Black"), Color.black);
        addTurnoutCircleColorMenuEntry(turnoutCircleColorMenu, Bundle.getMessage("DarkGray"), Color.darkGray);
        addTurnoutCircleColorMenuEntry(turnoutCircleColorMenu, Bundle.getMessage("Gray"), Color.gray);
        addTurnoutCircleColorMenuEntry(turnoutCircleColorMenu, Bundle.getMessage("LightGray"), Color.lightGray);
        addTurnoutCircleColorMenuEntry(turnoutCircleColorMenu, Bundle.getMessage("White"), Color.white);
        addTurnoutCircleColorMenuEntry(turnoutCircleColorMenu, Bundle.getMessage("Red"), Color.red);
        addTurnoutCircleColorMenuEntry(turnoutCircleColorMenu, Bundle.getMessage("Pink"), Color.pink);
        addTurnoutCircleColorMenuEntry(turnoutCircleColorMenu, Bundle.getMessage("Orange"), Color.orange);
        addTurnoutCircleColorMenuEntry(turnoutCircleColorMenu, Bundle.getMessage("Yellow"), Color.yellow);
        addTurnoutCircleColorMenuEntry(turnoutCircleColorMenu, Bundle.getMessage("Green"), Color.green);
        addTurnoutCircleColorMenuEntry(turnoutCircleColorMenu, Bundle.getMessage("Blue"), Color.blue);
        addTurnoutCircleColorMenuEntry(turnoutCircleColorMenu, Bundle.getMessage("Magenta"), Color.magenta);
        addTurnoutCircleColorMenuEntry(turnoutCircleColorMenu, Bundle.getMessage("Cyan"), Color.cyan);
        turnoutOptionsMenu.add(turnoutCircleColorMenu);

        //select turnout circle size
        JMenu turnoutCircleSizeMenu = new JMenu(rb.getString("TurnoutCircleSize"));
        turnoutCircleSizeButtonGroup = new ButtonGroup();
        addTurnoutCircleSizeMenuEntry(turnoutCircleSizeMenu, "1", 1);
        addTurnoutCircleSizeMenuEntry(turnoutCircleSizeMenu, "2", 2);
        addTurnoutCircleSizeMenuEntry(turnoutCircleSizeMenu, "3", 3);
        addTurnoutCircleSizeMenuEntry(turnoutCircleSizeMenu, "4", 4);
        addTurnoutCircleSizeMenuEntry(turnoutCircleSizeMenu, "5", 5);
        addTurnoutCircleSizeMenuEntry(turnoutCircleSizeMenu, "6", 6);
        addTurnoutCircleSizeMenuEntry(turnoutCircleSizeMenu, "7", 7);
        addTurnoutCircleSizeMenuEntry(turnoutCircleSizeMenu, "8", 8);
        addTurnoutCircleSizeMenuEntry(turnoutCircleSizeMenu, "9", 9);
        addTurnoutCircleSizeMenuEntry(turnoutCircleSizeMenu, "10", 10);
        turnoutOptionsMenu.add(turnoutCircleSizeMenu);

        //
        //add "enable drawing of unselected leg " menu item (helps when diverging angle is small)
        //
        turnoutDrawUnselectedLegItem = new JCheckBoxMenuItem(rb.getString("TurnoutDrawUnselectedLeg"));
        turnoutOptionsMenu.add(turnoutDrawUnselectedLegItem);
        turnoutDrawUnselectedLegItem.addActionListener((ActionEvent event) -> {
            turnoutDrawUnselectedLeg = turnoutDrawUnselectedLegItem.isSelected();
            repaint();
        });
        turnoutDrawUnselectedLegItem.setSelected(turnoutDrawUnselectedLeg);

        //add show grid menu item
        autoAssignBlocksItem = new JCheckBoxMenuItem(rb.getString("AutoAssignBlock"));
        optionMenu.add(autoAssignBlocksItem);
        autoAssignBlocksItem.addActionListener((ActionEvent event) -> {
            autoAssignBlocks = autoAssignBlocksItem.isSelected();
        });
        autoAssignBlocksItem.setSelected(autoAssignBlocks);

        //
        //add hideTrackSegmentConstructionLines menu item
        //
        hideTrackSegmentConstructionLines = new JCheckBoxMenuItem(rb.getString("HideTrackConLines"));
        optionMenu.add(hideTrackSegmentConstructionLines);
        hideTrackSegmentConstructionLines.addActionListener((ActionEvent event) -> {
            int show = TrackSegment.SHOWCON;

            if (hideTrackSegmentConstructionLines.isSelected()) {
                show = TrackSegment.HIDECONALL;
            }

            for (TrackSegment ts : trackList) {
                ts.hideConstructionLines(show);
            }
            repaint();
        });
        hideTrackSegmentConstructionLines.setSelected(autoAssignBlocks);

        //
        //add "use direct turnout control" menu item
        //
        useDirectTurnoutControlItem = new JCheckBoxMenuItem(rb.getString("UseDirectTurnoutControl"));   //IN18N
        optionMenu.add(useDirectTurnoutControlItem);
        useDirectTurnoutControlItem.addActionListener((ActionEvent event) -> {
            useDirectTurnoutControl = false;

            if (useDirectTurnoutControlItem.isSelected()) {
                useDirectTurnoutControl = true;
            }
        });
        useDirectTurnoutControlItem.setSelected(useDirectTurnoutControl);

        return optionMenu;
    }   //setupOptionMenu

    //
    //update drop down menu display order menu
    //
    private JmriBeanComboBox.DisplayOptions gDDMDO = JmriBeanComboBox.DisplayOptions.DISPLAYNAME;

    private void updateDropDownMenuDisplayOrderMenu() {
        Component focusedComponent = getFocusOwner();

        if (focusedComponent instanceof JmriBeanComboBox) {
            JmriBeanComboBox focusedJBCB = (JmriBeanComboBox) focusedComponent;
            gDDMDO = focusedJBCB.getDisplayOrder();
        }

        int idx = 0, ddmdoInt = gDDMDO.getValue();

        for (Component c : dropDownListsDisplayOrderMenu.getMenuComponents()) {
            if (c instanceof JRadioButtonMenuItem) {
                JRadioButtonMenuItem crb = (JRadioButtonMenuItem) c;
                crb.setSelected(ddmdoInt == idx);
                idx++;
            }
        }
    }   //updateDropDownMenuDisplayOrderMenu

    //
    //update drop down menu display order for all combo boxes (from prefs)
    //
    private void updateAllComboBoxesDropDownListDisplayOrderFromPrefs() {
        //1st call the recursive funtion starting from the edit toolbar container
        updateComboBoxDropDownListDisplayOrderFromPrefs(editToolBarContainer);
        updateComboBoxDropDownListDisplayOrderFromPrefs(floatingEditContent);

        //and now that that's done update the drop down menu display order menu
        updateDropDownMenuDisplayOrderMenu();
    }   //updateAllComboBoxesDropDownListDisplayOrderFromPrefs

    //
    //update drop down menu display order for all combo boxes (from prefs)
    //note: recursive function that walks down the component / container tree
    //
    private void updateComboBoxDropDownListDisplayOrderFromPrefs(Component inComponent) {
        if (null != inComponent) {
            if (inComponent instanceof JmriBeanComboBox) {
                //try to get the preference
                InstanceManager.getOptionalDefault(UserPreferencesManager.class).ifPresent((prefsMgr) -> {
                    String windowFrameRef = getWindowFrameRef();

                    //this is the preference name
                    String ddldoPrefName = "DropDownListsDisplayOrder";

                    //this is the default value if we can't find it in any preferences
                    String ddldoPref = "DISPLAYNAME";

                    Object ddldoProp = prefsMgr.getProperty(windowFrameRef, ddldoPrefName);

                    if (null != ddldoProp) {
                        //this will be the value if this combo box doesn't have a saved preference.
                        ddldoPref = ddldoProp.toString();
                    } else {
                        //save a default preference
                        prefsMgr.setProperty(windowFrameRef, ddldoPrefName, ddldoPref);
                    }

                    //now try to get a preference specific to this combobox
                    JmriBeanComboBox jbcb = (JmriBeanComboBox) inComponent;
                    if (inComponent instanceof JTextField) {
                        jbcb = (JmriBeanComboBox) SwingUtilities.getUnwrappedParent(jbcb);
                    }

                    if (jbcb instanceof JmriBeanComboBox) {
                        String ttt = jbcb.getToolTipText();
                        if (null != ttt) {
                            //change the name of the preference based on the tool tip text
                            ddldoPrefName = ddldoPrefName + "." + ttt;
                            //try to get the preference
                            ddldoProp = prefsMgr.getProperty(getWindowFrameRef(), ddldoPrefName);
                            if (null != ddldoProp) {                //if we found it…
                                ddldoPref = ddldoProp.toString();   //get it's (string value
                            } else {    //…otherwise…
                                //save it in the users preferences
                                prefsMgr.setProperty(windowFrameRef, ddldoPrefName, ddldoPref);
                            }
                        }
                    }

                    //now set the combo box display order
                    if (ddldoPref.equals("DISPLAYNAME")) {
                        jbcb.setDisplayOrder(JmriBeanComboBox.DisplayOptions.DISPLAYNAME);
                    } else if (ddldoPref.equals("USERNAME")) {
                        jbcb.setDisplayOrder(JmriBeanComboBox.DisplayOptions.USERNAME);
                    } else if (ddldoPref.equals("SYSTEMNAME")) {
                        jbcb.setDisplayOrder(JmriBeanComboBox.DisplayOptions.SYSTEMNAME);
                    } else if (ddldoPref.equals("USERNAMESYSTEMNAME")) {
                        jbcb.setDisplayOrder(JmriBeanComboBox.DisplayOptions.USERNAMESYSTEMNAME);
                    } else if (ddldoPref.equals("SYSTEMNAMEUSERNAME")) {
                        jbcb.setDisplayOrder(JmriBeanComboBox.DisplayOptions.SYSTEMNAMEUSERNAME);
                    } else {
                        //must be a bogus value… lets re-set everything to DISPLAYNAME
                        ddldoPref = "DISPLAYNAME";
                        prefsMgr.setProperty(windowFrameRef, ddldoPrefName, ddldoPref);
                        jbcb.setDisplayOrder(JmriBeanComboBox.DisplayOptions.DISPLAYNAME);
                    }
                });
            } else if (inComponent instanceof Container) {
                for (Component c : ((Container) inComponent).getComponents()) {
                    updateComboBoxDropDownListDisplayOrderFromPrefs(c);
                }
            } else {
                //nothing to do here… move along…
            }
        }   //if (null != inComponent) {
    }       //updateComboBoxDropDownListDisplayOrderFromPrefs

    //
    //
    //
    private void setToolBarSide(eToolBarSide newToolBarSide) {
        // null if edit toolbar is not setup yet…
        if ((editModeItem != null) && !newToolBarSide.equals(toolBarSide)) {
            toolBarSide = newToolBarSide;
            InstanceManager.getOptionalDefault(UserPreferencesManager.class).ifPresent((prefsMgr) -> {
                prefsMgr.setProperty(getWindowFrameRef(), "toolBarSide", toolBarSide.getName());
            });

            setupToolBar(); //re-layout all the toolbar items

            if (toolBarSide.equals(eToolBarSide.eFLOAT)) {
                createFloatingEditToolBox();
                if (null != editToolBarContainer) {
                    editToolBarContainer.setVisible(false);
                }
            } else {
                if (null != floatingEditToolBox) {
                    deleteFloatingEditToolBox();
                }
                floatingEditContent = null;  // The switch to toolbar will move the toolbox content to the new toolbar
                editToolBarContainer.setVisible(isEditable());
            }
            toolBarSideTopButton.setSelected(toolBarSide.equals(eToolBarSide.eTOP));
            toolBarSideLeftButton.setSelected(toolBarSide.equals(eToolBarSide.eLEFT));
            toolBarSideBottomButton.setSelected(toolBarSide.equals(eToolBarSide.eBOTTOM));
            toolBarSideRightButton.setSelected(toolBarSide.equals(eToolBarSide.eRIGHT));
            toolBarSideFloatButton.setSelected(toolBarSide.equals(eToolBarSide.eFLOAT));

            if (toolBarSide.equals(eToolBarSide.eFLOAT)) {
                floatEditHelpPanel.setVisible(isEditable() && showHelpBar);
            } else if (showHelpBar) {
                //not sure why… but this is the only way I could
                //get everything to layout correctly
                //when the helpbar is visible…
                boolean editMode = editModeItem.isSelected();
                setAllEditable(!editMode);
                setAllEditable(editMode);
            } else {
                helpBarPanel.setVisible(isEditable() && showHelpBar);
            }
        }
    }   //setToolBarSide

    //
    //
    //
    private void setToolBarWide(boolean newToolBarIsWide) {
        //null if edit toolbar not setup yet…
        if ((editModeItem != null) && (toolBarIsWide != newToolBarIsWide)) {
            toolBarIsWide = newToolBarIsWide;

            toolBarIsWideItem.setSelected(toolBarIsWide);

            InstanceManager.getOptionalDefault(UserPreferencesManager.class).ifPresent((prefsMgr) -> {
                //Note: since prefs default to false and we want wide to be the default
                //we invert it and save it as thin
                prefsMgr.setSimplePreferenceState(getWindowFrameRef() + ".toolBarThin", !toolBarIsWide);
            });

            setupToolBar(); //re-layout all the toolbar items

            if (showHelpBar) {
                //not sure why… but this is the only way I could
                //get everything to layout correctly
                //when the helpbar is visible…
                boolean editMode = editModeItem.isSelected();
                setAllEditable(!editMode);
                setAllEditable(editMode);
            } else {
                helpBarPanel.setVisible(isEditable() && showHelpBar);
            }
        }
    }   //setToolBarWide

    //
    //
    //
    private void setupZoomMenu(JMenuBar menuBar) {
        zoomMenu.setMnemonic(stringsToVTCodes.get(rb.getString("MenuZoomMnemonic")));
        menuBar.add(zoomMenu);
        ButtonGroup zoomButtonGroup = new ButtonGroup();

        //add zoom choices to menu
        JMenuItem zoomInItem = new JMenuItem(rb.getString("ZoomIn"));
        zoomInItem.setMnemonic(stringsToVTCodes.get(rb.getString("zoomInMnemonic")));
        int primary_modifier = SystemType.isMacOSX() ? ActionEvent.META_MASK : ActionEvent.CTRL_MASK;
        String zoomInAccelerator = rb.getString("zoomInAccelerator");

        //log.debug("zoomInAccelerator: " + zoomInAccelerator);
        zoomInItem.setAccelerator(KeyStroke.getKeyStroke(stringsToVTCodes.get(zoomInAccelerator), primary_modifier));
        zoomMenu.add(zoomInItem);
        ActionListener pressedZoomInActionListener = (ActionEvent event) -> {
            zoomIn();
        };
        zoomInItem.addActionListener(pressedZoomInActionListener);

        JMenuItem zoomOutItem = new JMenuItem(rb.getString("ZoomOut"));
        zoomOutItem.setMnemonic(stringsToVTCodes.get(rb.getString("zoomOutMnemonic")));
        zoomOutItem.setAccelerator(KeyStroke.getKeyStroke(stringsToVTCodes.get(
                rb.getString("zoomOutAccelerator")), primary_modifier));
        zoomMenu.add(zoomOutItem);
        zoomOutItem.addActionListener((ActionEvent event) -> {
            zoomOut();
        });

        //add zoom choices to menu
        zoomMenu.add(zoom025Item);
        zoom025Item.addActionListener((ActionEvent event) -> {
            setZoom(0.25);
        });
        zoomButtonGroup.add(zoom025Item);

        zoomMenu.add(zoom05Item);
        zoom05Item.addActionListener((ActionEvent event) -> {
            setZoom(0.5);
        });
        zoomButtonGroup.add(zoom05Item);

        zoomMenu.add(zoom075Item);
        zoom075Item.addActionListener((ActionEvent event) -> {
            setZoom(0.75);
        });
        zoomButtonGroup.add(zoom075Item);

        zoomMenu.add(noZoomItem);
        noZoomItem.addActionListener((ActionEvent event) -> {
            setZoom(1.0);
        });
        zoomButtonGroup.add(noZoomItem);

        zoomMenu.add(zoom15Item);
        zoom15Item.addActionListener((ActionEvent event) -> {
            setZoom(1.5);
        });
        zoomButtonGroup.add(zoom15Item);

        zoomMenu.add(zoom20Item);
        zoom20Item.addActionListener((ActionEvent event) -> {
            setZoom(2.0);
        });
        zoomButtonGroup.add(zoom20Item);

        zoomMenu.add(zoom30Item);
        zoom30Item.addActionListener((ActionEvent event) -> {
            setZoom(3.0);
        });
        zoomButtonGroup.add(zoom30Item);

        zoomMenu.add(zoom40Item);
        zoom40Item.addActionListener((ActionEvent event) -> {
            setZoom(4.0);
        });
        zoomButtonGroup.add(zoom40Item);

        zoomMenu.add(zoom50Item);
        zoom50Item.addActionListener((ActionEvent event) -> {
            setZoom(5.0);
        });
        zoomButtonGroup.add(zoom50Item);

        zoomMenu.add(zoom60Item);
        zoom60Item.addActionListener((ActionEvent event) -> {
            setZoom(6.0);
        });
        zoomButtonGroup.add(zoom60Item);

        //note: because this LayoutEditor object was just instantiated its
        //zoom attribute is 1.0… if it's being instantiated from an XML file
        //that has a zoom attribute for this object then setZoom will be
        //called after this method returns and we'll select the appropriate
        //menu item then.
        noZoomItem.setSelected(true);

        //Note: We have to invoke this later because everything's not setup yet
        SwingUtilities.invokeLater(() -> {
            //get the window specific saved zoom user preference
            InstanceManager.getOptionalDefault(UserPreferencesManager.class).ifPresent((prefsMgr) -> {
                Object zoomProp = prefsMgr.getProperty(getWindowFrameRef(), "zoom");
                log.debug("{} zoom is {}", getWindowFrameRef(), zoomProp);

                if (zoomProp != null) {
                    setZoom((Double) zoomProp);
                }
            });
        });

        // add mouse-wheel support
        SwingUtilities.invokeLater(() -> {
            JScrollPane scrollPane = getPanelScrollPane();
            scrollPane.addMouseWheelListener(this);
        });
    }   //setupZoomMenu

    @Override
    public void mouseWheelMoved(MouseWheelEvent e) {
        if (e.isAltDown()) {
            Component s = e.getComponent();
            //log.warn("mouseWheelMoved:e.source: " + s);

            //Display display = (Display) e.getComponent();
            //calcLocation(e, 0, 0);
            //log.warn("               dloc = " + dLoc);

            //Point2D mousePoint = MathUtil.divide(MathUtil.add(e.getPoint(), oldViewPos), oldZoom);
            
            //final Point thisMousePos = this.getMousePosition();
            //log.warn("mouseWheelMoved:thisMousePos              = " + thisMousePos);
            
            JScrollPane scrollPane = getPanelScrollPane();
            //final Point scrollPaneMousePos = scrollPane.getMousePosition();
            //log.warn("mouseWheelMoved:scrollPaneMousePos              = " + scrollPaneMousePos);

            JViewport viewPort = scrollPane.getViewport();
            //final Point viewPortMousePos = viewPort.getMousePosition();
            //log.warn("  mouseWheelMoved:viewPortMousePos              = " + viewPortMousePos);

            //this.imagePanel.setZoom(this.imagePanel.getZoom() * 0.9f);
            Point2D oldViewPos = viewPort.getViewPosition();
            //Point2D delta = MathUtil.subtract(dLoc, oldViewPos);

            double oldZoom = getZoom();

            //log.warn("mouseWheelMoved:e.getPoint()  = " + e.getPoint());
            //log.warn("                   oldViewPos = " + oldViewPos);
            //log.warn("  oldViewPos + dLoc = " + MathUtil.add(oldViewPos, dLoc));
            //log.warn("    e.getPoint() + oldViewPos = " + MathUtil.add(e.getPoint(), oldViewPos));
            //log.warn("    (e.getPoint() + oldViewPos) / oldZoom = " + MathUtil.divide(MathUtil.add(e.getPoint(), oldViewPos), oldZoom));
            double amount = Math.pow(1.1, e.getScrollAmount());
            if (e.getWheelRotation() < 0) {
                //reciprocal for zoom out
                amount = 1 / amount;
            }
            double newZoom = setZoom(oldZoom * amount);
            // in case setZoom pin'ed the new zoom (between min & max)
            amount = newZoom / oldZoom;

            // in case setZoom changed the view position
            Point2D newViewPos = viewPort.getViewPosition();

            if (true) {
                Point2D oldDelta = e.getPoint();
                Point2D oldUnscalledDelta = MathUtil.divide(oldDelta, oldZoom);
                Point2D oldUnscalledViewPos = MathUtil.divide(oldViewPos, oldZoom);
                Point2D unScaledPoint = MathUtil.add(oldUnscalledViewPos, oldUnscalledDelta);
                Point2D scaledPoint = MathUtil.multiply(unScaledPoint, newZoom);
                Point2D scaledDelta = MathUtil.multiply(oldUnscalledDelta, newZoom);
                newViewPos = MathUtil.subtract(scaledPoint, scaledDelta);
            } else if (false) {
                Point2D oldImageLoc = MathUtil.divide(MathUtil.subtract(dLoc, oldViewPos), oldZoom);
                Point2D newImageLoc = MathUtil.multiply(oldImageLoc, newZoom);
                newViewPos = MathUtil.multiply(MathUtil.divide(oldViewPos, oldZoom), newZoom);
                newViewPos = MathUtil.add(newViewPos, newImageLoc);
            } else if (false) {
                Point2D oldImageLoc = MathUtil.divide(MathUtil.add(oldViewPos, dLoc), oldZoom);
                Point2D newImageLoc = MathUtil.multiply(oldImageLoc, newZoom);
                newViewPos = MathUtil.subtract(newImageLoc, dLoc);
            } else if (false) {
                //newViewPos = MathUtil.add(oldViewPos, MathUtil.multiply(delta, amount));
            } else if (false) {
                newViewPos = MathUtil.multiply(MathUtil.divide(dLoc, oldZoom), newZoom);
            } else if (false) {
                //int newX = (int)(point.x*(0.9f - 1f) + 0.9f*pos.x);
                //int newY = (int)(point.y*(0.9f - 1f) + 0.9f*pos.y);
                newViewPos = MathUtil.lerp(dLoc, oldViewPos, amount);
            }
            if (false) {
                log.warn("mouseWheelMoved:newPos = " + newViewPos);
                Point newPoint = new Point();
                newPoint.setLocation(newViewPos.getX(), newViewPos.getY());
                viewPort.setViewPosition(newPoint);
            }
        } else {
            JScrollPane scrollPane = getPanelScrollPane();
            scrollPane.getParent().dispatchEvent(e);
        }
    }
    //
    //
    //
    private void selectZoomMenuItem(double zoomFactor) {
        //this will put zoomFactor on 25% increments
        //(so it will more likely match one of these values)
        int newZoomFactor = ((int) (zoomFactor * 4)) * 25;

        zoom025Item.setSelected(newZoomFactor == 25);
        zoom05Item.setSelected(newZoomFactor == 50);
        zoom075Item.setSelected(newZoomFactor == 75);
        noZoomItem.setSelected(newZoomFactor == 100);
        zoom15Item.setSelected(newZoomFactor == 150);
        zoom20Item.setSelected(newZoomFactor == 200);
        zoom30Item.setSelected(newZoomFactor == 300);
        zoom40Item.setSelected(newZoomFactor == 400);
        zoom50Item.setSelected(newZoomFactor == 500);
        zoom60Item.setSelected(newZoomFactor == 600);
    }   //selectZoomMenuItem

    //
    //
    //
    public double setZoom(double zoomFactor) {
        double newZoom = MathUtil.pin(zoomFactor, minZoom, maxZoom);

        if (newZoom != getPaintScale()) {
            log.debug("zoom: " + zoomFactor);
            setPaintScale(newZoom);
            zoomLabel.setText(String.format("x%1$,.2f", newZoom));
            selectZoomMenuItem(newZoom);

            //save the window specific saved zoom user preference
            InstanceManager.getOptionalDefault(UserPreferencesManager.class).ifPresent((prefsMgr) -> {
                prefsMgr.setProperty(getWindowFrameRef(), "zoom", zoomFactor);
            });
        }
        return getPaintScale();
    }   //setZoom

    //
    //
    //
    public double getZoom() {
        return getPaintScale();
    }

    //
    //
    //
    private double zoomIn() {
        double newScale = _paintScale;

        if (true) {
            newScale *= 1.1;
        } else if (_paintScale < 1.0) {
            newScale = _paintScale + stepUnderOne;
        } else if (_paintScale < 2.0) {
            newScale = _paintScale + stepOverOne;
        } else {
            newScale = _paintScale + stepOverTwo;
        }
        return setZoom(newScale);
    }   //zoomIn

    //
    //
    //
    private double zoomOut() {
        double newScale = _paintScale;

        if (true) {
            newScale /= 1.1;
        } else if (_paintScale > 2.0) {
            newScale = _paintScale - stepOverTwo;
        } else if (_paintScale > 1.0) {
            newScale = _paintScale - stepOverOne;
        } else {
            newScale = _paintScale - stepUnderOne;
        }
        return setZoom(newScale);
    }   //zoomOut

    //
    //
    //
    private Point2D windowCenter() {
        //Returns window's center coordinates converted to layout space
        //Used for initial setup of turntables and reporters
        //First of all compute center of window in screen coordinates
        Point pt = getLocationOnScreen();
        Dimension dim = getSize();

        pt.x += dim.width / 2;
        pt.y += dim.height / 2 + 40;    //40 = approx. difference between upper and lower menu areas
        //Now convert to layout space
        SwingUtilities.convertPointFromScreen(pt, getTargetPanel());
        pt.x /= getPaintScale();
        pt.y /= getPaintScale();

        return pt;
    }   //windowCenter

    //
    //
    //
    private void setupMarkerMenu(JMenuBar menuBar) {
        JMenu markerMenu = new JMenu(rbx.getString("MenuMarker"));

        markerMenu.setMnemonic(stringsToVTCodes.get(rbx.getString("MenuMarkerMnemonic")));
        menuBar.add(markerMenu);
        markerMenu.add(new AbstractAction(rbx.getString("AddLoco") + "...") {
            @Override
            public void actionPerformed(ActionEvent e) {
                locoMarkerFromInput();
            }
        });
        markerMenu.add(new AbstractAction(rbx.getString("AddLocoRoster") + "...") {
            @Override
            public void actionPerformed(ActionEvent e) {
                locoMarkerFromRoster();
            }
        });
        markerMenu.add(new AbstractAction(rbx.getString("RemoveMarkers")) {
            @Override
            public void actionPerformed(ActionEvent e) {
                removeMarkers();
            }
        });
    }   //setupMarkerMenu

    //
    //
    //
    private void setupDispatcherMenu(JMenuBar menuBar) {
        JMenu dispMenu = new JMenu(Bundle.getMessage("MenuDispatcher"));

        dispMenu.setMnemonic(stringsToVTCodes.get(rb.getString("MenuDispatcherMnemonic")));
        dispMenu.add(new JMenuItem(new jmri.jmrit.dispatcher.DispatcherAction(Bundle.getMessage("MenuItemOpen"))));
        menuBar.add(dispMenu);
        JMenuItem newTrainItem = new JMenuItem(Bundle.getMessage("MenuItemNewTrain"));
        dispMenu.add(newTrainItem);
        newTrainItem.addActionListener((ActionEvent event) -> {
            if (jmri.InstanceManager.getDefault(jmri.TransitManager.class).getSystemNameList().size() <= 0) {
                //Inform the user that there are no Transits available, and don't open the window
                javax.swing.JOptionPane.showMessageDialog(null,
                        ResourceBundle.getBundle("jmri.jmrit.dispatcher.DispatcherBundle").
                                getString("NoTransitsMessage"));

                return;
            }
            jmri.jmrit.dispatcher.DispatcherFrame df = jmri.jmrit.dispatcher.DispatcherFrame.instance();

            if (!df.getNewTrainActive()) {
                df.getActiveTrainFrame().initiateTrain(event, null, null);
                df.setNewTrainActive(true);
            } else {
                df.getActiveTrainFrame().showActivateFrame(null);
            }
        });
        menuBar.add(dispMenu);
    }   //setupDispatcherMenu

    //
    //
    //
    boolean openDispatcherOnLoad = false;

    public boolean getOpenDispatcherOnLoad() {
        return openDispatcherOnLoad;
    }

    public void setOpenDispatcherOnLoad(Boolean boo) {
        openDispatcherOnLoad = boo;
    }

    /**
     * Remove marker icons from panel
     */
    @Override
    protected void removeMarkers() {
        for (int i = markerImage.size(); i > 0; i--) {
            LocoIcon il = markerImage.get(i - 1);

            if ((il != null) && (il.isActive())) {
                markerImage.remove(i - 1);
                il.remove();
                il.dispose();
                setDirty(true);
            }
        }
        super.removeMarkers();
        repaint();
    }   //removeMarkers

    //operational variables for enter track width pane
    private JmriJFrame enterTrackWidthFrame = null;
    private boolean enterWidthOpen = false;
    private boolean trackWidthChange = false;
    private JTextField sideWidthField = new JTextField(6);
    private JTextField mainlineWidthField = new JTextField(6);
    private JButton trackWidthDone;
    private JButton trackWidthCancel;

    //display dialog for entering track widths
    protected void enterTrackWidth() {
        if (enterWidthOpen) {
            enterTrackWidthFrame.setVisible(true);

            return;
        }

        //Initialize if needed
        if (enterTrackWidthFrame == null) {
            enterTrackWidthFrame = new JmriJFrame(rb.getString("SetTrackWidth"));
            enterTrackWidthFrame.addHelpMenu("package.jmri.jmrit.display.EnterTrackWidth", true);
            enterTrackWidthFrame.setLocation(70, 30);
            Container theContentPane = enterTrackWidthFrame.getContentPane();
            theContentPane.setLayout(new BoxLayout(theContentPane, BoxLayout.PAGE_AXIS));

            //setup mainline track width (placed above side track for clarity, name 'panel3' kept)
            JPanel panel3 = new JPanel();
            panel3.setLayout(new FlowLayout());
            JLabel mainlineWidthLabel = new JLabel(rb.getString("MainlineTrackWidth"));
            panel3.add(mainlineWidthLabel);
            panel3.add(mainlineWidthField);
            mainlineWidthField.setToolTipText(rb.getString("MainlineTrackWidthHint"));
            theContentPane.add(panel3);

            //setup side track width
            JPanel panel2 = new JPanel();
            panel2.setLayout(new FlowLayout());
            JLabel sideWidthLabel = new JLabel(rb.getString("SideTrackWidth"));
            panel2.add(sideWidthLabel);
            panel2.add(sideWidthField);
            sideWidthField.setToolTipText(rb.getString("SideTrackWidthHint"));
            theContentPane.add(panel2);

            //set up Done and Cancel buttons
            JPanel panel5 = new JPanel();
            panel5.setLayout(new FlowLayout());
            panel5.add(trackWidthDone = new JButton(Bundle.getMessage("ButtonDone")));
            trackWidthDone.addActionListener((ActionEvent event) -> {
                trackWidthDonePressed(event);
            });
            trackWidthDone.setToolTipText(Bundle.getMessage("DoneHint", Bundle.getMessage("ButtonDone")));

            //make this button the default button (return or enter activates)
            //Note: We have to invoke this later because we don't currently have a root pane
            SwingUtilities.invokeLater(() -> {
                JRootPane rootPane = SwingUtilities.getRootPane(trackWidthDone);
                rootPane.setDefaultButton(trackWidthDone);
            });

            //Cancel
            panel5.add(trackWidthCancel = new JButton(Bundle.getMessage("ButtonCancel")));
            trackWidthCancel.addActionListener((ActionEvent event) -> {
                trackWidthCancelPressed(event);
            });
            trackWidthCancel.setToolTipText(Bundle.getMessage("CancelHint", Bundle.getMessage("ButtonCancel")));
            theContentPane.add(panel5);
        }

        //Set up for Entry of Track Widths
        mainlineWidthField.setText("" + getMainlineTrackWidth());
        sideWidthField.setText("" + getSideTrackWidth());
        enterTrackWidthFrame.addWindowListener(new java.awt.event.WindowAdapter() {
            @Override
            public void windowClosing(java.awt.event.WindowEvent e) {
                trackWidthCancelPressed(null);
            }
        });
        enterTrackWidthFrame.pack();
        enterTrackWidthFrame.setVisible(true);
        trackWidthChange = false;
        enterWidthOpen = true;
    }   //enterTrackWidth

    void trackWidthDonePressed(ActionEvent a) {
        String newWidth = "";
        float wid = 0.0F;

        //get side track width
        newWidth = sideWidthField.getText().trim();
        try {
            wid = Float.parseFloat(newWidth);
        } catch (Exception e) {
            JOptionPane.showMessageDialog(enterTrackWidthFrame, rb.getString("EntryError") + ": "
                    + e + " " + rb.getString("TryAgain"), Bundle.getMessage("ErrorTitle"),
                    JOptionPane.ERROR_MESSAGE);

            return;
        }

        if ((wid <= 0.99) || (wid > 10.0)) {
            JOptionPane.showMessageDialog(enterTrackWidthFrame,
                    java.text.MessageFormat.format(rb.getString("Error2"),
                            new Object[]{" " + wid + " "}),
                    Bundle.getMessage("ErrorTitle"),
                    JOptionPane.ERROR_MESSAGE);

            return;
        }

        if (sideTrackWidth != wid) {
            sideTrackWidth = wid;
            trackWidthChange = true;
        }

        //get mainline track width
        newWidth = mainlineWidthField.getText().trim();
        try {
            wid = Float.parseFloat(newWidth);
        } catch (Exception e) {
            JOptionPane.showMessageDialog(enterTrackWidthFrame, rb.getString("EntryError") + ": "
                    + e + rb.getString("TryAgain"), Bundle.getMessage("ErrorTitle"),
                    JOptionPane.ERROR_MESSAGE);

            return;
        }

        if ((wid <= 0.99) || (wid > 10.0)) {
            JOptionPane.showMessageDialog(enterTrackWidthFrame,
                    java.text.MessageFormat.format(rb.getString("Error2"),
                            new Object[]{" " + wid + " "}),
                    Bundle.getMessage("ErrorTitle"),
                    JOptionPane.ERROR_MESSAGE);

            return;
        }

        if (mainlineTrackWidth != wid) {
            mainlineTrackWidth = wid;
            trackWidthChange = true;
        }

        //success - hide dialog and repaint if needed
        enterWidthOpen = false;
        enterTrackWidthFrame.setVisible(false);
        enterTrackWidthFrame.dispose();
        enterTrackWidthFrame = null;

        if (trackWidthChange) {
            repaint();
            setDirty(true);
        }
    }   //trackWidthDonePressed

    void trackWidthCancelPressed(ActionEvent a) {
        enterWidthOpen = false;
        enterTrackWidthFrame.setVisible(false);
        enterTrackWidthFrame.dispose();
        enterTrackWidthFrame = null;

        if (trackWidthChange) {
            repaint();
            setDirty(true);
        }
    }   //trackWidthCancelPressed

    //operational variables for enter reporter pane
    private JmriJFrame enterReporterFrame = null;
    private boolean reporterOpen = false;
    private JTextField xPositionField = new JTextField(6);
    private JTextField yPositionField = new JTextField(6);
    private JTextField reporterNameField = new JTextField(6);
    private JButton reporterDone;
    private JButton reporterCancel;

    //display dialog for entering Reporters
    protected void enterReporter(int defaultX, int defaultY) {
        if (reporterOpen) {
            enterReporterFrame.setVisible(true);

            return;
        }

        //Initialize if needed
        if (enterReporterFrame == null) {
            enterReporterFrame = new JmriJFrame(rb.getString("AddReporter"));

//enterReporterFrame.addHelpMenu("package.jmri.jmrit.display.AddReporterLabel", true);
            enterReporterFrame.setLocation(70, 30);
            Container theContentPane = enterReporterFrame.getContentPane();
            theContentPane.setLayout(new BoxLayout(theContentPane, BoxLayout.PAGE_AXIS));

            //setup reporter entry
            JPanel panel2 = new JPanel();
            panel2.setLayout(new FlowLayout());
            JLabel reporterLabel = new JLabel(rb.getString("ReporterName"));
            panel2.add(reporterLabel);
            panel2.add(reporterNameField);
            reporterNameField.setToolTipText(rb.getString("ReporterNameHint"));
            theContentPane.add(panel2);

            //setup coordinates entry
            JPanel panel3 = new JPanel();
            panel3.setLayout(new FlowLayout());
            JLabel xCoordLabel = new JLabel(rb.getString("ReporterLocationX"));
            panel3.add(xCoordLabel);
            panel3.add(xPositionField);
            xPositionField.setToolTipText(rb.getString("ReporterLocationXHint"));
            JLabel yCoordLabel = new JLabel(rb.getString("ReporterLocationY"));
            panel3.add(yCoordLabel);
            panel3.add(yPositionField);
            yPositionField.setToolTipText(rb.getString("ReporterLocationYHint"));
            theContentPane.add(panel3);

            //set up Add and Cancel buttons
            JPanel panel5 = new JPanel();
            panel5.setLayout(new FlowLayout());
            panel5.add(reporterDone = new JButton(rb.getString("AddNewLabel")));
            reporterDone.addActionListener((ActionEvent event) -> {
                reporterDonePressed(event);
            });
            reporterDone.setToolTipText(rb.getString("ReporterDoneHint"));

            //make this button the default button (return or enter activates)
            //Note: We have to invoke this later because we don't currently have a root pane
            SwingUtilities.invokeLater(() -> {
                JRootPane rootPane = SwingUtilities.getRootPane(reporterDone);
                rootPane.setDefaultButton(reporterDone);
            });

            //Cancel
            panel5.add(reporterCancel = new JButton(Bundle.getMessage("ButtonCancel")));
            reporterCancel.addActionListener((ActionEvent event) -> {
                reporterCancelPressed(event);
            });
            reporterCancel.setToolTipText(Bundle.getMessage("CancelHint", Bundle.getMessage("ButtonCancel")));
            theContentPane.add(panel5);
        }

        //Set up for Entry of Reporter Icon
        xPositionField.setText("" + defaultX);
        yPositionField.setText("" + defaultY);
        enterReporterFrame.addWindowListener(new java.awt.event.WindowAdapter() {
            @Override
            public void windowClosing(java.awt.event.WindowEvent e) {
                reporterCancelPressed(null);
            }
        });
        enterReporterFrame.pack();
        enterReporterFrame.setVisible(true);
        reporterOpen = true;
    }   //enterReporter

    void reporterDonePressed(ActionEvent a) {
        //get size of current panel
        Dimension dim = getTargetPanelSize();

        //get x coordinate
        String newX = "";
        int xx = 0;

        newX = xPositionField.getText().trim();
        try {
            xx = Integer.parseInt(newX);
        } catch (Exception e) {
            JOptionPane.showMessageDialog(enterReporterFrame, rb.getString("EntryError") + ": "
                    + e + " " + rb.getString("TryAgain"), Bundle.getMessage("ErrorTitle"),
                    JOptionPane.ERROR_MESSAGE);

            return;
        }

        if ((xx <= 0) || (xx > dim.width)) {
            JOptionPane.showMessageDialog(enterReporterFrame,
                    java.text.MessageFormat.format(rb.getString("Error2a"),
                            new Object[]{" " + xx + " "}),
                    Bundle.getMessage("ErrorTitle"),
                    JOptionPane.ERROR_MESSAGE);

            return;
        }

        //get y coordinate
        String newY = "";
        int yy = 0;
        newY = yPositionField.getText().trim();
        try {
            yy = Integer.parseInt(newY);
        } catch (Exception e) {
            JOptionPane.showMessageDialog(enterReporterFrame, rb.getString("EntryError") + ": "
                    + e + " " + rb.getString("TryAgain"), Bundle.getMessage("ErrorTitle"),
                    JOptionPane.ERROR_MESSAGE);

            return;
        }

        if ((yy <= 0) || (yy > dim.height)) {
            JOptionPane.showMessageDialog(enterReporterFrame,
                    java.text.MessageFormat.format(rb.getString("Error2a"),
                            new Object[]{" " + yy + " "}),
                    Bundle.getMessage("ErrorTitle"),
                    JOptionPane.ERROR_MESSAGE);

            return;
        }

        //get reporter name
        Reporter reporter = null;
        String rName = reporterNameField.getText().trim();

        if (InstanceManager.getNullableDefault(jmri.ReporterManager.class) != null) {
            try {
                reporter = InstanceManager.getDefault(jmri.ReporterManager.class).provideReporter(rName);
            } catch (IllegalArgumentException e) {
                JOptionPane.showMessageDialog(enterReporterFrame,
                        java.text.MessageFormat.format(rb.getString("Error18"),
                                new Object[]{rName}), Bundle.getMessage("ErrorTitle"),
                        JOptionPane.ERROR_MESSAGE);

                return;
            }

            if (!rName.equals(reporter.getUserName())) {
                rName = rName.toUpperCase();
            }
        } else {
            JOptionPane.showMessageDialog(enterReporterFrame,
                    rb.getString("Error17"), Bundle.getMessage("ErrorTitle"),
                    JOptionPane.ERROR_MESSAGE);

            return;
        }

        //add the reporter icon
        addReporter(rName, xx, yy);

        //success - repaint the panel
        repaint();
        enterReporterFrame.setVisible(true);
    }   //reporterDonePressed

    void reporterCancelPressed(ActionEvent a) {
        reporterOpen = false;
        enterReporterFrame.setVisible(false);
        enterReporterFrame.dispose();
        enterReporterFrame = null;
        repaint();
    }   //reporterCancelPressed

    //operational variables for scale/translate track diagram pane
    private JmriJFrame scaleTrackDiagramFrame = null;
    private boolean scaleTrackDiagramOpen = false;
    private JTextField xFactorField = new JTextField(6);
    private JTextField yFactorField = new JTextField(6);
    private JTextField xTranslateField = new JTextField(6);
    private JTextField yTranslateField = new JTextField(6);
    private JButton scaleTrackDiagramDone;
    private JButton scaleTrackDiagramCancel;

    //display dialog for scaling the track diagram
    protected void scaleTrackDiagram() {
        if (scaleTrackDiagramOpen) {
            scaleTrackDiagramFrame.setVisible(true);

            return;
        }

        //Initialize if needed
        if (scaleTrackDiagramFrame == null) {
            scaleTrackDiagramFrame = new JmriJFrame(rb.getString("ScaleTrackDiagram"));
            scaleTrackDiagramFrame.addHelpMenu("package.jmri.jmrit.display.ScaleTrackDiagram", true);
            scaleTrackDiagramFrame.setLocation(70, 30);
            Container theContentPane = scaleTrackDiagramFrame.getContentPane();
            theContentPane.setLayout(new BoxLayout(theContentPane, BoxLayout.PAGE_AXIS));

            //setup x translate
            JPanel panel31 = new JPanel();
            panel31.setLayout(new FlowLayout());
            JLabel xTranslateLabel = new JLabel(rb.getString("XTranslateLabel"));
            panel31.add(xTranslateLabel);
            panel31.add(xTranslateField);
            xTranslateField.setToolTipText(rb.getString("XTranslateHint"));
            theContentPane.add(panel31);

            //setup y translate
            JPanel panel32 = new JPanel();
            panel32.setLayout(new FlowLayout());
            JLabel yTranslateLabel = new JLabel(rb.getString("YTranslateLabel"));
            panel32.add(yTranslateLabel);
            panel32.add(yTranslateField);
            yTranslateField.setToolTipText(rb.getString("YTranslateHint"));
            theContentPane.add(panel32);

            //setup information message 1
            JPanel panel33 = new JPanel();
            panel33.setLayout(new FlowLayout());
            JLabel message1Label = new JLabel(rb.getString("Message1Label"));
            panel33.add(message1Label);
            theContentPane.add(panel33);

            //setup x factor
            JPanel panel21 = new JPanel();
            panel21.setLayout(new FlowLayout());
            JLabel xFactorLabel = new JLabel(rb.getString("XFactorLabel"));
            panel21.add(xFactorLabel);
            panel21.add(xFactorField);
            xFactorField.setToolTipText(rb.getString("FactorHint"));
            theContentPane.add(panel21);

            //setup y factor
            JPanel panel22 = new JPanel();
            panel22.setLayout(new FlowLayout());
            JLabel yFactorLabel = new JLabel(rb.getString("YFactorLabel"));
            panel22.add(yFactorLabel);
            panel22.add(yFactorField);
            yFactorField.setToolTipText(rb.getString("FactorHint"));
            theContentPane.add(panel22);

            //setup information message 2
            JPanel panel23 = new JPanel();
            panel23.setLayout(new FlowLayout());
            JLabel message2Label = new JLabel(rb.getString("Message2Label"));
            panel23.add(message2Label);
            theContentPane.add(panel23);

            //set up Done and Cancel buttons
            JPanel panel5 = new JPanel();
            panel5.setLayout(new FlowLayout());
            panel5.add(scaleTrackDiagramDone = new JButton(rb.getString("ScaleTranslate")));
            scaleTrackDiagramDone.addActionListener((ActionEvent event) -> {
                scaleTrackDiagramDonePressed(event);
            });
            scaleTrackDiagramDone.setToolTipText(rb.getString("ScaleTranslateHint"));

            //make this button the default button (return or enter activates)
            //Note: We have to invoke this later because we don't currently have a root pane
            SwingUtilities.invokeLater(() -> {
                JRootPane rootPane = SwingUtilities.getRootPane(scaleTrackDiagramDone);
                rootPane.setDefaultButton(scaleTrackDiagramDone);
            });

            panel5.add(scaleTrackDiagramCancel = new JButton(Bundle.getMessage("ButtonCancel")));
            scaleTrackDiagramCancel.addActionListener((ActionEvent event) -> {
                scaleTrackDiagramCancelPressed(event);
            });
            scaleTrackDiagramCancel.setToolTipText(Bundle.getMessage("CancelHint", Bundle.getMessage("ButtonCancel")));
            theContentPane.add(panel5);
        }

        //Set up for Entry of Scale and Translation
        xFactorField.setText("1.0");
        yFactorField.setText("1.0");
        xTranslateField.setText("0");
        yTranslateField.setText("0");
        scaleTrackDiagramFrame.addWindowListener(new java.awt.event.WindowAdapter() {
            @Override
            public void windowClosing(java.awt.event.WindowEvent e) {
                scaleTrackDiagramCancelPressed(null);
            }
        });
        scaleTrackDiagramFrame.pack();
        scaleTrackDiagramFrame.setVisible(true);
        scaleTrackDiagramOpen = true;
    }   //scaleTrackDiagram

    void scaleTrackDiagramDonePressed(ActionEvent a) {
        String newText = "";
        boolean scaleChange = false;
        boolean translateError = false;
        float xTranslation = 0.0F;
        float yTranslation = 0.0F;
        float xFactor = 1.0F;
        float yFactor = 1.0F;

        //get x translation
        newText = xTranslateField.getText().trim();
        try {
            xTranslation = Float.parseFloat(newText);
        } catch (Exception e) {
            JOptionPane.showMessageDialog(scaleTrackDiagramFrame, rb.getString("EntryError") + ": "
                    + e + " " + rb.getString("TryAgain"), Bundle.getMessage("ErrorTitle"),
                    JOptionPane.ERROR_MESSAGE);

            return;
        }

        //get y translation
        newText = yTranslateField.getText().trim();
        try {
            yTranslation = Float.parseFloat(newText);
        } catch (Exception e) {
            JOptionPane.showMessageDialog(scaleTrackDiagramFrame, rb.getString("EntryError") + ": "
                    + e + " " + rb.getString("TryAgain"), Bundle.getMessage("ErrorTitle"),
                    JOptionPane.ERROR_MESSAGE);

            return;
        }

        //get x factor
        newText = xFactorField.getText().trim();
        try {
            xFactor = Float.parseFloat(newText);
        } catch (Exception e) {
            JOptionPane.showMessageDialog(scaleTrackDiagramFrame, rb.getString("EntryError") + ": "
                    + e + " " + rb.getString("TryAgain"), Bundle.getMessage("ErrorTitle"),
                    JOptionPane.ERROR_MESSAGE);

            return;
        }

        //get y factor
        newText = yFactorField.getText().trim();
        try {
            yFactor = Float.parseFloat(newText);
        } catch (Exception e) {
            JOptionPane.showMessageDialog(scaleTrackDiagramFrame, rb.getString("EntryError") + ": "
                    + e + " " + rb.getString("TryAgain"), Bundle.getMessage("ErrorTitle"),
                    JOptionPane.ERROR_MESSAGE);

            return;
        }

        //here when all numbers read in successfully - check for translation
        if ((xTranslation != 0.0F) || (yTranslation != 0.0F)) {
            //apply translation
            if (translateTrack(xTranslation, yTranslation)) {
                scaleChange = true;
            } else {
                log.error("Error translating track diagram");
                translateError = true;
            }
        }

        if (!translateError && ((xFactor != 1.0) || (yFactor != 1.0))) {
            //apply scale change
            if (scaleTrack(xFactor, yFactor)) {
                scaleChange = true;
            } else {
                log.error("Error scaling track diagram");
            }
        }

        //success - dispose of the dialog and repaint if needed
        scaleTrackDiagramOpen = false;
        scaleTrackDiagramFrame.setVisible(false);
        scaleTrackDiagramFrame.dispose();
        scaleTrackDiagramFrame = null;

        if (scaleChange) {
            repaint();
            setDirty(true);
        }
    }   //scaleTrackDiagramDonePressed

    void scaleTrackDiagramCancelPressed(ActionEvent a) {
        scaleTrackDiagramOpen = false;
        scaleTrackDiagramFrame.setVisible(false);
        scaleTrackDiagramFrame.dispose();
        scaleTrackDiagramFrame = null;
    }   //scaleTrackDiagramCancelPressed

    boolean translateTrack(float xDel, float yDel) {
        // loop over all turnouts
        for (LayoutTurnout t : turnoutList) {
            Point2D center = t.getCoordsCenter();
            t.setCoordsCenter(new Point2D.Double(center.getX() + xDel, center.getY() + yDel));
        }

        // loop over all level crossings
        for (LevelXing x : xingList) {
            Point2D center = x.getCoordsCenter();
            x.setCoordsCenter(new Point2D.Double(center.getX() + xDel, center.getY() + yDel));
        }

        // loop over all slips
        for (LayoutSlip sl : slipList) {
            Point2D center = sl.getCoordsCenter();
            sl.setCoordsCenter(new Point2D.Double(center.getX() + xDel, center.getY() + yDel));
        }

        // loop over all turntables
        for (LayoutTurntable x : turntableList) {
            Point2D center = x.getCoordsCenter();
            x.setCoordsCenter(new Point2D.Double(center.getX() + xDel, center.getY() + yDel));
        }

        // loop over all Anchor Points and End Bumpers
        for (PositionablePoint p : pointList) {
            Point2D coord = p.getCoords();
            p.setCoords(new Point2D.Double(coord.getX() + xDel, coord.getY() + yDel));
        }
        return true;
    }   //translateTrack

    boolean scaleTrack(float xFactor, float yFactor) {
        // loop over all turnouts
        for (LayoutTurnout t : turnoutList) {
            t.scaleCoords(xFactor, yFactor);
        }

        // loop over all level crossings
        for (LevelXing x : xingList) {
            x.scaleCoords(xFactor, yFactor);
        }

        // loop over all slips
        for (LayoutSlip sl : slipList) {
            sl.scaleCoords(xFactor, yFactor);
        }

        // loop over all turntables
        for (LayoutTurntable x : turntableList) {
            x.scaleCoords(xFactor, yFactor);
        }

        // loop over all Anchor Points and End Bumpers
        for (PositionablePoint p : pointList) {
            Point2D coord = p.getCoords();
            p.setCoords(new Point2D.Double(Math.round(coord.getX() * xFactor),
                    Math.round(coord.getY() * yFactor)));
        }

        //update the overall scale factors
        xScale = xScale * xFactor;
        yScale = yScale * yFactor;

        return true;
    }   //scaleTrack

    //operational variables for move selection pane
    private JmriJFrame moveSelectionFrame = null;
    private boolean moveSelectionOpen = false;
    private JTextField xMoveField = new JTextField(6);
    private JTextField yMoveField = new JTextField(6);
    private JButton moveSelectionDone;
    private JButton moveSelectionCancel;
    private boolean canUndoMoveSelection = false;
    private double undoDeltaX = 0.0;
    private double undoDeltaY = 0.0;
    private Rectangle2D undoRect;

    //display dialog for translation a selection
    protected void moveSelection() {
        if (!selectionActive || (selectionWidth == 0.0) || (selectionHeight == 0.0)) {
            //no selection has been made - nothing to move
            JOptionPane.showMessageDialog(this, rb.getString("Error12"),
                    Bundle.getMessage("ErrorTitle"), JOptionPane.ERROR_MESSAGE);

            return;
        }

        if (moveSelectionOpen) {
            moveSelectionFrame.setVisible(true);

            return;
        }

        //Initialize if needed
        if (moveSelectionFrame == null) {
            moveSelectionFrame = new JmriJFrame(rb.getString("TranslateSelection"));
            moveSelectionFrame.addHelpMenu("package.jmri.jmrit.display.TranslateSelection", true);
            moveSelectionFrame.setLocation(70, 30);
            Container theContentPane = moveSelectionFrame.getContentPane();
            theContentPane.setLayout(new BoxLayout(theContentPane, BoxLayout.PAGE_AXIS));

            //setup x translate
            JPanel panel31 = new JPanel();
            panel31.setLayout(new FlowLayout());
            JLabel xMoveLabel = new JLabel(rb.getString("XTranslateLabel"));
            panel31.add(xMoveLabel);
            panel31.add(xMoveField);
            xMoveField.setToolTipText(rb.getString("XTranslateHint"));
            theContentPane.add(panel31);

            //setup y translate
            JPanel panel32 = new JPanel();
            panel32.setLayout(new FlowLayout());
            JLabel yMoveLabel = new JLabel(rb.getString("YTranslateLabel"));
            panel32.add(yMoveLabel);
            panel32.add(yMoveField);
            yMoveField.setToolTipText(rb.getString("YTranslateHint"));
            theContentPane.add(panel32);

            //setup information message
            JPanel panel33 = new JPanel();
            panel33.setLayout(new FlowLayout());
            JLabel message1Label = new JLabel(rb.getString("Message3Label"));
            panel33.add(message1Label);
            theContentPane.add(panel33);

            //set up Done and Cancel buttons
            JPanel panel5 = new JPanel();
            panel5.setLayout(new FlowLayout());
            panel5.add(moveSelectionDone = new JButton(rb.getString("MoveSelection")));
            moveSelectionDone.addActionListener((ActionEvent event) -> {
                moveSelectionDonePressed(event);
            });
            moveSelectionDone.setToolTipText(rb.getString("MoveSelectionHint"));

            //make this button the default button (return or enter activates)
            //Note: We have to invoke this later because we don't currently have a root pane
            SwingUtilities.invokeLater(() -> {
                JRootPane rootPane = SwingUtilities.getRootPane(moveSelectionDone);
                rootPane.setDefaultButton(moveSelectionDone);
            });

            panel5.add(moveSelectionCancel = new JButton(Bundle.getMessage("ButtonCancel")));
            moveSelectionCancel.addActionListener((ActionEvent event) -> {
                moveSelectionCancelPressed(event);
            });
            moveSelectionCancel.setToolTipText(Bundle.getMessage("CancelHint", Bundle.getMessage("ButtonCancel")));
            theContentPane.add(panel5);
        }

        //Set up for Entry of Translation
        xMoveField.setText("0");
        yMoveField.setText("0");
        moveSelectionFrame.addWindowListener(new java.awt.event.WindowAdapter() {
            @Override
            public void windowClosing(java.awt.event.WindowEvent e) {
                moveSelectionCancelPressed(null);
            }
        });
        moveSelectionFrame.pack();
        moveSelectionFrame.setVisible(true);
        moveSelectionOpen = true;
    }   //moveSelection

    void moveSelectionDonePressed(ActionEvent a) {
        String newText = "";
        float xTranslation = 0.0F;
        float yTranslation = 0.0F;

        //get x translation
        newText = xMoveField.getText().trim();
        try {
            xTranslation = Float.parseFloat(newText);
        } catch (Exception e) {
            JOptionPane.showMessageDialog(moveSelectionFrame, rb.getString("EntryError") + ": "
                    + e + " " + rb.getString("TryAgain"), Bundle.getMessage("ErrorTitle"),
                    JOptionPane.ERROR_MESSAGE);

            return;
        }

        //get y translation
        newText = yMoveField.getText().trim();
        try {
            yTranslation = Float.parseFloat(newText);
        } catch (Exception e) {
            JOptionPane.showMessageDialog(moveSelectionFrame, rb.getString("EntryError") + ": "
                    + e + " " + rb.getString("TryAgain"), Bundle.getMessage("ErrorTitle"),
                    JOptionPane.ERROR_MESSAGE);

            return;
        }

        //here when all numbers read in - translation if entered
        if ((xTranslation != 0.0F) || (yTranslation != 0.0F)) {
            //set up selection rectangle
            Rectangle2D selectRect = new Rectangle2D.Double(selectionX, selectionY,
                    selectionWidth, selectionHeight);

            //set up undo information
            undoRect = new Rectangle2D.Double(selectionX + xTranslation, selectionY + yTranslation,
                    selectionWidth, selectionHeight);
            undoDeltaX = -xTranslation;
            undoDeltaY = -yTranslation;
            canUndoMoveSelection = true;

            //apply translation to icon items within the selection
            List<Positionable> contents = getContents();

            for (Positionable c : contents) {
                Point2D upperLeft = c.getLocation();

                if (selectRect.contains(upperLeft)) {
                    int xNew = (int) (upperLeft.getX() + xTranslation);
                    int yNew = (int) (upperLeft.getY() + yTranslation);
                    c.setLocation(xNew, yNew);
                }
            }

            // loop over all turnouts
            for (LayoutTurnout t : turnoutList) {
                if ((t.getVersion() == 2) && ((t.getTurnoutType() == LayoutTurnout.DOUBLE_XOVER)
                        || (t.getTurnoutType() == LayoutTurnout.LH_XOVER)
                        || (t.getTurnoutType() == LayoutTurnout.RH_XOVER))) {
                    if (selectRect.contains(t.getCoordsA())) {
                        Point2D coord = t.getCoordsA();
                        t.setCoordsA(new Point2D.Double(coord.getX() + xTranslation,
                                coord.getY() + yTranslation));
                    }

                    if (selectRect.contains(t.getCoordsB())) {
                        Point2D coord = t.getCoordsB();
                        t.setCoordsB(new Point2D.Double(coord.getX() + xTranslation,
                                coord.getY() + yTranslation));
                    }

                    if (selectRect.contains(t.getCoordsC())) {
                        Point2D coord = t.getCoordsC();
                        t.setCoordsC(new Point2D.Double(coord.getX() + xTranslation,
                                coord.getY() + yTranslation));
                    }

                    if (selectRect.contains(t.getCoordsD())) {
                        Point2D coord = t.getCoordsD();
                        t.setCoordsD(new Point2D.Double(coord.getX() + xTranslation,
                                coord.getY() + yTranslation));
                    }
                } else {
                    Point2D center = t.getCoordsCenter();

                    if (selectRect.contains(center)) {
                        t.setCoordsCenter(new Point2D.Double(center.getX() + xTranslation,
                                center.getY() + yTranslation));
                    }
                }
            }

            // loop over all level crossings
            for (LevelXing x : xingList) {
                Point2D center = x.getCoordsCenter();

                if (selectRect.contains(center)) {
                    x.setCoordsCenter(new Point2D.Double(center.getX() + xTranslation,
                            center.getY() + yTranslation));
                }
            }

            // loop over all slips
            for (LayoutSlip sl : slipList) {
                Point2D center = sl.getCoordsCenter();

                if (selectRect.contains(center)) {
                    sl.setCoordsCenter(new Point2D.Double(center.getX() + xTranslation,
                            center.getY() + yTranslation));
                }
            }

            // loop over all turntables
            for (LayoutTurntable x : turntableList) {
                Point2D center = x.getCoordsCenter();

                if (selectRect.contains(center)) {
                    x.setCoordsCenter(new Point2D.Double(center.getX() + xTranslation,
                            center.getY() + yTranslation));
                }
            }

            // loop over all Anchor Points and End Bumpers
            for (PositionablePoint p : pointList) {
                Point2D coord = p.getCoords();

                if (selectRect.contains(coord)) {
                    p.setCoords(new Point2D.Double(coord.getX() + xTranslation,
                            coord.getY() + yTranslation));
                }
            }

            repaint();
            setDirty(true);
        }

        //success - hide dialog
        moveSelectionOpen = false;
        moveSelectionFrame.setVisible(false);
        moveSelectionFrame.dispose();
        moveSelectionFrame = null;
    }   //moveSelectionDonePressed

    void moveSelectionCancelPressed(ActionEvent a) {
        moveSelectionOpen = false;
        moveSelectionFrame.setVisible(false);
        moveSelectionFrame.dispose();
        moveSelectionFrame = null;
    }   //moveSelectionCancelPressed

    void undoMoveSelection() {
        if (canUndoMoveSelection) {
            List<Positionable> contents = getContents();

            for (Positionable c : contents) {
                Point2D upperLeft = c.getLocation();

                if (undoRect.contains(upperLeft)) {
                    int xNew = (int) (upperLeft.getX() + undoDeltaX);
                    int yNew = (int) (upperLeft.getY() + undoDeltaY);
                    c.setLocation(xNew, yNew);
                }
            }

            for (LayoutTurnout t : turnoutList) {
                if ((t.getVersion() == 2) && ((t.getTurnoutType() == LayoutTurnout.DOUBLE_XOVER)
                        || (t.getTurnoutType() == LayoutTurnout.LH_XOVER)
                        || (t.getTurnoutType() == LayoutTurnout.RH_XOVER))) {
                    if (undoRect.contains(t.getCoordsA())) {
                        Point2D coord = t.getCoordsA();
                        t.setCoordsA(new Point2D.Double(coord.getX() + undoDeltaX,
                                coord.getY() + undoDeltaY));
                    }

                    if (undoRect.contains(t.getCoordsB())) {
                        Point2D coord = t.getCoordsB();
                        t.setCoordsB(new Point2D.Double(coord.getX() + undoDeltaX,
                                coord.getY() + undoDeltaY));
                    }

                    if (undoRect.contains(t.getCoordsC())) {
                        Point2D coord = t.getCoordsC();
                        t.setCoordsC(new Point2D.Double(coord.getX() + undoDeltaX,
                                coord.getY() + undoDeltaY));
                    }

                    if (undoRect.contains(t.getCoordsD())) {
                        Point2D coord = t.getCoordsD();
                        t.setCoordsD(new Point2D.Double(coord.getX() + undoDeltaX,
                                coord.getY() + undoDeltaY));
                    }
                } else {
                    Point2D center = t.getCoordsCenter();

                    if (undoRect.contains(center)) {
                        t.setCoordsCenter(new Point2D.Double(center.getX() + undoDeltaX,
                                center.getY() + undoDeltaY));
                    }
                }
            }

            for (LevelXing x : xingList) {
                Point2D center = x.getCoordsCenter();

                if (undoRect.contains(center)) {
                    x.setCoordsCenter(new Point2D.Double(center.getX() + undoDeltaX,
                            center.getY() + undoDeltaY));
                }
            }

            for (LayoutSlip sl : slipList) {
                Point2D center = sl.getCoordsCenter();

                if (undoRect.contains(center)) {
                    sl.setCoordsCenter(new Point2D.Double(center.getX() + undoDeltaX,
                            center.getY() + undoDeltaY));
                }
            }

            for (LayoutTurntable x : turntableList) {
                Point2D center = x.getCoordsCenter();

                if (undoRect.contains(center)) {
                    x.setCoordsCenter(new Point2D.Double(center.getX() + undoDeltaX,
                            center.getY() + undoDeltaY));
                }
            }

            for (PositionablePoint p : pointList) {
                Point2D coord = p.getCoords();

                if (undoRect.contains(coord)) {
                    p.setCoords(new Point2D.Double(coord.getX() + undoDeltaX,
                            coord.getY() + undoDeltaY));
                }
            }

            repaint();
            canUndoMoveSelection = false;
        }
    }   //undoMoveSelection

    public void setCurrentPositionAndSize() {
        //save current panel location and size
        Dimension dim = getSize();

        //Compute window size based on LayoutEditor size
        windowHeight = dim.height;
        windowWidth = dim.width;

        //Compute layout size based on LayoutPane size
        dim = getTargetPanelSize();
        panelHeight = (int) (dim.height / getPaintScale());
        panelWidth = (int) (dim.width / getPaintScale());
        Point pt = getLocationOnScreen();
        upperLeftX = pt.x;
        upperLeftY = pt.y;

        InstanceManager.getOptionalDefault(UserPreferencesManager.class).ifPresent((prefsMgr) -> {
            String windowFrameRef = getWindowFrameRef();

            //the restore code for this isn't working…
            prefsMgr.setWindowLocation(windowFrameRef, new Point(upperLeftX, upperLeftY));
            prefsMgr.setWindowSize(windowFrameRef, new Dimension(windowWidth, windowHeight));

            if (true) {
                Point prefsWindowLocation = prefsMgr.getWindowLocation(windowFrameRef);

                if ((prefsWindowLocation.x != upperLeftX) || (prefsWindowLocation.y != upperLeftY)) {
                    log.error("setWindowLocation failure.");
                }
                Dimension prefsWindowSize = prefsMgr.getWindowSize(windowFrameRef);

                if ((prefsWindowSize.width != windowWidth) || (prefsWindowSize.height != windowHeight)) {
                    log.error("setWindowSize failure.");
                }
            }

            //we're going to use this instead
            if (true) { //(Nope, it's not working ether)
                //save it in the user preferences for the window
                Rectangle2D windowRectangle2D = new Rectangle2D.Double(upperLeftX, upperLeftY, windowWidth, windowHeight);
                prefsMgr.setProperty(windowFrameRef, "windowRectangle2D", windowRectangle2D);
                Object prefsProp = prefsMgr.getProperty(windowFrameRef, "windowRectangle2D");
                log.debug("testing prefsProp: " + prefsProp);
            }
        });

        log.debug(
                "setCurrentPositionAndSize Position - " + upperLeftX + "," + upperLeftY + " WindowSize - " + windowWidth + "," + windowHeight + " PanelSize - " + panelWidth + ","
                + panelHeight);
        setDirty(true);
    }   //setCurrentPositionAndSize()

    void addBackgroundColorMenuEntry(JMenu menu, final String name, final Color color) {
        ActionListener a = new ActionListener() {
            //final String desiredName = name;
            final Color desiredColor = color;

            @Override
            public void actionPerformed(ActionEvent e) {
                if (!defaultBackgroundColor.equals(desiredColor)) {
                    defaultBackgroundColor = desiredColor;
                    setBackgroundColor(desiredColor);
                    setDirty(true);
                    repaint();
                }
            }   //actionPerformed
        };
        JRadioButtonMenuItem r = new JRadioButtonMenuItem(name);

        r.addActionListener(a);
        backgroundColorButtonGroup.add(r);

        if (defaultBackgroundColor.equals(color)) {
            r.setSelected(true);
        } else {
            r.setSelected(false);
        }
        menu.add(r);
        backgroundColorMenuItems[backgroundColorCount] = r;
        backgroundColors[backgroundColorCount] = color;
        backgroundColorCount++;
    }   //addBackgroundColorMenuEntry

    void addTrackColorMenuEntry(JMenu menu, final String name, final Color color) {
        ActionListener a = new ActionListener() {
            final Color desiredColor = color;

            @Override
            public void actionPerformed(ActionEvent e) {
                if (!defaultTrackColor.equals(desiredColor)) {
                    LayoutTrack.setDefaultTrackColor(desiredColor);
                    defaultTrackColor = desiredColor;
                    setDirty(true);
                    repaint();
                }
            }   //actionPerformed
        };
        JRadioButtonMenuItem r = new JRadioButtonMenuItem(name);

        r.addActionListener(a);
        trackColorButtonGroup.add(r);

        if (defaultTrackColor.equals(color)) {
            r.setSelected(true);
        } else {
            r.setSelected(false);
        }
        menu.add(r);
        trackColorMenuItems[trackColorCount] = r;
        trackColors[trackColorCount] = color;
        trackColorCount++;
    }   //addTrackColorMenuEntry

    void addTrackOccupiedColorMenuEntry(JMenu menu, final String name, final Color color) {
        ActionListener a = new ActionListener() {
            //final String desiredName = name;
            final Color desiredColor = color;

            @Override
            public void actionPerformed(ActionEvent e) {
                if (!defaultOccupiedTrackColor.equals(desiredColor)) {
                    defaultOccupiedTrackColor = desiredColor;
                    setDirty(true);
                    repaint();
                }
            }   //actionPerformed
        };
        JRadioButtonMenuItem r = new JRadioButtonMenuItem(name);

        r.addActionListener(a);
        trackOccupiedColorButtonGroup.add(r);

        if (defaultOccupiedTrackColor.equals(color)) {
            r.setSelected(true);
        } else {
            r.setSelected(false);
        }
        menu.add(r);
        trackOccupiedColorMenuItems[trackOccupiedColorCount] = r;
        trackOccupiedColors[trackOccupiedColorCount] = color;
        trackOccupiedColorCount++;
    }   //addTrackOccupiedColorMenuEntry

    void addTrackAlternativeColorMenuEntry(JMenu menu, final String name, final Color color) {
        ActionListener a = new ActionListener() {
            //final String desiredName = name;
            final Color desiredColor = color;

            @Override
            public void actionPerformed(ActionEvent e) {
                if (!defaultAlternativeTrackColor.equals(desiredColor)) {
                    defaultAlternativeTrackColor = desiredColor;
                    setDirty(true);
                    repaint();
                }
            }   //actionPerformed
        };
        JRadioButtonMenuItem r = new JRadioButtonMenuItem(name);

        r.addActionListener(a);
        trackAlternativeColorButtonGroup.add(r);

        if (defaultAlternativeTrackColor.equals(color)) {
            r.setSelected(true);
        } else {
            r.setSelected(false);
        }
        menu.add(r);
        trackAlternativeColorMenuItems[trackAlternativeColorCount] = r;
        trackAlternativeColors[trackAlternativeColorCount] = color;
        trackAlternativeColorCount++;
    }   //addTrackAlternativeColorMenuEntry

    protected void setOptionMenuTrackColor() {
        for (int i = 0; i < trackColorCount; i++) {
            trackColorMenuItems[i].setSelected(trackColors[i].equals(defaultTrackColor));
        }

        for (int i = 0; i < trackOccupiedColorCount; i++) {
            trackOccupiedColorMenuItems[i].setSelected(trackOccupiedColors[i].equals(defaultOccupiedTrackColor));
        }

        for (int i = 0; i < trackAlternativeColorCount; i++) {
            trackAlternativeColorMenuItems[i].setSelected(trackAlternativeColors[i].equals(defaultAlternativeTrackColor));
        }
    }   //setOptionMenuTrackColor

    void addTextColorMenuEntry(JMenu menu, final String name, final Color color) {
        ActionListener a = new ActionListener() {
            //final String desiredName = name;
            final Color desiredColor = color;

            @Override
            public void actionPerformed(ActionEvent e) {
                if (!defaultTextColor.equals(desiredColor)) {
                    defaultTextColor = desiredColor;
                    setDirty(true);
                    repaint();
                }
            }   //actionPerformed
        };
        JRadioButtonMenuItem r = new JRadioButtonMenuItem(name);

        r.addActionListener(a);
        textColorButtonGroup.add(r);

        if (defaultTextColor.equals(color)) {
            r.setSelected(true);
        } else {
            r.setSelected(false);
        }
        menu.add(r);
        textColorMenuItems[textColorCount] = r;
        textColors[textColorCount] = color;
        textColorCount++;
    }   //addTextColorMenuEntry

    void addTurnoutCircleColorMenuEntry(JMenu menu, final String name, final Color color) {
        ActionListener a = new ActionListener() {
            final Color desiredColor = color;

            @Override
            public void actionPerformed(ActionEvent e) {
                setTurnoutCircleColor(ColorUtil.colorToString(desiredColor));
                setDirty(true);
                repaint();
            }   //actionPerformed
        };

        JRadioButtonMenuItem r = new JRadioButtonMenuItem(name);

        r.addActionListener(a);
        turnoutCircleColorButtonGroup.add(r);

        if (turnoutCircleColor.equals(color)) {
            r.setSelected(true);
        } else {
            r.setSelected(false);
        }
        menu.add(r);
        turnoutCircleColorMenuItems[turnoutCircleColorCount] = r;
        turnoutCircleColors[turnoutCircleColorCount] = color;
        turnoutCircleColorCount++;
    }   //addTurnoutCircleColorMenuEntry

    void addTurnoutCircleSizeMenuEntry(JMenu menu, final String name, final int size) {
        ActionListener a = new ActionListener() {
            final int desiredSize = size;

            @Override
            public void actionPerformed(ActionEvent e) {
                if (getTurnoutCircleSize() != desiredSize) {
                    setTurnoutCircleSize(desiredSize);
                    setDirty(true);
                    repaint();
                }
            }   //actionPerformed
        };
        JRadioButtonMenuItem r = new JRadioButtonMenuItem(name);

        r.addActionListener(a);
        turnoutCircleSizeButtonGroup.add(r);

        if (getTurnoutCircleSize() == size) {
            r.setSelected(true);
        } else {
            r.setSelected(false);
        }
        menu.add(r);
        turnoutCircleSizeMenuItems[turnoutCircleSizeCount] = r;
        turnoutCircleSizes[turnoutCircleSizeCount] = size;
        turnoutCircleSizeCount++;
    }   //addTurnoutCircleSizeMenuEntry

    protected void setOptionMenuTurnoutCircleColor() {
        for (int i = 0; i < turnoutCircleColorCount; i++) {
            if ((turnoutCircleColors[i] == null) && (turnoutCircleColor == null)) {
                turnoutCircleColorMenuItems[i].setSelected(true);
            } else if ((turnoutCircleColors[i] != null) && turnoutCircleColors[i].equals(turnoutCircleColor)) {
                turnoutCircleColorMenuItems[i].setSelected(true);
            } else {
                turnoutCircleColorMenuItems[i].setSelected(false);
            }
        }
    }   //setOptionMenuTurnoutCircleColor

    protected void setOptionMenuTurnoutCircleSize() {
        for (int i = 0; i < turnoutCircleSizeCount; i++) {
            if (turnoutCircleSizes[i] == getTurnoutCircleSize()) {
                turnoutCircleSizeMenuItems[i].setSelected(true);
            } else {
                turnoutCircleSizeMenuItems[i].setSelected(false);
            }
        }
    }   //setOptionMenuTurnoutCircleSize

    protected void setOptionMenuTextColor() {
        for (int i = 0; i < textColorCount; i++) {
            if (textColors[i].equals(defaultTextColor)) {
                textColorMenuItems[i].setSelected(true);
            } else {
                textColorMenuItems[i].setSelected(false);
            }
        }
    }   //setOptionMenuTextColor

    protected void setOptionMenuBackgroundColor() {
        for (int i = 0; i < backgroundColorCount; i++) {
            if (backgroundColors[i].equals(defaultBackgroundColor)) {
                backgroundColorMenuItems[i].setSelected(true);
            } else {
                backgroundColorMenuItems[i].setSelected(false);
            }
        }
    }   //setOptionMenuBackgroundColor

    @Override
    public void setScroll(int state) {
        if (isEditable()) {
            //In edit mode the scroll bars are always displayed, however we will want to set the scroll for when we exit edit mode
            super.setScroll(SCROLL_BOTH);
            _scrollState = state;
        } else {
            super.setScroll(state);
        }
    }   //setScroll

    /**
     * Add a layout turntable at location specified
     *
     * @param pt x,y placement for turntable
     */
    public void addTurntable(Point2D pt) {
        numLayoutTurntables++;
        String name = "";
        boolean duplicate = true;

        while (duplicate) {
            name = "TUR" + numLayoutTurntables;

            if (finder.findLayoutTurntableByName(name) == null) {
                duplicate = false;
            }

            if (duplicate) {
                numLayoutTurntables++;
            }
        }
        LayoutTurntable x = new LayoutTurntable(name, pt, this);

        //if (x != null) {
        turntableList.add(x);
        setDirty(true);

        //}
        x.addRay(0.0);
        x.addRay(90.0);
        x.addRay(180.0);
        x.addRay(270.0);
    }   //addTurntable

    /**
     * Allow external trigger of re-drawHidden
     */
    public void redrawPanel() {
        repaint();
    }

    /**
     * Allow external set/reset of awaitingIconChange
     */
    public void setAwaitingIconChange() {
        awaitingIconChange = true;
    }

    public void resetAwaitingIconChange() {
        awaitingIconChange = false;
    }

    /**
     * Allow external reset of dirty bit
     */
    public void resetDirty() {
        setDirty(false);
        savedEditMode = isEditable();
        savedPositionable = allPositionable();
        savedControlLayout = allControlling();
        savedAnimatingLayout = animatingLayout;
        savedShowHelpBar = showHelpBar;
    }   //resetDirty

    /**
     * Allow external set of dirty bit
     *
     * @param val true/false for panelChanged
     */
    public void setDirty(boolean val) {
        panelChanged = val;
    }

    public void setDirty() {
        setDirty(true);
    }

    /**
     * Check the dirty state
     */
    public boolean isDirty() {
        return panelChanged;
    }

    /*
     * Get mouse coordinates and adjust for zoom
     */
    private void calcLocation(MouseEvent event, int dX, int dY) {
        xLoc = (int) ((event.getX() + dX) / getPaintScale());
        yLoc = (int) ((event.getY() + dY) / getPaintScale());
        dLoc.setLocation(xLoc, yLoc);
    }   //calcLocation

    /**
     * Handle a mouse pressed event
     */
    @Override
    public void mousePressed(MouseEvent event) {
        //initialize cursor position
        _anchorX = xLoc;
        _anchorY = yLoc;
        _lastX = _anchorX;
        _lastY = _anchorY;
        calcLocation(event, 0, 0);

        if (isEditable()) {
            boolean prevSelectionActive = selectionActive;
            selectionActive = false;
            xLabel.setText(Integer.toString(xLoc));
            yLabel.setText(Integer.toString(yLoc));

            if (event.isPopupTrigger()) {
                if (event.isMetaDown() || event.isAltDown()) {
                    //if requesting a popup and it might conflict with moving, delay the request to mouseReleased
                    delayedPopupTrigger = true;
                } else {
                    //no possible conflict with moving, display the popup now
                    checkPopUps(event);
                }
            }

            if (event.isMetaDown() || event.isAltDown()) {
                //if moving an item, identify the item for mouseDragging
                selectedObject = null;
                selectedPointType = LayoutTrack.NONE;

                if (checkSelect(dLoc, false)) {
                    selectedObject = foundObject;
                    selectedPointType = foundPointType;
                    startDel.setLocation(subtract(foundLocation, dLoc));
                    foundObject = null;
                } else {
                    selectedObject = checkMarkerPopUps(dLoc);

                    if (selectedObject != null) {
                        selectedPointType = LayoutTrack.MARKER;
                        startDel.setLocation((((LocoIcon) selectedObject).getX() - dLoc.getX()),
                                (((LocoIcon) selectedObject).getY() - dLoc.getY()));

                        //selectedNeedsConnect = false;
                    } else {
                        selectedObject = checkClockPopUps(dLoc);

                        if (selectedObject != null) {
                            selectedPointType = LayoutTrack.LAYOUT_POS_JCOMP;
                            startDel.setLocation((((PositionableJComponent) selectedObject).getX() - dLoc.getX()),
                                    (((PositionableJComponent) selectedObject).getY() - dLoc.getY()));

                            //selectedNeedsConnect = false;
                        } else {
                            selectedObject = checkMultiSensorPopUps(dLoc);

                            if (selectedObject != null) {
                                selectedPointType = LayoutTrack.MULTI_SENSOR;
                                startDel.setLocation((((MultiSensorIcon) selectedObject).getX() - dLoc.getX()),
                                        (((MultiSensorIcon) selectedObject).getY() - dLoc.getY()));

                                //selectedNeedsConnect = false;
                            }
                        }
                    }

                    if (selectedObject == null) {
                        selectedObject = checkSensorIconPopUps(dLoc);
                        if (selectedObject == null) {
                            selectedObject = checkSignalHeadIconPopUps(dLoc);
                            if (selectedObject == null) {
                                selectedObject = checkLabelImagePopUps(dLoc);
                                if (selectedObject == null) {
                                    selectedObject = checkSignalMastIconPopUps(dLoc);
                                }
                            }
                        }

                        if (selectedObject != null) {
                            selectedPointType = LayoutTrack.LAYOUT_POS_LABEL;
                            startDel.setLocation((((PositionableLabel) selectedObject).getX() - dLoc.getX()),
                                    (((PositionableLabel) selectedObject).getY() - dLoc.getY()));

                            if (selectedObject instanceof MemoryIcon) {
                                MemoryIcon pm = (MemoryIcon) selectedObject;

                                if (pm.getPopupUtility().getFixedWidth() == 0) {
                                    startDel.setLocation((pm.getOriginalX() - dLoc.getX()),
                                            (pm.getOriginalY() - dLoc.getY()));
                                }
                            }
                        } else {
                            selectedObject = checkBackgroundPopUps(dLoc);

                            if (selectedObject != null) {
                                selectedPointType = LayoutTrack.LAYOUT_POS_LABEL;
                                startDel.setLocation((((PositionableLabel) selectedObject).getX() - dLoc.getX()),
                                        (((PositionableLabel) selectedObject).getY() - dLoc.getY()));
                            }
                        }
                    }
                }
            } else if (event.isShiftDown() && trackButton.isSelected() && (!event.isPopupTrigger())) {
                //starting a Track Segment, check for free connection point
                selectedObject = null;

                if (checkSelect(dLoc, true)) {
                    //match to a free connection point
                    beginObject = foundObject;
                    beginPointType = foundPointType;
                    beginLocation = foundLocation;
                } else {    //TODO: auto-add anchor point?
                    foundObject = null;
                    beginObject = null;
                }
            } else if ((!event.isShiftDown()) && (!event.isControlDown()) && (!event.isPopupTrigger())) {
                //check if controlling a turnout in edit mode
                selectedObject = null;

                if (allControlling()) {
                    //check if mouse is on a turnout
                    selectedObject = null;

                    for (LayoutTurnout t : turnoutList) {
                        selectedPointType = t.hitTestPoint(dLoc);
                        if (NONE != selectedPointType) {
                            selectedObject = t;
                            break;
                        }
                    }

                    if (null == selectedObject) {
                        for (LayoutSlip sl : slipList) {
                            selectedPointType = sl.hitTestPoint(dLoc);
                            if (NONE != selectedPointType) {
                                selectedObject = sl;
                                break;
                            }
                        }
                    }

                    if (null == selectedObject) {
                        for (LayoutTurntable x : turntableList) {
                            for (int k = 0; k < x.getNumberRays(); k++) {
                                if (x.getRayConnectOrdered(k) != null) {
                                    //check the A connection point
                                    Point2D pt = x.getRayCoordsOrdered(k);
                                    Rectangle2D r = trackControlPointRectAt(pt);

                                    if (r.contains(dLoc)) {
                                        //mouse was pressed on this connection point
                                        selectedObject = x;
                                        selectedPointType = LayoutTrack.TURNTABLE_RAY_OFFSET + x.getRayIndex(k);
                                        break;
                                    }
                                }
                            }
                        }
                    }
                }   //if (allControlling())

                //initialize starting selection - cancel any previous selection rectangle
                selectionActive = true;
                selectionX = dLoc.getX();
                selectionY = dLoc.getY();
                selectionWidth = 0.0;
                selectionHeight = 0.0;
            }

            if (prevSelectionActive) {
                repaint();
            }
        } else if (allControlling() && (!event.isMetaDown()) && (!event.isPopupTrigger())
                && (!event.isAltDown()) && (!event.isShiftDown()) && (!event.isControlDown())) {
            //not in edit mode - check if mouse is on a turnout (using wider search range)
            selectedObject = null;

            for (LayoutTurnout t : turnoutList) {
                selectedPointType = t.hitTestPoint(dLoc, true);
                if (NONE != selectedPointType) {
                    selectedObject = t;
                    break;
                }
            }

            if (null == selectedObject) {
                for (LayoutSlip sl : slipList) {
                    selectedPointType = sl.hitTestPoint(dLoc, true);
                    if (NONE != selectedPointType) {
                        selectedObject = sl;
                        break;
                    }
                }
            }

            if (null == selectedObject) {
                for (LayoutTurntable x : turntableList) {
                    for (int k = 0; k < x.getNumberRays(); k++) {
                        if (x.getRayConnectOrdered(k) != null) {
                            //check the A connection point
                            Point2D pt = x.getRayCoordsOrdered(k);
                            Rectangle2D r = trackControlPointRectAt(pt);

                            if (r.contains(dLoc)) {
                                //mouse was pressed on this connection point
                                selectedObject = x;
                                selectedPointType = LayoutTrack.TURNTABLE_RAY_OFFSET + x.getRayIndex(k);
                                break;
                            }
                        }
                    }
                }
            }
        } else if ((event.isMetaDown() || event.isAltDown())
                && (!event.isShiftDown()) && (!event.isControlDown())) {
            //not in edit mode - check if moving a marker if there are any
            selectedObject = checkMarkerPopUps(dLoc);

            if (selectedObject != null) {
                selectedPointType = LayoutTrack.MARKER;
                startDel.setLocation((((LocoIcon) selectedObject).getX() - dLoc.getX()),
                        (((LocoIcon) selectedObject).getY() - dLoc.getY()));

                //selectedNeedsConnect = false;
            }
        } else if (event.isPopupTrigger() && (!event.isShiftDown())) {
            //not in edit mode - check if a marker popup menu is being requested
            LocoIcon lo = checkMarkerPopUps(dLoc);

            if (lo != null) {
                delayedPopupTrigger = true;
            }
        }

        if (!event.isPopupTrigger() && !isDragging) {
            List<Positionable> selections = getSelectedItems(event);

            if (selections.size() > 0) {
                selections.get(0).doMousePressed(event);
            }
        }
        thisPanel.requestFocusInWindow();
    }   //mousePressed

    private boolean checkSelect(Point2D loc, boolean requireUnconnected) {
        return checkSelect(loc, requireUnconnected, null);
    }

    private boolean checkSelect(Point2D loc, boolean requireUnconnected, Object avoid) {
        Rectangle2D r = trackControlPointRectAt(loc);

        //check positionable points, if any
        //TODO: (?) convert to use hitTestPoint, getCoordsForConnectionType & isConnectionType
        for (PositionablePoint p : pointList) {
            if (p != avoid) {
                if ((p != selectedObject) && !requireUnconnected
                        || (p.getConnect1() == null)
                        || ((p.getType() == PositionablePoint.ANCHOR)
                        && (p.getConnect2() == null))) {
                    Point2D pt = p.getCoords();
                    if (r.contains(pt)) {
                        //mouse was pressed on this connection point
                        foundLocation = pt;
                        foundObject = p;
                        foundPointType = LayoutTrack.POS_POINT;
                        foundNeedsConnect = ((p.getConnect1() == null) || (p.getConnect2() == null));
                        return true;
                    }
                }
            }
        }

        //check turnouts, if any
        for (LayoutTurnout t : turnoutList) {
            if (t != selectedObject) {
                try {
                    foundPointType = t.hitTestPoint(dLoc, false, requireUnconnected);
                    if (NONE != foundPointType) {
                        foundObject = t;
                        foundLocation = t.getCoordsForConnectionType(foundPointType);
                        foundNeedsConnect = t.isConnectionType(foundPointType);
                        if (foundNeedsConnect) {
                            foundNeedsConnect = (null == t.getConnection(foundPointType));
                        }
                        return true;
                    }
                } catch (Exception e) {
                    //exceptions make me throw up…
                    log.error("This error message, which nobody will ever see, shuts my IDE up.");
                }
            }
        }

        //check level Xings, if any
        for (LevelXing x : xingList) {
            if (x != selectedObject) {
                try {
                    foundPointType = x.hitTestPoint(dLoc, false, requireUnconnected);
                    if (NONE != foundPointType) {
                        foundObject = x;
                        foundLocation = x.getCoordsForConnectionType(foundPointType);
                        foundNeedsConnect = x.isConnectionType(foundPointType);
                        if (foundNeedsConnect) {
                            foundNeedsConnect = (null == x.getConnection(foundPointType));
                        }
                        return true;
                    }
                } catch (Exception e) {
                    //exceptions make me throw up…
                    log.error("This error message, which nobody will ever see, shuts my IDE up.");
                }
            }
        }

        //check slips, if any
        for (LayoutSlip sl : slipList) {
            if (sl != selectedObject) {
                try {
                    foundPointType = sl.hitTestPoint(dLoc, false, requireUnconnected);
                    if (NONE != foundPointType) {
                        foundObject = sl;
                        foundLocation = sl.getCoordsForConnectionType(foundPointType);
                        foundNeedsConnect = sl.isConnectionType(foundPointType);
                        if (foundNeedsConnect) {
                            foundNeedsConnect = (null == sl.getConnection(foundPointType));
                        }
                        return true;
                    }
                } catch (Exception e) {
                    //exceptions make me throw up…
                    log.error("This error message, which nobody will ever see, shuts my IDE up.");
                }
            }
        }

        //check turntables, if any
        for (LayoutTurntable x : turntableList) {
            if (x != selectedObject) {
                try {
                    foundPointType = x.hitTestPoint(dLoc, false, requireUnconnected);
                    if (NONE != foundPointType) {
                        foundObject = x;
                        foundLocation = x.getCoordsForConnectionType(foundPointType);
                        foundNeedsConnect = x.isConnectionType(foundPointType);
                        if (foundNeedsConnect) {
                            foundNeedsConnect = (null == x.getConnection(foundPointType));
                        }
                        return true;
                    }
                } catch (Exception e) {
                    //exceptions make me throw up…
                    log.error("This error message, which nobody will ever see, shuts my IDE up.");
                }
            }
        }

        for (TrackSegment ts : trackList) {
            try {
                foundPointType = ((TrackSegment) ts).hitTestPoint(loc, false, requireUnconnected);
                if (NONE != foundPointType) {
                    foundObject = ts;
                    foundLocation = ts.getCoordsForConnectionType(foundPointType);
                    foundNeedsConnect = false;
                    return true;
                }
            } catch (Exception e) {
                //exceptions make me throw up…
                log.error("This error message, which nobody will ever see, shuts my IDE up.");
            }
        }

        //no connection point found
        foundObject = null;

        return false;
    }   //checkSelect

    //TODO: Should this be moved into TrackSegment.java: hit testing?
    private TrackSegment checkTrackSegmentPopUps(Point2D loc) {
        //NOTE: rather than compute all the hit rectangles for all
        // the points  below and test if this point is in any of those
        // rectangles just create a hit rectangle for this location and
        // see if those points are in it instead…

        Rectangle2D r = trackControlCircleRectAt(loc);

        //check Track Segments, if any
        for (TrackSegment ts : trackList) {
            if (r.contains(ts.getCentreSeg())) {
                return ts;
            }
        }
        return null;
    }   //checkTrackSegments

    private PositionableLabel checkBackgroundPopUps(Point2D loc) {
        //check background images, if any
        for (int i = backgroundImage.size() - 1; i >= 0; i--) {
            PositionableLabel b = backgroundImage.get(i);
            double x = b.getX();
            double y = b.getY();
            double w = b.maxWidth();
            double h = b.maxHeight();
            Rectangle2D r = new Rectangle2D.Double(x, y, w, h);

            //Test this detection rectangle
            if (r.contains(loc)) {

                //mouse was pressed in background image
                return b;
            }
        }
        return null;
    }   //checkBackgrounds

    private SensorIcon checkSensorIconPopUps(Point2D loc) {
        //check sensor images, if any
        for (int i = sensorImage.size() - 1; i >= 0; i--) {
            SensorIcon s = sensorImage.get(i);
            double x = s.getX();
            double y = s.getY();
            double w = s.maxWidth();
            double h = s.maxHeight();
            Rectangle2D r = new Rectangle2D.Double(x, y, w, h);

            //Test this detection rectangle
            if (r.contains(loc)) {

                //mouse was pressed in sensor icon image
                return s;
            }
        }
        return null;
    }   //checkSensorIcons

    private SignalHeadIcon checkSignalHeadIconPopUps(Point2D loc) {
        //check signal head images, if any
        for (int i = signalHeadImage.size() - 1; i >= 0; i--) {
            SignalHeadIcon s = signalHeadImage.get(i);
            double x = s.getX();
            double y = s.getY();
            double w = s.maxWidth();
            double h = s.maxHeight();
            Rectangle2D r = new Rectangle2D.Double(x, y, w, h);

            //Test this detection rectangle
            if (r.contains(loc)) {

                //mouse was pressed in signal head image
                return s;
            }
        }
        return null;
    }   //checkSignalHeadIcons

    private SignalMastIcon checkSignalMastIconPopUps(Point2D loc) {
        //check signal head images, if any
        for (int i = signalMastList.size() - 1; i >= 0; i--) {
            SignalMastIcon s = signalMastList.get(i);
            double x = s.getX();
            double y = s.getY();
            double w = s.maxWidth();
            double h = s.maxHeight();
            Rectangle2D r = new Rectangle2D.Double(x, y, w, h);

            //Test this detection rectangle
            if (r.contains(loc)) {

                //mouse was pressed in signal head image
                return s;
            }
        }
        return null;
    }   //checkSignalMastIcons

    private PositionableLabel checkLabelImagePopUps(Point2D loc) {
        PositionableLabel l = null;
        int level = 0;

        for (int i = labelImage.size() - 1; i >= 0; i--) {
            PositionableLabel s = labelImage.get(i);
            double x = s.getX();
            double y = s.getY();
            double w = 10.0;
            double h = 5.0;

            if (s.isIcon() || s.isRotated()) {
                w = s.maxWidth();
                h = s.maxHeight();
            } else if (s.isText()) {
                h = s.getFont().getSize();
                w = (h * 2 * (s.getText().length())) / 3;
            }

            Rectangle2D r = new Rectangle2D.Double(x, y, w, h);

            //Test this detection rectangle
            if (r.contains(loc)) {
                //mouse was pressed in label image
                if (s.getDisplayLevel() >= level) {
                    //Check to make sure that we are returning the highest level label.
                    l = s;
                    level = s.getDisplayLevel();
                }
            }
        }
        return l;
    }   //checkLabelImages

    private AnalogClock2Display checkClockPopUps(Point2D loc) {
        //check clocks, if any
        for (int i = clocks.size() - 1; i >= 0; i--) {
            AnalogClock2Display s = clocks.get(i);
            double x = s.getX();
            double y = s.getY();
            double w = s.getFaceWidth();
            double h = s.getFaceHeight();
            Rectangle2D r = new Rectangle2D.Double(x, y, w, h);

            //Test this detection rectangle
            if (r.contains(loc)) {

                //mouse was pressed in clock image
                return s;
            }
        }
        return null;
    }   //checkClocks

    private MultiSensorIcon checkMultiSensorPopUps(Point2D loc) {
        //check multi sensor icons, if any
        for (int i = multiSensors.size() - 1; i >= 0; i--) {
            MultiSensorIcon s = multiSensors.get(i);
            double x = s.getX();
            double y = s.getY();
            double w = s.maxWidth();
            double h = s.maxHeight();
            Rectangle2D r = new Rectangle2D.Double(x, y, w, h);

            //Test this detection rectangle
            if (r.contains(loc)) {

                //mouse was pressed in multi sensor image
                return s;
            }
        }
        return null;
    }   //checkMultiSensors

    private LocoIcon checkMarkerPopUps(Point2D loc) {
        //check marker icons, if any
        for (int i = markerImage.size() - 1; i >= 0; i--) {
            LocoIcon l = markerImage.get(i);
            double x = l.getX();
            double y = l.getY();
            double w = l.maxWidth();
            double h = l.maxHeight();
            Rectangle2D r = new Rectangle2D.Double(x, y, w, h);

            //Test this detection rectangle
            if (r.contains(loc)) {
                //mouse was pressed in marker icon
                return l;
            }
        }
        return null;
    }   //checkMarkers

    public Point2D getCoords(Object o, int type) {
        if (o != null) {
            switch (type) {
                case LayoutTrack.POS_POINT: {
                    return ((PositionablePoint) o).getCoords();
                }

                case LayoutTrack.TURNOUT_A: {
                    return ((LayoutTurnout) o).getCoordsA();
                }

                case LayoutTrack.TURNOUT_B: {
                    return ((LayoutTurnout) o).getCoordsB();
                }

                case LayoutTrack.TURNOUT_C: {
                    return ((LayoutTurnout) o).getCoordsC();
                }

                case LayoutTrack.TURNOUT_D: {
                    return ((LayoutTurnout) o).getCoordsD();
                }

                case LayoutTrack.LEVEL_XING_A: {
                    return ((LevelXing) o).getCoordsA();
                }

                case LayoutTrack.LEVEL_XING_B: {
                    return ((LevelXing) o).getCoordsB();
                }

                case LayoutTrack.LEVEL_XING_C: {
                    return ((LevelXing) o).getCoordsC();
                }

                case LayoutTrack.LEVEL_XING_D: {
                    return ((LevelXing) o).getCoordsD();
                }

                case LayoutTrack.SLIP_A: {
                    return ((LayoutSlip) o).getCoordsA();
                }

                case LayoutTrack.SLIP_B: {
                    return ((LayoutSlip) o).getCoordsB();
                }

                case LayoutTrack.SLIP_C: {
                    return ((LayoutSlip) o).getCoordsC();
                }

                case LayoutTrack.SLIP_D: {
                    return ((LayoutSlip) o).getCoordsD();
                }

                default:
                    if ((foundPointType >= LayoutTrack.BEZIER_CONTROL_POINT_OFFSET_MIN)
                            && (foundPointType <= LayoutTrack.BEZIER_CONTROL_POINT_OFFSET_MAX)) {
                        return ((TrackSegment) o).getBezierControlPoint(type - LayoutTrack.BEZIER_CONTROL_POINT_OFFSET_MIN);
                    } else if (type >= LayoutTrack.TURNTABLE_RAY_OFFSET) {
                        return ((LayoutTurntable) o).getRayCoordsIndexed(type - LayoutTrack.TURNTABLE_RAY_OFFSET);
                    }
            }   //switch
        } else {
            log.error("Null connection point of type " + type + " " + getLayoutName());
        }
        return new Point2D.Double(0.0, 0.0);
    }   //getCoords

    @Override
    public void mouseReleased(MouseEvent event) {
        super.setToolTip(null);

        //initialize mouse position
        calcLocation(event, 0, 0);

        if (isEditable()) {
            xLabel.setText(Integer.toString(xLoc));
            yLabel.setText(Integer.toString(yLoc));

            if ((!event.isPopupTrigger()) && (!event.isMetaDown()) && (!event.isAltDown())
                    && event.isShiftDown()) {
                currentPoint = new Point2D.Double(xLoc, yLoc);

                if (snapToGridOnAdd) {
                    xLoc = ((xLoc + (gridSize / 2)) / gridSize) * gridSize;
                    yLoc = ((yLoc + (gridSize / 2)) / gridSize) * gridSize;
                    currentPoint.setLocation(xLoc, yLoc);
                }

                if (turnoutRHButton.isSelected()) {
                    addLayoutTurnout(LayoutTurnout.RH_TURNOUT);
                } else if (turnoutLHButton.isSelected()) {
                    addLayoutTurnout(LayoutTurnout.LH_TURNOUT);
                } else if (turnoutWYEButton.isSelected()) {
                    addLayoutTurnout(LayoutTurnout.WYE_TURNOUT);
                } else if (doubleXoverButton.isSelected()) {
                    addLayoutTurnout(LayoutTurnout.DOUBLE_XOVER);
                } else if (rhXoverButton.isSelected()) {
                    addLayoutTurnout(LayoutTurnout.RH_XOVER);
                } else if (lhXoverButton.isSelected()) {
                    addLayoutTurnout(LayoutTurnout.LH_XOVER);
                } else if (levelXingButton.isSelected()) {
                    addLevelXing();
                } else if (layoutSingleSlipButton.isSelected()) {
                    addLayoutSlip(LayoutSlip.SINGLE_SLIP);
                } else if (layoutDoubleSlipButton.isSelected()) {
                    addLayoutSlip(LayoutSlip.DOUBLE_SLIP);
                } else if (endBumperButton.isSelected()) {
                    addEndBumper();
                } else if (anchorButton.isSelected()) {
                    addAnchor();
                } else if (edgeButton.isSelected()) {
                    addEdgeConnector();
                } else if (trackButton.isSelected()) {
                    if ((beginObject != null) && (foundObject != null)
                            && (beginObject != foundObject)) {
                        addTrackSegment();
                        setCursor(Cursor.getDefaultCursor());
                    }
                    beginObject = null;
                    foundObject = null;
                } else if (multiSensorButton.isSelected()) {
                    startMultiSensor();
                } else if (sensorButton.isSelected()) {
                    addSensor();
                } else if (signalButton.isSelected()) {
                    addSignalHead();
                } else if (textLabelButton.isSelected()) {
                    addLabel();
                } else if (memoryButton.isSelected()) {
                    addMemory();
                } else if (blockContentsButton.isSelected()) {
                    addBlockContents();
                } else if (iconLabelButton.isSelected()) {
                    addIcon();
                } else if (signalMastButton.isSelected()) {
                    addSignalMast();
                } else {
                    log.warn("No item selected in panel edit mode");
                }
                selectedObject = null;
                repaint();
            } else if ((event.isPopupTrigger() || delayedPopupTrigger) && !isDragging) {
                selectedObject = null;
                selectedPointType = LayoutTrack.NONE;
                whenReleased = event.getWhen();
                checkPopUps(event);
            } //check if controlling turnouts
            else if ((selectedObject != null) && (selectedPointType == LayoutTrack.TURNOUT_CENTER)
                    && allControlling() && (!event.isMetaDown()) && (!event.isAltDown()) && (!event.isPopupTrigger())
                    && (!event.isShiftDown()) && (!event.isControlDown())) {
                //controlling layout, in edit mode
                LayoutTurnout t = (LayoutTurnout) selectedObject;
                t.toggleTurnout();
            } else if ((selectedObject != null) && ((selectedPointType == LayoutTrack.SLIP_LEFT)
                    || (selectedPointType == LayoutTrack.SLIP_RIGHT))
                    && allControlling() && (!event.isMetaDown()) && (!event.isAltDown()) && (!event.isPopupTrigger())
                    && (!event.isShiftDown()) && (!event.isControlDown())) {
                //controlling layout, in edit mode
                LayoutSlip sl = (LayoutSlip) selectedObject;
                sl.toggleState(selectedPointType);
            } else if ((selectedObject != null) && (selectedPointType >= LayoutTrack.TURNTABLE_RAY_OFFSET)
                    && allControlling() && (!event.isMetaDown()) && (!event.isAltDown()) && (!event.isPopupTrigger())
                    && (!event.isShiftDown()) && (!event.isControlDown())) {
                //controlling layout, in edit mode
                LayoutTurntable t = (LayoutTurntable) selectedObject;
                t.setPosition(selectedPointType - LayoutTrack.TURNTABLE_RAY_OFFSET);
            } else if ((selectedObject != null) && (selectedPointType == LayoutTrack.TURNOUT_CENTER)
                    && allControlling() && (event.isMetaDown()) && (!event.isAltDown())
                    && (!event.isShiftDown()) && (!event.isControlDown()) && isDragging) {
                //controlling layout, in edit mode
                checkPointsOfTurnout((LayoutTurnout) selectedObject);
            } else if ((selectedObject != null) && (selectedPointType == LayoutTrack.POS_POINT)
                    && allControlling() && (event.isMetaDown()) && (!event.isAltDown())
                    && (!event.isShiftDown()) && (!event.isControlDown()) && isDragging) {
                PositionablePoint p = (PositionablePoint) selectedObject;

                if ((p.getConnect1() == null) || (p.getConnect2() == null)) {
                    checkPointOfPositionable(p);
                }
            }

            if ((trackButton.isSelected()) && (beginObject != null) && (foundObject != null)) {
                //user let up shift key before releasing the mouse when creating a track segment
                setCursor(Cursor.getDefaultCursor());
                beginObject = null;
                foundObject = null;
                repaint();
            }
            createSelectionGroups();
        } //check if controlling turnouts out of edit mode
        else if ((selectedObject != null) && (selectedPointType == LayoutTrack.TURNOUT_CENTER)
                && allControlling() && (!event.isMetaDown()) && (!event.isAltDown()) && (!event.isPopupTrigger())
                && (!event.isShiftDown()) && (!delayedPopupTrigger)) {
            //controlling layout, not in edit mode
            if (useDirectTurnoutControl) {
                LayoutTurnout t = (LayoutTurnout) selectedObject;
                t.setState(jmri.Turnout.CLOSED);
            } else {
                LayoutTurnout t = (LayoutTurnout) selectedObject;
                t.toggleTurnout();
            }
        } //check if controlling turnouts out of edit mode
        else if ((selectedObject != null) && ((selectedPointType == LayoutTrack.SLIP_LEFT)
                || (selectedPointType == LayoutTrack.SLIP_RIGHT))
                && allControlling() && (!event.isMetaDown()) && (!event.isAltDown()) && (!event.isPopupTrigger())
                && (!event.isShiftDown()) && (!delayedPopupTrigger)) {
            //controlling layout, not in edit mode
            LayoutSlip sl = (LayoutSlip) selectedObject;
            sl.toggleState(selectedPointType);
        } else if ((selectedObject != null) && (selectedPointType >= LayoutTrack.TURNTABLE_RAY_OFFSET)
                && allControlling() && (!event.isMetaDown()) && (!event.isAltDown()) && (!event.isPopupTrigger())
                && (!event.isShiftDown()) && (!delayedPopupTrigger)) {
            LayoutTurntable t = (LayoutTurntable) selectedObject;
            t.setPosition(selectedPointType - LayoutTrack.TURNTABLE_RAY_OFFSET);
        } //check if requesting marker popup out of edit mode
        else if ((event.isPopupTrigger() || delayedPopupTrigger) && (!isDragging)) {
            LocoIcon lo = checkMarkerPopUps(dLoc);

            if (lo != null) {
                showPopUp(lo, event);
            } else {
                if (checkSelect(dLoc, false)) {
                    //show popup menu
                    switch (foundPointType) {
                        case LayoutTrack.TURNOUT_CENTER: {
                            if (useDirectTurnoutControl) {
                                LayoutTurnout t = (LayoutTurnout) foundObject;
                                t.setState(jmri.Turnout.THROWN);
                            } else {
                                ((LayoutTurnout) foundObject).showPopUp(event, isEditable());
                            }
                            break;
                        }

                        case LayoutTrack.LEVEL_XING_CENTER: {
                            ((LevelXing) foundObject).showPopUp(event, isEditable());
                            break;
                        }

                        case LayoutTrack.SLIP_RIGHT:
                        case LayoutTrack.SLIP_LEFT: {
                            ((LayoutSlip) foundObject).showPopUp(event, isEditable());
                            break;
                        }

                        default: {
                            break;
                        }
                    }   //switch
                }
                AnalogClock2Display c = checkClockPopUps(dLoc);

                if (c != null) {
                    showPopUp(c, event);
                } else {
                    SignalMastIcon sm = checkSignalMastIconPopUps(dLoc);

                    if (sm != null) {
                        showPopUp(sm, event);
                    } else {
                        PositionableLabel im = checkLabelImagePopUps(dLoc);

                        if (im != null) {
                            showPopUp(im, event);
                        }
                    }
                }
            }
        }

        if (!event.isPopupTrigger() && !isDragging) {
            List<Positionable> selections = getSelectedItems(event);

            if (selections.size() > 0) {
                selections.get(0).doMouseReleased(event);
                whenReleased = event.getWhen();
            }
        }

        //train icon needs to know when moved
        if (event.isPopupTrigger() && isDragging) {
            List<Positionable> selections = getSelectedItems(event);

            if (selections.size() > 0) {
                selections.get(0).doMouseDragged(event);
            }
        }

        if (selectedObject != null) {
            //An object was selected, deselect it
            prevSelectedObject = selectedObject;
            selectedObject = null;
        }
        isDragging = false;
        delayedPopupTrigger = false;
        thisPanel.requestFocusInWindow();
    }   //mouseReleased

    private void checkPopUps(MouseEvent event) {
        if (checkSelect(dLoc, false)) {
            //show popup menu
            switch (foundPointType) {
                case LayoutTrack.POS_POINT: {
                    ((PositionablePoint) foundObject).showPopUp(event);
                    break;
                }

                case LayoutTrack.TURNOUT_CENTER: {
                    ((LayoutTurnout) foundObject).showPopUp(event, isEditable());
                    break;
                }

                case LayoutTrack.LEVEL_XING_CENTER: {
                    ((LevelXing) foundObject).showPopUp(event, isEditable());
                    break;
                }

                case LayoutTrack.SLIP_LEFT:
                case LayoutTrack.SLIP_RIGHT: {
                    ((LayoutSlip) foundObject).showPopUp(event, isEditable());
                    break;
                }

                case LayoutTrack.TURNTABLE_CENTER: {
                    ((LayoutTurntable) foundObject).showPopUp(event);
                    break;
                }

                default: {
                    break;
                }
            }   //switch

            if ((foundPointType >= LayoutTrack.BEZIER_CONTROL_POINT_OFFSET_MIN)
                    && (foundPointType <= LayoutTrack.BEZIER_CONTROL_POINT_OFFSET_MAX)) {
                ((TrackSegment) foundObject).showBezierPopUp(event, foundPointType);
            } else if (foundPointType >= LayoutTrack.TURNTABLE_RAY_OFFSET) {
                LayoutTurntable t = (LayoutTurntable) foundObject;
                if (t.isTurnoutControlled()) {
                    ((LayoutTurntable) foundObject).showRayPopUp(event, foundPointType - LayoutTrack.TURNTABLE_RAY_OFFSET);
                }
            }
        } else {
            do {
                TrackSegment ts = checkTrackSegmentPopUps(dLoc);
                if (ts != null) {
                    ts.showPopUp(event);
                    break;
                }

                SensorIcon s = checkSensorIconPopUps(dLoc);
                if (s != null) {
                    showPopUp(s, event);
                    break;
                }

                LocoIcon lo = checkMarkerPopUps(dLoc);
                if (lo != null) {
                    showPopUp(lo, event);
                    break;
                }

                SignalHeadIcon sh = checkSignalHeadIconPopUps(dLoc);
                if (sh != null) {
                    showPopUp(sh, event);
                    break;
                }

                AnalogClock2Display c = checkClockPopUps(dLoc);
                if (c != null) {
                    showPopUp(c, event);
                    break;
                }

                MultiSensorIcon ms = checkMultiSensorPopUps(dLoc);
                if (ms != null) {
                    showPopUp(ms, event);
                    break;
                }

                PositionableLabel lb = checkLabelImagePopUps(dLoc);
                if (lb != null) {
                    showPopUp(lb, event);
                    break;
                }

                PositionableLabel b = checkBackgroundPopUps(dLoc);
                if (b != null) {
                    showPopUp(b, event);
                    break;
                }

                SignalMastIcon sm = checkSignalMastIconPopUps(dLoc);
                if (sm != null) {
                    showPopUp(sm, event);
                    break;
                }
            } while (false);
        }   // if (checkSelect(dLoc, false)) {...} else
    }   //checkPopUp

    /**
     * Select the menu items to display for the Positionable's popup
     */
    @Override
    protected void showPopUp(Positionable p, MouseEvent event) {
        if (!((JComponent) p).isVisible()) {
            return; //component must be showing on the screen to determine its location
        }
        JPopupMenu popup = new JPopupMenu();

        if (p.isEditable()) {
            if (showAlignPopup()) {
                setShowAlignmentMenu(popup);
                popup.add(new AbstractAction(Bundle.getMessage("ButtonDelete")) {
                    @Override
                    public void actionPerformed(ActionEvent e) {
                        deleteSelectedItems();
                    }
                });
            } else {
                if (p.doViemMenu()) {
                    popup.add(p.getNameString());

                    if (p.isPositionable()) {
                        setShowCoordinatesMenu(p, popup);
                    }
                    setDisplayLevelMenu(p, popup);
                    setPositionableMenu(p, popup);
                }

                boolean popupSet = false;
                popupSet = p.setRotateOrthogonalMenu(popup);
                popupSet = p.setRotateMenu(popup);

                if (popupSet) {
                    popup.addSeparator();
                    popupSet = false;
                }
                popupSet = p.setEditIconMenu(popup);
                popupSet = p.setTextEditMenu(popup);

                PositionablePopupUtil util = p.getPopupUtility();

                if (util != null) {
                    util.setFixedTextMenu(popup);
                    util.setTextMarginMenu(popup);
                    util.setTextBorderMenu(popup);
                    util.setTextFontMenu(popup);
                    util.setBackgroundMenu(popup);
                    util.setTextJustificationMenu(popup);
                    util.setTextOrientationMenu(popup);
                    popup.addSeparator();
                    util.propertyUtil(popup);
                    util.setAdditionalEditPopUpMenu(popup);
                    popupSet = true;
                }

                if (popupSet) {
                    popup.addSeparator();
                    popupSet = false;
                }
                p.setDisableControlMenu(popup);
                setShowAlignmentMenu(popup);

                //for Positionables with unique settings
                p.showPopUp(popup);
                setShowTooltipMenu(p, popup);

                setRemoveMenu(p, popup);

                if (p.doViemMenu()) {
                    setHiddenMenu(p, popup);
                }
            }
        } else {
            p.showPopUp(popup);
            PositionablePopupUtil util = p.getPopupUtility();

            if (util != null) {
                util.setAdditionalViewPopUpMenu(popup);
            }
        }
        popup.show((Component) p, p.getWidth() / 2 + (int) ((getPaintScale() - 1.0) * p.getX()),
                p.getHeight() / 2 + (int) ((getPaintScale() - 1.0) * p.getY()));

        /*popup.show((Component)p, event.getX(), event.getY());*/
    }   //showPopUp()

    private long whenReleased = 0;  //used to identify event that was popup trigger
    private boolean awaitingIconChange = false;

    @Override
    public void mouseClicked(MouseEvent event) {
        if ((!event.isMetaDown()) && (!event.isPopupTrigger()) && (!event.isAltDown())
                && (!awaitingIconChange) && (!event.isShiftDown()) && (!event.isControlDown())) {
            calcLocation(event, 0, 0);
            List<Positionable> selections = getSelectedItems(event);

            if (selections.size() > 0) {
                selections.get(0).doMouseClicked(event);
            }
        } else if (event.isPopupTrigger() && (whenReleased != event.getWhen())) {
            calcLocation(event, 0, 0);

            if (isEditable()) {
                selectedObject = null;
                selectedPointType = LayoutTrack.NONE;
                checkPopUps(event);
            } else {
                LocoIcon lo = checkMarkerPopUps(dLoc);

                if (lo != null) {
                    showPopUp(lo, event);
                }
            }
        }

        if (event.isControlDown() && !event.isPopupTrigger()) {
            if (checkSelect(dLoc, false)) {
                //show popup menu
                switch (foundPointType) {
                    case LayoutTrack.POS_POINT: {
                        amendSelectionGroup((PositionablePoint) foundObject);
                        break;
                    }

                    case LayoutTrack.TURNOUT_CENTER: {
                        amendSelectionGroup((LayoutTurnout) foundObject, dLoc);
                        break;
                    }

                    case LayoutTrack.LEVEL_XING_CENTER: {
                        amendSelectionGroup((LevelXing) foundObject);
                        break;
                    }

                    case LayoutTrack.SLIP_LEFT:
                    case LayoutTrack.SLIP_RIGHT: {
                        amendSelectionGroup((LayoutSlip) foundObject);
                        break;
                    }

                    case LayoutTrack.TURNTABLE_CENTER: {
                        amendSelectionGroup((LayoutTurntable) foundObject);
                        break;
                    }

                    case LayoutTrack.TURNOUT_A:
                    case LayoutTrack.TURNOUT_B:
                    case LayoutTrack.TURNOUT_C:
                    case LayoutTrack.TURNOUT_D: {
                        LayoutTurnout t = (LayoutTurnout) foundObject;

                        if ((t.getVersion() == 2) && ((t.getTurnoutType() == LayoutTurnout.DOUBLE_XOVER)
                                || (t.getTurnoutType() == LayoutTurnout.LH_XOVER)
                                || (t.getTurnoutType() == LayoutTurnout.RH_XOVER))) {
                            amendSelectionGroup((LayoutTurnout) foundObject, dLoc);
                        }

                        //$FALL-THROUGH$
                    }

                    default: {
                        break;
                    }
                }   //switch
            } else {
                PositionableLabel s = checkSensorIconPopUps(dLoc);

                if (s != null) {
                    amendSelectionGroup(s);
                } else {
                    PositionableLabel sh = checkSignalHeadIconPopUps(dLoc);

                    if (sh != null) {
                        amendSelectionGroup(sh);
                    } else {
                        PositionableLabel ms = checkMultiSensorPopUps(dLoc);

                        if (ms != null) {
                            amendSelectionGroup(ms);
                        } else {
                            PositionableLabel lb = checkLabelImagePopUps(dLoc);

                            if (lb != null) {
                                amendSelectionGroup(lb);
                            } else {
                                PositionableLabel b = checkBackgroundPopUps(dLoc);

                                if (b != null) {
                                    amendSelectionGroup(b);
                                } else {
                                    PositionableLabel sm = checkSignalMastIconPopUps(dLoc);

                                    if (sm != null) {
                                        amendSelectionGroup(sm);
                                    }
                                }
                            }
                        }
                    }
                }
            }
        } else if ((selectionWidth == 0) || (selectionHeight == 0)) {
            clearSelectionGroups();
        }
        thisPanel.requestFocusInWindow();
    }   //mouseClicked

    private void checkPointOfPositionable(PositionablePoint p) {
        TrackSegment t = p.getConnect1();

        if (t == null) {
            t = p.getConnect2();
        }

        //Nothing connected to this bit of track so ignore
        if (t == null) {
            return;
        }
        beginObject = p;
        beginPointType = LayoutTrack.POS_POINT;
        Point2D loc = p.getCoords();

        if (checkSelect(loc, true, p)) {
            switch (foundPointType) {
                case LayoutTrack.POS_POINT: {
                    PositionablePoint p2 = (PositionablePoint) foundObject;

                    if ((p2.getType() == PositionablePoint.ANCHOR) && p2.setTrackConnection(t)) {
                        if (t.getConnect1() == p) {
                            t.setNewConnect1(p2, LayoutTrack.POS_POINT);
                        } else {
                            t.setNewConnect2(p2, LayoutTrack.POS_POINT);
                        }
                        p.removeTrackConnection(t);

                        if ((p.getConnect1() == null) && (p.getConnect2() == null)) {
                            removePositionablePoint(p);
                        }
                    }
                    break;
                }

                case LayoutTrack.TURNOUT_A:
                case LayoutTrack.TURNOUT_B:
                case LayoutTrack.TURNOUT_C:
                case LayoutTrack.TURNOUT_D: {
                    LayoutTurnout lt = (LayoutTurnout) foundObject;
                    try {
                        if (lt.getConnection(foundPointType) == null) {
                            lt.setConnection(foundPointType, t, LayoutTrack.TRACK);

                            if (t.getConnect1() == p) {
                                t.setNewConnect1(lt, foundPointType);
                            } else {
                                t.setNewConnect2(lt, foundPointType);
                            }
                            p.removeTrackConnection(t);

                            if ((p.getConnect1() == null) && (p.getConnect2() == null)) {
                                removePositionablePoint(p);
                            }
                        }
                    } catch (jmri.JmriException e) {
                        log.debug("Unable to set location");
                    }
                    break;
                }

                case LayoutTrack.LEVEL_XING_A:
                case LayoutTrack.LEVEL_XING_B:
                case LayoutTrack.LEVEL_XING_C:
                case LayoutTrack.LEVEL_XING_D: {
                    LevelXing lx = (LevelXing) foundObject;
                    try {
                        if (lx.getConnection(foundPointType) == null) {
                            lx.setConnection(foundPointType, t, LayoutTrack.TRACK);

                            if (t.getConnect1() == p) {
                                t.setNewConnect1(lx, foundPointType);
                            } else {
                                t.setNewConnect2(lx, foundPointType);
                            }
                            p.removeTrackConnection(t);

                            if ((p.getConnect1() == null) && (p.getConnect2() == null)) {
                                removePositionablePoint(p);
                            }
                        }
                    } catch (jmri.JmriException e) {
                        log.debug("Unable to set location");
                    }
                    break;
                }

                case LayoutTrack.SLIP_A:
                case LayoutTrack.SLIP_B:
                case LayoutTrack.SLIP_C:
                case LayoutTrack.SLIP_D: {
                    LayoutSlip ls = (LayoutSlip) foundObject;
                    try {
                        if (ls.getConnection(foundPointType) == null) {
                            ls.setConnection(foundPointType, t, LayoutTrack.TRACK);

                            if (t.getConnect1() == p) {
                                t.setNewConnect1(ls, foundPointType);
                            } else {
                                t.setNewConnect2(ls, foundPointType);
                            }
                            p.removeTrackConnection(t);

                            if ((p.getConnect1() == null) && (p.getConnect2() == null)) {
                                removePositionablePoint(p);
                            }
                        }
                    } catch (jmri.JmriException e) {
                        log.debug("Unable to set location");
                    }
                    break;
                }

                default:

                    if (foundPointType >= LayoutTrack.TURNTABLE_RAY_OFFSET) {
                        LayoutTurntable tt = (LayoutTurntable) foundObject;
                        int ray = foundPointType - LayoutTrack.TURNTABLE_RAY_OFFSET;

                        if (tt.getRayConnectIndexed(ray) == null) {
                            tt.setRayConnect(t, ray);

                            if (t.getConnect1() == p) {
                                t.setNewConnect1(tt, foundPointType);
                            } else {
                                t.setNewConnect2(tt, foundPointType);
                            }
                            p.removeTrackConnection(t);

                            if ((p.getConnect1() == null) && (p.getConnect2() == null)) {
                                removePositionablePoint(p);
                            }
                        }
                    } else {
                        log.debug("No valid point, so will quit");
                        return;
                    }
            }   //switch
            repaint();

            if (t.getLayoutBlock() != null) {
                auxTools.setBlockConnectivityChanged();
            }
        }
        beginObject = null;
        foundObject = null;
    }   //checkPointOfPositionable

    private void checkPointsOfTurnout(LayoutTurnout lt) {
        beginObject = lt;

        if (lt.getConnectA() == null) {
            beginPointType = LayoutTrack.TURNOUT_A;
            dLoc = lt.getCoordsA();
            checkPointsOfTurnoutSub(lt.getCoordsA());
        }

        if (lt.getConnectB() == null) {
            beginPointType = LayoutTrack.TURNOUT_B;
            dLoc = lt.getCoordsB();
            checkPointsOfTurnoutSub(lt.getCoordsB());
        }

        if (lt.getConnectC() == null) {
            beginPointType = LayoutTrack.TURNOUT_C;
            dLoc = lt.getCoordsC();
            checkPointsOfTurnoutSub(lt.getCoordsC());
        }

        if ((lt.getConnectD() == null) && ((lt.getTurnoutType() == LayoutTurnout.DOUBLE_XOVER)
                || (lt.getTurnoutType() == LayoutTurnout.LH_XOVER)
                || (lt.getTurnoutType() == LayoutTurnout.RH_XOVER))) {
            beginPointType = LayoutTrack.TURNOUT_D;
            dLoc = lt.getCoordsD();
            checkPointsOfTurnoutSub(lt.getCoordsD());
        }
        beginObject = null;
        foundObject = null;
    }   //checkPointsOfTurnout

    private void checkPointsOfTurnoutSub(Point2D dLoc) {
        if (checkSelect(dLoc, true)) {
            switch (foundPointType) {
                case LayoutTrack.POS_POINT: {
                    PositionablePoint p2 = (PositionablePoint) foundObject;

                    if (((p2.getConnect1() == null) && (p2.getConnect2() != null))
                            || ((p2.getConnect1() != null) && (p2.getConnect2() == null))) {
                        TrackSegment t = p2.getConnect1();

                        if (t == null) {
                            t = p2.getConnect2();
                        }

                        if (t == null) {
                            return;
                        }
                        LayoutTurnout lt = (LayoutTurnout) beginObject;
                        try {
                            if (lt.getConnection(beginPointType) == null) {
                                lt.setConnection(beginPointType, t, LayoutTrack.TRACK);
                                p2.removeTrackConnection(t);

                                if (t.getConnect1() == p2) {
                                    t.setNewConnect1(lt, beginPointType);
                                } else {
                                    t.setNewConnect2(lt, beginPointType);
                                }
                                removePositionablePoint(p2);
                            }

                            if (t.getLayoutBlock() != null) {
                                auxTools.setBlockConnectivityChanged();
                            }
                        } catch (jmri.JmriException e) {
                            log.debug("Unable to set location");
                        }
                    }
                    break;
                }

                case LayoutTrack.TURNOUT_A:
                case LayoutTrack.TURNOUT_B:
                case LayoutTrack.TURNOUT_C:
                case LayoutTrack.TURNOUT_D: {
                    LayoutTurnout ft = (LayoutTurnout) foundObject;
                    addTrackSegment();

                    if ((ft.getTurnoutType() == LayoutTurnout.RH_TURNOUT) || (ft.getTurnoutType() == LayoutTurnout.LH_TURNOUT)) {
                        rotateTurnout(ft);
                    }
                    break;
                }

                default: {
                    log.warn("Unexpected foundPointType {}  in checkPointsOfTurnoutSub", foundPointType);
                    break;
                }
            }   //switch
        }
    }   //checkPointsOfTurnoutSub

    private void rotateTurnout(LayoutTurnout t) {
        LayoutTurnout be = (LayoutTurnout) beginObject;

        if (((beginPointType == LayoutTrack.TURNOUT_A) && ((be.getConnectB() != null) || (be.getConnectC() != null)))
                || ((beginPointType == LayoutTrack.TURNOUT_B) && ((be.getConnectA() != null) || (be.getConnectC() != null)))
                || ((beginPointType == LayoutTrack.TURNOUT_C) && ((be.getConnectB() != null) || (be.getConnectA() != null)))) {
            return;
        }

        if ((be.getTurnoutType() != LayoutTurnout.RH_TURNOUT) && (be.getTurnoutType() != LayoutTurnout.LH_TURNOUT)) {
            return;
        }

        double x2;
        double y2;

        Point2D c;
        Point2D diverg;

        if ((foundPointType == LayoutTrack.TURNOUT_C) && (beginPointType == LayoutTrack.TURNOUT_C)) {
            c = t.getCoordsA();
            diverg = t.getCoordsB();
            x2 = be.getCoordsA().getX() - be.getCoordsB().getX();
            y2 = be.getCoordsA().getY() - be.getCoordsB().getY();
        } else if ((foundPointType == LayoutTrack.TURNOUT_C)
                && ((beginPointType == LayoutTrack.TURNOUT_A) || (beginPointType == LayoutTrack.TURNOUT_B))) {
            c = t.getCoordsCenter();
            diverg = t.getCoordsC();

            if (beginPointType == LayoutTrack.TURNOUT_A) {
                x2 = be.getCoordsB().getX() - be.getCoordsA().getX();
                y2 = be.getCoordsB().getY() - be.getCoordsA().getY();
            } else {
                x2 = be.getCoordsA().getX() - be.getCoordsB().getX();
                y2 = be.getCoordsA().getY() - be.getCoordsB().getY();
            }
        } else if (foundPointType == LayoutTrack.TURNOUT_B) {
            c = t.getCoordsA();
            diverg = t.getCoordsB();

            if (beginPointType == LayoutTrack.TURNOUT_B) {
                x2 = be.getCoordsA().getX() - be.getCoordsB().getX();
                y2 = be.getCoordsA().getY() - be.getCoordsB().getY();
            } else if (beginPointType == LayoutTrack.TURNOUT_A) {
                x2 = be.getCoordsB().getX() - be.getCoordsA().getX();
                y2 = be.getCoordsB().getY() - be.getCoordsA().getY();
            } else {    //(beginPointType==TURNOUT_C){
                x2 = be.getCoordsCenter().getX() - be.getCoordsC().getX();
                y2 = be.getCoordsCenter().getY() - be.getCoordsC().getY();
            }
        } else if (foundPointType == LayoutTrack.TURNOUT_A) {
            c = t.getCoordsA();
            diverg = t.getCoordsB();

            if (beginPointType == LayoutTrack.TURNOUT_A) {
                x2 = be.getCoordsA().getX() - be.getCoordsB().getX();
                y2 = be.getCoordsA().getY() - be.getCoordsB().getY();
            } else if (beginPointType == LayoutTrack.TURNOUT_B) {
                x2 = be.getCoordsB().getX() - be.getCoordsA().getX();
                y2 = be.getCoordsB().getY() - be.getCoordsA().getY();
            } else {    //(beginPointType==TURNOUT_C){
                x2 = be.getCoordsC().getX() - be.getCoordsCenter().getX();
                y2 = be.getCoordsC().getY() - be.getCoordsCenter().getY();
            }
        } else {
            return;
        }
        double x = diverg.getX() - c.getX();
        double y = diverg.getY() - c.getY();
        double radius = Math.toDegrees(Math.atan2(y, x));
        double eRadius = Math.toDegrees(Math.atan2(y2, x2));
        be.rotateCoords(radius - eRadius);

        Point2D conCord = be.getCoordsA();
        Point2D tCord = t.getCoordsC();

        if (foundPointType == LayoutTrack.TURNOUT_B) {
            tCord = t.getCoordsB();
        }

        if (foundPointType == LayoutTrack.TURNOUT_A) {
            tCord = t.getCoordsA();
        }

        if (beginPointType == LayoutTrack.TURNOUT_B) {
            conCord = be.getCoordsB();
        } else if (beginPointType == LayoutTrack.TURNOUT_C) {
            conCord = be.getCoordsC();
        } else if (beginPointType == LayoutTrack.TURNOUT_A) {
            conCord = be.getCoordsA();
        }
        x = conCord.getX() - tCord.getX();
        y = conCord.getY() - tCord.getY();
        Point2D offset = new Point2D.Double(be.getCoordsCenter().getX() - x, be.getCoordsCenter().getY() - y);
        be.setCoordsCenter(offset);

    }   //rotateTurnout

    //private ArrayList<LayoutTurnout> _turnoutSelection = null; //LayoutTurnouts
    private java.util.HashMap<LayoutTurnout, TurnoutSelection> _turnoutSelection = null;

    static class TurnoutSelection {

        boolean pointA = false;
        boolean pointB = false;
        boolean pointC = false;
        boolean pointD = false;

        TurnoutSelection() {
        }

        void setPointA(boolean boo) {
            pointA = boo;
        }

        void setPointB(boolean boo) {
            pointB = boo;
        }

        void setPointC(boolean boo) {
            pointC = boo;
        }

        void setPointD(boolean boo) {
            pointD = boo;
        }

        boolean getPointA() {
            return pointA;
        }

        boolean getPointB() {
            return pointB;
        }

        boolean getPointC() {
            return pointC;
        }

        boolean getPointD() {
            return pointD;
        }
    }

    private ArrayList<PositionablePoint> _pointSelection = null;    //new ArrayList<PositionablePoint>();  //PositionablePoint list
    private ArrayList<LevelXing> _xingSelection = null;             //new ArrayList<LevelXing>();  //LevelXing list
    private ArrayList<LayoutSlip> _slipSelection = null;            //new ArrayList<LevelXing>();  //LayoutSlip list
    private ArrayList<LayoutTurntable> _turntableSelection = null;  //new ArrayList<LayoutTurntable>(); //Turntable list
    private ArrayList<Positionable> _positionableSelection = null;

    private void highLightSelection(Graphics2D g) {
        java.awt.Stroke stroke = g.getStroke();
        Color color = g.getColor();
        g.setColor(new Color(204, 207, 88));
        g.setStroke(new java.awt.BasicStroke(2.0f));

        if (_positionableSelection != null) {
            for (Positionable c : _positionableSelection) {
                g.drawRect(c.getX(), c.getY(), c.maxWidth(), c.maxHeight());
            }
        }

        // loop over all turnouts
        if (_turnoutSelection != null) {
            for (Map.Entry<LayoutTurnout, TurnoutSelection> entry : _turnoutSelection.entrySet()) {
                LayoutTurnout t = entry.getKey();
                int ttype = t.getTurnoutType();

                if ((t.getVersion() == 2) && ((ttype == LayoutTurnout.DOUBLE_XOVER)
                        || (ttype == LayoutTurnout.LH_XOVER)
                        || (ttype == LayoutTurnout.RH_XOVER))) {
                    TurnoutSelection ts = entry.getValue();

                    if (ts.getPointA()) {
                        Point2D coord = t.getCoordsA();
                        g.drawRect((int) coord.getX() - 4, (int) coord.getY() - 4, 9, 9);
                    }

                    if (ts.getPointB()) {
                        Point2D coord = t.getCoordsB();
                        g.drawRect((int) coord.getX() - 4, (int) coord.getY() - 4, 9, 9);
                    }

                    if (ts.getPointC()) {
                        Point2D coord = t.getCoordsC();
                        g.drawRect((int) coord.getX() - 4, (int) coord.getY() - 4, 9, 9);
                    }

                    if (ts.getPointD()) {
                        Point2D coord = t.getCoordsD();
                        g.drawRect((int) coord.getX() - 4, (int) coord.getY() - 4, 9, 9);
                    }
                } else {
                    int minx
                            = (int) Math.min(Math.min(t.getCoordsA().getX(), t.getCoordsB().getX()),
                                    Math.min(t.getCoordsC().getX(), t.getCoordsD().getX()));
                    int miny
                            = (int) Math.min(Math.min(t.getCoordsA().getY(), t.getCoordsB().getY()),
                                    Math.min(t.getCoordsC().getY(), t.getCoordsD().getY()));
                    int maxx
                            = (int) Math.max(Math.max(t.getCoordsA().getX(), t.getCoordsB().getX()),
                                    Math.max(t.getCoordsC().getX(), t.getCoordsD().getX()));
                    int maxy
                            = (int) Math.max(Math.max(t.getCoordsA().getY(), t.getCoordsB().getY()),
                                    Math.max(t.getCoordsC().getY(), t.getCoordsD().getY()));
                    int width = maxx - minx;
                    int height = maxy - miny;
                    int x = (int) t.getCoordsCenter().getX() - (width / 2);
                    int y = (int) t.getCoordsCenter().getY() - (height / 2);
                    g.drawRect(x, y, width, height);
                }
            }
        }

        if (_xingSelection != null) {
            // loop over all level crossings
            for (LevelXing xing : _xingSelection) {
                int minx
                        = (int) Math.min(Math.min(xing.getCoordsA().getX(), xing.getCoordsB().getX()),
                                Math.min(xing.getCoordsC().getX(), xing.getCoordsD().getX()));
                int miny
                        = (int) Math.min(Math.min(xing.getCoordsA().getY(), xing.getCoordsB().getY()),
                                Math.min(xing.getCoordsC().getY(), xing.getCoordsD().getY()));
                int maxx
                        = (int) Math.max(Math.max(xing.getCoordsA().getX(), xing.getCoordsB().getX()),
                                Math.max(xing.getCoordsC().getX(), xing.getCoordsD().getX()));
                int maxy
                        = (int) Math.max(Math.max(xing.getCoordsA().getY(), xing.getCoordsB().getY()),
                                Math.max(xing.getCoordsC().getY(), xing.getCoordsD().getY()));
                int width = maxx - minx;
                int height = maxy - miny;
                int x = (int) xing.getCoordsCenter().getX() - (width / 2);
                int y = (int) xing.getCoordsCenter().getY() - (height / 2);
                g.drawRect(x, y, width, height);
            }
        }

        if (_slipSelection != null) {
            // loop over all slips
            for (LayoutSlip sl : _slipSelection) {
                int minx
                        = (int) Math.min(Math.min(sl.getCoordsA().getX(), sl.getCoordsB().getX()),
                                Math.min(sl.getCoordsC().getX(), sl.getCoordsD().getX()));
                int miny
                        = (int) Math.min(Math.min(sl.getCoordsA().getY(), sl.getCoordsB().getY()),
                                Math.min(sl.getCoordsC().getY(), sl.getCoordsD().getY()));
                int maxx
                        = (int) Math.max(Math.max(sl.getCoordsA().getX(), sl.getCoordsB().getX()),
                                Math.max(sl.getCoordsC().getX(), sl.getCoordsD().getX()));
                int maxy
                        = (int) Math.max(Math.max(sl.getCoordsA().getY(), sl.getCoordsB().getY()),
                                Math.max(sl.getCoordsC().getY(), sl.getCoordsD().getY()));
                int width = maxx - minx;
                int height = maxy - miny;
                int x = (int) sl.getCoordsCenter().getX() - (width / 2);
                int y = (int) sl.getCoordsCenter().getY() - (height / 2);
                g.drawRect(x, y, width, height);
            }
        }

        // loop over all turntables
        if (_turntableSelection != null) {
            for (LayoutTurntable tt : _turntableSelection) {
                Point2D center = tt.getCoordsCenter();
                int x = (int) center.getX() - (int) tt.getRadius();
                int y = (int) center.getY() - (int) tt.getRadius();
                g.drawRect(x, y, ((int) tt.getRadius() * 2), ((int) tt.getRadius() * 2));
            }
        }

        // loop over all Anchor Points and End Bumpers
        if (_pointSelection != null) {
            for (PositionablePoint p : _pointSelection) {
                Point2D coord = p.getCoords();
                g.drawRect((int) coord.getX() - 4, (int) coord.getY() - 4, 9, 9);
            }
        }
        g.setColor(color);
        g.setStroke(stroke);
    }   //highLightSelection

    private void createSelectionGroups() {
        List<Positionable> contents = getContents();
        Rectangle2D selectRect = new Rectangle2D.Double(selectionX, selectionY,
                selectionWidth, selectionHeight);

        for (Positionable c : contents) {
            Point2D upperLeft = c.getLocation();

            if (selectRect.contains(upperLeft)) {
                if (_positionableSelection == null) {
                    _positionableSelection = new ArrayList<Positionable>();
                }

                if (!_positionableSelection.contains(c)) {
                    _positionableSelection.add(c);
                }
            }
        }

        // loop over all turnouts
        for (LayoutTurnout t : turnoutList) {
            int ttype = t.getTurnoutType();

            if ((t.getVersion() == 2) && ((ttype == LayoutTurnout.DOUBLE_XOVER)
                    || (ttype == LayoutTurnout.LH_XOVER)
                    || (ttype == LayoutTurnout.RH_XOVER))) {
                if (selectRect.contains(t.getCoordsA())) {
                    if (_turnoutSelection == null) {
                        _turnoutSelection = new HashMap<LayoutTurnout, TurnoutSelection>();
                    }
                    TurnoutSelection ts;

                    if (!_turnoutSelection.containsKey(t)) {
                        ts = new TurnoutSelection();
                        _turnoutSelection.put(t, ts);
                    } else {
                        ts = _turnoutSelection.get(t);
                    }
                    ts.setPointA(true);
                }

                if (selectRect.contains(t.getCoordsB())) {
                    if (_turnoutSelection == null) {
                        _turnoutSelection = new HashMap<LayoutTurnout, TurnoutSelection>();
                    }
                    TurnoutSelection ts;

                    if (!_turnoutSelection.containsKey(t)) {
                        ts = new TurnoutSelection();
                        _turnoutSelection.put(t, ts);
                    } else {
                        ts = _turnoutSelection.get(t);
                    }
                    ts.setPointB(true);
                }

                if (selectRect.contains(t.getCoordsC())) {
                    if (_turnoutSelection == null) {
                        _turnoutSelection = new HashMap<LayoutTurnout, TurnoutSelection>();
                    }
                    TurnoutSelection ts;

                    if (!_turnoutSelection.containsKey(t)) {
                        ts = new TurnoutSelection();
                        _turnoutSelection.put(t, ts);
                    } else {
                        ts = _turnoutSelection.get(t);
                    }
                    ts.setPointC(true);
                }

                if (selectRect.contains(t.getCoordsD())) {
                    if (_turnoutSelection == null) {
                        _turnoutSelection = new HashMap<LayoutTurnout, TurnoutSelection>();
                    }
                    TurnoutSelection ts;

                    if (!_turnoutSelection.containsKey(t)) {
                        ts = new TurnoutSelection();
                        _turnoutSelection.put(t, ts);
                    } else {
                        ts = _turnoutSelection.get(t);
                    }
                    ts.setPointD(true);
                }
            } else {
                Point2D center = t.getCoordsCenter();

                if (selectRect.contains(center)) {
                    if (_turnoutSelection == null) {
                        _turnoutSelection = new HashMap<LayoutTurnout, TurnoutSelection>();
                    }

                    if (!_turnoutSelection.containsKey(t)) {
                        _turnoutSelection.put(t, new TurnoutSelection());
                    }
                }
            }
        }

        // loop over all level crossings
        for (LevelXing x : xingList) {
            Point2D center = x.getCoordsCenter();

            if (selectRect.contains(center)) {
                if (_xingSelection == null) {
                    _xingSelection = new ArrayList<LevelXing>();
                }

                if (!_xingSelection.contains(x)) {
                    _xingSelection.add(x);
                }
            }
        }

        // loop over all slips
        for (LayoutSlip sl : slipList) {
            Point2D center = sl.getCoordsCenter();

            if (selectRect.contains(center)) {
                if (_slipSelection == null) {
                    _slipSelection = new ArrayList<LayoutSlip>();
                }

                if (!_slipSelection.contains(sl)) {
                    _slipSelection.add(sl);
                }
            }
        }

        // loop over all turntables
        for (LayoutTurntable x : turntableList) {
            Point2D center = x.getCoordsCenter();

            if (selectRect.contains(center)) {
                if (_turntableSelection == null) {
                    _turntableSelection = new ArrayList<LayoutTurntable>();
                }

                if (!_turntableSelection.contains(x)) {
                    _turntableSelection.add(x);
                }
            }
        }

        // loop over all Anchor Points and End Bumpers
        for (PositionablePoint p : pointList) {
            Point2D coord = p.getCoords();

            if (selectRect.contains(coord)) {
                if (_pointSelection == null) {
                    _pointSelection = new ArrayList<PositionablePoint>();
                }

                if (!_pointSelection.contains(p)) {
                    _pointSelection.add(p);
                }
            }
        }
        repaint();
    }   //createSelectionGroups

    private void clearSelectionGroups() {
        _pointSelection = null;
        _turntableSelection = null;
        _xingSelection = null;
        _slipSelection = null;
        _turnoutSelection = null;
        _positionableSelection = null;
    }   //clearSelectionGroups

    boolean noWarnGlobalDelete = false;

    private void deleteSelectedItems() {
        if (!noWarnGlobalDelete) {
            int selectedValue = JOptionPane.showOptionDialog(this,
                    rb.getString("Question6"), Bundle.getMessage("WarningTitle"),
                    JOptionPane.YES_NO_CANCEL_OPTION, JOptionPane.QUESTION_MESSAGE, null,
                    new Object[]{Bundle.getMessage("ButtonYes"),
                        Bundle.getMessage("ButtonNo"),
                        rb.getString("ButtonYesPlus")},
                    Bundle.getMessage("ButtonNo"));

            if (selectedValue == 1) {
                return; //return without creating if "No" response
            }

            if (selectedValue == 2) {
                //Suppress future warnings, and continue
                noWarnGlobalDelete = true;
            }
        }

        if (_positionableSelection != null) {
            for (Positionable comp : _positionableSelection) {
                remove(comp);
            }
        }

        if (_pointSelection != null) {
            boolean oldPosPoint = noWarnPositionablePoint;
            noWarnPositionablePoint = true;

            for (PositionablePoint point : _pointSelection) {
                removePositionablePoint(point);
            }
            noWarnPositionablePoint = oldPosPoint;
        }

        if (_xingSelection != null) {
            boolean oldLevelXing = noWarnLevelXing;
            noWarnLevelXing = true;

            for (LevelXing point : _xingSelection) {
                removeLevelXing(point);
            }
            noWarnLevelXing = oldLevelXing;
        }

        if (_slipSelection != null) {
            boolean oldSlip = noWarnSlip;
            noWarnSlip = true;

            for (LayoutSlip sl : _slipSelection) {
                removeLayoutSlip(sl);
            }
            noWarnSlip = oldSlip;
        }

        if (_turntableSelection != null) {
            boolean oldTurntable = noWarnTurntable;
            noWarnTurntable = true;

            for (LayoutTurntable point : _turntableSelection) {
                removeTurntable(point);
            }
            noWarnTurntable = oldTurntable;
        }

        if (_turnoutSelection != null) {
            boolean oldTurnout = noWarnLayoutTurnout;
            noWarnLayoutTurnout = true;

            for (Map.Entry<LayoutTurnout, TurnoutSelection> entry : _turnoutSelection.entrySet()) {
                removeLayoutTurnout(entry.getKey());
            }
            noWarnLayoutTurnout = oldTurnout;
        }

        selectionActive = false;
        clearSelectionGroups();
        repaint();
    }   //deleteSelectedItems

    private void amendSelectionGroup(Positionable p) {
        if (_positionableSelection == null) {
            _positionableSelection = new ArrayList<Positionable>();
        }
        boolean removed = false;

        for (int i = 0; i < _positionableSelection.size(); i++) {
            if (_positionableSelection.get(i) == p) {
                _positionableSelection.remove(i);
                removed = true;
                break;
            }
        }

        if (!removed) {
            _positionableSelection.add(p);
        }

        if (_positionableSelection.size() == 0) {
            _positionableSelection = null;
        }
        repaint();
    }   //amendSelectionGroup

    private void amendSelectionGroup(LayoutTurnout p, Point2D dLoc) {
        if (_turnoutSelection == null) {
            _turnoutSelection = new HashMap<LayoutTurnout, TurnoutSelection>();
        }

        boolean removed = false;

        for (Map.Entry<LayoutTurnout, TurnoutSelection> entry : _turnoutSelection.entrySet()) {
            LayoutTurnout t = entry.getKey();

            if (t == p) {
                int ttype = t.getTurnoutType();

                if ((t.getVersion() == 2) && ((ttype == LayoutTurnout.DOUBLE_XOVER)
                        || (ttype == LayoutTurnout.LH_XOVER)
                        || (ttype == LayoutTurnout.RH_XOVER))) {
                    TurnoutSelection ts = entry.getValue();
                    Rectangle2D r = trackControlPointRectAt(dLoc);

                    if (ts.getPointA()) {
                        if (r.contains(t.getCoordsA())) {
                            ts.setPointA(false);
                            removed = true;
                        }
                    }

                    if (ts.getPointB()) {
                        if (r.contains(t.getCoordsB())) {
                            ts.setPointB(false);
                            removed = true;
                        }
                    }

                    if (ts.getPointC()) {
                        if (r.contains(t.getCoordsC())) {
                            ts.setPointC(false);
                            removed = true;
                        }
                    }

                    if (ts.getPointD()) {
                        if (r.contains(t.getCoordsD())) {
                            ts.setPointD(false);
                            removed = true;
                        }
                    }

                    if (!ts.getPointA() && !ts.getPointB() && !ts.getPointC() && !ts.getPointD()) {
                        _turnoutSelection.remove(t);
                        removed = true;
                        break;
                    }
                } else {
                    _turnoutSelection.remove(t);
                    removed = true;
                    break;
                }
            }
        }

        if (!removed) {
            if ((p.getVersion() == 2) && ((p.getTurnoutType() == LayoutTurnout.DOUBLE_XOVER)
                    || (p.getTurnoutType() == LayoutTurnout.LH_XOVER)
                    || (p.getTurnoutType() == LayoutTurnout.RH_XOVER))) {
                Rectangle2D r = trackControlPointRectAt(dLoc);

                if (r.contains(p.getCoordsA())) {
                    TurnoutSelection ts;

                    if (!_turnoutSelection.containsKey(p)) {
                        ts = new TurnoutSelection();
                        _turnoutSelection.put(p, ts);
                    } else {
                        ts = _turnoutSelection.get(p);
                    }
                    ts.setPointA(true);
                }

                if (r.contains(p.getCoordsB())) {
                    TurnoutSelection ts;

                    if (!_turnoutSelection.containsKey(p)) {
                        ts = new TurnoutSelection();
                        _turnoutSelection.put(p, ts);
                    } else {
                        ts = _turnoutSelection.get(p);
                    }
                    ts.setPointB(true);
                }

                if (r.contains(p.getCoordsC())) {
                    TurnoutSelection ts;

                    if (!_turnoutSelection.containsKey(p)) {
                        ts = new TurnoutSelection();
                        _turnoutSelection.put(p, ts);
                    } else {
                        ts = _turnoutSelection.get(p);
                    }
                    ts.setPointC(true);
                }

                if (r.contains(p.getCoordsD())) {
                    TurnoutSelection ts;

                    if (!_turnoutSelection.containsKey(p)) {
                        ts = new TurnoutSelection();
                        _turnoutSelection.put(p, ts);
                    } else {
                        ts = _turnoutSelection.get(p);
                    }
                    ts.setPointD(true);
                }
            } else {
                _turnoutSelection.put(p, new TurnoutSelection());
            }
        }

        if (_turnoutSelection.isEmpty()) {
            _turnoutSelection = null;
        }
        repaint();
    }   //amendSelectionGroup

    private void amendSelectionGroup(PositionablePoint p) {
        if (_pointSelection == null) {
            _pointSelection = new ArrayList<PositionablePoint>();
        }
        boolean removed = false;

        for (int i = 0; i < _pointSelection.size(); i++) {
            if (_pointSelection.get(i) == p) {
                _pointSelection.remove(i);
                removed = true;
                break;
            }
        }

        if (!removed) {
            _pointSelection.add(p);
        }

        if (_pointSelection.size() == 0) {
            _pointSelection = null;
        }
        repaint();
    }   //amendSelectionGroup

    private void amendSelectionGroup(LevelXing p) {
        if (_xingSelection == null) {
            _xingSelection = new ArrayList<LevelXing>();
        }
        boolean removed = false;

        for (int i = 0; i < _xingSelection.size(); i++) {
            if (_xingSelection.get(i) == p) {
                _xingSelection.remove(i);
                removed = true;
                break;
            }
        }

        if (!removed) {
            _xingSelection.add(p);
        }

        if (_xingSelection.size() == 0) {
            _xingSelection = null;
        }
        repaint();
    }   //amendSelectionGroup

    private void amendSelectionGroup(LayoutSlip p) {
        if (_slipSelection == null) {
            _slipSelection = new ArrayList<LayoutSlip>();
        }
        boolean removed = false;

        for (int i = 0; i < _slipSelection.size(); i++) {
            if (_slipSelection.get(i) == p) {
                _slipSelection.remove(i);
                removed = true;
                break;
            }
        }

        if (!removed) {
            _slipSelection.add(p);
        }

        if (_slipSelection.size() == 0) {
            _slipSelection = null;
        }
        repaint();
    }   //amendSelectionGroup

    private void amendSelectionGroup(LayoutTurntable p) {
        if (_turntableSelection == null) {
            _turntableSelection = new ArrayList<LayoutTurntable>();
        }
        boolean removed = false;

        for (int i = 0; i < _turntableSelection.size(); i++) {
            if (_turntableSelection.get(i) == p) {
                _turntableSelection.remove(i);
                removed = true;
                break;
            }
        }

        if (!removed) {
            _turntableSelection.add(p);
        }

        if (_turntableSelection.size() == 0) {
            _turntableSelection = null;
        }
        repaint();
    }   //amendSelectionGroup

    public void alignSelection(boolean alignX) {
        int sum = 0;
        int cnt = 0;

        if (_positionableSelection != null) {
            for (Positionable comp : _positionableSelection) {
                if (!getFlag(OPTION_POSITION, comp.isPositionable())) {
                    continue;
                }

                if (alignX) {
                    sum += comp.getX();
                } else {
                    sum += comp.getY();
                }
                cnt++;
            }
        }

        if (_pointSelection != null) {
            for (PositionablePoint comp : _pointSelection) {
                if (alignX) {
                    sum += comp.getCoords().getX();
                } else {
                    sum += comp.getCoords().getY();
                }
                cnt++;
            }
        }

        if (_turnoutSelection != null) {
            for (Map.Entry<LayoutTurnout, TurnoutSelection> entry : _turnoutSelection.entrySet()) {
                LayoutTurnout comp = entry.getKey();

                if (alignX) {
                    sum += comp.getCoordsCenter().getX();
                } else {
                    sum += comp.getCoordsCenter().getY();
                }
                cnt++;
            }
        }

        if (_xingSelection != null) {
            for (LevelXing comp : _xingSelection) {
                if (alignX) {
                    sum += comp.getCoordsCenter().getX();
                } else {
                    sum += comp.getCoordsCenter().getY();
                }
                cnt++;
            }
        }

        if (_slipSelection != null) {
            for (LayoutSlip comp : _slipSelection) {
                if (alignX) {
                    sum += comp.getCoordsCenter().getX();
                } else {
                    sum += comp.getCoordsCenter().getY();
                }
                cnt++;
            }
        }

        if (_turntableSelection != null) {
            for (LayoutTurntable comp : _turntableSelection) {
                if (alignX) {
                    sum += comp.getCoordsCenter().getX();
                } else {
                    sum += comp.getCoordsCenter().getY();
                }
                cnt++;
            }
        }

        int ave = Math.round((float) sum / cnt);

        if (_positionableSelection != null) {
            for (Positionable comp : _positionableSelection) {
                if (!getFlag(OPTION_POSITION, comp.isPositionable())) {
                    continue;
                }

                if (alignX) {
                    comp.setLocation(ave, comp.getY());
                } else {
                    comp.setLocation(comp.getX(), ave);
                }
            }
        }

        if (_pointSelection != null) {
            for (PositionablePoint comp : _pointSelection) {
                if (alignX) {
                    comp.setCoords(new Point2D.Double(ave, comp.getCoords().getY()));
                } else {
                    comp.setCoords(new Point2D.Double(comp.getCoords().getX(), ave));
                }
            }
        }

        if (_turnoutSelection != null) {
            for (Map.Entry<LayoutTurnout, TurnoutSelection> entry : _turnoutSelection.entrySet()) {
                LayoutTurnout comp = entry.getKey();

                if (alignX) {
                    comp.setCoordsCenter(new Point2D.Double(ave, comp.getCoordsCenter().getY()));
                } else {
                    comp.setCoordsCenter(new Point2D.Double(comp.getCoordsCenter().getX(), ave));
                }
            }
        }

        if (_xingSelection != null) {
            for (LevelXing comp : _xingSelection) {
                if (alignX) {
                    comp.setCoordsCenter(new Point2D.Double(ave, comp.getCoordsCenter().getY()));
                } else {
                    comp.setCoordsCenter(new Point2D.Double(comp.getCoordsCenter().getX(), ave));
                }
            }
        }

        if (_slipSelection != null) {
            for (LayoutSlip comp : _slipSelection) {
                if (alignX) {
                    comp.setCoordsCenter(new Point2D.Double(ave, comp.getCoordsCenter().getY()));
                } else {
                    comp.setCoordsCenter(new Point2D.Double(comp.getCoordsCenter().getX(), ave));
                }
            }
        }

        if (_turntableSelection != null) {
            for (LayoutTurntable comp : _turntableSelection) {
                if (alignX) {
                    comp.setCoordsCenter(new Point2D.Double(ave, comp.getCoordsCenter().getY()));
                } else {
                    comp.setCoordsCenter(new Point2D.Double(comp.getCoordsCenter().getX(), ave));
                }
            }
        }
        repaint();
    }   //alignSelection

    protected boolean showAlignPopup() {
        if (_positionableSelection != null) {
            return true;
        } else if (_pointSelection != null) {
            return true;
        } else if (_turnoutSelection != null) {
            return true;
        } else if (_turntableSelection != null) {
            return true;
        } else if (_xingSelection != null) {
            return true;
        } else if (_slipSelection != null) {
            return true;
        }
        return false;
    }   //showAlignPopup

    /**
     * Offer actions to align the selected Positionable items either
     * Horizontally (at avearage y coord) or Vertically (at avearage x coord).
     */
    public boolean setShowAlignmentMenu(JPopupMenu popup) {
        if (showAlignPopup()) {
            JMenu edit = new JMenu(rb.getString("EditAlignment"));
            edit.add(new AbstractAction(rb.getString("AlignX")) {
                @Override
                public void actionPerformed(ActionEvent e) {
                    alignSelection(true);
                }
            });
            edit.add(new AbstractAction(rb.getString("AlignY")) {
                @Override
                public void actionPerformed(ActionEvent e) {
                    alignSelection(false);
                }
            });
            popup.add(edit);

            return true;
        }
        return false;
    }   //setShowAlignmentMenu

    @Override
    public void keyPressed(KeyEvent e) {
        if (e.getKeyCode() == KeyEvent.VK_DELETE) {
            deleteSelectedItems();

            return;
        }

        if (_positionableSelection != null) {
            for (Positionable c : _positionableSelection) {
                int xNew;
                int yNew;

                if ((c instanceof MemoryIcon) && (c.getPopupUtility().getFixedWidth() == 0)) {
                    MemoryIcon pm = (MemoryIcon) c;
                    xNew = (int) (returnNewXPostition(e, pm.getOriginalX()));
                    yNew = (int) (returnNewYPostition(e, pm.getOriginalY()));
                } else {
                    Point2D upperLeft = c.getLocation();
                    xNew = (int) (returnNewXPostition(e, upperLeft.getX()));
                    yNew = (int) (returnNewYPostition(e, upperLeft.getY()));
                }
                c.setLocation(xNew, yNew);
            }
        }

        // loop over all turnouts
        if (_turnoutSelection != null) {
            for (Map.Entry<LayoutTurnout, TurnoutSelection> entry : _turnoutSelection.entrySet()) {
                LayoutTurnout t = entry.getKey();
                int ttype = t.getTurnoutType();

                if ((t.getVersion() == 2) && ((ttype == LayoutTurnout.DOUBLE_XOVER)
                        || (ttype == LayoutTurnout.LH_XOVER)
                        || (ttype == LayoutTurnout.RH_XOVER))) {
                    TurnoutSelection ts = entry.getValue();

                    if (ts.getPointA()) {
                        Point2D coord = t.getCoordsA();
                        t.setCoordsA(new Point2D.Double(returnNewXPostition(e, coord.getX()),
                                returnNewYPostition(e, coord.getY())));
                    }

                    if (ts.getPointB()) {
                        Point2D coord = t.getCoordsB();
                        t.setCoordsB(new Point2D.Double(returnNewXPostition(e, coord.getX()),
                                returnNewYPostition(e, coord.getY())));
                    }

                    if (ts.getPointC()) {
                        Point2D coord = t.getCoordsC();
                        t.setCoordsC(new Point2D.Double(returnNewXPostition(e, coord.getX()),
                                returnNewYPostition(e, coord.getY())));
                    }

                    if (ts.getPointD()) {
                        Point2D coord = t.getCoordsD();
                        t.setCoordsD(new Point2D.Double(returnNewXPostition(e, coord.getX()),
                                returnNewYPostition(e, coord.getY())));
                    }
                } else {
                    Point2D center = t.getCoordsCenter();
                    t.setCoordsCenter(new Point2D.Double(returnNewXPostition(e, center.getX()),
                            returnNewYPostition(e, center.getY())));
                }
            }
        }

        if (_xingSelection != null) {
            // loop over all level crossings
            for (LevelXing x : _xingSelection) {
                Point2D center = x.getCoordsCenter();
                x.setCoordsCenter(new Point2D.Double(returnNewXPostition(e, center.getX()),
                        returnNewYPostition(e, center.getY())));
            }
        }

        if (_slipSelection != null) {
            // loop over all slips
            for (LayoutSlip sl : _slipSelection) {
                Point2D center = sl.getCoordsCenter();
                sl.setCoordsCenter(new Point2D.Double(returnNewXPostition(e, center.getX()),
                        returnNewYPostition(e, center.getY())));
            }
        }

        // loop over all turntables
        if (_turntableSelection != null) {
            for (LayoutTurntable x : _turntableSelection) {
                Point2D center = x.getCoordsCenter();
                x.setCoordsCenter(new Point2D.Double(returnNewXPostition(e, center.getX()),
                        returnNewYPostition(e, center.getY())));
            }
        }

        // loop over all Anchor Points and End Bumpers
        if (_pointSelection != null) {
            for (PositionablePoint p : _pointSelection) {
                Point2D coord = p.getCoords();
                p.setCoords(new Point2D.Double(returnNewXPostition(e, coord.getX()),
                        returnNewYPostition(e, coord.getY())));
            }
        }
        repaint();
    }   //keyPressed

    private double returnNewXPostition(KeyEvent e, double val) {
        if (e.isShiftDown()) {
            switch (e.getKeyCode()) {
                case KeyEvent.VK_LEFT: {
                    val = val - 1;
                    break;
                }

                case KeyEvent.VK_RIGHT: {
                    val = val + 1;
                    break;
                }

                default: {
                    break;
                }
            }   //switch
        } else {
            switch (e.getKeyCode()) {
                case KeyEvent.VK_LEFT: {
                    val = val - 5;
                    break;
                }

                case KeyEvent.VK_RIGHT: {
                    val = val + 5;
                    break;
                }

                default: {
                    break;
                }
            }   //switch
        }

        if (val < 0) {
            val = 0;
        }
        return val;
    }   //returnNewXPostition

    private double returnNewYPostition(KeyEvent e, double val) {
        if (e.isShiftDown()) {
            switch (e.getKeyCode()) {
                case KeyEvent.VK_UP: {
                    val = val - 1;
                    break;
                }

                case KeyEvent.VK_DOWN: {
                    val = val + 1;
                    break;
                }

                default: {
                    log.warn("Unexpected key code {}  in returnNewYPosition", e.getKeyCode());
                    break;
                }
            }   //switch
        } else {
            switch (e.getKeyCode()) {
                case KeyEvent.VK_UP: {
                    val = val - 5;
                    break;
                }

                case KeyEvent.VK_DOWN: {
                    val = val + 5;
                    break;
                }

                default: {
                    log.warn("Unexpected key code {}  in returnNewYPosition", e.getKeyCode());
                    break;
                }
            }   //switch
        }

        if (val < 0) {
            val = 0;
        }
        return val;
    }   //returnNewYPostition

    int _prevNumSel = 0;

    @Override
    public void mouseMoved(MouseEvent event) {
        calcLocation(event, 0, 0);

        if (isEditable()) {
            xLabel.setText(Integer.toString(xLoc));
            yLabel.setText(Integer.toString(yLoc));
        }
        List<Positionable> selections = getSelectedItems(event);
        Positionable selection = null;
        int numSel = selections.size();

        if (numSel > 0) {
            selection = selections.get(0);
        }

        if ((selection != null) && (selection.getDisplayLevel() > BKG) && selection.showTooltip()) {
            showToolTip(selection, event);
        } else {
            super.setToolTip(null);
        }

        if (numSel != _prevNumSel) {
            repaint();
            _prevNumSel = numSel;
        }
    }   //mouseMoved

    private boolean isDragging = false;

    @Override
    public void mouseDragged(MouseEvent event) {
        //initialize mouse position
        calcLocation(event, 0, 0);

        //ignore this event if still at the original point
        if ((!isDragging) && (xLoc == getAnchorX()) && (yLoc == getAnchorY())) {
            return;
        }

        //process this mouse dragged event
        if (isEditable()) {
            xLabel.setText(Integer.toString(xLoc));
            yLabel.setText(Integer.toString(yLoc));
        }
        Point2D newPos = new Point2D.Double(dLoc.getX() + startDel.getX(),
                dLoc.getY() + startDel.getY());

        if ((selectedObject != null) && (event.isMetaDown() || event.isAltDown()) && (selectedPointType == LayoutTrack.MARKER)) {
            //marker moves regardless of editMode or positionable
            PositionableLabel pl = (PositionableLabel) selectedObject;
            int xint = (int) newPos.getX();
            int yint = (int) newPos.getY();

            //don't allow negative placement, object could become unreachable
            if (xint < 0) {
                xint = 0;
            }

            if (yint < 0) {
                yint = 0;
            }
            pl.setLocation(xint, yint);
            isDragging = true;
            repaint();

            return;
        }

        if (isEditable()) {
            if ((selectedObject != null) && (event.isMetaDown() || event.isAltDown()) && allPositionable()) {
                //moving a point
                if (snapToGridOnMove) {
                    double xx = Math.round(newPos.getX() / gridSize) * gridSize;
                    double yy = Math.round(newPos.getY() / gridSize) * gridSize;
                    newPos.setLocation(xx, yy);
                }

                if ((_pointSelection != null) || (_turntableSelection != null) || (_xingSelection != null)
                        || (_turnoutSelection != null) || (_positionableSelection != null)) {
                    int offsetx = xLoc - _lastX;
                    int offsety = yLoc - _lastY;

                    //We should do a move based upon a selection group.
                    int xNew;
                    int yNew;

                    if (_positionableSelection != null) {
                        for (Positionable c : _positionableSelection) {
                            if ((c instanceof MemoryIcon) && (c.getPopupUtility().getFixedWidth() == 0)) {
                                MemoryIcon pm = (MemoryIcon) c;
                                xNew = (pm.getOriginalX() + offsetx);
                                yNew = (pm.getOriginalY() + offsety);
                            } else {
                                Point2D upperLeft = c.getLocation();
                                xNew = (int) (upperLeft.getX() + offsetx);
                                yNew = (int) (upperLeft.getY() + offsety);
                            }

                            if (xNew < 0) {
                                xNew = 0;
                            }

                            if (yNew < 0) {
                                yNew = 0;
                            }
                            c.setLocation(xNew, yNew);
                        }
                    }

                    if (_turnoutSelection != null) {
                        for (Map.Entry<LayoutTurnout, TurnoutSelection> entry : _turnoutSelection.entrySet()) {
                            LayoutTurnout t = entry.getKey();
                            int ttype = t.getTurnoutType();

                            if ((t.getVersion() == 2) && ((ttype == LayoutTurnout.DOUBLE_XOVER)
                                    || (ttype == LayoutTurnout.LH_XOVER)
                                    || (ttype == LayoutTurnout.RH_XOVER))) {
                                TurnoutSelection ts = entry.getValue();

                                if (ts.getPointA()) {
                                    Point2D coord = t.getCoordsA();
                                    xNew = (int) coord.getX() + offsetx;
                                    yNew = (int) coord.getY() + offsety;

                                    if (xNew < 0) {
                                        xNew = 0;
                                    }

                                    if (yNew < 0) {
                                        yNew = 0;
                                    }
                                    t.setCoordsA(new Point2D.Double(xNew, yNew));
                                }

                                if (ts.getPointB()) {
                                    Point2D coord = t.getCoordsB();
                                    xNew = (int) coord.getX() + offsetx;
                                    yNew = (int) coord.getY() + offsety;

                                    if (xNew < 0) {
                                        xNew = 0;
                                    }

                                    if (yNew < 0) {
                                        yNew = 0;
                                    }
                                    t.setCoordsB(new Point2D.Double(xNew, yNew));
                                }

                                if (ts.getPointC()) {
                                    Point2D coord = t.getCoordsC();
                                    xNew = (int) coord.getX() + offsetx;
                                    yNew = (int) coord.getY() + offsety;

                                    if (xNew < 0) {
                                        xNew = 0;
                                    }

                                    if (yNew < 0) {
                                        yNew = 0;
                                    }
                                    t.setCoordsC(new Point2D.Double(xNew, yNew));
                                }

                                if (ts.getPointD()) {
                                    Point2D coord = t.getCoordsD();
                                    xNew = (int) coord.getX() + offsetx;
                                    yNew = (int) coord.getY() + offsety;

                                    if (xNew < 0) {
                                        xNew = 0;
                                    }

                                    if (yNew < 0) {
                                        yNew = 0;
                                    }
                                    t.setCoordsD(new Point2D.Double(xNew, yNew));
                                }
                            } else {
                                Point2D center = t.getCoordsCenter();
                                xNew = (int) center.getX() + offsetx;
                                yNew = (int) center.getY() + offsety;

                                if (xNew < 0) {
                                    xNew = 0;
                                }

                                if (yNew < 0) {
                                    yNew = 0;
                                }
                                t.setCoordsCenter(new Point2D.Double(xNew, yNew));
                            }
                        }
                    }

                    if (_xingSelection != null) {
                        // loop over all level crossings
                        for (LevelXing x : _xingSelection) {
                            Point2D center = x.getCoordsCenter();
                            xNew = (int) center.getX() + offsetx;
                            yNew = (int) center.getY() + offsety;

                            if (xNew < 0) {
                                xNew = 0;
                            }

                            if (yNew < 0) {
                                yNew = 0;
                            }
                            x.setCoordsCenter(new Point2D.Double(xNew, yNew));
                        }
                    }

                    if (_slipSelection != null) {
                        // loop over all slips
                        for (LayoutSlip sl : _slipSelection) {
                            Point2D center = sl.getCoordsCenter();
                            xNew = (int) center.getX() + offsetx;
                            yNew = (int) center.getY() + offsety;

                            if (xNew < 0) {
                                xNew = 0;
                            }

                            if (yNew < 0) {
                                yNew = 0;
                            }
                            sl.setCoordsCenter(new Point2D.Double(xNew, yNew));
                        }
                    }

                    // loop over all turntables
                    if (_turntableSelection != null) {
                        for (LayoutTurntable x : _turntableSelection) {
                            Point2D center = x.getCoordsCenter();
                            xNew = (int) center.getX() + offsetx;
                            yNew = (int) center.getY() + offsety;

                            if (xNew < 0) {
                                xNew = 0;
                            }

                            if (yNew < 0) {
                                yNew = 0;
                            }
                            x.setCoordsCenter(new Point2D.Double(xNew, yNew));
                        }
                    }

                    // loop over all Anchor Points and End Bumpers
                    if (_pointSelection != null) {
                        for (PositionablePoint p : _pointSelection) {
                            Point2D coord = p.getCoords();
                            xNew = (int) coord.getX() + offsetx;
                            yNew = (int) coord.getY() + offsety;

                            if (xNew < 0) {
                                xNew = 0;
                            }

                            if (yNew < 0) {
                                yNew = 0;
                            }
                            p.setCoords(new Point2D.Double(xNew, yNew));
                        }
                    }
                    _lastX = xLoc;
                    _lastY = yLoc;
                } else {
                    LayoutTurnout o;
                    LevelXing x;
                    LayoutSlip sl;

                    switch (selectedPointType) {
                        case LayoutTrack.POS_POINT: {
                            ((PositionablePoint) selectedObject).setCoords(newPos);
                            isDragging = true;
                            break;
                        }

                        case LayoutTrack.TURNOUT_CENTER: {
                            ((LayoutTurnout) selectedObject).setCoordsCenter(newPos);
                            isDragging = true;
                            break;
                        }

                        case LayoutTrack.TURNOUT_A: {
                            ((LayoutTurnout) selectedObject).setCoordsA(newPos);
                            break;
                        }

                        case LayoutTrack.TURNOUT_B: {
                            ((LayoutTurnout) selectedObject).setCoordsB(newPos);
                            break;
                        }

                        case LayoutTrack.TURNOUT_C: {
                            ((LayoutTurnout) selectedObject).setCoordsC(newPos);
                            break;
                        }

                        case LayoutTrack.TURNOUT_D: {
                            ((LayoutTurnout) selectedObject).setCoordsD(newPos);
                            break;
                        }

                        case LayoutTrack.LEVEL_XING_CENTER: {
                            ((LevelXing) selectedObject).setCoordsCenter(newPos);
                            isDragging = true;
                            break;
                        }

                        case LayoutTrack.LEVEL_XING_A: {
                            ((LevelXing) selectedObject).setCoordsA(newPos);
                            break;
                        }

                        case LayoutTrack.LEVEL_XING_B: {
                            ((LevelXing) selectedObject).setCoordsB(newPos);
                            break;
                        }

                        case LayoutTrack.LEVEL_XING_C: {
                            ((LevelXing) selectedObject).setCoordsC(newPos);
                            break;
                        }

                        case LayoutTrack.LEVEL_XING_D: {
                            ((LevelXing) selectedObject).setCoordsD(newPos);
                            break;
                        }

                        case LayoutTrack.SLIP_LEFT:
                        case LayoutTrack.SLIP_RIGHT: {
                            ((LayoutSlip) selectedObject).setCoordsCenter(newPos);
                            isDragging = true;
                            break;
                        }

                        case LayoutTrack.SLIP_A: {
                            ((LayoutSlip) selectedObject).setCoordsA(newPos);
                            break;
                        }

                        case LayoutTrack.SLIP_B: {
                            ((LayoutSlip) selectedObject).setCoordsB(newPos);
                            break;
                        }

                        case LayoutTrack.SLIP_C: {
                            ((LayoutSlip) selectedObject).setCoordsC(newPos);
                            break;
                        }

                        case LayoutTrack.SLIP_D: {
                            ((LayoutSlip) selectedObject).setCoordsD(newPos);
                            break;
                        }

                        case LayoutTrack.TURNTABLE_CENTER: {
                            ((LayoutTurntable) selectedObject).setCoordsCenter(newPos);
                            isDragging = true;
                            break;
                        }

                        case LayoutTrack.LAYOUT_POS_LABEL: {
                            PositionableLabel l = (PositionableLabel) selectedObject;

                            if (l.isPositionable()) {
                                int xint = (int) newPos.getX();
                                int yint = (int) newPos.getY();

                                //don't allow negative placement, object could become unreachable
                                if (xint < 0) {
                                    xint = 0;
                                }

                                if (yint < 0) {
                                    yint = 0;
                                }
                                l.setLocation(xint, yint);
                                isDragging = true;
                            }
                            break;
                        }

                        case LayoutTrack.LAYOUT_POS_JCOMP: {
                            PositionableJComponent c = (PositionableJComponent) selectedObject;

                            if (c.isPositionable()) {
                                int xint = (int) newPos.getX();
                                int yint = (int) newPos.getY();

                                //don't allow negative placement, object could become unreachable
                                if (xint < 0) {
                                    xint = 0;
                                }

                                if (yint < 0) {
                                    yint = 0;
                                }
                                c.setLocation(xint, yint);
                                isDragging = true;
                            }
                            break;
                        }

                        case LayoutTrack.MULTI_SENSOR: {
                            PositionableLabel pl = (PositionableLabel) selectedObject;

                            if (pl.isPositionable()) {
                                int xint = (int) newPos.getX();
                                int yint = (int) newPos.getY();

                                //don't allow negative placement, object could become unreachable
                                if (xint < 0) {
                                    xint = 0;
                                }

                                if (yint < 0) {
                                    yint = 0;
                                }
                                pl.setLocation(xint, yint);
                                isDragging = true;
                            }
                            break;
                        }

                        case LayoutTrack.TRACK_CIRCLE_CENTRE: {
                            TrackSegment t = (TrackSegment) selectedObject;
                            t.reCalculateTrackSegmentAngle(newPos.getX(), newPos.getY());
                            break;
                        }

                        default:
                            if ((foundPointType >= LayoutTrack.BEZIER_CONTROL_POINT_OFFSET_MIN)
                                    && (foundPointType <= LayoutTrack.BEZIER_CONTROL_POINT_OFFSET_MAX)) {
                                int index = selectedPointType - LayoutTrack.BEZIER_CONTROL_POINT_OFFSET_MIN;
                                ((TrackSegment) selectedObject).setBezierControlPoint(newPos, index);
                            } else if (selectedPointType >= LayoutTrack.TURNTABLE_RAY_OFFSET) {
                                LayoutTurntable turn = (LayoutTurntable) selectedObject;
                                turn.setRayCoordsIndexed(newPos.getX(), newPos.getY(),
                                        selectedPointType - LayoutTrack.TURNTABLE_RAY_OFFSET);
<<<<<<< HEAD
=======
                            } else if (selectedPointType >= LayoutTrack.BEZIER_CONTROL_POINT_OFFSET) {
                                int index = selectedPointType - LayoutTrack.BEZIER_CONTROL_POINT_OFFSET;
                                ((TrackSegment) selectedObject).setBezierControlPoint(newPos, index);
>>>>>>> a8597ebe
                            }
                    }   //switch
                }
                repaint();
            } else if ((beginObject != null) && event.isShiftDown()
                    && trackButton.isSelected()) {
                //dragging from first end of Track Segment
                currentLocation.setLocation(xLoc, yLoc);
                boolean needResetCursor = (foundObject != null);

                if (checkSelect(currentLocation, true)) {
                    //have match to free connection point, change cursor
                    setCursor(Cursor.getPredefinedCursor(Cursor.CROSSHAIR_CURSOR));
                } else if (needResetCursor) {
                    setCursor(Cursor.getDefaultCursor());
                }
                repaint();
            } else if (selectionActive && (!event.isShiftDown()) && (!event.isAltDown()) && (!event.isMetaDown())) {
                selectionWidth = xLoc - selectionX;
                selectionHeight = yLoc - selectionY;
                repaint();
            }
        } else {
            Rectangle r = new Rectangle(event.getX(), event.getY(), 1, 1);
            ((JComponent) event.getSource()).scrollRectToVisible(r);
        }
    }   //mouseDragged

    @SuppressWarnings("unused")
    private void updateLocation(Object o, int pointType, Point2D newPos) {
        switch (pointType) {
            case LayoutTrack.TURNOUT_A: {
                ((LayoutTurnout) o).setCoordsA(newPos);
                break;
            }

            case LayoutTrack.TURNOUT_B: {
                ((LayoutTurnout) o).setCoordsB(newPos);
                break;
            }

            case LayoutTrack.TURNOUT_C: {
                ((LayoutTurnout) o).setCoordsC(newPos);
                break;
            }

            case LayoutTrack.TURNOUT_D: {
                ((LayoutTurnout) o).setCoordsD(newPos);
                break;
            }

            case LayoutTrack.LEVEL_XING_A: {
                ((LevelXing) o).setCoordsA(newPos);
                break;
            }

            case LayoutTrack.LEVEL_XING_B: {
                ((LevelXing) o).setCoordsB(newPos);
                break;
            }

            case LayoutTrack.LEVEL_XING_C: {
                ((LevelXing) o).setCoordsC(newPos);
                break;
            }

            case LayoutTrack.LEVEL_XING_D: {
                ((LevelXing) o).setCoordsD(newPos);
                break;
            }

            case LayoutTrack.SLIP_A: {
                ((LayoutSlip) o).setCoordsA(newPos);
                break;
            }

            case LayoutTrack.SLIP_B: {
                ((LayoutSlip) o).setCoordsB(newPos);
                break;
            }

            case LayoutTrack.SLIP_C: {
                ((LayoutSlip) o).setCoordsC(newPos);
                break;
            }

            case LayoutTrack.SLIP_D: {
                ((LayoutSlip) o).setCoordsD(newPos);
                break;
            }

            default:
                if ((foundPointType >= LayoutTrack.BEZIER_CONTROL_POINT_OFFSET_MIN)
                        && (foundPointType <= LayoutTrack.BEZIER_CONTROL_POINT_OFFSET_MAX)) {
                    int index = pointType - LayoutTrack.BEZIER_CONTROL_POINT_OFFSET_MIN;
                    ((TrackSegment) o).setBezierControlPoint(newPos, index);
                } else if (pointType >= LayoutTrack.TURNTABLE_RAY_OFFSET) {
                    LayoutTurntable turn = (LayoutTurntable) o;
                    turn.setRayCoordsIndexed(newPos.getX(), newPos.getY(),
                            pointType - LayoutTrack.TURNTABLE_RAY_OFFSET);
<<<<<<< HEAD
=======
                } else if (pointType >= LayoutTrack.BEZIER_CONTROL_POINT_OFFSET) {
                    int index = pointType - LayoutTrack.BEZIER_CONTROL_POINT_OFFSET;
                    ((TrackSegment) o).setBezierControlPoint(newPos, index);
>>>>>>> a8597ebe
                }
        }   //switch
        setDirty(true);
    }   //updateLocation

    /*
     * this function appears to be unused internally.
     * @deprecated since 4.3.5
     */
    @Deprecated
    public void setLoc(int x, int y) {
        if (isEditable()) {
            xLoc = x;
            yLoc = y;
            xLabel.setText(Integer.toString(xLoc));
            yLabel.setText(Integer.toString(yLoc));
        }
    }   //setLoc

    /**
     * Add an Anchor point.
     */
    public void addAnchor() {
        addAnchor(currentPoint);
    }

    private PositionablePoint addAnchor(Point2D p) {
        numAnchors++;

        //get unique name
        String name = "";
        boolean duplicate = true;

        while (duplicate) {
            name = "A" + numAnchors;

            if (finder.findPositionablePointByName(name) == null) {
                duplicate = false;
            }

            if (duplicate) {
                numAnchors++;
            }
        }

        //create object
        PositionablePoint o = new PositionablePoint(name,
                PositionablePoint.ANCHOR, p, this);

        //if (o!=null) {
        pointList.add(o);
        setDirty(true);

        //}
        return o;
    }   //addAnchor

    /**
     * Add an End Bumper point.
     */
    public void addEndBumper() {
        numEndBumpers++;

        //get unique name
        String name = "";
        boolean duplicate = true;

        while (duplicate) {
            name = "EB" + numEndBumpers;

            if (finder.findPositionablePointByName(name) == null) {
                duplicate = false;
            }

            if (duplicate) {
                numEndBumpers++;
            }
        }

        //create object
        PositionablePoint o = new PositionablePoint(name,
                PositionablePoint.END_BUMPER, currentPoint, this);

        //if (o!=null) {
        pointList.add(o);
        setDirty(true);

        //}
    }   //addEndBumper

    /**
     * Add an Edge Connector point.
     */
    public void addEdgeConnector() {
        numEdgeConnectors++;

        //get unique name
        String name = "";
        boolean duplicate = true;

        while (duplicate) {
            name = "EC" + numEdgeConnectors;

            if (finder.findPositionablePointByName(name) == null) {
                duplicate = false;
            }

            if (duplicate) {
                numEdgeConnectors++;
            }
        }

        //create object
        PositionablePoint o = new PositionablePoint(name,
                PositionablePoint.EDGE_CONNECTOR, currentPoint, this);

        //if (o!=null) {
        pointList.add(o);
        setDirty(true);

        //}
    }   //addEdgeConnector

    /**
     * Add a Track Segment
     */
    public void addTrackSegment() {
        numTrackSegments++;

        //get unique name
        String name = "";
        boolean duplicate = true;

        while (duplicate) {
            name = "T" + numTrackSegments;

            if (finder.findTrackSegmentByName(name) == null) {
                duplicate = false;
            }

            if (duplicate) {
                numTrackSegments++;
            }
        }

        //create object
        newTrack = new TrackSegment(name, beginObject, beginPointType,
                foundObject, foundPointType, dashedLine.isSelected(),
                mainlineTrack.isSelected(), this);

        trackList.add(newTrack);
        setDirty(true);

        //link to connected objects
        setLink(newTrack, LayoutTrack.TRACK, beginObject, beginPointType);
        setLink(newTrack, LayoutTrack.TRACK, foundObject, foundPointType);

        //check on layout block
        String newName = blockIDComboBox.getUserName();
        LayoutBlock b = provideLayoutBlock(newName);

        if (b != null) {
            newTrack.setLayoutBlock(b);
            auxTools.setBlockConnectivityChanged();

            //check on occupancy sensor
            String sensorName = blockSensorComboBox.getUserName();

            if (sensorName.length() > 0) {
                if (!validateSensor(sensorName, b, this)) {
                    b.setOccupancySensorName("");
                } else {
                    blockSensorComboBox.getEditor().setItem(b.getOccupancySensorName());
                }
            }
            newTrack.updateBlockInfo();
        }
    }   //addTrackSegment

    /**
     * Add a Level Crossing
     */
    public void addLevelXing() {
        numLevelXings++;

        //get unique name
        String name = "";
        boolean duplicate = true;

        while (duplicate) {
            name = "X" + numLevelXings;

            if (finder.findLevelXingByName(name) == null) {
                duplicate = false;
            }

            if (duplicate) {
                numLevelXings++;
            }
        }

        //create object
        LevelXing o = new LevelXing(name, currentPoint, this);

        //if (o!=null) {
        xingList.add(o);
        setDirty(true);

        //check on layout block
        String newName = blockIDComboBox.getUserName();
        LayoutBlock b = provideLayoutBlock(newName);

        if (b != null) {
            o.setLayoutBlockAC(b);
            o.setLayoutBlockBD(b);

            //check on occupancy sensor
            String sensorName = blockSensorComboBox.getUserName();

            if (sensorName.length() > 0) {
                if (!validateSensor(sensorName, b, this)) {
                    b.setOccupancySensorName("");
                } else {
                    blockSensorComboBox.getEditor().setItem(b.getOccupancySensorName());
                }
            }
        }
    }   //addLevelXing

    /**
     * Add a LayoutSlip
     */
    public void addLayoutSlip(int type) {
        //get the rotation entry
        double rot = 0.0;
        String s = rotationComboBox.getEditor().getItem().toString();
        s = (null != s) ? s.trim() : "";

        if (s.length() < 1) {
            rot = 0.0;
        } else {
            try {
                rot = Double.parseDouble(s);
            } catch (Exception e) {
                JOptionPane.showMessageDialog(this, rb.getString("Error3") + " "
                        + e, Bundle.getMessage("ErrorTitle"), JOptionPane.ERROR_MESSAGE);

                return;
            }
        }
        numLayoutSlips++;

        //get unique name
        String name = "";
        boolean duplicate = true;

        while (duplicate) {
            name = "SL" + numLayoutSlips;

            if (finder.findLayoutSlipByName(name) == null) {
                duplicate = false;
            }

            if (duplicate) {
                numLayoutSlips++;
            }
        }

        //create object
        LayoutSlip o = new LayoutSlip(name, currentPoint, rot, this, type);
        slipList.add(o);
        setDirty(true);

        //check on layout block
        String newName = blockIDComboBox.getUserName();
        LayoutBlock b = provideLayoutBlock(newName);

        if (b != null) {
            o.setLayoutBlock(b);

            //check on occupancy sensor
            String sensorName = blockSensorComboBox.getUserName();

            if (sensorName.length() > 0) {
                if (!validateSensor(sensorName, b, this)) {
                    b.setOccupancySensorName("");
                } else {
                    blockSensorComboBox.getEditor().setItem(b.getOccupancySensorName());
                }
            }
        }

        String turnoutName = turnoutNameComboBox.getDisplayName();

        if (validatePhysicalTurnout(turnoutName, this)) {
            //turnout is valid and unique.
            o.setTurnout(turnoutName);

            if (o.getTurnout().getSystemName().equals(turnoutName.toUpperCase())) {
                turnoutNameComboBox.getEditor().setItem(turnoutName.toUpperCase());
            }
        } else {
            o.setTurnout("");
            turnoutNameComboBox.getEditor().setItem("");
            turnoutNameComboBox.setSelectedIndex(-1);
        }
        turnoutName = extraTurnoutNameComboBox.getDisplayName();

        if (validatePhysicalTurnout(turnoutName, this)) {
            //turnout is valid and unique.
            o.setTurnoutB(turnoutName);

            if (o.getTurnoutB().getSystemName().equals(turnoutName.toUpperCase())) {
                extraTurnoutNameComboBox.getEditor().setItem(turnoutName.toUpperCase());
            }
        } else {
            o.setTurnoutB("");
            extraTurnoutNameComboBox.getEditor().setItem("");
            extraTurnoutNameComboBox.setSelectedIndex(-1);
        }
    }   //addLayoutSlip

    /**
     * Add a Layout Turnout
     */
    public void addLayoutTurnout(int type) {
        //get the rotation entry
        double rot = 0.0;
        String s = rotationComboBox.getEditor().getItem().toString();
        s = (null != s) ? s.trim() : "";

        if (s.length() < 1) {
            rot = 0.0;
        } else {
            try {
                rot = Double.parseDouble(s);
            } catch (Exception e) {
                JOptionPane.showMessageDialog(this, rb.getString("Error3") + " "
                        + e, Bundle.getMessage("ErrorTitle"), JOptionPane.ERROR_MESSAGE);

                return;
            }
        }
        numLayoutTurnouts++;

        //get unique name
        String name = "";
        boolean duplicate = true;

        while (duplicate) {
            name = "TO" + numLayoutTurnouts;

            if (finder.findLayoutTurnoutByName(name) == null) {
                duplicate = false;
            }

            if (duplicate) {
                numLayoutTurnouts++;
            }
        }

        //create object
        LayoutTurnout o = new LayoutTurnout(name, type, currentPoint, rot, xScale, yScale, this);
        turnoutList.add(o);
        setDirty(true);

        //check on layout block
        String newName = blockIDComboBox.getUserName();
        LayoutBlock b = provideLayoutBlock(newName);

        if (b != null) {
            o.setLayoutBlock(b);

            //check on occupancy sensor
            String sensorName = blockSensorComboBox.getUserName();

            if (sensorName.length() > 0) {
                if (!validateSensor(sensorName, b, this)) {
                    b.setOccupancySensorName("");
                } else {
                    blockSensorComboBox.getEditor().setItem(b.getOccupancySensorName());
                }
            }
        }

        //set default continuing route Turnout State
        o.setContinuingSense(Turnout.CLOSED);

        //check on a physical turnout
        String turnoutName = turnoutNameComboBox.getDisplayName();

        if (validatePhysicalTurnout(turnoutName, this)) {
            //turnout is valid and unique.
            o.setTurnout(turnoutName);

            if (o.getTurnout().getSystemName().equals(turnoutName.toUpperCase())) {
                turnoutNameComboBox.getEditor().setItem(turnoutName.toUpperCase());
            }
        } else {
            o.setTurnout("");
            turnoutNameComboBox.getEditor().setItem("");
            turnoutNameComboBox.setSelectedIndex(-1);
        }

        //}
    }   //addLayoutTurnout

    /**
     * Validates that a physical turnout exists and is unique among Layout
     * Turnouts Returns true if valid turnout was entered, false otherwise
     */
    public boolean validatePhysicalTurnout(String turnoutName, Component openPane) {
        //check if turnout name was entered
        if (turnoutName.length() < 1) {
            //no turnout entered
            return false;
        }

        //ensure that this turnout is unique among Layout Turnouts
        for (LayoutTurnout t : turnoutList) {
            log.debug("LT '" + t.getName() + "', Turnout tested '" + t.getTurnoutName() + "' ");
            Turnout to = t.getTurnout();

            if (to != null) {
                String uname = to.getUserName();

                if ((to.getSystemName().equals(turnoutName.toUpperCase()))
                        || ((uname != null) && (uname.equals(turnoutName)))) {
                    JOptionPane.showMessageDialog(openPane,
                            java.text.MessageFormat.format(rb.getString("Error4"),
                                    new Object[]{turnoutName}),
                            Bundle.getMessage("ErrorTitle"), JOptionPane.ERROR_MESSAGE);

                    return false;
                }
            }

            /*Only check for the second turnout if the type is a double cross over
               otherwise the second turnout is used to throw an additional turnout at
               the same time.*/
            if (t.getTurnoutType() >= LayoutTurnout.DOUBLE_XOVER) {
                Turnout to2 = t.getSecondTurnout();

                if (to2 != null) {
                    String uname = to2.getUserName();

                    if ((to2.getSystemName().equals(turnoutName.toUpperCase()))
                            || ((uname != null) && (uname.equals(turnoutName)))) {
                        JOptionPane.showMessageDialog(openPane,
                                java.text.MessageFormat.format(rb.getString("Error4"),
                                        new Object[]{turnoutName}),
                                Bundle.getMessage("ErrorTitle"), JOptionPane.ERROR_MESSAGE);

                        return false;
                    }
                }
            }
        }

        for (LayoutSlip sl : slipList) {
            Turnout to = sl.getTurnout();

            if (to != null) {
                String uname = to.getUserName();

                if (to.getSystemName().equals(turnoutName) || ((uname != null) && uname.equals(turnoutName))) {
                    JOptionPane.showMessageDialog(openPane,
                            java.text.MessageFormat.format(rb.getString("Error4"),
                                    new Object[]{turnoutName}),
                            Bundle.getMessage("ErrorTitle"), JOptionPane.ERROR_MESSAGE);

                    return false;
                }
            }
            to = sl.getTurnoutB();

            if (to != null) {
                String uname = to.getUserName();

                if (to.getSystemName().equals(turnoutName) || ((uname != null) && uname.equals(turnoutName))) {
                    JOptionPane.showMessageDialog(openPane,
                            java.text.MessageFormat.format(rb.getString("Error4"),
                                    new Object[]{turnoutName}),
                            Bundle.getMessage("ErrorTitle"), JOptionPane.ERROR_MESSAGE);

                    return false;
                }
            }
        }

        //check that the unique turnout name corresponds to a defined physical turnout
        Turnout to = InstanceManager.turnoutManagerInstance().getTurnout(turnoutName);

        if (to == null) {
            //There is no turnout corresponding to this name
            JOptionPane.showMessageDialog(openPane,
                    java.text.MessageFormat.format(rb.getString("Error8"),
                            new Object[]{turnoutName}),
                    Bundle.getMessage("ErrorTitle"), JOptionPane.ERROR_MESSAGE);

            return false;
        }
        return true;
    }   //validatePhysicalTurnout

    /**
     * Adds a link in the 'to' object to the 'from' object
     */
    private void setLink(Object fromObject, int fromPointType, Object toObject, int toPointType) {
        switch (toPointType) {
            case LayoutTrack.POS_POINT: {
                if (fromPointType == LayoutTrack.TRACK) {
                    ((PositionablePoint) toObject).setTrackConnection(
                            (TrackSegment) fromObject);
                } else {
                    log.error("Attempt to set a non-TRACK connection to a Positionable Point");
                }
                break;
            }

            case LayoutTrack.TURNOUT_A: {
                ((LayoutTurnout) toObject).setConnectA(fromObject, fromPointType);
                break;
            }

            case LayoutTrack.TURNOUT_B: {
                ((LayoutTurnout) toObject).setConnectB(fromObject, fromPointType);
                break;
            }

            case LayoutTrack.TURNOUT_C: {
                ((LayoutTurnout) toObject).setConnectC(fromObject, fromPointType);
                break;
            }

            case LayoutTrack.TURNOUT_D: {
                ((LayoutTurnout) toObject).setConnectD(fromObject, fromPointType);
                break;
            }

            case LayoutTrack.LEVEL_XING_A: {
                ((LevelXing) toObject).setConnectA(fromObject, fromPointType);
                break;
            }

            case LayoutTrack.LEVEL_XING_B: {
                ((LevelXing) toObject).setConnectB(fromObject, fromPointType);
                break;
            }

            case LayoutTrack.LEVEL_XING_C: {
                ((LevelXing) toObject).setConnectC(fromObject, fromPointType);
                break;
            }

            case LayoutTrack.LEVEL_XING_D: {
                ((LevelXing) toObject).setConnectD(fromObject, fromPointType);
                break;
            }

            case LayoutTrack.SLIP_A: {
                ((LayoutSlip) toObject).setConnectA(fromObject, fromPointType);
                break;
            }

            case LayoutTrack.SLIP_B: {
                ((LayoutSlip) toObject).setConnectB(fromObject, fromPointType);
                break;
            }

            case LayoutTrack.SLIP_C: {
                ((LayoutSlip) toObject).setConnectC(fromObject, fromPointType);
                break;
            }

            case LayoutTrack.SLIP_D: {
                ((LayoutSlip) toObject).setConnectD(fromObject, fromPointType);
                break;
            }

            case LayoutTrack.TRACK: {
                //should never happen, Track Segment links are set in ctor
                log.error("Illegal request to set a Track Segment link");
                break;
            }

            default:

                if ((toPointType >= LayoutTrack.TURNTABLE_RAY_OFFSET) && (fromPointType == LayoutTrack.TRACK)) {
                    ((LayoutTurntable) toObject).setRayConnect((TrackSegment) fromObject,
                            toPointType - LayoutTrack.TURNTABLE_RAY_OFFSET);
                }
        }   //switch
    }       //setLink

    /**
     * Return a layout block with the entered name, creating a new one if
     * needed. Note that the entered name becomes the user name of the
     * LayoutBlock, and a system name is automatically created by
     * LayoutBlockManager if needed.
     */
    public LayoutBlock provideLayoutBlock(String inBlockName) {
        //log.debug("provideLayoutBlock :: '{}'", inBlockName);
        LayoutBlock result = null, newBlk = null;   //assume failure (pessimist!)

        if (inBlockName.length() < 1) {
            //nothing entered, try autoAssign
            if (autoAssignBlocks) {
                newBlk = InstanceManager.getDefault(LayoutBlockManager.class
                ).createNewLayoutBlock();

                if (null == newBlk) {
                    log.error("Failure to auto-assign LayoutBlock '{}'.", inBlockName);

                }
            }
        } else {
            //check if this Layout Block already exists
            result = InstanceManager.getDefault(LayoutBlockManager.class
            ).getByUserName(inBlockName);

            if (null == result) {   //(no)
                newBlk = InstanceManager.getDefault(LayoutBlockManager.class
                ).createNewLayoutBlock(null, inBlockName);

                if (null == newBlk) {
                    log.error("Failure to create new LayoutBlock '{}'.", inBlockName);
                }
            }
        }

        //if we created a new block
        if (newBlk != null) {
            //initialize the new block
            //log.debug("provideLayoutBlock :: Init new block {}", inBlockName);
            newBlk.initializeLayoutBlock();
            newBlk.initializeLayoutBlockRouting();
            newBlk.setBlockTrackColor(defaultTrackColor);
            newBlk.setBlockOccupiedColor(defaultOccupiedTrackColor);
            newBlk.setBlockExtraColor(defaultAlternativeTrackColor);
            result = newBlk;
        }

        if (null != result) {
            //set both new and previously existing block
            result.addLayoutEditor(this);
            result.incrementUse();
            setDirty(true);
        }
        return result;
    }   //provideLayoutBlock

    /**
     * Validates that the supplied occupancy sensor name corresponds to an
     * existing sensor and is unique among all blocks. If valid, returns true
     * and sets the block sensor name in the block. Else returns false, and does
     * nothing to the block.
     */
    public boolean validateSensor(String sensorName, LayoutBlock blk, Component openFrame) {
        boolean result = false; //assume failure (pessimist!)

        //check if anything entered
        if (sensorName.length() > 0) {
            //get a validated sensor corresponding to this name and assigned to block
            Sensor s = blk.validateSensor(sensorName, openFrame);
            result = (null != s);   //if sensor returned result is true.
        }
        return result;
    }   //validateSensor

    /**
     * Return a layout block with the given name if one exists. Registers this
     * LayoutEditor with the layout block. This method is designed to be used
     * when a panel is loaded. The calling method must handle whether the use
     * count should be incremented.
     */
    public LayoutBlock
            getLayoutBlock(String blockID) {
        //check if this Layout Block already exists
        LayoutBlock blk = InstanceManager.getDefault(LayoutBlockManager.class
        ).getByUserName(blockID);

        if (blk == null) {
            log.error("LayoutBlock '" + blockID + "' not found when panel loaded");

            return null;
        }
        blk.addLayoutEditor(this);

        return blk;
    }   //getLayoutBlock

    /**
     * Remove object from all Layout Editor temporary lists of items not part of
     * track schematic
     */
    protected boolean remove(Object s) {
        boolean found = false;

        for (int i = 0; i < sensorImage.size(); i++) {
            if (s == sensorImage.get(i)) {
                sensorImage.remove(i);
                found = true;
                break;
            }
        }

        for (int i = 0; i < sensorList.size(); i++) {
            if (s == sensorList.get(i)) {
                sensorList.remove(i);
                found = true;
                break;
            }
        }

        for (int i = 0; i < backgroundImage.size(); i++) {
            if (s == backgroundImage.get(i)) {
                backgroundImage.remove(i);
                found = true;
                break;
            }
        }

        for (int i = 0; i < memoryLabelList.size(); i++) {
            if (s == memoryLabelList.get(i)) {
                memoryLabelList.remove(i);
                found = true;
                break;
            }
        }

        for (int i = 0; i < blockContentsLabelList.size(); i++) {
            if (s == blockContentsLabelList.get(i)) {
                blockContentsLabelList.remove(i);
                found = true;
                break;
            }
        }

        for (int i = 0; i < signalList.size(); i++) {
            if (s == signalList.get(i)) {
                signalList.remove(i);
                found = true;
                break;
            }
        }

        for (int i = 0; i < signalMastList.size(); i++) {
            if (s == signalMastList.get(i)) {
                if (removeSignalMast((SignalMastIcon) s)) {
                    signalMastList.remove(i);
                    found = true;
                    break;
                } else {
                    return false;
                }
            }
        }

        for (int i = 0; i < multiSensors.size(); i++) {
            if (s == multiSensors.get(i)) {
                multiSensors.remove(i);
                found = true;
                break;
            }
        }

        for (int i = 0; i < clocks.size(); i++) {
            if (s == clocks.get(i)) {
                clocks.remove(i);
                found = true;
                break;
            }
        }

        for (int i = 0; i < signalHeadImage.size(); i++) {
            if (s == signalHeadImage.get(i)) {
                signalHeadImage.remove(i);
                found = true;
                break;
            }
        }

        for (int i = 0; i < labelImage.size(); i++) {
            if (s == labelImage.get(i)) {
                labelImage.remove(i);
                found = true;
                break;
            }
        }
        super.removeFromContents((Positionable) s);

        if (found) {
            setDirty(true);
            repaint();
        }
        return found;
    }   //remove

    @Override
    public boolean removeFromContents(Positionable l) {
        return remove(l);
    }

    private String findBeanUsage(NamedBean sm) {
        PositionablePoint pe;
        PositionablePoint pw;
        LayoutTurnout lt;
        LevelXing lx;
        LayoutSlip ls;
        boolean found = false;
        StringBuilder sb = new StringBuilder();

        sb.append("This ");

        if (sm instanceof SignalMast) {
            sb.append("Signal Mast");  //TODO I18N using Bundle.getMessage("BeanNameSignalMast");
            sb.append(" is linked to the following items<br> do you want to remove those references");

            if (InstanceManager.getDefault(jmri.SignalMastLogicManager.class
            ).isSignalMastUsed((SignalMast) sm)) {
                jmri.SignalMastLogic sml
                        = InstanceManager.getDefault(jmri.SignalMastLogicManager.class
                        ).getSignalMastLogic((SignalMast) sm);

                //jmri.SignalMastLogic sml =
                //InstanceManager.getDefault(jmri.SignalMastLogicManager.class).getSignalMastLogic((SignalMast)sm);
                if ((sml != null) && sml.useLayoutEditor(sml.getDestinationList().get(0))) {
                    sb.append(" and any SignalMast Logic associated with it");
                }
            }
        } else if (sm instanceof Sensor) {
            sb.append("Sensor");   //TODO I18N using Bundle.getMessage("BeanNameSensor");
            sb.append(" is linked to the following items<br> do you want to remove those references");
        } else if (sm instanceof SignalHead) {
            sb.append("SignalHead");   //TODO I18N using Bundle.getMessage("BeanNameSignalHead");
            sb.append(" is linked to the following items<br> do you want to remove those references");
        }

        if ((pw = finder.findPositionablePointByWestBoundBean(sm)) != null) {
            sb.append("<br>Point of ");
            TrackSegment t = pw.getConnect1();

            if (t != null) {
                sb.append(t.getBlockName() + " and ");
            }
            t = pw.getConnect2();

            if (t != null) {
                sb.append(t.getBlockName());
            }
            found = true;
        }

        if ((pe = finder.findPositionablePointByEastBoundBean(sm)) != null) {
            sb.append("<br>Point of ");
            TrackSegment t = pe.getConnect1();

            if (t != null) {
                sb.append(t.getBlockName() + " and ");
            }
            t = pe.getConnect2();

            if (t != null) {
                sb.append(t.getBlockName());
            }
            found = true;
        }

        if ((lt = finder.findLayoutTurnoutByBean(sm)) != null) {
            sb.append("<br>Turnout " + lt.getTurnoutName());    //I18N using Bundle.getMessage("BeanNameTurnout");
            found = true;
        }

        if ((lx = finder.findLevelXingByBean(sm)) != null) {
            sb.append("<br>Level Crossing " + lx.getID());
            found = true;
        }

        if ((ls = finder.findLayoutSlipByBean(sm)) != null) {
            sb.append("<br>Slip " + ls.getTurnoutName());
            found = true;
        }

        if (!found) {
            return null;
        }
        return sb.toString();
    }   //findBeanUsage

    private boolean removeSignalMast(SignalMastIcon si) {
        SignalMast sm = si.getSignalMast();
        String usage = findBeanUsage(sm);

        if (usage != null) {
            usage = "<html>" + usage + "</html>";
            int selectedValue = JOptionPane.showOptionDialog(this,
                    usage, Bundle.getMessage("WarningTitle"),
                    JOptionPane.YES_NO_CANCEL_OPTION, JOptionPane.QUESTION_MESSAGE, null,
                    new Object[]{Bundle.getMessage("ButtonYes"),
                        Bundle.getMessage("ButtonNo"),
                        Bundle.getMessage("ButtonCancel")},
                    Bundle.getMessage("ButtonYes"));

            if (selectedValue == 1) {
                return true;    //return leaving the references in place but allow the icon to be deleted.
            }

            if (selectedValue == 2) {
                return false;   //do not delete the item
            }
            removeBeanRefs(sm);
        }
        return true;
    }   //removeSignalMast

    private void removeBeanRefs(NamedBean sm) {
        PositionablePoint pe;
        PositionablePoint pw;
        LayoutTurnout lt;
        LevelXing lx;
        LayoutSlip ls;

        if ((pw = finder.findPositionablePointByWestBoundBean(sm)) != null) {
            pw.removeBeanReference(sm);
        }

        if ((pe = finder.findPositionablePointByEastBoundBean(sm)) != null) {
            pe.removeBeanReference(sm);
        }

        if ((lt = finder.findLayoutTurnoutByBean(sm)) != null) {
            lt.removeBeanReference(sm);
        }

        if ((lx = finder.findLevelXingByBean(sm)) != null) {
            lx.removeBeanReference(sm);
        }

        if ((ls = finder.findLayoutSlipByBean(sm)) != null) {
            ls.removeBeanReference(sm);
        }
    }   //removeBeanRefs

    boolean noWarnPositionablePoint = false;

    /**
     * Remove a PositionablePoint -- an Anchor or an End Bumper.
     */
    protected boolean removePositionablePoint(PositionablePoint o) {
        //First verify with the user that this is really wanted, only show message if there is a bit of track connected
        if ((o.getConnect1() != null) || (o.getConnect2() != null)) {
            if (!noWarnPositionablePoint) {
                int selectedValue = JOptionPane.showOptionDialog(this,
                        rb.getString("Question2"), Bundle.getMessage(
                        "WarningTitle"),
                        JOptionPane.YES_NO_CANCEL_OPTION, JOptionPane.QUESTION_MESSAGE, null,
                        new Object[]{Bundle.getMessage("ButtonYes"),
                            Bundle.getMessage("ButtonNo"),
                            rb.getString("ButtonYesPlus")},
                        Bundle.getMessage("ButtonNo"));

                if (selectedValue == 1) {
                    return false;   //return without creating if "No" response
                }

                if (selectedValue == 2) {
                    //Suppress future warnings, and continue
                    noWarnPositionablePoint = true;
                }
            }

            //remove from selection information
            if (selectedObject == o) {
                selectedObject = null;
            }

            if (prevSelectedObject == o) {
                prevSelectedObject = null;
            }

            //remove connections if any
            TrackSegment t = o.getConnect1();

            if (t != null) {
                removeTrackSegment(t);
            }
            t = o.getConnect2();

            if (t != null) {
                removeTrackSegment(t);
            }

            //delete from array
        }

        for (int i = 0; i < pointList.size(); i++) {
            PositionablePoint p = pointList.get(i);

            if (p == o) {
                //found object
                pointList.remove(i);
                setDirty(true);
                repaint();

                return true;
            }
        }
        return false;
    }   //removePositionablePoint

    boolean noWarnLayoutTurnout = false;

    /**
     * Remove a LayoutTurnout
     */
    protected boolean removeLayoutTurnout(LayoutTurnout o) {
        //First verify with the user that this is really wanted
        if (!noWarnLayoutTurnout) {
            int selectedValue = JOptionPane.showOptionDialog(this,
                    rb.getString("Question1r"), Bundle.getMessage("WarningTitle"),
                    JOptionPane.YES_NO_CANCEL_OPTION, JOptionPane.QUESTION_MESSAGE, null,
                    new Object[]{Bundle.getMessage("ButtonYes"),
                        Bundle.getMessage("ButtonNo"),
                        rb.getString("ButtonYesPlus")},
                    Bundle.getMessage("ButtonNo"));

            if (selectedValue == 1) {
                return false;   //return without removing if "No" response
            }

            if (selectedValue == 2) {
                //Suppress future warnings, and continue
                noWarnLayoutTurnout = true;
            }
        }

        //remove from selection information
        if (selectedObject == o) {
            selectedObject = null;
        }

        if (prevSelectedObject == o) {
            prevSelectedObject = null;
        }

        //remove connections if any
        TrackSegment t = (TrackSegment) o.getConnectA();

        if (t != null) {
            substituteAnchor(o.getCoordsA(), o, t);
        }
        t = (TrackSegment) o.getConnectB();

        if (t != null) {
            substituteAnchor(o.getCoordsB(), o, t);
        }
        t = (TrackSegment) o.getConnectC();

        if (t != null) {
            substituteAnchor(o.getCoordsC(), o, t);
        }
        t = (TrackSegment) o.getConnectD();

        if (t != null) {
            substituteAnchor(o.getCoordsD(), o, t);
        }

        //decrement Block use count(s)
        LayoutBlock b = o.getLayoutBlock();

        if (b != null) {
            b.decrementUse();
        }

        if ((o.getTurnoutType() == LayoutTurnout.DOUBLE_XOVER)
                || (o.getTurnoutType() == LayoutTurnout.RH_XOVER)
                || (o.getTurnoutType() == LayoutTurnout.LH_XOVER)) {
            LayoutBlock b2 = o.getLayoutBlockB();

            if ((b2 != null) && (b2 != b)) {
                b2.decrementUse();
            }
            LayoutBlock b3 = o.getLayoutBlockC();

            if ((b3 != null) && (b3 != b) && (b3 != b2)) {
                b3.decrementUse();
            }
            LayoutBlock b4 = o.getLayoutBlockD();

            if ((b4 != null) && (b4 != b)
                    && (b4 != b2) && (b4 != b3)) {
                b4.decrementUse();
            }
        }

        //delete from array
        for (int i = 0; i < turnoutList.size(); i++) {
            LayoutTurnout lt = turnoutList.get(i);

            if (lt == o) {
                //found object
                turnoutList.remove(i);
                setDirty(true);
                repaint();

                return true;
            }
        }
        return false;
    }   //removeLayoutTurnout

    private void substituteAnchor(Point2D loc, Object o, TrackSegment t) {
        PositionablePoint p = addAnchor(loc);

        if (t.getConnect1() == o) {
            t.setNewConnect1(p, LayoutTrack.POS_POINT);
        }

        if (t.getConnect2() == o) {
            t.setNewConnect2(p, LayoutTrack.POS_POINT);
        }
        p.setTrackConnection(t);
    }   //substituteAnchor

    boolean noWarnLevelXing = false;

    /**
     * Remove a Level Crossing
     */
    protected boolean removeLevelXing(LevelXing o) {
        //First verify with the user that this is really wanted
        if (!noWarnLevelXing) {
            int selectedValue = JOptionPane.showOptionDialog(this,
                    rb.getString("Question3r"), Bundle.getMessage("WarningTitle"),
                    JOptionPane.YES_NO_CANCEL_OPTION, JOptionPane.QUESTION_MESSAGE, null,
                    new Object[]{Bundle.getMessage("ButtonYes"),
                        Bundle.getMessage("ButtonNo"),
                        rb.getString("ButtonYesPlus")},
                    Bundle.getMessage("ButtonNo"));

            if (selectedValue == 1) {
                return false;   //return without creating if "No" response
            }

            if (selectedValue == 2) {
                //Suppress future warnings, and continue
                noWarnLevelXing = true;
            }
        }

        //remove from selection information
        if (selectedObject == o) {
            selectedObject = null;
        }

        if (prevSelectedObject == o) {
            prevSelectedObject = null;
        }

        //remove connections if any
        TrackSegment t = (TrackSegment) o.getConnectA();

        if (t != null) {
            substituteAnchor(o.getCoordsA(), o, t);
        }
        t = (TrackSegment) o.getConnectB();

        if (t != null) {
            substituteAnchor(o.getCoordsB(), o, t);
        }
        t = (TrackSegment) o.getConnectC();

        if (t != null) {
            substituteAnchor(o.getCoordsC(), o, t);
        }
        t = (TrackSegment) o.getConnectD();

        if (t != null) {
            substituteAnchor(o.getCoordsD(), o, t);
        }

        //decrement block use count if any blocks in use
        LayoutBlock lb = o.getLayoutBlockAC();

        if (lb != null) {
            lb.decrementUse();
        }
        LayoutBlock lbx = o.getLayoutBlockBD();

        if ((lbx != null) && (lb != null) && (lbx != lb)) {
            lb.decrementUse();
        }

        //delete from array
        for (int i = 0; i < xingList.size(); i++) {
            LevelXing lx = xingList.get(i);

            if (lx == o) {
                //found object
                xingList.remove(i);
                o.remove();
                setDirty(true);
                repaint();

                return true;
            }
        }
        return false;
    }   //removeLevelXing

    boolean noWarnSlip = false;

    protected boolean removeLayoutSlip(LayoutTurnout o) {
        if (!(o instanceof LayoutSlip)) {
            return false;
        }

        //First verify with the user that this is really wanted
        if (!noWarnSlip) {
            int selectedValue = JOptionPane.showOptionDialog(this,
                    rb.getString("Question5r"), Bundle.getMessage("WarningTitle"),
                    JOptionPane.YES_NO_CANCEL_OPTION, JOptionPane.QUESTION_MESSAGE, null,
                    new Object[]{Bundle.getMessage("ButtonYes"),
                        Bundle.getMessage("ButtonNo"),
                        rb.getString("ButtonYesPlus")},
                    Bundle.getMessage("ButtonNo"));

            if (selectedValue == 1) {
                return false;   //return without creating if "No" response
            }

            if (selectedValue == 2) {
                //Suppress future warnings, and continue
                noWarnSlip = true;
            }
        }

        //remove from selection information
        if (selectedObject == o) {
            selectedObject = null;
        }

        if (prevSelectedObject == o) {
            prevSelectedObject = null;
        }

        //remove connections if any
        TrackSegment t = (TrackSegment) o.getConnectA();

        if (t != null) {
            substituteAnchor(o.getCoordsA(), o, t);
        }
        t = (TrackSegment) o.getConnectB();

        if (t != null) {
            substituteAnchor(o.getCoordsB(), o, t);
        }
        t = (TrackSegment) o.getConnectC();

        if (t != null) {
            substituteAnchor(o.getCoordsC(), o, t);
        }
        t = (TrackSegment) o.getConnectD();

        if (t != null) {
            substituteAnchor(o.getCoordsD(), o, t);
        }

        //decrement block use count if any blocks in use
        LayoutBlock lb = o.getLayoutBlock();

        if (lb != null) {
            lb.decrementUse();
        }

        //delete from array
        for (int i = 0; i < slipList.size(); i++) {
            LayoutSlip lx = slipList.get(i);

            if (lx == o) {
                //found object
                slipList.remove(i);
                o.remove();
                setDirty(true);
                repaint();

                return true;
            }
        }
        return false;
    }   //removeLayoutSlip

    boolean noWarnTurntable = false;

    /**
     * Remove a Layout Turntable
     */
    protected boolean removeTurntable(LayoutTurntable o) {
        //First verify with the user that this is really wanted
        if (!noWarnTurntable) {
            int selectedValue = JOptionPane.showOptionDialog(this,
                    rb.getString("Question4r"), Bundle.getMessage("WarningTitle"),
                    JOptionPane.YES_NO_CANCEL_OPTION, JOptionPane.QUESTION_MESSAGE, null,
                    new Object[]{Bundle.getMessage("ButtonYes"),
                        Bundle.getMessage("ButtonNo"),
                        rb.getString("ButtonYesPlus")},
                    Bundle.getMessage("ButtonNo"));

            if (selectedValue == 1) {
                return false;   //return without creating if "No" response
            }

            if (selectedValue == 2) {
                //Suppress future warnings, and continue
                noWarnTurntable = true;
            }
        }

        //remove from selection information
        if (selectedObject == o) {
            selectedObject = null;
        }

        if (prevSelectedObject == o) {
            prevSelectedObject = null;
        }

        //remove connections if any
        for (int j = 0; j < o.getNumberRays(); j++) {
            TrackSegment t = o.getRayConnectOrdered(j);

            if (t != null) {
                substituteAnchor(o.getRayCoordsIndexed(j), o, t);
            }
        }

        //delete from array
        for (int i = 0; i < turntableList.size(); i++) {
            LayoutTurntable lx = turntableList.get(i);

            if (lx == o) {
                //found object
                turntableList.remove(i);
                o.remove();
                setDirty(true);
                repaint();

                return true;
            }
        }
        return false;
    }   //removeTurntable

    /**
     * Remove a Track Segment
     */
    protected void removeTrackSegment(TrackSegment o) {
        //save affected blocks
        LayoutBlock block1 = null;
        LayoutBlock block2 = null;
        LayoutBlock block = o.getLayoutBlock();

        //remove any connections
        int type = o.getType1();

        if (type == LayoutTrack.POS_POINT) {
            PositionablePoint p = (PositionablePoint) (o.getConnect1());

            if (p != null) {
                p.removeTrackConnection(o);

                if (p.getConnect1() != null) {
                    block1 = p.getConnect1().getLayoutBlock();
                } else if (p.getConnect2() != null) {
                    block1 = p.getConnect2().getLayoutBlock();
                }
            }
        } else {
            block1 = getAffectedBlock(o.getConnect1(), type);
            disconnect(o.getConnect1(), type);
        }
        type = o.getType2();

        if (type == LayoutTrack.POS_POINT) {
            PositionablePoint p = (PositionablePoint) (o.getConnect2());

            if (p != null) {
                p.removeTrackConnection(o);

                if (p.getConnect1() != null) {
                    block2 = p.getConnect1().getLayoutBlock();
                } else if (p.getConnect2() != null) {
                    block2 = p.getConnect2().getLayoutBlock();
                }
            }
        } else {
            block2 = getAffectedBlock(o.getConnect2(), type);
            disconnect(o.getConnect2(), type);
        }

        //delete from array
        for (int i = 0; i < trackList.size(); i++) {
            TrackSegment t = trackList.get(i);

            if (t == o) {
                //found object
                trackList.remove(i);
            }
        }

        //update affected blocks
        if (block != null) {
            //decrement Block use count
            block.decrementUse();
            auxTools.setBlockConnectivityChanged();
            block.updatePaths();
        }

        if ((block1 != null) && (block1 != block)) {
            block1.updatePaths();
        }

        if ((block2 != null) && (block2 != block) && (block2 != block1)) {
            block2.updatePaths();
        }

        //
        setDirty(true);
        repaint();
    }   //removeTrackSegment

    private void disconnect(Object o, int type) {
        if (o == null) {
            return;
        }

        switch (type) {
            case LayoutTrack.TURNOUT_A: {
                ((LayoutTurnout) o).setConnectA(null, LayoutTrack.NONE);
                break;
            }

            case LayoutTrack.TURNOUT_B: {
                ((LayoutTurnout) o).setConnectB(null, LayoutTrack.NONE);
                break;
            }

            case LayoutTrack.TURNOUT_C: {
                ((LayoutTurnout) o).setConnectC(null, LayoutTrack.NONE);
                break;
            }

            case LayoutTrack.TURNOUT_D: {
                ((LayoutTurnout) o).setConnectD(null, LayoutTrack.NONE);
                break;
            }

            case LayoutTrack.LEVEL_XING_A: {
                ((LevelXing) o).setConnectA(null, LayoutTrack.NONE);
                break;
            }

            case LayoutTrack.LEVEL_XING_B: {
                ((LevelXing) o).setConnectB(null, LayoutTrack.NONE);
                break;
            }

            case LayoutTrack.LEVEL_XING_C: {
                ((LevelXing) o).setConnectC(null, LayoutTrack.NONE);
                break;
            }

            case LayoutTrack.LEVEL_XING_D: {
                ((LevelXing) o).setConnectD(null, LayoutTrack.NONE);
                break;
            }

            case LayoutTrack.SLIP_A: {
                ((LayoutSlip) o).setConnectA(null, LayoutTrack.NONE);
                break;
            }

            case LayoutTrack.SLIP_B: {
                ((LayoutSlip) o).setConnectB(null, LayoutTrack.NONE);
                break;
            }

            case LayoutTrack.SLIP_C: {
                ((LayoutSlip) o).setConnectC(null, LayoutTrack.NONE);
                break;
            }

            case LayoutTrack.SLIP_D: {
                ((LayoutSlip) o).setConnectD(null, LayoutTrack.NONE);
                break;
            }

            default:

                if (type >= LayoutTrack.TURNTABLE_RAY_OFFSET) {
                    ((LayoutTurntable) o).setRayConnect(null, type - LayoutTrack.TURNTABLE_RAY_OFFSET);
                }
        }   //switch
    }       //disconnect

    public LayoutBlock getAffectedBlock(Object o, int type) {
        if (o == null) {
            return null;
        }

        switch (type) {
            case LayoutTrack.TURNOUT_A: {
                return ((LayoutTurnout) o).getLayoutBlock();
            }

            case LayoutTrack.TURNOUT_B: {
                return ((LayoutTurnout) o).getLayoutBlockB();
            }

            case LayoutTrack.TURNOUT_C: {
                return ((LayoutTurnout) o).getLayoutBlockC();
            }

            case LayoutTrack.TURNOUT_D: {
                return ((LayoutTurnout) o).getLayoutBlockD();
            }

            case LayoutTrack.LEVEL_XING_A: {
                return ((LevelXing) o).getLayoutBlockAC();
            }

            case LayoutTrack.LEVEL_XING_B: {
                return ((LevelXing) o).getLayoutBlockBD();
            }

            case LayoutTrack.LEVEL_XING_C: {
                return ((LevelXing) o).getLayoutBlockAC();
            }

            case LayoutTrack.LEVEL_XING_D: {
                return ((LevelXing) o).getLayoutBlockBD();
            }

            case LayoutTrack.SLIP_A:
            case LayoutTrack.SLIP_B:
            case LayoutTrack.SLIP_C:
            case LayoutTrack.SLIP_D: {
                return ((LayoutSlip) o).getLayoutBlock();
            }

            case LayoutTrack.TRACK:

                return ((TrackSegment) o).getLayoutBlock();
            default:
                log.warn("Unhandled track type: {}", type);
                break;
        }   //switch
        return null;
    }   //getAffectedBlock

    /**
     * Add a sensor indicator to the Draw Panel
     */
    void addSensor() {
        String newName = sensorComboBox.getUserName();

        if (newName.length() <= 0) {
            JOptionPane.showMessageDialog(this, rb.getString("Error10"),
                    Bundle.getMessage("ErrorTitle"), JOptionPane.ERROR_MESSAGE);

            return;
        }
        SensorIcon l = new SensorIcon(new NamedIcon("resources/icons/smallschematics/tracksegments/circuit-error.gif",
                "resources/icons/smallschematics/tracksegments/circuit-error.gif"), this);

//l.setActiveIcon(sensorIconEditor.getIcon(0));
//l.setInactiveIcon(sensorIconEditor.getIcon(1));
//l.setInconsistentIcon(sensorIconEditor.getIcon(2));
//l.setUnknownIcon(sensorIconEditor.getIcon(3));
        l.setIcon("SensorStateActive", sensorIconEditor.getIcon(0));
        l.setIcon("SensorStateInactive", sensorIconEditor.getIcon(1));
        l.setIcon("BeanStateInconsistent", sensorIconEditor.getIcon(2));
        l.setIcon("BeanStateUnknown", sensorIconEditor.getIcon(3));
        l.setSensor(newName);
        l.setDisplayLevel(SENSORS);

        //Sensor xSensor = l.getSensor();
        //(Note: I don't see the point of this section of code because…
        if (l.getSensor() != null) {
            if ((l.getNamedSensor().getName() == null)
                    || (!(l.getNamedSensor().getName().equals(newName)))) {
                sensorComboBox.getEditor().setItem(l.getNamedSensor().getName());
            }
        }

        //…because this is called regardless of the code above?!?
        sensorComboBox.getEditor().setItem(l.getNamedSensor().getName());

        setNextLocation(l);
        setDirty(true);
        putItem(l);
    }   //addSensor

    public void putSensor(SensorIcon l) {
        putItem(l);
        l.updateSize();
        l.setDisplayLevel(SENSORS);
    }   //putSensor

    /**
     * Add a signal head to the Panel
     */
    void addSignalHead() {
        //check for valid signal head entry
        String newName = signalHeadComboBox.getUserName();
        SignalHead mHead = null;

        if (!newName.equals("")) {
            mHead = InstanceManager.getDefault(jmri.SignalHeadManager.class
            ).getSignalHead(newName);

            /*if (mHead == null)
               mHead = InstanceManager.getDefault(jmri.SignalHeadManager.class).getByUserName(newName);
               else */
            signalHeadComboBox.getEditor().setItem(newName);
        }

        if (mHead == null) {
            //There is no signal head corresponding to this name
            JOptionPane.showMessageDialog(thisPanel,
                    java.text.MessageFormat.format(rb.getString("Error9"),
                            new Object[]{newName}),
                    Bundle.getMessage("ErrorTitle"), JOptionPane.ERROR_MESSAGE);

            return;
        }

        //create and set up signal icon
        SignalHeadIcon l = new SignalHeadIcon(this);
        l.setSignalHead(newName);
        l.setIcon(rbean.getString("SignalHeadStateRed"), signalIconEditor.getIcon(0));
        l.setIcon(rbean.getString("SignalHeadStateFlashingRed"), signalIconEditor.getIcon(1));
        l.setIcon(rbean.getString("SignalHeadStateYellow"), signalIconEditor.getIcon(2));
        l.setIcon(rbean.getString("SignalHeadStateFlashingYellow"), signalIconEditor.getIcon(3));
        l.setIcon(rbean.getString("SignalHeadStateGreen"), signalIconEditor.getIcon(4));
        l.setIcon(rbean.getString("SignalHeadStateFlashingGreen"), signalIconEditor.getIcon(5));
        l.setIcon(rbean.getString("SignalHeadStateDark"), signalIconEditor.getIcon(6));
        l.setIcon(rbean.getString("SignalHeadStateHeld"), signalIconEditor.getIcon(7));
        l.setIcon(rbean.getString("SignalHeadStateLunar"), signalIconEditor.getIcon(8));
        l.setIcon(rbean.getString("SignalHeadStateFlashingLunar"), signalIconEditor.getIcon(9));
        setNextLocation(l);
        setDirty(true);
        putSignal(l);
    }   //addSignalHead

    public void putSignal(SignalHeadIcon l) {
        putItem(l);
        l.updateSize();
        l.setDisplayLevel(SIGNALS);

    }   //putSignal

    SignalHead getSignalHead(String name) {
        SignalHead sh = InstanceManager.getDefault(jmri.SignalHeadManager.class
        ).getBySystemName(name);

        if (sh == null) {
            sh = InstanceManager.getDefault(jmri.SignalHeadManager.class
            ).getByUserName(name);
        }

        if (sh == null) {
            log.warn("did not find a SignalHead named " + name);
        }
        return sh;
    }   //getSignalHead

    public boolean containsSignalHead(SignalHead head) {
        for (SignalHeadIcon h : signalList) {
            if (h.getSignalHead() == head) {
                return true;
            }
        }
        return false;
    }   //containsSignalHead

    public void removeSignalHead(SignalHead head) {
        SignalHeadIcon h = null;
        int index = -1;

        for (int i = 0; (i < signalList.size()) && (index == -1); i++) {
            h = signalList.get(i);

            if (h.getSignalHead() == head) {
                index = i;
                break;
            }
        }

        if (index != (-1)) {
            signalList.remove(index);

            if (h != null) {
                h.remove();
                h.dispose();
            }
            setDirty(true);
            repaint();
        }
    }   //removeSignalHead

    void addSignalMast() {
        //check for valid signal head entry
        String newName = signalMastComboBox.getUserName();
        SignalMast mMast = null;

        if (!newName.equals("")) {
            mMast = InstanceManager.getDefault(jmri.SignalMastManager.class
            ).getSignalMast(newName);
            signalMastComboBox.getEditor().setItem(newName);
        }

        if (mMast == null) {
            //There is no signal head corresponding to this name
            JOptionPane.showMessageDialog(thisPanel,
                    java.text.MessageFormat.format(rb.getString("Error9"),
                            new Object[]{newName}),
                    Bundle.getMessage("ErrorTitle"), JOptionPane.ERROR_MESSAGE);

            return;
        }

        //create and set up signal icon
        SignalMastIcon l = new SignalMastIcon(this);
        l.setSignalMast(newName);
        setNextLocation(l);
        setDirty(true);
        putSignalMast(l);
    }   //addSignalMast

    public void putSignalMast(SignalMastIcon l) {
        putItem(l);
        l.updateSize();
        l.setDisplayLevel(SIGNALS);

    }   //putSignalMast

    SignalMast getSignalMast(String name) {
        SignalMast sh = InstanceManager.getDefault(jmri.SignalMastManager.class
        ).getBySystemName(name);

        if (sh == null) {
            sh = InstanceManager.getDefault(jmri.SignalMastManager.class
            ).getByUserName(name);
        }

        if (sh == null) {
            log.warn("did not find a SignalMast named " + name);
        }
        return sh;
    }   //getSignalMast

    public boolean containsSignalMast(SignalMast mast) {
        for (SignalMastIcon h : signalMastList) {
            if (h.getSignalMast() == mast) {
                return true;
            }
        }
        return false;
    }   //containsSignalMast

    /**
     * Add a label to the Draw Panel
     */
    void addLabel() {
        String labelText = textLabelTextField.getText();
        labelText = (null != labelText) ? labelText.trim() : "";

        if (labelText.length() <= 0) {
            JOptionPane.showMessageDialog(this, rb.getString("Error11"),
                    Bundle.getMessage("ErrorTitle"), JOptionPane.ERROR_MESSAGE);

            return;
        }
        PositionableLabel l = super.addLabel(labelText);
        setDirty(true);
        l.setForeground(defaultTextColor);
    }   //addLabel

    @Override
    public void putItem(Positionable l) {
        super.putItem(l);

        if (l instanceof SensorIcon) {
            sensorImage.add((SensorIcon) l);
            sensorList.add((SensorIcon) l);
        } else if (l instanceof LocoIcon) {
            markerImage.add((LocoIcon) l);
        } else if (l instanceof SignalHeadIcon) {
            signalHeadImage.add((SignalHeadIcon) l);
            signalList.add((SignalHeadIcon) l);
        } else if (l instanceof SignalMastIcon) {
            signalMastList.add((SignalMastIcon) l);
        } else if (l instanceof MemoryIcon) {
            memoryLabelList.add((MemoryIcon) l);
        } else if (l instanceof BlockContentsIcon) {
            blockContentsLabelList.add((BlockContentsIcon) l);
        } else if (l instanceof AnalogClock2Display) {
            clocks.add((AnalogClock2Display) l);
        } else if (l instanceof MultiSensorIcon) {
            multiSensors.add((MultiSensorIcon) l);
        }

        if (l instanceof PositionableLabel) {
            if (!(((PositionableLabel) l).isBackground())) {
                labelImage.add((PositionableLabel) l);
            } else {
                backgroundImage.add((PositionableLabel) l);
            }
        }
    }   //putItem

    /**
     * Add a memory label to the Draw Panel
     */
    void addMemory() {
        String memoryName = textMemoryComboBox.getUserName();

        if (memoryName.length() <= 0) {
            JOptionPane.showMessageDialog(this, rb.getString("Error11a"),
                    Bundle.getMessage("ErrorTitle"), JOptionPane.ERROR_MESSAGE);

            return;
        }
        MemoryIcon l = new MemoryIcon("   ", this);
        l.setMemory(memoryName);
        Memory xMemory = l.getMemory();

        if (xMemory != null) {
            String uname = xMemory.getUserName();

            if ((uname == null) || (!(uname.equals(memoryName)))) {
                //put the system name in the memory field
                textMemoryComboBox.getEditor().setItem(xMemory.getSystemName());
            }
        }
        setNextLocation(l);
        l.setSize(l.getPreferredSize().width, l.getPreferredSize().height);
        l.setDisplayLevel(LABELS);
        l.setForeground(defaultTextColor);
        setDirty(true);
        putItem(l);
    }   //addMemory

    void addBlockContents() {
        String newName = blockContentsComboBox.getUserName();

        if (newName.length() <= 0) {
            JOptionPane.showMessageDialog(this, rb.getString("Error11b"),
                    Bundle.getMessage("ErrorTitle"), JOptionPane.ERROR_MESSAGE);

            return;
        }
        BlockContentsIcon l = new BlockContentsIcon("   ", this);
        l.setBlock(newName);
        jmri.Block xMemory = l.getBlock();

        if (xMemory != null) {
            String uname = xMemory.getUserName();

            if ((uname == null) || (!(uname.equals(newName)))) {
                //put the system name in the memory field
                blockContentsComboBox.getEditor().setItem(xMemory.getSystemName());
            }
        }
        setNextLocation(l);
        l.setSize(l.getPreferredSize().width, l.getPreferredSize().height);
        l.setDisplayLevel(LABELS);
        l.setForeground(defaultTextColor);
        setDirty(true);
        putItem(l);
    }   //addBlockContents

    /**
     * Add a Reporter Icon to the panel
     */
    void addReporter(String textReporter, int xx, int yy) {
        ReporterIcon l = new ReporterIcon(this);

        l.setReporter(textReporter);
        l.setLocation(xx, yy);
        l.setSize(l.getPreferredSize().width, l.getPreferredSize().height);
        l.setDisplayLevel(LABELS);
        setDirty(true);
        putItem(l);
    }   //addReporter

    /**
     * Add an icon to the target
     */
    void addIcon() {
        PositionableLabel l = new PositionableLabel(iconEditor.getIcon(0), this);

        setNextLocation(l);
        l.setDisplayLevel(ICONS);
        setDirty(true);
        putItem(l);
        l.updateSize();
    }   //addIcon

    /**
     * Add a loco marker to the target
     */
    @Override
    public LocoIcon addLocoIcon(String name) {
        LocoIcon l = new LocoIcon(this);
        Point2D pt = windowCenter();

        l.setLocation((int) pt.getX(), (int) pt.getY());
        putLocoIcon(l, name);
        l.setPositionable(true);

        return l;
    }   //addLocoIcon

    @Override
    public void putLocoIcon(LocoIcon l, String name) {
        super.putLocoIcon(l, name);
        markerImage.add(l);
    }

    JFileChooser inputFileChooser;

    /**
     * Add a background image
     */
    public void addBackground() {
        if (inputFileChooser == null) {
            inputFileChooser = new JFileChooser(System.getProperty(
                    "user.dir") + java.io.File.separator + "resources" + java.io.File.separator
                    + "icons");
            jmri.util.FileChooserFilter filt = new jmri.util.FileChooserFilter("Graphics Files");
            filt.addExtension("gif");
            filt.addExtension("jpg");
            inputFileChooser.setFileFilter(filt);
        }
        inputFileChooser.rescanCurrentDirectory();

        int retVal = inputFileChooser.showOpenDialog(this);

        if (retVal != JFileChooser.APPROVE_OPTION) {
            return; //give up if no file selected
        }//NamedIcon icon = new NamedIcon(inputFileChooser.getSelectedFile().getPath(),
//inputFileChooser.getSelectedFile().getPath());

        String name = inputFileChooser.getSelectedFile().getPath();

        //convert to portable path
        name = jmri.util.FileUtil.getPortableFilename(name);

        //setup icon
        backgroundImage.add(super.setUpBackground(name));
    }   //addBackground

    /**
     * Remove a background image from the list of background images
     */
    protected void removeBackground(PositionableLabel b) {
        for (int i = 0; i < backgroundImage.size(); i++) {
            if (b == backgroundImage.get(i)) {
                backgroundImage.remove(i);
                setDirty(true);

                return;
            }
        }
    }   //removeBackground

    /**
     * Invoke a window to allow you to add a MultiSensor indicator to the target
     */
    private int multiLocX;
    private int multiLocY;

    void startMultiSensor() {
        multiLocX = xLoc;
        multiLocY = yLoc;

        if (multiSensorFrame == null) {
            //create a common edit frame
            multiSensorFrame = new MultiSensorIconFrame(this);
            multiSensorFrame.initComponents();
            multiSensorFrame.pack();
        }
        multiSensorFrame.setVisible(true);
    }   //startMultiSensor

    //Invoked when window has new multi-sensor ready
    public void addMultiSensor(MultiSensorIcon l) {
        l.setLocation(multiLocX, multiLocY);
        setDirty(true);
        putItem(l);
        multiSensorFrame.dispose();
        multiSensorFrame = null;
    }   //addMultiSensor

    /**
     * Set object location and size for icon and label object as it is created.
     * Size comes from the preferredSize; location comes from the fields where
     * the user can spec it.
     */
    @Override
    protected void setNextLocation(Positionable obj) {
        obj.setLocation(xLoc, yLoc);
    }

    public ConnectivityUtil getConnectivityUtil() {
        if (conTools == null) {
            conTools = new ConnectivityUtil(thisPanel);
        }
        return conTools;
    }   //getConnectivityUtil

    public LayoutEditorTools getLETools() {
        if (tools == null) {
            tools = new LayoutEditorTools(thisPanel);
        }
        return tools;
    }   //getLETools

    /**
     * Invoked by DeletePanel menu item Validate user intent before deleting
     */
    @Override
    public boolean deletePanel() {
        //verify deletion
        if (!super.deletePanel()) {
            return false;   //return without deleting if "No" response
        }
        turnoutList.clear();
        trackList.clear();
        pointList.clear();
        xingList.clear();
        slipList.clear();
        turntableList.clear();

        return true;
    }   //deletePanel

    /**
     * Control whether target panel items are editable. Does this by invoking
     * the {@link Editor#setAllEditable} function of the parent class. This also
     * controls the relevant pop-up menu items (which are the primary way that
     * items are edited).
     *
     * @param editable true for editable.
     */
    @Override
    public void setAllEditable(boolean editable) {
        int restoreScroll = _scrollState;

        super.setAllEditable(editable);

        if (toolBarSide.equals(eToolBarSide.eFLOAT)) {
            if (editable) {
                createFloatingEditToolBox();
            } else {
                deleteFloatingEditToolBox();
            }
        } else {
            editToolBarContainer.setVisible(editable);
        }
        setShowHidden(editable);

        if (editable) {
            setScroll(SCROLL_BOTH);
            _scrollState = restoreScroll;
        } else {
            setScroll(_scrollState);
        }

        //these may not be setup yet…
        if (helpBarPanel != null) {
            if (toolBarSide.equals(eToolBarSide.eFLOAT)) {
                floatEditHelpPanel.setVisible(editable && showHelpBar);
            } else {
                helpBarPanel.setVisible(editable && showHelpBar);
            }
        }
        awaitingIconChange = false;
        editModeItem.setSelected(editable);
        repaint();
    }

    /**
     * Control whether panel items are positionable. Markers are always
     * positionable.
     *
     * @param state true for positionable.
     */
    @Override
    public void setAllPositionable(boolean state) {
        super.setAllPositionable(state);

        for (int i = 0; i < markerImage.size(); i++) {
            ((Positionable) markerImage.get(i)).setPositionable(true);
        }
    }   //setAllPositionable

    /**
     * Control whether target panel items are controlling layout items. Does
     * this by invoke the {@link Positionable#setControlling} function of each
     * item on the target panel. This also controls the relevant pop-up menu
     * items.
     *
     * @param state true for controlling.
     */
    public void setTurnoutAnimation(boolean state) {
        if (animationItem.isSelected() != state) {
            animationItem.setSelected(state);
        }

        if (animatingLayout != state) {
            animatingLayout = state;
            repaint();
        }
    }   //setTurnoutAnimation

    public boolean isAnimating() {
        return animatingLayout;
    }

    public int getLayoutWidth() {
        return panelWidth;
    }

    public int getLayoutHeight() {
        return panelHeight;
    }

    public int getWindowWidth() {
        return windowWidth;
    }

    public int getWindowHeight() {
        return windowHeight;
    }

    public int getUpperLeftX() {
        return upperLeftX;
    }

    public int getUpperLeftY() {
        return upperLeftY;
    }

    public boolean getScroll() {
        //deprecated but kept to allow opening files
        //on version 2.5.1 and earlier
        if (_scrollState == SCROLL_NONE) {
            return false;
        } else {
            return true;
        }
    }   //getScroll

    public int setGridSize(int newSize) {
        gridSize = newSize;

        return gridSize;
    }   //setGridSize

    public int getGridSize() {
        int gs = gridSize;

        return gs;
    }   //getGridSize

    public int getMainlineTrackWidth() {
        int wid = (int) mainlineTrackWidth;

        return wid;
    }   //getMainlineTrackWidth

    public int getSideTrackWidth() {
        int wid = (int) sideTrackWidth;

        return wid;
    }   //getSideTrackWidth

    public double getXScale() {
        return xScale;
    }

    public double getYScale() {
        return yScale;
    }

    public String getDefaultTrackColor() {
        return ColorUtil.colorToString(defaultTrackColor);
    }

    public String getDefaultOccupiedTrackColor() {
        return ColorUtil.colorToString(defaultOccupiedTrackColor);
    }

    public String getDefaultAlternativeTrackColor() {
        return ColorUtil.colorToString(defaultAlternativeTrackColor);
    }

    public String getDefaultTextColor() {
        return ColorUtil.colorToString(defaultTextColor);
    }

    public String getTurnoutCircleColor() {
        return ColorUtil.colorToString(turnoutCircleColor);
    }

    public int getTurnoutCircleSize() {
        return turnoutCircleSize;
    }

    public boolean getTurnoutDrawUnselectedLeg() {
        return turnoutDrawUnselectedLeg;
    }

    public String getLayoutName() {
        return layoutName;
    }

    public boolean getShowHelpBar() {
        return showHelpBar;
    }

    public boolean getDrawGrid() {
        return drawGrid;
    }

    public boolean getSnapOnAdd() {
        return snapToGridOnAdd;
    }

    public boolean getSnapOnMove() {
        return snapToGridOnMove;
    }

    public boolean getAntialiasingOn() {
        return antialiasingOn;
    }

    public boolean getHighlightSelectedBlock() {
        return highlightSelectedBlockFlag;
    }

    public boolean getTurnoutCircles() {
        return turnoutCirclesWithoutEditMode;
    }

    public boolean getTooltipsNotEdit() {
        return tooltipsWithoutEditMode;
    }

    public boolean getTooltipsInEdit() {
        return tooltipsInEditMode;
    }

    public boolean getAutoBlockAssignment() {
        return autoAssignBlocks;
    }

    public void setLayoutDimensions(int windowW, int windowH, int x, int y, int panelW, int panelH) {
        upperLeftX = x;
        upperLeftY = y;
        windowWidth = windowW;
        windowHeight = windowH;
        panelWidth = panelW;
        panelHeight = panelH;
        setTargetPanelSize(panelWidth, panelHeight);
        setLocation(upperLeftX, upperLeftY);
        setSize(windowWidth, windowHeight);
        log.debug(
                "setLayoutDimensions Position - " + upperLeftX + "," + upperLeftY + " windowSize - " + windowWidth + "," + windowHeight + " panelSize - " + panelWidth + ","
                + panelHeight);
    }   //setLayoutDimensions

    public void setMainlineTrackWidth(int w) {
        mainlineTrackWidth = w;
    }

    public void setSideTrackWidth(int w) {
        sideTrackWidth = w;
    }

    public void setDefaultTrackColor(String color) {
        defaultTrackColor = ColorUtil.stringToColor(color);
        setOptionMenuTrackColor();
    }

    public void setDefaultOccupiedTrackColor(String color) {
        defaultOccupiedTrackColor = ColorUtil.stringToColor(color);
        setOptionMenuTrackColor();
    }

    public void setDefaultAlternativeTrackColor(String color) {
        defaultAlternativeTrackColor = ColorUtil.stringToColor(color);
        setOptionMenuTrackColor();
    }

    public void setTurnoutCircleColor(String newColor) {
        turnoutCircleColor = ColorUtil.stringToColor(newColor);
        setOptionMenuTurnoutCircleColor();
    }

    public void setTurnoutCircleSize(int size) {
        //this is an int
        turnoutCircleSize = size;

        //these are doubles
        circleRadius = SIZE * size;
        circleDiameter = 2.0 * circleRadius;

        setOptionMenuTurnoutCircleSize();
    }   //setTurnoutCircleSize

    public void setTurnoutDrawUnselectedLeg(boolean state) {
        if (turnoutDrawUnselectedLeg != state) {
            turnoutDrawUnselectedLeg = state;
            turnoutDrawUnselectedLegItem.setSelected(turnoutDrawUnselectedLeg);
        }
    }   //setTurnoutDrawUnselectedLeg

    public void setDefaultTextColor(String color) {
        defaultTextColor = ColorUtil.stringToColor(color);
        setOptionMenuTextColor();
    }

    public void setDefaultBackgroundColor(String color) {
        defaultBackgroundColor = ColorUtil.stringToColor(color);
        setOptionMenuBackgroundColor();
    }

    public void setXScale(double xSc) {
        xScale = xSc;
    }

    public void setYScale(double ySc) {
        yScale = ySc;
    }

    public void setLayoutName(String name) {
        layoutName = name;
    }

    public void setShowHelpBar(boolean state) {
        if (showHelpBar != state) {
            showHelpBar = state;

            //these may not be setup yet…
            if (showHelpItem != null) {
                showHelpItem.setSelected(showHelpBar);
            }

            if (toolBarSide.equals(eToolBarSide.eFLOAT)) {
                if (floatEditHelpPanel != null) {
                    floatEditHelpPanel.setVisible(isEditable() && showHelpBar);
                }
            } else {
                if (helpBarPanel != null) {
                    helpBarPanel.setVisible(isEditable() && showHelpBar);

                }
            }
            InstanceManager.getOptionalDefault(UserPreferencesManager.class
            ).ifPresent((prefsMgr) -> {
                prefsMgr.setSimplePreferenceState(getWindowFrameRef() + ".showHelpBar", showHelpBar);
            });
        }
    }   //setShowHelpBar

    public void setDrawGrid(boolean state) {
        if (drawGrid != state) {
            drawGrid = state;
            showGridItem.setSelected(drawGrid);
        }
    }   //setDrawGrid

    public void setSnapOnAdd(boolean state) {
        if (snapToGridOnAdd != state) {
            snapToGridOnAdd = state;
            snapToGridOnAddItem.setSelected(snapToGridOnAdd);
        }
    }   //setSnapOnAdd

    public void setSnapOnMove(boolean state) {
        if (snapToGridOnMove != state) {
            snapToGridOnMove = state;
            snapToGridOnMoveItem.setSelected(snapToGridOnMove);
        }
    }   //setSnapOnMove

    public void setAntialiasingOn(boolean state) {
        if (antialiasingOn != state) {
            antialiasingOn = state;

            //this may not be setup yet…
            if (antialiasingOnItem != null) {
                antialiasingOnItem.setSelected(antialiasingOn);

            }
            InstanceManager.getOptionalDefault(UserPreferencesManager.class
            ).ifPresent((prefsMgr) -> {
                prefsMgr.setSimplePreferenceState(getWindowFrameRef() + ".antialiasingOn", antialiasingOn);
            });
        }
    }   //setAntialiasingOn

    //enable/disable using the "Extra" color to highlight the selected block
    public void setHighlightSelectedBlock(boolean state) {
        if (highlightSelectedBlockFlag != state) {
            highlightSelectedBlockFlag = state;

            //this may not be setup yet…
            if (highlightSelectedBlockItem != null) {
                highlightSelectedBlockItem.setSelected(highlightSelectedBlockFlag);

            }
            InstanceManager.getOptionalDefault(UserPreferencesManager.class
            ).ifPresent((prefsMgr) -> {
                prefsMgr.setSimplePreferenceState(getWindowFrameRef() + ".highlightSelectedBlock", highlightSelectedBlockFlag);
            });

            if (highlightSelectedBlockFlag) {
                //use the "Extra" color to highlight the selected block
                if (!highlightBlockInComboBox(blockIDComboBox)) {
                    highlightBlockInComboBox(blockContentsComboBox);
                }
            } else {
                //undo using the "Extra" color to highlight the selected block
                highlightBlock(null);
            }
        }
    }   //setHighlightSelectedBlock

    //
    //highlight the block selected by the specified combo Box
    //
    private boolean highlightBlockInComboBox(JmriBeanComboBox inComboBox) {
        boolean result = false;

        if (null != inComboBox) {
            jmri.Block b = (jmri.Block) inComboBox.getNamedBean();
            result = highlightBlock(b);
        }
        return result;
    }   //highlightBlockInComboBox

    //
    //
    //
    private boolean highlightBlock(jmri.Block inBlock) {
        boolean result = false; //assume failure (pessimist!)

        LayoutBlockManager lbm = InstanceManager.getDefault(LayoutBlockManager.class
        );

        jmri.Manager m = blockIDComboBox.getManager();
        List<NamedBean> l = m.getNamedBeanList();

        for (NamedBean nb : l) {
            jmri.Block b = (jmri.Block) nb;
            LayoutBlock lb = lbm.getLayoutBlock(b);

            if (null != lb) {
                boolean enable = ((null != inBlock) && b.equals(inBlock));
                lb.setUseExtraColor(enable);
                result |= enable;
            }
        }
        return result;
    }   //highlightBlock

    public void setTurnoutCircles(boolean state) {
        if (turnoutCirclesWithoutEditMode != state) {
            turnoutCirclesWithoutEditMode = state;
            turnoutCirclesOnItem.setSelected(turnoutCirclesWithoutEditMode);
        }
    }   //setTurnoutCircles

    public void setAutoBlockAssignment(boolean boo) {
        if (autoAssignBlocks != boo) {
            autoAssignBlocks = boo;
            autoAssignBlocksItem.setSelected(autoAssignBlocks);
        }
    }   //setAutoBlockAssignment

    public void setTooltipsNotEdit(boolean state) {
        if (tooltipsWithoutEditMode != state) {
            tooltipsWithoutEditMode = state;
            setTooltipSubMenu();
        }
    }   //setTooltipsNotEdit

    public void setTooltipsInEdit(boolean state) {
        if (tooltipsInEditMode != state) {
            tooltipsInEditMode = state;
            setTooltipSubMenu();
        }
    }   //setTooltipsInEdit

    private void setTooltipSubMenu() {
        tooltipNone.setSelected((!tooltipsInEditMode) && (!tooltipsWithoutEditMode));
        tooltipAlways.setSelected((tooltipsInEditMode) && (tooltipsWithoutEditMode));
        tooltipInEdit.setSelected((tooltipsInEditMode) && (!tooltipsWithoutEditMode));
        tooltipNotInEdit.setSelected((!tooltipsInEditMode) && (tooltipsWithoutEditMode));
    }   //setTooltipSubMenu

    //accessor routines for turnout size parameters
    public void setTurnoutBX(double bx) {
        turnoutBX = bx;
        setDirty(true);
    }

    public double getTurnoutBX() {
        return turnoutBX;
    }

    public void setTurnoutCX(double cx) {
        turnoutCX = cx;
        setDirty(true);
    }

    public double getTurnoutCX() {
        return turnoutCX;
    }

    public void setTurnoutWid(double wid) {
        turnoutWid = wid;
        setDirty(true);
    }

    public double getTurnoutWid() {
        return turnoutWid;
    }

    public void setXOverLong(double lg) {
        xOverLong = lg;
        setDirty(true);
    }

    public double getXOverLong() {
        return xOverLong;
    }

    public void setXOverHWid(double hwid) {
        xOverHWid = hwid;
        setDirty(true);
    }

    public double getXOverHWid() {
        return xOverHWid;
    }

    public void setXOverShort(double sh) {
        xOverShort = sh;
        setDirty(true);
    }

    public double getXOverShort() {
        return xOverShort;
    }

    //reset turnout sizes to program defaults
    private void resetTurnoutSize() {
        turnoutBX = LayoutTurnout.turnoutBXDefault;
        turnoutCX = LayoutTurnout.turnoutCXDefault;
        turnoutWid = LayoutTurnout.turnoutWidDefault;
        xOverLong = LayoutTurnout.xOverLongDefault;
        xOverHWid = LayoutTurnout.xOverHWidDefault;
        xOverShort = LayoutTurnout.xOverShortDefault;
        setDirty(true);
    }   //resetTurnoutSize

    public void setDirectTurnoutControl(boolean boo) {
        useDirectTurnoutControl = boo;
        useDirectTurnoutControlItem.setSelected(useDirectTurnoutControl);
    }

    public boolean getDirectTurnoutControl() {
        return useDirectTurnoutControl;
    }

    //final initialization routine for loading a LayoutEditor
    public void setConnections() {
        //initialize TrackSegments if any
        for (TrackSegment ts : trackList) {
            ts.setObjects(this);
        }

        //initialize PositionablePoints if any
        for (PositionablePoint p : pointList) {
            p.setObjects(this);
        }

        //initialize LevelXings if any
        for (LevelXing x : xingList) {
            x.setObjects(this);
        }

        //initialize LayoutSlip if any
        for (LayoutSlip sl : slipList) {
            sl.setObjects(this);
        }

        //initialize LayoutTurntables if any
        for (LayoutTurntable t : turntableList) {
            t.setObjects(this);
        }

        //initialize LayoutTurnouts if any
        for (LayoutTurnout l : turnoutList) {
            l.setObjects(this);
        }
        auxTools.initializeBlockConnectivity();
        log.debug("Initializing Block Connectivity for " + layoutName);

        //reset the panel changed bit
        resetDirty();
    }   //setConnections

    //these are convenience methods to return rectangles
    //to do point-in-rect (hit) testing
    //compute the control point rect at inPoint
    public Rectangle2D trackControlPointRectAt(Point2D inPoint) {
        return new Rectangle2D.Double(
                inPoint.getX() - LayoutTrack.controlPointSize,
                inPoint.getY() - LayoutTrack.controlPointSize,
                LayoutTrack.controlPointSize2, LayoutTrack.controlPointSize2);
    }   //controlPointRectAt

    //compute the turnout circle rect at inPoint
    public Rectangle2D trackControlCircleRectAt(Point2D inPoint) {
        return new Rectangle2D.Double(inPoint.getX() - circleRadius,
                inPoint.getY() - circleRadius, circleDiameter, circleDiameter);
    }

    //compute the turnout circle at inPoint (used for drawing)
    public Ellipse2D trackControlCircleAt(Point2D inPoint) {
        return new Ellipse2D.Double(inPoint.getX() - circleRadius,
                inPoint.getY() - circleRadius, circleDiameter, circleDiameter);
    }

    /**
     * Special internal class to allow drawing of layout to a JLayeredPane This
     * is the 'target' pane where the layout is displayed
     */
    @Override
    protected void paintTargetPanel(Graphics g) {
        Graphics2D g2 = (Graphics2D) g;

        //drawPositionableLabelBorder(g2);
        //Optional antialising, to eliminate (reduce) staircase on diagonal lines
        if (antialiasingOn) {
            g2.setRenderingHints(antialiasing);
        }

        if (isEditable() && drawGrid) {
            drawPanelGrid(g2);
        }
        g2.setColor(defaultTrackColor);
        main = false;
        g2.setStroke(new BasicStroke(sideTrackWidth, BasicStroke.CAP_ROUND, BasicStroke.JOIN_ROUND));

        drawHiddenTrackSegments(g2);

        drawDashedTrackSegments(g2, false); //non-mainline
        drawDashedTrackSegments(g2, true);  //mainline

        drawSolidTrackSegments(g2, false);  //non-mainline
        drawSolidTrackSegments(g2, true);   //mainline

        drawTurnouts(g2);
        drawXings(g2);
        drawSlips(g2);
        drawTurntables(g2);

        drawTrackInProgress(g2);

        drawPoints(g2);

        if (isEditable()) {
            drawTurnoutEditControls(g2);
            drawXingEditControls(g2);
            drawSlipEditControls(g2);
            drawTurntableEditControls(g2);

            drawTrackSegmentEditControls(g2);

            drawSelectionRect(g2);

            drawMemoryRects(g2);
            drawBlockContentsRects(g2);

            drawTurnoutControls(g2);
            drawSlipControls(g2);

            highLightSelection(g2);
        } else if (turnoutCirclesWithoutEditMode) {
            drawTurnoutControls(g2);
            drawSlipControls(g2);
        }
    }   //paintTargetPanel

    boolean main = true;
    float trackWidth = sideTrackWidth;

    //had to make this public so the LayoutTrack classes could access it
    //also returned the current value of trackWidth for the callers to use
    public float setTrackStrokeWidth(Graphics2D g2, boolean need) {
        if (main != need) {
            main = need;

            //change track stroke width
            trackWidth = main ? mainlineTrackWidth : sideTrackWidth;
            g2.setStroke(new BasicStroke(trackWidth, BasicStroke.CAP_BUTT, BasicStroke.JOIN_ROUND));
        }
        return trackWidth;
    }   //setTrackStrokeWidth

    protected void drawTurnouts(Graphics2D g2) {
        // loop over all turnouts
        for (LayoutTurnout t : turnoutList) {
            if (!t.isHidden() || isEditable()) {
                t.draw(g2);
            }
        }
    }   //drawTurnouts

    private void drawXings(Graphics2D g2) {
        // loop over all level crossings
        for (LevelXing x : xingList) {
            if (!(x.isHidden() && !isEditable())) {
                x.draw(g2);
            }
        }
    }   //drawXings

    private void drawSlips(Graphics2D g2) {
        for (LayoutSlip sl : slipList) {
            sl.draw(g2);
        }
    }   //drawSlips

    private void drawTurnoutControls(Graphics2D g2) {
        // loop over all turnouts
        for (LayoutTurnout t : turnoutList) {
            g2.setColor(turnoutCircleColor);

            if (!(t.isHidden() && !isEditable())) {
                t.drawControls(g2);
            }
        }
    }   //drawTurnoutControls

    private void drawSlipControls(Graphics2D g2) {
        // loop over all slips
        g2.setColor(turnoutCircleColor);

        for (LayoutSlip sl : slipList) {
            if (!(sl.isHidden() && !isEditable())) {
                sl.drawControls(g2);
            }
        }
    }   //drawSlipControls

    private void drawTurnoutEditControls(Graphics2D g2) {
        // loop over all turnouts
        for (LayoutTurnout t : turnoutList) {
            g2.setColor(turnoutCircleColor);
            t.drawEditControls(g2);
        }
    }   //drawTurnoutEditControls

    private void drawTurntables(Graphics2D g2) {
        // loop over all layout turntables
        for (LayoutTurntable x : turntableList) {
            //TODO: move to method of LayoutTurntable class
            //draw turntable circle - default track color, side track width
            setTrackStrokeWidth(g2, false);
            Point2D c = x.getCoordsCenter();
            double r = x.getRadius();
            double d = r + r;
            g2.setColor(defaultTrackColor);
            g2.draw(new Ellipse2D.Double(c.getX() - r, c.getY() - r, d, d));

            //draw ray tracks
            for (int j = 0; j < x.getNumberRays(); j++) {
                Point2D pt = x.getRayCoordsOrdered(j);
                TrackSegment t = x.getRayConnectOrdered(j);

                if (t != null) {
                    setTrackStrokeWidth(g2, t.getMainline());
                    LayoutBlock b = t.getLayoutBlock();

                    if (b != null) {
                        g2.setColor(b.getBlockColor());
                    } else {
                        g2.setColor(defaultTrackColor);
                    }
                } else {
                    setTrackStrokeWidth(g2, false);
                    g2.setColor(defaultTrackColor);
                }
                g2.draw(new Line2D.Double(new Point2D.Double(
                        pt.getX() - ((pt.getX() - c.getX()) * 0.2),
                        pt.getY() - ((pt.getY() - c.getY()) * 0.2)), pt));
            }

            if (x.isTurnoutControlled() && (x.getPosition() != -1)) {
                Point2D pt = x.getRayCoordsIndexed(x.getPosition());
                g2.draw(new Line2D.Double(new Point2D.Double(
                        pt.getX() - ((pt.getX() - c.getX()) * 1.8 /*2*/),
                        pt.getY() - ((pt.getY() - c.getY()) * 1.8 /**
                         * 2
                         */
                        )), pt));
            }
        }
    }   //drawTurntables

    private void drawXingEditControls(Graphics2D g2) {
        // loop over all level crossings
        for (LevelXing x : xingList) {
            //TODO: move to method of LevelXing class
            Point2D pt = x.getCoordsCenter();
            g2.setColor(defaultTrackColor);
            g2.draw(trackControlPointRectAt(pt));
            pt = x.getCoordsA();

            if (x.getConnectA() == null) {
                g2.setColor(Color.magenta);
            } else {
                g2.setColor(Color.blue);
            }
            g2.draw(trackControlPointRectAt(pt));
            pt = x.getCoordsB();

            if (x.getConnectB() == null) {
                g2.setColor(Color.red);
            } else {
                g2.setColor(Color.green);
            }
            g2.draw(trackControlPointRectAt(pt));
            pt = x.getCoordsC();

            if (x.getConnectC() == null) {
                g2.setColor(Color.magenta);
            } else {
                g2.setColor(Color.blue);
            }
            g2.draw(trackControlPointRectAt(pt));
            pt = x.getCoordsD();

            if (x.getConnectD() == null) {
                g2.setColor(Color.red);
            } else {
                g2.setColor(Color.green);
            }
            g2.draw(trackControlPointRectAt(pt));
        }
    }   //drawXingEditControls

    private void drawSlipEditControls(Graphics2D g2) {
        // loop over all slips
        for (LayoutSlip sl : slipList) {
            if (!(sl.isHidden() && !isEditable())) {
                g2.setColor(turnoutCircleColor);
                sl.drawEditControls(g2);
            }
        }
    }   //drawSlipEditControls

    private void drawTurntableEditControls(Graphics2D g2) {
        // loop over all turntables
        for (LayoutTurntable x : turntableList) {
            //TODO: move to method of LayoutTurntable class
            Point2D pt = x.getCoordsCenter();
            g2.setColor(defaultTrackColor);
            g2.draw(trackControlPointRectAt(pt));

            for (int j = 0; j < x.getNumberRays(); j++) {
                pt = x.getRayCoordsOrdered(j);

                if (x.getRayConnectOrdered(j) == null) {
                    g2.setColor(Color.red);
                } else {
                    g2.setColor(Color.green);
                }
                g2.draw(trackControlPointRectAt(pt));
            }
        }
    }   //drawTurntableEditControls

    private void drawHiddenTrackSegments(Graphics2D g2) {
        if (isEditable()) {
            for (TrackSegment ts : trackList) {
                if (ts.isHidden()) {
                    ts.drawHidden(g2);
                    setTrackStrokeWidth(g2, !main);
                }
            }
        }
    }   //drawHiddenTrackSegments

    private void drawDashedTrackSegments(Graphics2D g2, boolean mainline) {
        for (TrackSegment ts : trackList) {
            ts.drawDashed(g2, mainline);
        }
    }   //drawDashedTrackSegments

    // drawHidden all track segments which are not hidden, not dashed, and that match the mainline parm
    private void drawSolidTrackSegments(Graphics2D g2, boolean mainline) {
        setTrackStrokeWidth(g2, mainline);
        for (TrackSegment ts : trackList) {
            ts.drawSolid(g2, mainline);
        }
    }   //drawSolidTrackSegments

    private void drawTrackInProgress(Graphics2D g2) {
        //check for segment in progress
        if (isEditable() && (beginObject != null) && trackButton.isSelected()) {
            g2.setColor(defaultTrackColor);
            setTrackStrokeWidth(g2, false);
            g2.draw(new Line2D.Double(beginLocation, currentLocation));
        }
    }   //drawTrackInProgress

    private void drawTrackSegmentEditControls(Graphics2D g2) {
        g2.setColor(defaultTrackColor);
        // loop over all track segments
        for (TrackSegment ts : trackList) {
            ts.drawEditControls(g2);
        }

        //TODO: move to method of TrackSegment class
        // Draws a square at the circles centre, that then allows the
        // user to dynamically change the angle by dragging the mouse.
        g2.setColor(Color.black);
        // loop over all track segments
        for (TrackSegment ts : trackList) {

            if (ts.getCircle() && ts.showConstructionLinesLE()) {
                Point2D pt = ts.getCoordsCenterCircle();
                g2.draw(trackControlCircleRectAt(pt));
            }
        }
    }   //drawTrackSegmentEditControls

    private void drawPoints(Graphics2D g2) {
        //TODO: move to method of PositionablePoint class
        g2.setStroke(new BasicStroke(1.0F, BasicStroke.CAP_ROUND, BasicStroke.JOIN_ROUND));
        //nothing to drawHidden unless in edit mode
        if (isEditable()) {
            for (PositionablePoint p : pointList) {
                switch (p.getType()) {
                    case PositionablePoint.ANCHOR:
                    case PositionablePoint.EDGE_CONNECTOR: {
                        if (p.getConnect1() == null) {
                            g2.setColor(Color.red);
                        } else if (p.getConnect2() == null) {
                            g2.setColor(Color.blue);
                        } else {
                            g2.setColor(Color.green);
                        }
                        break;
                    }
                    case PositionablePoint.END_BUMPER: {
                        if (p.getConnect1() == null) {
                            g2.setColor(Color.red);
                        } else {
                            g2.setColor(Color.green);
                        }
                        break;
                    }
                    default: {
                        log.error("Illegal type of Positionable Point");
                        break;
                    }
                }   //switch
                // drawHidden locater rectangle
                Point2D pt = p.getCoords();
                g2.draw(trackControlPointRectAt(pt));
            }   // for (PositionablePoint p : pointList)
        }
    }   //drawPoints

    private void drawSelectionRect(Graphics2D g2) {
        if (selectionActive && (selectionWidth != 0.0) && (selectionHeight != 0.0)) {
            g2.setColor(defaultTrackColor);
            g2.setStroke(new BasicStroke(1.0F, BasicStroke.CAP_BUTT, BasicStroke.JOIN_ROUND));
            g2.draw(new Rectangle2D.Double(selectionX, selectionY, selectionWidth, selectionHeight));
        }
    }   //drawSelectionRect

    private void drawMemoryRects(Graphics2D g2) {
        g2.setColor(defaultTrackColor);
        g2.setStroke(new BasicStroke(1.0F, BasicStroke.CAP_BUTT, BasicStroke.JOIN_ROUND));

        for (MemoryIcon l : memoryLabelList) {
            g2.draw(new Rectangle2D.Double(l.getX(), l.getY(), l.getSize().width, l.getSize().height));
        }
    }   //drawMemoryRects

    private void drawBlockContentsRects(Graphics2D g2) {
        g2.setColor(defaultTrackColor);
        g2.setStroke(new BasicStroke(1.0F, BasicStroke.CAP_BUTT, BasicStroke.JOIN_ROUND));

        for (BlockContentsIcon l : blockContentsLabelList) {
            g2.draw(new Rectangle2D.Double(l.getX(), l.getY(), l.getSize().width, l.getSize().height));
        }
    }   //drawBlockContentsRects

    private void drawPanelGrid(Graphics2D g2) {
        int wideMod = gridSize * 10;
        int wideMin = gridSize / 2;

        Dimension dim = getSize();
        double maxX = dim.width;
        double maxY = dim.height;

        Point2D startPt = new Point2D.Double(0.0, gridSize);
        Point2D stopPt = new Point2D.Double(maxX, gridSize);
        BasicStroke narrow = new BasicStroke(1.0F, BasicStroke.CAP_ROUND, BasicStroke.JOIN_ROUND);
        BasicStroke wide = new BasicStroke(2.0F, BasicStroke.CAP_ROUND, BasicStroke.JOIN_ROUND);

        g2.setColor(Color.gray);
        g2.setStroke(narrow);

        //draw horizontal lines
        double pix = gridSize;

        while (pix < maxY) {
            startPt.setLocation(0.0, pix);
            stopPt.setLocation(maxX, pix);

            if ((((int) pix) % wideMod) < wideMin) {
                g2.setStroke(wide);
                g2.draw(new Line2D.Double(startPt, stopPt));
                g2.setStroke(narrow);
            } else {
                g2.draw(new Line2D.Double(startPt, stopPt));
            }
            pix += gridSize;
        }

        //draw vertical lines
        pix = gridSize;

        while (pix < maxX) {
            startPt.setLocation(pix, 0.0);
            stopPt.setLocation(pix, maxY);

            if ((((int) pix) % wideMod) < wideMin) {
                g2.setStroke(wide);
                g2.draw(new Line2D.Double(startPt, stopPt));
                g2.setStroke(narrow);
            } else {
                g2.draw(new Line2D.Double(startPt, stopPt));
            }
            pix += gridSize;
        }
    }   //drawPanelGrid

    @Override
    protected boolean showAlignPopup(Positionable l) {
        return false;
    }

    @Override
    public void showToolTip(Positionable selection, MouseEvent event) {
        ToolTip tip = selection.getTooltip();

        tip.setLocation(selection.getX() + selection.getWidth() / 2, selection.getY() + selection.getHeight());
        tip.setText(selection.getNameString());
        setToolTip(tip);
    }   //showToolTip

    @Override
    public void addToPopUpMenu(NamedBean nb, JMenuItem item, int menu) {
        if ((nb == null) || (item == null)) {
            return;
        }

        if (nb instanceof Sensor) {
            for (SensorIcon si : sensorList) {
                if ((si.getNamedBean() == nb) && (si.getPopupUtility() != null)) {
                    switch (menu) {
                        case VIEWPOPUPONLY: {
                            si.getPopupUtility().addViewPopUpMenu(item);
                            break;
                        }

                        case EDITPOPUPONLY: {
                            si.getPopupUtility().addEditPopUpMenu(item);
                            break;
                        }

                        default:
                            si.getPopupUtility().addEditPopUpMenu(item);
                            si.getPopupUtility().addViewPopUpMenu(item);
                    }   //switch
                }
            }
        } else if (nb instanceof SignalHead) {
            for (SignalHeadIcon si : signalList) {
                if ((si.getNamedBean() == nb) && (si.getPopupUtility() != null)) {
                    switch (menu) {
                        case VIEWPOPUPONLY: {
                            si.getPopupUtility().addViewPopUpMenu(item);
                            break;
                        }

                        case EDITPOPUPONLY: {
                            si.getPopupUtility().addEditPopUpMenu(item);
                            break;
                        }

                        default:
                            si.getPopupUtility().addEditPopUpMenu(item);
                            si.getPopupUtility().addViewPopUpMenu(item);
                    }   //switch
                }
            }
        } else if (nb instanceof SignalMast) {
            for (SignalMastIcon si : signalMastList) {
                if ((si.getNamedBean() == nb) && (si.getPopupUtility() != null)) {
                    switch (menu) {
                        case VIEWPOPUPONLY: {
                            si.getPopupUtility().addViewPopUpMenu(item);
                            break;
                        }

                        case EDITPOPUPONLY: {
                            si.getPopupUtility().addEditPopUpMenu(item);
                            break;
                        }

                        default:
                            si.getPopupUtility().addEditPopUpMenu(item);
                            si.getPopupUtility().addViewPopUpMenu(item);
                    }   //switch
                }
            }
        } else if (nb instanceof jmri.Block) {
            for (BlockContentsIcon si : blockContentsLabelList) {
                if ((si.getNamedBean() == nb) && (si.getPopupUtility() != null)) {
                    switch (menu) {
                        case VIEWPOPUPONLY: {
                            si.getPopupUtility().addViewPopUpMenu(item);
                            break;
                        }

                        case EDITPOPUPONLY: {
                            si.getPopupUtility().addEditPopUpMenu(item);
                            break;
                        }

                        default:
                            si.getPopupUtility().addEditPopUpMenu(item);
                            si.getPopupUtility().addViewPopUpMenu(item);
                    }   //switch
                }
            }
        } else if (nb instanceof Memory) {
            for (MemoryIcon si : memoryLabelList) {
                if ((si.getNamedBean() == nb) && (si.getPopupUtility() != null)) {
                    switch (menu) {
                        case VIEWPOPUPONLY: {
                            si.getPopupUtility().addViewPopUpMenu(item);
                            break;
                        }

                        case EDITPOPUPONLY: {
                            si.getPopupUtility().addEditPopUpMenu(item);
                            break;
                        }

                        default:
                            si.getPopupUtility().addEditPopUpMenu(item);
                            si.getPopupUtility().addViewPopUpMenu(item);
                    }   //switch
                }
            }
        } else if (nb instanceof Turnout) {
            for (LayoutTurnout ti : turnoutList) {
                if (ti.getTurnout().equals(nb)) {
                    switch (menu) {
                        case VIEWPOPUPONLY: {
                            ti.addViewPopUpMenu(item);
                            break;
                        }

                        case EDITPOPUPONLY: {
                            ti.addEditPopUpMenu(item);
                            break;
                        }

                        default:
                            ti.addEditPopUpMenu(item);
                            ti.addViewPopUpMenu(item);
                    }   //switch
                    break;
                }
            }

            for (LayoutSlip sl : slipList) {
                if ((sl.getTurnout() == nb) || (sl.getTurnoutB() == nb)) {
                    switch (menu) {
                        case VIEWPOPUPONLY: {
                            sl.addViewPopUpMenu(item);
                            break;
                        }

                        case EDITPOPUPONLY: {
                            sl.addEditPopUpMenu(item);
                            break;
                        }

                        default:
                            sl.addEditPopUpMenu(item);
                            sl.addViewPopUpMenu(item);
                    }   //switch
                    break;
                }
            }
        }
    }   //addToPopUpMenu

    @Override
    public String toString() {
        return getLayoutName();
    }

    @Override
    public void vetoableChange(java.beans.PropertyChangeEvent evt) throws java.beans.PropertyVetoException {
        NamedBean nb = (NamedBean) evt.getOldValue();

        if ("CanDelete".equals(evt.getPropertyName())) {    //IN18N
            StringBuilder message = new StringBuilder();
            message.append(Bundle.getMessage("VetoInUseLayoutEditorHeader", toString()));   //IN18N
            message.append("<ul>");
            boolean found = false;

            if (nb instanceof SignalHead) {
                if (containsSignalHead((SignalHead) nb)) {
                    found = true;
                    message.append("<li>");
                    message.append(Bundle.getMessage("VetoSignalHeadIconFound"));
                    message.append("</li>");
                }
                LayoutTurnout lt = finder.findLayoutTurnoutByBean(nb);

                if (lt != null) {
                    message.append("<li>");
                    message.append(Bundle.getMessage("VetoSignalHeadAssignedToTurnout", lt.getTurnoutName()));
                    message.append("</li>");
                }
                PositionablePoint p = finder.findPositionablePointByBean(nb);

                if (p != null) {
                    message.append("<li>");
                    // Need to expand to get the names of blocks
                    message.append(Bundle.getMessage("VetoSignalHeadAssignedToPoint"));
                    message.append("</li>");
                }
                LevelXing lx = finder.findLevelXingByBean(nb);

                if (lx != null) {
                    message.append("<li>");
                    //Need to expand to get the names of blocks
                    message.append(Bundle.getMessage("VetoSignalHeadAssignedToLevelXing"));
                    message.append("</li>");
                }
                LayoutSlip ls = finder.findLayoutSlipByBean(nb);

                if (ls != null) {
                    message.append("<li>");
                    message.append(Bundle.getMessage("VetoSignalHeadAssignedToLayoutSlip", ls.getTurnoutName()));
                    message.append("</li>");
                }
            } else if (nb instanceof Turnout) {
                LayoutTurnout lt = finder.findLayoutTurnoutByBean(nb);

                if (lt != null) {
                    found = true;
                    message.append("<li>");
                    message.append(Bundle.getMessage("VetoTurnoutIconFound"));
                    message.append("</li>");
                }

                for (LayoutTurnout t : turnoutList) {
                    if (t.getLinkedTurnoutName() != null) {
                        String uname = nb.getUserName();

                        if (nb.getSystemName().equals(t.getLinkedTurnoutName())
                                || ((uname != null) && uname.equals(t.getLinkedTurnoutName()))) {
                            found = true;
                            message.append("<li>");
                            message.append(Bundle.getMessage("VetoLinkedTurnout", t.getTurnoutName()));
                            message.append("</li>");
                        }
                    }

                    if (nb.equals(t.getSecondTurnout())) {
                        found = true;
                        message.append("<li>");
                        message.append(Bundle.getMessage("VetoSecondTurnout", t.getTurnoutName()));
                        message.append("</li>");
                    }
                }
                LayoutSlip ls = finder.findLayoutSlipByBean(nb);

                if (ls != null) {
                    found = true;
                    message.append("<li>");
                    message.append(Bundle.getMessage("VetoSlipIconFound", ls.getDisplayName()));
                    message.append("</li>");
                }

                for (LayoutTurntable lx : turntableList) {
                    if (lx.isTurnoutControlled()) {
                        for (int i = 0; i < lx.getNumberRays(); i++) {
                            if (nb.equals(lx.getRayTurnout(i))) {
                                found = true;
                                message.append("<li>");
                                message.append(Bundle.getMessage("VetoRayTurntableControl", lx.getID()));
                                message.append("</li>");
                                break;
                            }
                        }
                    }
                }
            }

            if (nb instanceof SignalMast) {
                if (containsSignalMast((SignalMast) nb)) {
                    message.append("<li>");
                    message.append("As an Icon");
                    message.append("</li>");
                    found = true;
                }
                String foundelsewhere = findBeanUsage(nb);

                if (foundelsewhere != null) {
                    message.append(foundelsewhere);
                    found = true;
                }
            }

            if (nb instanceof Sensor) {
                int count = 0;

                for (SensorIcon si : sensorList) {
                    if (nb.equals(si.getNamedBean())) {
                        count++;
                        found = true;
                    }
                }

                if (count > 0) {
                    message.append("<li>");
                    message.append("As an Icon " + count + " times");
                    message.append("</li>");
                }
                String foundelsewhere = findBeanUsage(nb);

                if (foundelsewhere != null) {
                    message.append(foundelsewhere);
                    found = true;
                }
            }

            if (nb instanceof Memory) {
                for (MemoryIcon si : memoryLabelList) {
                    if (nb.equals(si.getMemory())) {
                        found = true;
                        message.append("<li>");
                        message.append(Bundle.getMessage("VetoMemoryIconFound"));
                        message.append("</li>");
                    }
                }
            }

            if (found) {
                message.append("</ul>");
                message.append(Bundle.getMessage("VetoReferencesWillBeRemoved"));   //IN18N
                throw new java.beans.PropertyVetoException(message.toString(), evt);
            }
        } else if ("DoDelete".equals(evt.getPropertyName())) {  //IN18N
            if (nb instanceof SignalHead) {
                removeSignalHead((SignalHead) nb);
                removeBeanRefs(nb);
            }

            if (nb instanceof Turnout) {
                LayoutTurnout lt = finder.findLayoutTurnoutByBean(nb);

                if (lt != null) {
                    lt.setTurnout(null);
                }

                for (LayoutTurnout t : turnoutList) {
                    if (t.getLinkedTurnoutName() != null) {
                        if (t.getLinkedTurnoutName().equals(nb.getSystemName())
                                || ((nb.getUserName() != null) && t.getLinkedTurnoutName().equals(nb.getUserName()))) {
                            t.setLinkedTurnoutName(null);
                        }
                    }

                    if (nb.equals(t.getSecondTurnout())) {
                        t.setSecondTurnout(null);
                    }
                }

                for (LayoutSlip sl : slipList) {
                    if (nb.equals(sl.getTurnout())) {
                        sl.setTurnout(null);
                    }

                    if (nb.equals(sl.getTurnoutB())) {
                        sl.setTurnoutB(null);
                    }
                }

                for (LayoutTurntable lx : turntableList) {
                    if (lx.isTurnoutControlled()) {
                        for (int i = 0; i < lx.getNumberRays(); i++) {
                            if (nb.equals(lx.getRayTurnout(i))) {
                                lx.setRayTurnout(i, null, NamedBean.UNKNOWN);
                            }
                        }
                    }
                }
            }

            if (nb instanceof SignalMast) {
                removeBeanRefs(nb);

                if (containsSignalMast((SignalMast) nb)) {
                    Iterator<SignalMastIcon> icon = signalMastList.iterator();

                    while (icon.hasNext()) {
                        SignalMastIcon i = icon.next();

                        if (i.getSignalMast().equals(nb)) {
                            icon.remove();
                            super.removeFromContents(i);
                        }
                    }
                    setDirty(true);
                    repaint();
                }
            }

            if (nb instanceof Sensor) {
                removeBeanRefs(nb);
                Iterator<SensorIcon> icon = sensorImage.iterator();

                while (icon.hasNext()) {
                    SensorIcon i = icon.next();

                    if (nb.equals(i.getSensor())) {
                        icon.remove();
                        super.removeFromContents(i);
                    }
                }
                setDirty(true);
                repaint();
            }

            if (nb instanceof Memory) {
                Iterator<MemoryIcon> icon = memoryLabelList.iterator();

                while (icon.hasNext()) {
                    MemoryIcon i = icon.next();

                    if (nb.equals(i.getMemory())) {
                        icon.remove();
                        super.removeFromContents(i);
                    }
                }
            }
        }
    }   //vetoableChange

    @Override
    public void dispose() {
        this.sensorFrame.dispose();
        this.signalFrame.dispose();
        this.iconFrame.dispose();
        super.dispose();
    }

    //initialize logging
    private final static Logger log = LoggerFactory.getLogger(LayoutEditor.class.getName());
}<|MERGE_RESOLUTION|>--- conflicted
+++ resolved
@@ -7965,12 +7965,6 @@
                                 LayoutTurntable turn = (LayoutTurntable) selectedObject;
                                 turn.setRayCoordsIndexed(newPos.getX(), newPos.getY(),
                                         selectedPointType - LayoutTrack.TURNTABLE_RAY_OFFSET);
-<<<<<<< HEAD
-=======
-                            } else if (selectedPointType >= LayoutTrack.BEZIER_CONTROL_POINT_OFFSET) {
-                                int index = selectedPointType - LayoutTrack.BEZIER_CONTROL_POINT_OFFSET;
-                                ((TrackSegment) selectedObject).setBezierControlPoint(newPos, index);
->>>>>>> a8597ebe
                             }
                     }   //switch
                 }
@@ -8071,12 +8065,6 @@
                     LayoutTurntable turn = (LayoutTurntable) o;
                     turn.setRayCoordsIndexed(newPos.getX(), newPos.getY(),
                             pointType - LayoutTrack.TURNTABLE_RAY_OFFSET);
-<<<<<<< HEAD
-=======
-                } else if (pointType >= LayoutTrack.BEZIER_CONTROL_POINT_OFFSET) {
-                    int index = pointType - LayoutTrack.BEZIER_CONTROL_POINT_OFFSET;
-                    ((TrackSegment) o).setBezierControlPoint(newPos, index);
->>>>>>> a8597ebe
                 }
         }   //switch
         setDirty(true);

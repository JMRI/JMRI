--- conflicted
+++ resolved
@@ -9324,19 +9324,12 @@
         return result;
     } //highlightBlockInComboBox
 
-<<<<<<< HEAD
     /**
      * highlight the specified block
      * @param inBlock the block
      * @return true if block was highlighted
      */
     public boolean highlightBlock(@Nullable Block inBlock) {
-=======
-    //
-    // highlight the specified block
-    //
-    private boolean highlightBlock(@Nullable Block inBlock) {
->>>>>>> 7969c1f8
         boolean result = false; //assume failure (pessimist!)
 
         LayoutBlockManager lbm = InstanceManager.getDefault(LayoutBlockManager.class);

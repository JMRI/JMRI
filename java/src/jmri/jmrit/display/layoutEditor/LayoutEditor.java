package jmri.jmrit.display.layoutEditor;

import apps.gui.GuiLafPreferencesManager;
import edu.umd.cs.findbugs.annotations.SuppressFBWarnings;
import java.awt.BasicStroke;
import java.awt.BorderLayout;
import java.awt.Color;
import java.awt.Component;
import java.awt.Container;
import java.awt.Cursor;
import java.awt.Dimension;
import java.awt.FlowLayout;
import java.awt.Font;
import java.awt.Graphics;
import java.awt.Graphics2D;
import java.awt.Point;
import java.awt.Rectangle;
import java.awt.RenderingHints;
import java.awt.Toolkit;
import java.awt.event.ActionEvent;
import java.awt.event.ActionListener;
import java.awt.event.KeyEvent;
import java.awt.event.MouseEvent;
import java.awt.geom.Ellipse2D;
import java.awt.geom.Line2D;
import java.awt.geom.Point2D;
import java.awt.geom.Rectangle2D;
import java.lang.reflect.Field;
import java.util.ArrayList;
import java.util.HashMap;
import java.util.Iterator;
import java.util.List;
import java.util.Map;
import java.util.ResourceBundle;
import javax.swing.AbstractAction;
import javax.swing.Action;
import javax.swing.Box;
import javax.swing.BoxLayout;
import javax.swing.ButtonGroup;
import javax.swing.JButton;
import javax.swing.JCheckBox;
import javax.swing.JCheckBoxMenuItem;
import javax.swing.JComboBox;
import javax.swing.JComponent;
import javax.swing.JFileChooser;
import javax.swing.JFrame;
import javax.swing.JLabel;
import javax.swing.JMenu;
import javax.swing.JMenuBar;
import javax.swing.JMenuItem;
import javax.swing.JOptionPane;
import javax.swing.JPanel;
import javax.swing.JPopupMenu;
import javax.swing.JRadioButton;
import javax.swing.JRadioButtonMenuItem;
import javax.swing.JRootPane;
import javax.swing.JScrollPane;
import javax.swing.JTextField;
import javax.swing.KeyStroke;
import javax.swing.SwingUtilities;
import jmri.BlockManager;
import jmri.ConfigureManager;
import jmri.InstanceManager;
import jmri.Memory;
import jmri.MemoryManager;
import jmri.NamedBean;
import jmri.Reporter;
import jmri.Sensor;
import jmri.SensorManager;
import jmri.SignalHead;
import jmri.SignalHeadManager;
import jmri.SignalMast;
import jmri.SignalMastManager;
import jmri.Turnout;
import jmri.jmrit.catalog.NamedIcon;
import jmri.jmrit.display.AnalogClock2Display;
import jmri.jmrit.display.Editor;
import jmri.jmrit.display.LocoIcon;
import jmri.jmrit.display.MultiSensorIcon;
import jmri.jmrit.display.Positionable;
import jmri.jmrit.display.PositionableJComponent;
import jmri.jmrit.display.PositionableLabel;
import jmri.jmrit.display.PositionablePopupUtil;
import jmri.jmrit.display.ReporterIcon;
import jmri.jmrit.display.SensorIcon;
import jmri.jmrit.display.SignalHeadIcon;
import jmri.jmrit.display.SignalMastIcon;
import jmri.jmrit.display.ToolTip;
import jmri.util.ColorUtil;
import jmri.util.JmriJFrame;
import jmri.util.SystemType;
import jmri.util.swing.JmriBeanComboBox;
import org.slf4j.Logger;
import org.slf4j.LoggerFactory;

/**
 * Provides a scrollable Layout Panel and editor toolbars (that can be hidden)
 * <P>
 * This module serves as a manager for the LayoutTurnout, Layout Block,
 * PositionablePoint, Track Segment, and LevelXing objects which are integral
 * subparts of the LayoutEditor class.
 * <P>
 * All created objects are put on specific levels depending on their type
 * (higher levels are in front): Note that higher numbers appear behind lower
 * numbers.
 * <P>
 * The "contents" List keeps track of all text and icon label objects added to
 * the targetframe for later manipulation. Other Lists keep track of drawn
 * items.
 * <P>
 * Based in part on PanelEditor.java (Bob Jacobsen (c) 2002, 2003). In
 * particular, text and icon label items are copied from Panel editor, as well
 * as some of the control design.
 *
 * @author Dave Duchamp Copyright: (c) 2004-2007
 */
@SuppressWarnings("serial")
public class LayoutEditor extends jmri.jmrit.display.panelEditor.PanelEditor implements java.beans.VetoableChangeListener {

    // Defined text resource
    static final ResourceBundle rb = ResourceBundle.getBundle("jmri.jmrit.display.layoutEditor.LayoutEditorBundle");
    static final ResourceBundle rbx = ResourceBundle.getBundle("jmri.jmrit.display.DisplayBundle");
    static final ResourceBundle rbean = ResourceBundle.getBundle("jmri.NamedBeanBundle");

    // Operational instance variables - not saved to disk
    //private jmri.TurnoutManager tm = null;
    private LayoutEditor thisPanel = null;

    // dashed line parameters
    //private static int minNumDashes = 3;
    //private static double maxDashLength = 10;

    private JPanel editToolBarPanel = new JPanel();
    private JScrollPane editToolBarScroll = null;
    private JPanel editToolBarContainer = null;

    private JPanel helpBar = null;

    protected boolean skipIncludedTurnout = false;
    private boolean verticalToolBar = InstanceManager.getDefault(GuiLafPreferencesManager.class).isVerticalToolBar();
    public ArrayList<PositionableLabel> backgroundImage = new ArrayList<PositionableLabel>();  // background images
    public ArrayList<SensorIcon> sensorImage = new ArrayList<SensorIcon>();  // sensor images
    public ArrayList<SignalHeadIcon> signalHeadImage = new ArrayList<SignalHeadIcon>();  // signal head images
    public ArrayList<LocoIcon> markerImage = new ArrayList<LocoIcon>(); // marker images
    public ArrayList<PositionableLabel> labelImage = new ArrayList<PositionableLabel>(); // layout positionable label images
    public ArrayList<AnalogClock2Display> clocks = new ArrayList<AnalogClock2Display>();  // fast clocks
    public ArrayList<MultiSensorIcon> multiSensors = new ArrayList<MultiSensorIcon>(); // multi-sensor images

    public LayoutEditorAuxTools auxTools = null;
    private ConnectivityUtil conTools = null;

    private ButtonGroup itemGroup = null;

    // top row of radio buttons
    private JRadioButton turnoutRHButton = new JRadioButton(rb.getString("RightHandAbbreviation"));
    private JRadioButton turnoutLHButton = new JRadioButton(rb.getString("LeftHandAbbreviation"));
    private JRadioButton turnoutWYEButton = new JRadioButton(rb.getString("WYEAbbreviation"));
    private JRadioButton doubleXoverButton = new JRadioButton(rb.getString("DoubleCrossOverAbbreviation"));
    private JRadioButton rhXoverButton = new JRadioButton(Bundle.getMessage("RightCrossOver")); // key is also used by Control Panel Editor, placed in DisplayBundle
    private JRadioButton lhXoverButton = new JRadioButton(Bundle.getMessage("LeftCrossOver")); // idem
    private JRadioButton layoutSingleSlipButton = new JRadioButton(rb.getString("LayoutSingleSlip"));
    private JRadioButton layoutDoubleSlipButton = new JRadioButton(rb.getString("LayoutDoubleSlip"));

    // top row of check boxes
    private JmriBeanComboBox turnoutNameComboBox = new JmriBeanComboBox(
            InstanceManager.turnoutManagerInstance(), null, JmriBeanComboBox.DISPLAYNAME);

    private JPanel turnoutPropertiesPanel = new JPanel();
    private JPanel turnoutNamePanel = new JPanel();
    private JPanel extraTurnoutPanel = new JPanel();
    private JmriBeanComboBox extraTurnoutNameComboBox = new JmriBeanComboBox(
            InstanceManager.turnoutManagerInstance(), null, JmriBeanComboBox.DISPLAYNAME);
    private JComboBox rotationComboBox = null;
    private JPanel rotationPanel = new JPanel();

    // 2nd row of radio buttons
    private JRadioButton levelXingButton = new JRadioButton(rb.getString("LevelCrossing"));
    private JRadioButton trackButton = new JRadioButton(rb.getString("TrackSegment"));

    // 2nd row of check boxes
    private JPanel trackSegmentPropertiesPanel = new JPanel();
    private JCheckBox mainlineTrack = new JCheckBox(rb.getString("MainlineBox"));
    private JCheckBox dashedLine = new JCheckBox(rb.getString("Dashed"));

    private JPanel blockPanel = new JPanel();
    private JLabel blockNameLabel = null;
    private JmriBeanComboBox blockIDComboBox = new JmriBeanComboBox(
            InstanceManager.getDefault(BlockManager.class), null, JmriBeanComboBox.DISPLAYNAME);

    private JLabel blockSensorLabel = new JLabel(Bundle.getMessage("BeanNameSensor"));
    private JmriBeanComboBox blockSensorComboBox = new JmriBeanComboBox(
            InstanceManager.getDefault(SensorManager.class), null, JmriBeanComboBox.DISPLAYNAME);

    // 3rd row of radio buttons (and any associated text fields)
    private JRadioButton endBumperButton = new JRadioButton(rb.getString("EndBumper"));
    private JRadioButton anchorButton = new JRadioButton(rb.getString("Anchor"));
    private JRadioButton edgeButton = new JRadioButton(rb.getString("EdgeConnector"));

    private JRadioButton textLabelButton = new JRadioButton(Bundle.getMessage("TextLabel"));
    private JTextField textLabelTextField = new JTextField(8);

    private JRadioButton memoryButton = new JRadioButton(Bundle.getMessage("BeanNameMemory"));
    private JmriBeanComboBox textMemoryComboBox = new JmriBeanComboBox(
            InstanceManager.getDefault(MemoryManager.class), null, JmriBeanComboBox.DISPLAYNAME);

    private JRadioButton blockContentsButton = new JRadioButton(Bundle.getMessage("BlockContentsLabel"));
    private JmriBeanComboBox blockContentsComboBox = new JmriBeanComboBox(
            InstanceManager.getDefault(BlockManager.class), null, JmriBeanComboBox.DISPLAYNAME);

    // 4th row of radio buttons (and any associated text fields)
    private JRadioButton multiSensorButton = new JRadioButton(Bundle.getMessage("MultiSensor") + "...");

    private JRadioButton signalMastButton = new JRadioButton(rb.getString("SignalMastIcon"));
    private JmriBeanComboBox signalMastComboBox = new JmriBeanComboBox(
            InstanceManager.getDefault(SignalMastManager.class), null, JmriBeanComboBox.DISPLAYNAME);

    private JRadioButton sensorButton = new JRadioButton(rb.getString("SensorIcon"));
    private JmriBeanComboBox sensorComboBox = new JmriBeanComboBox(
            InstanceManager.getDefault(SensorManager.class), null, JmriBeanComboBox.DISPLAYNAME);

    private JRadioButton signalButton = new JRadioButton(rb.getString("SignalIcon"));
    private JmriBeanComboBox signalHeadComboBox = new JmriBeanComboBox(
            InstanceManager.getDefault(SignalHeadManager.class), null, JmriBeanComboBox.DISPLAYNAME);

    private JRadioButton iconLabelButton = new JRadioButton(rb.getString("IconLabel"));

    private JButton changeIconsButton = new JButton(rb.getString("ChangeIcons") + "...");

    public MultiIconEditor sensorIconEditor = null;
    public JFrame sensorFrame;

    public MultiIconEditor signalIconEditor = null;
    public JFrame signalFrame;

    private MultiIconEditor iconEditor = null;
    private JFrame iconFrame = null;

    private MultiSensorIconFrame multiSensorFrame = null;

    private JLabel xLabel = new JLabel("00");
    private JLabel yLabel = new JLabel("00");

    private JLabel zoomLabel = new JLabel("x1");

    private JMenu zoomMenu = new JMenu(Bundle.getMessage("MenuZoom"));
    private JRadioButtonMenuItem zoom025Item = new JRadioButtonMenuItem("x 0.25");
    private JRadioButtonMenuItem zoom05Item = new JRadioButtonMenuItem("x 0.5");
    private JRadioButtonMenuItem zoom075Item = new JRadioButtonMenuItem("x 0.75");
    private JRadioButtonMenuItem noZoomItem = new JRadioButtonMenuItem(rb.getString("NoZoom"));
    private JRadioButtonMenuItem zoom15Item = new JRadioButtonMenuItem("x 1.5");
    private JRadioButtonMenuItem zoom20Item = new JRadioButtonMenuItem("x 2.0");
    private JRadioButtonMenuItem zoom30Item = new JRadioButtonMenuItem("x 3.0");
    private JRadioButtonMenuItem zoom40Item = new JRadioButtonMenuItem("x 4.0");
    private JRadioButtonMenuItem zoom50Item = new JRadioButtonMenuItem("x 5.0");
    private JRadioButtonMenuItem zoom60Item = new JRadioButtonMenuItem("x 6.0");

    // end of main panel controls
    private boolean delayedPopupTrigger = false;
    private transient Point2D currentPoint = new Point2D.Double(100.0, 100.0);
    private transient Point2D dLoc = new Point2D.Double(0.0, 0.0);
    //private int savedMSX = 0;
    //private int savedMSY = 0;
    private int height = 100;
    private int width = 100;
    //private int numTurnouts = 0;
    private TrackSegment newTrack = null;
    private boolean panelChanged = false;

    // grid size in pixels
    private int gridSize = 10;

    // size of point boxes
    private static final double SIZE = 3.0;
    private static final double SIZE2 = SIZE * 2.;  // must be twice SIZE

    // note: although these have been moved to the LayoutTurnout class I'm leaving a copy of them here so
    // that any external use of these won't break. At some point in the future these should be @Deprecated.
    // All JMRI sources have been updated to use the ones in the LayoutTurnout class.

    // defined constants - turnout types
    public static final int RH_TURNOUT = LayoutTurnout.RH_TURNOUT;
    public static final int LH_TURNOUT = LayoutTurnout.LH_TURNOUT;
    public static final int WYE_TURNOUT = LayoutTurnout.WYE_TURNOUT;
    public static final int DOUBLE_XOVER = LayoutTurnout.DOUBLE_XOVER;
    public static final int RH_XOVER = LayoutTurnout.RH_XOVER;
    public static final int LH_XOVER = LayoutTurnout.LH_XOVER;
    public static final int SINGLE_SLIP = LayoutTurnout.SINGLE_SLIP;
    public static final int DOUBLE_SLIP = LayoutTurnout.DOUBLE_SLIP;

    // connection types (see note above)
    public static final int NONE = LayoutTrack.NONE;
    public static final int POS_POINT = LayoutTrack.POS_POINT;
    public static final int TURNOUT_A = LayoutTrack.TURNOUT_A;  // throat for RH, LH, and WYE turnouts
    public static final int TURNOUT_B = LayoutTrack.TURNOUT_B;  // continuing route for RH or LH turnouts
    public static final int TURNOUT_C = LayoutTrack.TURNOUT_C;  // diverging route for RH or LH turnouts
    public static final int TURNOUT_D = LayoutTrack.TURNOUT_D;  // double-crossover or single crossover only
    public static final int LEVEL_XING_A = LayoutTrack.LEVEL_XING_A;
    public static final int LEVEL_XING_B = LayoutTrack.LEVEL_XING_B;
    public static final int LEVEL_XING_C = LayoutTrack.LEVEL_XING_C;
    public static final int LEVEL_XING_D = LayoutTrack.LEVEL_XING_D;
    public static final int TRACK = LayoutTrack.TRACK;
    public static final int TURNOUT_CENTER = LayoutTrack.TURNOUT_CENTER; // non-connection points should be last
    public static final int LEVEL_XING_CENTER = LayoutTrack.LEVEL_XING_CENTER;
    public static final int TURNTABLE_CENTER = LayoutTrack.TURNTABLE_CENTER;
    public static final int LAYOUT_POS_LABEL = LayoutTrack.LAYOUT_POS_LABEL;
    public static final int LAYOUT_POS_JCOMP = LayoutTrack.LAYOUT_POS_JCOMP;
    public static final int MULTI_SENSOR = LayoutTrack.MULTI_SENSOR;
    public static final int MARKER = LayoutTrack.MARKER;
    public static final int TRACK_CIRCLE_CENTRE = LayoutTrack.TRACK_CIRCLE_CENTRE;
    public static final int SLIP_CENTER = LayoutTrack.SLIP_CENTER; //
    public static final int SLIP_A = LayoutTrack.SLIP_A; // offset for slip connection points
    public static final int SLIP_B = LayoutTrack.SLIP_B; // offset for slip connection points
    public static final int SLIP_C = LayoutTrack.SLIP_C; // offset for slip connection points
    public static final int SLIP_D = LayoutTrack.SLIP_D; // offset for slip connection points
    public static final int SLIP_LEFT = LayoutTrack.SLIP_LEFT;
    public static final int SLIP_RIGHT = LayoutTrack.SLIP_RIGHT;
    public static final int TURNTABLE_RAY_OFFSET = LayoutTrack.TURNTABLE_RAY_OFFSET; // offset for turntable connection points

    protected Color turnoutCircleColor = Color.black;   //matches earlier versions
    protected int turnoutCircleSize = 4;                //matches earlier versions

    // use turnoutCircleSize when you need an int and these when you need a double
    // note: these only change when setTurnoutCircleSize is called
    // using these avoids having to call getTurnoutCircleSize() and
    // the multiply (x2) and the int -> double conversion overhead
<<<<<<< HEAD
    private double circleRadius = getTurnoutCircleSize();
=======
    private double circleRadius = SIZE * getTurnoutCircleSize();
>>>>>>> 55cbb372
    private double circleDiameter = 2.0 * circleRadius;

    // selection variables
    private boolean selectionActive = false;
    private double selectionX = 0.0;
    private double selectionY = 0.0;
    private double selectionWidth = 0.0;
    private double selectionHeight = 0.0;

    // Option menu items
    private JCheckBoxMenuItem editModeItem = null;
    private JCheckBoxMenuItem positionableItem = null;
    private JCheckBoxMenuItem controlItem = null;
    private JCheckBoxMenuItem animationItem = null;
    private JCheckBoxMenuItem showHelpItem = null;
    private JCheckBoxMenuItem showGridItem = null;
    private JCheckBoxMenuItem autoAssignBlocksItem = null;
    private JMenu scrollMenu = null;
    private JRadioButtonMenuItem scrollBoth = null;
    private JRadioButtonMenuItem scrollNone = null;
    private JRadioButtonMenuItem scrollHorizontal = null;
    private JRadioButtonMenuItem scrollVertical = null;
    private JMenu tooltipMenu = null;
    private JRadioButtonMenuItem tooltipAlways = null;
    private JRadioButtonMenuItem tooltipNone = null;
    private JRadioButtonMenuItem tooltipInEdit = null;
    private JRadioButtonMenuItem tooltipNotInEdit = null;
    private JCheckBoxMenuItem snapToGridOnAddItem = null;
    private JCheckBoxMenuItem snapToGridOnMoveItem = null;
    private JCheckBoxMenuItem antialiasingOnItem = null;
    private JCheckBoxMenuItem turnoutCirclesOnItem = null;
    private JCheckBoxMenuItem skipTurnoutItem = null;
    private JCheckBoxMenuItem turnoutDrawUnselectedLegItem = null;
    private JCheckBoxMenuItem hideTrackSegmentConstructionLines = null;
    private JCheckBoxMenuItem useDirectTurnoutControlItem = null;
    private ButtonGroup trackColorButtonGroup = null;
    private ButtonGroup trackOccupiedColorButtonGroup = null;
    private ButtonGroup trackAlternativeColorButtonGroup = null;
    private ButtonGroup textColorButtonGroup = null;
    private ButtonGroup backgroundColorButtonGroup = null;
    private ButtonGroup turnoutCircleColorButtonGroup = null;
    private ButtonGroup turnoutCircleSizeButtonGroup = null;
    private Color[] trackColors = new Color[13];
    private Color[] trackOccupiedColors = new Color[13];
    private Color[] trackAlternativeColors = new Color[13];
    private Color[] textColors = new Color[13];
    private Color[] backgroundColors = new Color[13];
    private Color[] turnoutCircleColors = new Color[14];
    private int[] turnoutCircleSizes = new int[10];
    private JRadioButtonMenuItem[] trackColorMenuItems = new JRadioButtonMenuItem[13];
    private JRadioButtonMenuItem[] trackOccupiedColorMenuItems = new JRadioButtonMenuItem[13];
    private JRadioButtonMenuItem[] trackAlternativeColorMenuItems = new JRadioButtonMenuItem[13];
    private JRadioButtonMenuItem[] backgroundColorMenuItems = new JRadioButtonMenuItem[13];
    private JRadioButtonMenuItem[] textColorMenuItems = new JRadioButtonMenuItem[13];
    private JRadioButtonMenuItem[] turnoutCircleColorMenuItems = new JRadioButtonMenuItem[14];
    private JRadioButtonMenuItem[] turnoutCircleSizeMenuItems = new JRadioButtonMenuItem[10];
    private int trackColorCount = 0;
    private int trackOccupiedColorCount = 0;
    private int trackAlternativeColorCount = 0;
    private int textColorCount = 0;
    private int turnoutCircleColorCount = 0;
    private int turnoutCircleSizeCount = 0;
    private boolean turnoutDrawUnselectedLeg = true;
    private int backgroundColorCount = 0;
    private boolean autoAssignBlocks = false;

    // Selected point information
    private transient Point2D startDel = new Point2D.Double(0.0, 0.0); // starting delta coordinates
    private Object selectedObject = null; // selected object, null if nothing selected
    private Object prevSelectedObject = null; // previous selected object, for undo
    private int selectedPointType = 0;   // connection type within the selected object
    //private boolean selectedNeedsConnect = false; // true if selected object is unconnected

    @SuppressFBWarnings(value = "SE_TRANSIENT_FIELD_NOT_RESTORED") // no Serializable support at present
    private Object foundObject = null; // found object, null if nothing found

    @SuppressFBWarnings(value = "SE_TRANSIENT_FIELD_NOT_RESTORED") // no Serializable support at present
    private transient Point2D foundLocation = new Point2D.Double(0.0, 0.0);  // location of found object

    private int foundPointType = 0;   // connection type within the found object

    @SuppressWarnings("unused")
    private boolean foundNeedsConnect = false; // true if found point needs a connection
    private Object beginObject = null; // begin track segment connection object, null if none
    private transient Point2D beginLocation = new Point2D.Double(0.0, 0.0);  // location of begin object
    private int beginPointType = 0;   // connection type within begin connection object
    private transient Point2D currentLocation = new Point2D.Double(0.0, 0.0); // current location

    // Lists of items that describe the Layout, and allow it to be drawn
    //      Each of the items must be saved to disk over sessions
    public ArrayList<LayoutTurnout> turnoutList = new ArrayList<LayoutTurnout>();  // LayoutTurnouts
    public ArrayList<TrackSegment> trackList = new ArrayList<TrackSegment>();  // TrackSegment list
    public ArrayList<PositionablePoint> pointList = new ArrayList<PositionablePoint>();  // PositionablePoint list
    public ArrayList<LevelXing> xingList = new ArrayList<LevelXing>();  // LevelXing list
    public ArrayList<LayoutSlip> slipList = new ArrayList<LayoutSlip>();  // Layout slip list
    public ArrayList<LayoutTurntable> turntableList = new ArrayList<LayoutTurntable>(); // Turntable list

    // counts used to determine unique internal names
    private int numAnchors = 0;
    private int numEndBumpers = 0;
    private int numEdgeConnectors = 0;
    private int numTrackSegments = 0;
    private int numLevelXings = 0;
    private int numLayoutSlips = 0;
    private int numLayoutTurnouts = 0;
    private int numLayoutTurntables = 0;

    // Lists of items that facilitate tools and drawings
    public ArrayList<SignalHeadIcon> signalList = new ArrayList<SignalHeadIcon>();  // Signal Head Icons
    public ArrayList<MemoryIcon> memoryLabelList = new ArrayList<MemoryIcon>(); // Memory Label List
    public ArrayList<BlockContentsIcon> blockContentsLabelList = new ArrayList<BlockContentsIcon>(); // BlockContentsIcon Label List
    public ArrayList<SensorIcon> sensorList = new ArrayList<SensorIcon>();  // Sensor Icons
    public ArrayList<SignalMastIcon> signalMastList = new ArrayList<SignalMastIcon>();  // Signal Head Icons
    public LayoutEditorFindItems finder = new LayoutEditorFindItems(this);

    public LayoutEditorFindItems getFinder() {
        return finder;
    }
    // persistent instance variables - saved to disk with Save Panel
    private int windowWidth = 0;
    private int windowHeight = 0;
    private int panelWidth = 0;
    private int panelHeight = 0;
    private int upperLeftX = 0;
    private int upperLeftY = 0;
    private float mainlineTrackWidth = 4.0F;
    private float sideTrackWidth = 2.0F;
    private Color defaultTrackColor = Color.black;
    private Color defaultOccupiedTrackColor = Color.red;
    private Color defaultAlternativeTrackColor = Color.white;
    private Color defaultBackgroundColor = Color.lightGray;
    private Color defaultTextColor = Color.black;

    private String layoutName = "";
    private double xScale = 1.0;
    private double yScale = 1.0;
    private boolean animatingLayout = true;
    private boolean showHelpBar = true;
    private boolean drawGrid = false;
    private boolean snapToGridOnAdd = false;
    private boolean snapToGridOnMove = false;
    private boolean antialiasingOn = false;
    private boolean turnoutCirclesWithoutEditMode = false;
    private boolean tooltipsWithoutEditMode = false;
    private boolean tooltipsInEditMode = true;
    // turnout size parameters - saved with panel
    private double turnoutBX = LayoutTurnout.turnoutBXDefault;  // RH, LH, WYE
    private double turnoutCX = LayoutTurnout.turnoutCXDefault;
    private double turnoutWid = LayoutTurnout.turnoutWidDefault;
    private double xOverLong = LayoutTurnout.xOverLongDefault;   // DOUBLE_XOVER, RH_XOVER, LH_XOVER
    private double xOverHWid = LayoutTurnout.xOverHWidDefault;
    private double xOverShort = LayoutTurnout.xOverShortDefault;
    private boolean useDirectTurnoutControl = false; //Uses Left click for closing points, Right click for throwing.

    // saved state of options when panel was loaded or created
    private boolean savedEditMode = true;
    private boolean savedPositionable = true;
    private boolean savedControlLayout = true;
    private boolean savedAnimatingLayout = true;
    private boolean savedShowHelpBar = false;

    // zoom
    private double maxZoom = 6.0;
    private double minZoom = 0.25;
    private double stepUnderOne = 0.25;
    private double stepOverOne = 0.5;
    private double stepOverTwo = 1.0;

    // A hash to store string -> KeyEvent constants, used to set keyboard shortcuts per locale
    private HashMap<String, Integer> stringsToVTCodes = new HashMap<String, Integer>();

    // Antialiasing rendering
    private static final RenderingHints antialiasing = new RenderingHints(
            RenderingHints.KEY_ANTIALIASING,
            RenderingHints.VALUE_ANTIALIAS_ON);

    public LayoutEditor() {
        this("My Layout");
    }

    public LayoutEditor(String name) {
        super(name);
        layoutName = name;
        // initialise keycode map
        initStringsToVTCodes();

        log.debug("verticalToolBar: " + verticalToolBar);

        // initialize frame
        Container contentPane = getContentPane();
        contentPane.setLayout(new BoxLayout(contentPane, verticalToolBar ? BoxLayout.LINE_AXIS : BoxLayout.PAGE_AXIS));

        // initialize menu bar
        JMenuBar menuBar = new JMenuBar();
        // set up File menu
        JMenu fileMenu = new JMenu(Bundle.getMessage("MenuFile"));
        fileMenu.setMnemonic(stringsToVTCodes.get(rb.getString("MenuFileMnemonic")));
        menuBar.add(fileMenu);
        jmri.configurexml.StoreXmlUserAction store = new jmri.configurexml.StoreXmlUserAction(rbx.getString("MenuItemStore"));
        int primary_modifier = SystemType.isMacOSX() ? ActionEvent.META_MASK : ActionEvent.CTRL_MASK;
        store.putValue(Action.ACCELERATOR_KEY, KeyStroke.getKeyStroke(
                stringsToVTCodes.get(rbx.getString("MenuItemStoreAccelerator")), primary_modifier));
        fileMenu.add(store);
        fileMenu.addSeparator();
        JMenuItem deleteItem = new JMenuItem(rbx.getString("DeletePanel"));
        fileMenu.add(deleteItem);
        deleteItem.addActionListener(new ActionListener() {
            @Override
            public void actionPerformed(ActionEvent event) {
                if (deletePanel()) {
                    dispose(true);
                }
            }
        });
        setJMenuBar(menuBar);
        // setup Options menu
        setupOptionMenu(menuBar);
        // setup Tools menu
        setupToolsMenu(menuBar);
        // setup Zoom menu
        setupZoomMenu(menuBar);
        // setup Zoom menu
        setupMarkerMenu(menuBar);
        //Setup Dispatcher window
        setupDispatcherMenu(menuBar);

        // setup Help menu
        addHelpMenu("package.jmri.jmrit.display.LayoutEditor", true);

        // setup group for radio buttons selecting items to add and line style
        itemGroup = new ButtonGroup();
        itemGroup.add(turnoutRHButton);
        itemGroup.add(turnoutLHButton);
        itemGroup.add(turnoutWYEButton);
        itemGroup.add(doubleXoverButton);
        itemGroup.add(rhXoverButton);
        itemGroup.add(lhXoverButton);
        itemGroup.add(levelXingButton);
        itemGroup.add(layoutSingleSlipButton);
        itemGroup.add(layoutDoubleSlipButton);
        itemGroup.add(endBumperButton);
        itemGroup.add(anchorButton);
        itemGroup.add(edgeButton);
        itemGroup.add(trackButton);
        itemGroup.add(multiSensorButton);
        itemGroup.add(sensorButton);
        itemGroup.add(signalButton);
        itemGroup.add(signalMastButton);
        itemGroup.add(textLabelButton);
        itemGroup.add(memoryButton);
        itemGroup.add(blockContentsButton);
        itemGroup.add(iconLabelButton);

        // This is used to enable/disable property controls depending on which (radio) button is selected
        ActionListener selectionListAction = new ActionListener() {
            @Override
            public void actionPerformed(ActionEvent a) {
                // turnout properties
                boolean e = (turnoutRHButton.isSelected()
                        || turnoutLHButton.isSelected()
                        || turnoutWYEButton.isSelected()
                        || doubleXoverButton.isSelected()
                        || rhXoverButton.isSelected()
                        || lhXoverButton.isSelected()
                        || layoutSingleSlipButton.isSelected()
                        || layoutDoubleSlipButton.isSelected());
                log.debug("turnoutPropertiesPanel is " + (e ? "enabled" : "disabled"));
                turnoutNamePanel.setEnabled(e);
                for (Component i : turnoutNamePanel.getComponents()) {
                    i.setEnabled(e);
                }
                rotationPanel.setEnabled(e);
                for (Component i : rotationPanel.getComponents()) {
                    i.setEnabled(e);
                }

                // second turnout property
                e = (layoutSingleSlipButton.isSelected() || layoutDoubleSlipButton.isSelected());
                log.debug("extraTurnoutPanel is " + (e ? "enabled" : "disabled"));
                for (Component i : extraTurnoutPanel.getComponents()) {
                    i.setEnabled(e);
                }

                // track Segment properties
                e = trackButton.isSelected();
                log.debug("trackSegmentPropertiesPanel is " + (e ? "enabled" : "disabled"));
                for (Component i : trackSegmentPropertiesPanel.getComponents()) {
                    i.setEnabled(e);
                }

                // block properties
                e = (turnoutRHButton.isSelected()
                        || turnoutLHButton.isSelected()
                        || turnoutWYEButton.isSelected()
                        || doubleXoverButton.isSelected()
                        || rhXoverButton.isSelected()
                        || lhXoverButton.isSelected()
                        || layoutSingleSlipButton.isSelected()
                        || layoutDoubleSlipButton.isSelected()
                        || levelXingButton.isSelected()
                        || trackButton.isSelected());
                log.debug("blockPanel is " + (e ? "enabled" : "disabled"));
                blockNameLabel.setEnabled(e);
                blockIDComboBox.setEnabled(e);
                blockSensorLabel.setEnabled(e);
                blockSensorComboBox.setEnabled(e);
                blockPanel.setEnabled(e);

                // enable/disable text label, memory & block contents text fields
                textLabelTextField.setEnabled(textLabelButton.isSelected());
                textMemoryComboBox.setEnabled(memoryButton.isSelected());
                blockContentsComboBox.setEnabled(blockContentsButton.isSelected());

                // enable/disable signal mast, sensor & signal head text fields
                signalMastComboBox.setEnabled(signalMastButton.isSelected());
                sensorComboBox.setEnabled(sensorButton.isSelected());
                signalHeadComboBox.setEnabled(signalButton.isSelected());

                // changeIconsButton
                e = (sensorButton.isSelected()
                        || signalButton.isSelected()
                        || iconLabelButton.isSelected());
                log.debug("changeIconsButton is " + (e ? "enabled" : "disabled"));
                changeIconsButton.setEnabled(e);
            }
        };

        turnoutRHButton.addActionListener(selectionListAction);
        turnoutLHButton.addActionListener(selectionListAction);
        turnoutWYEButton.addActionListener(selectionListAction);
        doubleXoverButton.addActionListener(selectionListAction);
        rhXoverButton.addActionListener(selectionListAction);
        lhXoverButton.addActionListener(selectionListAction);
        levelXingButton.addActionListener(selectionListAction);
        layoutSingleSlipButton.addActionListener(selectionListAction);
        layoutDoubleSlipButton.addActionListener(selectionListAction);
        endBumperButton.addActionListener(selectionListAction);
        anchorButton.addActionListener(selectionListAction);
        edgeButton.addActionListener(selectionListAction);
        trackButton.addActionListener(selectionListAction);
        multiSensorButton.addActionListener(selectionListAction);
        sensorButton.addActionListener(selectionListAction);
        signalButton.addActionListener(selectionListAction);
        signalMastButton.addActionListener(selectionListAction);
        textLabelButton.addActionListener(selectionListAction);
        memoryButton.addActionListener(selectionListAction);
        blockContentsButton.addActionListener(selectionListAction);
        iconLabelButton.addActionListener(selectionListAction);

        // setup top edit bar
        editToolBarPanel.setLayout(new BoxLayout(editToolBarPanel, BoxLayout.PAGE_AXIS));
        //editToolBarPanel.setLayout(new FlowLayout(FlowLayout.LEADING));

        // first row of edit tool bar items
        // turnout items
        turnoutRHButton.setSelected(true);
        turnoutRHButton.setToolTipText(rb.getString("RHToolTip"));

        turnoutLHButton.setToolTipText(rb.getString("LHToolTip"));

        turnoutWYEButton.setToolTipText(rb.getString("WYEToolTip"));

        doubleXoverButton.setToolTipText(rb.getString("DoubleCrossOverToolTip"));

        rhXoverButton.setToolTipText(rb.getString("RHCrossOverToolTip"));

        lhXoverButton.setToolTipText(rb.getString("LHCrossOverToolTip"));

        layoutSingleSlipButton.setToolTipText(rb.getString("SingleSlipToolTip"));

        layoutDoubleSlipButton.setToolTipText(rb.getString("DoubleSlipToolTip"));

        String turnoutNameString = Bundle.getMessage("Name");
        if (!verticalToolBar) {
            turnoutNameString = "    " + turnoutNameString;
        }
        JLabel turnoutNameLabel = new JLabel(turnoutNameString);
        turnoutNameComboBox.setEditable(true);
        turnoutNameComboBox.getEditor().setItem("");
        turnoutNameComboBox.setSelectedIndex(-1);
        turnoutNameComboBox.setToolTipText(rb.getString("TurnoutNameToolTip"));

        turnoutNamePanel.add(turnoutNameLabel);
        turnoutNamePanel.add(turnoutNameComboBox);

        extraTurnoutNameComboBox.setEnabled(false);
        extraTurnoutNameComboBox.setEditable(true);
        extraTurnoutNameComboBox.getEditor().setItem("");
        extraTurnoutNameComboBox.setSelectedIndex(-1);
        extraTurnoutNameComboBox.setToolTipText(rb.getString("TurnoutNameToolTip"));

        // this is enabled/disabled via selectionListAction above
        JLabel extraTurnoutLabel = new JLabel(rb.getString("SecondName"));
        extraTurnoutLabel.setEnabled(false);
        extraTurnoutPanel.add(extraTurnoutLabel);

        extraTurnoutNameComboBox.setEnabled(false);
        extraTurnoutPanel.add(extraTurnoutNameComboBox);

        extraTurnoutPanel.setEnabled(false);

        String[] angleStrings = {"-180", "-135", "-90", "-45", "0", "+45", "+90", "+135", "+180"};
        rotationComboBox = new JComboBox(angleStrings);
        rotationComboBox.setEditable(true);
        rotationComboBox.setSelectedIndex(4);
        rotationComboBox.setToolTipText(rb.getString("RotationToolTip"));

        rotationPanel.add(new JLabel(rb.getString("Rotation")));
        rotationPanel.add(rotationComboBox);

        // the turnoutPropertiesPanel is enabled/disabled via selectionListAction above
        turnoutPropertiesPanel.add(turnoutNamePanel);
        turnoutPropertiesPanel.add(extraTurnoutPanel);
        turnoutPropertiesPanel.add(rotationPanel);

        Dimension coordSize = xLabel.getPreferredSize();
        coordSize.width *= 2;
        xLabel.setPreferredSize(coordSize);
        yLabel.setPreferredSize(coordSize);

        JPanel zoomPanel = new JPanel();
        zoomPanel.setLayout(new FlowLayout(FlowLayout.LEFT));
        zoomPanel.add(new JLabel(rb.getString("ZoomLabel") + ":"));
        zoomPanel.add(zoomLabel);

        JPanel locationPanel = new JPanel();
        locationPanel.setLayout(new FlowLayout(FlowLayout.RIGHT));
        locationPanel.add(new JLabel("    " + rb.getString("Location") + ":"));
        locationPanel.add(new JLabel("{x:"));
        locationPanel.add(xLabel);
        locationPanel.add(new JLabel(", y:"));
        locationPanel.add(yLabel);
        locationPanel.add(new JLabel("}  "));

        if (verticalToolBar) {
            JPanel top1Panel = new JPanel();
            top1Panel.setLayout(new FlowLayout(FlowLayout.LEFT));
            top1Panel.add(turnoutLHButton);
            top1Panel.add(turnoutRHButton);
            top1Panel.setMaximumSize(new Dimension(Integer.MAX_VALUE, top1Panel.getPreferredSize().height));
            editToolBarPanel.add(top1Panel);

            JPanel top2Panel = new JPanel();
            top2Panel.setLayout(new FlowLayout(FlowLayout.LEFT));
            top2Panel.add(turnoutWYEButton);
            top2Panel.add(doubleXoverButton);
            top2Panel.setMaximumSize(new Dimension(Integer.MAX_VALUE, top2Panel.getPreferredSize().height));
            editToolBarPanel.add(top2Panel);

            JPanel top3Panel = new JPanel();
            top3Panel.setLayout(new FlowLayout(FlowLayout.LEFT));
            top3Panel.add(lhXoverButton);
            top3Panel.add(rhXoverButton);
            top3Panel.setMaximumSize(new Dimension(Integer.MAX_VALUE, top3Panel.getPreferredSize().height));
            editToolBarPanel.add(top3Panel);

            JPanel top4Panel = new JPanel();
            top4Panel.setLayout(new FlowLayout(FlowLayout.LEFT));
            top4Panel.add(layoutSingleSlipButton);
            top4Panel.add(layoutDoubleSlipButton);
            top4Panel.setMaximumSize(new Dimension(Integer.MAX_VALUE, top4Panel.getPreferredSize().height));
            editToolBarPanel.add(top4Panel);

            JPanel top5Panel = new JPanel();
            top5Panel.setLayout(new FlowLayout(FlowLayout.LEFT));
            top5Panel.add(turnoutNamePanel);
            top5Panel.setMaximumSize(new Dimension(Integer.MAX_VALUE, top5Panel.getPreferredSize().height));
            editToolBarPanel.add(top5Panel);

            JPanel top6Panel = new JPanel();
            top6Panel.setLayout(new FlowLayout(FlowLayout.LEFT));
            top6Panel.add(extraTurnoutPanel);
            top6Panel.setMaximumSize(new Dimension(Integer.MAX_VALUE, top6Panel.getPreferredSize().height));
            editToolBarPanel.add(top6Panel);

            JPanel top7Panel = new JPanel();
            top7Panel.setLayout(new FlowLayout(FlowLayout.LEFT));
            top7Panel.add(rotationPanel);
            top7Panel.setMaximumSize(new Dimension(Integer.MAX_VALUE, top7Panel.getPreferredSize().height));
            editToolBarPanel.add(top7Panel);
        } else {
            JPanel top1Panel = new JPanel();
            top1Panel.setLayout(new BoxLayout(top1Panel, BoxLayout.LINE_AXIS));
            top1Panel.add(new JLabel("    " + Bundle.getMessage("BeanNameTurnout") + ": "));
            top1Panel.add(turnoutRHButton);
            top1Panel.add(turnoutLHButton);
            top1Panel.add(turnoutWYEButton);
            top1Panel.add(doubleXoverButton);
            top1Panel.add(rhXoverButton);
            top1Panel.add(lhXoverButton);
            top1Panel.add(layoutSingleSlipButton);
            top1Panel.add(layoutDoubleSlipButton);
            top1Panel.add(Box.createHorizontalGlue());
            top1Panel.add(turnoutPropertiesPanel);
            editToolBarPanel.add(top1Panel);
        }

        // second row of edit tool bar items
        levelXingButton.setToolTipText(rb.getString("LevelCrossingToolTip"));

        trackButton.setToolTipText(rb.getString("TrackSegmentToolTip"));

        // this is enabled/disabled via selectionListAction above
        trackSegmentPropertiesPanel.setLayout(new FlowLayout(FlowLayout.LEFT));
        trackSegmentPropertiesPanel.add(mainlineTrack);
        mainlineTrack.setSelected(false);
        mainlineTrack.setEnabled(false);
        mainlineTrack.setToolTipText(rb.getString("MainlineCheckBoxTip"));

        trackSegmentPropertiesPanel.add(dashedLine);
        dashedLine.setSelected(false);
        dashedLine.setEnabled(false);
        dashedLine.setToolTipText(rb.getString("DashedCheckBoxTip"));

        // the blockPanel is enabled/disabled via selectionListAction above
        String blockNameString = rb.getString("BlockID");
        if (!verticalToolBar) {
            blockNameString = "    " + blockNameString;
        }
        blockNameLabel = new JLabel(blockNameString);
        blockPanel.add(blockNameLabel);
        blockIDComboBox.setEditable(true);
        blockIDComboBox.getEditor().setItem("");
        blockIDComboBox.setSelectedIndex(-1);
        blockIDComboBox.setToolTipText(rb.getString("BlockIDToolTip"));
        blockPanel.add(blockIDComboBox);

        // change the block name
        blockIDComboBox.addActionListener(new ActionListener() {
            @Override
            public void actionPerformed(ActionEvent a) {
<<<<<<< HEAD
                String newName = (String) blockIDComboBox.getEditor().getItem();
=======
                String newName = blockIDComboBox.getEditor().getItem().toString();
>>>>>>> 55cbb372
                newName = (null != newName) ? newName.trim() : "";
                LayoutBlock b = provideLayoutBlock(newName);
                if (b != null) {
                    // if there is an occupancy sensor assigned already
                    String sensorName = b.getOccupancySensorName();
                    if (sensorName.length() > 0) {
                        // update the block sensor ComboBox
                        blockSensorComboBox.getEditor().setItem(sensorName);
                    } else {
                        blockSensorComboBox.getEditor().setItem("");
                    }
                    // HACK: use the "reserved" color to show the selected block
                    int count = blockIDComboBox.getItemCount();
                    for (int i = 0; i < count; i++) {
                        String blockNameI = blockIDComboBox.getItemAt(i);
                        LayoutBlock bI = provideLayoutBlock(blockNameI);
                        if (bI != null) {
                            bI.setUseExtraColor(newName.equals(blockNameI));
                        }
                    }
                }
            }
        });


        blockPanel.add(blockSensorLabel);
        blockPanel.add(blockSensorComboBox);
        blockSensorComboBox.setEditable(true);
        blockSensorComboBox.getEditor().setItem("");
        blockSensorComboBox.setSelectedIndex(-1);
        blockSensorComboBox.setToolTipText(rb.getString("OccupancySensorToolTip"));

        if (verticalToolBar) {
            JPanel top8Panel = new JPanel();
            top8Panel.setLayout(new FlowLayout(FlowLayout.LEFT));
            top8Panel.add(levelXingButton);
            top8Panel.add(trackButton);
            top8Panel.setMaximumSize(new Dimension(Integer.MAX_VALUE, top8Panel.getPreferredSize().height));
            editToolBarPanel.add(top8Panel);

            // this would be top9Panel
            trackSegmentPropertiesPanel.setMaximumSize(new Dimension(Integer.MAX_VALUE,
                trackSegmentPropertiesPanel.getPreferredSize().height));
            editToolBarPanel.add(trackSegmentPropertiesPanel);

            JPanel top10Panel = new JPanel();
            top10Panel.setLayout(new FlowLayout(FlowLayout.LEFT));
            top10Panel.add(new JLabel(blockNameString));
            top10Panel.add(blockIDComboBox);
            top10Panel.setMaximumSize(new Dimension(Integer.MAX_VALUE, top10Panel.getPreferredSize().height));
            editToolBarPanel.add(top10Panel);

            JPanel top11Panel = new JPanel();
            top11Panel.setLayout(new FlowLayout(FlowLayout.LEFT));
            top11Panel.add(new JLabel(blockNameString));
            top11Panel.add(blockSensorLabel);
            top11Panel.add(blockSensorComboBox);
            top11Panel.setMaximumSize(new Dimension(Integer.MAX_VALUE, top11Panel.getPreferredSize().height));
            editToolBarPanel.add(top11Panel);
        } else {
            JPanel top2Panel = new JPanel();
            top2Panel.setLayout(new FlowLayout(FlowLayout.LEFT));
            //top2Panel.setLayout(new BoxLayout(top2Panel, BoxLayout.LINE_AXIS));
            top2Panel.add(new JLabel("    " + rb.getString("Track") + ":  "));
            top2Panel.add(levelXingButton);
            top2Panel.add(trackButton);
            top2Panel.add(trackSegmentPropertiesPanel);
            top2Panel.add(Box.createHorizontalGlue());
            top2Panel.add(blockPanel);
            editToolBarPanel.add(top2Panel);
        }

        // third row of edit tool bar items
        JPanel top3 = new JPanel();
        top3.setLayout(new BoxLayout(top3, BoxLayout.LINE_AXIS));

        top3.add(new JLabel("    " + rb.getString("Nodes") + ":  "));

        top3.add(endBumperButton);
        endBumperButton.setToolTipText(rb.getString("EndBumperToolTip"));

        top3.add(anchorButton);
        anchorButton.setToolTipText(rb.getString("AnchorToolTip"));

        top3.add(edgeButton);
        edgeButton.setToolTipText(rb.getString("EdgeConnectorToolTip"));

        top3.add(Box.createHorizontalGlue());

        top3.add(new JLabel("    " + rb.getString("Labels") + ":  "));

        top3.add(Box.createHorizontalGlue());

        top3.add(textLabelButton);
        textLabelButton.setToolTipText(rb.getString("TextLabelToolTip"));

        top3.add(textLabelTextField);
        textLabelTextField.setToolTipText(rb.getString("TextToolTip"));
        textLabelTextField.setEnabled(false);

        top3.add(memoryButton);
        memoryButton.setToolTipText(Bundle.getMessage("MemoryButtonToolTip", Bundle.getMessage("Memory")));

        top3.add(textMemoryComboBox);
        textMemoryComboBox.setEditable(true);
        textMemoryComboBox.getEditor().setItem("");
        textMemoryComboBox.setSelectedIndex(-1);
        textMemoryComboBox.setToolTipText(rb.getString("MemoryToolTip"));
        textMemoryComboBox.setEnabled(false);

        top3.add(blockContentsButton);
        blockContentsButton.setToolTipText(rb.getString("BlockContentsButtonToolTip"));

        top3.add(blockContentsComboBox);
        blockContentsComboBox.setEditable(true);
        blockContentsComboBox.getEditor().setItem("");
        blockContentsComboBox.setSelectedIndex(-1);
        blockContentsComboBox.setEnabled(false);
        blockContentsComboBox.setToolTipText(rb.getString("BlockContentsButtonToolTip"));

        top3.add(Box.createHorizontalGlue());

        if (verticalToolBar) {
            JPanel top12Panel = new JPanel();
            top12Panel.setLayout(new FlowLayout(FlowLayout.LEFT));
            top12Panel.add(anchorButton);
            top12Panel.add(endBumperButton);
            top12Panel.setMaximumSize(new Dimension(Integer.MAX_VALUE, top12Panel.getPreferredSize().height));
            editToolBarPanel.add(top12Panel);

            JPanel top13Panel = new JPanel();
            top13Panel.setLayout(new FlowLayout(FlowLayout.LEFT));
            top13Panel.add(edgeButton);
            top13Panel.setMaximumSize(new Dimension(Integer.MAX_VALUE, top13Panel.getPreferredSize().height));
            editToolBarPanel.add(top13Panel);

            JPanel top14Panel = new JPanel();
            top14Panel.setLayout(new FlowLayout(FlowLayout.LEFT));
            top14Panel.add(textLabelButton);
            top14Panel.add(textLabelTextField);
            top14Panel.setMaximumSize(new Dimension(Integer.MAX_VALUE, top14Panel.getPreferredSize().height));
            editToolBarPanel.add(top14Panel);

            JPanel top15Panel = new JPanel();
            top15Panel.setLayout(new FlowLayout(FlowLayout.LEFT));
            top15Panel.add(memoryButton);
            top15Panel.add(textMemoryComboBox);
            top15Panel.setMaximumSize(new Dimension(Integer.MAX_VALUE, top15Panel.getPreferredSize().height));
            editToolBarPanel.add(top15Panel);

            JPanel top16Panel = new JPanel();
            top16Panel.setLayout(new FlowLayout(FlowLayout.LEFT));
            top16Panel.add(blockContentsButton);
            top16Panel.add(blockContentsComboBox);
            top16Panel.setMaximumSize(new Dimension(Integer.MAX_VALUE, top16Panel.getPreferredSize().height));
            editToolBarPanel.add(top16Panel);
        } else {
            editToolBarPanel.add(top3);
        }

        // fourth row of edit tool bar items
        JPanel top4 = new JPanel();
        top4.setLayout(new BoxLayout(top4, BoxLayout.LINE_AXIS));

        // multi sensor…
        top4.add(multiSensorButton);
        multiSensorButton.setToolTipText(rb.getString("MultiSensorToolTip"));

        // Signal Mast & text
        top4.add(signalMastButton);
        signalMastButton.setToolTipText(rb.getString("SignalMastButtonToolTip"));
        top4.add(signalMastComboBox);
        signalMastComboBox.setEditable(true);
        signalMastComboBox.getEditor().setItem("");
        signalMastComboBox.setSelectedIndex(-1);
        signalMastComboBox.setEnabled(false);

        top4.add(Box.createHorizontalGlue());

        // sensor icon & text
        top4.add(sensorButton);
        sensorButton.setToolTipText(rb.getString("SensorButtonToolTip"));
        top4.add(sensorComboBox);
        sensorComboBox.setToolTipText(rb.getString("SensorIconToolTip"));
        sensorComboBox.setEditable(true);
        sensorComboBox.getEditor().setItem("");
        sensorComboBox.setSelectedIndex(-1);
        sensorComboBox.setEnabled(false);

        sensorIconEditor = new MultiIconEditor(4);
        sensorIconEditor.setIcon(0, Bundle.getMessage("MakeLabel", Bundle.getMessage("SensorStateActive")),
                "resources/icons/smallschematics/tracksegments/circuit-occupied.gif");
        sensorIconEditor.setIcon(1, Bundle.getMessage("MakeLabel", Bundle.getMessage("SensorStateInactive")),
                "resources/icons/smallschematics/tracksegments/circuit-empty.gif");
        sensorIconEditor.setIcon(2, Bundle.getMessage("MakeLabel", Bundle.getMessage("BeanStateInconsistent")),
                "resources/icons/smallschematics/tracksegments/circuit-error.gif");
        sensorIconEditor.setIcon(3, Bundle.getMessage("MakeLabel", Bundle.getMessage("BeanStateUnknown")),
                "resources/icons/smallschematics/tracksegments/circuit-error.gif");
        sensorIconEditor.complete();
        sensorFrame = new JFrame(rb.getString("EditSensorIcons"));
        sensorFrame.getContentPane().add(new JLabel(Bundle.getMessage("IconChangeInfo")), BorderLayout.NORTH);
        sensorFrame.getContentPane().add(sensorIconEditor);
        sensorFrame.pack();

        // Signal icon & text
        top4.add(signalButton);
        signalButton.setToolTipText(rb.getString("SignalButtonToolTip"));
        top4.add(signalHeadComboBox);
        signalHeadComboBox.setEditable(true);
        signalHeadComboBox.getEditor().setItem("");
        signalHeadComboBox.setSelectedIndex(-1);
        signalHeadComboBox.setEnabled(false);
        signalHeadComboBox.setToolTipText(rb.getString("SignalIconToolTip"));

        signalIconEditor = new MultiIconEditor(10);
        signalIconEditor.setIcon(0, "Red:", "resources/icons/smallschematics/searchlights/left-red-short.gif");
        signalIconEditor.setIcon(1, "Flash red:", "resources/icons/smallschematics/searchlights/left-flashred-short.gif");
        signalIconEditor.setIcon(2, "Yellow:", "resources/icons/smallschematics/searchlights/left-yellow-short.gif");
        signalIconEditor.setIcon(3, "Flash yellow:", "resources/icons/smallschematics/searchlights/left-flashyellow-short.gif");
        signalIconEditor.setIcon(4, "Green:", "resources/icons/smallschematics/searchlights/left-green-short.gif");
        signalIconEditor.setIcon(5, "Flash green:", "resources/icons/smallschematics/searchlights/left-flashgreen-short.gif");
        signalIconEditor.setIcon(6, "Dark:", "resources/icons/smallschematics/searchlights/left-dark-short.gif");
        signalIconEditor.setIcon(7, "Held:", "resources/icons/smallschematics/searchlights/left-held-short.gif");
        signalIconEditor.setIcon(8, "Lunar", "resources/icons/smallschematics/searchlights/left-lunar-short-marker.gif");
        signalIconEditor.setIcon(9, "Flash Lunar", "resources/icons/smallschematics/searchlights/left-flashlunar-short-marker.gif");
        signalIconEditor.complete();
        signalFrame = new JFrame(rb.getString("EditSignalIcons"));
        signalFrame.getContentPane().add(new JLabel(Bundle.getMessage("IconChangeInfo")), BorderLayout.NORTH); //  no spaces around Label as that breaks html formatting
        signalFrame.getContentPane().add(signalIconEditor);
        signalFrame.pack();
        signalFrame.setVisible(false);

        // icon label
        iconLabelButton.setToolTipText(rb.getString("IconLabelToolTip"));

        // change icons…
        // this is enabled/disabled via selectionListAction above
        changeIconsButton.addActionListener(new ActionListener() {
            @Override
            public void actionPerformed(ActionEvent a) {
                if (sensorButton.isSelected()) {
                    sensorFrame.setVisible(true);
                } else if (signalButton.isSelected()) {
                    signalFrame.setVisible(true);
                } else if (iconLabelButton.isSelected()) {
                    iconFrame.setVisible(true);
                } else {
                    // explain to the user why nothing happens
                    JOptionPane.showMessageDialog(null, rb.getString("ChangeIconNotApplied"),
                            rb.getString("ChangeIcons"), JOptionPane.INFORMATION_MESSAGE);
                }
            }
        });

        changeIconsButton.setToolTipText(rb.getString("ChangeIconToolTip"));
        changeIconsButton.setEnabled(false);

        // ??
        iconEditor = new MultiIconEditor(1);
        iconEditor.setIcon(0, "", "resources/icons/smallschematics/tracksegments/block.gif");
        iconEditor.complete();
        iconFrame = new JFrame(rb.getString("EditIcon"));
        iconFrame.getContentPane().add(iconEditor);
        iconFrame.pack();

        if (verticalToolBar) {
            JPanel top17Panel = new JPanel();
            top17Panel.setLayout(new FlowLayout(FlowLayout.LEFT));
            top17Panel.add(multiSensorButton);
            top17Panel.setMaximumSize(new Dimension(Integer.MAX_VALUE, top17Panel.getPreferredSize().height));
            editToolBarPanel.add(top17Panel);

            JPanel top18Panel = new JPanel();
            top18Panel.setLayout(new FlowLayout(FlowLayout.LEFT));
            top18Panel.add(signalMastButton);
            top18Panel.add(signalMastComboBox);
            top18Panel.setMaximumSize(new Dimension(Integer.MAX_VALUE, top18Panel.getPreferredSize().height));
            editToolBarPanel.add(top18Panel);

            JPanel top19Panel = new JPanel();
            top19Panel.setLayout(new FlowLayout(FlowLayout.LEFT));
            top19Panel.add(sensorButton);
            top19Panel.add(sensorComboBox);
            top19Panel.setMaximumSize(new Dimension(Integer.MAX_VALUE, top19Panel.getPreferredSize().height));
            editToolBarPanel.add(top19Panel);

            JPanel top20Panel = new JPanel();
            top20Panel.setLayout(new FlowLayout(FlowLayout.LEFT));
            top20Panel.add(signalButton);
            top20Panel.add(signalHeadComboBox);
            top20Panel.setMaximumSize(new Dimension(Integer.MAX_VALUE, top20Panel.getPreferredSize().height));
            editToolBarPanel.add(top20Panel);

            JPanel top21Panel = new JPanel();
            top21Panel.setLayout(new FlowLayout(FlowLayout.LEFT));
            top21Panel.add(iconLabelButton);
            top21Panel.add(changeIconsButton);
            top21Panel.setMaximumSize(new Dimension(Integer.MAX_VALUE, top21Panel.getPreferredSize().height));
            editToolBarPanel.add(top21Panel);

            editToolBarPanel.add(Box.createVerticalGlue());

            JPanel bottomPanel = new JPanel();
            zoomPanel.setMaximumSize(new Dimension(Integer.MAX_VALUE, zoomPanel.getPreferredSize().height));
            locationPanel.setMaximumSize(new Dimension(Integer.MAX_VALUE, locationPanel.getPreferredSize().height));
            bottomPanel.add(zoomPanel);
            bottomPanel.add(locationPanel);
            bottomPanel.setMaximumSize(new Dimension(Integer.MAX_VALUE, bottomPanel.getPreferredSize().height));
            editToolBarPanel.add(bottomPanel, BorderLayout.SOUTH);;
        } else {
            top4.add(new JLabel("    "));
            top4.add(iconLabelButton);
            top4.add(changeIconsButton);

            top4.add(Box.createHorizontalGlue());

            top4.add(zoomPanel);

            top4.add(Box.createHorizontalGlue());

            top4.add(locationPanel);

            top4.add(Box.createHorizontalGlue());

            editToolBarPanel.add(top4);
        }

        editToolBarScroll = new JScrollPane(editToolBarPanel);
        editToolBarContainer = new JPanel();
        editToolBarContainer.setLayout(new BoxLayout(editToolBarContainer, BoxLayout.PAGE_AXIS));
        editToolBarContainer.add(editToolBarScroll);
        contentPane.add(editToolBarContainer);
        editToolBarContainer.setVisible(false);

        // set to full screen
        Dimension screenDim = Toolkit.getDefaultToolkit().getScreenSize();
        height = screenDim.height - 120;
        width = screenDim.width - 20;
        // Let Editor make target, and use this frame
        super.setTargetPanel(null, null);
        super.setTargetPanelSize(width, height);
        setSize(screenDim.width, screenDim.height);

        if (verticalToolBar) {
            width = /* 360; */ editToolBarScroll.getPreferredSize().width;
            height = screenDim.height;
        } else {
            width = screenDim.width;
            height = editToolBarScroll.getPreferredSize().height;
        }
        editToolBarContainer.setMinimumSize(new Dimension(width, height));
        editToolBarContainer.setPreferredSize(new Dimension(width, height));
        //editToolBarContainer.setMaximumSize(new Dimension(width, height));

        super.setDefaultToolTip(new ToolTip(null, 0, 0, new Font("SansSerif", Font.PLAIN, 12),
                Color.black, new Color(215, 225, 255), Color.black));

        // setup help bar
        helpBar = new JPanel();
        helpBar.setLayout(new BoxLayout(helpBar, BoxLayout.PAGE_AXIS));
        helpBar.add(new JLabel("<html>" + escapeHTML(rb.getString("Help1")) + "</html>"));
        helpBar.add(new JLabel("<html>" + escapeHTML(rb.getString("Help2")) + "</html>"));

        JPanel help3 = new JPanel();
        String helpText = "";
        switch (SystemType.getType()) {
            case SystemType.MACOSX:
                helpText = rb.getString("Help3Mac");
                break;
            case SystemType.WINDOWS:
                helpText = rb.getString("Help3Win");
                break;
            case SystemType.LINUX:
                helpText = rb.getString("Help3Win");
                break;
            default:
                helpText = rb.getString("Help3");
        }

        helpBar.add(new JLabel("<html>" + escapeHTML(helpText) + "</html>"));

        if (verticalToolBar) {
            editToolBarContainer.add(helpBar);
        } else {
            helpBar.add(Box.createHorizontalGlue());
            contentPane.add(helpBar);
        }
        helpBar.setVisible(false);

        // register the resulting panel for later configuration
        ConfigureManager cm = InstanceManager.getNullableDefault(jmri.ConfigureManager.class);
        if (cm != null) {
            cm.registerUser(this);
        }
        // confirm that panel hasn't already been loaded
        if (jmri.jmrit.display.PanelMenu.instance().isPanelNameUsed(name)) {
            log.warn("File contains a panel with the same name (" + name + ") as an existing panel");
        }
        jmri.jmrit.display.PanelMenu.instance().addEditorPanel(this);
        thisPanel = this;
        thisPanel.setFocusable(true);
        thisPanel.addKeyListener(this);
        resetDirty();
        // establish link to LayoutEditorAuxTools
        auxTools = new LayoutEditorAuxTools(thisPanel);
    }

    private static String escapeHTML(String s) {
        StringBuilder out = new StringBuilder(Math.max(16, s.length()));
        for (int i = 0; i < s.length(); i++) {
            char c = s.charAt(i);
            if (c > 127 || c == '"' || c == '<' || c == '>' || c == '&') {
                out.append("&#");
                out.append((int) c);
                out.append(';');
            } else {
                out.append(c);
            }
        }
        return out.toString();
    }

    @Override
    protected void init(String name) {
    }

    @Override
    public void initView() {
        editModeItem.setSelected(isEditable());
        positionableItem.setSelected(allPositionable());
        controlItem.setSelected(allControlling());
        if (isEditable()) {
            setAllShowTooltip(tooltipsInEditMode);
        } else {
            setAllShowTooltip(tooltipsWithoutEditMode);
        }
        switch (_scrollState) {
            case SCROLL_NONE:
                scrollNone.setSelected(true);
                break;
            case SCROLL_BOTH:
                scrollBoth.setSelected(true);
                break;
            case SCROLL_HORIZONTAL:
                scrollHorizontal.setSelected(true);
                break;
            case SCROLL_VERTICAL:
                scrollVertical.setSelected(true);
                break;
            default:
                break;
        }
    }

    @Override
    public void setSize(int w, int h) {
        log.debug("Frame size now w=" + width + ", h=" + height);
        super.setSize(w, h);
    }

    @Override
    protected void targetWindowClosingEvent(java.awt.event.WindowEvent e) {
        boolean save = (isDirty() || (savedEditMode != isEditable())
                || (savedPositionable != allPositionable())
                || (savedControlLayout != allControlling())
                || (savedAnimatingLayout != animatingLayout)
                || (savedShowHelpBar != showHelpBar));
        targetWindowClosing(save);
    }

    /**
     * Grabs a subset of the possible KeyEvent constants and puts them into a
     * hash for fast lookups later. These lookups are used to enable bundles to
     * specify keyboard shortcuts on a per-locale basis.
     */
    private void initStringsToVTCodes() {
        Field[] fields = KeyEvent.class.getFields();

        for (Field field : fields) {

            String name = field.getName();

            if (name.startsWith("VK")) {
                int code = 0;
                try {
                    code = field.getInt(null);
                } catch (Exception e) {
                    log.error("This error message, which nobody will ever see, shuts my IDE up.");
                }

                String key = name.substring(3);
                //log.info("VTCode[{}]:'{}'", key, code);
                stringsToVTCodes.put(key, code);
            }
        }
        return;
    }

    LayoutEditorTools tools = null;
    jmri.jmrit.signalling.AddEntryExitPairAction entryExit = null;

    void setupToolsMenu(JMenuBar menuBar) {
        JMenu toolsMenu = new JMenu(Bundle.getMessage("MenuTools"));
        toolsMenu.setMnemonic(stringsToVTCodes.get(rb.getString("MenuToolsMnemonic")));
        menuBar.add(toolsMenu);
        // scale track diagram
        JMenuItem scaleItem = new JMenuItem(rb.getString("ScaleTrackDiagram") + "...");
        toolsMenu.add(scaleItem);
        scaleItem.addActionListener(new ActionListener() {
            @Override
            public void actionPerformed(ActionEvent event) {
                // bring up scale track diagram dialog
                scaleTrackDiagram();
            }
        });
        // translate selection
        JMenuItem moveItem = new JMenuItem(rb.getString("TranslateSelection") + "...");
        toolsMenu.add(moveItem);
        moveItem.addActionListener(new ActionListener() {
            @Override
            public void actionPerformed(ActionEvent event) {
                // bring up translate selection dialog
                moveSelection();
            }
        });
        // undo translate selection
        JMenuItem undoMoveItem = new JMenuItem(rb.getString("UndoTranslateSelection"));
        toolsMenu.add(undoMoveItem);
        undoMoveItem.addActionListener(new ActionListener() {
            @Override
            public void actionPerformed(ActionEvent event) {
                // undo previous move selection
                undoMoveSelection();
            }
        });
        // reset turnout size to program defaults
        JMenuItem undoTurnoutSize = new JMenuItem(rb.getString("ResetTurnoutSize"));
        toolsMenu.add(undoTurnoutSize);
        undoTurnoutSize.addActionListener(new ActionListener() {
            @Override
            public void actionPerformed(ActionEvent event) {
                // undo previous move selection
                resetTurnoutSize();
            }
        });
        toolsMenu.addSeparator();
        // skip turnout
        skipTurnoutItem = new JCheckBoxMenuItem(rb.getString("SkipInternalTurnout"));
        toolsMenu.add(skipTurnoutItem);
        skipTurnoutItem.addActionListener(new ActionListener() {
            @Override
            public void actionPerformed(ActionEvent event) {
                skipIncludedTurnout = skipTurnoutItem.isSelected();
            }
        });
        skipTurnoutItem.setSelected(skipIncludedTurnout);
        // set signals at turnout
        JMenuItem turnoutItem = new JMenuItem(rb.getString("SignalsAtTurnout") + "...");
        toolsMenu.add(turnoutItem);
        turnoutItem.addActionListener(new ActionListener() {
            @Override
            public void actionPerformed(ActionEvent event) {
                if (tools == null) {
                    tools = new LayoutEditorTools(thisPanel);
                }
                // bring up signals at turnout tool dialog
                tools.setSignalsAtTurnout(signalIconEditor, signalFrame);
            }
        });
        // set signals at block boundary
        JMenuItem boundaryItem = new JMenuItem(rb.getString("SignalsAtBoundary") + "...");
        toolsMenu.add(boundaryItem);
        boundaryItem.addActionListener(new ActionListener() {
            @Override
            public void actionPerformed(ActionEvent event) {
                if (tools == null) {
                    tools = new LayoutEditorTools(thisPanel);
                }
                // bring up signals at block boundary tool dialog
                tools.setSignalsAtBlockBoundary(signalIconEditor, signalFrame);
            }
        });
        // set signals at crossover turnout
        JMenuItem xoverItem = new JMenuItem(rb.getString("SignalsAtXoverTurnout") + "...");
        toolsMenu.add(xoverItem);
        xoverItem.addActionListener(new ActionListener() {
            @Override
            public void actionPerformed(ActionEvent event) {
                if (tools == null) {
                    tools = new LayoutEditorTools(thisPanel);
                }
                // bring up signals at double crossover tool dialog
                tools.setSignalsAtXoverTurnout(signalIconEditor, signalFrame);
            }
        });
        // set signals at level crossing
        JMenuItem xingItem = new JMenuItem(rb.getString("SignalsAtLevelXing") + "...");
        toolsMenu.add(xingItem);
        xingItem.addActionListener(new ActionListener() {
            @Override
            public void actionPerformed(ActionEvent event) {
                if (tools == null) {
                    tools = new LayoutEditorTools(thisPanel);
                }
                // bring up signals at level crossing tool dialog
                tools.setSignalsAtLevelXing(signalIconEditor, signalFrame);
            }
        });
        // set signals at throat-to-throat turnouts
        JMenuItem tToTItem = new JMenuItem(rb.getString("SignalsAtTToTTurnout") + "...");
        toolsMenu.add(tToTItem);
        tToTItem.addActionListener(new ActionListener() {
            @Override
            public void actionPerformed(ActionEvent event) {
                if (tools == null) {
                    tools = new LayoutEditorTools(thisPanel);
                }
                // bring up signals at throat-to-throat turnouts tool dialog
                tools.setSignalsAtTToTTurnouts(signalIconEditor, signalFrame);
            }
        });
        // set signals at 3-way turnout
        JMenuItem way3Item = new JMenuItem(rb.getString("SignalsAt3WayTurnout") + "...");
        toolsMenu.add(way3Item);
        way3Item.addActionListener(new ActionListener() {
            @Override
            public void actionPerformed(ActionEvent event) {
                if (tools == null) {
                    tools = new LayoutEditorTools(thisPanel);
                }
                // bring up signals at 3-way turnout tool dialog
                tools.setSignalsAt3WayTurnout(signalIconEditor, signalFrame);
            }
        });
        JMenuItem slipItem = new JMenuItem(rb.getString("SignalsAtSlip") + "...");
        toolsMenu.add(slipItem);
        slipItem.addActionListener(new ActionListener() {
            @Override
            public void actionPerformed(ActionEvent event) {
                if (tools == null) {
                    tools = new LayoutEditorTools(thisPanel);
                }
                // bring up signals at throat-to-throat turnouts tool dialog
                tools.setSignalsAtSlip(signalIconEditor, signalFrame);
            }
        });
        JMenuItem entryExitItem = new JMenuItem(Bundle.getMessage("EntryExit") + "...");
        toolsMenu.add(entryExitItem);
        entryExitItem.addActionListener(new ActionListener() {
            @Override
            public void actionPerformed(ActionEvent event) {
                if (entryExit == null) {
                    entryExit = new jmri.jmrit.signalling.AddEntryExitPairAction("ENTRY EXIT", thisPanel);
                }
                entryExit.actionPerformed(event);
            }
        });

    }

    protected JMenu setupOptionMenu(JMenuBar menuBar) {
        JMenu optionMenu = new JMenu(Bundle.getMessage("MenuOptions"));
        optionMenu.setMnemonic(stringsToVTCodes.get(rb.getString("OptionsMnemonic")));
        menuBar.add(optionMenu);
        // edit mode item
        editModeItem = new JCheckBoxMenuItem(rb.getString("EditMode"));
        optionMenu.add(editModeItem);
        editModeItem.setMnemonic(stringsToVTCodes.get(rb.getString("EditModeMnemonic")));
        int primary_modifier = SystemType.isMacOSX() ? ActionEvent.META_MASK : ActionEvent.CTRL_MASK;
        editModeItem.setAccelerator(KeyStroke.getKeyStroke(
                stringsToVTCodes.get(rb.getString("EditModeAccelerator")), primary_modifier));
        editModeItem.addActionListener(new ActionListener() {
            @Override
            public void actionPerformed(ActionEvent event) {
                setAllEditable(editModeItem.isSelected());
                if (isEditable()) {
                    helpBar.setVisible(showHelpBar);
                    setAllShowTooltip(tooltipsInEditMode);
                } else {
                    setAllShowTooltip(tooltipsWithoutEditMode);

                    // HACK: undo using the "reserved" color to show the selected block
                    int count = blockIDComboBox.getItemCount();
                    for (int i = 0; i < count; i++) {
                        String blockNameI = blockIDComboBox.getItemAt(i);
                        LayoutBlock bI = provideLayoutBlock(blockNameI);
                        if (bI != null) {
                            bI.setUseExtraColor(false);
                        }
                    }
                }
                awaitingIconChange = false;
            }
        });
        editModeItem.setSelected(isEditable());
        // positionable item
        positionableItem = new JCheckBoxMenuItem(rb.getString("AllowRepositioning"));
        optionMenu.add(positionableItem);
        positionableItem.addActionListener(new ActionListener() {
            @Override
            public void actionPerformed(ActionEvent event) {
                setAllPositionable(positionableItem.isSelected());
            }
        });
        positionableItem.setSelected(allPositionable());
        // controlable item
        controlItem = new JCheckBoxMenuItem(rb.getString("AllowLayoutControl"));
        optionMenu.add(controlItem);
        controlItem.addActionListener(new ActionListener() {
            @Override
            public void actionPerformed(ActionEvent event) {
                setAllControlling(controlItem.isSelected());
            }
        });
        controlItem.setSelected(allControlling());

        // animation item
        animationItem = new JCheckBoxMenuItem(rb.getString("AllowTurnoutAnimation"));
        optionMenu.add(animationItem);
        animationItem.addActionListener(new ActionListener() {
            @Override
            public void actionPerformed(ActionEvent event) {
                boolean mode = animationItem.isSelected();
                setTurnoutAnimation(mode);
            }
        });
        animationItem.setSelected(true);
        // show help item
        showHelpItem = new JCheckBoxMenuItem(rb.getString("ShowEditHelp"));
        optionMenu.add(showHelpItem);
        showHelpItem.addActionListener(new ActionListener() {
            @Override
            public void actionPerformed(ActionEvent event) {
                showHelpBar = showHelpItem.isSelected();
                if (isEditable()) {
                    helpBar.setVisible(showHelpBar);
                }
            }
        });
        showHelpItem.setSelected(showHelpBar);
        // show grid item
        showGridItem = new JCheckBoxMenuItem(rb.getString("ShowEditGrid"));
        showGridItem.setAccelerator(KeyStroke.getKeyStroke(stringsToVTCodes.get(
                rb.getString("ShowEditGridAccelerator")), primary_modifier));
        optionMenu.add(showGridItem);
        showGridItem.addActionListener(new ActionListener() {
            @Override
            public void actionPerformed(ActionEvent event) {
                drawGrid = showGridItem.isSelected();
                repaint();
            }
        });
        showGridItem.setSelected(drawGrid);
        // snap to grid on add item
        snapToGridOnAddItem = new JCheckBoxMenuItem(rb.getString("SnapToGridOnAdd"));
        snapToGridOnAddItem.setAccelerator(KeyStroke.getKeyStroke(stringsToVTCodes.get(
                rb.getString("SnapToGridOnAddAccelerator")), primary_modifier | ActionEvent.SHIFT_MASK));
        optionMenu.add(snapToGridOnAddItem);
        snapToGridOnAddItem.addActionListener(new ActionListener() {
            @Override
            public void actionPerformed(ActionEvent event) {
                snapToGridOnAdd = snapToGridOnAddItem.isSelected();
                repaint();
            }
        });
        snapToGridOnAddItem.setSelected(snapToGridOnAdd);
        // snap to grid on move item
        snapToGridOnMoveItem = new JCheckBoxMenuItem(rb.getString("SnapToGridOnMove"));
        snapToGridOnMoveItem.setAccelerator(KeyStroke.getKeyStroke(stringsToVTCodes.get(
                rb.getString("SnapToGridOnMoveAccelerator")), primary_modifier | ActionEvent.SHIFT_MASK));
        optionMenu.add(snapToGridOnMoveItem);
        snapToGridOnMoveItem.addActionListener(new ActionListener() {
            @Override
            public void actionPerformed(ActionEvent event) {
                snapToGridOnMove = snapToGridOnMoveItem.isSelected();
                repaint();
            }
        });
        snapToGridOnMoveItem.setSelected(snapToGridOnMove);

        // specify grid square size
        JMenuItem gridSizeItem = new JMenuItem(rb.getString("EditGridSize") + "...");
        optionMenu.add(gridSizeItem);
        gridSizeItem.addActionListener(new ActionListener() {
            @Override
            public void actionPerformed(ActionEvent event) {
                // prompt for new size
                String newSize = (String) JOptionPane.showInputDialog(getTargetFrame(),
                        rb.getString("NewGridSize") + ":", rb.getString("EditGridsizeMessageTitle"),
                        JOptionPane.PLAIN_MESSAGE, null, null, String.valueOf(gridSize));
                if (newSize == null) {
                    return;  // cancelled
                }
                int gSize = Integer.parseInt(newSize);
                if (gSize == gridSize) {
                    return; // no change
                }
                if (gSize < 5 || gSize > 100) {
                    JOptionPane.showMessageDialog(null, rb.getString("GridSizeInvalid"), rb.getString("CannotEditGridSize"),
                            JOptionPane.ERROR_MESSAGE);
                    return;
                }
                setGridSize(gSize);
                setDirty(true);
                repaint();
            }
        });

        // Show/Hide Scroll Bars
        scrollMenu = new JMenu(Bundle.getMessage("ComboBoxScrollable")); // used for ScrollBarsSubMenu
        optionMenu.add(scrollMenu);
        ButtonGroup scrollGroup = new ButtonGroup();
        scrollBoth = new JRadioButtonMenuItem(Bundle.getMessage("ScrollBoth"));
        scrollGroup.add(scrollBoth);
        scrollMenu.add(scrollBoth);
        scrollBoth.setSelected(_scrollState == SCROLL_BOTH);
        scrollBoth.addActionListener(new ActionListener() {
            @Override
            public void actionPerformed(ActionEvent event) {
                _scrollState = SCROLL_BOTH;
                setScroll(_scrollState);
                repaint();
            }
        });
        scrollNone = new JRadioButtonMenuItem(Bundle.getMessage("ScrollNone"));
        scrollGroup.add(scrollNone);
        scrollMenu.add(scrollNone);
        scrollNone.setSelected(_scrollState == SCROLL_NONE);
        scrollNone.addActionListener(new ActionListener() {
            @Override
            public void actionPerformed(ActionEvent event) {
                _scrollState = SCROLL_NONE;
                setScroll(_scrollState);
                repaint();
            }
        });
        scrollHorizontal = new JRadioButtonMenuItem(Bundle.getMessage("ScrollHorizontal"));
        scrollGroup.add(scrollHorizontal);
        scrollMenu.add(scrollHorizontal);
        scrollHorizontal.setSelected(_scrollState == SCROLL_HORIZONTAL);
        scrollHorizontal.addActionListener(new ActionListener() {
            @Override
            public void actionPerformed(ActionEvent event) {
                _scrollState = SCROLL_HORIZONTAL;
                setScroll(_scrollState);
                repaint();
            }
        });
        scrollVertical = new JRadioButtonMenuItem(Bundle.getMessage("ScrollVertical"));
        scrollGroup.add(scrollVertical);
        scrollMenu.add(scrollVertical);
        scrollVertical.setSelected(_scrollState == SCROLL_VERTICAL);
        scrollVertical.addActionListener(new ActionListener() {
            @Override
            public void actionPerformed(ActionEvent event) {
                _scrollState = SCROLL_VERTICAL;
                setScroll(_scrollState);
                repaint();
            }
        });

        // Tooltip options
        tooltipMenu = new JMenu(rb.getString("TooltipSubMenu"));
        optionMenu.add(tooltipMenu);
        ButtonGroup tooltipGroup = new ButtonGroup();
        tooltipNone = new JRadioButtonMenuItem(rb.getString("TooltipNone"));
        tooltipGroup.add(tooltipNone);
        tooltipMenu.add(tooltipNone);
        tooltipNone.setSelected((!tooltipsInEditMode) && (!tooltipsWithoutEditMode));
        tooltipNone.addActionListener(new ActionListener() {
            @Override
            public void actionPerformed(ActionEvent event) {
                tooltipsInEditMode = false;
                tooltipsWithoutEditMode = false;
                setAllShowTooltip(false);
            }
        });
        tooltipAlways = new JRadioButtonMenuItem(rb.getString("TooltipAlways"));
        tooltipGroup.add(tooltipAlways);
        tooltipMenu.add(tooltipAlways);
        tooltipAlways.setSelected((tooltipsInEditMode) && (tooltipsWithoutEditMode));
        tooltipAlways.addActionListener(new ActionListener() {
            @Override
            public void actionPerformed(ActionEvent event) {
                tooltipsInEditMode = true;
                tooltipsWithoutEditMode = true;
                setAllShowTooltip(true);
            }
        });
        tooltipInEdit = new JRadioButtonMenuItem(rb.getString("TooltipEdit"));
        tooltipGroup.add(tooltipInEdit);
        tooltipMenu.add(tooltipInEdit);
        tooltipInEdit.setSelected((tooltipsInEditMode) && (!tooltipsWithoutEditMode));
        tooltipInEdit.addActionListener(new ActionListener() {
            @Override
            public void actionPerformed(ActionEvent event) {
                tooltipsInEditMode = true;
                tooltipsWithoutEditMode = false;
                setAllShowTooltip(isEditable());
            }
        });
        tooltipNotInEdit = new JRadioButtonMenuItem(rb.getString("TooltipNotEdit"));
        tooltipGroup.add(tooltipNotInEdit);
        tooltipMenu.add(tooltipNotInEdit);
        tooltipNotInEdit.setSelected((!tooltipsInEditMode) && (tooltipsWithoutEditMode));
        tooltipNotInEdit.addActionListener(new ActionListener() {
            @Override
            public void actionPerformed(ActionEvent event) {
                tooltipsInEditMode = false;
                tooltipsWithoutEditMode = true;
                setAllShowTooltip(!isEditable());
            }
        });
        // antialiasing
        antialiasingOnItem = new JCheckBoxMenuItem(rb.getString("AntialiasingOn"));
        optionMenu.add(antialiasingOnItem);
        antialiasingOnItem.addActionListener(new ActionListener() {
            @Override
            public void actionPerformed(ActionEvent event) {
                antialiasingOn = antialiasingOnItem.isSelected();
                repaint();
            }
        });
        antialiasingOnItem.setSelected(antialiasingOn);
        // title item
        optionMenu.addSeparator();
        JMenuItem titleItem = new JMenuItem(rb.getString("EditTitle") + "...");
        optionMenu.add(titleItem);
        titleItem.addActionListener(new ActionListener() {
            @Override
            public void actionPerformed(ActionEvent event) {
                // prompt for name
                String newName = (String) JOptionPane.showInputDialog(getTargetFrame(),
                        rb.getString("EnterTitle") + ":", rb.getString("EditTitleMessageTitle"),
                        JOptionPane.PLAIN_MESSAGE, null, null, layoutName);
                if (newName == null) {
                    return;  // cancelled
                }
                if (newName.equals(layoutName)) {
                    return;
                }
                if (jmri.jmrit.display.PanelMenu.instance().isPanelNameUsed(newName)) {
                    JOptionPane.showMessageDialog(null, rb.getString("CanNotRename"), rb.getString("PanelExist"),
                            JOptionPane.ERROR_MESSAGE);
                    return;
                }
                setTitle(newName);
                layoutName = newName;
                jmri.jmrit.display.PanelMenu.instance().renameEditorPanel(thisPanel);
                setDirty(true);
            }
        });
        // background image
        JMenuItem backgroundItem = new JMenuItem(rb.getString("AddBackground") + "...");
        optionMenu.add(backgroundItem);
        backgroundItem.addActionListener(new ActionListener() {
            @Override
            public void actionPerformed(ActionEvent event) {
                addBackground();
                setDirty(true);
                repaint();
            }
        });

        JMenu backgroundColorMenu = new JMenu(rb.getString("SetBackgroundColor"));
        backgroundColorButtonGroup = new ButtonGroup();
        addBackgroundColorMenuEntry(backgroundColorMenu, Bundle.getMessage("Black"), Color.black);
        addBackgroundColorMenuEntry(backgroundColorMenu, Bundle.getMessage("DarkGray"), Color.darkGray);
        addBackgroundColorMenuEntry(backgroundColorMenu, Bundle.getMessage("Gray"), Color.gray);
        addBackgroundColorMenuEntry(backgroundColorMenu, Bundle.getMessage("LightGray"), Color.lightGray);
        addBackgroundColorMenuEntry(backgroundColorMenu, Bundle.getMessage("White"), Color.white);
        addBackgroundColorMenuEntry(backgroundColorMenu, Bundle.getMessage("Red"), Color.red);
        addBackgroundColorMenuEntry(backgroundColorMenu, Bundle.getMessage("Pink"), Color.pink);
        addBackgroundColorMenuEntry(backgroundColorMenu, Bundle.getMessage("Orange"), Color.orange);
        addBackgroundColorMenuEntry(backgroundColorMenu, Bundle.getMessage("Yellow"), Color.yellow);
        addBackgroundColorMenuEntry(backgroundColorMenu, Bundle.getMessage("Green"), Color.green);
        addBackgroundColorMenuEntry(backgroundColorMenu, Bundle.getMessage("Blue"), Color.blue);
        addBackgroundColorMenuEntry(backgroundColorMenu, Bundle.getMessage("Magenta"), Color.magenta);
        addBackgroundColorMenuEntry(backgroundColorMenu, Bundle.getMessage("Cyan"), Color.cyan);
        optionMenu.add(backgroundColorMenu);
        // fast clock
        JMenuItem clockItem = new JMenuItem(Bundle.getMessage("AddItem", Bundle.getMessage("FastClock")));
        optionMenu.add(clockItem);
        clockItem.addActionListener(new ActionListener() {
            @Override
            public void actionPerformed(ActionEvent event) {
                addClock();
                setDirty(true);
                repaint();
            }
        });
        // turntable
        JMenuItem turntableItem = new JMenuItem(rb.getString("AddTurntable"));
        optionMenu.add(turntableItem);
        turntableItem.addActionListener(new ActionListener() {
            @Override
            public void actionPerformed(ActionEvent event) {
                addTurntable(windowCenter());
                setDirty(true);
                repaint();
            }
        });
        // reporter
        JMenuItem reporterItem = new JMenuItem(rb.getString("AddReporter") + "...");
        optionMenu.add(reporterItem);
        reporterItem.addActionListener(new ActionListener() {
            @Override
            public void actionPerformed(ActionEvent event) {
                Point2D pt = windowCenter();
                enterReporter((int) pt.getX(), (int) pt.getY());
                setDirty(true);
                repaint();
            }
        });
        // set location and size
        JMenuItem locationItem = new JMenuItem(rb.getString("SetLocation"));
        optionMenu.add(locationItem);
        locationItem.addActionListener(new ActionListener() {
            @Override
            public void actionPerformed(ActionEvent event) {
                setCurrentPositionAndSize();
                log.debug("Bounds:" + upperLeftX + ", " + upperLeftY + ", " + windowWidth + ", " + windowHeight + ", " + panelWidth + ", " + panelHeight);
            }
        });
        // set track width
        JMenuItem widthItem = new JMenuItem(rb.getString("SetTrackWidth") + "...");
        optionMenu.add(widthItem);
        widthItem.addActionListener(new ActionListener() {
            @Override
            public void actionPerformed(ActionEvent event) {
                // bring up enter track width dialog
                enterTrackWidth();
            }
        });
        // track color item
        JMenu trkColourMenu = new JMenu(rb.getString("TrackColorSubMenu"));
        optionMenu.add(trkColourMenu);

        JMenu trackColorMenu = new JMenu(rb.getString("DefaultTrackColor"));
        trackColorButtonGroup = new ButtonGroup();
        addTrackColorMenuEntry(trackColorMenu, Bundle.getMessage("Black"), Color.black);
        addTrackColorMenuEntry(trackColorMenu, Bundle.getMessage("DarkGray"), Color.darkGray);
        addTrackColorMenuEntry(trackColorMenu, Bundle.getMessage("Gray"), Color.gray);
        addTrackColorMenuEntry(trackColorMenu, Bundle.getMessage("LightGray"), Color.lightGray);
        addTrackColorMenuEntry(trackColorMenu, Bundle.getMessage("White"), Color.white);
        addTrackColorMenuEntry(trackColorMenu, Bundle.getMessage("Red"), Color.red);
        addTrackColorMenuEntry(trackColorMenu, Bundle.getMessage("Pink"), Color.pink);
        addTrackColorMenuEntry(trackColorMenu, Bundle.getMessage("Orange"), Color.orange);
        addTrackColorMenuEntry(trackColorMenu, Bundle.getMessage("Yellow"), Color.yellow);
        addTrackColorMenuEntry(trackColorMenu, Bundle.getMessage("Green"), Color.green);
        addTrackColorMenuEntry(trackColorMenu, Bundle.getMessage("Blue"), Color.blue);
        addTrackColorMenuEntry(trackColorMenu, Bundle.getMessage("Magenta"), Color.magenta);
        addTrackColorMenuEntry(trackColorMenu, Bundle.getMessage("Cyan"), Color.cyan);
        trkColourMenu.add(trackColorMenu);

        JMenu trackOccupiedColorMenu = new JMenu(rb.getString("DefaultOccupiedTrackColor"));
        trackOccupiedColorButtonGroup = new ButtonGroup();
        addTrackOccupiedColorMenuEntry(trackOccupiedColorMenu, Bundle.getMessage("Black"), Color.black);
        addTrackOccupiedColorMenuEntry(trackOccupiedColorMenu, Bundle.getMessage("DarkGray"), Color.darkGray);
        addTrackOccupiedColorMenuEntry(trackOccupiedColorMenu, Bundle.getMessage("Gray"), Color.gray);
        addTrackOccupiedColorMenuEntry(trackOccupiedColorMenu, Bundle.getMessage("LightGray"), Color.lightGray);
        addTrackOccupiedColorMenuEntry(trackOccupiedColorMenu, Bundle.getMessage("White"), Color.white);
        addTrackOccupiedColorMenuEntry(trackOccupiedColorMenu, Bundle.getMessage("Red"), Color.red);
        addTrackOccupiedColorMenuEntry(trackOccupiedColorMenu, Bundle.getMessage("Pink"), Color.pink);
        addTrackOccupiedColorMenuEntry(trackOccupiedColorMenu, Bundle.getMessage("Orange"), Color.orange);
        addTrackOccupiedColorMenuEntry(trackOccupiedColorMenu, Bundle.getMessage("Yellow"), Color.yellow);
        addTrackOccupiedColorMenuEntry(trackOccupiedColorMenu, Bundle.getMessage("Green"), Color.green);
        addTrackOccupiedColorMenuEntry(trackOccupiedColorMenu, Bundle.getMessage("Blue"), Color.blue);
        addTrackOccupiedColorMenuEntry(trackOccupiedColorMenu, Bundle.getMessage("Magenta"), Color.magenta);
        addTrackOccupiedColorMenuEntry(trackOccupiedColorMenu, Bundle.getMessage("Cyan"), Color.cyan);
        trkColourMenu.add(trackOccupiedColorMenu);

        JMenu trackAlternativeColorMenu = new JMenu(rb.getString("DefaultAlternativeTrackColor"));
        trackAlternativeColorButtonGroup = new ButtonGroup();
        addTrackAlternativeColorMenuEntry(trackAlternativeColorMenu, Bundle.getMessage("Black"), Color.black);
        addTrackAlternativeColorMenuEntry(trackAlternativeColorMenu, Bundle.getMessage("DarkGray"), Color.darkGray);
        addTrackAlternativeColorMenuEntry(trackAlternativeColorMenu, Bundle.getMessage("Gray"), Color.gray);
        addTrackAlternativeColorMenuEntry(trackAlternativeColorMenu, Bundle.getMessage("LightGray"), Color.lightGray);
        addTrackAlternativeColorMenuEntry(trackAlternativeColorMenu, Bundle.getMessage("White"), Color.white);
        addTrackAlternativeColorMenuEntry(trackAlternativeColorMenu, Bundle.getMessage("Red"), Color.red);
        addTrackAlternativeColorMenuEntry(trackAlternativeColorMenu, Bundle.getMessage("Pink"), Color.pink);
        addTrackAlternativeColorMenuEntry(trackAlternativeColorMenu, Bundle.getMessage("Orange"), Color.orange);
        addTrackAlternativeColorMenuEntry(trackAlternativeColorMenu, Bundle.getMessage("Yellow"), Color.yellow);
        addTrackAlternativeColorMenuEntry(trackAlternativeColorMenu, Bundle.getMessage("Green"), Color.green);
        addTrackAlternativeColorMenuEntry(trackAlternativeColorMenu, Bundle.getMessage("Blue"), Color.blue);
        addTrackAlternativeColorMenuEntry(trackAlternativeColorMenu, Bundle.getMessage("Magenta"), Color.magenta);
        addTrackAlternativeColorMenuEntry(trackAlternativeColorMenu, Bundle.getMessage("Cyan"), Color.cyan);
        trkColourMenu.add(trackAlternativeColorMenu);

        JMenu textColorMenu = new JMenu(rb.getString("DefaultTextColor"));
        textColorButtonGroup = new ButtonGroup();
        addTextColorMenuEntry(textColorMenu, Bundle.getMessage("Black"), Color.black);
        addTextColorMenuEntry(textColorMenu, Bundle.getMessage("DarkGray"), Color.darkGray);
        addTextColorMenuEntry(textColorMenu, Bundle.getMessage("Gray"), Color.gray);
        addTextColorMenuEntry(textColorMenu, Bundle.getMessage("LightGray"), Color.lightGray);
        addTextColorMenuEntry(textColorMenu, Bundle.getMessage("White"), Color.white);
        addTextColorMenuEntry(textColorMenu, Bundle.getMessage("Red"), Color.red);
        addTextColorMenuEntry(textColorMenu, Bundle.getMessage("Pink"), Color.pink);
        addTextColorMenuEntry(textColorMenu, Bundle.getMessage("Orange"), Color.orange);
        addTextColorMenuEntry(textColorMenu, Bundle.getMessage("Yellow"), Color.yellow);
        addTextColorMenuEntry(textColorMenu, Bundle.getMessage("Green"), Color.green);
        addTextColorMenuEntry(textColorMenu, Bundle.getMessage("Blue"), Color.blue);
        addTextColorMenuEntry(textColorMenu, Bundle.getMessage("Magenta"), Color.magenta);
        addTextColorMenuEntry(textColorMenu, Bundle.getMessage("Cyan"), Color.cyan);
        optionMenu.add(textColorMenu);

        //turnout options submenu
        JMenu turnoutOptionsMenu = new JMenu(rb.getString("TurnoutOptions"));
        optionMenu.add(turnoutOptionsMenu);

        // circle on Turnouts
        turnoutCirclesOnItem = new JCheckBoxMenuItem(rb.getString("TurnoutCirclesOn"));
        turnoutOptionsMenu.add(turnoutCirclesOnItem);
        turnoutCirclesOnItem.addActionListener(new ActionListener() {
            @Override
            public void actionPerformed(ActionEvent event) {
                turnoutCirclesWithoutEditMode = turnoutCirclesOnItem.isSelected();
                repaint();
            }
        });
        turnoutCirclesOnItem.setSelected(turnoutCirclesWithoutEditMode);

        // select turnout circle color
        JMenu turnoutCircleColorMenu = new JMenu(rb.getString("TurnoutCircleColor"));
        turnoutCircleColorButtonGroup = new ButtonGroup();
        addTurnoutCircleColorMenuEntry(turnoutCircleColorMenu, Bundle.getMessage("UseDefaultTrackColor"), null);
        addTurnoutCircleColorMenuEntry(turnoutCircleColorMenu, Bundle.getMessage("Black"), Color.black);
        addTurnoutCircleColorMenuEntry(turnoutCircleColorMenu, Bundle.getMessage("DarkGray"), Color.darkGray);
        addTurnoutCircleColorMenuEntry(turnoutCircleColorMenu, Bundle.getMessage("Gray"), Color.gray);
        addTurnoutCircleColorMenuEntry(turnoutCircleColorMenu, Bundle.getMessage("LightGray"), Color.lightGray);
        addTurnoutCircleColorMenuEntry(turnoutCircleColorMenu, Bundle.getMessage("White"), Color.white);
        addTurnoutCircleColorMenuEntry(turnoutCircleColorMenu, Bundle.getMessage("Red"), Color.red);
        addTurnoutCircleColorMenuEntry(turnoutCircleColorMenu, Bundle.getMessage("Pink"), Color.pink);
        addTurnoutCircleColorMenuEntry(turnoutCircleColorMenu, Bundle.getMessage("Orange"), Color.orange);
        addTurnoutCircleColorMenuEntry(turnoutCircleColorMenu, Bundle.getMessage("Yellow"), Color.yellow);
        addTurnoutCircleColorMenuEntry(turnoutCircleColorMenu, Bundle.getMessage("Green"), Color.green);
        addTurnoutCircleColorMenuEntry(turnoutCircleColorMenu, Bundle.getMessage("Blue"), Color.blue);
        addTurnoutCircleColorMenuEntry(turnoutCircleColorMenu, Bundle.getMessage("Magenta"), Color.magenta);
        addTurnoutCircleColorMenuEntry(turnoutCircleColorMenu, Bundle.getMessage("Cyan"), Color.cyan);
        turnoutOptionsMenu.add(turnoutCircleColorMenu);

        // select turnout circle size
        JMenu turnoutCircleSizeMenu = new JMenu(rb.getString("TurnoutCircleSize"));
        turnoutCircleSizeButtonGroup = new ButtonGroup();
        addTurnoutCircleSizeMenuEntry(turnoutCircleSizeMenu, "1", 1);
        addTurnoutCircleSizeMenuEntry(turnoutCircleSizeMenu, "2", 2);
        addTurnoutCircleSizeMenuEntry(turnoutCircleSizeMenu, "3", 3);
        addTurnoutCircleSizeMenuEntry(turnoutCircleSizeMenu, "4", 4);
        addTurnoutCircleSizeMenuEntry(turnoutCircleSizeMenu, "5", 5);
        addTurnoutCircleSizeMenuEntry(turnoutCircleSizeMenu, "6", 6);
        addTurnoutCircleSizeMenuEntry(turnoutCircleSizeMenu, "7", 7);
        addTurnoutCircleSizeMenuEntry(turnoutCircleSizeMenu, "8", 8);
        addTurnoutCircleSizeMenuEntry(turnoutCircleSizeMenu, "9", 9);
        addTurnoutCircleSizeMenuEntry(turnoutCircleSizeMenu, "10", 10);
        turnoutOptionsMenu.add(turnoutCircleSizeMenu);

        // enable drawing of unselected leg (helps when diverging angle is small)
        turnoutDrawUnselectedLegItem = new JCheckBoxMenuItem(rb.getString("TurnoutDrawUnselectedLeg"));
        turnoutOptionsMenu.add(turnoutDrawUnselectedLegItem);
        turnoutDrawUnselectedLegItem.addActionListener(new ActionListener() {
            @Override
            public void actionPerformed(ActionEvent event) {
                turnoutDrawUnselectedLeg = turnoutDrawUnselectedLegItem.isSelected();
                repaint();
            }
        });
        turnoutDrawUnselectedLegItem.setSelected(turnoutDrawUnselectedLeg);

        // show grid item
        autoAssignBlocksItem = new JCheckBoxMenuItem(rb.getString("AutoAssignBlock"));
        optionMenu.add(autoAssignBlocksItem);
        autoAssignBlocksItem.addActionListener(new ActionListener() {
            @Override
            public void actionPerformed(ActionEvent event) {
                autoAssignBlocks = autoAssignBlocksItem.isSelected();
            }
        });
        autoAssignBlocksItem.setSelected(autoAssignBlocks);

        //hideTrackSegmentConstructionLines
        hideTrackSegmentConstructionLines = new JCheckBoxMenuItem(rb.getString("HideTrackConLines"));
        optionMenu.add(hideTrackSegmentConstructionLines);
        hideTrackSegmentConstructionLines.addActionListener(new ActionListener() {
            @Override
            public void actionPerformed(ActionEvent event) {
                int show = TrackSegment.SHOWCON;
                if (hideTrackSegmentConstructionLines.isSelected()) {
                    show = TrackSegment.HIDECONALL;
                }
                for (TrackSegment t : trackList) {
                    t.hideConstructionLines(show);
                }
                repaint();
            }
        });
        hideTrackSegmentConstructionLines.setSelected(autoAssignBlocks);

        useDirectTurnoutControlItem = new JCheckBoxMenuItem(rb.getString("UseDirectTurnoutControl")); //IN18N
        optionMenu.add(useDirectTurnoutControlItem);
        useDirectTurnoutControlItem.addActionListener(new ActionListener() {
            @Override
            public void actionPerformed(ActionEvent event) {
                useDirectTurnoutControl = false;
                if (useDirectTurnoutControlItem.isSelected()) {
                    useDirectTurnoutControl = true;
                }
            }
        });
        useDirectTurnoutControlItem.setSelected(useDirectTurnoutControl);

        return optionMenu;
    }

    private void setupZoomMenu(JMenuBar menuBar) {
        zoomMenu.setMnemonic(stringsToVTCodes.get(rb.getString("MenuZoomMnemonic")));
        menuBar.add(zoomMenu);
        ButtonGroup zoomButtonGroup = new ButtonGroup();
        // add zoom choices to menu
<<<<<<< HEAD
        JRadioButtonMenuItem zoom025Item = new JRadioButtonMenuItem("x 0.25");
        JRadioButtonMenuItem zoom05Item = new JRadioButtonMenuItem("x 0.5");
        JRadioButtonMenuItem zoom075Item = new JRadioButtonMenuItem("x 0.75");
        JRadioButtonMenuItem zoom15Item = new JRadioButtonMenuItem("x 1.5");
        JRadioButtonMenuItem zoom20Item = new JRadioButtonMenuItem("x 2.0");
        JRadioButtonMenuItem noZoomItem = new JRadioButtonMenuItem(rb.getString("NoZoom"));
        JRadioButtonMenuItem zoom30Item = new JRadioButtonMenuItem("x 3.0");
        JRadioButtonMenuItem zoom40Item = new JRadioButtonMenuItem("x 4.0");
        JRadioButtonMenuItem zoom50Item = new JRadioButtonMenuItem("x 5.0");
        JRadioButtonMenuItem zoom60Item = new JRadioButtonMenuItem("x 6.0");

=======
>>>>>>> 55cbb372
        JMenuItem zoomInItem = new JMenuItem(rb.getString("ZoomIn"));
        zoomInItem.setMnemonic(stringsToVTCodes.get(rb.getString("zoomInMnemonic")));
        int primary_modifier = SystemType.isMacOSX() ? ActionEvent.META_MASK : ActionEvent.CTRL_MASK;
        String zoomInAccelerator = rb.getString("zoomInAccelerator");
        //log.info("zoomInAccelerator: " + zoomInAccelerator);
        if (zoomInAccelerator.equals("EQUALS")) {
            zoomInItem.setAccelerator(KeyStroke.getKeyStroke(stringsToVTCodes.get(zoomInAccelerator), primary_modifier | ActionEvent.SHIFT_MASK));
        } else {
            zoomInItem.setAccelerator(KeyStroke.getKeyStroke(stringsToVTCodes.get(zoomInAccelerator), primary_modifier));
        }
        zoomMenu.add(zoomInItem);
<<<<<<< HEAD
        zoomInItem.addActionListener(new ActionListener() {
            @Override
            public void actionPerformed(ActionEvent event) {
                int newZoom = (int) (zoomIn() * 100);
                switch (newZoom) {
                    case 25:
                        zoom025Item.setSelected(true);
                        break;
                    case 50:
                        zoom05Item.setSelected(true);
                        break;
                    case 75:
                        zoom075Item.setSelected(true);
                        break;
                    case 100:
                        noZoomItem.setSelected(true);
                        break;
                    case 150:
                        zoom15Item.setSelected(true);
                        break;
                    case 200:
                        zoom20Item.setSelected(true);
                        break;
                    case 300:
                        zoom30Item.setSelected(true);
                        break;
                    case 400:
                        zoom40Item.setSelected(true);
                        break;
                    case 500:
                        zoom50Item.setSelected(true);
                        break;
                    case 600:
                        zoom60Item.setSelected(true);
                        break;
                    default:
                        log.warn("Unexpected newZoom {}  in setupZoomMenu", newZoom);
                        break;
                }
=======
        ActionListener pressedZoomInActionListener = new ActionListener() {
            @Override
            public void actionPerformed(ActionEvent event) {
                zoomIn();
>>>>>>> 55cbb372
            }
        };
        zoomInItem.addActionListener(pressedZoomInActionListener);

        // Sorry for leaving this in… trying to get both command-plus on keyboard and keypad to work…
//        if (zoomInAccelerator.equals("ADD")) {
//            editToolBarContainer.getInputMap().put(KeyStroke.getKeyStroke("PLUS"), "pressedZoomIn");
//            editToolBarContainer.getActionMap().put("pressedZoomIn", pressedZoomIn);
//        }

        JMenuItem zoomOutItem = new JMenuItem(rb.getString("ZoomOut"));
        zoomOutItem.setMnemonic(stringsToVTCodes.get(rb.getString("zoomOutMnemonic")));
        zoomOutItem.setAccelerator(KeyStroke.getKeyStroke(stringsToVTCodes.get(
                rb.getString("zoomOutAccelerator")), primary_modifier));
        zoomMenu.add(zoomOutItem);
        zoomOutItem.addActionListener(new ActionListener() {
            @Override
            public void actionPerformed(ActionEvent event) {
<<<<<<< HEAD
                int newZoom = (int) (zoomOut() * 100);
                switch (newZoom) {
                    case 25:
                        zoom025Item.setSelected(true);
                        break;
                    case 50:
                        zoom05Item.setSelected(true);
                        break;
                    case 75:
                        zoom075Item.setSelected(true);
                        break;
                    case 100:
                        noZoomItem.setSelected(true);
                        break;
                    case 150:
                        zoom15Item.setSelected(true);
                        break;
                    case 200:
                        zoom20Item.setSelected(true);
                        break;
                    case 300:
                        zoom30Item.setSelected(true);
                        break;
                    case 400:
                        zoom40Item.setSelected(true);
                        break;
                    case 500:
                        zoom50Item.setSelected(true);
                        break;
                    case 600:
                        zoom60Item.setSelected(true);
                        break;
                    default:
                        log.warn("Unexpected newZoom {}  in setupZoomMenu", newZoom);
                        break;
                }
=======
                zoomOut();
>>>>>>> 55cbb372
            }
        });
        // add zoom choices to menu
        zoomMenu.add(zoom025Item);
        zoom025Item.addActionListener(new ActionListener() {
            @Override
            public void actionPerformed(ActionEvent event) {
                setZoom(0.25);
            }
        });
        zoomButtonGroup.add(zoom025Item);

        zoomMenu.add(zoom05Item);
        zoom05Item.addActionListener(new ActionListener() {
            @Override
            public void actionPerformed(ActionEvent event) {
                setZoom(0.5);
            }
        });
        zoomButtonGroup.add(zoom05Item);

        zoomMenu.add(zoom075Item);
        zoom075Item.addActionListener(new ActionListener() {
            @Override
            public void actionPerformed(ActionEvent event) {
                setZoom(0.75);
            }
        });
        zoomButtonGroup.add(zoom075Item);

        zoomMenu.add(noZoomItem);
        noZoomItem.addActionListener(new ActionListener() {
            @Override
            public void actionPerformed(ActionEvent event) {
                setZoom(1.0);
            }
        });
        zoomButtonGroup.add(noZoomItem);

        zoomMenu.add(zoom15Item);
        zoom15Item.addActionListener(new ActionListener() {
            @Override
            public void actionPerformed(ActionEvent event) {
                setZoom(1.5);
            }
        });
        zoomButtonGroup.add(zoom15Item);

        zoomMenu.add(zoom20Item);
        zoom20Item.addActionListener(new ActionListener() {
            @Override
            public void actionPerformed(ActionEvent event) {
                setZoom(2.0);
            }
        });
        zoomButtonGroup.add(zoom20Item);

        zoomMenu.add(zoom30Item);
        zoom30Item.addActionListener(new ActionListener() {
            @Override
            public void actionPerformed(ActionEvent event) {
                setZoom(3.0);
            }
        });
        zoomButtonGroup.add(zoom30Item);

        zoomMenu.add(zoom40Item);
        zoom40Item.addActionListener(new ActionListener() {
            @Override
            public void actionPerformed(ActionEvent event) {
                setZoom(4.0);
            }
        });
        zoomButtonGroup.add(zoom40Item);

        zoomMenu.add(zoom50Item); //gaw - expand zoom
        zoom50Item.addActionListener(new ActionListener() {
            public void actionPerformed(ActionEvent event) {
                setZoom(5.0);
            }
        });
        zoomButtonGroup.add(zoom50Item);

        zoomMenu.add(zoom60Item); //gaw - expand zoom
        zoom60Item.addActionListener(new ActionListener() {
            public void actionPerformed(ActionEvent event) {
                setZoom(6.0);
            }
        });
        zoomButtonGroup.add(zoom60Item);

<<<<<<< HEAD
=======
        // note: because this LayoutEditor object was just instantiated its
        // zoom attribute is 1.0… if it's being instantiated from an XML file
        // that has a zoom attribute for this object then setZoom will be
        // called after this method returns and we'll select the appropriate
        // menu item then.
>>>>>>> 55cbb372
        noZoomItem.setSelected(true);
    }

    private void selectZoomMenuItem(double zoomFactor) {
        // this will put zoomFactor on 25% increments
        // (so it will more likely match one of these values)
        int newZoomFactor = ((int) (zoomFactor * 4)) * 25;
        zoom025Item.setSelected(newZoomFactor == 25);
        zoom05Item.setSelected(newZoomFactor == 50);
        zoom075Item.setSelected(newZoomFactor == 75);
        noZoomItem.setSelected(newZoomFactor == 100);
        zoom15Item.setSelected(newZoomFactor == 150);
        zoom20Item.setSelected(newZoomFactor == 200);
        zoom30Item.setSelected(newZoomFactor == 300);
        zoom40Item.setSelected(newZoomFactor == 400);
        zoom50Item.setSelected(newZoomFactor == 500);
        zoom60Item.setSelected(newZoomFactor == 600);
    }

    public double setZoom(double zoomFactor) {
        double newZoom = Math.min(Math.max(zoomFactor, minZoom), maxZoom);
        if (newZoom != getPaintScale()) {
            setPaintScale(newZoom);
            zoomLabel.setText(String.format("x%1$,.2f", newZoom));
            selectZoomMenuItem(newZoom);
        }
        return getPaintScale();
    }

    public double getZoom() {
        return getPaintScale();
    }

    private double zoomIn() {
        double newScale;
        if (_paintScale < 1.0) {
            newScale = _paintScale + stepUnderOne;
        } else if (_paintScale < 2.0) {
            newScale = _paintScale + stepOverOne;
        } else {
            newScale = _paintScale + stepOverTwo;
        }
        return setZoom(newScale);
    }

    private double zoomOut() {
        double newScale;
        if (_paintScale > 2.0) {
            newScale = _paintScale - stepOverTwo;
        } else if (_paintScale > 1.0) {
            newScale = _paintScale - stepOverOne;
        } else {
            newScale = _paintScale - stepUnderOne;
        }
        return setZoom(newScale);
    }

    private Point2D windowCenter() {
        // Returns window's center coordinates converted to layout space
        // Used for initial setup of turntables and reporters
        // First of all compute center of window in screen coordinates
        Point pt = getLocationOnScreen();
        Dimension dim = getSize();
        pt.x += dim.width / 2;
        pt.y += dim.height / 2 + 40; // 40 = approx. difference between upper and lower menu areas
        // Now convert to layout space
        SwingUtilities.convertPointFromScreen(pt, getTargetPanel());
        pt.x /= getPaintScale();
        pt.y /= getPaintScale();
        return pt;
    }

    private void setupMarkerMenu(JMenuBar menuBar) {
        JMenu markerMenu = new JMenu(rbx.getString("MenuMarker"));
        markerMenu.setMnemonic(stringsToVTCodes.get(rbx.getString("MenuMarkerMnemonic")));
        menuBar.add(markerMenu);
        markerMenu.add(new AbstractAction(rbx.getString("AddLoco") + "...") {
            @Override
            public void actionPerformed(ActionEvent e) {
                locoMarkerFromInput();
            }
        });
        markerMenu.add(new AbstractAction(rbx.getString("AddLocoRoster") + "...") {
            @Override
            public void actionPerformed(ActionEvent e) {
                locoMarkerFromRoster();
            }
        });
        markerMenu.add(new AbstractAction(rbx.getString("RemoveMarkers")) {
            @Override
            public void actionPerformed(ActionEvent e) {
                removeMarkers();
            }
        });
    }

    private void setupDispatcherMenu(JMenuBar menuBar) {
        JMenu dispMenu = new JMenu(Bundle.getMessage("MenuDispatcher"));
        dispMenu.setMnemonic(stringsToVTCodes.get(rb.getString("MenuDispatcherMnemonic")));
        dispMenu.add(new JMenuItem(new jmri.jmrit.dispatcher.DispatcherAction(Bundle.getMessage("MenuItemOpen"))));
        menuBar.add(dispMenu);
        JMenuItem newTrainItem = new JMenuItem(Bundle.getMessage("MenuItemNewTrain"));
        dispMenu.add(newTrainItem);
        newTrainItem.addActionListener(new ActionListener() {
            @Override
            public void actionPerformed(ActionEvent event) {
                if (jmri.InstanceManager.getDefault(jmri.TransitManager.class).getSystemNameList().size() <= 0) {
                    // Inform the user that there are no Transits available, and don't open the window
                    javax.swing.JOptionPane.showMessageDialog(null, ResourceBundle.getBundle("jmri.jmrit.dispatcher.DispatcherBundle").getString("NoTransitsMessage"));
                    return;
                }
                jmri.jmrit.dispatcher.DispatcherFrame df = jmri.jmrit.dispatcher.DispatcherFrame.instance();
                if (!df.getNewTrainActive()) {
                    df.getActiveTrainFrame().initiateTrain(event, null, null);
                    df.setNewTrainActive(true);
                } else {
                    df.getActiveTrainFrame().showActivateFrame(null);
                }

            }
        });
        menuBar.add(dispMenu);

    }

    boolean openDispatcherOnLoad = false;

    public boolean getOpenDispatcherOnLoad() {
        return openDispatcherOnLoad;
    }

    public void setOpenDispatcherOnLoad(Boolean boo) {
        openDispatcherOnLoad = boo;
    }

    /**
     * Remove marker icons from panel
     */
    @Override
    protected void removeMarkers() {
        for (int i = markerImage.size(); i > 0; i--) {
            LocoIcon il = markerImage.get(i - 1);
            if ((il != null) && (il.isActive())) {
                markerImage.remove(i - 1);
                il.remove();
                il.dispose();
                setDirty(true);
            }
        }
        super.removeMarkers();
        repaint();
    }

    // operational variables for enter track width pane
    private JmriJFrame enterTrackWidthFrame = null;
    private boolean enterWidthOpen = false;
    private boolean trackWidthChange = false;
    private JTextField sideWidthField = new JTextField(6);
    private JTextField mainlineWidthField = new JTextField(6);
    private JButton trackWidthDone;
    private JButton trackWidthCancel;

    // display dialog for entering track widths
    protected void enterTrackWidth() {
        if (enterWidthOpen) {
            enterTrackWidthFrame.setVisible(true);
            return;
        }
        // Initialize if needed
        if (enterTrackWidthFrame == null) {
            enterTrackWidthFrame = new JmriJFrame(rb.getString("SetTrackWidth"));
            enterTrackWidthFrame.addHelpMenu("package.jmri.jmrit.display.EnterTrackWidth", true);
            enterTrackWidthFrame.setLocation(70, 30);
            Container theContentPane = enterTrackWidthFrame.getContentPane();
            theContentPane.setLayout(new BoxLayout(theContentPane, BoxLayout.PAGE_AXIS));
            // setup mainline track width (placed above side track for clarity, name 'panel3' kept)
            JPanel panel3 = new JPanel();
            panel3.setLayout(new FlowLayout());
            JLabel mainlineWidthLabel = new JLabel(rb.getString("MainlineTrackWidth"));
            panel3.add(mainlineWidthLabel);
            panel3.add(mainlineWidthField);
            mainlineWidthField.setToolTipText(rb.getString("MainlineTrackWidthHint"));
            theContentPane.add(panel3);
            // setup side track width
            JPanel panel2 = new JPanel();
            panel2.setLayout(new FlowLayout());
            JLabel sideWidthLabel = new JLabel(rb.getString("SideTrackWidth"));
            panel2.add(sideWidthLabel);
            panel2.add(sideWidthField);
            sideWidthField.setToolTipText(rb.getString("SideTrackWidthHint"));
            theContentPane.add(panel2);
            // set up Done and Cancel buttons
            JPanel panel5 = new JPanel();
            panel5.setLayout(new FlowLayout());
            panel5.add(trackWidthDone = new JButton(Bundle.getMessage("ButtonDone")));
            trackWidthDone.addActionListener(new ActionListener() {
                @Override
                public void actionPerformed(ActionEvent e) {
                    trackWidthDonePressed(e);
                }
            });
            trackWidthDone.setToolTipText(Bundle.getMessage("DoneHint", Bundle.getMessage("ButtonDone")));

            // make this button the default button (return or enter activates)
            // Note: We have to invoke this later because we don't currently have a root pane
            SwingUtilities.invokeLater(new Runnable() {
                @Override
                public void run() {
                    JRootPane rootPane = SwingUtilities.getRootPane(trackWidthDone);
                    rootPane.setDefaultButton(trackWidthDone);
                }
            });

            // Cancel
            panel5.add(trackWidthCancel = new JButton(Bundle.getMessage("ButtonCancel")));
            trackWidthCancel.addActionListener(new ActionListener() {
                @Override
                public void actionPerformed(ActionEvent e) {
                    trackWidthCancelPressed(e);
                }
            });
            trackWidthCancel.setToolTipText(Bundle.getMessage("CancelHint", Bundle.getMessage("ButtonCancel")));
            theContentPane.add(panel5);
        }
        // Set up for Entry of Track Widths
        mainlineWidthField.setText("" + getMainlineTrackWidth());
        sideWidthField.setText("" + getSideTrackWidth());
        enterTrackWidthFrame.addWindowListener(new java.awt.event.WindowAdapter() {
            @Override
            public void windowClosing(java.awt.event.WindowEvent e) {
                trackWidthCancelPressed(null);
            }
        });
        enterTrackWidthFrame.pack();
        enterTrackWidthFrame.setVisible(true);
        trackWidthChange = false;
        enterWidthOpen = true;
    }

    void trackWidthDonePressed(ActionEvent a) {
        String newWidth = "";
        float wid = 0.0F;
        // get side track width
        newWidth = sideWidthField.getText().trim();
        try {
            wid = Float.parseFloat(newWidth);
        } catch (Exception e) {
            JOptionPane.showMessageDialog(enterTrackWidthFrame, rb.getString("EntryError") + ": "
                    + e + " " + rb.getString("TryAgain"), Bundle.getMessage("ErrorTitle"),
                    JOptionPane.ERROR_MESSAGE);
            return;
        }
        if ((wid <= 0.99) || (wid > 10.0)) {
            JOptionPane.showMessageDialog(enterTrackWidthFrame,
                    java.text.MessageFormat.format(rb.getString("Error2"),
                            new Object[]{" " + wid + " "}), Bundle.getMessage("ErrorTitle"),
                    JOptionPane.ERROR_MESSAGE);
            return;
        }
        if (sideTrackWidth != wid) {
            sideTrackWidth = wid;
            trackWidthChange = true;
        }
        // get mainline track width
        newWidth = mainlineWidthField.getText().trim();
        try {
            wid = Float.parseFloat(newWidth);
        } catch (Exception e) {
            JOptionPane.showMessageDialog(enterTrackWidthFrame, rb.getString("EntryError") + ": "
                    + e + rb.getString("TryAgain"), Bundle.getMessage("ErrorTitle"),
                    JOptionPane.ERROR_MESSAGE);
            return;
        }
        if ((wid <= 0.99) || (wid > 10.0)) {
            JOptionPane.showMessageDialog(enterTrackWidthFrame,
                    java.text.MessageFormat.format(rb.getString("Error2"),
                            new Object[]{" " + wid + " "}), Bundle.getMessage("ErrorTitle"),
                    JOptionPane.ERROR_MESSAGE);
            return;
        }
        if (mainlineTrackWidth != wid) {
            mainlineTrackWidth = wid;
            trackWidthChange = true;
        }
        // success - hide dialog and repaint if needed
        enterWidthOpen = false;
        enterTrackWidthFrame.setVisible(false);
        enterTrackWidthFrame.dispose();
        enterTrackWidthFrame = null;
        if (trackWidthChange) {
            repaint();
            setDirty(true);
        }
    }

    void trackWidthCancelPressed(ActionEvent a) {
        enterWidthOpen = false;
        enterTrackWidthFrame.setVisible(false);
        enterTrackWidthFrame.dispose();
        enterTrackWidthFrame = null;
        if (trackWidthChange) {
            repaint();
            setDirty(true);
        }
    }

    // operational variables for enter reporter pane
    private JmriJFrame enterReporterFrame = null;
    private boolean reporterOpen = false;
    private JTextField xPositionField = new JTextField(6);
    private JTextField yPositionField = new JTextField(6);
    private JTextField reporterNameField = new JTextField(6);
    private JButton reporterDone;
    private JButton reporterCancel;

    // display dialog for entering Reporters
    protected void enterReporter(int defaultX, int defaultY) {
        if (reporterOpen) {
            enterReporterFrame.setVisible(true);
            return;
        }
        // Initialize if needed
        if (enterReporterFrame == null) {
            enterReporterFrame = new JmriJFrame(rb.getString("AddReporter"));
//            enterReporterFrame.addHelpMenu("package.jmri.jmrit.display.AddReporterLabel", true);
            enterReporterFrame.setLocation(70, 30);
            Container theContentPane = enterReporterFrame.getContentPane();
            theContentPane.setLayout(new BoxLayout(theContentPane, BoxLayout.PAGE_AXIS));
            // setup reporter entry
            JPanel panel2 = new JPanel();
            panel2.setLayout(new FlowLayout());
            JLabel reporterLabel = new JLabel(rb.getString("ReporterName"));
            panel2.add(reporterLabel);
            panel2.add(reporterNameField);
            reporterNameField.setToolTipText(rb.getString("ReporterNameHint"));
            theContentPane.add(panel2);
            // setup coordinates entry
            JPanel panel3 = new JPanel();
            panel3.setLayout(new FlowLayout());
            JLabel xCoordLabel = new JLabel(rb.getString("ReporterLocationX"));
            panel3.add(xCoordLabel);
            panel3.add(xPositionField);
            xPositionField.setToolTipText(rb.getString("ReporterLocationXHint"));
            JLabel yCoordLabel = new JLabel(rb.getString("ReporterLocationY"));
            panel3.add(yCoordLabel);
            panel3.add(yPositionField);
            yPositionField.setToolTipText(rb.getString("ReporterLocationYHint"));
            theContentPane.add(panel3);
            // set up Add and Cancel buttons
            JPanel panel5 = new JPanel();
            panel5.setLayout(new FlowLayout());
            panel5.add(reporterDone = new JButton(rb.getString("AddNewLabel")));
            reporterDone.addActionListener(new ActionListener() {
                @Override
                public void actionPerformed(ActionEvent e) {
                    reporterDonePressed(e);
                }
            });
            reporterDone.setToolTipText(rb.getString("ReporterDoneHint"));

            // make this button the default button (return or enter activates)
            // Note: We have to invoke this later because we don't currently have a root pane
            SwingUtilities.invokeLater(new Runnable() {
                @Override
                public void run() {
                    JRootPane rootPane = SwingUtilities.getRootPane(reporterDone);
                    rootPane.setDefaultButton(reporterDone);
                }
            });

            // Cancel
            panel5.add(reporterCancel = new JButton(Bundle.getMessage("ButtonCancel")));
            reporterCancel.addActionListener(new ActionListener() {
                @Override
                public void actionPerformed(ActionEvent e) {
                    reporterCancelPressed(e);
                }
            });
            reporterCancel.setToolTipText(Bundle.getMessage("CancelHint", Bundle.getMessage("ButtonCancel")));
            theContentPane.add(panel5);

        }
        // Set up for Entry of Reporter Icon
        xPositionField.setText("" + defaultX);
        yPositionField.setText("" + defaultY);
        enterReporterFrame.addWindowListener(new java.awt.event.WindowAdapter() {
            @Override
            public void windowClosing(java.awt.event.WindowEvent e) {
                reporterCancelPressed(null);
            }
        });
        enterReporterFrame.pack();
        enterReporterFrame.setVisible(true);
        reporterOpen = true;
    }

    void reporterDonePressed(ActionEvent a) {
        // get size of current panel
        Dimension dim = getTargetPanelSize();
        // get x coordinate
        String newX = "";
        int xx = 0;
        newX = xPositionField.getText().trim();
        try {
            xx = Integer.parseInt(newX);
        } catch (Exception e) {
            JOptionPane.showMessageDialog(enterReporterFrame, rb.getString("EntryError") + ": "
                    + e + " " + rb.getString("TryAgain"), Bundle.getMessage("ErrorTitle"),
                    JOptionPane.ERROR_MESSAGE);
            return;
        }
        if ((xx <= 0) || (xx > dim.width)) {
            JOptionPane.showMessageDialog(enterReporterFrame,
                    java.text.MessageFormat.format(rb.getString("Error2a"),
                            new Object[]{" " + xx + " "}), Bundle.getMessage("ErrorTitle"),
                    JOptionPane.ERROR_MESSAGE);
            return;
        }
        // get y coordinate
        String newY = "";
        int yy = 0;
        newY = yPositionField.getText().trim();
        try {
            yy = Integer.parseInt(newY);
        } catch (Exception e) {
            JOptionPane.showMessageDialog(enterReporterFrame, rb.getString("EntryError") + ": "
                    + e + " " + rb.getString("TryAgain"), Bundle.getMessage("ErrorTitle"),
                    JOptionPane.ERROR_MESSAGE);
            return;
        }
        if ((yy <= 0) || (yy > dim.height)) {
            JOptionPane.showMessageDialog(enterReporterFrame,
                    java.text.MessageFormat.format(rb.getString("Error2a"),
                            new Object[]{" " + yy + " "}), Bundle.getMessage("ErrorTitle"),
                    JOptionPane.ERROR_MESSAGE);
            return;
        }
        // get reporter name
        Reporter reporter = null;
        String rName = reporterNameField.getText().trim();
        if (InstanceManager.getNullableDefault(jmri.ReporterManager.class) != null) {
            try {
                reporter = InstanceManager.getDefault(jmri.ReporterManager.class).
                        provideReporter(rName);
            } catch (IllegalArgumentException e) {
                JOptionPane.showMessageDialog(enterReporterFrame,
                        java.text.MessageFormat.format(rb.getString("Error18"),
                                new Object[]{rName}), Bundle.getMessage("ErrorTitle"),
                        JOptionPane.ERROR_MESSAGE);
                return;
            }
            if (!rName.equals(reporter.getUserName())) {
                rName = rName.toUpperCase();
            }
        } else {
            JOptionPane.showMessageDialog(enterReporterFrame,
                    rb.getString("Error17"), Bundle.getMessage("ErrorTitle"),
                    JOptionPane.ERROR_MESSAGE);
            return;
        }
        // add the reporter icon
        addReporter(rName, xx, yy);
        // success - repaint the panel
        repaint();
        enterReporterFrame.setVisible(true);
    }

    void reporterCancelPressed(ActionEvent a) {
        reporterOpen = false;
        enterReporterFrame.setVisible(false);
        enterReporterFrame.dispose();
        enterReporterFrame = null;
        repaint();
    }

    // operational variables for scale/translate track diagram pane
    private JmriJFrame scaleTrackDiagramFrame = null;
    private boolean scaleTrackDiagramOpen = false;
    private JTextField xFactorField = new JTextField(6);
    private JTextField yFactorField = new JTextField(6);
    private JTextField xTranslateField = new JTextField(6);
    private JTextField yTranslateField = new JTextField(6);
    private JButton scaleTrackDiagramDone;
    private JButton scaleTrackDiagramCancel;

    // display dialog for scaling the track diagram
    protected void scaleTrackDiagram() {
        if (scaleTrackDiagramOpen) {
            scaleTrackDiagramFrame.setVisible(true);
            return;
        }
        // Initialize if needed
        if (scaleTrackDiagramFrame == null) {
            scaleTrackDiagramFrame = new JmriJFrame(rb.getString("ScaleTrackDiagram"));
            scaleTrackDiagramFrame.addHelpMenu("package.jmri.jmrit.display.ScaleTrackDiagram", true);
            scaleTrackDiagramFrame.setLocation(70, 30);
            Container theContentPane = scaleTrackDiagramFrame.getContentPane();
            theContentPane.setLayout(new BoxLayout(theContentPane, BoxLayout.PAGE_AXIS));
            // setup x translate
            JPanel panel31 = new JPanel();
            panel31.setLayout(new FlowLayout());
            JLabel xTranslateLabel = new JLabel(rb.getString("XTranslateLabel"));
            panel31.add(xTranslateLabel);
            panel31.add(xTranslateField);
            xTranslateField.setToolTipText(rb.getString("XTranslateHint"));
            theContentPane.add(panel31);
            // setup y translate
            JPanel panel32 = new JPanel();
            panel32.setLayout(new FlowLayout());
            JLabel yTranslateLabel = new JLabel(rb.getString("YTranslateLabel"));
            panel32.add(yTranslateLabel);
            panel32.add(yTranslateField);
            yTranslateField.setToolTipText(rb.getString("YTranslateHint"));
            theContentPane.add(panel32);
            // setup information message 1
            JPanel panel33 = new JPanel();
            panel33.setLayout(new FlowLayout());
            JLabel message1Label = new JLabel(rb.getString("Message1Label"));
            panel33.add(message1Label);
            theContentPane.add(panel33);
            // setup x factor
            JPanel panel21 = new JPanel();
            panel21.setLayout(new FlowLayout());
            JLabel xFactorLabel = new JLabel(rb.getString("XFactorLabel"));
            panel21.add(xFactorLabel);
            panel21.add(xFactorField);
            xFactorField.setToolTipText(rb.getString("FactorHint"));
            theContentPane.add(panel21);
            // setup y factor
            JPanel panel22 = new JPanel();
            panel22.setLayout(new FlowLayout());
            JLabel yFactorLabel = new JLabel(rb.getString("YFactorLabel"));
            panel22.add(yFactorLabel);
            panel22.add(yFactorField);
            yFactorField.setToolTipText(rb.getString("FactorHint"));
            theContentPane.add(panel22);
            // setup information message 2
            JPanel panel23 = new JPanel();
            panel23.setLayout(new FlowLayout());
            JLabel message2Label = new JLabel(rb.getString("Message2Label"));
            panel23.add(message2Label);
            theContentPane.add(panel23);
            // set up Done and Cancel buttons
            JPanel panel5 = new JPanel();
            panel5.setLayout(new FlowLayout());
            panel5.add(scaleTrackDiagramDone = new JButton(rb.getString("ScaleTranslate")));
            scaleTrackDiagramDone.addActionListener(new ActionListener() {
                @Override
                public void actionPerformed(ActionEvent e) {
                    scaleTrackDiagramDonePressed(e);
                }
            });
            scaleTrackDiagramDone.setToolTipText(rb.getString("ScaleTranslateHint"));

            // make this button the default button (return or enter activates)
            // Note: We have to invoke this later because we don't currently have a root pane
            SwingUtilities.invokeLater(new Runnable() {
                @Override
                public void run() {
                    JRootPane rootPane = SwingUtilities.getRootPane(scaleTrackDiagramDone);
                    rootPane.setDefaultButton(scaleTrackDiagramDone);
                }
            });

            panel5.add(scaleTrackDiagramCancel = new JButton(Bundle.getMessage("ButtonCancel")));
            scaleTrackDiagramCancel.addActionListener(new ActionListener() {
                @Override
                public void actionPerformed(ActionEvent e) {
                    scaleTrackDiagramCancelPressed(e);
                }
            });
            scaleTrackDiagramCancel.setToolTipText(Bundle.getMessage("CancelHint", Bundle.getMessage("ButtonCancel")));
            theContentPane.add(panel5);
        }
        // Set up for Entry of Scale and Translation
        xFactorField.setText("1.0");
        yFactorField.setText("1.0");
        xTranslateField.setText("0");
        yTranslateField.setText("0");
        scaleTrackDiagramFrame.addWindowListener(new java.awt.event.WindowAdapter() {
            @Override
            public void windowClosing(java.awt.event.WindowEvent e) {
                scaleTrackDiagramCancelPressed(null);
            }
        });
        scaleTrackDiagramFrame.pack();
        scaleTrackDiagramFrame.setVisible(true);
        scaleTrackDiagramOpen = true;
    }

    void scaleTrackDiagramDonePressed(ActionEvent a) {
        String newText = "";
        boolean scaleChange = false;
        boolean translateError = false;
        float xTranslation = 0.0F;
        float yTranslation = 0.0F;
        float xFactor = 1.0F;
        float yFactor = 1.0F;
        // get x translation
        newText = xTranslateField.getText().trim();
        try {
            xTranslation = Float.parseFloat(newText);
        } catch (Exception e) {
            JOptionPane.showMessageDialog(scaleTrackDiagramFrame, rb.getString("EntryError") + ": "
                    + e + " " + rb.getString("TryAgain"), Bundle.getMessage("ErrorTitle"),
                    JOptionPane.ERROR_MESSAGE);
            return;
        }
        // get y translation
        newText = yTranslateField.getText().trim();
        try {
            yTranslation = Float.parseFloat(newText);
        } catch (Exception e) {
            JOptionPane.showMessageDialog(scaleTrackDiagramFrame, rb.getString("EntryError") + ": "
                    + e + " " + rb.getString("TryAgain"), Bundle.getMessage("ErrorTitle"),
                    JOptionPane.ERROR_MESSAGE);
            return;
        }
        // get x factor
        newText = xFactorField.getText().trim();
        try {
            xFactor = Float.parseFloat(newText);
        } catch (Exception e) {
            JOptionPane.showMessageDialog(scaleTrackDiagramFrame, rb.getString("EntryError") + ": "
                    + e + " " + rb.getString("TryAgain"), Bundle.getMessage("ErrorTitle"),
                    JOptionPane.ERROR_MESSAGE);
            return;
        }
        // get y factor
        newText = yFactorField.getText().trim();
        try {
            yFactor = Float.parseFloat(newText);
        } catch (Exception e) {
            JOptionPane.showMessageDialog(scaleTrackDiagramFrame, rb.getString("EntryError") + ": "
                    + e + " " + rb.getString("TryAgain"), Bundle.getMessage("ErrorTitle"),
                    JOptionPane.ERROR_MESSAGE);
            return;
        }
        // here when all numbers read in successfully - check for translation
        if ((xTranslation != 0.0F) || (yTranslation != 0.0F)) {
            // apply translation
            if (translateTrack(xTranslation, yTranslation)) {
                scaleChange = true;
            } else {
                log.error("Error translating track diagram");
                translateError = true;
            }
        }
        if (!translateError && ((xFactor != 1.0) || (yFactor != 1.0))) {
            // apply scale change
            if (scaleTrack(xFactor, yFactor)) {
                scaleChange = true;
            } else {
                log.error("Error scaling track diagram");
            }
        }
        // success - dispose of the dialog and repaint if needed
        scaleTrackDiagramOpen = false;
        scaleTrackDiagramFrame.setVisible(false);
        scaleTrackDiagramFrame.dispose();
        scaleTrackDiagramFrame = null;
        if (scaleChange) {
            repaint();
            setDirty(true);
        }
    }

    void scaleTrackDiagramCancelPressed(ActionEvent a) {
        scaleTrackDiagramOpen = false;
        scaleTrackDiagramFrame.setVisible(false);
        scaleTrackDiagramFrame.dispose();
        scaleTrackDiagramFrame = null;
    }

    boolean translateTrack(float xDel, float yDel) {
        // loop over all defined turnouts
        for (LayoutTurnout t : turnoutList) {
            Point2D center = t.getCoordsCenter();
            t.setCoordsCenter(new Point2D.Double(center.getX() + xDel, center.getY() + yDel));
        }
        // loop over all defined level crossings
        for (LevelXing x : xingList) {
            Point2D center = x.getCoordsCenter();
            x.setCoordsCenter(new Point2D.Double(center.getX() + xDel, center.getY() + yDel));
        }
        // loop over all defined slips
        for (LayoutSlip sl : slipList) {
            Point2D center = sl.getCoordsCenter();
            sl.setCoordsCenter(new Point2D.Double(center.getX() + xDel, center.getY() + yDel));
        }
        // loop over all defined turntables
        for (LayoutTurntable x : turntableList) {
            Point2D center = x.getCoordsCenter();
            x.setCoordsCenter(new Point2D.Double(center.getX() + xDel, center.getY() + yDel));
        }
        // loop over all defined Anchor Points and End Bumpers
        for (PositionablePoint p : pointList) {
            Point2D coord = p.getCoords();
            p.setCoords(new Point2D.Double(coord.getX() + xDel, coord.getY() + yDel));
        }

        return true;
    }

    boolean scaleTrack(float xFactor, float yFactor) {
        // loop over all defined turnouts
        for (LayoutTurnout t : turnoutList) {
            t.scaleCoords(xFactor, yFactor);
        }
        // loop over all defined level crossings
        for (LevelXing x : xingList) {
            x.scaleCoords(xFactor, yFactor);
        }
        // loop over all defined slips
        for (LayoutSlip sl : slipList) {
            sl.scaleCoords(xFactor, yFactor);
        }
        // loop over all defined turntables
        for (LayoutTurntable x : turntableList) {
            x.scaleCoords(xFactor, yFactor);
        }
        // loop over all defined Anchor Points and End Bumpers
        for (PositionablePoint p : pointList) {
            Point2D coord = p.getCoords();
            p.setCoords(new Point2D.Double(Math.round(coord.getX() * xFactor),
                    Math.round(coord.getY() * yFactor)));
        }

        // update the overall scale factors
        xScale = xScale * xFactor;
        yScale = yScale * yFactor;
        return true;
    }

    // operational variables for move selection pane
    private JmriJFrame moveSelectionFrame = null;
    private boolean moveSelectionOpen = false;
    private JTextField xMoveField = new JTextField(6);
    private JTextField yMoveField = new JTextField(6);
    private JButton moveSelectionDone;
    private JButton moveSelectionCancel;
    private boolean canUndoMoveSelection = false;
    private double undoDeltaX = 0.0;
    private double undoDeltaY = 0.0;
    private Rectangle2D undoRect;

    // display dialog for translation a selection
    protected void moveSelection() {
        if (!selectionActive || (selectionWidth == 0.0) || (selectionHeight == 0.0)) {
            // no selection has been made - nothing to move
            JOptionPane.showMessageDialog(this, rb.getString("Error12"),
                    Bundle.getMessage("ErrorTitle"), JOptionPane.ERROR_MESSAGE);
            return;
        }
        if (moveSelectionOpen) {
            moveSelectionFrame.setVisible(true);
            return;
        }
        // Initialize if needed
        if (moveSelectionFrame == null) {
            moveSelectionFrame = new JmriJFrame(rb.getString("TranslateSelection"));
            moveSelectionFrame.addHelpMenu("package.jmri.jmrit.display.TranslateSelection", true);
            moveSelectionFrame.setLocation(70, 30);
            Container theContentPane = moveSelectionFrame.getContentPane();
            theContentPane.setLayout(new BoxLayout(theContentPane, BoxLayout.PAGE_AXIS));
            // setup x translate
            JPanel panel31 = new JPanel();
            panel31.setLayout(new FlowLayout());
            JLabel xMoveLabel = new JLabel(rb.getString("XTranslateLabel"));
            panel31.add(xMoveLabel);
            panel31.add(xMoveField);
            xMoveField.setToolTipText(rb.getString("XTranslateHint"));
            theContentPane.add(panel31);
            // setup y translate
            JPanel panel32 = new JPanel();
            panel32.setLayout(new FlowLayout());
            JLabel yMoveLabel = new JLabel(rb.getString("YTranslateLabel"));
            panel32.add(yMoveLabel);
            panel32.add(yMoveField);
            yMoveField.setToolTipText(rb.getString("YTranslateHint"));
            theContentPane.add(panel32);
            // setup information message
            JPanel panel33 = new JPanel();
            panel33.setLayout(new FlowLayout());
            JLabel message1Label = new JLabel(rb.getString("Message3Label"));
            panel33.add(message1Label);
            theContentPane.add(panel33);
            // set up Done and Cancel buttons
            JPanel panel5 = new JPanel();
            panel5.setLayout(new FlowLayout());
            panel5.add(moveSelectionDone = new JButton(rb.getString("MoveSelection")));
            moveSelectionDone.addActionListener(new ActionListener() {
                @Override
                public void actionPerformed(ActionEvent e) {
                    moveSelectionDonePressed(e);
                }
            });
            moveSelectionDone.setToolTipText(rb.getString("MoveSelectionHint"));

            // make this button the default button (return or enter activates)
            // Note: We have to invoke this later because we don't currently have a root pane
            SwingUtilities.invokeLater(new Runnable() {
                @Override
                public void run() {
                    JRootPane rootPane = SwingUtilities.getRootPane(moveSelectionDone);
                    rootPane.setDefaultButton(moveSelectionDone);
                }
            });

            panel5.add(moveSelectionCancel = new JButton(Bundle.getMessage("ButtonCancel")));
            moveSelectionCancel.addActionListener(new ActionListener() {
                @Override
                public void actionPerformed(ActionEvent e) {
                    moveSelectionCancelPressed(e);
                }
            });
            moveSelectionCancel.setToolTipText(Bundle.getMessage("CancelHint", Bundle.getMessage("ButtonCancel")));
            theContentPane.add(panel5);
        }
        // Set up for Entry of Translation
        xMoveField.setText("0");
        yMoveField.setText("0");
        moveSelectionFrame.addWindowListener(new java.awt.event.WindowAdapter() {
            @Override
            public void windowClosing(java.awt.event.WindowEvent e) {
                moveSelectionCancelPressed(null);
            }
        });
        moveSelectionFrame.pack();
        moveSelectionFrame.setVisible(true);
        moveSelectionOpen = true;
    }

    void moveSelectionDonePressed(ActionEvent a) {
        String newText = "";
        float xTranslation = 0.0F;
        float yTranslation = 0.0F;
        // get x translation
        newText = xMoveField.getText().trim();
        try {
            xTranslation = Float.parseFloat(newText);
        } catch (Exception e) {
            JOptionPane.showMessageDialog(moveSelectionFrame, rb.getString("EntryError") + ": "
                    + e + " " + rb.getString("TryAgain"), Bundle.getMessage("ErrorTitle"),
                    JOptionPane.ERROR_MESSAGE);
            return;
        }
        // get y translation
        newText = yMoveField.getText().trim();
        try {
            yTranslation = Float.parseFloat(newText);
        } catch (Exception e) {
            JOptionPane.showMessageDialog(moveSelectionFrame, rb.getString("EntryError") + ": "
                    + e + " " + rb.getString("TryAgain"), Bundle.getMessage("ErrorTitle"),
                    JOptionPane.ERROR_MESSAGE);
            return;
        }
        // here when all numbers read in - translation if entered
        if ((xTranslation != 0.0F) || (yTranslation != 0.0F)) {
            // set up selection rectangle
            Rectangle2D selectRect = new Rectangle2D.Double(selectionX, selectionY,
                    selectionWidth, selectionHeight);
            // set up undo information
            undoRect = new Rectangle2D.Double(selectionX + xTranslation, selectionY + yTranslation,
                    selectionWidth, selectionHeight);
            undoDeltaX = -xTranslation;
            undoDeltaY = -yTranslation;
            canUndoMoveSelection = true;
            // apply translation to icon items within the selection
            List<Positionable> contents = getContents();
            for (Positionable c : contents) {
                Point2D upperLeft = c.getLocation();
                if (selectRect.contains(upperLeft)) {
                    int xNew = (int) (upperLeft.getX() + xTranslation);
                    int yNew = (int) (upperLeft.getY() + yTranslation);
                    c.setLocation(xNew, yNew);
                }
            }
            // loop over all defined turnouts
            for (LayoutTurnout t : turnoutList) {
                if (t.getVersion() == 2 && ((t.getTurnoutType() == LayoutTurnout.DOUBLE_XOVER)
                        || (t.getTurnoutType() == LayoutTurnout.LH_XOVER) || (t.getTurnoutType() == LayoutTurnout.RH_XOVER))) {
                    if (selectRect.contains(t.getCoordsA())) {
                        Point2D coord = t.getCoordsA();
                        t.setCoordsA(new Point2D.Double(coord.getX() + xTranslation,
                                coord.getY() + yTranslation));
                    }
                    if (selectRect.contains(t.getCoordsB())) {
                        Point2D coord = t.getCoordsB();
                        t.setCoordsB(new Point2D.Double(coord.getX() + xTranslation,
                                coord.getY() + yTranslation));
                    }
                    if (selectRect.contains(t.getCoordsC())) {
                        Point2D coord = t.getCoordsC();
                        t.setCoordsC(new Point2D.Double(coord.getX() + xTranslation,
                                coord.getY() + yTranslation));
                    }
                    if (selectRect.contains(t.getCoordsD())) {
                        Point2D coord = t.getCoordsD();
                        t.setCoordsD(new Point2D.Double(coord.getX() + xTranslation,
                                coord.getY() + yTranslation));
                    }
                } else {
                    Point2D center = t.getCoordsCenter();
                    if (selectRect.contains(center)) {
                        t.setCoordsCenter(new Point2D.Double(center.getX() + xTranslation,
                                center.getY() + yTranslation));
                    }
                }
            }
            // loop over all defined level crossings
            for (LevelXing x : xingList) {
                Point2D center = x.getCoordsCenter();
                if (selectRect.contains(center)) {
                    x.setCoordsCenter(new Point2D.Double(center.getX() + xTranslation,
                            center.getY() + yTranslation));
                }
            }
            // loop over all defined slips
            for (LayoutSlip sl: slipList) {
                Point2D center = sl.getCoordsCenter();
                if (selectRect.contains(center)) {
                    sl.setCoordsCenter(new Point2D.Double(center.getX() + xTranslation,
                            center.getY() + yTranslation));
                }
            }
            // loop over all defined turntables
            for (LayoutTurntable x : turntableList) {
                Point2D center = x.getCoordsCenter();
                if (selectRect.contains(center)) {
                    x.setCoordsCenter(new Point2D.Double(center.getX() + xTranslation,
                            center.getY() + yTranslation));
                }
            }
            // loop over all defined Anchor Points and End Bumpers
            for (PositionablePoint p : pointList) {
                Point2D coord = p.getCoords();
                if (selectRect.contains(coord)) {
                    p.setCoords(new Point2D.Double(coord.getX() + xTranslation,
                            coord.getY() + yTranslation));
                }
            }
            repaint();
            setDirty(true);
        }
        // success - hide dialog
        moveSelectionOpen = false;
        moveSelectionFrame.setVisible(false);
        moveSelectionFrame.dispose();
        moveSelectionFrame = null;
    }

    void moveSelectionCancelPressed(ActionEvent a) {
        moveSelectionOpen = false;
        moveSelectionFrame.setVisible(false);
        moveSelectionFrame.dispose();
        moveSelectionFrame = null;
    }

    void undoMoveSelection() {
        if (canUndoMoveSelection) {
            List<Positionable> contents = getContents();
            for (Positionable c : contents) {
                Point2D upperLeft = c.getLocation();
                if (undoRect.contains(upperLeft)) {
                    int xNew = (int) (upperLeft.getX() + undoDeltaX);
                    int yNew = (int) (upperLeft.getY() + undoDeltaY);
                    c.setLocation(xNew, yNew);
                }
            }
            for (LayoutTurnout t : turnoutList) {
                if (t.getVersion() == 2 && ((t.getTurnoutType() == LayoutTurnout.DOUBLE_XOVER)
                        || (t.getTurnoutType() == LayoutTurnout.LH_XOVER) || (t.getTurnoutType() == LayoutTurnout.RH_XOVER))) {
                    if (undoRect.contains(t.getCoordsA())) {
                        Point2D coord = t.getCoordsA();
                        t.setCoordsA(new Point2D.Double(coord.getX() + undoDeltaX,
                                coord.getY() + undoDeltaY));
                    }
                    if (undoRect.contains(t.getCoordsB())) {
                        Point2D coord = t.getCoordsB();
                        t.setCoordsB(new Point2D.Double(coord.getX() + undoDeltaX,
                                coord.getY() + undoDeltaY));
                    }
                    if (undoRect.contains(t.getCoordsC())) {
                        Point2D coord = t.getCoordsC();
                        t.setCoordsC(new Point2D.Double(coord.getX() + undoDeltaX,
                                coord.getY() + undoDeltaY));
                    }
                    if (undoRect.contains(t.getCoordsD())) {
                        Point2D coord = t.getCoordsD();
                        t.setCoordsD(new Point2D.Double(coord.getX() + undoDeltaX,
                                coord.getY() + undoDeltaY));
                    }
                } else {
                    Point2D center = t.getCoordsCenter();
                    if (undoRect.contains(center)) {
                        t.setCoordsCenter(new Point2D.Double(center.getX() + undoDeltaX,
                                center.getY() + undoDeltaY));
                    }
                }
            }
            for (LevelXing x : xingList) {
                Point2D center = x.getCoordsCenter();
                if (undoRect.contains(center)) {
                    x.setCoordsCenter(new Point2D.Double(center.getX() + undoDeltaX,
                            center.getY() + undoDeltaY));
                }
            }
            for (LayoutSlip sl : slipList) {
                Point2D center = sl.getCoordsCenter();
                if (undoRect.contains(center)) {
                    sl.setCoordsCenter(new Point2D.Double(center.getX() + undoDeltaX,
                            center.getY() + undoDeltaY));
                }
            }
            for (LayoutTurntable x : turntableList) {
                Point2D center = x.getCoordsCenter();
                if (undoRect.contains(center)) {
                    x.setCoordsCenter(new Point2D.Double(center.getX() + undoDeltaX,
                            center.getY() + undoDeltaY));
                }
            }
            for (PositionablePoint p : pointList) {
                Point2D coord = p.getCoords();
                if (undoRect.contains(coord)) {
                    p.setCoords(new Point2D.Double(coord.getX() + undoDeltaX,
                            coord.getY() + undoDeltaY));
                }
            }
            repaint();
            canUndoMoveSelection = false;
        }
        return;
    }

    public void setCurrentPositionAndSize() {
        // save current panel location and size
        Dimension dim = getSize();
        // Compute window size based on LayoutEditor size
        windowHeight = dim.height;
        windowWidth = dim.width;
        // Compute layout size based on LayoutPane size
        dim = getTargetPanelSize();
        panelHeight = (int) (dim.height / getPaintScale());
        panelWidth = (int) (dim.width / getPaintScale());
        Point pt = getLocationOnScreen();
        upperLeftX = pt.x;
        upperLeftY = pt.y;
        log.debug("setCurrentPositionAndSize Position - " + upperLeftX + "," + upperLeftY + " WindowSize - " + windowWidth + "," + windowHeight + " PanelSize - " + panelWidth + "," + panelHeight);
        setDirty(true);
    }

    void addBackgroundColorMenuEntry(JMenu menu, final String name, final Color color) {
        ActionListener a = new ActionListener() {
            //final String desiredName = name;
            final Color desiredColor = color;

            @Override
            public void actionPerformed(ActionEvent e) {
                if (!defaultBackgroundColor.equals(desiredColor)) {
                    defaultBackgroundColor = desiredColor;
                    setBackgroundColor(desiredColor);
                    setDirty(true);
                    repaint();
                }
            }
        };
        JRadioButtonMenuItem r = new JRadioButtonMenuItem(name);
        r.addActionListener(a);
        backgroundColorButtonGroup.add(r);
        if (defaultBackgroundColor.equals(color)) {
            r.setSelected(true);
        } else {
            r.setSelected(false);
        }
        menu.add(r);
        backgroundColorMenuItems[backgroundColorCount] = r;
        backgroundColors[backgroundColorCount] = color;
        backgroundColorCount++;
    }

    void addTrackColorMenuEntry(JMenu menu, final String name, final Color color) {
        ActionListener a = new ActionListener() {
            //final String desiredName = name;
            final Color desiredColor = color;

            @Override
            public void actionPerformed(ActionEvent e) {
                if (!defaultTrackColor.equals(desiredColor)) {
                    LayoutTrack.setDefaultTrackColor(desiredColor);
                    defaultTrackColor = desiredColor;
                    setDirty(true);
                    repaint();
                }
            }
        };
        JRadioButtonMenuItem r = new JRadioButtonMenuItem(name);
        r.addActionListener(a);
        trackColorButtonGroup.add(r);
        if (defaultTrackColor.equals(color)) {
            r.setSelected(true);
        } else {
            r.setSelected(false);
        }
        menu.add(r);
        trackColorMenuItems[trackColorCount] = r;
        trackColors[trackColorCount] = color;
        trackColorCount++;
    }

    void addTrackOccupiedColorMenuEntry(JMenu menu, final String name, final Color color) {
        ActionListener a = new ActionListener() {
            //final String desiredName = name;
            final Color desiredColor = color;

            @Override
            public void actionPerformed(ActionEvent e) {
                if (!defaultOccupiedTrackColor.equals(desiredColor)) {
                    defaultOccupiedTrackColor = desiredColor;
                    setDirty(true);
                    repaint();
                }
            }
        };
        JRadioButtonMenuItem r = new JRadioButtonMenuItem(name);
        r.addActionListener(a);
        trackOccupiedColorButtonGroup.add(r);
        if (defaultOccupiedTrackColor.equals(color)) {
            r.setSelected(true);
        } else {
            r.setSelected(false);
        }
        menu.add(r);
        trackOccupiedColorMenuItems[trackOccupiedColorCount] = r;
        trackOccupiedColors[trackOccupiedColorCount] = color;
        trackOccupiedColorCount++;
    }

    void addTrackAlternativeColorMenuEntry(JMenu menu, final String name, final Color color) {
        ActionListener a = new ActionListener() {
            //final String desiredName = name;
            final Color desiredColor = color;

            @Override
            public void actionPerformed(ActionEvent e) {
                if (!defaultAlternativeTrackColor.equals(desiredColor)) {
                    defaultAlternativeTrackColor = desiredColor;
                    setDirty(true);
                    repaint();
                }
            }
        };
        JRadioButtonMenuItem r = new JRadioButtonMenuItem(name);
        r.addActionListener(a);
        trackAlternativeColorButtonGroup.add(r);
        if (defaultAlternativeTrackColor.equals(color)) {
            r.setSelected(true);
        } else {
            r.setSelected(false);
        }
        menu.add(r);
        trackAlternativeColorMenuItems[trackAlternativeColorCount] = r;
        trackAlternativeColors[trackAlternativeColorCount] = color;
        trackAlternativeColorCount++;
    }

    protected void setOptionMenuTrackColor() {
        for (int i = 0; i < trackColorCount; i++) {
            if (trackColors[i].equals(defaultTrackColor)) {
                trackColorMenuItems[i].setSelected(true);
            } else {
                trackColorMenuItems[i].setSelected(false);
            }
        }
        for (int i = 0; i < trackOccupiedColorCount; i++) {
            if (trackOccupiedColors[i].equals(defaultOccupiedTrackColor)) {
                trackOccupiedColorMenuItems[i].setSelected(true);
            } else {
                trackOccupiedColorMenuItems[i].setSelected(false);
            }
        }
        for (int i = 0; i < trackAlternativeColorCount; i++) {
            if (trackAlternativeColors[i].equals(defaultAlternativeTrackColor)) {
                trackAlternativeColorMenuItems[i].setSelected(true);
            } else {
                trackAlternativeColorMenuItems[i].setSelected(false);
            }
        }
    }

    void addTextColorMenuEntry(JMenu menu, final String name, final Color color) {
        ActionListener a = new ActionListener() {
            //final String desiredName = name;
            final Color desiredColor = color;

            @Override
            public void actionPerformed(ActionEvent e) {
                if (!defaultTextColor.equals(desiredColor)) {
                    defaultTextColor = desiredColor;
                    setDirty(true);
                    repaint();
                }
            }
        };
        JRadioButtonMenuItem r = new JRadioButtonMenuItem(name);
        r.addActionListener(a);
        textColorButtonGroup.add(r);
        if (defaultTextColor.equals(color)) {
            r.setSelected(true);
        } else {
            r.setSelected(false);
        }
        menu.add(r);
        textColorMenuItems[textColorCount] = r;
        textColors[textColorCount] = color;
        textColorCount++;
    }

    void addTurnoutCircleColorMenuEntry(JMenu menu, final String name, final Color color) {
        ActionListener a = new ActionListener() {
            final Color desiredColor = color;

            @Override
            public void actionPerformed(ActionEvent e) {
                setTurnoutCircleColor(ColorUtil.colorToString(desiredColor));
                setDirty(true);
                repaint();
            }
        };

        JRadioButtonMenuItem r = new JRadioButtonMenuItem(name);
        r.addActionListener(a);
        turnoutCircleColorButtonGroup.add(r);
        if (turnoutCircleColor.equals(color)) {
            r.setSelected(true);
        } else {
            r.setSelected(false);
        }
        menu.add(r);
        turnoutCircleColorMenuItems[turnoutCircleColorCount] = r;
        turnoutCircleColors[turnoutCircleColorCount] = color;
        turnoutCircleColorCount++;
    }

    void addTurnoutCircleSizeMenuEntry(JMenu menu, final String name, final int size) {
        ActionListener a = new ActionListener() {
            final int desiredSize = size;

            @Override
            public void actionPerformed(ActionEvent e) {
                if (getTurnoutCircleSize() != desiredSize) {
                    setTurnoutCircleSize(desiredSize);
                    setDirty(true);
                    repaint();
                }
            }
        };
        JRadioButtonMenuItem r = new JRadioButtonMenuItem(name);
        r.addActionListener(a);
        turnoutCircleSizeButtonGroup.add(r);
        if (getTurnoutCircleSize() == size) {
            r.setSelected(true);
        } else {
            r.setSelected(false);
        }
        menu.add(r);
        turnoutCircleSizeMenuItems[turnoutCircleSizeCount] = r;
        turnoutCircleSizes[turnoutCircleSizeCount] = size;
        turnoutCircleSizeCount++;
    }

    protected void setOptionMenuTurnoutCircleColor() {
        for (int i = 0; i < turnoutCircleColorCount; i++) {
            if (turnoutCircleColors[i] == null && turnoutCircleColor == null) {
                turnoutCircleColorMenuItems[i].setSelected(true);
            } else if (turnoutCircleColors[i] != null && turnoutCircleColors[i].equals(turnoutCircleColor)) {
                turnoutCircleColorMenuItems[i].setSelected(true);
            } else {
                turnoutCircleColorMenuItems[i].setSelected(false);
            }
        }
    }

    protected void setOptionMenuTurnoutCircleSize() {
        for (int i = 0; i < turnoutCircleSizeCount; i++) {
            if (turnoutCircleSizes[i] == getTurnoutCircleSize()) {
                turnoutCircleSizeMenuItems[i].setSelected(true);
            } else {
                turnoutCircleSizeMenuItems[i].setSelected(false);
            }
        }
    }

    protected void setOptionMenuTextColor() {
        for (int i = 0; i < textColorCount; i++) {
            if (textColors[i].equals(defaultTextColor)) {
                textColorMenuItems[i].setSelected(true);
            } else {
                textColorMenuItems[i].setSelected(false);
            }
        }
    }

    protected void setOptionMenuBackgroundColor() {
        for (int i = 0; i < backgroundColorCount; i++) {
            if (backgroundColors[i].equals(defaultBackgroundColor)) {
                backgroundColorMenuItems[i].setSelected(true);
            } else {
                backgroundColorMenuItems[i].setSelected(false);
            }
        }
    }

    @Override
    public void setScroll(int state) {
        if (isEditable()) {
            //In edit mode the scroll bars are always displayed, however we will want to set the scroll for when we exit edit mode
            super.setScroll(SCROLL_BOTH);
            _scrollState = state;
        } else {
            super.setScroll(state);
        }
    }

    /**
     * Add a layout turntable at location specified
     */
    public void addTurntable(Point2D pt) {
        numLayoutTurntables++;
        String name = "";
        boolean duplicate = true;
        while (duplicate) {
            name = "TUR" + numLayoutTurntables;
            if (finder.findLayoutTurntableByName(name) == null) {
                duplicate = false;
            }
            if (duplicate) {
                numLayoutTurntables++;
            }
        }
        LayoutTurntable x = new LayoutTurntable(name, pt, this);
        //if (x != null) {
        turntableList.add(x);
        setDirty(true);
        //}
        x.addRay(0.0);
        x.addRay(90.0);
        x.addRay(180.0);
        x.addRay(270.0);
    }

    /**
     * Allow external trigger of re-draw
     */
    public void redrawPanel() {
        repaint();
    }

    /**
     * Allow external set/reset of awaitingIconChange
     */
    public void setAwaitingIconChange() {
        awaitingIconChange = true;
    }

    public void resetAwaitingIconChange() {
        awaitingIconChange = false;
    }

    /**
     * Allow external reset of dirty bit
     */
    public void resetDirty() {
        setDirty(false);
        savedEditMode = isEditable();
        savedPositionable = allPositionable();
        savedControlLayout = allControlling();
        savedAnimatingLayout = animatingLayout;
        savedShowHelpBar = showHelpBar;
    }

    /**
     * Allow external set of dirty bit
     */
    public void setDirty(boolean val) {
        panelChanged = val;
    }

    public void setDirty() {
        setDirty(true);
    }

    /**
     * Check the dirty state
     */
    public boolean isDirty() {
        return panelChanged;
    }

    /*
     * Get mouse coordinates and adjust for zoom
     */
    private void calcLocation(MouseEvent event, int dX, int dY) {
        xLoc = (int) ((event.getX() + dX) / getPaintScale());
        yLoc = (int) ((event.getY() + dY) / getPaintScale());
        dLoc.setLocation(xLoc, yLoc);
    }

    /**
     * Handle a mouse pressed event
     */
    @Override
    public void mousePressed(MouseEvent event) {
        // initialize cursor position
        _anchorX = xLoc;
        _anchorY = yLoc;
        _lastX = _anchorX;
        _lastY = _anchorY;
        calcLocation(event, 0, 0);

        if (isEditable()) {
            boolean prevSelectionActive = selectionActive;
            selectionActive = false;
            xLabel.setText(Integer.toString(xLoc));
            yLabel.setText(Integer.toString(yLoc));
            if (event.isPopupTrigger()) {
                if (event.isMetaDown() || event.isAltDown()) {
                    // if requesting a popup and it might conflict with moving, delay the request to mouseReleased
                    delayedPopupTrigger = true;
                } else {
                    // no possible conflict with moving, display the popup now
                    checkPopUp(event);
                }
            }
            if (event.isMetaDown() || event.isAltDown()) {
                // if moving an item, identify the item for mouseDragging
                selectedObject = null;
                selectedPointType = LayoutTrack.NONE;
                if (checkSelect(dLoc, false)) {
                    selectedObject = foundObject;
                    selectedPointType = foundPointType;
                    //selectedNeedsConnect = foundNeedsConnect;
                    startDel.setLocation(foundLocation.getX() - dLoc.getX(), foundLocation.getY() - dLoc.getY());
                    foundObject = null;
                } else {
                    selectedObject = checkMarkers(dLoc);
                    if (selectedObject != null) {
                        selectedPointType = LayoutTrack.MARKER;
                        startDel.setLocation((((LocoIcon) selectedObject).getX() - dLoc.getX()),
                                (((LocoIcon) selectedObject).getY() - dLoc.getY()));
                        //selectedNeedsConnect = false;
                    } else {
                        selectedObject = checkClocks(dLoc);
                        if (selectedObject != null) {
                            selectedPointType = LayoutTrack.LAYOUT_POS_JCOMP;
                            startDel.setLocation((((PositionableJComponent) selectedObject).getX() - dLoc.getX()),
                                    (((PositionableJComponent) selectedObject).getY() - dLoc.getY()));
                            //selectedNeedsConnect = false;
                        } else {
                            selectedObject = checkMultiSensors(dLoc);
                            if (selectedObject != null) {
                                selectedPointType = LayoutTrack.MULTI_SENSOR;
                                startDel.setLocation((((MultiSensorIcon) selectedObject).getX() - dLoc.getX()),
                                        (((MultiSensorIcon) selectedObject).getY() - dLoc.getY()));
                                //selectedNeedsConnect = false;
                            }
                        }
                    }
                    if (selectedObject == null) {
                        selectedObject = checkSensorIcons(dLoc);
                        if (selectedObject == null) {
                            selectedObject = checkSignalHeadIcons(dLoc);
                            if (selectedObject == null) {
                                selectedObject = checkLabelImages(dLoc);
                                if (selectedObject == null) {
                                    selectedObject = checkSignalMastIcons(dLoc);
                                }
                            }
                        }
                        if (selectedObject != null) {
                            selectedPointType = LayoutTrack.LAYOUT_POS_LABEL;
                            startDel.setLocation((((PositionableLabel) selectedObject).getX() - dLoc.getX()),
                                    (((PositionableLabel) selectedObject).getY() - dLoc.getY()));
                            if (selectedObject instanceof MemoryIcon) {
                                MemoryIcon pm = (MemoryIcon) selectedObject;
                                if (pm.getPopupUtility().getFixedWidth() == 0) {
                                    startDel.setLocation((pm.getOriginalX() - dLoc.getX()),
                                            (pm.getOriginalY() - dLoc.getY()));
                                }
                            }

                            //selectedNeedsConnect = false;
                        } else {
                            selectedObject = checkBackgrounds(dLoc);
                            if (selectedObject != null) {
                                selectedPointType = LayoutTrack.LAYOUT_POS_LABEL;
                                startDel.setLocation((((PositionableLabel) selectedObject).getX() - dLoc.getX()),
                                        (((PositionableLabel) selectedObject).getY() - dLoc.getY()));
                                //selectedNeedsConnect = false;
                            }
                        }
                    }
                }
            } else if (event.isShiftDown() && trackButton.isSelected() && (!event.isPopupTrigger())) {
                // starting a Track Segment, check for free connection point
                selectedObject = null;
                if (checkSelect(dLoc, true)) {
                    // match to a free connection point
                    beginObject = foundObject;
                    beginPointType = foundPointType;
                    beginLocation = foundLocation;
                } else {    //TODO: auto-add anchor point?
                    foundObject = null;
                    beginObject = null;
                }
            } else if ((!event.isShiftDown()) && (!event.isControlDown()) && (!event.isPopupTrigger())) {
                // check if controlling a turnout in edit mode
                selectedObject = null;
                if (allControlling()) {
                    // check if mouse is on a turnout
                    selectedObject = null;
                    for (LayoutTurnout t : turnoutList) {
                        // check the center point
                        Point2D pt = t.getCoordsCenter();
                        Double distance = dLoc.distance(pt);
                        if (distance <= circleRadius) {
                            // mouse was pressed on this turnout
                            selectedObject = t;
                            selectedPointType = LayoutTrack.TURNOUT_CENTER;
                            break;
                        }
                    }
                    for (LayoutSlip sl : slipList) {
                        // check east/west turnout (control) circles?
                        Point2D pt = sl.getCoordsCenter();

                        Point2D leftCenter = LayoutTrack.midpoint(sl.getCoordsA(), sl.getCoordsB());
                        Double leftFract = circleRadius / pt.distance(leftCenter);
                        Point2D leftCircleCenter = LayoutTrack.lerp(pt, leftCenter, leftFract);
                        Double leftDistance = dLoc.distance(leftCircleCenter);

                        Point2D rightCenter = LayoutTrack.midpoint(sl.getCoordsC(), sl.getCoordsD());
                        Double rightFract = circleRadius / pt.distance(rightCenter);
                        Point2D rightCircleCenter = LayoutTrack.lerp(pt, rightCenter, rightFract);
                        Double rightDistance = dLoc.distance(rightCircleCenter);
                        if ((leftDistance <= circleRadius) || (rightDistance <= circleRadius)) {
                            // mouse was pressed on this turnout
                            selectedObject = sl;
                            selectedPointType = (leftDistance < rightDistance) ? LayoutTrack.SLIP_LEFT : LayoutTrack.SLIP_RIGHT;
                            break;
                        }
                    }
                    for (LayoutTurntable x : turntableList) {
                        for (int k = 0; k < x.getNumberRays(); k++) {
                            if (x.getRayConnectOrdered(k) != null) {
                                // check the A connection point
                                Point2D pt = x.getRayCoordsOrdered(k);
                                Rectangle2D r = controlPointRectAt(pt);
                                if (r.contains(dLoc)) {
                                    // mouse was pressed on this connection point
                                    selectedObject = x;
                                    selectedPointType = LayoutTrack.TURNTABLE_RAY_OFFSET + x.getRayIndex(k);
                                    break;
                                }
                            }
                        }
                    }
                }   // if (allControlling())
                // initialize starting selection - cancel any previous selection rectangle
                selectionActive = true;
                selectionX = dLoc.getX();
                selectionY = dLoc.getY();
                selectionWidth = 0.0;
                selectionHeight = 0.0;
            }
            if (prevSelectionActive) {
                repaint();
            }
        } else if (allControlling() && (!event.isMetaDown()) && (!event.isPopupTrigger())
                && (!event.isAltDown()) && (!event.isShiftDown()) && (!event.isControlDown())) {
            // not in edit mode - check if mouse is on a turnout (using wider search range)
            selectedObject = null;
            for (LayoutTurnout t : turnoutList) {
                Point2D pt = t.getCoordsCenter();
                Rectangle2D r = turnoutCircleRectAt(pt);
                if (r.contains(dLoc)) {
                    // mouse was pressed on this turnout
                    selectedObject = t;
                    selectedPointType = LayoutTrack.TURNOUT_CENTER;
                    break;
                }
            }
            for (LayoutSlip sl : slipList) {
                //check east/west turnout (control) circles?
                Point2D pt = sl.getCoordsCenter();

                Point2D leftCenter = LayoutTrack.midpoint(sl.getCoordsA(), sl.getCoordsB());
                Double leftFract = circleRadius / pt.distance(leftCenter);
                Point2D leftCircleCenter = LayoutTrack.lerp(pt, leftCenter, leftFract);
                Rectangle2D leftRectangle = turnoutCircleRectAt(leftCircleCenter);
                if (leftRectangle.contains(dLoc)) {
                    // mouse was pressed on this turnout
                    selectedObject = sl;
                    selectedPointType = LayoutTrack.SLIP_LEFT;
                    break;
                }

                Point2D rightCenter = LayoutTrack.midpoint(sl.getCoordsC(), sl.getCoordsD());
                Double rightFract = circleRadius / pt.distance(rightCenter);
                Point2D rightCircleCenter = LayoutTrack.lerp(pt, rightCenter, rightFract);
                Rectangle2D rightRectangle = turnoutCircleRectAt(rightCircleCenter);

                if (rightRectangle.contains(dLoc)) {
                    // mouse was pressed on this turnout
                    selectedObject = sl;
                    selectedPointType = LayoutTrack.SLIP_RIGHT;
                    break;
                }
            }
            for (LayoutTurntable x : turntableList) {
                for (int k = 0; k < x.getNumberRays(); k++) {
                    if (x.getRayConnectOrdered(k) != null) {
                        // check the A connection point
                        Point2D pt = x.getRayCoordsOrdered(k);
                        Rectangle2D r = controlPointRectAt(pt);
                        if (r.contains(dLoc)) {
                            // mouse was pressed on this connection point
                            selectedObject = x;
                            selectedPointType = LayoutTrack.TURNTABLE_RAY_OFFSET + x.getRayIndex(k);
                            break;
                        }
                    }
                }
            }
        } else if ((event.isMetaDown() || event.isAltDown())
                && (!event.isShiftDown()) && (!event.isControlDown())) {
            // not in edit mode - check if moving a marker if there are any
            selectedObject = checkMarkers(dLoc);
            if (selectedObject != null) {
                selectedPointType = LayoutTrack.MARKER;
                startDel.setLocation((((LocoIcon) selectedObject).getX() - dLoc.getX()),
                        (((LocoIcon) selectedObject).getY() - dLoc.getY()));
                //selectedNeedsConnect = false;
            }
        } else if (event.isPopupTrigger() && (!event.isShiftDown())) {
            // not in edit mode - check if a marker popup menu is being requested
            LocoIcon lo = checkMarkers(dLoc);
            if (lo != null) {
                delayedPopupTrigger = true;
            }
        }
        if (!event.isPopupTrigger() && !isDragging) {
            List<Positionable> selections = getSelectedItems(event);
            if (selections.size() > 0) {
                selections.get(0).doMousePressed(event);
            }
        }
        //thisPanel.setFocusable(true);
        thisPanel.requestFocusInWindow();
    }   //mousePressed

    private boolean checkSelect(Point2D loc, boolean requireUnconnected) {
        return checkSelect(loc, requireUnconnected, null);
    }

    private boolean checkSelect(Point2D loc, boolean requireUnconnected, Object avoid) {
        // check positionable points, if any
        for (PositionablePoint p : pointList) {
            if (p != avoid) {
                if ((p != selectedObject) && !requireUnconnected
                        || (p.getConnect1() == null)
                        || ((p.getType() == PositionablePoint.ANCHOR)
                        && (p.getConnect2() == null))) {
                    Point2D pt = p.getCoords();
                    Rectangle2D r = controlPointRectAt(pt);
                    if (r.contains(loc)) {
                        // mouse was pressed on this connection point
                        foundLocation = pt;
                        foundObject = p;
                        foundPointType = LayoutTrack.POS_POINT;
                        foundNeedsConnect = ((p.getConnect1() == null) || (p.getConnect2() == null));
                        return true;
                    }
                }
            }
        }
        // check turnouts, if any
        for (LayoutTurnout t : turnoutList) {
            if (t != selectedObject) {
                if (!requireUnconnected) {
                    // check the center point
                    Point2D pt = t.getCoordsCenter();
                    Rectangle2D r = turnoutCircleRectAt(pt);
                    if (r.contains(loc)) {
                        // mouse was pressed on this connection point
                        foundLocation = pt;
                        foundObject = t;
                        foundPointType = LayoutTrack.TURNOUT_CENTER;
                        foundNeedsConnect = false;
                        return true;
                    }
                }
                if (!requireUnconnected || (t.getConnectA() == null)) {
                    // check the A connection point
                    Point2D pt = t.getCoordsA();
                    Rectangle2D r = controlPointRectAt(pt);
                    if (r.contains(loc)) {
                        // mouse was pressed on this connection point
                        foundLocation = pt;
                        foundObject = t;
                        foundPointType = LayoutTrack.TURNOUT_A;
                        foundNeedsConnect = (t.getConnectA() == null);
                        return true;
                    }
                }
                if (!requireUnconnected || (t.getConnectB() == null)) {
                    // check the B connection point
                    Point2D pt = t.getCoordsB();
                    Rectangle2D r = controlPointRectAt(pt);
                    if (r.contains(loc)) {
                        // mouse was pressed on this connection point
                        foundLocation = pt;
                        foundObject = t;
                        foundPointType = LayoutTrack.TURNOUT_B;
                        foundNeedsConnect = (t.getConnectB() == null);
                        return true;
                    }
                }
                if (!requireUnconnected || (t.getConnectC() == null)) {
                    // check the C connection point
                    Point2D pt = t.getCoordsC();
                    Rectangle2D r = controlPointRectAt(pt);
                    if (r.contains(loc)) {
                        // mouse was pressed on this connection point
                        foundLocation = pt;
                        foundObject = t;
                        foundPointType = LayoutTrack.TURNOUT_C;
                        foundNeedsConnect = (t.getConnectC() == null);
                        return true;
                    }
                }
                if (((t.getTurnoutType() == LayoutTurnout.DOUBLE_XOVER)
                        || (t.getTurnoutType() == LayoutTurnout.RH_XOVER)
                        || (t.getTurnoutType() == LayoutTurnout.LH_XOVER)) && (!requireUnconnected || (t.getConnectD() == null))) {
                    // check the D connection point, double crossover turnouts only
                    Point2D pt = t.getCoordsD();
                    Rectangle2D r = controlPointRectAt(pt);
                    if (r.contains(loc)) {
                        // mouse was pressed on this connection point
                        foundLocation = pt;
                        foundObject = t;
                        foundPointType = LayoutTrack.TURNOUT_D;
                        foundNeedsConnect = (t.getConnectD() == null);
                        return true;
                    }
                }
            }
        }

        // check level Xings, if any
        for (LevelXing x : xingList) {
            if (x != selectedObject) {
                if (!requireUnconnected) {
                    // check the center point
                    Point2D pt = x.getCoordsCenter();
                    Rectangle2D r = turnoutCircleRectAt(pt);
                    if (r.contains(loc)) {
                        // mouse was pressed on this connection point
                        foundLocation = pt;
                        foundObject = x;
                        foundPointType = LayoutTrack.LEVEL_XING_CENTER;
                        foundNeedsConnect = false;
                        return true;
                    }
                }
                if (!requireUnconnected || (x.getConnectA() == null)) {
                    // check the A connection point
                    Point2D pt = x.getCoordsA();
                    Rectangle2D r = controlPointRectAt(pt);
                    if (r.contains(loc)) {
                        // mouse was pressed on this connection point
                        foundLocation = pt;
                        foundObject = x;
                        foundPointType = LayoutTrack.LEVEL_XING_A;
                        foundNeedsConnect = (x.getConnectA() == null);
                        return true;
                    }
                }
                if (!requireUnconnected || (x.getConnectB() == null)) {
                    // check the B connection point
                    Point2D pt = x.getCoordsB();
                    Rectangle2D r = controlPointRectAt(pt);
                    if (r.contains(loc)) {
                        // mouse was pressed on this connection point
                        foundLocation = pt;
                        foundObject = x;
                        foundPointType = LayoutTrack.LEVEL_XING_B;
                        foundNeedsConnect = (x.getConnectB() == null);
                        return true;
                    }
                }
                if (!requireUnconnected || (x.getConnectC() == null)) {
                    // check the C connection point
                    Point2D pt = x.getCoordsC();
                    Rectangle2D r = controlPointRectAt(pt);
                    if (r.contains(loc)) {
                        // mouse was pressed on this connection point
                        foundLocation = pt;
                        foundObject = x;
                        foundPointType = LayoutTrack.LEVEL_XING_C;
                        foundNeedsConnect = (x.getConnectC() == null);
                        return true;
                    }
                }
                if (!requireUnconnected || (x.getConnectD() == null)) {
                    // check the D connection point
                    Point2D pt = x.getCoordsD();
                    Rectangle2D r = controlPointRectAt(pt);
                    if (r.contains(loc)) {
                        // mouse was pressed on this connection point
                        foundLocation = pt;
                        foundObject = x;
                        foundPointType = LayoutTrack.LEVEL_XING_D;
                        foundNeedsConnect = (x.getConnectD() == null);
                        return true;
                    }
                }
            }
        }

        // check slips, if any
        for (LayoutSlip sl : slipList) {
            if (sl != selectedObject) {
                if (!requireUnconnected) {
                    Point2D pt = sl.getCoordsCenter();

                    Point2D leftCenter = LayoutTrack.midpoint(sl.getCoordsA(), sl.getCoordsB());
                    Double leftFract = circleRadius / pt.distance(leftCenter);
                    Point2D leftCircleCenter = LayoutTrack.lerp(pt, leftCenter, leftFract);
                    Double leftDistance = dLoc.distance(leftCircleCenter);

                    Point2D rightCenter = LayoutTrack.midpoint(sl.getCoordsC(), sl.getCoordsD());
                    Double rightFract = circleRadius / pt.distance(rightCenter);
                    Point2D rightCircleCenter = LayoutTrack.lerp(pt, rightCenter, rightFract);
                    Double rightDistance = dLoc.distance(rightCircleCenter);
                    if ((leftDistance <= circleRadius) || (rightDistance <= circleRadius)) {
                        // mouse was pressed on this turnout
                        foundLocation = pt;
                        foundObject = sl;
                        foundPointType = (leftDistance < rightDistance) ? LayoutTrack.SLIP_LEFT : LayoutTrack.SLIP_RIGHT;
                        foundNeedsConnect = false;
                        return true;
                    }
                }
                if (!requireUnconnected || (sl.getConnectA() == null)) {
                    // check the A connection point
                    Point2D pt = sl.getCoordsA();
                    Rectangle2D r = controlPointRectAt(pt);
                    if (r.contains(loc)) {
                        // mouse was pressed on this connection point
                        foundLocation = pt;
                        foundObject = sl;
                        foundPointType = LayoutTrack.SLIP_A;
                        foundNeedsConnect = (sl.getConnectA() == null);
                        return true;
                    }
                }
                if (!requireUnconnected || (sl.getConnectB() == null)) {
                    // check the B connection point
                    Point2D pt = sl.getCoordsB();
                    Rectangle2D r = controlPointRectAt(pt);
                    if (r.contains(loc)) {
                        // mouse was pressed on this connection point
                        foundLocation = pt;
                        foundObject = sl;
                        foundPointType = LayoutTrack.SLIP_B;
                        foundNeedsConnect = (sl.getConnectB() == null);
                        return true;
                    }
                }
                if (!requireUnconnected || (sl.getConnectC() == null)) {
                    // check the C connection point
                    Point2D pt = sl.getCoordsC();
                    Rectangle2D r = controlPointRectAt(pt);
                    if (r.contains(loc)) {
                        // mouse was pressed on this connection point
                        foundLocation = pt;
                        foundObject = sl;
                        foundPointType = LayoutTrack.SLIP_C;
                        foundNeedsConnect = (sl.getConnectC() == null);
                        return true;
                    }
                }
                if (!requireUnconnected || (sl.getConnectD() == null)) {
                    // check the D connection point
                    Point2D pt = sl.getCoordsD();
                    Rectangle2D r = controlPointRectAt(pt);
                    if (r.contains(loc)) {
                        // mouse was pressed on this connection point
                        foundLocation = pt;
                        foundObject = sl;
                        foundPointType = LayoutTrack.SLIP_D;
                        foundNeedsConnect = (sl.getConnectD() == null);
                        return true;
                    }
                }
            }
        }
        // check turntables, if any
        for (LayoutTurntable x : turntableList) {
            if (x != selectedObject) {
                if (!requireUnconnected) {
                    // check the center point
                    Point2D pt = x.getCoordsCenter();
                    Rectangle2D r = turnoutCircleRectAt(pt);
                    if (r.contains(loc)) {
                        // mouse was pressed on this center point
                        foundLocation = pt;
                        foundObject = x;
                        foundPointType = LayoutTrack.TURNTABLE_CENTER;
                        foundNeedsConnect = false;
                        return true;
                    }
                }
                for (int k = 0; k < x.getNumberRays(); k++) {
                    if (!requireUnconnected || (x.getRayConnectOrdered(k) == null)) {
                        Point2D pt = x.getRayCoordsOrdered(k);
                        Rectangle2D r = controlPointRectAt(pt);
                        if (r.contains(loc)) {
                            // mouse was pressed on this connection point
                            foundLocation = pt;
                            foundObject = x;
                            foundPointType = LayoutTrack.TURNTABLE_RAY_OFFSET + x.getRayIndex(k);
                            foundNeedsConnect = (x.getRayConnectOrdered(k) == null);
                            return true;
                        }
                    }
                }
            }
        }

        for (TrackSegment t : trackList) {
            if (t.getCircle()) {
                Point2D pt = t.getCoordsCenterCircle();
                Rectangle2D r = controlPointRectAt(pt);
                if (r.contains(loc)) {
                    // mouse was pressed on this connection point
                    foundLocation = pt;
                    foundObject = t;
                    foundPointType = LayoutTrack.TRACK_CIRCLE_CENTRE;
                    foundNeedsConnect = false;
                    return true;
                }
            }
        }
        // no connection point found
        foundObject = null;
        return false;
    }

    private TrackSegment checkTrackSegments(Point2D loc) {
        // check Track Segments, if any
        for (TrackSegment tr : trackList) {
            Object o = tr.getConnect1();
            int type = tr.getType1();
            if (tr.getCircle()) {
                Rectangle2D r = turnoutCircleRectAt(
                        new Point2D.Double(tr.getCentreSegX(), tr.getCentreSegY()));
                // Test this detection rectangle
                if (r.contains(loc)) { // mouse was pressed in detection rectangle
                    return tr;
                }
            } else {
                // get coordinates of first end point
                Point2D pt1 = getEndCoords(o, type);
                o = tr.getConnect2();
                type = tr.getType2();
                // get coordinates of second end point
                Point2D pt2 = getEndCoords(o, type);
                // construct a detection rectangle
                double cX = (pt1.getX() + pt2.getX()) / 2.0D;
                double cY = (pt1.getY() + pt2.getY()) / 2.0D;
                Rectangle2D r = turnoutCircleRectAt(new Point2D.Double(cX, cY));
                // Test this detection rectangle
                if (r.contains(loc)) {
                    // mouse was pressed in detection rectangle
                    return tr;
                }
            }
        }
        return null;
    }

    private PositionableLabel checkBackgrounds(Point2D loc) {
        // check background images, if any
        for (int i = backgroundImage.size() - 1; i >= 0; i--) {
            PositionableLabel b = backgroundImage.get(i);
            double x = b.getX();
            double y = b.getY();
            double w = b.maxWidth();
            double h = b.maxHeight();
            Rectangle2D r = new Rectangle2D.Double(x, y, w, h);
            // Test this detection rectangle
            if (r.contains(loc)) {
                // mouse was pressed in background image
                return b;
            }
        }
        return null;
    }

    private SensorIcon checkSensorIcons(Point2D loc) {
        // check sensor images, if any
        for (int i = sensorImage.size() - 1; i >= 0; i--) {
            SensorIcon s = sensorImage.get(i);
            double x = s.getX();
            double y = s.getY();
            double w = s.maxWidth();
            double h = s.maxHeight();
            Rectangle2D r = new Rectangle2D.Double(x, y, w, h);
            // Test this detection rectangle
            if (r.contains(loc)) {
                // mouse was pressed in sensor icon image
                return s;
            }
        }
        return null;
    }

    private SignalHeadIcon checkSignalHeadIcons(Point2D loc) {
        // check signal head images, if any
        for (int i = signalHeadImage.size() - 1; i >= 0; i--) {
            SignalHeadIcon s = signalHeadImage.get(i);
            double x = s.getX();
            double y = s.getY();
            double w = s.maxWidth();
            double h = s.maxHeight();
            Rectangle2D r = new Rectangle2D.Double(x, y, w, h);
            // Test this detection rectangle
            if (r.contains(loc)) {
                // mouse was pressed in signal head image
                return s;
            }
        }
        return null;
    }

    private SignalMastIcon checkSignalMastIcons(Point2D loc) {
        // check signal head images, if any
        for (int i = signalMastList.size() - 1; i >= 0; i--) {
            SignalMastIcon s = signalMastList.get(i);
            double x = s.getX();
            double y = s.getY();
            double w = s.maxWidth();
            double h = s.maxHeight();
            Rectangle2D r = new Rectangle2D.Double(x, y, w, h);
            // Test this detection rectangle
            if (r.contains(loc)) {
                // mouse was pressed in signal head image
                return s;
            }
        }
        return null;
    }

    private PositionableLabel checkLabelImages(Point2D loc) {
        PositionableLabel l = null;
        int level = 0;
        for (int i = labelImage.size() - 1; i >= 0; i--) {
            PositionableLabel s = labelImage.get(i);
            double x = s.getX();
            double y = s.getY();
            double w = 10.0;
            double h = 5.0;
            if (s.isIcon() || s.isRotated()) {
                w = s.maxWidth();
                h = s.maxHeight();
            } else if (s.isText()) {
                h = s.getFont().getSize();
                w = (h * 2 * (s.getText().length())) / 3;
            }

            Rectangle2D r = new Rectangle2D.Double(x, y, w, h);
            // Test this detection rectangle
            if (r.contains(loc)) {
                // mouse was pressed in label image
                if (s.getDisplayLevel() >= level) {
                    //Check to make sure that we are returning the highest level label.
                    l = s;
                    level = s.getDisplayLevel();
                }
            }
        }
        return l;
    }

    private AnalogClock2Display checkClocks(Point2D loc) {
        // check clocks, if any
        for (int i = clocks.size() - 1; i >= 0; i--) {
            AnalogClock2Display s = clocks.get(i);
            double x = s.getX();
            double y = s.getY();
            double w = s.getFaceWidth();
            double h = s.getFaceHeight();
            Rectangle2D r = new Rectangle2D.Double(x, y, w, h);
            // Test this detection rectangle
            if (r.contains(loc)) {
                // mouse was pressed in clock image
                return s;
            }
        }
        return null;
    }

    private MultiSensorIcon checkMultiSensors(Point2D loc) {
        // check multi sensor icons, if any
        for (int i = multiSensors.size() - 1; i >= 0; i--) {
            MultiSensorIcon s = multiSensors.get(i);
            double x = s.getX();
            double y = s.getY();
            double w = s.maxWidth();
            double h = s.maxHeight();
            Rectangle2D r = new Rectangle2D.Double(x, y, w, h);
            // Test this detection rectangle
            if (r.contains(loc)) {
                // mouse was pressed in multi sensor image
                return s;
            }
        }
        return null;
    }

    private LocoIcon checkMarkers(Point2D loc) {
        // check marker icons, if any
        for (int i = markerImage.size() - 1; i >= 0; i--) {
            LocoIcon l = markerImage.get(i);
            double x = l.getX();
            double y = l.getY();
            double w = l.maxWidth();
            double h = l.maxHeight();
            Rectangle2D r = new Rectangle2D.Double(x, y, w, h);
            // Test this detection rectangle
            if (r.contains(loc)) {
                // mouse was pressed in marker icon
                return l;
            }
        }
        return null;
    }

    public Point2D getEndCoords(Object o, int type) {
        if (o != null) {
            switch (type) {
                case LayoutTrack.POS_POINT:
                    return ((PositionablePoint) o).getCoords();
                case LayoutTrack.TURNOUT_A:
                    return ((LayoutTurnout) o).getCoordsA();
                case LayoutTrack.TURNOUT_B:
                    return ((LayoutTurnout) o).getCoordsB();
                case LayoutTrack.TURNOUT_C:
                    return ((LayoutTurnout) o).getCoordsC();
                case LayoutTrack.TURNOUT_D:
                    return ((LayoutTurnout) o).getCoordsD();
                case LayoutTrack.LEVEL_XING_A:
                    return ((LevelXing) o).getCoordsA();
                case LayoutTrack.LEVEL_XING_B:
                    return ((LevelXing) o).getCoordsB();
                case LayoutTrack.LEVEL_XING_C:
                    return ((LevelXing) o).getCoordsC();
                case LayoutTrack.LEVEL_XING_D:
                    return ((LevelXing) o).getCoordsD();
                case LayoutTrack.SLIP_A:
                    return ((LayoutSlip) o).getCoordsA();
                case LayoutTrack.SLIP_B:
                    return ((LayoutSlip) o).getCoordsB();
                case LayoutTrack.SLIP_C:
                    return ((LayoutSlip) o).getCoordsC();
                case LayoutTrack.SLIP_D:
                    return ((LayoutSlip) o).getCoordsD();
                default:
                    if (type >= LayoutTrack.TURNTABLE_RAY_OFFSET) {
                        return ((LayoutTurntable) o).getRayCoordsIndexed(type - LayoutTrack.TURNTABLE_RAY_OFFSET);
                    }
            }
        }
        return (new Point2D.Double(0.0, 0.0));
    }

    @Override
    public void mouseReleased(MouseEvent event) {
        super.setToolTip(null);
        // initialize mouse position
        calcLocation(event, 0, 0);
        if (isEditable()) {
            xLabel.setText(Integer.toString(xLoc));
            yLabel.setText(Integer.toString(yLoc));
            if ((!event.isPopupTrigger()) && (!event.isMetaDown()) && (!event.isAltDown())
                    && event.isShiftDown()) {
                currentPoint = new Point2D.Double(xLoc, yLoc);
                if (snapToGridOnAdd) {
                    xLoc = ((xLoc + (gridSize / 2)) / gridSize) * gridSize;
                    yLoc = ((yLoc + (gridSize / 2)) / gridSize) * gridSize;
                    currentPoint.setLocation(xLoc, yLoc);
                }
                if (turnoutRHButton.isSelected()) {
                    addLayoutTurnout(LayoutTurnout.RH_TURNOUT);
                } else if (turnoutLHButton.isSelected()) {
                    addLayoutTurnout(LayoutTurnout.LH_TURNOUT);
                } else if (turnoutWYEButton.isSelected()) {
                    addLayoutTurnout(LayoutTurnout.WYE_TURNOUT);
                } else if (doubleXoverButton.isSelected()) {
                    addLayoutTurnout(LayoutTurnout.DOUBLE_XOVER);
                } else if (rhXoverButton.isSelected()) {
                    addLayoutTurnout(LayoutTurnout.RH_XOVER);
                } else if (lhXoverButton.isSelected()) {
                    addLayoutTurnout(LayoutTurnout.LH_XOVER);
                } else if (levelXingButton.isSelected()) {
                    addLevelXing();
                } else if (layoutSingleSlipButton.isSelected()) {
                    addLayoutSlip(LayoutSlip.SINGLE_SLIP);
                } else if (layoutDoubleSlipButton.isSelected()) {
                    addLayoutSlip(LayoutSlip.DOUBLE_SLIP);
                } else if (endBumperButton.isSelected()) {
                    addEndBumper();
                } else if (anchorButton.isSelected()) {
                    addAnchor();
                } else if (edgeButton.isSelected()) {
                    addEdgeConnector();
                } else if (trackButton.isSelected()) {
                    if ((beginObject != null) && (foundObject != null)
                            && (beginObject != foundObject)) {
                        addTrackSegment();
                        setCursor(Cursor.getDefaultCursor());
                    }
                    beginObject = null;
                    foundObject = null;
                } else if (multiSensorButton.isSelected()) {
                    startMultiSensor();
                } else if (sensorButton.isSelected()) {
                    addSensor();
                } else if (signalButton.isSelected()) {
                    addSignalHead();
                } else if (textLabelButton.isSelected()) {
                    addLabel();
                } else if (memoryButton.isSelected()) {
                    addMemory();
                } else if (blockContentsButton.isSelected()) {
                    addBlockContents();
                } else if (iconLabelButton.isSelected()) {
                    addIcon();
                } else if (signalMastButton.isSelected()) {
                    addSignalMast();
                } else {
                    log.warn("No item selected in panel edit mode");
                }
                selectedObject = null;
                repaint();
            } else if ((event.isPopupTrigger() || delayedPopupTrigger) && !isDragging) {
                selectedObject = null;
                selectedPointType = LayoutTrack.NONE;
                whenReleased = event.getWhen();
                checkPopUp(event);
            } // check if controlling turnouts
            else if ((selectedObject != null) && (selectedPointType == LayoutTrack.TURNOUT_CENTER)
                    && allControlling() && (!event.isMetaDown()) && (!event.isAltDown()) && (!event.isPopupTrigger())
                    && (!event.isShiftDown()) && (!event.isControlDown())) {
                // controlling layout, in edit mode
                LayoutTurnout t = (LayoutTurnout) selectedObject;
                t.toggleTurnout();
            } else if ((selectedObject != null) && ((selectedPointType == LayoutTrack.SLIP_CENTER) ||
                    (selectedPointType == LayoutTrack.SLIP_LEFT) || (selectedPointType == LayoutTrack.SLIP_RIGHT))
                    && allControlling() && (!event.isMetaDown()) && (!event.isAltDown()) && (!event.isPopupTrigger())
                    && (!event.isShiftDown()) && (!event.isControlDown())) {
                // controlling layout, in edit mode
                LayoutSlip sl = (LayoutSlip) selectedObject;
                sl.toggleState(selectedPointType);
            } else if ((selectedObject != null) && (selectedPointType >= LayoutTrack.TURNTABLE_RAY_OFFSET)
                    && allControlling() && (!event.isMetaDown()) && (!event.isAltDown()) && (!event.isPopupTrigger())
                    && (!event.isShiftDown()) && (!event.isControlDown())) {
                // controlling layout, in edit mode
                LayoutTurntable t = (LayoutTurntable) selectedObject;
                t.setPosition(selectedPointType - LayoutTrack.TURNTABLE_RAY_OFFSET);
            } else if ((selectedObject != null) && (selectedPointType == LayoutTrack.TURNOUT_CENTER)
                    && allControlling() && (event.isMetaDown()) && (!event.isAltDown())
                    && (!event.isShiftDown()) && (!event.isControlDown()) && isDragging) {
                // controlling layout, in edit mode
                checkPointsOfTurnout((LayoutTurnout) selectedObject);
            } else if (selectedObject != null && selectedPointType == LayoutTrack.POS_POINT
                    && allControlling() && (event.isMetaDown()) && (!event.isAltDown())
                    && (!event.isShiftDown()) && (!event.isControlDown()) && isDragging) {
                PositionablePoint p = (PositionablePoint) selectedObject;
                if (p.getConnect1() == null || p.getConnect2() == null) {
                    checkPointOfPositionable(p);
                }
            }
            if ((trackButton.isSelected()) && (beginObject != null) && (foundObject != null)) {
                // user let up shift key before releasing the mouse when creating a track segment
                setCursor(Cursor.getDefaultCursor());
                beginObject = null;
                foundObject = null;
                repaint();
            }
            createSelectionGroups();
        } // check if controlling turnouts out of edit mode
        else if ((selectedObject != null) && (selectedPointType == LayoutTrack.TURNOUT_CENTER)
                && allControlling() && (!event.isMetaDown()) && (!event.isAltDown()) && (!event.isPopupTrigger())
                && (!event.isShiftDown()) && (!delayedPopupTrigger)) {
            // controlling layout, not in edit mode
            if (useDirectTurnoutControl) {
                LayoutTurnout t = (LayoutTurnout) selectedObject;
                t.setState(jmri.Turnout.CLOSED);
            } else {
                LayoutTurnout t = (LayoutTurnout) selectedObject;
                t.toggleTurnout();
            }
        } // check if controlling turnouts out of edit mode
        else if ((selectedObject != null) && ((selectedPointType == LayoutTrack.SLIP_CENTER) ||
                            (selectedPointType == LayoutTrack.SLIP_LEFT) || (selectedPointType == LayoutTrack.SLIP_RIGHT))
                && allControlling() && (!event.isMetaDown()) && (!event.isAltDown()) && (!event.isPopupTrigger())
                && (!event.isShiftDown()) && (!delayedPopupTrigger)) {
            // controlling layout, not in edit mode
            LayoutSlip sl = (LayoutSlip) selectedObject;
            sl.toggleState(selectedPointType);
        } else if ((selectedObject != null) && (selectedPointType >= LayoutTrack.TURNTABLE_RAY_OFFSET)
                && allControlling() && (!event.isMetaDown()) && (!event.isAltDown()) && (!event.isPopupTrigger())
                && (!event.isShiftDown()) && (!delayedPopupTrigger)) {
            LayoutTurntable t = (LayoutTurntable) selectedObject;
            t.setPosition(selectedPointType - LayoutTrack.TURNTABLE_RAY_OFFSET);
        } // check if requesting marker popup out of edit mode
        else if ((event.isPopupTrigger() || delayedPopupTrigger) && (!isDragging)) {
            LocoIcon lo = checkMarkers(dLoc);
            if (lo != null) {
                showPopUp(lo, event);
            } else {
                if (checkSelect(dLoc, false)) {
                    // show popup menu
                    switch (foundPointType) {
                        case LayoutTrack.TURNOUT_CENTER:
                            if (useDirectTurnoutControl) {
                                LayoutTurnout t = (LayoutTurnout) foundObject;
                                t.setState(jmri.Turnout.THROWN);
                            } else {
                                ((LayoutTurnout) foundObject).showPopUp(event, isEditable());
                            }
                            break;
                        case LayoutTrack.LEVEL_XING_CENTER:
                            ((LevelXing) foundObject).showPopUp(event, isEditable());
                            break;
                        case LayoutTrack.SLIP_CENTER:
                        case LayoutTrack.SLIP_RIGHT:
                        case LayoutTrack.SLIP_LEFT: {
                            ((LayoutSlip) foundObject).showPopUp(event, isEditable());
                            break;
                        }
                        default:
                            break;
                    }
                }
                AnalogClock2Display c = checkClocks(dLoc);
                if (c != null) {
                    showPopUp(c, event);
                } else {
                    SignalMastIcon sm = checkSignalMastIcons(dLoc);
                    if (sm != null) {
                        showPopUp(sm, event);
                    } else {
                        PositionableLabel im = checkLabelImages(dLoc);
                        if (im != null) {
                            showPopUp(im, event);
                        }
                    }
                }
            }
        }
        if (!event.isPopupTrigger() && !isDragging) {
            List<Positionable> selections = getSelectedItems(event);
            if (selections.size() > 0) {
                selections.get(0).doMouseReleased(event);
                whenReleased = event.getWhen();
            }
        }
        // train icon needs to know when moved
        if (event.isPopupTrigger() && isDragging) {
            List<Positionable> selections = getSelectedItems(event);
            if (selections.size() > 0) {
                selections.get(0).doMouseDragged(event);
            }
        }
        if (selectedObject != null) {
            // An object was selected, deselect it
            prevSelectedObject = selectedObject;
            selectedObject = null;
        }
        isDragging = false;
        delayedPopupTrigger = false;
        thisPanel.requestFocusInWindow();
        return;
    }

    private void checkPopUp(MouseEvent event) {
        if (checkSelect(dLoc, false)) {
            // show popup menu
            switch (foundPointType) {
                case LayoutTrack.POS_POINT:
                    ((PositionablePoint) foundObject).showPopUp(event);
                    break;
                case LayoutTrack.TURNOUT_CENTER:
                    ((LayoutTurnout) foundObject).showPopUp(event, isEditable());
                    break;
                case LayoutTrack.LEVEL_XING_CENTER:
                    ((LevelXing) foundObject).showPopUp(event, isEditable());
                    break;
                case LayoutTrack.SLIP_CENTER:
                case LayoutTrack.SLIP_LEFT:
                case LayoutTrack.SLIP_RIGHT:
                    ((LayoutSlip) foundObject).showPopUp(event, isEditable());
                    break;
                case LayoutTrack.TURNTABLE_CENTER:
                    ((LayoutTurntable) foundObject).showPopUp(event);
                    break;
                default:
                    break;
            }
            if (foundPointType >= LayoutTrack.TURNTABLE_RAY_OFFSET) {
                LayoutTurntable t = (LayoutTurntable) foundObject;
                if (t.isTurnoutControlled()) {
                    ((LayoutTurntable) foundObject).showRayPopUp(event, foundPointType - LayoutTrack.TURNTABLE_RAY_OFFSET);
                }
            }
        } else {
            TrackSegment tr = checkTrackSegments(dLoc);
            if (tr != null) {
                tr.showPopUp(event);
            } else {
                SensorIcon s = checkSensorIcons(dLoc);
                if (s != null) {
                    showPopUp(s, event);
                } else {
                    LocoIcon lo = checkMarkers(dLoc);
                    if (lo != null) {
                        showPopUp(lo, event);
                    } else {
                        SignalHeadIcon sh = checkSignalHeadIcons(dLoc);
                        if (sh != null) {
                            showPopUp(sh, event);
                        } else {
                            AnalogClock2Display c = checkClocks(dLoc);
                            if (c != null) {
                                showPopUp(c, event);
                            } else {
                                MultiSensorIcon ms = checkMultiSensors(dLoc);
                                if (ms != null) {
                                    showPopUp(ms, event);
                                } else {
                                    PositionableLabel lb = checkLabelImages(dLoc);
                                    if (lb != null) {
                                        showPopUp(lb, event);
                                    } else {
                                        PositionableLabel b = checkBackgrounds(dLoc);
                                        if (b != null) {
                                            showPopUp(b, event);
                                        } else {
                                            SignalMastIcon sm = checkSignalMastIcons(dLoc);
                                            if (sm != null) {
                                                showPopUp(sm, event);
                                            }
                                        }
                                    }
                                }
                            }
                        }
                    }
                }
            }
        }
    }

    /**
     * Select the menu items to display for the Positionable's popup
     */
    @Override
    protected void showPopUp(Positionable p, MouseEvent event) {
        if (!((JComponent) p).isVisible()) {
            return;     // component must be showing on the screen to determine its location
        }
        JPopupMenu popup = new JPopupMenu();

        if (p.isEditable()) {
            if (showAlignPopup()) {
                setShowAlignmentMenu(popup);
                popup.add(new AbstractAction(Bundle.getMessage("ButtonDelete")) {
                    @Override
                    public void actionPerformed(ActionEvent e) {
                        deleteSelectedItems();
                    }
                });
            } else {
                if (p.doViemMenu()) {
                    popup.add(p.getNameString());
                    if (p.isPositionable()) {
                        setShowCoordinatesMenu(p, popup);
                    }
                    setDisplayLevelMenu(p, popup);
                    setPositionableMenu(p, popup);
                }

                boolean popupSet = false;
                popupSet = p.setRotateOrthogonalMenu(popup);
                popupSet = p.setRotateMenu(popup);
                if (popupSet) {
                    popup.addSeparator();
                    popupSet = false;
                }
                popupSet = p.setEditIconMenu(popup);
                popupSet = p.setTextEditMenu(popup);

                PositionablePopupUtil util = p.getPopupUtility();
                if (util != null) {
                    util.setFixedTextMenu(popup);
                    util.setTextMarginMenu(popup);
                    util.setTextBorderMenu(popup);
                    util.setTextFontMenu(popup);
                    util.setBackgroundMenu(popup);
                    util.setTextJustificationMenu(popup);
                    util.setTextOrientationMenu(popup);
                    popup.addSeparator();
                    util.propertyUtil(popup);
                    util.setAdditionalEditPopUpMenu(popup);
                    popupSet = true;
                }
                if (popupSet) {
                    popup.addSeparator();
                    popupSet = false;
                }
                p.setDisableControlMenu(popup);
                setShowAlignmentMenu(popup);
                // for Positionables with unique settings
                p.showPopUp(popup);
                setShowTooltipMenu(p, popup);

                setRemoveMenu(p, popup);
                if (p.doViemMenu()) {
                    setHiddenMenu(p, popup);
                }
            }
        } else {
            p.showPopUp(popup);
            PositionablePopupUtil util = p.getPopupUtility();
            if (util != null) {
                util.setAdditionalViewPopUpMenu(popup);
            }
        }
        popup.show((Component) p, p.getWidth() / 2 + (int) ((getPaintScale() - 1.0) * p.getX()),
                p.getHeight() / 2 + (int) ((getPaintScale() - 1.0) * p.getY()));
        /*popup.show((Component)p, event.getX(), event.getY());*/
    }   // showPopUp()

    private long whenReleased = 0;  // used to identify event that was popup trigger
    private boolean awaitingIconChange = false;

    @Override
    public void mouseClicked(MouseEvent event) {
        if ((!event.isMetaDown()) && (!event.isPopupTrigger()) && (!event.isAltDown())
                && (!awaitingIconChange) && (!event.isShiftDown()) && (!event.isControlDown())) {
            calcLocation(event, 0, 0);
            List<Positionable> selections = getSelectedItems(event);
            if (selections.size() > 0) {
                selections.get(0).doMouseClicked(event);
            }
        } else if (event.isPopupTrigger() && whenReleased != event.getWhen()) {
            calcLocation(event, 0, 0);
            if (isEditable()) {
                selectedObject = null;
                selectedPointType = LayoutTrack.NONE;
                checkPopUp(event);
            } else {
                LocoIcon lo = checkMarkers(dLoc);
                if (lo != null) {
                    showPopUp(lo, event);
                }
            }
        }
        if (event.isControlDown() && !event.isPopupTrigger()) {
            if (checkSelect(dLoc, false)) {
                // show popup menu
                switch (foundPointType) {
                    case LayoutTrack.POS_POINT:
                        amendSelectionGroup((PositionablePoint) foundObject);
                        break;
                    case LayoutTrack.TURNOUT_CENTER:
                        amendSelectionGroup((LayoutTurnout) foundObject, dLoc);
                        break;
                    case LayoutTrack.LEVEL_XING_CENTER:
                        amendSelectionGroup((LevelXing) foundObject);
                        break;
                    case LayoutTrack.SLIP_CENTER:
                    case LayoutTrack.SLIP_LEFT:
                    case LayoutTrack.SLIP_RIGHT:
                        amendSelectionGroup((LayoutSlip) foundObject);
                        break;
                    case LayoutTrack.TURNTABLE_CENTER:
                        amendSelectionGroup((LayoutTurntable) foundObject);
                        break;
                    case LayoutTrack.TURNOUT_A:
                    case LayoutTrack.TURNOUT_B:
                    case LayoutTrack.TURNOUT_C:
                    case LayoutTrack.TURNOUT_D:
                        LayoutTurnout t = (LayoutTurnout) foundObject;
                        if (t.getVersion() == 2 && ((t.getTurnoutType() == LayoutTurnout.DOUBLE_XOVER)
                                || (t.getTurnoutType() == LayoutTurnout.LH_XOVER) || (t.getTurnoutType() == LayoutTurnout.RH_XOVER))) {
                            amendSelectionGroup((LayoutTurnout) foundObject, dLoc);
                        }
                    //$FALL-THROUGH$
                    default:
                        break;
                }
            } else {
                PositionableLabel s = checkSensorIcons(dLoc);
                if (s != null) {
                    amendSelectionGroup(s);
                } else {
                    PositionableLabel sh = checkSignalHeadIcons(dLoc);
                    if (sh != null) {
                        amendSelectionGroup(sh);
                    } else {
                        PositionableLabel ms = checkMultiSensors(dLoc);
                        if (ms != null) {
                            amendSelectionGroup(ms);
                        } else {
                            PositionableLabel lb = checkLabelImages(dLoc);
                            if (lb != null) {
                                amendSelectionGroup(lb);
                            } else {
                                PositionableLabel b = checkBackgrounds(dLoc);
                                if (b != null) {
                                    amendSelectionGroup(b);
                                } else {
                                    PositionableLabel sm = checkSignalMastIcons(dLoc);
                                    if (sm != null) {
                                        amendSelectionGroup(sm);
                                    }
                                }
                            }
                        }
                    }
                }
            }
        } else if (selectionWidth == 0 || selectionHeight == 0) {
            clearSelectionGroups();
        }
        //thisPanel.setFocusable(true);
        thisPanel.requestFocusInWindow();
        return;
    }

    private void checkPointOfPositionable(PositionablePoint p) {
        TrackSegment t = p.getConnect1();
        if (t == null) {
            t = p.getConnect2();
        }
        //Nothing connected to this bit of track so ignore
        if (t == null) {
            return;
        }
        beginObject = p;
        beginPointType = LayoutTrack.POS_POINT;
        Point2D loc = p.getCoords();

        if (checkSelect(loc, true, p)) {
            switch (foundPointType) {
                case LayoutTrack.POS_POINT:
                    PositionablePoint p2 = (PositionablePoint) foundObject;
                    if (p2.getType() == PositionablePoint.ANCHOR && p2.setTrackConnection(t)) {
                        if (t.getConnect1() == p) {
                            t.setNewConnect1(p2, LayoutTrack.POS_POINT);
                        } else {
                            t.setNewConnect2(p2, LayoutTrack.POS_POINT);
                        }
                        p.removeTrackConnection(t);
                        if (p.getConnect1() == null && p.getConnect2() == null) {
                            removePositionablePoint(p);
                        }
                    }
                    break;
                case LayoutTrack.TURNOUT_A:
                case LayoutTrack.TURNOUT_B:
                case LayoutTrack.TURNOUT_C:
                case LayoutTrack.TURNOUT_D:
                    LayoutTurnout lt = (LayoutTurnout) foundObject;
                    try {
                        if (lt.getConnection(foundPointType) == null) {
                            lt.setConnection(foundPointType, t, LayoutTrack.TRACK);
                            if (t.getConnect1() == p) {
                                t.setNewConnect1(lt, foundPointType);
                            } else {
                                t.setNewConnect2(lt, foundPointType);
                            }
                            p.removeTrackConnection(t);
                            if (p.getConnect1() == null && p.getConnect2() == null) {
                                removePositionablePoint(p);
                            }
                        }
                    } catch (jmri.JmriException e) {
                        log.debug("Unable to set location");
                    }
                    break;
                case LayoutTrack.LEVEL_XING_A:
                case LayoutTrack.LEVEL_XING_B:
                case LayoutTrack.LEVEL_XING_C:
                case LayoutTrack.LEVEL_XING_D:
                    LevelXing lx = (LevelXing) foundObject;
                    try {
                        if (lx.getConnection(foundPointType) == null) {
                            lx.setConnection(foundPointType, t, LayoutTrack.TRACK);
                            if (t.getConnect1() == p) {
                                t.setNewConnect1(lx, foundPointType);
                            } else {
                                t.setNewConnect2(lx, foundPointType);
                            }
                            p.removeTrackConnection(t);
                            if (p.getConnect1() == null && p.getConnect2() == null) {
                                removePositionablePoint(p);
                            }
                        }
                    } catch (jmri.JmriException e) {
                        log.debug("Unable to set location");
                    }
                    break;
                case LayoutTrack.SLIP_A:
                case LayoutTrack.SLIP_B:
                case LayoutTrack.SLIP_C:
                case LayoutTrack.SLIP_D:
                    LayoutSlip ls = (LayoutSlip) foundObject;
                    try {
                        if (ls.getConnection(foundPointType) == null) {
                            ls.setConnection(foundPointType, t, LayoutTrack.TRACK);
                            if (t.getConnect1() == p) {
                                t.setNewConnect1(ls, foundPointType);
                            } else {
                                t.setNewConnect2(ls, foundPointType);
                            }
                            p.removeTrackConnection(t);
                            if (p.getConnect1() == null && p.getConnect2() == null) {
                                removePositionablePoint(p);
                            }
                        }
                    } catch (jmri.JmriException e) {
                        log.debug("Unable to set location");
                    }
                    break;
                default:
                    if (foundPointType >= LayoutTrack.TURNTABLE_RAY_OFFSET) {
                        LayoutTurntable tt = (LayoutTurntable) foundObject;
                        int ray = foundPointType - LayoutTrack.TURNTABLE_RAY_OFFSET;
                        if (tt.getRayConnectIndexed(ray) == null) {
                            tt.setRayConnect(t, ray);
                            if (t.getConnect1() == p) {
                                t.setNewConnect1(tt, foundPointType);
                            } else {
                                t.setNewConnect2(tt, foundPointType);
                            }
                            p.removeTrackConnection(t);
                            if (p.getConnect1() == null && p.getConnect2() == null) {
                                removePositionablePoint(p);
                            }
                        }
                    } else {
                        log.debug("No valid point, so will quit");
                        return;
                    }
            }
            repaint();
            if (t.getLayoutBlock() != null) {
                auxTools.setBlockConnectivityChanged();
            }
        }
        beginObject = null;
        foundObject = null;
    }

    private void checkPointsOfTurnout(LayoutTurnout lt) {
        beginObject = lt;
        if (lt.getConnectA() == null) {
            beginPointType = LayoutTrack.TURNOUT_A;
            dLoc = lt.getCoordsA();
            checkPointsOfTurnoutSub(lt.getCoordsA());
        }
        if (lt.getConnectB() == null) {
            beginPointType = LayoutTrack.TURNOUT_B;
            dLoc = lt.getCoordsB();
            checkPointsOfTurnoutSub(lt.getCoordsB());
        }
        if (lt.getConnectC() == null) {
            beginPointType = LayoutTrack.TURNOUT_C;
            dLoc = lt.getCoordsC();
            checkPointsOfTurnoutSub(lt.getCoordsC());
        }
        if (lt.getConnectD() == null && ((lt.getTurnoutType() == LayoutTurnout.DOUBLE_XOVER)
                || (lt.getTurnoutType() == LayoutTurnout.LH_XOVER) || (lt.getTurnoutType() == LayoutTurnout.RH_XOVER))) {
            beginPointType = LayoutTrack.TURNOUT_D;
            dLoc = lt.getCoordsD();
            checkPointsOfTurnoutSub(lt.getCoordsD());
        }
        beginObject = null;
        foundObject = null;
    }

    private void checkPointsOfTurnoutSub(Point2D dLoc) {
        if (checkSelect(dLoc, true)) {
            switch (foundPointType) {
                case LayoutTrack.POS_POINT:
                    PositionablePoint p2 = (PositionablePoint) foundObject;
                    if ((p2.getConnect1() == null && p2.getConnect2() != null)
                            || (p2.getConnect1() != null && p2.getConnect2() == null)) {
                        TrackSegment t = p2.getConnect1();
                        if (t == null) {
                            t = p2.getConnect2();
                        }
                        if (t == null) {
                            return;
                        }
                        LayoutTurnout lt = (LayoutTurnout) beginObject;
                        try {
                            if (lt.getConnection(beginPointType) == null) {
                                lt.setConnection(beginPointType, t, LayoutTrack.TRACK);
                                p2.removeTrackConnection(t);
                                if (t.getConnect1() == p2) {
                                    t.setNewConnect1(lt, beginPointType);
                                } else {
                                    t.setNewConnect2(lt, beginPointType);
                                }

                                removePositionablePoint(p2);
                            }
                            if (t.getLayoutBlock() != null) {
                                auxTools.setBlockConnectivityChanged();
                            }
                        } catch (jmri.JmriException e) {
                            log.debug("Unable to set location");
                        }
                    }
                    break;
                case LayoutTrack.TURNOUT_A:
                case LayoutTrack.TURNOUT_B:
                case LayoutTrack.TURNOUT_C:
                case LayoutTrack.TURNOUT_D:
                    LayoutTurnout ft = (LayoutTurnout) foundObject;
                    addTrackSegment();
                    if (ft.getTurnoutType() == LayoutTurnout.RH_TURNOUT || ft.getTurnoutType() == LayoutTurnout.LH_TURNOUT) {
                        rotateTurnout(ft);
                    }
                    break;
                default:
                    log.warn("Unexpected foundPointType {}  in checkPointsOfTurnoutSub", foundPointType);
                    break;
            }
        }
    }

    private void rotateTurnout(LayoutTurnout t) {
        LayoutTurnout be = (LayoutTurnout) beginObject;
        if ((beginPointType == LayoutTrack.TURNOUT_A && (be.getConnectB() != null || be.getConnectC() != null))
                || (beginPointType == LayoutTrack.TURNOUT_B && (be.getConnectA() != null || be.getConnectC() != null))
                || (beginPointType == LayoutTrack.TURNOUT_C && (be.getConnectB() != null || be.getConnectA() != null))) {
            return;
        }
        if (be.getTurnoutType() != LayoutTurnout.RH_TURNOUT && be.getTurnoutType() != LayoutTurnout.LH_TURNOUT) {
            return;
        }

        double x2;
        double y2;

        Point2D c;
        Point2D diverg;

        if (foundPointType == LayoutTrack.TURNOUT_C && beginPointType == LayoutTrack.TURNOUT_C) {
            c = t.getCoordsA();
            diverg = t.getCoordsB();
            x2 = be.getCoordsA().getX() - be.getCoordsB().getX();
            y2 = be.getCoordsA().getY() - be.getCoordsB().getY();
        } else if (foundPointType == LayoutTrack.TURNOUT_C && (beginPointType == LayoutTrack.TURNOUT_A || beginPointType == LayoutTrack.TURNOUT_B)) {
            c = t.getCoordsCenter();
            diverg = t.getCoordsC();
            if (beginPointType == LayoutTrack.TURNOUT_A) {
                x2 = be.getCoordsB().getX() - be.getCoordsA().getX();
                y2 = be.getCoordsB().getY() - be.getCoordsA().getY();
            } else {
                x2 = be.getCoordsA().getX() - be.getCoordsB().getX();
                y2 = be.getCoordsA().getY() - be.getCoordsB().getY();
            }
        } else if (foundPointType == LayoutTrack.TURNOUT_B) {
            c = t.getCoordsA();
            diverg = t.getCoordsB();
            if (beginPointType == LayoutTrack.TURNOUT_B) {
                x2 = be.getCoordsA().getX() - be.getCoordsB().getX();
                y2 = be.getCoordsA().getY() - be.getCoordsB().getY();
            } else if (beginPointType == LayoutTrack.TURNOUT_A) {
                x2 = be.getCoordsB().getX() - be.getCoordsA().getX();
                y2 = be.getCoordsB().getY() - be.getCoordsA().getY();
            } else { //(beginPointType==TURNOUT_C){
                x2 = be.getCoordsCenter().getX() - be.getCoordsC().getX();
                y2 = be.getCoordsCenter().getY() - be.getCoordsC().getY();
            }
        } else if (foundPointType == LayoutTrack.TURNOUT_A) {
            c = t.getCoordsA();
            diverg = t.getCoordsB();
            if (beginPointType == LayoutTrack.TURNOUT_A) {
                x2 = be.getCoordsA().getX() - be.getCoordsB().getX();
                y2 = be.getCoordsA().getY() - be.getCoordsB().getY();
            } else if (beginPointType == LayoutTrack.TURNOUT_B) {
                x2 = be.getCoordsB().getX() - be.getCoordsA().getX();
                y2 = be.getCoordsB().getY() - be.getCoordsA().getY();
            } else {// (beginPointType==TURNOUT_C){
                x2 = be.getCoordsC().getX() - be.getCoordsCenter().getX();
                y2 = be.getCoordsC().getY() - be.getCoordsCenter().getY();
            }
        } else {
            return;
        }
        double x = diverg.getX() - c.getX();
        double y = diverg.getY() - c.getY();
        double radius = Math.toDegrees(Math.atan2(y, x));
        double eRadius = Math.toDegrees(Math.atan2(y2, x2));
        be.rotateCoords(radius - eRadius);

        Point2D conCord = be.getCoordsA();
        Point2D tCord = t.getCoordsC();

        if (foundPointType == LayoutTrack.TURNOUT_B) {
            tCord = t.getCoordsB();
        }
        if (foundPointType == LayoutTrack.TURNOUT_A) {
            tCord = t.getCoordsA();
        }
        if (beginPointType == LayoutTrack.TURNOUT_B) {
            conCord = be.getCoordsB();
        } else if (beginPointType == LayoutTrack.TURNOUT_C) {
            conCord = be.getCoordsC();
        } else if (beginPointType == LayoutTrack.TURNOUT_A) {
            conCord = be.getCoordsA();
        }

        x = conCord.getX() - tCord.getX();
        y = conCord.getY() - tCord.getY();
        Point2D offset = new Point2D.Double(be.getCoordsCenter().getX() - x, be.getCoordsCenter().getY() - y);
        be.setCoordsCenter(offset);

    }

    //private ArrayList<LayoutTurnout> _turnoutSelection = null; // LayoutTurnouts
    private java.util.HashMap<LayoutTurnout, TurnoutSelection> _turnoutSelection = null;

    static class TurnoutSelection {

        boolean pointA = false;
        boolean pointB = false;
        boolean pointC = false;
        boolean pointD = false;

        TurnoutSelection() {
        }

        void setPointA(boolean boo) {
            pointA = boo;
        }

        void setPointB(boolean boo) {
            pointB = boo;
        }

        void setPointC(boolean boo) {
            pointC = boo;
        }

        void setPointD(boolean boo) {
            pointD = boo;
        }

        boolean getPointA() {
            return pointA;
        }

        boolean getPointB() {
            return pointB;
        }

        boolean getPointC() {
            return pointC;
        }

        boolean getPointD() {
            return pointD;
        }

    }

    private ArrayList<PositionablePoint> _pointSelection = null; //new ArrayList<PositionablePoint>();  // PositionablePoint list
    private ArrayList<LevelXing> _xingSelection = null; //new ArrayList<LevelXing>();  // LevelXing list
    private ArrayList<LayoutSlip> _slipSelection = null; //new ArrayList<LevelXing>();  // LayoutSlip list
    private ArrayList<LayoutTurntable> _turntableSelection = null; //new ArrayList<LayoutTurntable>(); // Turntable list
    private ArrayList<Positionable> _positionableSelection = null;

    private void highLightSelection(Graphics2D g) {
        java.awt.Stroke stroke = g.getStroke();
        Color color = g.getColor();
        g.setColor(new Color(204, 207, 88));
        g.setStroke(new java.awt.BasicStroke(2.0f));
        if (_positionableSelection != null) {
            for (Positionable c : _positionableSelection) {
                g.drawRect(c.getX(), c.getY(), c.maxWidth(), c.maxHeight());
            }
        }
        // loop over all defined turnouts
        if (_turnoutSelection != null) {
            for (Map.Entry<LayoutTurnout, TurnoutSelection> entry : _turnoutSelection.entrySet()) {
                LayoutTurnout t = entry.getKey();
                int ttype = t.getTurnoutType();
                if (t.getVersion() == 2 && ((ttype == LayoutTurnout.DOUBLE_XOVER)
                        || (ttype == LayoutTurnout.LH_XOVER)
                        || (ttype == LayoutTurnout.RH_XOVER))) {
                    TurnoutSelection ts = entry.getValue();
                    if (ts.getPointA()) {
                        Point2D coord = t.getCoordsA();
                        g.drawRect((int) coord.getX() - 4, (int) coord.getY() - 4, 9, 9);
                    }
                    if (ts.getPointB()) {
                        Point2D coord = t.getCoordsB();
                        g.drawRect((int) coord.getX() - 4, (int) coord.getY() - 4, 9, 9);
                    }
                    if (ts.getPointC()) {
                        Point2D coord = t.getCoordsC();
                        g.drawRect((int) coord.getX() - 4, (int) coord.getY() - 4, 9, 9);
                    }
                    if (ts.getPointD()) {
                        Point2D coord = t.getCoordsD();
                        g.drawRect((int) coord.getX() - 4, (int) coord.getY() - 4, 9, 9);
                    }
                } else {
                    int minx = (int) Math.min(Math.min(t.getCoordsA().getX(), t.getCoordsB().getX()), Math.min(t.getCoordsC().getX(), t.getCoordsD().getX()));
                    int miny = (int) Math.min(Math.min(t.getCoordsA().getY(), t.getCoordsB().getY()), Math.min(t.getCoordsC().getY(), t.getCoordsD().getY()));
                    int maxx = (int) Math.max(Math.max(t.getCoordsA().getX(), t.getCoordsB().getX()), Math.max(t.getCoordsC().getX(), t.getCoordsD().getX()));
                    int maxy = (int) Math.max(Math.max(t.getCoordsA().getY(), t.getCoordsB().getY()), Math.max(t.getCoordsC().getY(), t.getCoordsD().getY()));
                    int width = maxx - minx;
                    int height = maxy - miny;
                    int x = (int) t.getCoordsCenter().getX() - (width / 2);
                    int y = (int) t.getCoordsCenter().getY() - (height / 2);
                    g.drawRect(x, y, width, height);
                }

            }
        }
        if (_xingSelection != null) {
            // loop over all defined level crossings
            for (LevelXing xing : _xingSelection) {
                int minx = (int) Math.min(Math.min(xing.getCoordsA().getX(), xing.getCoordsB().getX()), Math.min(xing.getCoordsC().getX(), xing.getCoordsD().getX()));
                int miny = (int) Math.min(Math.min(xing.getCoordsA().getY(), xing.getCoordsB().getY()), Math.min(xing.getCoordsC().getY(), xing.getCoordsD().getY()));
                int maxx = (int) Math.max(Math.max(xing.getCoordsA().getX(), xing.getCoordsB().getX()), Math.max(xing.getCoordsC().getX(), xing.getCoordsD().getX()));
                int maxy = (int) Math.max(Math.max(xing.getCoordsA().getY(), xing.getCoordsB().getY()), Math.max(xing.getCoordsC().getY(), xing.getCoordsD().getY()));
                int width = maxx - minx;
                int height = maxy - miny;
                int x = (int) xing.getCoordsCenter().getX() - (width / 2);
                int y = (int) xing.getCoordsCenter().getY() - (height / 2);
                g.drawRect(x, y, width, height);
            }
        }
        if (_slipSelection != null) {
            // loop over all defined slips
            for (LayoutSlip sl : _slipSelection) {
                int minx = (int) Math.min(Math.min(sl.getCoordsA().getX(), sl.getCoordsB().getX()), Math.min(sl.getCoordsC().getX(), sl.getCoordsD().getX()));
                int miny = (int) Math.min(Math.min(sl.getCoordsA().getY(), sl.getCoordsB().getY()), Math.min(sl.getCoordsC().getY(), sl.getCoordsD().getY()));
                int maxx = (int) Math.max(Math.max(sl.getCoordsA().getX(), sl.getCoordsB().getX()), Math.max(sl.getCoordsC().getX(), sl.getCoordsD().getX()));
                int maxy = (int) Math.max(Math.max(sl.getCoordsA().getY(), sl.getCoordsB().getY()), Math.max(sl.getCoordsC().getY(), sl.getCoordsD().getY()));
                int width = maxx - minx;
                int height = maxy - miny;
                int x = (int) sl.getCoordsCenter().getX() - (width / 2);
                int y = (int) sl.getCoordsCenter().getY() - (height / 2);
                g.drawRect(x, y, width, height);
            }
        }
        // loop over all defined turntables
        if (_turntableSelection != null) {
            for (LayoutTurntable tt : _turntableSelection) {
                Point2D center = tt.getCoordsCenter();
                int x = (int) center.getX() - (int) tt.getRadius();
                int y = (int) center.getY() - (int) tt.getRadius();
                g.drawRect(x, y, ((int) tt.getRadius() * 2), ((int) tt.getRadius() * 2));
            }
        }
        // loop over all defined Anchor Points and End Bumpers
        if (_pointSelection != null) {
            for (PositionablePoint p : _pointSelection) {
                Point2D coord = p.getCoords();
                g.drawRect((int) coord.getX() - 4, (int) coord.getY() - 4, 9, 9);
            }
        }
        g.setColor(color);
        g.setStroke(stroke);
    }

    private void createSelectionGroups() {
        List<Positionable> contents = getContents();
        Rectangle2D selectRect = new Rectangle2D.Double(selectionX, selectionY,
                selectionWidth, selectionHeight);
        for (Positionable c : contents) {
            Point2D upperLeft = c.getLocation();
            if (selectRect.contains(upperLeft)) {
                if (_positionableSelection == null) {
                    _positionableSelection = new ArrayList<Positionable>();
                }
                if (!_positionableSelection.contains(c)) {
                    _positionableSelection.add(c);
                }
            }
        }
        // loop over all defined turnouts
        for (LayoutTurnout t : turnoutList) {
            int ttype = t.getTurnoutType();
            if (t.getVersion() == 2 && ((ttype == LayoutTurnout.DOUBLE_XOVER)
                    || (ttype == LayoutTurnout.LH_XOVER)
                    || (ttype == LayoutTurnout.RH_XOVER))) {
                if (selectRect.contains(t.getCoordsA())) {
                    if (_turnoutSelection == null) {
                        _turnoutSelection = new HashMap<LayoutTurnout, TurnoutSelection>();
                    }
                    TurnoutSelection ts;
                    if (!_turnoutSelection.containsKey(t)) {
                        ts = new TurnoutSelection();
                        _turnoutSelection.put(t, ts);
                    } else {
                        ts = _turnoutSelection.get(t);
                    }
                    ts.setPointA(true);
                }
                if (selectRect.contains(t.getCoordsB())) {
                    if (_turnoutSelection == null) {
                        _turnoutSelection = new HashMap<LayoutTurnout, TurnoutSelection>();
                    }
                    TurnoutSelection ts;
                    if (!_turnoutSelection.containsKey(t)) {
                        ts = new TurnoutSelection();
                        _turnoutSelection.put(t, ts);
                    } else {
                        ts = _turnoutSelection.get(t);
                    }
                    ts.setPointB(true);
                }

                if (selectRect.contains(t.getCoordsC())) {
                    if (_turnoutSelection == null) {
                        _turnoutSelection = new HashMap<LayoutTurnout, TurnoutSelection>();
                    }
                    TurnoutSelection ts;
                    if (!_turnoutSelection.containsKey(t)) {
                        ts = new TurnoutSelection();
                        _turnoutSelection.put(t, ts);
                    } else {
                        ts = _turnoutSelection.get(t);
                    }
                    ts.setPointC(true);
                }

                if (selectRect.contains(t.getCoordsD())) {
                    if (_turnoutSelection == null) {
                        _turnoutSelection = new HashMap<LayoutTurnout, TurnoutSelection>();
                    }
                    TurnoutSelection ts;
                    if (!_turnoutSelection.containsKey(t)) {
                        ts = new TurnoutSelection();
                        _turnoutSelection.put(t, ts);
                    } else {
                        ts = _turnoutSelection.get(t);
                    }
                    ts.setPointD(true);
                }
            } else {
                Point2D center = t.getCoordsCenter();
                if (selectRect.contains(center)) {
                    if (_turnoutSelection == null) {
                        _turnoutSelection = new HashMap<LayoutTurnout, TurnoutSelection>();
                    }
                    if (!_turnoutSelection.containsKey(t)) {
                        _turnoutSelection.put(t, new TurnoutSelection());
                    }
                }
            }

        }
        // loop over all defined level crossings
        for (LevelXing x : xingList) {
            Point2D center = x.getCoordsCenter();
            if (selectRect.contains(center)) {
                if (_xingSelection == null) {
                    _xingSelection = new ArrayList<LevelXing>();
                }
                if (!_xingSelection.contains(x)) {
                    _xingSelection.add(x);
                }
            }
        }
        // loop over all defined slips
        for (LayoutSlip sl : slipList) {
            Point2D center = sl.getCoordsCenter();
            if (selectRect.contains(center)) {
                if (_slipSelection == null) {
                    _slipSelection = new ArrayList<LayoutSlip>();
                }
                if (!_slipSelection.contains(sl)) {
                    _slipSelection.add(sl);
                }
            }
        }
        // loop over all defined turntables
        for (LayoutTurntable x : turntableList) {
            Point2D center = x.getCoordsCenter();
            if (selectRect.contains(center)) {
                if (_turntableSelection == null) {
                    _turntableSelection = new ArrayList<LayoutTurntable>();
                }
                if (!_turntableSelection.contains(x)) {
                    _turntableSelection.add(x);
                }
            }
        }
        // loop over all defined Anchor Points and End Bumpers
        for (PositionablePoint p : pointList) {
            Point2D coord = p.getCoords();
            if (selectRect.contains(coord)) {
                if (_pointSelection == null) {
                    _pointSelection = new ArrayList<PositionablePoint>();
                }
                if (!_pointSelection.contains(p)) {
                    _pointSelection.add(p);
                }
            }
        }
        repaint();
    }

    private void clearSelectionGroups() {
        _pointSelection = null;
        _turntableSelection = null;
        _xingSelection = null;
        _slipSelection = null;
        _turnoutSelection = null;
        _positionableSelection = null;
    }

    boolean noWarnGlobalDelete = false;

    private void deleteSelectedItems() {
        if (!noWarnGlobalDelete) {
            int selectedValue = JOptionPane.showOptionDialog(this,
                    rb.getString("Question6"), Bundle.getMessage("WarningTitle"),
                    JOptionPane.YES_NO_CANCEL_OPTION, JOptionPane.QUESTION_MESSAGE, null,
                    new Object[]{Bundle.getMessage("ButtonYes"), Bundle.getMessage("ButtonNo"),
                        rb.getString("ButtonYesPlus")}, Bundle.getMessage("ButtonNo"));
            if (selectedValue == 1) {
                return;   // return without creating if "No" response
            }
            if (selectedValue == 2) {
                // Suppress future warnings, and continue
                noWarnGlobalDelete = true;
            }
        }
        if (_positionableSelection != null) {
            for (Positionable comp : _positionableSelection) {
                remove(comp);
            }
        }
        if (_pointSelection != null) {
            boolean oldPosPoint = noWarnPositionablePoint;
            noWarnPositionablePoint = true;
            for (PositionablePoint point : _pointSelection) {
                removePositionablePoint(point);
            }
            noWarnPositionablePoint = oldPosPoint;
        }

        if (_xingSelection != null) {
            boolean oldLevelXing = noWarnLevelXing;
            noWarnLevelXing = true;
            for (LevelXing point : _xingSelection) {
                removeLevelXing(point);
            }
            noWarnLevelXing = oldLevelXing;
        }
        if (_slipSelection != null) {
            boolean oldSlip = noWarnSlip;
            noWarnSlip = true;
            for (LayoutSlip sl : _slipSelection) {
                removeLayoutSlip(sl);
            }
            noWarnSlip = oldSlip;
        }
        if (_turntableSelection != null) {
            boolean oldTurntable = noWarnTurntable;
            noWarnTurntable = true;
            for (LayoutTurntable point : _turntableSelection) {
                removeTurntable(point);
            }
            noWarnTurntable = oldTurntable;
        }
        if (_turnoutSelection != null) {
            boolean oldTurnout = noWarnLayoutTurnout;
            noWarnLayoutTurnout = true;
            for (Map.Entry<LayoutTurnout, TurnoutSelection> entry : _turnoutSelection.entrySet()) {
                removeLayoutTurnout(entry.getKey());
            }
            noWarnLayoutTurnout = oldTurnout;
        }
        selectionActive = false;
        clearSelectionGroups();
        repaint();

    }

    private void amendSelectionGroup(Positionable p) {
        if (_positionableSelection == null) {
            _positionableSelection = new ArrayList<Positionable>();
        }
        boolean removed = false;
        for (int i = 0; i < _positionableSelection.size(); i++) {
            if (_positionableSelection.get(i) == p) {
                _positionableSelection.remove(i);
                removed = true;
                break;
            }
        }
        if (!removed) {
            _positionableSelection.add(p);
        }
        if (_positionableSelection.size() == 0) {
            _positionableSelection = null;
        }
        repaint();
    }

    private void amendSelectionGroup(LayoutTurnout p, Point2D dLoc) {
        if (_turnoutSelection == null) {
            _turnoutSelection = new HashMap<LayoutTurnout, TurnoutSelection>();
        }

        boolean removed = false;
        for (Map.Entry<LayoutTurnout, TurnoutSelection> entry : _turnoutSelection.entrySet()) {
            LayoutTurnout t = entry.getKey();
            if (t == p) {
                int ttype = t.getTurnoutType();
                if (t.getVersion() == 2 && ((ttype == LayoutTurnout.DOUBLE_XOVER)
                        || (ttype == LayoutTurnout.LH_XOVER)
                        || (ttype == LayoutTurnout.RH_XOVER))) {
                    TurnoutSelection ts = entry.getValue();
                    Rectangle2D r = controlPointRectAt(dLoc);
                    if (ts.getPointA()) {
                        if (r.contains(t.getCoordsA())) {
                            ts.setPointA(false);
                            removed = true;
                        }
                    }
                    if (ts.getPointB()) {
                        if (r.contains(t.getCoordsB())) {
                            ts.setPointB(false);
                            removed = true;
                        }
                    }
                    if (ts.getPointC()) {
                        if (r.contains(t.getCoordsC())) {
                            ts.setPointC(false);
                            removed = true;
                        }
                    }
                    if (ts.getPointD()) {
                        if (r.contains(t.getCoordsD())) {
                            ts.setPointD(false);
                            removed = true;
                        }
                    }
                    if (!ts.getPointA() && !ts.getPointB() && !ts.getPointC() && !ts.getPointD()) {
                        _turnoutSelection.remove(t);
                        removed = true;
                        break;
                    }
                } else {
                    _turnoutSelection.remove(t);
                    removed = true;
                    break;
                }
            }
        }
        if (!removed) {
            if (p.getVersion() == 2 && ((p.getTurnoutType() == LayoutTurnout.DOUBLE_XOVER)
                    || (p.getTurnoutType() == LayoutTurnout.LH_XOVER) || (p.getTurnoutType() == LayoutTurnout.RH_XOVER))) {
                Rectangle2D r = controlPointRectAt(dLoc);
                if (r.contains(p.getCoordsA())) {
                    TurnoutSelection ts;
                    if (!_turnoutSelection.containsKey(p)) {
                        ts = new TurnoutSelection();
                        _turnoutSelection.put(p, ts);
                    } else {
                        ts = _turnoutSelection.get(p);
                    }
                    ts.setPointA(true);
                }
                if (r.contains(p.getCoordsB())) {
                    TurnoutSelection ts;
                    if (!_turnoutSelection.containsKey(p)) {
                        ts = new TurnoutSelection();
                        _turnoutSelection.put(p, ts);
                    } else {
                        ts = _turnoutSelection.get(p);
                    }
                    ts.setPointB(true);
                }

                if (r.contains(p.getCoordsC())) {
                    TurnoutSelection ts;
                    if (!_turnoutSelection.containsKey(p)) {
                        ts = new TurnoutSelection();
                        _turnoutSelection.put(p, ts);
                    } else {
                        ts = _turnoutSelection.get(p);
                    }
                    ts.setPointC(true);
                }

                if (r.contains(p.getCoordsD())) {
                    TurnoutSelection ts;
                    if (!_turnoutSelection.containsKey(p)) {
                        ts = new TurnoutSelection();
                        _turnoutSelection.put(p, ts);
                    } else {
                        ts = _turnoutSelection.get(p);
                    }
                    ts.setPointD(true);
                }
            } else {
                _turnoutSelection.put(p, new TurnoutSelection());
            }
        }
        if (_turnoutSelection.isEmpty()) {
            _turnoutSelection = null;
        }
        repaint();
    }

    private void amendSelectionGroup(PositionablePoint p) {
        if (_pointSelection == null) {
            _pointSelection = new ArrayList<PositionablePoint>();
        }
        boolean removed = false;
        for (int i = 0; i < _pointSelection.size(); i++) {
            if (_pointSelection.get(i) == p) {
                _pointSelection.remove(i);
                removed = true;
                break;
            }
        }
        if (!removed) {
            _pointSelection.add(p);
        }
        if (_pointSelection.size() == 0) {
            _pointSelection = null;
        }
        repaint();
    }

    private void amendSelectionGroup(LevelXing p) {
        if (_xingSelection == null) {
            _xingSelection = new ArrayList<LevelXing>();
        }
        boolean removed = false;
        for (int i = 0; i < _xingSelection.size(); i++) {
            if (_xingSelection.get(i) == p) {
                _xingSelection.remove(i);
                removed = true;
                break;
            }
        }
        if (!removed) {
            _xingSelection.add(p);
        }
        if (_xingSelection.size() == 0) {
            _xingSelection = null;
        }
        repaint();
    }

    private void amendSelectionGroup(LayoutSlip p) {
        if (_slipSelection == null) {
            _slipSelection = new ArrayList<LayoutSlip>();
        }
        boolean removed = false;
        for (int i = 0; i < _slipSelection.size(); i++) {
            if (_slipSelection.get(i) == p) {
                _slipSelection.remove(i);
                removed = true;
                break;
            }
        }
        if (!removed) {
            _slipSelection.add(p);
        }
        if (_slipSelection.size() == 0) {
            _slipSelection = null;
        }
        repaint();
    }

    private void amendSelectionGroup(LayoutTurntable p) {
        if (_turntableSelection == null) {
            _turntableSelection = new ArrayList<LayoutTurntable>();
        }
        boolean removed = false;
        for (int i = 0; i < _turntableSelection.size(); i++) {
            if (_turntableSelection.get(i) == p) {
                _turntableSelection.remove(i);
                removed = true;
                break;
            }
        }
        if (!removed) {
            _turntableSelection.add(p);
        }
        if (_turntableSelection.size() == 0) {
            _turntableSelection = null;
        }
        repaint();
    }

    public void alignSelection(boolean alignX) {
        int sum = 0;
        int cnt = 0;

        if (_positionableSelection != null) {
            for (Positionable comp : _positionableSelection) {
                if (!getFlag(OPTION_POSITION, comp.isPositionable())) {
                    continue;
                }
                if (alignX) {
                    sum += comp.getX();
                } else {
                    sum += comp.getY();
                }
                cnt++;
            }
        }

        if (_pointSelection != null) {
            for (PositionablePoint comp : _pointSelection) {
                if (alignX) {
                    sum += comp.getCoords().getX();
                } else {
                    sum += comp.getCoords().getY();
                }
                cnt++;
            }
        }

        if (_turnoutSelection != null) {
            for (Map.Entry<LayoutTurnout, TurnoutSelection> entry : _turnoutSelection.entrySet()) {
                LayoutTurnout comp = entry.getKey();
                if (alignX) {
                    sum += comp.getCoordsCenter().getX();
                } else {
                    sum += comp.getCoordsCenter().getY();
                }
                cnt++;
            }
        }

        if (_xingSelection != null) {
            for (LevelXing comp : _xingSelection) {
                if (alignX) {
                    sum += comp.getCoordsCenter().getX();
                } else {
                    sum += comp.getCoordsCenter().getY();
                }
                cnt++;
            }
        }
        if (_slipSelection != null) {
            for (LayoutSlip comp : _slipSelection) {
                if (alignX) {
                    sum += comp.getCoordsCenter().getX();
                } else {
                    sum += comp.getCoordsCenter().getY();
                }
                cnt++;
            }
        }
        if (_turntableSelection != null) {
            for (LayoutTurntable comp : _turntableSelection) {
                if (alignX) {
                    sum += comp.getCoordsCenter().getX();
                } else {
                    sum += comp.getCoordsCenter().getY();
                }
                cnt++;
            }
        }

        int ave = Math.round((float) sum / cnt);
        if (_positionableSelection != null) {
            for (Positionable comp : _positionableSelection) {
                if (!getFlag(OPTION_POSITION, comp.isPositionable())) {
                    continue;
                }
                if (alignX) {
                    comp.setLocation(ave, comp.getY());
                } else {
                    comp.setLocation(comp.getX(), ave);
                }
            }
        }
        if (_pointSelection != null) {
            for (PositionablePoint comp : _pointSelection) {
                if (alignX) {
                    comp.setCoords(new Point2D.Double(ave, comp.getCoords().getY()));
                } else {
                    comp.setCoords(new Point2D.Double(comp.getCoords().getX(), ave));
                }
            }
        }
        if (_turnoutSelection != null) {
            for (Map.Entry<LayoutTurnout, TurnoutSelection> entry : _turnoutSelection.entrySet()) {
                LayoutTurnout comp = entry.getKey();
                if (alignX) {
                    comp.setCoordsCenter(new Point2D.Double(ave, comp.getCoordsCenter().getY()));
                } else {
                    comp.setCoordsCenter(new Point2D.Double(comp.getCoordsCenter().getX(), ave));
                }
            }
        }
        if (_xingSelection != null) {
            for (LevelXing comp : _xingSelection) {
                if (alignX) {
                    comp.setCoordsCenter(new Point2D.Double(ave, comp.getCoordsCenter().getY()));
                } else {
                    comp.setCoordsCenter(new Point2D.Double(comp.getCoordsCenter().getX(), ave));
                }
            }
        }
        if (_slipSelection != null) {
            for (LayoutSlip comp : _slipSelection) {
                if (alignX) {
                    comp.setCoordsCenter(new Point2D.Double(ave, comp.getCoordsCenter().getY()));
                } else {
                    comp.setCoordsCenter(new Point2D.Double(comp.getCoordsCenter().getX(), ave));
                }
            }
        }
        if (_turntableSelection != null) {
            for (LayoutTurntable comp : _turntableSelection) {
                if (alignX) {
                    comp.setCoordsCenter(new Point2D.Double(ave, comp.getCoordsCenter().getY()));
                } else {
                    comp.setCoordsCenter(new Point2D.Double(comp.getCoordsCenter().getX(), ave));
                }
            }
        }
        repaint();
    }

    protected boolean showAlignPopup() {
        if (_positionableSelection != null) {
            return true;
        } else if (_pointSelection != null) {
            return true;
        } else if (_turnoutSelection != null) {
            return true;
        } else if (_turntableSelection != null) {
            return true;
        } else if (_xingSelection != null) {
            return true;
        } else if (_slipSelection != null) {
            return true;
        }
        return false;
    }

    /**
     * Offer actions to align the selected Positionable items either
     * Horizontally (at avearage y coord) or Vertically (at avearage x coord).
     */
    public boolean setShowAlignmentMenu(JPopupMenu popup) {
        if (showAlignPopup()) {
            JMenu edit = new JMenu(rb.getString("EditAlignment"));
            edit.add(new AbstractAction(rb.getString("AlignX")) {
                @Override
                public void actionPerformed(ActionEvent e) {
                    alignSelection(true);
                }
            });
            edit.add(new AbstractAction(rb.getString("AlignY")) {
                @Override
                public void actionPerformed(ActionEvent e) {
                    alignSelection(false);
                }
            });
            popup.add(edit);
            return true;
        }
        return false;
    }

    @Override
    public void keyPressed(KeyEvent e) {
        if (e.getKeyCode() == KeyEvent.VK_DELETE) {
            deleteSelectedItems();
            return;
        }
        if (_positionableSelection != null) {
            for (Positionable c : _positionableSelection) {
                int xNew;
                int yNew;
                if ((c instanceof MemoryIcon) && (c.getPopupUtility().getFixedWidth() == 0)) {
                    MemoryIcon pm = (MemoryIcon) c;
                    xNew = (int) (returnNewXPostition(e, pm.getOriginalX()));
                    yNew = (int) (returnNewYPostition(e, pm.getOriginalY()));
                } else {
                    Point2D upperLeft = c.getLocation();
                    xNew = (int) (returnNewXPostition(e, upperLeft.getX()));
                    yNew = (int) (returnNewYPostition(e, upperLeft.getY()));
                }
                c.setLocation(xNew, yNew);
            }
        }
        // loop over all defined turnouts
        if (_turnoutSelection != null) {
            for (Map.Entry<LayoutTurnout, TurnoutSelection> entry : _turnoutSelection.entrySet()) {
                LayoutTurnout t = entry.getKey();
                int ttype = t.getTurnoutType();
                if (t.getVersion() == 2 && ((ttype == LayoutTurnout.DOUBLE_XOVER)
                        || (ttype == LayoutTurnout.LH_XOVER)
                        || (ttype == LayoutTurnout.RH_XOVER))) {

                    TurnoutSelection ts = entry.getValue();
                    if (ts.getPointA()) {
                        Point2D coord = t.getCoordsA();
                        t.setCoordsA(new Point2D.Double(returnNewXPostition(e, coord.getX()),
                                returnNewYPostition(e, coord.getY())));
                    }
                    if (ts.getPointB()) {
                        Point2D coord = t.getCoordsB();
                        t.setCoordsB(new Point2D.Double(returnNewXPostition(e, coord.getX()),
                                returnNewYPostition(e, coord.getY())));
                    }
                    if (ts.getPointC()) {
                        Point2D coord = t.getCoordsC();
                        t.setCoordsC(new Point2D.Double(returnNewXPostition(e, coord.getX()),
                                returnNewYPostition(e, coord.getY())));
                    }
                    if (ts.getPointD()) {
                        Point2D coord = t.getCoordsD();
                        t.setCoordsD(new Point2D.Double(returnNewXPostition(e, coord.getX()),
                                returnNewYPostition(e, coord.getY())));
                    }

                } else {
                    Point2D center = t.getCoordsCenter();
                    t.setCoordsCenter(new Point2D.Double(returnNewXPostition(e, center.getX()),
                            returnNewYPostition(e, center.getY())));
                }
            }
        }
        if (_xingSelection != null) {
            // loop over all defined level crossings
            for (LevelXing x : _xingSelection) {
                Point2D center = x.getCoordsCenter();
                x.setCoordsCenter(new Point2D.Double(returnNewXPostition(e, center.getX()),
                        returnNewYPostition(e, center.getY())));
            }
        }
        if (_slipSelection != null) {
            // loop over all defined slips
            for (LayoutSlip sl : _slipSelection) {
                Point2D center = sl.getCoordsCenter();
                sl.setCoordsCenter(new Point2D.Double(returnNewXPostition(e, center.getX()),
                        returnNewYPostition(e, center.getY())));
            }
        }
        // loop over all defined turntables
        if (_turntableSelection != null) {
            for (LayoutTurntable x : _turntableSelection) {
                Point2D center = x.getCoordsCenter();
                x.setCoordsCenter(new Point2D.Double(returnNewXPostition(e, center.getX()),
                        returnNewYPostition(e, center.getY())));
            }
        }
        // loop over all defined Anchor Points and End Bumpers
        if (_pointSelection != null) {
            for (PositionablePoint p : _pointSelection) {
                Point2D coord = p.getCoords();
                p.setCoords(new Point2D.Double(returnNewXPostition(e, coord.getX()),
                        returnNewYPostition(e, coord.getY())));
            }
        }
        repaint();
    }

    private double returnNewXPostition(KeyEvent e, double val) {
        if (e.isShiftDown()) {
            switch (e.getKeyCode()) {
                case KeyEvent.VK_LEFT:
                    val = val - 1;
                    break;
                case KeyEvent.VK_RIGHT:
                    val = val + 1;
                    break;
                default:
                    break;
            }
        } else {
            switch (e.getKeyCode()) {
                case KeyEvent.VK_LEFT:
                    val = val - 5;
                    break;
                case KeyEvent.VK_RIGHT:
                    val = val + 5;
                    break;
                default:
                    break;
            }
        }
        if (val < 0) {
            val = 0;
        }
        return val;

    }

    private double returnNewYPostition(KeyEvent e, double val) {
        if (e.isShiftDown()) {
            switch (e.getKeyCode()) {
                case KeyEvent.VK_UP:
                    val = val - 1;
                    break;
                case KeyEvent.VK_DOWN:
                    val = val + 1;
                    break;
                default:
                    log.warn("Unexpected key code {}  in returnNewYPosition", e.getKeyCode());
                    break;
            }
        } else {
            switch (e.getKeyCode()) {
                case KeyEvent.VK_UP:
                    val = val - 5;
                    break;
                case KeyEvent.VK_DOWN:
                    val = val + 5;
                    break;
                default:
                    log.warn("Unexpected key code {}  in returnNewYPosition", e.getKeyCode());
                    break;
            }
        }
        if (val < 0) {
            val = 0;
        }
        return val;

    }

    int _prevNumSel = 0;

    @Override
    public void mouseMoved(MouseEvent event) {
        calcLocation(event, 0, 0);
        if (isEditable()) {
            xLabel.setText(Integer.toString(xLoc));
            yLabel.setText(Integer.toString(yLoc));
        }
        List<Positionable> selections = getSelectedItems(event);
        Positionable selection = null;
        int numSel = selections.size();
        if (numSel > 0) {
            selection = selections.get(0);
        }
        if (selection != null && selection.getDisplayLevel() > BKG && selection.showTooltip()) {
            showToolTip(selection, event);
        } else {
            super.setToolTip(null);
        }
        if (numSel != _prevNumSel) {
            repaint();
            _prevNumSel = numSel;
        }
    }

    private boolean isDragging = false;

    @Override
    public void mouseDragged(MouseEvent event) {
        // initialize mouse position
        calcLocation(event, 0, 0);
        // ignore this event if still at the original point
        if ((!isDragging) && (xLoc == getAnchorX()) && (yLoc == getAnchorY())) {
            return;
        }
        // process this mouse dragged event
        if (isEditable()) {
            xLabel.setText(Integer.toString(xLoc));
            yLabel.setText(Integer.toString(yLoc));
        }
        Point2D newPos = new Point2D.Double(dLoc.getX() + startDel.getX(),
                dLoc.getY() + startDel.getY());
        if ((selectedObject != null) && (event.isMetaDown() || event.isAltDown()) && (selectedPointType == LayoutTrack.MARKER)) {
            // marker moves regardless of editMode or positionable
            PositionableLabel pl = (PositionableLabel) selectedObject;
            int xint = (int) newPos.getX();
            int yint = (int) newPos.getY();
            // don't allow negative placement, object could become unreachable
            if (xint < 0) {
                xint = 0;
            }
            if (yint < 0) {
                yint = 0;
            }
            pl.setLocation(xint, yint);
            isDragging = true;
            repaint();
            return;
        }
        if (isEditable()) {
            if ((selectedObject != null) && (event.isMetaDown() || event.isAltDown()) && allPositionable()) {
                // moving a point
                if (snapToGridOnMove) {
                    int xx = (((int) newPos.getX() + (gridSize / 2)) / gridSize) * gridSize;
                    int yy = (((int) newPos.getY() + (gridSize / 2)) / gridSize) * gridSize;
                    newPos.setLocation(xx, yy);
                }
                if (_pointSelection != null || _turntableSelection != null || _xingSelection != null
                        || _turnoutSelection != null || _positionableSelection != null) {
                    int offsetx = xLoc - _lastX;
                    int offsety = yLoc - _lastY;
                    //We should do a move based upon a selection group.
                    int xNew;
                    int yNew;
                    if (_positionableSelection != null) {
                        for (Positionable c : _positionableSelection) {
                            if ((c instanceof MemoryIcon) && (c.getPopupUtility().getFixedWidth() == 0)) {
                                MemoryIcon pm = (MemoryIcon) c;
                                xNew = (pm.getOriginalX() + offsetx);
                                yNew = (pm.getOriginalY() + offsety);
                            } else {
                                Point2D upperLeft = c.getLocation();
                                xNew = (int) (upperLeft.getX() + offsetx);
                                yNew = (int) (upperLeft.getY() + offsety);
                            }
                            if (xNew < 0) {
                                xNew = 0;
                            }
                            if (yNew < 0) {
                                yNew = 0;
                            }
                            c.setLocation(xNew, yNew);
                        }
                    }

                    if (_turnoutSelection != null) {
                        for (Map.Entry<LayoutTurnout, TurnoutSelection> entry : _turnoutSelection.entrySet()) {
                            LayoutTurnout t = entry.getKey();
                            int ttype = t.getTurnoutType();
                            if (t.getVersion() == 2 && ((ttype == LayoutTurnout.DOUBLE_XOVER)
                                    || (ttype == LayoutTurnout.LH_XOVER)
                                    || (ttype == LayoutTurnout.RH_XOVER))) {

                                TurnoutSelection ts = entry.getValue();
                                if (ts.getPointA()) {
                                    Point2D coord = t.getCoordsA();
                                    xNew = (int) coord.getX() + offsetx;
                                    yNew = (int) coord.getY() + offsety;
                                    if (xNew < 0) {
                                        xNew = 0;
                                    }
                                    if (yNew < 0) {
                                        yNew = 0;
                                    }
                                    t.setCoordsA(new Point2D.Double(xNew, yNew));
                                }
                                if (ts.getPointB()) {
                                    Point2D coord = t.getCoordsB();
                                    xNew = (int) coord.getX() + offsetx;
                                    yNew = (int) coord.getY() + offsety;
                                    if (xNew < 0) {
                                        xNew = 0;
                                    }
                                    if (yNew < 0) {
                                        yNew = 0;
                                    }
                                    t.setCoordsB(new Point2D.Double(xNew, yNew));
                                }
                                if (ts.getPointC()) {
                                    Point2D coord = t.getCoordsC();
                                    xNew = (int) coord.getX() + offsetx;
                                    yNew = (int) coord.getY() + offsety;
                                    if (xNew < 0) {
                                        xNew = 0;
                                    }
                                    if (yNew < 0) {
                                        yNew = 0;
                                    }
                                    t.setCoordsC(new Point2D.Double(xNew, yNew));
                                }
                                if (ts.getPointD()) {
                                    Point2D coord = t.getCoordsD();
                                    xNew = (int) coord.getX() + offsetx;
                                    yNew = (int) coord.getY() + offsety;
                                    if (xNew < 0) {
                                        xNew = 0;
                                    }
                                    if (yNew < 0) {
                                        yNew = 0;
                                    }
                                    t.setCoordsD(new Point2D.Double(xNew, yNew));
                                }

                            } else {
                                Point2D center = t.getCoordsCenter();
                                xNew = (int) center.getX() + offsetx;
                                yNew = (int) center.getY() + offsety;
                                if (xNew < 0) {
                                    xNew = 0;
                                }
                                if (yNew < 0) {
                                    yNew = 0;
                                }
                                t.setCoordsCenter(new Point2D.Double(xNew, yNew));
                            }
                        }
                    }
                    if (_xingSelection != null) {
                        // loop over all defined level crossings
                        for (LevelXing x : _xingSelection) {
                            Point2D center = x.getCoordsCenter();
                            xNew = (int) center.getX() + offsetx;
                            yNew = (int) center.getY() + offsety;
                            if (xNew < 0) {
                                xNew = 0;
                            }
                            if (yNew < 0) {
                                yNew = 0;
                            }
                            x.setCoordsCenter(new Point2D.Double(xNew, yNew));
                        }
                    }
                    if (_slipSelection != null) {
                        // loop over all defined slips
                        for (LayoutSlip sl : _slipSelection) {
                            Point2D center = sl.getCoordsCenter();
                            xNew = (int) center.getX() + offsetx;
                            yNew = (int) center.getY() + offsety;
                            if (xNew < 0) {
                                xNew = 0;
                            }
                            if (yNew < 0) {
                                yNew = 0;
                            }
                            sl.setCoordsCenter(new Point2D.Double(xNew, yNew));
                        }
                    }
                    // loop over all defined turntables
                    if (_turntableSelection != null) {
                        for (LayoutTurntable x : _turntableSelection) {
                            Point2D center = x.getCoordsCenter();
                            xNew = (int) center.getX() + offsetx;
                            yNew = (int) center.getY() + offsety;
                            if (xNew < 0) {
                                xNew = 0;
                            }
                            if (yNew < 0) {
                                yNew = 0;
                            }
                            x.setCoordsCenter(new Point2D.Double(xNew, yNew));
                        }
                    }
                    // loop over all defined Anchor Points and End Bumpers
                    if (_pointSelection != null) {
                        for (PositionablePoint p : _pointSelection) {
                            Point2D coord = p.getCoords();
                            xNew = (int) coord.getX() + offsetx;
                            yNew = (int) coord.getY() + offsety;
                            if (xNew < 0) {
                                xNew = 0;
                            }
                            if (yNew < 0) {
                                yNew = 0;
                            }
                            p.setCoords(new Point2D.Double(xNew, yNew));
                        }
                    }
                    _lastX = xLoc;
                    _lastY = yLoc;
                } else {
                    switch (selectedPointType) {
                        case LayoutTrack.POS_POINT:
                            ((PositionablePoint) selectedObject).setCoords(newPos);
                            isDragging = true;
                            break;
                        case LayoutTrack.TURNOUT_CENTER:
                            ((LayoutTurnout) selectedObject).setCoordsCenter(newPos);
                            isDragging = true;
                            break;
                        case LayoutTrack.TURNOUT_A:
                            LayoutTurnout o = (LayoutTurnout) selectedObject;
                            o.setCoordsA(newPos);
                            break;
                        case LayoutTrack.TURNOUT_B:
                            o = (LayoutTurnout) selectedObject;
                            o.setCoordsB(newPos);
                            break;
                        case LayoutTrack.TURNOUT_C:
                            o = (LayoutTurnout) selectedObject;
                            o.setCoordsC(newPos);
                            break;
                        case LayoutTrack.TURNOUT_D:
                            o = (LayoutTurnout) selectedObject;
                            o.setCoordsD(newPos);
                            break;
                        case LayoutTrack.LEVEL_XING_CENTER:
                            ((LevelXing) selectedObject).setCoordsCenter(newPos);
                            isDragging = true;
                            break;
                        case LayoutTrack.LEVEL_XING_A:
                            LevelXing x = (LevelXing) selectedObject;
                            x.setCoordsA(newPos);
                            break;
                        case LayoutTrack.LEVEL_XING_B:
                            x = (LevelXing) selectedObject;
                            x.setCoordsB(newPos);
                            break;
                        case LayoutTrack.LEVEL_XING_C:
                            x = (LevelXing) selectedObject;
                            x.setCoordsC(newPos);
                            break;
                        case LayoutTrack.LEVEL_XING_D:
                            x = (LevelXing) selectedObject;
                            x.setCoordsD(newPos);
                            break;
                        case LayoutTrack.SLIP_CENTER:
                        case LayoutTrack.SLIP_LEFT:
                        case LayoutTrack.SLIP_RIGHT:
                            ((LayoutSlip) selectedObject).setCoordsCenter(newPos);
                            isDragging = true;
                            break;
                        case LayoutTrack.SLIP_A:
                            LayoutSlip sl = (LayoutSlip) selectedObject;
                            sl.setCoordsA(newPos);
                            break;
                        case LayoutTrack.SLIP_B:
                            sl = (LayoutSlip) selectedObject;
                            sl.setCoordsB(newPos);
                            break;
                        case LayoutTrack.SLIP_C:
                            sl = (LayoutSlip) selectedObject;
                            sl.setCoordsC(newPos);
                            break;
                        case LayoutTrack.SLIP_D:
                            sl = (LayoutSlip) selectedObject;
                            sl.setCoordsD(newPos);
                            break;
                        case LayoutTrack.TURNTABLE_CENTER:
                            ((LayoutTurntable) selectedObject).setCoordsCenter(newPos);
                            isDragging = true;
                            break;
                        case LayoutTrack.LAYOUT_POS_LABEL:
                            PositionableLabel l = (PositionableLabel) selectedObject;
                            if (l.isPositionable()) {
                                int xint = (int) newPos.getX();
                                int yint = (int) newPos.getY();
                                // don't allow negative placement, object could become unreachable
                                if (xint < 0) {
                                    xint = 0;
                                }
                                if (yint < 0) {
                                    yint = 0;
                                }
                                l.setLocation(xint, yint);
                                isDragging = true;
                            }
                            break;
                        case LayoutTrack.LAYOUT_POS_JCOMP:
                            PositionableJComponent c = (PositionableJComponent) selectedObject;
                            if (c.isPositionable()) {
                                int xint = (int) newPos.getX();
                                int yint = (int) newPos.getY();
                                // don't allow negative placement, object could become unreachable
                                if (xint < 0) {
                                    xint = 0;
                                }
                                if (yint < 0) {
                                    yint = 0;
                                }
                                c.setLocation(xint, yint);
                                isDragging = true;
                            }
                            break;
                        case LayoutTrack.MULTI_SENSOR:
                            PositionableLabel pl = (PositionableLabel) selectedObject;
                            if (pl.isPositionable()) {
                                int xint = (int) newPos.getX();
                                int yint = (int) newPos.getY();
                                // don't allow negative placement, object could become unreachable
                                if (xint < 0) {
                                    xint = 0;
                                }
                                if (yint < 0) {
                                    yint = 0;
                                }
                                pl.setLocation(xint, yint);
                                isDragging = true;
                            }
                            break;
                        case LayoutTrack.TRACK_CIRCLE_CENTRE:
                            TrackSegment t = (TrackSegment) selectedObject;
                            t.reCalculateTrackSegmentAngle(newPos.getX(), newPos.getY());
                            break;
                        default:
                            if (selectedPointType >= LayoutTrack.TURNTABLE_RAY_OFFSET) {
                                LayoutTurntable turn = (LayoutTurntable) selectedObject;
                                turn.setRayCoordsIndexed(newPos.getX(), newPos.getY(),
                                        selectedPointType - LayoutTrack.TURNTABLE_RAY_OFFSET);
                            }
                    }
                }
                repaint();
            } else if ((beginObject != null) && event.isShiftDown()
                    && trackButton.isSelected()) {
                // dragging from first end of Track Segment
                currentLocation.setLocation(xLoc, yLoc);
                boolean needResetCursor = (foundObject != null);
                if (checkSelect(currentLocation, true)) {
                    // have match to free connection point, change cursor
                    setCursor(Cursor.getPredefinedCursor(Cursor.CROSSHAIR_CURSOR));
                } else if (needResetCursor) {
                    setCursor(Cursor.getDefaultCursor());
                }
                repaint();
            } else if (selectionActive && (!event.isShiftDown()) && (!event.isAltDown()) && (!event.isMetaDown())) {
                selectionWidth = xLoc - selectionX;
                selectionHeight = yLoc - selectionY;
                repaint();
            }
        } else {
            Rectangle r = new Rectangle(event.getX(), event.getY(), 1, 1);
            ((JComponent) event.getSource()).scrollRectToVisible(r);
        }
        return;
    }

    @SuppressWarnings("unused")
    private void updateLocation(Object o, int pointType, Point2D newPos) {
        switch (pointType) {
            case LayoutTrack.TURNOUT_A:
                ((LayoutTurnout) o).setCoordsA(newPos);
                break;
            case LayoutTrack.TURNOUT_B:
                ((LayoutTurnout) o).setCoordsB(newPos);
                break;
            case LayoutTrack.TURNOUT_C:
                ((LayoutTurnout) o).setCoordsC(newPos);
                break;
            case LayoutTrack.TURNOUT_D:
                ((LayoutTurnout) o).setCoordsD(newPos);
                break;
            case LayoutTrack.LEVEL_XING_A:
                ((LevelXing) o).setCoordsA(newPos);
                break;
            case LayoutTrack.LEVEL_XING_B:
                ((LevelXing) o).setCoordsB(newPos);
                break;
            case LayoutTrack.LEVEL_XING_C:
                ((LevelXing) o).setCoordsC(newPos);
                break;
            case LayoutTrack.LEVEL_XING_D:
                ((LevelXing) o).setCoordsD(newPos);
                break;
            case LayoutTrack.SLIP_A:
                ((LayoutSlip) o).setCoordsA(newPos);
                break;
            case LayoutTrack.SLIP_B:
                ((LayoutSlip) o).setCoordsB(newPos);
                break;
            case LayoutTrack.SLIP_C:
                ((LayoutSlip) o).setCoordsC(newPos);
                break;
            case LayoutTrack.SLIP_D:
                ((LayoutSlip) o).setCoordsD(newPos);
                break;
            default:
                if (pointType >= LayoutTrack.TURNTABLE_RAY_OFFSET) {
                    LayoutTurntable turn = (LayoutTurntable) o;
                    turn.setRayCoordsIndexed(newPos.getX(), newPos.getY(),
                            pointType - LayoutTrack.TURNTABLE_RAY_OFFSET);
                }
        }
        setDirty(true);
    }

    /*
     * this function appears to be unused internally.
     * @deprecated since 4.3.5
     */
    @Deprecated
    public void setLoc(int x, int y) {
        if (isEditable()) {
            xLoc = x;
            yLoc = y;
            xLabel.setText(Integer.toString(xLoc));
            yLabel.setText(Integer.toString(yLoc));
        }
    }

    /**
     * Add an Anchor point.
     */
    public void addAnchor() {
        addAnchor(currentPoint);
    }

    private PositionablePoint addAnchor(Point2D p) {
        numAnchors++;
        // get unique name
        String name = "";
        boolean duplicate = true;
        while (duplicate) {
            name = "A" + numAnchors;
            if (finder.findPositionablePointByName(name) == null) {
                duplicate = false;
            }
            if (duplicate) {
                numAnchors++;
            }
        }
        // create object
        PositionablePoint o = new PositionablePoint(name,
                PositionablePoint.ANCHOR, p, this);
        //if (o!=null) {
        pointList.add(o);
        setDirty(true);
        //}
        return o;
    }

    /**
     * Add an End Bumper point.
     */
    public void addEndBumper() {
        numEndBumpers++;
        // get unique name
        String name = "";
        boolean duplicate = true;
        while (duplicate) {
            name = "EB" + numEndBumpers;
            if (finder.findPositionablePointByName(name) == null) {
                duplicate = false;
            }
            if (duplicate) {
                numEndBumpers++;
            }
        }
        // create object
        PositionablePoint o = new PositionablePoint(name,
                PositionablePoint.END_BUMPER, currentPoint, this);
        //if (o!=null) {
        pointList.add(o);
        setDirty(true);
        //}
    }

    /**
     * Add an Edge Connector point.
     */
    public void addEdgeConnector() {
        numEdgeConnectors++;
        // get unique name
        String name = "";
        boolean duplicate = true;
        while (duplicate) {
            name = "EC" + numEdgeConnectors;
            if (finder.findPositionablePointByName(name) == null) {
                duplicate = false;
            }
            if (duplicate) {
                numEdgeConnectors++;
            }
        }
        // create object
        PositionablePoint o = new PositionablePoint(name,
                PositionablePoint.EDGE_CONNECTOR, currentPoint, this);
        //if (o!=null) {
        pointList.add(o);
        setDirty(true);
        //}
    }

    /**
     * Add a Track Segment
     */
    public void addTrackSegment() {
        numTrackSegments++;
        // get unique name
        String name = "";
        boolean duplicate = true;
        while (duplicate) {
            name = "T" + numTrackSegments;
            if (finder.findTrackSegmentByName(name) == null) {
                duplicate = false;
            }
            if (duplicate) {
                numTrackSegments++;
            }
        }
        // create object
        newTrack = new TrackSegment(name, beginObject, beginPointType,
                foundObject, foundPointType, dashedLine.isSelected(),
                mainlineTrack.isSelected(), this);

        trackList.add(newTrack);
        setDirty(true);
        // link to connected objects
        setLink(newTrack, LayoutTrack.TRACK, beginObject, beginPointType);
        setLink(newTrack, LayoutTrack.TRACK, foundObject, foundPointType);
        // check on layout block
<<<<<<< HEAD
        String newName = (String) blockIDComboBox.getEditor().getItem();
=======
        String newName = blockIDComboBox.getEditor().getItem().toString();
>>>>>>> 55cbb372
        newName = (null != newName) ? newName.trim() : "";
        LayoutBlock b = provideLayoutBlock(newName);
        if (b != null) {
            newTrack.setLayoutBlock(b);
            auxTools.setBlockConnectivityChanged();
            // check on occupancy sensor
<<<<<<< HEAD
            String sensorName = (String) blockSensorComboBox.getEditor().getItem();
=======
            String sensorName = blockSensorComboBox.getEditor().getItem().toString();
>>>>>>> 55cbb372
            sensorName = (null != sensorName) ? sensorName.trim() : "";
            if (sensorName.length() > 0) {
                if (!validateSensor(sensorName, b, this)) {
                    b.setOccupancySensorName("");
                } else {
                    blockSensorComboBox.getEditor().setItem(b.getOccupancySensorName());
                }
            }
            newTrack.updateBlockInfo();
        }
    }

    /**
     * Add a Level Crossing
     */
    public void addLevelXing() {
        numLevelXings++;
        // get unique name
        String name = "";
        boolean duplicate = true;
        while (duplicate) {
            name = "X" + numLevelXings;
            if (finder.findLevelXingByName(name) == null) {
                duplicate = false;
            }
            if (duplicate) {
                numLevelXings++;
            }
        }
        // create object
        LevelXing o = new LevelXing(name, currentPoint, this);
        //if (o!=null) {
        xingList.add(o);
        setDirty(true);
        // check on layout block
<<<<<<< HEAD
        String newName = (String) blockIDComboBox.getEditor().getItem();
=======
        String newName = blockIDComboBox.getEditor().getItem().toString();
>>>>>>> 55cbb372
        newName = (null != newName) ? newName.trim() : "";
        LayoutBlock b = provideLayoutBlock(newName);
        if (b != null) {
            o.setLayoutBlockAC(b);
            o.setLayoutBlockBD(b);
            // check on occupancy sensor
<<<<<<< HEAD
            String sensorName = (String) blockSensorComboBox.getEditor().getItem();
=======
            String sensorName = blockSensorComboBox.getEditor().getItem().toString();
>>>>>>> 55cbb372
            sensorName = (null != sensorName) ? sensorName.trim() : "";
            if (sensorName.length() > 0) {
                if (!validateSensor(sensorName, b, this)) {
                    b.setOccupancySensorName("");
                } else {
                    blockSensorComboBox.getEditor().setItem(b.getOccupancySensorName());
                }
            }
        }
        //}
    }

    /**
     * Add a LayoutSlip
     */
    public void addLayoutSlip(int type) {
        double rot = 0.0;
        String s = rotationComboBox.getEditor().getItem().toString();
        s = (null != s) ? s.trim() : "";
        if (s.length() < 1) {
            rot = 0.0;
        } else {
            try {
                rot = Double.parseDouble(s);
            } catch (Exception e) {
                JOptionPane.showMessageDialog(this, rb.getString("Error3") + " "
                        + e, Bundle.getMessage("ErrorTitle"), JOptionPane.ERROR_MESSAGE);
                return;
            }
        }
        numLayoutSlips++;
        // get unique name
        String name = "";
        boolean duplicate = true;
        while (duplicate) {
            name = "SL" + numLayoutSlips;
            if (finder.findLayoutSlipByName(name) == null) {
                duplicate = false;
            }
            if (duplicate) {
                numLayoutSlips++;
            }
        }
        // create object
        LayoutSlip o = new LayoutSlip(name, currentPoint, rot, this, type);
        slipList.add(o);
        setDirty(true);

        // check on layout block
<<<<<<< HEAD
        String newName = (String) blockIDComboBox.getEditor().getItem();
=======
        String newName = blockIDComboBox.getEditor().getItem().toString();
>>>>>>> 55cbb372
        newName = (null != newName) ? newName.trim() : "";
        LayoutBlock b = provideLayoutBlock(newName);
        if (b != null) {
            o.setLayoutBlock(b);
            // check on occupancy sensor
<<<<<<< HEAD
            String sensorName = (String) blockSensorComboBox.getEditor().getItem();
=======
            String sensorName = blockSensorComboBox.getEditor().getItem().toString();
>>>>>>> 55cbb372
            sensorName = (null != sensorName) ? sensorName.trim() : "";
            if (sensorName.length() > 0) {
                if (!validateSensor(sensorName, b, this)) {
                    b.setOccupancySensorName("");
                } else {
                    blockSensorComboBox.getEditor().setItem(b.getOccupancySensorName());
                }
            }
        }

<<<<<<< HEAD
        String turnoutName = (String) turnoutNameComboBox.getEditor().getItem();
=======
        String turnoutName = turnoutNameComboBox.getEditor().getItem().toString();
>>>>>>> 55cbb372
        turnoutName = (null != turnoutName) ? turnoutName.trim() : "";
        if (validatePhysicalTurnout(turnoutName, this)) {
            // turnout is valid and unique.
            o.setTurnout(turnoutName);
            if (o.getTurnout().getSystemName().equals(turnoutName.toUpperCase())) {
                turnoutNameComboBox.getEditor().setItem(turnoutName.toUpperCase());
            }
        } else {
            o.setTurnout("");
            turnoutNameComboBox.getEditor().setItem("");
            turnoutNameComboBox.setSelectedIndex(-1);
        }

<<<<<<< HEAD
        turnoutName = (String) extraTurnoutNameComboBox.getEditor().getItem();
=======
        turnoutName = extraTurnoutNameComboBox.getEditor().getItem().toString();
>>>>>>> 55cbb372
        turnoutName = (null != turnoutName) ? turnoutName.trim() : "";
        if (validatePhysicalTurnout(turnoutName, this)) {
            // turnout is valid and unique.
            o.setTurnoutB(turnoutName);
            if (o.getTurnoutB().getSystemName().equals(turnoutName.toUpperCase())) {
                extraTurnoutNameComboBox.getEditor().setItem(turnoutName.toUpperCase());
            }
        } else {
            o.setTurnoutB("");
            extraTurnoutNameComboBox.getEditor().setItem("");
            extraTurnoutNameComboBox.setSelectedIndex(-1);
        }
    }   // addLayoutSlip

    /**
     * Add a Layout Turnout
     */
    public void addLayoutTurnout(int type) {
        // get the rotation entry
        double rot = 0.0;
        String s = rotationComboBox.getEditor().getItem().toString();
        s = (null != s) ? s.trim() : "";
        if (s.length() < 1) {
            rot = 0.0;
        } else {
            try {
                rot = Double.parseDouble(s);
            } catch (Exception e) {
                JOptionPane.showMessageDialog(this, rb.getString("Error3") + " "
                        + e, Bundle.getMessage("ErrorTitle"), JOptionPane.ERROR_MESSAGE);
                return;
            }
        }
        numLayoutTurnouts++;
        // get unique name
        String name = "";
        boolean duplicate = true;
        while (duplicate) {
            name = "TO" + numLayoutTurnouts;
            if (finder.findLayoutTurnoutByName(name) == null) {
                duplicate = false;
            }
            if (duplicate) {
                numLayoutTurnouts++;
            }
        }
        // create object
        LayoutTurnout o = new LayoutTurnout(name, type, currentPoint, rot, xScale, yScale, this);
        turnoutList.add(o);
        setDirty(true);
        // check on layout block
<<<<<<< HEAD
        String newName = (String) blockIDComboBox.getEditor().getItem();
=======
        String newName = blockIDComboBox.getEditor().getItem().toString();
>>>>>>> 55cbb372
        newName = (null != newName) ? newName.trim() : "";
        LayoutBlock b = provideLayoutBlock(newName);
        if (b != null) {
            o.setLayoutBlock(b);
            // check on occupancy sensor
<<<<<<< HEAD
            String sensorName = (String) blockSensorComboBox.getEditor().getItem();
=======
            String sensorName = blockSensorComboBox.getEditor().getItem().toString();
>>>>>>> 55cbb372
            sensorName = (null != sensorName) ? sensorName.trim() : "";
            if (sensorName.length() > 0) {
                if (!validateSensor(sensorName, b, this)) {
                    b.setOccupancySensorName("");
                } else {
                    blockSensorComboBox.getEditor().setItem(b.getOccupancySensorName());
                }
            }
        }
        // set default continuing route Turnout State
        o.setContinuingSense(Turnout.CLOSED);
        // check on a physical turnout
<<<<<<< HEAD
        String turnoutName = (String) turnoutNameComboBox.getEditor().getItem();
=======
        String turnoutName = turnoutNameComboBox.getEditor().getItem().toString();
>>>>>>> 55cbb372
        turnoutName = (null != turnoutName) ? turnoutName.trim() : "";
        if (validatePhysicalTurnout(turnoutName, this)) {
            // turnout is valid and unique.
            o.setTurnout(turnoutName);
            if (o.getTurnout().getSystemName().equals(turnoutName.toUpperCase())) {
                turnoutNameComboBox.getEditor().setItem(turnoutName.toUpperCase());
            }
        } else {
            o.setTurnout("");
            turnoutNameComboBox.getEditor().setItem("");
            turnoutNameComboBox.setSelectedIndex(-1);
        }
        //}
    }

    /**
     * Validates that a physical turnout exists and is unique among Layout
     * Turnouts Returns true if valid turnout was entered, false otherwise
     */
    public boolean validatePhysicalTurnout(String turnoutName, Component openPane) {
        // check if turnout name was entered
        if (turnoutName.length() < 1) {
            // no turnout entered
            return false;
        }
        // ensure that this turnout is unique among Layout Turnouts
        for (LayoutTurnout t : turnoutList) {
            log.debug("LT '" + t.getName() + "', Turnout tested '" + t.getTurnoutName() + "' ");
            Turnout to = t.getTurnout();
            if (to != null) {
                String uname = to.getUserName();
                if ((to.getSystemName().equals(turnoutName.toUpperCase()))
                        || ((uname != null) && (uname.equals(turnoutName)))) {
                    JOptionPane.showMessageDialog(openPane,
                            java.text.MessageFormat.format(rb.getString("Error4"),
                                    new Object[]{turnoutName}),
                            Bundle.getMessage("ErrorTitle"), JOptionPane.ERROR_MESSAGE);
                    return false;
                }
            }

            /*Only check for the second turnout if the type is a double cross over
             otherwise the second turnout is used to throw an additional turnout at
             the same time.*/
            if (t.getTurnoutType() >= LayoutTurnout.DOUBLE_XOVER) {
                Turnout to2 = t.getSecondTurnout();
                if (to2 != null) {
                    String uname = to2.getUserName();
                    if ((to2.getSystemName().equals(turnoutName.toUpperCase()))
                            || ((uname != null) && (uname.equals(turnoutName)))) {
                        JOptionPane.showMessageDialog(openPane,
                                java.text.MessageFormat.format(rb.getString("Error4"),
                                        new Object[]{turnoutName}),
                                Bundle.getMessage("ErrorTitle"), JOptionPane.ERROR_MESSAGE);
                        return false;
                    }
                }
            }
        }
        for (LayoutSlip sl : slipList) {
            Turnout to = sl.getTurnout();
            if (to != null) {
                String uname = to.getUserName();
                if (to.getSystemName().equals(turnoutName) || (uname != null && uname.equals(turnoutName))) {
                    JOptionPane.showMessageDialog(openPane,
                            java.text.MessageFormat.format(rb.getString("Error4"),
                                    new Object[]{turnoutName}),
                            Bundle.getMessage("ErrorTitle"), JOptionPane.ERROR_MESSAGE);
                    return false;
                }
            }
            to = sl.getTurnoutB();
            if (to != null) {
                String uname = to.getUserName();
                if (to.getSystemName().equals(turnoutName) || (uname != null && uname.equals(turnoutName))) {
                    JOptionPane.showMessageDialog(openPane,
                            java.text.MessageFormat.format(rb.getString("Error4"),
                                    new Object[]{turnoutName}),
                            Bundle.getMessage("ErrorTitle"), JOptionPane.ERROR_MESSAGE);
                    return false;
                }
            }
        }
        // check that the unique turnout name corresponds to a defined physical turnout
        Turnout to = InstanceManager.turnoutManagerInstance().getTurnout(turnoutName);
        if (to == null) {
            // There is no turnout corresponding to this name
            JOptionPane.showMessageDialog(openPane,
                    java.text.MessageFormat.format(rb.getString("Error8"),
                            new Object[]{turnoutName}),
                    Bundle.getMessage("ErrorTitle"), JOptionPane.ERROR_MESSAGE);
            return false;
        }
        return true;
    }

    /**
     * Adds a link in the 'to' object to the 'from' object
     */
    private void setLink(Object fromObject, int fromPointType,
            Object toObject, int toPointType) {
        switch (toPointType) {
            case LayoutTrack.POS_POINT:
                if (fromPointType == LayoutTrack.TRACK) {
                    ((PositionablePoint) toObject).setTrackConnection(
                            (TrackSegment) fromObject);
                } else {
                    log.error("Attempt to set a non-TRACK connection to a Positionable Point");
                }
                break;
            case LayoutTrack.TURNOUT_A:
                ((LayoutTurnout) toObject).setConnectA(fromObject, fromPointType);
                break;
            case LayoutTrack.TURNOUT_B:
                ((LayoutTurnout) toObject).setConnectB(fromObject, fromPointType);
                break;
            case LayoutTrack.TURNOUT_C:
                ((LayoutTurnout) toObject).setConnectC(fromObject, fromPointType);
                break;
            case LayoutTrack.TURNOUT_D:
                ((LayoutTurnout) toObject).setConnectD(fromObject, fromPointType);
                break;
            case LayoutTrack.LEVEL_XING_A:
                ((LevelXing) toObject).setConnectA(fromObject, fromPointType);
                break;
            case LayoutTrack.LEVEL_XING_B:
                ((LevelXing) toObject).setConnectB(fromObject, fromPointType);
                break;
            case LayoutTrack.LEVEL_XING_C:
                ((LevelXing) toObject).setConnectC(fromObject, fromPointType);
                break;
            case LayoutTrack.LEVEL_XING_D:
                ((LevelXing) toObject).setConnectD(fromObject, fromPointType);
                break;
            case LayoutTrack.SLIP_A:
                ((LayoutSlip) toObject).setConnectA(fromObject, fromPointType);
                break;
            case LayoutTrack.SLIP_B:
                ((LayoutSlip) toObject).setConnectB(fromObject, fromPointType);
                break;
            case LayoutTrack.SLIP_C:
                ((LayoutSlip) toObject).setConnectC(fromObject, fromPointType);
                break;
            case LayoutTrack.SLIP_D:
                ((LayoutSlip) toObject).setConnectD(fromObject, fromPointType);
                break;
            case LayoutTrack.TRACK:
                // should never happen, Track Segment links are set in ctor
                log.error("Illegal request to set a Track Segment link");
                break;
            default:
                if ((toPointType >= LayoutTrack.TURNTABLE_RAY_OFFSET) && (fromPointType == LayoutTrack.TRACK)) {
                    ((LayoutTurntable) toObject).setRayConnect((TrackSegment) fromObject,
                            toPointType - LayoutTrack.TURNTABLE_RAY_OFFSET);
                }
        }
    }

    /**
     * Return a layout block with the entered name, creating a new one if
     * needed. Note that the entered name becomes the user name of the
     * LayoutBlock, and a system name is automatically created by
     * LayoutBlockManager if needed.
     */
    public LayoutBlock provideLayoutBlock(String s) {
        LayoutBlock blk = null;
        if (s.length() < 1) {
            if (!autoAssignBlocks) {
                // nothing entered
                return null;
            } else {
                blk = InstanceManager.getDefault(LayoutBlockManager.class).createNewLayoutBlock();
                if (blk == null) {
                    log.error("Unable to create a layout block");
                    return null;
                }
            }
        } else {
            // check if this Layout Block already exists
            blk = InstanceManager.getDefault(LayoutBlockManager.class).getByUserName(s);
            if (blk == null) {
                blk = InstanceManager.getDefault(LayoutBlockManager.class).createNewLayoutBlock(null, s);
                if (blk == null) {
                    log.error("Failure to create LayoutBlock '" + s + "'.");
                    return null;
                }
            }
        }
        if (blk != null) {
            // initialize the new block
            blk.initializeLayoutBlock();
            blk.initializeLayoutBlockRouting();
            blk.setBlockTrackColor(defaultTrackColor);
            blk.setBlockOccupiedColor(defaultOccupiedTrackColor);
            blk.setBlockExtraColor(defaultAlternativeTrackColor);
            // set both new and previously existing block
            blk.addLayoutEditor(this);
            setDirty(true);
            blk.incrementUse();
        }
        return blk;
    }

    /**
     * Validates that the supplied occupancy sensor name corresponds to an
     * existing sensor and is unique among all blocks. If valid, returns true
     * and sets the block sensor name in the block. Else returns false, and does
     * nothing to the block.
     */
    public boolean validateSensor(String sensorName, LayoutBlock blk, Component openFrame) {
        // check if anything entered
        if (sensorName.length() < 1) {
            // no sensor entered
            return false;
        }
        // get a validated sensor corresponding to this name and assigned to block
        Sensor s = blk.validateSensor(sensorName, openFrame);
        if (s == null) {
            // There is no sensor corresponding to this name
            return false;
        }
        return true;
    }

    /**
     * Return a layout block with the given name if one exists. Registers this
     * LayoutEditor with the layout block. This method is designed to be used
     * when a panel is loaded. The calling method must handle whether the use
     * count should be incremented.
     */
    public LayoutBlock getLayoutBlock(String blockID) {
        // check if this Layout Block already exists
        LayoutBlock blk = InstanceManager.getDefault(LayoutBlockManager.class).getByUserName(blockID);
        if (blk == null) {
            log.error("LayoutBlock '" + blockID + "' not found when panel loaded");
            return null;
        }
        blk.addLayoutEditor(this);
        return blk;
    }

    /**
     * Remove object from all Layout Editor temmporary lists of items not part
     * of track schematic
     */
    protected boolean remove(Object s) {
        boolean found = false;
        for (int i = 0; i < sensorImage.size(); i++) {
            if (s == sensorImage.get(i)) {
                sensorImage.remove(i);
                found = true;
                break;
            }
        }
        for (int i = 0; i < sensorList.size(); i++) {
            if (s == sensorList.get(i)) {
                sensorList.remove(i);
                found = true;
                break;
            }
        }
        for (int i = 0; i < backgroundImage.size(); i++) {
            if (s == backgroundImage.get(i)) {
                backgroundImage.remove(i);
                found = true;
                break;
            }
        }
        for (int i = 0; i < memoryLabelList.size(); i++) {
            if (s == memoryLabelList.get(i)) {
                memoryLabelList.remove(i);
                found = true;
                break;
            }
        }
        for (int i = 0; i < blockContentsLabelList.size(); i++) {
            if (s == blockContentsLabelList.get(i)) {
                blockContentsLabelList.remove(i);
                found = true;
                break;
            }
        }
        for (int i = 0; i < signalList.size(); i++) {
            if (s == signalList.get(i)) {
                signalList.remove(i);
                found = true;
                break;
            }
        }
        for (int i = 0; i < signalMastList.size(); i++) {
            if (s == signalMastList.get(i)) {
                if (removeSignalMast((SignalMastIcon) s)) {
                    signalMastList.remove(i);
                    found = true;
                    break;
                } else {
                    return false;
                }
            }
        }
        for (int i = 0; i < multiSensors.size(); i++) {
            if (s == multiSensors.get(i)) {
                multiSensors.remove(i);
                found = true;
                break;
            }
        }
        for (int i = 0; i < clocks.size(); i++) {
            if (s == clocks.get(i)) {
                clocks.remove(i);
                found = true;
                break;
            }
        }
        for (int i = 0; i < signalHeadImage.size(); i++) {
            if (s == signalHeadImage.get(i)) {
                signalHeadImage.remove(i);
                found = true;
                break;
            }
        }
        for (int i = 0; i < labelImage.size(); i++) {
            if (s == labelImage.get(i)) {
                labelImage.remove(i);
                found = true;
                break;
            }
        }
        super.removeFromContents((Positionable) s);
        if (found) {
            setDirty(true);
            repaint();
        }
        return found;
    }

    @Override
    public boolean removeFromContents(Positionable l) {
        return remove(l);
    }

    private String findBeanUsage(NamedBean sm) {
        PositionablePoint pe;
        PositionablePoint pw;
        LayoutTurnout lt;
        LevelXing lx;
        LayoutSlip ls;
        boolean found = false;
        StringBuilder sb = new StringBuilder();
        sb.append("This ");
        if (sm instanceof SignalMast) {
            sb.append("Signal Mast"); // TODO I18N using Bundle.getMessage("BeanNameSignalMast");
            sb.append(" is linked to the following items<br> do you want to remove those references");
            if (InstanceManager.getDefault(jmri.SignalMastLogicManager.class).isSignalMastUsed((SignalMast) sm)) {
                jmri.SignalMastLogic sml = InstanceManager.getDefault(jmri.SignalMastLogicManager.class).getSignalMastLogic((SignalMast) sm);
                //jmri.SignalMastLogic sml = InstanceManager.getDefault(jmri.SignalMastLogicManager.class).getSignalMastLogic((SignalMast)sm);
                if (sml != null && sml.useLayoutEditor(sml.getDestinationList().get(0))) {
                    sb.append(" and any SignalMast Logic associated with it");
                }
            }
        } else if (sm instanceof Sensor) {
            sb.append("Sensor"); // TODO I18N using Bundle.getMessage("BeanNameSensor");
            sb.append(" is linked to the following items<br> do you want to remove those references");
        } else if (sm instanceof SignalHead) {
            sb.append("SignalHead"); // TODO I18N using Bundle.getMessage("BeanNameSignalHead");
            sb.append(" is linked to the following items<br> do you want to remove those references");
        }

        if ((pw = finder.findPositionablePointByWestBoundBean(sm)) != null) {
            sb.append("<br>Point of ");
            TrackSegment t = pw.getConnect1();
            if (t != null) {
                sb.append(t.getBlockName() + " and ");
            }
            t = pw.getConnect2();
            if (t != null) {
                sb.append(t.getBlockName());
            }
            found = true;
        }
        if ((pe = finder.findPositionablePointByEastBoundBean(sm)) != null) {
            sb.append("<br>Point of ");
            TrackSegment t = pe.getConnect1();
            if (t != null) {
                sb.append(t.getBlockName() + " and ");
            }
            t = pe.getConnect2();
            if (t != null) {
                sb.append(t.getBlockName());
            }
            found = true;
        }
        if ((lt = finder.findLayoutTurnoutByBean(sm)) != null) {
            sb.append("<br>Turnout " + lt.getTurnoutName()); // I18N using Bundle.getMessage("BeanNameTurnout");
            found = true;
        }
        if ((lx = finder.findLevelXingByBean(sm)) != null) {
            sb.append("<br>Level Crossing " + lx.getID());
            found = true;
        }
        if ((ls = finder.findLayoutSlipByBean(sm)) != null) {
            sb.append("<br>Slip " + ls.getTurnoutName());
            found = true;
        }
        if (!found) {
            return null;
        }
        return sb.toString();
    }

    private boolean removeSignalMast(SignalMastIcon si) {
        SignalMast sm = si.getSignalMast();
        String usage = findBeanUsage(sm);
        if (usage != null) {
            usage = "<html>" + usage + "</html>";
            int selectedValue = JOptionPane.showOptionDialog(this,
                    usage, Bundle.getMessage("WarningTitle"),
                    JOptionPane.YES_NO_CANCEL_OPTION, JOptionPane.QUESTION_MESSAGE, null,
                    new Object[]{Bundle.getMessage("ButtonYes"), Bundle.getMessage("ButtonNo"),
                        Bundle.getMessage("ButtonCancel")}, Bundle.getMessage("ButtonYes"));
            if (selectedValue == 1) {
                return (true); // return leaving the references in place but allow the icon to be deleted.
            }
            if (selectedValue == 2) {
                return (false); // do not delete the item
            }
            removeBeanRefs(sm);
        }
        return true;
    }

    private void removeBeanRefs(NamedBean sm) {
        PositionablePoint pe;
        PositionablePoint pw;
        LayoutTurnout lt;
        LevelXing lx;
        LayoutSlip ls;

        if ((pw = finder.findPositionablePointByWestBoundBean(sm)) != null) {
            pw.removeBeanReference(sm);
        }
        if ((pe = finder.findPositionablePointByEastBoundBean(sm)) != null) {
            pe.removeBeanReference(sm);
        }
        if ((lt = finder.findLayoutTurnoutByBean(sm)) != null) {
            lt.removeBeanReference(sm);
        }
        if ((lx = finder.findLevelXingByBean(sm)) != null) {
            lx.removeBeanReference(sm);
        }
        if ((ls = finder.findLayoutSlipByBean(sm)) != null) {
            ls.removeBeanReference(sm);
        }
    }

    boolean noWarnPositionablePoint = false;

    /**
     * Remove a PositionablePoint -- an Anchor or an End Bumper.
     */
    protected boolean removePositionablePoint(PositionablePoint o) {
        // First verify with the user that this is really wanted, only show message if there is a bit of track connected
        if (o.getConnect1() != null || o.getConnect2() != null) {
            if (!noWarnPositionablePoint) {
                int selectedValue = JOptionPane.showOptionDialog(this,
                        rb.getString("Question2"), Bundle.getMessage("WarningTitle"),
                        JOptionPane.YES_NO_CANCEL_OPTION, JOptionPane.QUESTION_MESSAGE, null,
                        new Object[]{Bundle.getMessage("ButtonYes"), Bundle.getMessage("ButtonNo"),
                            rb.getString("ButtonYesPlus")}, Bundle.getMessage("ButtonNo"));
                if (selectedValue == 1) {
                    return (false);   // return without creating if "No" response
                }
                if (selectedValue == 2) {
                    // Suppress future warnings, and continue
                    noWarnPositionablePoint = true;
                }
            }
            // remove from selection information
            if (selectedObject == o) {
                selectedObject = null;
            }
            if (prevSelectedObject == o) {
                prevSelectedObject = null;
            }
            // remove connections if any
            TrackSegment t = o.getConnect1();
            if (t != null) {
                removeTrackSegment(t);
            }
            t = o.getConnect2();
            if (t != null) {
                removeTrackSegment(t);
            }
            // delete from array
        }

        for (int i = 0; i < pointList.size(); i++) {
            PositionablePoint p = pointList.get(i);
            if (p == o) {
                // found object
                pointList.remove(i);
                setDirty(true);
                repaint();
                return (true);
            }
        }
        return (false);
    }

    boolean noWarnLayoutTurnout = false;

    /**
     * Remove a LayoutTurnout
     */
    protected boolean removeLayoutTurnout(LayoutTurnout o) {
        // First verify with the user that this is really wanted
        if (!noWarnLayoutTurnout) {
            int selectedValue = JOptionPane.showOptionDialog(this,
                    rb.getString("Question1r"), Bundle.getMessage("WarningTitle"),
                    JOptionPane.YES_NO_CANCEL_OPTION, JOptionPane.QUESTION_MESSAGE, null,
                    new Object[]{Bundle.getMessage("ButtonYes"), Bundle.getMessage("ButtonNo"),
                        rb.getString("ButtonYesPlus")}, Bundle.getMessage("ButtonNo"));
            if (selectedValue == 1) {
                return (false);   // return without removing if "No" response
            }
            if (selectedValue == 2) {
                // Suppress future warnings, and continue
                noWarnLayoutTurnout = true;
            }
        }
        // remove from selection information
        if (selectedObject == o) {
            selectedObject = null;
        }
        if (prevSelectedObject == o) {
            prevSelectedObject = null;
        }
        // remove connections if any
        TrackSegment t = (TrackSegment) o.getConnectA();
        if (t != null) {
            substituteAnchor(o.getCoordsA(), o, t);
        }
        t = (TrackSegment) o.getConnectB();
        if (t != null) {
            substituteAnchor(o.getCoordsB(), o, t);
        }
        t = (TrackSegment) o.getConnectC();
        if (t != null) {
            substituteAnchor(o.getCoordsC(), o, t);
        }
        t = (TrackSegment) o.getConnectD();
        if (t != null) {
            substituteAnchor(o.getCoordsD(), o, t);
        }
        // decrement Block use count(s)
        LayoutBlock b = o.getLayoutBlock();
        if (b != null) {
            b.decrementUse();
        }
        if ((o.getTurnoutType() == LayoutTurnout.DOUBLE_XOVER)
                || (o.getTurnoutType() == LayoutTurnout.RH_XOVER)
                || (o.getTurnoutType() == LayoutTurnout.LH_XOVER)) {
            LayoutBlock b2 = o.getLayoutBlockB();
            if ((b2 != null) && (b2 != b)) {
                b2.decrementUse();
            }
            LayoutBlock b3 = o.getLayoutBlockC();
            if ((b3 != null) && (b3 != b) && (b3 != b2)) {
                b3.decrementUse();
            }
            LayoutBlock b4 = o.getLayoutBlockD();
            if ((b4 != null) && (b4 != b)
                    && (b4 != b2) && (b4 != b3)) {
                b4.decrementUse();
            }
        }
        // delete from array
        for (int i = 0; i < turnoutList.size(); i++) {
            LayoutTurnout lt = turnoutList.get(i);
            if (lt == o) {
                // found object
                turnoutList.remove(i);
                setDirty(true);
                repaint();
                return (true);
            }
        }
        return (false);
    }

    private void substituteAnchor(Point2D loc, Object o, TrackSegment t) {
        PositionablePoint p = addAnchor(loc);
        if (t.getConnect1() == o) {
            t.setNewConnect1(p, LayoutTrack.POS_POINT);
        }
        if (t.getConnect2() == o) {
            t.setNewConnect2(p, LayoutTrack.POS_POINT);
        }
        p.setTrackConnection(t);
    }

    boolean noWarnLevelXing = false;

    /**
     * Remove a Level Crossing
     */
    protected boolean removeLevelXing(LevelXing o) {
        // First verify with the user that this is really wanted
        if (!noWarnLevelXing) {
            int selectedValue = JOptionPane.showOptionDialog(this,
                    rb.getString("Question3r"), Bundle.getMessage("WarningTitle"),
                    JOptionPane.YES_NO_CANCEL_OPTION, JOptionPane.QUESTION_MESSAGE, null,
                    new Object[]{Bundle.getMessage("ButtonYes"), Bundle.getMessage("ButtonNo"),
                        rb.getString("ButtonYesPlus")}, Bundle.getMessage("ButtonNo"));
            if (selectedValue == 1) {
                return (false);   // return without creating if "No" response
            }
            if (selectedValue == 2) {
                // Suppress future warnings, and continue
                noWarnLevelXing = true;
            }
        }
        // remove from selection information
        if (selectedObject == o) {
            selectedObject = null;
        }
        if (prevSelectedObject == o) {
            prevSelectedObject = null;
        }
        // remove connections if any
        TrackSegment t = (TrackSegment) o.getConnectA();
        if (t != null) {
            substituteAnchor(o.getCoordsA(), o, t);
        }
        t = (TrackSegment) o.getConnectB();
        if (t != null) {
            substituteAnchor(o.getCoordsB(), o, t);
        }
        t = (TrackSegment) o.getConnectC();
        if (t != null) {
            substituteAnchor(o.getCoordsC(), o, t);
        }
        t = (TrackSegment) o.getConnectD();
        if (t != null) {
            substituteAnchor(o.getCoordsD(), o, t);
        }
        // decrement block use count if any blocks in use
        LayoutBlock lb = o.getLayoutBlockAC();
        if (lb != null) {
            lb.decrementUse();
        }
        LayoutBlock lbx = o.getLayoutBlockBD();
        if (lbx != null && lb != null && lbx != lb) {
            lb.decrementUse();
        }
        // delete from array
        for (int i = 0; i < xingList.size(); i++) {
            LevelXing lx = xingList.get(i);
            if (lx == o) {
                // found object
                xingList.remove(i);
                o.remove();
                setDirty(true);
                repaint();
                return (true);
            }
        }
        return (false);
    }

    boolean noWarnSlip = false;

    protected boolean removeLayoutSlip(LayoutTurnout o) {
        if (!(o instanceof LayoutSlip)) {
            return false;
        }
        // First verify with the user that this is really wanted
        if (!noWarnSlip) {
            int selectedValue = JOptionPane.showOptionDialog(this,
                    rb.getString("Question5r"), Bundle.getMessage("WarningTitle"),
                    JOptionPane.YES_NO_CANCEL_OPTION, JOptionPane.QUESTION_MESSAGE, null,
                    new Object[]{Bundle.getMessage("ButtonYes"), Bundle.getMessage("ButtonNo"),
                        rb.getString("ButtonYesPlus")}, Bundle.getMessage("ButtonNo"));
            if (selectedValue == 1) {
                return (false);   // return without creating if "No" response
            }
            if (selectedValue == 2) {
                // Suppress future warnings, and continue
                noWarnSlip = true;
            }
        }
        // remove from selection information
        if (selectedObject == o) {
            selectedObject = null;
        }
        if (prevSelectedObject == o) {
            prevSelectedObject = null;
        }
        // remove connections if any
        TrackSegment t = (TrackSegment) o.getConnectA();
        if (t != null) {
            substituteAnchor(o.getCoordsA(), o, t);
        }
        t = (TrackSegment) o.getConnectB();
        if (t != null) {
            substituteAnchor(o.getCoordsB(), o, t);
        }
        t = (TrackSegment) o.getConnectC();
        if (t != null) {
            substituteAnchor(o.getCoordsC(), o, t);
        }
        t = (TrackSegment) o.getConnectD();
        if (t != null) {
            substituteAnchor(o.getCoordsD(), o, t);
        }
        // decrement block use count if any blocks in use
        LayoutBlock lb = o.getLayoutBlock();
        if (lb != null) {
            lb.decrementUse();
        }

        // delete from array
        for (int i = 0; i < slipList.size(); i++) {
            LayoutSlip lx = slipList.get(i);
            if (lx == o) {
                // found object
                slipList.remove(i);
                o.remove();
                setDirty(true);
                repaint();
                return (true);
            }
        }
        return (false);
    }

    boolean noWarnTurntable = false;

    /**
     * Remove a Layout Turntable
     */
    protected boolean removeTurntable(LayoutTurntable o) {
        // First verify with the user that this is really wanted
        if (!noWarnTurntable) {
            int selectedValue = JOptionPane.showOptionDialog(this,
                    rb.getString("Question4r"), Bundle.getMessage("WarningTitle"),
                    JOptionPane.YES_NO_CANCEL_OPTION, JOptionPane.QUESTION_MESSAGE, null,
                    new Object[]{Bundle.getMessage("ButtonYes"), Bundle.getMessage("ButtonNo"),
                        rb.getString("ButtonYesPlus")}, Bundle.getMessage("ButtonNo"));
            if (selectedValue == 1) {
                return (false);   // return without creating if "No" response
            }
            if (selectedValue == 2) {
                // Suppress future warnings, and continue
                noWarnTurntable = true;
            }
        }
        // remove from selection information
        if (selectedObject == o) {
            selectedObject = null;
        }
        if (prevSelectedObject == o) {
            prevSelectedObject = null;
        }
        // remove connections if any
        for (int j = 0; j < o.getNumberRays(); j++) {
            TrackSegment t = o.getRayConnectOrdered(j);
            if (t != null) {
                substituteAnchor(o.getRayCoordsIndexed(j), o, t);
            }
        }
        // delete from array
        for (int i = 0; i < turntableList.size(); i++) {
            LayoutTurntable lx = turntableList.get(i);
            if (lx == o) {
                // found object
                turntableList.remove(i);
                o.remove();
                setDirty(true);
                repaint();
                return (true);
            }
        }
        return (false);
    }

    /**
     * Remove a Track Segment
     */
    protected void removeTrackSegment(TrackSegment o) {
        // save affected blocks
        LayoutBlock block1 = null;
        LayoutBlock block2 = null;
        LayoutBlock block = o.getLayoutBlock();
        // remove any connections
        int type = o.getType1();
        if (type == LayoutTrack.POS_POINT) {
            PositionablePoint p = (PositionablePoint) (o.getConnect1());
            if (p != null) {
                p.removeTrackConnection(o);
                if (p.getConnect1() != null) {
                    block1 = p.getConnect1().getLayoutBlock();
                } else if (p.getConnect2() != null) {
                    block1 = p.getConnect2().getLayoutBlock();
                }
            }
        } else {
            block1 = getAffectedBlock(o.getConnect1(), type);
            disconnect(o.getConnect1(), type);
        }
        type = o.getType2();
        if (type == LayoutTrack.POS_POINT) {
            PositionablePoint p = (PositionablePoint) (o.getConnect2());
            if (p != null) {
                p.removeTrackConnection(o);
                if (p.getConnect1() != null) {
                    block2 = p.getConnect1().getLayoutBlock();
                } else if (p.getConnect2() != null) {
                    block2 = p.getConnect2().getLayoutBlock();
                }
            }
        } else {
            block2 = getAffectedBlock(o.getConnect2(), type);
            disconnect(o.getConnect2(), type);
        }
        // delete from array
        for (int i = 0; i < trackList.size(); i++) {
            TrackSegment t = trackList.get(i);
            if (t == o) {
                // found object
                trackList.remove(i);
            }
        }
        // update affected blocks
        if (block != null) {
            // decrement Block use count
            block.decrementUse();
            auxTools.setBlockConnectivityChanged();
            block.updatePaths();
        }
        if ((block1 != null) && (block1 != block)) {
            block1.updatePaths();
        }
        if ((block2 != null) && (block2 != block) && (block2 != block1)) {
            block2.updatePaths();
        }
        //
        setDirty(true);
        repaint();
    }

    private void disconnect(Object o, int type) {
        if (o == null) {
            return;
        }
        switch (type) {
            case LayoutTrack.TURNOUT_A:
                ((LayoutTurnout) o).setConnectA(null, LayoutTrack.NONE);
                break;
            case LayoutTrack.TURNOUT_B:
                ((LayoutTurnout) o).setConnectB(null, LayoutTrack.NONE);
                break;
            case LayoutTrack.TURNOUT_C:
                ((LayoutTurnout) o).setConnectC(null, LayoutTrack.NONE);
                break;
            case LayoutTrack.TURNOUT_D:
                ((LayoutTurnout) o).setConnectD(null, LayoutTrack.NONE);
                break;
            case LayoutTrack.LEVEL_XING_A:
                ((LevelXing) o).setConnectA(null, LayoutTrack.NONE);
                break;
            case LayoutTrack.LEVEL_XING_B:
                ((LevelXing) o).setConnectB(null, LayoutTrack.NONE);
                break;
            case LayoutTrack.LEVEL_XING_C:
                ((LevelXing) o).setConnectC(null, LayoutTrack.NONE);
                break;
            case LayoutTrack.LEVEL_XING_D:
                ((LevelXing) o).setConnectD(null, LayoutTrack.NONE);
                break;
            case LayoutTrack.SLIP_A:
                ((LayoutSlip) o).setConnectA(null, LayoutTrack.NONE);
                break;
            case LayoutTrack.SLIP_B:
                ((LayoutSlip) o).setConnectB(null, LayoutTrack.NONE);
                break;
            case LayoutTrack.SLIP_C:
                ((LayoutSlip) o).setConnectC(null, LayoutTrack.NONE);
                break;
            case LayoutTrack.SLIP_D:
                ((LayoutSlip) o).setConnectD(null, LayoutTrack.NONE);
                break;
            default:
                if (type >= LayoutTrack.TURNTABLE_RAY_OFFSET) {
                    ((LayoutTurntable) o).setRayConnect(null, type - LayoutTrack.TURNTABLE_RAY_OFFSET);
                }
        }
    }

    public LayoutBlock getAffectedBlock(Object o, int type) {
        if (o == null) {
            return null;
        }
        switch (type) {
            case LayoutTrack.TURNOUT_A:
                return ((LayoutTurnout) o).getLayoutBlock();
            case LayoutTrack.TURNOUT_B:
                return ((LayoutTurnout) o).getLayoutBlockB();
            case LayoutTrack.TURNOUT_C:
                return ((LayoutTurnout) o).getLayoutBlockC();
            case LayoutTrack.TURNOUT_D:
                return ((LayoutTurnout) o).getLayoutBlockD();
            case LayoutTrack.LEVEL_XING_A:
                return ((LevelXing) o).getLayoutBlockAC();
            case LayoutTrack.LEVEL_XING_B:
                return ((LevelXing) o).getLayoutBlockBD();
            case LayoutTrack.LEVEL_XING_C:
                return ((LevelXing) o).getLayoutBlockAC();
            case LayoutTrack.LEVEL_XING_D:
                return ((LevelXing) o).getLayoutBlockBD();
            case LayoutTrack.SLIP_A:
            case LayoutTrack.SLIP_B:
            case LayoutTrack.SLIP_C:
            case LayoutTrack.SLIP_D:
                return ((LayoutSlip) o).getLayoutBlock();
            case LayoutTrack.TRACK:
                return ((TrackSegment) o).getLayoutBlock();
        }
        return null;
    }

    /**
     * Add a sensor indicator to the Draw Panel
     */
    void addSensor() {
<<<<<<< HEAD
        String newName = (String) sensorComboBox.getEditor().getItem();
=======
        String newName = sensorComboBox.getEditor().getItem().toString();
>>>>>>> 55cbb372
        newName = (null != newName) ? newName.trim() : "";
        if (newName.length() <= 0) {
            JOptionPane.showMessageDialog(this, rb.getString("Error10"),
                    Bundle.getMessage("ErrorTitle"), JOptionPane.ERROR_MESSAGE);
            return;
        }
        SensorIcon l = new SensorIcon(new NamedIcon("resources/icons/smallschematics/tracksegments/circuit-error.gif",
                "resources/icons/smallschematics/tracksegments/circuit-error.gif"), this);
//        l.setActiveIcon(sensorIconEditor.getIcon(0));
//        l.setInactiveIcon(sensorIconEditor.getIcon(1));
//        l.setInconsistentIcon(sensorIconEditor.getIcon(2));
//        l.setUnknownIcon(sensorIconEditor.getIcon(3));
        l.setIcon("SensorStateActive", sensorIconEditor.getIcon(0));
        l.setIcon("SensorStateInactive", sensorIconEditor.getIcon(1));
        l.setIcon("BeanStateInconsistent", sensorIconEditor.getIcon(2));
        l.setIcon("BeanStateUnknown", sensorIconEditor.getIcon(3));
        l.setSensor(newName);
        l.setDisplayLevel(SENSORS);
        //Sensor xSensor = l.getSensor();
        // (Note: I don't see the point of this section of code because…
        if (l.getSensor() != null) {
            if ((l.getNamedSensor().getName() == null)
                    || (!(l.getNamedSensor().getName().equals(newName)))) {
                sensorComboBox.getEditor().setItem(l.getNamedSensor().getName());
            }
        }
        // …because this is called regardless of the code above?!?
        sensorComboBox.getEditor().setItem(l.getNamedSensor().getName());

        setNextLocation(l);
        setDirty(true);
        putItem(l);
    }

    public void putSensor(SensorIcon l) {
        putItem(l);
        l.updateSize();
        l.setDisplayLevel(SENSORS);
    }

    /**
     * Add a signal head to the Panel
     */
    void addSignalHead() {
        // check for valid signal head entry
<<<<<<< HEAD
        String newName = (String) signalHeadComboBox.getEditor().getItem();
=======
        String newName = signalHeadComboBox.getEditor().getItem().toString();
>>>>>>> 55cbb372
        newName = (null != newName) ? newName.trim() : "";

        SignalHead mHead = null;
        if (!newName.equals("")) {
            mHead = InstanceManager.getDefault(jmri.SignalHeadManager.class).getSignalHead(newName);
            /*if (mHead == null)
             mHead = InstanceManager.getDefault(jmri.SignalHeadManager.class).getByUserName(newName);
             else */
            signalHeadComboBox.getEditor().setItem(newName);
        }
        if (mHead == null) {
            // There is no signal head corresponding to this name
            JOptionPane.showMessageDialog(thisPanel,
                    java.text.MessageFormat.format(rb.getString("Error9"),
                            new Object[]{newName}),
                    Bundle.getMessage("ErrorTitle"), JOptionPane.ERROR_MESSAGE);
            return;
        }
        // create and set up signal icon
        SignalHeadIcon l = new SignalHeadIcon(this);
        l.setSignalHead(newName);
        l.setIcon(rbean.getString("SignalHeadStateRed"), signalIconEditor.getIcon(0));
        l.setIcon(rbean.getString("SignalHeadStateFlashingRed"), signalIconEditor.getIcon(1));
        l.setIcon(rbean.getString("SignalHeadStateYellow"), signalIconEditor.getIcon(2));
        l.setIcon(rbean.getString("SignalHeadStateFlashingYellow"), signalIconEditor.getIcon(3));
        l.setIcon(rbean.getString("SignalHeadStateGreen"), signalIconEditor.getIcon(4));
        l.setIcon(rbean.getString("SignalHeadStateFlashingGreen"), signalIconEditor.getIcon(5));
        l.setIcon(rbean.getString("SignalHeadStateDark"), signalIconEditor.getIcon(6));
        l.setIcon(rbean.getString("SignalHeadStateHeld"), signalIconEditor.getIcon(7));
        l.setIcon(rbean.getString("SignalHeadStateLunar"), signalIconEditor.getIcon(8));
        l.setIcon(rbean.getString("SignalHeadStateFlashingLunar"), signalIconEditor.getIcon(9));
        setNextLocation(l);
        setDirty(true);
        putSignal(l);
    }

    public void putSignal(SignalHeadIcon l) {
        putItem(l);
        l.updateSize();
        l.setDisplayLevel(SIGNALS);
    }

    SignalHead getSignalHead(String name) {
        SignalHead sh = InstanceManager.getDefault(jmri.SignalHeadManager.class).getBySystemName(name);
        if (sh == null) {
            sh = InstanceManager.getDefault(jmri.SignalHeadManager.class).getByUserName(name);
        }
        if (sh == null) {
            log.warn("did not find a SignalHead named " + name);
        }
        return sh;
    }

    public boolean containsSignalHead(SignalHead head) {
        for (SignalHeadIcon h : signalList) {
            if (h.getSignalHead() == head) {
                return true;
            }
        }
        return false;
    }

    public void removeSignalHead(SignalHead head) {
        SignalHeadIcon h = null;
        int index = -1;
        for (int i = 0; (i < signalList.size()) && (index == -1); i++) {
            h = signalList.get(i);
            if (h.getSignalHead() == head) {
                index = i;
                break;
            }
        }
        if (index != (-1)) {
            signalList.remove(index);
            if (h != null) {
                h.remove();
                h.dispose();
            }
            setDirty(true);
            repaint();
        }
    }

    void addSignalMast() {
        // check for valid signal head entry
<<<<<<< HEAD
        String newName = (String) signalMastComboBox.getEditor().getItem();
=======
        String newName = signalMastComboBox.getEditor().getItem().toString();
>>>>>>> 55cbb372
        newName = (null != newName) ? newName.trim() : "";
        SignalMast mMast = null;
        if (!newName.equals("")) {
            mMast = InstanceManager.getDefault(jmri.SignalMastManager.class).getSignalMast(newName);
            signalMastComboBox.getEditor().setItem(newName);
        }
        if (mMast == null) {
            // There is no signal head corresponding to this name
            JOptionPane.showMessageDialog(thisPanel,
                    java.text.MessageFormat.format(rb.getString("Error9"),
                            new Object[]{newName}),
                    Bundle.getMessage("ErrorTitle"), JOptionPane.ERROR_MESSAGE);
            return;
        }
        // create and set up signal icon
        SignalMastIcon l = new SignalMastIcon(this);
        l.setSignalMast(newName);
        setNextLocation(l);
        setDirty(true);
        putSignalMast(l);
    }

    public void putSignalMast(SignalMastIcon l) {
        putItem(l);
        l.updateSize();
        l.setDisplayLevel(SIGNALS);
    }

    SignalMast getSignalMast(String name) {
        SignalMast sh = InstanceManager.getDefault(jmri.SignalMastManager.class).getBySystemName(name);
        if (sh == null) {
            sh = InstanceManager.getDefault(jmri.SignalMastManager.class).getByUserName(name);
        }
        if (sh == null) {
            log.warn("did not find a SignalMast named " + name);
        }
        return sh;
    }

    public boolean containsSignalMast(SignalMast mast) {
        for (SignalMastIcon h : signalMastList) {
            if (h.getSignalMast() == mast) {
                return true;
            }
        }
        return false;
    }

    /**
     * Add a label to the Draw Panel
     */
    void addLabel() {
        String labelText = textLabelTextField.getText();
        labelText = (null != labelText) ? labelText.trim() : "";
        if (labelText.length() <= 0) {
            JOptionPane.showMessageDialog(this, rb.getString("Error11"),
                    Bundle.getMessage("ErrorTitle"), JOptionPane.ERROR_MESSAGE);
            return;
        }
        PositionableLabel l = super.addLabel(labelText);
        setDirty(true);
        l.setForeground(defaultTextColor);
    }

    @Override
    public void putItem(Positionable l) {
        super.putItem(l);
        if (l instanceof SensorIcon) {
            sensorImage.add((SensorIcon) l);
            sensorList.add((SensorIcon) l);
        } else if (l instanceof LocoIcon) {
            markerImage.add((LocoIcon) l);
        } else if (l instanceof SignalHeadIcon) {
            signalHeadImage.add((SignalHeadIcon) l);
            signalList.add((SignalHeadIcon) l);
        } else if (l instanceof SignalMastIcon) {
            signalMastList.add((SignalMastIcon) l);
        } else if (l instanceof MemoryIcon) {
            memoryLabelList.add((MemoryIcon) l);
        } else if (l instanceof BlockContentsIcon) {
            blockContentsLabelList.add((BlockContentsIcon) l);
        } else if (l instanceof AnalogClock2Display) {
            clocks.add((AnalogClock2Display) l);
        } else if (l instanceof MultiSensorIcon) {
            multiSensors.add((MultiSensorIcon) l);
        }
        if (l instanceof PositionableLabel) {
            if (!(((PositionableLabel) l).isBackground())) {
                labelImage.add((PositionableLabel) l);
            } else {
                backgroundImage.add((PositionableLabel) l);
            }
        }
    }

    /**
     * Add a memory label to the Draw Panel
     */
    void addMemory() {
<<<<<<< HEAD
        String memoryName = (String) textMemoryComboBox.getEditor().getItem();
=======
        String memoryName = textMemoryComboBox.getEditor().getItem().toString();
>>>>>>> 55cbb372
        memoryName = (null != memoryName) ? memoryName.trim() : "";
        if (memoryName.length() <= 0) {
            JOptionPane.showMessageDialog(this, rb.getString("Error11a"),
                    Bundle.getMessage("ErrorTitle"), JOptionPane.ERROR_MESSAGE);
            return;
        }
        MemoryIcon l = new MemoryIcon("   ", this);
        l.setMemory(memoryName);
        Memory xMemory = l.getMemory();
        if (xMemory != null) {
            String uname = xMemory.getUserName();
            if ((uname == null) || (!(uname.equals(memoryName)))) {
                // put the system name in the memory field
                textMemoryComboBox.getEditor().setItem(xMemory.getSystemName());
            }
        }
        setNextLocation(l);
        l.setSize(l.getPreferredSize().width, l.getPreferredSize().height);
        l.setDisplayLevel(LABELS);
        l.setForeground(defaultTextColor);
        setDirty(true);
        putItem(l);
    }

    void addBlockContents() {
<<<<<<< HEAD
        String newName = (String) blockContentsComboBox.getEditor().getItem();
=======
        String newName = blockContentsComboBox.getEditor().getItem().toString();
>>>>>>> 55cbb372
        newName = (null != newName) ? newName.trim() : "";
        if (newName.length() <= 0) {
            JOptionPane.showMessageDialog(this, rb.getString("Error11b"),
                    Bundle.getMessage("ErrorTitle"), JOptionPane.ERROR_MESSAGE);
            return;
        }
        BlockContentsIcon l = new BlockContentsIcon("   ", this);
        l.setBlock(newName);
        jmri.Block xMemory = l.getBlock();
        if (xMemory != null) {
            String uname = xMemory.getUserName();
            if ((uname == null) || (!(uname.equals(newName)))) {
                // put the system name in the memory field
                blockContentsComboBox.getEditor().setItem(xMemory.getSystemName());
            }
        }
        setNextLocation(l);
        l.setSize(l.getPreferredSize().width, l.getPreferredSize().height);
        l.setDisplayLevel(LABELS);
        l.setForeground(defaultTextColor);
        setDirty(true);
        putItem(l);

    }

    /**
     * Add a Reporter Icon to the panel
     */
    void addReporter(String textReporter, int xx, int yy) {
        ReporterIcon l = new ReporterIcon(this);
        l.setReporter(textReporter);
        l.setLocation(xx, yy);
        l.setSize(l.getPreferredSize().width, l.getPreferredSize().height);
        l.setDisplayLevel(LABELS);
        setDirty(true);
        putItem(l);
    }

    /**
     * Add an icon to the target
     */
    void addIcon() {
        PositionableLabel l = new PositionableLabel(iconEditor.getIcon(0), this);
        setNextLocation(l);
        l.setDisplayLevel(ICONS);
        setDirty(true);
        putItem(l);
        l.updateSize();
    }

    /**
     * Add a loco marker to the target
     */
    @Override
    public LocoIcon addLocoIcon(String name) {
        LocoIcon l = new LocoIcon(this);
        Point2D pt = windowCenter();
        l.setLocation((int) pt.getX(), (int) pt.getY());
        putLocoIcon(l, name);
        l.setPositionable(true);
        return l;
    }

    @Override
    public void putLocoIcon(LocoIcon l, String name) {
        super.putLocoIcon(l, name);
        markerImage.add(l);
    }

    JFileChooser inputFileChooser;

    /**
     * Add a background image
     */
    public void addBackground() {
        if (inputFileChooser == null) {
            inputFileChooser = new JFileChooser(System.getProperty("user.dir") + java.io.File.separator + "resources" + java.io.File.separator + "icons");
            jmri.util.FileChooserFilter filt = new jmri.util.FileChooserFilter("Graphics Files");
            filt.addExtension("gif");
            filt.addExtension("jpg");
            inputFileChooser.setFileFilter(filt);
        }
        inputFileChooser.rescanCurrentDirectory();

        int retVal = inputFileChooser.showOpenDialog(this);
        if (retVal != JFileChooser.APPROVE_OPTION) {
            return;  // give up if no file selected
        }//        NamedIcon icon = new NamedIcon(inputFileChooser.getSelectedFile().getPath(),
//                                       inputFileChooser.getSelectedFile().getPath());

        String name = inputFileChooser.getSelectedFile().getPath();

        // convert to portable path
        name = jmri.util.FileUtil.getPortableFilename(name);

        // setup icon
        backgroundImage.add(super.setUpBackground(name));
    }

    /**
     * Remove a background image from the list of background images
     */
    protected void removeBackground(PositionableLabel b) {
        for (int i = 0; i < backgroundImage.size(); i++) {
            if (b == backgroundImage.get(i)) {
                backgroundImage.remove(i);
                setDirty(true);
                return;
            }
        }
    }

    /**
     * Invoke a window to allow you to add a MultiSensor indicator to the target
     */
    private int multiLocX;
    private int multiLocY;

    void startMultiSensor() {
        multiLocX = xLoc;
        multiLocY = yLoc;
        if (multiSensorFrame == null) {
            // create a common edit frame
            multiSensorFrame = new MultiSensorIconFrame(this);
            multiSensorFrame.initComponents();
            multiSensorFrame.pack();
        }
        multiSensorFrame.setVisible(true);
    }

    // Invoked when window has new multi-sensor ready
    public void addMultiSensor(MultiSensorIcon l) {
        l.setLocation(multiLocX, multiLocY);
        setDirty(true);
        putItem(l);
        multiSensorFrame = null;
    }

    /**
     * Set object location and size for icon and label object as it is created.
     * Size comes from the preferredSize; location comes from the fields where
     * the user can spec it.
     */
    @Override
    protected void setNextLocation(Positionable obj) {
        obj.setLocation(xLoc, yLoc);
    }

    public ConnectivityUtil getConnectivityUtil() {
        if (conTools == null) {
            conTools = new ConnectivityUtil(thisPanel);
        }
        return conTools;
    }

    public LayoutEditorTools getLETools() {
        if (tools == null) {
            tools = new LayoutEditorTools(thisPanel);
        }
        return tools;
    }

    /**
     * Invoked by DeletePanel menu item Validate user intent before deleting
     */
    @Override
    public boolean deletePanel() {
        // verify deletion
        if (!super.deletePanel()) {
            return false;   // return without deleting if "No" response
        }
        turnoutList.clear();
        trackList.clear();
        pointList.clear();
        xingList.clear();
        slipList.clear();
        turntableList.clear();
        return true;
    }

    /**
     * Control whether target panel items are editable. Does this by invoke the
     * {@link Editor#setAllEditable} function of the parent class. This also
     * controls the relevant pop-up menu items (which are the primary way that
     * items are edited).
     *
     * @param editable true for editable.
     */
    @Override
    public void setAllEditable(boolean editable) {
        int restoreScroll = _scrollState;
        super.setAllEditable(editable);
        editToolBarContainer.setVisible(editable);
        setShowHidden(editable);
        if (editable) {
            setScroll(SCROLL_BOTH);
            _scrollState = restoreScroll;
            helpBar.setVisible(showHelpBar);
        } else {
            setScroll(_scrollState);
            helpBar.setVisible(false);
        }
        awaitingIconChange = false;
        editModeItem.setSelected(editable);
        repaint();
    }

    /**
     * Control whether panel items are positionable. Markers are always
     * positionable.
     *
     * @param state true for positionable.
     */
    @Override
    public void setAllPositionable(boolean state) {
        super.setAllPositionable(state);
        for (int i = 0; i < markerImage.size(); i++) {
            ((Positionable) markerImage.get(i)).setPositionable(true);
        }
    }

    /**
     * Control whether target panel items are controlling layout items. Does
     * this by invoke the {@link Positionable#setControlling} function of each
     * item on the target panel. This also controls the relevant pop-up menu
     * items.
     *
     * @param state true for controlling.
     */
    public void setTurnoutAnimation(boolean state) {
        if (animationItem.isSelected() != state) {
            animationItem.setSelected(state);
        }
        animatingLayout = state;
        repaint();
    }

    public boolean isAnimating() {
        return animatingLayout;
    }

    public int getLayoutWidth() {
        return panelWidth;
    }

    public int getLayoutHeight() {
        return panelHeight;
    }

    public int getWindowWidth() {
        return windowWidth;
    }

    public int getWindowHeight() {
        return windowHeight;
    }

    public int getUpperLeftX() {
        return upperLeftX;
    }

    public int getUpperLeftY() {
        return upperLeftY;
    }

    public boolean getScroll() {
        // deprecated but kept to allow opening files
        // on version 2.5.1 and earlier
        if (_scrollState == SCROLL_NONE) {
            return false;
        } else {
            return true;
        }
    }

    public int setGridSize(int newSize) {
        gridSize = newSize;
        return gridSize;
    }

    public int getGridSize() {
        int gs = gridSize;
        return gs;
    }

    public int getMainlineTrackWidth() {
        int wid = (int) mainlineTrackWidth;
        return wid;
    }

    public int getSideTrackWidth() {
        int wid = (int) sideTrackWidth;
        return wid;
    }

    public double getXScale() {
        return xScale;
    }

    public double getYScale() {
        return yScale;
    }

    public String getDefaultTrackColor() {
        return ColorUtil.colorToString(defaultTrackColor);
    }

    public String getDefaultOccupiedTrackColor() {
        return ColorUtil.colorToString(defaultOccupiedTrackColor);
    }

    public String getDefaultAlternativeTrackColor() {
        return ColorUtil.colorToString(defaultAlternativeTrackColor);
    }

    public String getDefaultTextColor() {
        return ColorUtil.colorToString(defaultTextColor);
    }

    public String getTurnoutCircleColor() {
        return ColorUtil.colorToString(turnoutCircleColor);
    }

    public int getTurnoutCircleSize() {
        return turnoutCircleSize;
    }

    public boolean getTurnoutDrawUnselectedLeg() {
        return turnoutDrawUnselectedLeg;
    }

    public String getLayoutName() {
        return layoutName;
    }

    public boolean getShowHelpBar() {
        return showHelpBar;
    }

    public boolean getDrawGrid() {
        return drawGrid;
    }

    public boolean getSnapOnAdd() {
        return snapToGridOnAdd;
    }

    public boolean getSnapOnMove() {
        return snapToGridOnMove;
    }

    public boolean getAntialiasingOn() {
        return antialiasingOn;
    }

    public boolean getTurnoutCircles() {
        return turnoutCirclesWithoutEditMode;
    }

    public boolean getTooltipsNotEdit() {
        return tooltipsWithoutEditMode;
    }

    public boolean getTooltipsInEdit() {
        return tooltipsInEditMode;
    }

    public boolean getAutoBlockAssignment() {
        return autoAssignBlocks;
    }

    public void setLayoutDimensions(int windowW, int windowH, int x, int y, int panelW, int panelH) {
        upperLeftX = x;
        upperLeftY = y;
        windowWidth = windowW;
        windowHeight = windowH;
        panelWidth = panelW;
        panelHeight = panelH;
        setTargetPanelSize(panelWidth, panelHeight);
        setLocation(upperLeftX, upperLeftY);
        setSize(windowWidth, windowHeight);
        log.debug("setLayoutDimensions Position - " + upperLeftX + "," + upperLeftY + " windowSize - " + windowWidth + "," + windowHeight + " panelSize - " + panelWidth + "," + panelHeight);
    }

    public void setMainlineTrackWidth(int w) {
        mainlineTrackWidth = w;
    }

    public void setSideTrackWidth(int w) {
        sideTrackWidth = w;
    }

    public void setDefaultTrackColor(String color) {
        defaultTrackColor = ColorUtil.stringToColor(color);
        setOptionMenuTrackColor();
    }

    public void setDefaultOccupiedTrackColor(String color) {
        defaultOccupiedTrackColor = ColorUtil.stringToColor(color);
        setOptionMenuTrackColor();
    }

    public void setDefaultAlternativeTrackColor(String color) {
        defaultAlternativeTrackColor = ColorUtil.stringToColor(color);
        setOptionMenuTrackColor();
    }

    public void setTurnoutCircleColor(String newColor) {
        turnoutCircleColor = ColorUtil.stringToColor(newColor);
        setOptionMenuTurnoutCircleColor();
    }

    public void setTurnoutCircleSize(int size) {
        // this is an int
        turnoutCircleSize = size;

        // these are doubles
<<<<<<< HEAD
        circleRadius = size;
=======
        circleRadius = SIZE * size;
>>>>>>> 55cbb372
        circleDiameter = 2.0 * circleRadius;

        setOptionMenuTurnoutCircleSize();
    }

    public void setTurnoutDrawUnselectedLeg(boolean state) {
        if (turnoutDrawUnselectedLeg != state) {
            turnoutDrawUnselectedLeg = state;
            turnoutDrawUnselectedLegItem.setSelected(turnoutDrawUnselectedLeg);
        }
    }

    public void setDefaultTextColor(String color) {
        defaultTextColor = ColorUtil.stringToColor(color);
        setOptionMenuTextColor();
    }

    public void setDefaultBackgroundColor(String color) {
        defaultBackgroundColor = ColorUtil.stringToColor(color);
        setOptionMenuBackgroundColor();
    }

    public void setXScale(double xSc) {
        xScale = xSc;
    }

    public void setYScale(double ySc) {
        yScale = ySc;
    }

    public void setLayoutName(String name) {
        layoutName = name;
    }

    public void setShowHelpBar(boolean state) {
        if (showHelpBar != state) {
            showHelpBar = state;
            showHelpItem.setSelected(showHelpBar);
            if (isEditable()) {
                helpBar.setVisible(showHelpBar);
            }
        }
    }

    public void setDrawGrid(boolean state) {
        if (drawGrid != state) {
            drawGrid = state;
            showGridItem.setSelected(drawGrid);
        }
    }

    public void setSnapOnAdd(boolean state) {
        if (snapToGridOnAdd != state) {
            snapToGridOnAdd = state;
            snapToGridOnAddItem.setSelected(snapToGridOnAdd);
        }
    }

    public void setSnapOnMove(boolean state) {
        if (snapToGridOnMove != state) {
            snapToGridOnMove = state;
            snapToGridOnMoveItem.setSelected(snapToGridOnMove);
        }
    }

    public void setAntialiasingOn(boolean state) {
        if (antialiasingOn != state) {
            antialiasingOn = state;
            antialiasingOnItem.setSelected(antialiasingOn);
        }
    }

    public void setTurnoutCircles(boolean state) {
        if (turnoutCirclesWithoutEditMode != state) {
            turnoutCirclesWithoutEditMode = state;
            turnoutCirclesOnItem.setSelected(turnoutCirclesWithoutEditMode);
        }
    }

    public void setAutoBlockAssignment(boolean boo) {
        if (autoAssignBlocks != boo) {
            autoAssignBlocks = boo;
            autoAssignBlocksItem.setSelected(autoAssignBlocks);
        }
    }

    public void setTooltipsNotEdit(boolean state) {
        if (tooltipsWithoutEditMode != state) {
            tooltipsWithoutEditMode = state;
            setTooltipSubMenu();
        }
    }

    public void setTooltipsInEdit(boolean state) {
        if (tooltipsInEditMode != state) {
            tooltipsInEditMode = state;
            setTooltipSubMenu();
        }
    }

    private void setTooltipSubMenu() {
        tooltipNone.setSelected((!tooltipsInEditMode) && (!tooltipsWithoutEditMode));
        tooltipAlways.setSelected((tooltipsInEditMode) && (tooltipsWithoutEditMode));
        tooltipInEdit.setSelected((tooltipsInEditMode) && (!tooltipsWithoutEditMode));
        tooltipNotInEdit.setSelected((!tooltipsInEditMode) && (tooltipsWithoutEditMode));
    }

    // accessor routines for turnout size parameters
    public void setTurnoutBX(double bx) {
        turnoutBX = bx;
        setDirty(true);
    }

    public double getTurnoutBX() {
        return turnoutBX;
    }

    public void setTurnoutCX(double cx) {
        turnoutCX = cx;
        setDirty(true);
    }

    public double getTurnoutCX() {
        return turnoutCX;
    }

    public void setTurnoutWid(double wid) {
        turnoutWid = wid;
        setDirty(true);
    }

    public double getTurnoutWid() {
        return turnoutWid;
    }

    public void setXOverLong(double lg) {
        xOverLong = lg;
        setDirty(true);
    }

    public double getXOverLong() {
        return xOverLong;
    }

    public void setXOverHWid(double hwid) {
        xOverHWid = hwid;
        setDirty(true);
    }

    public double getXOverHWid() {
        return xOverHWid;
    }

    public void setXOverShort(double sh) {
        xOverShort = sh;
        setDirty(true);
    }

    public double getXOverShort() {
        return xOverShort;
    }

    // reset turnout sizes to program defaults
    private void resetTurnoutSize() {
        turnoutBX = LayoutTurnout.turnoutBXDefault;
        turnoutCX = LayoutTurnout.turnoutCXDefault;
        turnoutWid = LayoutTurnout.turnoutWidDefault;
        xOverLong = LayoutTurnout.xOverLongDefault;
        xOverHWid = LayoutTurnout.xOverHWidDefault;
        xOverShort = LayoutTurnout.xOverShortDefault;
        setDirty(true);
    }

    public void setDirectTurnoutControl(boolean boo) {
        useDirectTurnoutControl = boo;
        useDirectTurnoutControlItem.setSelected(useDirectTurnoutControl);
    }

    public boolean getDirectTurnoutControl() {
        return useDirectTurnoutControl;
    }

    // final initialization routine for loading a LayoutEditor
    public void setConnections() {
        // initialize TrackSegments if any
        for (TrackSegment t : trackList) {
            t.setObjects(this);
        }
        // initialize PositionablePoints if any
        for (PositionablePoint p : pointList) {
            p.setObjects(this);
        }
        // initialize LevelXings if any
        for (LevelXing x : xingList) {
            x.setObjects(this);
        }
        // initialize LevelXings if any
        for (LayoutSlip sl : slipList) {
            sl.setObjects(this);
        }
        // initialize LayoutTurntables if any
        for (LayoutTurntable t : turntableList) {
            t.setObjects(this);
        }
        // initialize LayoutTurnouts if any
        for (LayoutTurnout l : turnoutList) {
            l.setObjects(this);
        }
        auxTools.initializeBlockConnectivity();
        log.debug("Initializing Block Connectivity for " + layoutName);
        // reset the panel changed bit
        resetDirty();
    }

    // these are convenience methods to return rectangles
    // to do point-in-rect (hit) testing

    // compute the control point rect at inPoint
    public Rectangle2D controlPointRectAt(Point2D inPoint) {
        return new Rectangle2D.Double(
            inPoint.getX() - LayoutTrack.controlPointSize,
            inPoint.getY() - LayoutTrack.controlPointSize,
            LayoutTrack.controlPointSize2, LayoutTrack.controlPointSize2);
    }

    // compute the turnout circle rect at inPoint
    public Rectangle2D turnoutCircleRectAt(Point2D inPoint) {
        return new Rectangle2D.Double(inPoint.getX() - circleRadius,
            inPoint.getY() - circleRadius, circleDiameter, circleDiameter);
    }

    // compute the turnout circle at inPoint (used for drawing)
    public Ellipse2D turnoutCircleAt(Point2D inPoint) {
        return new Ellipse2D.Double(inPoint.getX() - circleRadius,
            inPoint.getY() - circleRadius, circleDiameter, circleDiameter);
    }

    /**
     * Special internal class to allow drawing of layout to a JLayeredPane This
     * is the 'target' pane where the layout is displayed
     */
    @Override
    protected void paintTargetPanel(Graphics g) {
        Graphics2D g2 = (Graphics2D) g;
        //drawPositionableLabelBorder(g2);
        // Optional antialising, to eliminate (reduce) staircase on diagonal lines
        if (antialiasingOn) {
            g2.setRenderingHints(antialiasing);
        }
        if (isEditable() && drawGrid) {
            drawPanelGrid(g2);
        }
        g2.setColor(defaultTrackColor);
        main = false;
        g2.setStroke(new BasicStroke(sideTrackWidth, BasicStroke.CAP_ROUND, BasicStroke.JOIN_ROUND));

        drawHiddenTrack(g2);
        drawDashedTrack(g2, false); // non-mainline
        drawDashedTrack(g2, true);  // mainline
        drawSolidTrack(g2, false);  // non-mainline
        drawSolidTrack(g2, true);   // mainline
        drawTurnouts(g2);
        drawXings(g2);
        drawSlips(g2);
        drawTurntables(g2);
        drawTrackInProgress(g2);
        g2.setStroke(new BasicStroke(1.0F, BasicStroke.CAP_ROUND, BasicStroke.JOIN_ROUND));
        drawPoints(g2);

        if (isEditable()) {
            drawTurnoutRects(g2);
            drawXingRects(g2);
            drawSlipRects(g2);
            drawTrackOvals(g2);
            drawSelectionRect(g2);
            drawTurntableRects(g2);
            drawMemoryRects(g2);
            drawBlockContentsRects(g2);
            drawTrackCircleCentre(g2);
            drawTurnoutCircles(g2);
            highLightSelection(g2);
        } else if (turnoutCirclesWithoutEditMode) {
            drawTurnoutCircles(g2);
            drawSlipCircles(g2);
        }
    }

    boolean main = true;
    float trackWidth = sideTrackWidth;

    // had to make this public so the LayoutTrack classes could access it
    // also returned the current value of trackWidth for the callers to use
    public float setTrackStrokeWidth(Graphics2D g2, boolean need) {
        if (main != need) {
            main = need;
            // change track stroke width
            trackWidth = main ? mainlineTrackWidth : sideTrackWidth;
            g2.setStroke(new BasicStroke(trackWidth, BasicStroke.CAP_BUTT, BasicStroke.JOIN_ROUND));
        }
        return trackWidth;
    }

    protected void drawTurnouts(Graphics2D g2) {
        // loop over all defined turnouts
        for (LayoutTurnout t : turnoutList) {
<<<<<<< HEAD
            if (!t.getHidden() || isEditable()) {
=======
            if (!t.isHidden() || isEditable()) {
>>>>>>> 55cbb372
                t.draw(g2);
            }
        }
    }

    private void drawXings(Graphics2D g2) {
        // loop over all defined level crossings
        for (LevelXing x : xingList) {
<<<<<<< HEAD
            if (!(x.getHidden() && !isEditable())) {
=======
            if (!(x.isHidden() && !isEditable())) {
>>>>>>> 55cbb372
                x.draw(g2);
            }
        }
    }

    private void drawSlips(Graphics2D g2) {
        for (LayoutSlip sl : slipList) {
            sl.draw(g2);
        }
    }

    private void drawTurnoutCircles(Graphics2D g2) {
        // loop over all defined turnouts
        for (LayoutTurnout t : turnoutList) {
            g2.setColor(turnoutCircleColor);
<<<<<<< HEAD
            if (!(t.getHidden() && !isEditable())) {
=======
            if (!(t.isHidden() && !isEditable())) {
>>>>>>> 55cbb372
                t.drawTurnoutCircle(g2);
            }
        }
    }

    private void drawSlipCircles(Graphics2D g2) {
        // loop over all defined slips
        g2.setColor(turnoutCircleColor);
        for (LayoutSlip sl : slipList) {
<<<<<<< HEAD
            if (!(sl.getHidden() && !isEditable())) {
=======
            if (!(sl.isHidden() && !isEditable())) {
>>>>>>> 55cbb372
                sl.drawSlipCircles(g2);
            }
        }
    }

    private void drawTurnoutRects(Graphics2D g2) {
        // loop over all defined turnouts
        for (LayoutTurnout t : turnoutList) {
            g2.setColor(turnoutCircleColor);
            t.drawTurnoutRect(g2);
        }
    }

    private void drawTurntables(Graphics2D g2) {
        // loop over all defined layout turntables
        for (LayoutTurntable x : turntableList) {
            // draw turntable circle - default track color, side track width
            setTrackStrokeWidth(g2, false);
            Point2D c = x.getCoordsCenter();
            double r = x.getRadius();
            double d = r + r;
            g2.setColor(defaultTrackColor);
            g2.draw(new Ellipse2D.Double(c.getX() - r, c.getY() - r, d, d));
            // draw ray tracks
            for (int j = 0; j < x.getNumberRays(); j++) {
                Point2D pt = x.getRayCoordsOrdered(j);
                TrackSegment t = x.getRayConnectOrdered(j);
                if (t != null) {
                    setTrackStrokeWidth(g2, t.getMainline());
                    LayoutBlock b = t.getLayoutBlock();
                    if (b != null) {
                        g2.setColor(b.getBlockColor());
                    } else {
                        g2.setColor(defaultTrackColor);
                    }
                } else {
                    setTrackStrokeWidth(g2, false);
                    g2.setColor(defaultTrackColor);
                }
                g2.draw(new Line2D.Double(new Point2D.Double(
                        pt.getX() - ((pt.getX() - c.getX()) * 0.2),
                        pt.getY() - ((pt.getY() - c.getY()) * 0.2)), pt));
            }
            if (x.isTurnoutControlled() && x.getPosition() != -1) {
                Point2D pt = x.getRayCoordsIndexed(x.getPosition());
                g2.draw(new Line2D.Double(new Point2D.Double(
                        pt.getX() - ((pt.getX() - c.getX()) * 1.8/*2*/),
                        pt.getY() - ((pt.getY() - c.getY()) * 1.8/**
                         * 2
                         */
                        )), pt));
            }
        }
    }

    private void drawXingRects(Graphics2D g2) {
        // loop over all defined level crossings
        for (LevelXing x : xingList) {
            Point2D pt = x.getCoordsCenter();
            g2.setColor(defaultTrackColor);
            g2.draw(controlPointRectAt(pt));
            pt = x.getCoordsA();
            if (x.getConnectA() == null) {
                g2.setColor(Color.magenta);
            } else {
                g2.setColor(Color.blue);
            }
            g2.draw(controlPointRectAt(pt));
            pt = x.getCoordsB();
            if (x.getConnectB() == null) {
                g2.setColor(Color.red);
            } else {
                g2.setColor(Color.green);
            }
            g2.draw(controlPointRectAt(pt));
            pt = x.getCoordsC();
            if (x.getConnectC() == null) {
                g2.setColor(Color.magenta);
            } else {
                g2.setColor(Color.blue);
            }
            g2.draw(controlPointRectAt(pt));
            pt = x.getCoordsD();
            if (x.getConnectD() == null) {
                g2.setColor(Color.red);
            } else {
                g2.setColor(Color.green);
            }
            g2.draw(controlPointRectAt(pt));
        }
    }

    private void drawSlipRects(Graphics2D g2) {
        // loop over all defined slips
        for (LayoutSlip sl : slipList) {
<<<<<<< HEAD
            if (!(sl.getHidden() && !isEditable())) {
=======
            if (!(sl.isHidden() && !isEditable())) {
>>>>>>> 55cbb372
                g2.setColor(turnoutCircleColor);
                sl.drawSlipRect(g2);
            }
        }
    }

    private void drawTurntableRects(Graphics2D g2) {
        // loop over all defined turntables
        for (LayoutTurntable x : turntableList) {
            Point2D pt = x.getCoordsCenter();
            g2.setColor(defaultTrackColor);
            g2.draw(controlPointRectAt(pt));

            for (int j = 0; j < x.getNumberRays(); j++) {
                pt = x.getRayCoordsOrdered(j);
                if (x.getRayConnectOrdered(j) == null) {
                    g2.setColor(Color.red);
                } else {
                    g2.setColor(Color.green);
                }
                g2.draw(controlPointRectAt(pt));
            }
        }
    }

    private void drawHiddenTrack(Graphics2D g2) {
        for (TrackSegment t : trackList) {
<<<<<<< HEAD
            if (isEditable() && t.getHidden()) {
=======
            if (isEditable() && t.isHidden()) {
>>>>>>> 55cbb372
                t.draw(g2);
                setTrackStrokeWidth(g2, !main);
            }
        }
    }

    private void drawDashedTrack(Graphics2D g2, boolean mainline) {
        for (TrackSegment t : trackList) {
            t.drawDashed(g2, mainline);
        }
    }

    /* draw all track segments which are not hidden, not dashed, and that match the isMainline parm */
    private void drawSolidTrack(Graphics2D g2, boolean isMainline) {
        for (TrackSegment t : trackList) {
            setTrackStrokeWidth(g2, isMainline);
<<<<<<< HEAD
            if ((!t.getHidden()) && (!t.getDashed()) && (isMainline == t.getMainline())) {
=======
            if ((!t.isHidden()) && (!t.getDashed()) && (isMainline == t.getMainline())) {
>>>>>>> 55cbb372
                t.drawSolid(g2, isMainline);
            }
        }
    }

    /*
     * Draws a square at the circles centre, that then allows the user to dynamically change
     * the angle by dragging the mouse.
     */
    private void drawTrackCircleCentre(Graphics2D g2) {
        // loop over all defined track segments
        for (TrackSegment t : trackList) {
            g2.setColor(Color.black);
            if (t.getCircle() && t.showConstructionLinesLE()) {
                Point2D pt = t.getCoordsCenterCircle();
                g2.draw(turnoutCircleRectAt(pt));
            }
        }
    }

    private void drawTrackInProgress(Graphics2D g2) {
        // check for segment in progress
        if (isEditable() && (beginObject != null) && trackButton.isSelected()) {
            g2.setColor(defaultTrackColor);
            setTrackStrokeWidth(g2, false);
            g2.draw(new Line2D.Double(beginLocation, currentLocation));
        }
    }

    private void drawTrackOvals(Graphics2D g2) {
        // loop over all defined track segments
        g2.setColor(defaultTrackColor);
        for (TrackSegment t : trackList) {
            t.drawOvals(g2);
        }
    }

    private void drawPoints(Graphics2D g2) {
        for (PositionablePoint p : pointList) {
            switch (p.getType()) {
                case PositionablePoint.ANCHOR:
                    // nothing to draw unless in edit mode
                    if (isEditable()) {
                        // in edit mode, draw locater rectangle
                        Point2D pt = p.getCoords();
                        if ((p.getConnect1() == null) || (p.getConnect2() == null)) {
                            g2.setColor(Color.red);
                        } else {
                            g2.setColor(Color.green);
                        }
                        g2.draw(controlPointRectAt(pt));
                    }
                    break;
                case PositionablePoint.END_BUMPER:
                    // nothing to draw unless in edit mode
                    if (isEditable()) {
                        // in edit mode, draw locater rectangle
                        Point2D pt = p.getCoords();
                        if (p.getConnect1() == null) {
                            g2.setColor(Color.red);
                        } else {
                            g2.setColor(Color.green);
                        }
                        g2.draw(controlPointRectAt(pt));
                    }
                    break;
                case PositionablePoint.EDGE_CONNECTOR:
                    // nothing to draw unless in edit mode
                    if (isEditable()) {
                        // in edit mode, draw locater rectangle
                        Point2D pt = p.getCoords();
                        if (p.getConnect1() == null) {
                            g2.setColor(Color.red);
                        } else if (p.getConnect2() == null) {
                            g2.setColor(Color.blue);
                        } else {
                            g2.setColor(Color.green);
                        }
                        g2.draw(controlPointRectAt(pt));
                    }
                    break;
                default:
                    log.error("Illegal type of Positionable Point");
            }
        }
    }

    private void drawSelectionRect(Graphics2D g2) {
        if (selectionActive && (selectionWidth != 0.0) && (selectionHeight != 0.0)) {
            g2.setColor(defaultTrackColor);
            g2.setStroke(new BasicStroke(1.0F, BasicStroke.CAP_BUTT, BasicStroke.JOIN_ROUND));
            g2.draw(new Rectangle2D.Double(selectionX, selectionY, selectionWidth, selectionHeight));
        }
    }

    private void drawMemoryRects(Graphics2D g2) {
        g2.setColor(defaultTrackColor);
        g2.setStroke(new BasicStroke(1.0F, BasicStroke.CAP_BUTT, BasicStroke.JOIN_ROUND));
        for (MemoryIcon l : memoryLabelList) {
            g2.draw(new Rectangle2D.Double(l.getX(), l.getY(), l.getSize().width, l.getSize().height));
        }
    }

    private void drawBlockContentsRects(Graphics2D g2) {
        g2.setColor(defaultTrackColor);
        g2.setStroke(new BasicStroke(1.0F, BasicStroke.CAP_BUTT, BasicStroke.JOIN_ROUND));
        for (BlockContentsIcon l : blockContentsLabelList) {
            g2.draw(new Rectangle2D.Double(l.getX(), l.getY(), l.getSize().width, l.getSize().height));
        }
    }

    private void drawPanelGrid(Graphics2D g2) {
        Dimension dim = getSize();
        double pix = gridSize;
        int wideMod = gridSize * 10;
        int wideMin = gridSize / 2;
        double maxX = dim.width;
        double maxY = dim.height;
        Point2D startPt = new Point2D.Double(0.0, gridSize);
        Point2D stopPt = new Point2D.Double(maxX, gridSize);
        BasicStroke narrow = new BasicStroke(1.0F, BasicStroke.CAP_ROUND, BasicStroke.JOIN_ROUND);
        BasicStroke wide = new BasicStroke(2.0F, BasicStroke.CAP_ROUND, BasicStroke.JOIN_ROUND);
        g2.setColor(Color.gray);
        g2.setStroke(narrow);
        // draw horizontal lines
        while (pix < maxY) {
            startPt.setLocation(0.0, pix);
            stopPt.setLocation(maxX, pix);
            if ((((int) pix) % wideMod) < wideMin) {
                g2.setStroke(wide);
                g2.draw(new Line2D.Double(startPt, stopPt));
                g2.setStroke(narrow);
            } else {
                g2.draw(new Line2D.Double(startPt, stopPt));
            }
            pix += gridSize;
        }
        // draw vertical lines
        pix = gridSize;
        while (pix < maxX) {
            startPt.setLocation(pix, 0.0);
            stopPt.setLocation(pix, maxY);
            if ((((int) pix) % wideMod) < wideMin) {
                g2.setStroke(wide);
                g2.draw(new Line2D.Double(startPt, stopPt));
                g2.setStroke(narrow);
            } else {
                g2.draw(new Line2D.Double(startPt, stopPt));
            }
            pix += gridSize;
        }
    }

    protected Point2D getCoords(Object o, int type) {
        if (o != null) {
            switch (type) {
                case LayoutTrack.POS_POINT:
                    return ((PositionablePoint) o).getCoords();
                case LayoutTrack.TURNOUT_A:
                    return ((LayoutTurnout) o).getCoordsA();
                case LayoutTrack.TURNOUT_B:
                    return ((LayoutTurnout) o).getCoordsB();
                case LayoutTrack.TURNOUT_C:
                    return ((LayoutTurnout) o).getCoordsC();
                case LayoutTrack.TURNOUT_D:
                    return ((LayoutTurnout) o).getCoordsD();
                case LayoutTrack.LEVEL_XING_A:
                    return ((LevelXing) o).getCoordsA();
                case LayoutTrack.LEVEL_XING_B:
                    return ((LevelXing) o).getCoordsB();
                case LayoutTrack.LEVEL_XING_C:
                    return ((LevelXing) o).getCoordsC();
                case LayoutTrack.LEVEL_XING_D:
                    return ((LevelXing) o).getCoordsD();
                case LayoutTrack.SLIP_A:
                    return ((LayoutSlip) o).getCoordsA();
                case LayoutTrack.SLIP_B:
                    return ((LayoutSlip) o).getCoordsB();
                case LayoutTrack.SLIP_C:
                    return ((LayoutSlip) o).getCoordsC();
                case LayoutTrack.SLIP_D:
                    return ((LayoutSlip) o).getCoordsD();
                default:
                    if (type >= LayoutTrack.TURNTABLE_RAY_OFFSET) {
                        return ((LayoutTurntable) o).getRayCoordsIndexed(type - LayoutTrack.TURNTABLE_RAY_OFFSET);
                    }
            }
        } else {
            log.error("Null connection point of type " + type + " " + getLayoutName());
        }
        return (new Point2D.Double(0.0, 0.0));
    }

    @Override
    protected boolean showAlignPopup(Positionable l) {
        return false;
    }

    @Override
    public void showToolTip(Positionable selection, MouseEvent event) {
        ToolTip tip = selection.getTooltip();
        tip.setLocation(selection.getX() + selection.getWidth() / 2, selection.getY() + selection.getHeight());
        tip.setText(selection.getNameString());
        setToolTip(tip);
    }

    @Override
    public void addToPopUpMenu(NamedBean nb, JMenuItem item, int menu) {
        if (nb == null || item == null) {
            return;
        }
        if (nb instanceof Sensor) {
            for (SensorIcon si : sensorList) {
                if (si.getNamedBean() == nb && si.getPopupUtility() != null) {
                    switch (menu) {
                        case VIEWPOPUPONLY:
                            si.getPopupUtility().addViewPopUpMenu(item);
                            break;
                        case EDITPOPUPONLY:
                            si.getPopupUtility().addEditPopUpMenu(item);
                            break;
                        default:
                            si.getPopupUtility().addEditPopUpMenu(item);
                            si.getPopupUtility().addViewPopUpMenu(item);
                    }
                }
            }
        } else if (nb instanceof SignalHead) {
            for (SignalHeadIcon si : signalList) {
                if (si.getNamedBean() == nb && si.getPopupUtility() != null) {
                    switch (menu) {
                        case VIEWPOPUPONLY:
                            si.getPopupUtility().addViewPopUpMenu(item);
                            break;
                        case EDITPOPUPONLY:
                            si.getPopupUtility().addEditPopUpMenu(item);
                            break;
                        default:
                            si.getPopupUtility().addEditPopUpMenu(item);
                            si.getPopupUtility().addViewPopUpMenu(item);
                    }
                }
            }
        } else if (nb instanceof SignalMast) {
            for (SignalMastIcon si : signalMastList) {
                if (si.getNamedBean() == nb && si.getPopupUtility() != null) {
                    switch (menu) {
                        case VIEWPOPUPONLY:
                            si.getPopupUtility().addViewPopUpMenu(item);
                            break;
                        case EDITPOPUPONLY:
                            si.getPopupUtility().addEditPopUpMenu(item);
                            break;
                        default:
                            si.getPopupUtility().addEditPopUpMenu(item);
                            si.getPopupUtility().addViewPopUpMenu(item);
                    }
                }
            }
        } else if (nb instanceof jmri.Block) {
            for (BlockContentsIcon si : blockContentsLabelList) {
                if (si.getNamedBean() == nb && si.getPopupUtility() != null) {
                    switch (menu) {
                        case VIEWPOPUPONLY:
                            si.getPopupUtility().addViewPopUpMenu(item);
                            break;
                        case EDITPOPUPONLY:
                            si.getPopupUtility().addEditPopUpMenu(item);
                            break;
                        default:
                            si.getPopupUtility().addEditPopUpMenu(item);
                            si.getPopupUtility().addViewPopUpMenu(item);
                    }
                }
            }
        } else if (nb instanceof Memory) {
            for (MemoryIcon si : memoryLabelList) {
                if (si.getNamedBean() == nb && si.getPopupUtility() != null) {
                    switch (menu) {
                        case VIEWPOPUPONLY:
                            si.getPopupUtility().addViewPopUpMenu(item);
                            break;
                        case EDITPOPUPONLY:
                            si.getPopupUtility().addEditPopUpMenu(item);
                            break;
                        default:
                            si.getPopupUtility().addEditPopUpMenu(item);
                            si.getPopupUtility().addViewPopUpMenu(item);
                    }
                }
            }
        } else if (nb instanceof Turnout) {
            for (LayoutTurnout ti : turnoutList) {
                if (ti.getTurnout().equals(nb)) {
                    switch (menu) {
                        case VIEWPOPUPONLY:
                            ti.addViewPopUpMenu(item);
                            break;
                        case EDITPOPUPONLY:
                            ti.addEditPopUpMenu(item);
                            break;
                        default:
                            ti.addEditPopUpMenu(item);
                            ti.addViewPopUpMenu(item);
                    }
                    break;
                }
            }
            for (LayoutSlip sl : slipList) {
                if (sl.getTurnout() == nb || sl.getTurnoutB() == nb) {
                    switch (menu) {
                        case VIEWPOPUPONLY:
                            sl.addViewPopUpMenu(item);
                            break;
                        case EDITPOPUPONLY:
                            sl.addEditPopUpMenu(item);
                            break;
                        default:
                            sl.addEditPopUpMenu(item);
                            sl.addViewPopUpMenu(item);
                    }
                    break;
                }

            }
        }
    }

    @Override
    public String toString() {
        return getLayoutName();
    }

    @Override
    public void vetoableChange(java.beans.PropertyChangeEvent evt) throws java.beans.PropertyVetoException {
        NamedBean nb = (NamedBean) evt.getOldValue();
        if ("CanDelete".equals(evt.getPropertyName())) { //IN18N
            StringBuilder message = new StringBuilder();
            message.append(Bundle.getMessage("VetoInUseLayoutEditorHeader", toString())); //IN18N
            message.append("<ul>");
            boolean found = false;
            if (nb instanceof SignalHead) {
                if (containsSignalHead((SignalHead) nb)) {
                    found = true;
                    message.append("<li>");
                    message.append(Bundle.getMessage("VetoSignalHeadIconFound"));
                    message.append("</li>");
                }
                LayoutTurnout lt = finder.findLayoutTurnoutByBean(nb);
                if (lt != null) {
                    message.append("<li>");
                    message.append(Bundle.getMessage("VetoSignalHeadAssignedToTurnout", lt.getTurnoutName()));
                    message.append("</li>");
                }
                PositionablePoint p = finder.findPositionablePointByBean(nb);
                if (p != null) {
                    message.append("<li>");
                    message.append(Bundle.getMessage("VetoSignalHeadAssignedToPoint")); //Need to expand to get the names of blocks
                    message.append("</li>");
                }
                LevelXing lx = finder.findLevelXingByBean(nb);
                if (lx != null) {
                    message.append("<li>");
                    message.append(Bundle.getMessage("VetoSignalHeadAssignedToLevelXing")); //Need to expand to get the names of blocks
                    message.append("</li>");
                }
                LayoutSlip ls = finder.findLayoutSlipByBean(nb);
                if (ls != null) {
                    message.append("<li>");
                    message.append(Bundle.getMessage("VetoSignalHeadAssignedToLayoutSlip", ls.getTurnoutName()));
                    message.append("</li>");
                }
            } else if (nb instanceof Turnout) {
                LayoutTurnout lt = finder.findLayoutTurnoutByBean(nb);
                if (lt != null) {
                    found = true;
                    message.append("<li>");
                    message.append(Bundle.getMessage("VetoTurnoutIconFound"));
                    message.append("</li>");
                }
                for (LayoutTurnout t : turnoutList) {
                    if (t.getLinkedTurnoutName() != null) {
                        String uname = nb.getUserName();
                        if (nb.getSystemName().equals(t.getLinkedTurnoutName())
                                || (uname != null && uname.equals(t.getLinkedTurnoutName()))) {
                            found = true;
                            message.append("<li>");
                            message.append(Bundle.getMessage("VetoLinkedTurnout", t.getTurnoutName()));
                            message.append("</li>");
                        }
                    }
                    if (nb.equals(t.getSecondTurnout())) {
                        found = true;
                        message.append("<li>");
                        message.append(Bundle.getMessage("VetoSecondTurnout", t.getTurnoutName()));
                        message.append("</li>");
                    }
                }
                LayoutSlip ls = finder.findLayoutSlipByBean(nb);
                if (ls != null) {
                    found = true;
                    message.append("<li>");
                    message.append(Bundle.getMessage("VetoSlipIconFound", ls.getDisplayName()));
                    message.append("</li>");
                }
                for (LayoutTurntable lx : turntableList) {
                    if (lx.isTurnoutControlled()) {
                        for (int i = 0; i < lx.getNumberRays(); i++) {
                            if (nb.equals(lx.getRayTurnout(i))) {
                                found = true;
                                message.append("<li>");
                                message.append(Bundle.getMessage("VetoRayTurntableControl", lx.getID()));
                                message.append("</li>");
                                break;
                            }
                        }
                    }
                }
            }
            if (nb instanceof SignalMast) {
                if (containsSignalMast((SignalMast) nb)) {
                    message.append("<li>");
                    message.append("As an Icon");
                    message.append("</li>");
                    found = true;
                }
                String foundelsewhere = findBeanUsage(nb);
                if (foundelsewhere != null) {
                    message.append(foundelsewhere);
                    found = true;
                }
            }
            if (nb instanceof Sensor) {
                int count = 0;
                for (SensorIcon si : sensorList) {
                    if (nb.equals(si.getNamedBean())) {
                        count++;
                        found = true;
                    }
                }
                if (count > 0) {
                    message.append("<li>");
                    message.append("As an Icon " + count + " times");
                    message.append("</li>");
                }
                String foundelsewhere = findBeanUsage(nb);
                if (foundelsewhere != null) {
                    message.append(foundelsewhere);
                    found = true;
                }
            }
            if (nb instanceof Memory) {
                for (MemoryIcon si : memoryLabelList) {
                    if (nb.equals(si.getMemory())) {
                        found = true;
                        message.append("<li>");
                        message.append(Bundle.getMessage("VetoMemoryIconFound"));
                        message.append("</li>");
                    }
                }
            }
            if (found) {
                message.append("</ul>");
                message.append(Bundle.getMessage("VetoReferencesWillBeRemoved")); //IN18N
                throw new java.beans.PropertyVetoException(message.toString(), evt);
            }

        } else if ("DoDelete".equals(evt.getPropertyName())) { //IN18N
            if (nb instanceof SignalHead) {
                removeSignalHead((SignalHead) nb);
                removeBeanRefs(nb);
            }

            if (nb instanceof Turnout) {
                LayoutTurnout lt = finder.findLayoutTurnoutByBean(nb);
                if (lt != null) {
                    lt.setTurnout(null);
                }
                for (LayoutTurnout t : turnoutList) {
                    if (t.getLinkedTurnoutName() != null) {
                        if (t.getLinkedTurnoutName().equals(nb.getSystemName())
                                || (nb.getUserName() != null && t.getLinkedTurnoutName().equals(nb.getUserName()))) {
                            t.setLinkedTurnoutName(null);
                        }
                    }
                    if (nb.equals(t.getSecondTurnout())) {
                        t.setSecondTurnout(null);
                    }
                }
                for (LayoutSlip sl : slipList) {
                    if (nb.equals(sl.getTurnout())) {
                        sl.setTurnout(null);
                    }
                    if (nb.equals(sl.getTurnoutB())) {
                        sl.setTurnoutB(null);
                    }
                }
                for (LayoutTurntable lx : turntableList) {
                    if (lx.isTurnoutControlled()) {
                        for (int i = 0; i < lx.getNumberRays(); i++) {
                            if (nb.equals(lx.getRayTurnout(i))) {
                                lx.setRayTurnout(i, null, NamedBean.UNKNOWN);
                            }
                        }
                    }
                }
            }
            if (nb instanceof SignalMast) {
                removeBeanRefs(nb);
                if (containsSignalMast((SignalMast) nb)) {
                    Iterator<SignalMastIcon> icon = signalMastList.iterator();
                    while (icon.hasNext()) {
                        SignalMastIcon i = icon.next();
                        if (i.getSignalMast().equals(nb)) {
                            icon.remove();
                            super.removeFromContents(i);
                        }
                    }
                    setDirty(true);
                    repaint();
                }
            }
            if (nb instanceof Sensor) {
                removeBeanRefs(nb);
                Iterator<SensorIcon> icon = sensorImage.iterator();
                while (icon.hasNext()) {
                    SensorIcon i = icon.next();
                    if (nb.equals(i.getSensor())) {
                        icon.remove();
                        super.removeFromContents(i);
                    }
                }
                setDirty(true);
                repaint();
            }
            if (nb instanceof Memory) {
                Iterator<MemoryIcon> icon = memoryLabelList.iterator();
                while (icon.hasNext()) {
                    MemoryIcon i = icon.next();
                    if (nb.equals(i.getMemory())) {
                        icon.remove();
                        super.removeFromContents(i);
                    }
                }
            }
        }
    }

    // initialize logging
    private final static Logger log = LoggerFactory.getLogger(LayoutEditor.class.getName());
}<|MERGE_RESOLUTION|>--- conflicted
+++ resolved
@@ -323,11 +323,7 @@
     // note: these only change when setTurnoutCircleSize is called
     // using these avoids having to call getTurnoutCircleSize() and
     // the multiply (x2) and the int -> double conversion overhead
-<<<<<<< HEAD
-    private double circleRadius = getTurnoutCircleSize();
-=======
     private double circleRadius = SIZE * getTurnoutCircleSize();
->>>>>>> 55cbb372
     private double circleDiameter = 2.0 * circleRadius;
 
     // selection variables
@@ -859,11 +855,7 @@
         blockIDComboBox.addActionListener(new ActionListener() {
             @Override
             public void actionPerformed(ActionEvent a) {
-<<<<<<< HEAD
-                String newName = (String) blockIDComboBox.getEditor().getItem();
-=======
                 String newName = blockIDComboBox.getEditor().getItem().toString();
->>>>>>> 55cbb372
                 newName = (null != newName) ? newName.trim() : "";
                 LayoutBlock b = provideLayoutBlock(newName);
                 if (b != null) {
@@ -2082,20 +2074,6 @@
         menuBar.add(zoomMenu);
         ButtonGroup zoomButtonGroup = new ButtonGroup();
         // add zoom choices to menu
-<<<<<<< HEAD
-        JRadioButtonMenuItem zoom025Item = new JRadioButtonMenuItem("x 0.25");
-        JRadioButtonMenuItem zoom05Item = new JRadioButtonMenuItem("x 0.5");
-        JRadioButtonMenuItem zoom075Item = new JRadioButtonMenuItem("x 0.75");
-        JRadioButtonMenuItem zoom15Item = new JRadioButtonMenuItem("x 1.5");
-        JRadioButtonMenuItem zoom20Item = new JRadioButtonMenuItem("x 2.0");
-        JRadioButtonMenuItem noZoomItem = new JRadioButtonMenuItem(rb.getString("NoZoom"));
-        JRadioButtonMenuItem zoom30Item = new JRadioButtonMenuItem("x 3.0");
-        JRadioButtonMenuItem zoom40Item = new JRadioButtonMenuItem("x 4.0");
-        JRadioButtonMenuItem zoom50Item = new JRadioButtonMenuItem("x 5.0");
-        JRadioButtonMenuItem zoom60Item = new JRadioButtonMenuItem("x 6.0");
-
-=======
->>>>>>> 55cbb372
         JMenuItem zoomInItem = new JMenuItem(rb.getString("ZoomIn"));
         zoomInItem.setMnemonic(stringsToVTCodes.get(rb.getString("zoomInMnemonic")));
         int primary_modifier = SystemType.isMacOSX() ? ActionEvent.META_MASK : ActionEvent.CTRL_MASK;
@@ -2107,52 +2085,10 @@
             zoomInItem.setAccelerator(KeyStroke.getKeyStroke(stringsToVTCodes.get(zoomInAccelerator), primary_modifier));
         }
         zoomMenu.add(zoomInItem);
-<<<<<<< HEAD
-        zoomInItem.addActionListener(new ActionListener() {
-            @Override
-            public void actionPerformed(ActionEvent event) {
-                int newZoom = (int) (zoomIn() * 100);
-                switch (newZoom) {
-                    case 25:
-                        zoom025Item.setSelected(true);
-                        break;
-                    case 50:
-                        zoom05Item.setSelected(true);
-                        break;
-                    case 75:
-                        zoom075Item.setSelected(true);
-                        break;
-                    case 100:
-                        noZoomItem.setSelected(true);
-                        break;
-                    case 150:
-                        zoom15Item.setSelected(true);
-                        break;
-                    case 200:
-                        zoom20Item.setSelected(true);
-                        break;
-                    case 300:
-                        zoom30Item.setSelected(true);
-                        break;
-                    case 400:
-                        zoom40Item.setSelected(true);
-                        break;
-                    case 500:
-                        zoom50Item.setSelected(true);
-                        break;
-                    case 600:
-                        zoom60Item.setSelected(true);
-                        break;
-                    default:
-                        log.warn("Unexpected newZoom {}  in setupZoomMenu", newZoom);
-                        break;
-                }
-=======
         ActionListener pressedZoomInActionListener = new ActionListener() {
             @Override
             public void actionPerformed(ActionEvent event) {
                 zoomIn();
->>>>>>> 55cbb372
             }
         };
         zoomInItem.addActionListener(pressedZoomInActionListener);
@@ -2171,46 +2107,7 @@
         zoomOutItem.addActionListener(new ActionListener() {
             @Override
             public void actionPerformed(ActionEvent event) {
-<<<<<<< HEAD
-                int newZoom = (int) (zoomOut() * 100);
-                switch (newZoom) {
-                    case 25:
-                        zoom025Item.setSelected(true);
-                        break;
-                    case 50:
-                        zoom05Item.setSelected(true);
-                        break;
-                    case 75:
-                        zoom075Item.setSelected(true);
-                        break;
-                    case 100:
-                        noZoomItem.setSelected(true);
-                        break;
-                    case 150:
-                        zoom15Item.setSelected(true);
-                        break;
-                    case 200:
-                        zoom20Item.setSelected(true);
-                        break;
-                    case 300:
-                        zoom30Item.setSelected(true);
-                        break;
-                    case 400:
-                        zoom40Item.setSelected(true);
-                        break;
-                    case 500:
-                        zoom50Item.setSelected(true);
-                        break;
-                    case 600:
-                        zoom60Item.setSelected(true);
-                        break;
-                    default:
-                        log.warn("Unexpected newZoom {}  in setupZoomMenu", newZoom);
-                        break;
-                }
-=======
                 zoomOut();
->>>>>>> 55cbb372
             }
         });
         // add zoom choices to menu
@@ -2302,14 +2199,11 @@
         });
         zoomButtonGroup.add(zoom60Item);
 
-<<<<<<< HEAD
-=======
         // note: because this LayoutEditor object was just instantiated its
         // zoom attribute is 1.0… if it's being instantiated from an XML file
         // that has a zoom attribute for this object then setZoom will be
         // called after this method returns and we'll select the appropriate
         // menu item then.
->>>>>>> 55cbb372
         noZoomItem.setSelected(true);
     }
 
@@ -6735,22 +6629,14 @@
         setLink(newTrack, LayoutTrack.TRACK, beginObject, beginPointType);
         setLink(newTrack, LayoutTrack.TRACK, foundObject, foundPointType);
         // check on layout block
-<<<<<<< HEAD
-        String newName = (String) blockIDComboBox.getEditor().getItem();
-=======
         String newName = blockIDComboBox.getEditor().getItem().toString();
->>>>>>> 55cbb372
         newName = (null != newName) ? newName.trim() : "";
         LayoutBlock b = provideLayoutBlock(newName);
         if (b != null) {
             newTrack.setLayoutBlock(b);
             auxTools.setBlockConnectivityChanged();
             // check on occupancy sensor
-<<<<<<< HEAD
-            String sensorName = (String) blockSensorComboBox.getEditor().getItem();
-=======
             String sensorName = blockSensorComboBox.getEditor().getItem().toString();
->>>>>>> 55cbb372
             sensorName = (null != sensorName) ? sensorName.trim() : "";
             if (sensorName.length() > 0) {
                 if (!validateSensor(sensorName, b, this)) {
@@ -6786,22 +6672,14 @@
         xingList.add(o);
         setDirty(true);
         // check on layout block
-<<<<<<< HEAD
-        String newName = (String) blockIDComboBox.getEditor().getItem();
-=======
         String newName = blockIDComboBox.getEditor().getItem().toString();
->>>>>>> 55cbb372
         newName = (null != newName) ? newName.trim() : "";
         LayoutBlock b = provideLayoutBlock(newName);
         if (b != null) {
             o.setLayoutBlockAC(b);
             o.setLayoutBlockBD(b);
             // check on occupancy sensor
-<<<<<<< HEAD
-            String sensorName = (String) blockSensorComboBox.getEditor().getItem();
-=======
             String sensorName = blockSensorComboBox.getEditor().getItem().toString();
->>>>>>> 55cbb372
             sensorName = (null != sensorName) ? sensorName.trim() : "";
             if (sensorName.length() > 0) {
                 if (!validateSensor(sensorName, b, this)) {
@@ -6851,21 +6729,13 @@
         setDirty(true);
 
         // check on layout block
-<<<<<<< HEAD
-        String newName = (String) blockIDComboBox.getEditor().getItem();
-=======
         String newName = blockIDComboBox.getEditor().getItem().toString();
->>>>>>> 55cbb372
         newName = (null != newName) ? newName.trim() : "";
         LayoutBlock b = provideLayoutBlock(newName);
         if (b != null) {
             o.setLayoutBlock(b);
             // check on occupancy sensor
-<<<<<<< HEAD
-            String sensorName = (String) blockSensorComboBox.getEditor().getItem();
-=======
             String sensorName = blockSensorComboBox.getEditor().getItem().toString();
->>>>>>> 55cbb372
             sensorName = (null != sensorName) ? sensorName.trim() : "";
             if (sensorName.length() > 0) {
                 if (!validateSensor(sensorName, b, this)) {
@@ -6876,11 +6746,7 @@
             }
         }
 
-<<<<<<< HEAD
-        String turnoutName = (String) turnoutNameComboBox.getEditor().getItem();
-=======
         String turnoutName = turnoutNameComboBox.getEditor().getItem().toString();
->>>>>>> 55cbb372
         turnoutName = (null != turnoutName) ? turnoutName.trim() : "";
         if (validatePhysicalTurnout(turnoutName, this)) {
             // turnout is valid and unique.
@@ -6894,11 +6760,7 @@
             turnoutNameComboBox.setSelectedIndex(-1);
         }
 
-<<<<<<< HEAD
-        turnoutName = (String) extraTurnoutNameComboBox.getEditor().getItem();
-=======
         turnoutName = extraTurnoutNameComboBox.getEditor().getItem().toString();
->>>>>>> 55cbb372
         turnoutName = (null != turnoutName) ? turnoutName.trim() : "";
         if (validatePhysicalTurnout(turnoutName, this)) {
             // turnout is valid and unique.
@@ -6950,21 +6812,13 @@
         turnoutList.add(o);
         setDirty(true);
         // check on layout block
-<<<<<<< HEAD
-        String newName = (String) blockIDComboBox.getEditor().getItem();
-=======
         String newName = blockIDComboBox.getEditor().getItem().toString();
->>>>>>> 55cbb372
         newName = (null != newName) ? newName.trim() : "";
         LayoutBlock b = provideLayoutBlock(newName);
         if (b != null) {
             o.setLayoutBlock(b);
             // check on occupancy sensor
-<<<<<<< HEAD
-            String sensorName = (String) blockSensorComboBox.getEditor().getItem();
-=======
             String sensorName = blockSensorComboBox.getEditor().getItem().toString();
->>>>>>> 55cbb372
             sensorName = (null != sensorName) ? sensorName.trim() : "";
             if (sensorName.length() > 0) {
                 if (!validateSensor(sensorName, b, this)) {
@@ -6977,11 +6831,7 @@
         // set default continuing route Turnout State
         o.setContinuingSense(Turnout.CLOSED);
         // check on a physical turnout
-<<<<<<< HEAD
-        String turnoutName = (String) turnoutNameComboBox.getEditor().getItem();
-=======
         String turnoutName = turnoutNameComboBox.getEditor().getItem().toString();
->>>>>>> 55cbb372
         turnoutName = (null != turnoutName) ? turnoutName.trim() : "";
         if (validatePhysicalTurnout(turnoutName, this)) {
             // turnout is valid and unique.
@@ -7917,11 +7767,7 @@
      * Add a sensor indicator to the Draw Panel
      */
     void addSensor() {
-<<<<<<< HEAD
-        String newName = (String) sensorComboBox.getEditor().getItem();
-=======
         String newName = sensorComboBox.getEditor().getItem().toString();
->>>>>>> 55cbb372
         newName = (null != newName) ? newName.trim() : "";
         if (newName.length() <= 0) {
             JOptionPane.showMessageDialog(this, rb.getString("Error10"),
@@ -7967,11 +7813,7 @@
      */
     void addSignalHead() {
         // check for valid signal head entry
-<<<<<<< HEAD
-        String newName = (String) signalHeadComboBox.getEditor().getItem();
-=======
         String newName = signalHeadComboBox.getEditor().getItem().toString();
->>>>>>> 55cbb372
         newName = (null != newName) ? newName.trim() : "";
 
         SignalHead mHead = null;
@@ -8057,11 +7899,7 @@
 
     void addSignalMast() {
         // check for valid signal head entry
-<<<<<<< HEAD
-        String newName = (String) signalMastComboBox.getEditor().getItem();
-=======
         String newName = signalMastComboBox.getEditor().getItem().toString();
->>>>>>> 55cbb372
         newName = (null != newName) ? newName.trim() : "";
         SignalMast mMast = null;
         if (!newName.equals("")) {
@@ -8161,11 +7999,7 @@
      * Add a memory label to the Draw Panel
      */
     void addMemory() {
-<<<<<<< HEAD
-        String memoryName = (String) textMemoryComboBox.getEditor().getItem();
-=======
         String memoryName = textMemoryComboBox.getEditor().getItem().toString();
->>>>>>> 55cbb372
         memoryName = (null != memoryName) ? memoryName.trim() : "";
         if (memoryName.length() <= 0) {
             JOptionPane.showMessageDialog(this, rb.getString("Error11a"),
@@ -8191,11 +8025,7 @@
     }
 
     void addBlockContents() {
-<<<<<<< HEAD
-        String newName = (String) blockContentsComboBox.getEditor().getItem();
-=======
         String newName = blockContentsComboBox.getEditor().getItem().toString();
->>>>>>> 55cbb372
         newName = (null != newName) ? newName.trim() : "";
         if (newName.length() <= 0) {
             JOptionPane.showMessageDialog(this, rb.getString("Error11b"),
@@ -8613,11 +8443,7 @@
         turnoutCircleSize = size;
 
         // these are doubles
-<<<<<<< HEAD
-        circleRadius = size;
-=======
         circleRadius = SIZE * size;
->>>>>>> 55cbb372
         circleDiameter = 2.0 * circleRadius;
 
         setOptionMenuTurnoutCircleSize();
@@ -8923,11 +8749,7 @@
     protected void drawTurnouts(Graphics2D g2) {
         // loop over all defined turnouts
         for (LayoutTurnout t : turnoutList) {
-<<<<<<< HEAD
-            if (!t.getHidden() || isEditable()) {
-=======
             if (!t.isHidden() || isEditable()) {
->>>>>>> 55cbb372
                 t.draw(g2);
             }
         }
@@ -8936,11 +8758,7 @@
     private void drawXings(Graphics2D g2) {
         // loop over all defined level crossings
         for (LevelXing x : xingList) {
-<<<<<<< HEAD
-            if (!(x.getHidden() && !isEditable())) {
-=======
             if (!(x.isHidden() && !isEditable())) {
->>>>>>> 55cbb372
                 x.draw(g2);
             }
         }
@@ -8956,11 +8774,7 @@
         // loop over all defined turnouts
         for (LayoutTurnout t : turnoutList) {
             g2.setColor(turnoutCircleColor);
-<<<<<<< HEAD
-            if (!(t.getHidden() && !isEditable())) {
-=======
             if (!(t.isHidden() && !isEditable())) {
->>>>>>> 55cbb372
                 t.drawTurnoutCircle(g2);
             }
         }
@@ -8970,11 +8784,7 @@
         // loop over all defined slips
         g2.setColor(turnoutCircleColor);
         for (LayoutSlip sl : slipList) {
-<<<<<<< HEAD
-            if (!(sl.getHidden() && !isEditable())) {
-=======
             if (!(sl.isHidden() && !isEditable())) {
->>>>>>> 55cbb372
                 sl.drawSlipCircles(g2);
             }
         }
@@ -9070,11 +8880,7 @@
     private void drawSlipRects(Graphics2D g2) {
         // loop over all defined slips
         for (LayoutSlip sl : slipList) {
-<<<<<<< HEAD
-            if (!(sl.getHidden() && !isEditable())) {
-=======
             if (!(sl.isHidden() && !isEditable())) {
->>>>>>> 55cbb372
                 g2.setColor(turnoutCircleColor);
                 sl.drawSlipRect(g2);
             }
@@ -9102,11 +8908,7 @@
 
     private void drawHiddenTrack(Graphics2D g2) {
         for (TrackSegment t : trackList) {
-<<<<<<< HEAD
-            if (isEditable() && t.getHidden()) {
-=======
             if (isEditable() && t.isHidden()) {
->>>>>>> 55cbb372
                 t.draw(g2);
                 setTrackStrokeWidth(g2, !main);
             }
@@ -9123,11 +8925,7 @@
     private void drawSolidTrack(Graphics2D g2, boolean isMainline) {
         for (TrackSegment t : trackList) {
             setTrackStrokeWidth(g2, isMainline);
-<<<<<<< HEAD
-            if ((!t.getHidden()) && (!t.getDashed()) && (isMainline == t.getMainline())) {
-=======
             if ((!t.isHidden()) && (!t.getDashed()) && (isMainline == t.getMainline())) {
->>>>>>> 55cbb372
                 t.drawSolid(g2, isMainline);
             }
         }

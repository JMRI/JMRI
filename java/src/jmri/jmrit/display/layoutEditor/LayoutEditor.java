--- conflicted
+++ resolved
@@ -65,180 +65,7 @@
 @SuppressFBWarnings(value = "SE_TRANSIENT_FIELD_NOT_RESTORED") //no Serializable support at present
 public class LayoutEditor extends PanelEditor implements MouseWheelListener {
 
-
-
-
-<<<<<<< HEAD
-        /**
-         * @param hitType the hit point type
-         * @return true if this is for a connection to a LayoutTrack
-         */
-        protected static boolean isConnectionHitType(HitPointType hitType) {
-            boolean result;
-            switch (hitType) {
-                case POS_POINT:
-                case TURNOUT_A:
-                case TURNOUT_B:
-                case TURNOUT_C:
-                case TURNOUT_D:
-                case LEVEL_XING_A:
-                case LEVEL_XING_B:
-                case LEVEL_XING_C:
-                case LEVEL_XING_D:
-                case TRACK:
-                case SLIP_A:
-                case SLIP_B:
-                case SLIP_C:
-                case SLIP_D:
-                    result = true;  // these are all connection types
-                    break;
-                case NONE:
-                case TURNOUT_CENTER:
-                case LEVEL_XING_CENTER:
-                case TURNTABLE_CENTER:
-                case LAYOUT_POS_LABEL:
-                case LAYOUT_POS_JCOMP:
-                case MULTI_SENSOR:
-                case MARKER:
-                case TRACK_CIRCLE_CENTRE:
-                case SLIP_CENTER:
-                case SLIP_LEFT:
-                case SLIP_RIGHT:
-                default:
-                    result = false; // these are not
-                    break;
-            }
-            if (isBezierHitType(hitType)) {
-                result = false; // these are not
-            } else if (isTurntableRayHitType(hitType)) {
-                result = true;  // these are all connection types
-            }
-            return result;
-        }   // isConnectionHitType
-
-        /**
-         * @param hitType the hit point type
-         * @return true if this hit type is for a layout control
-         */
-        protected static boolean isControlHitType(HitPointType hitType) {
-            boolean result;
-            switch (hitType) {
-                case TURNOUT_CENTER:
-                case SLIP_CENTER:
-                case SLIP_LEFT:
-                case SLIP_RIGHT:
-                    result = true;  // these are all control types
-                    break;
-                case POS_POINT:
-                case TURNOUT_A:
-                case TURNOUT_B:
-                case TURNOUT_C:
-                case TURNOUT_D:
-                case LEVEL_XING_A:
-                case LEVEL_XING_B:
-                case LEVEL_XING_C:
-                case LEVEL_XING_D:
-                case TRACK:
-                case SLIP_A:
-                case SLIP_B:
-                case SLIP_C:
-                case SLIP_D:
-                case NONE:
-                case LEVEL_XING_CENTER:
-                case TURNTABLE_CENTER:
-                case LAYOUT_POS_LABEL:
-                case LAYOUT_POS_JCOMP:
-                case MULTI_SENSOR:
-                case MARKER:
-                case TRACK_CIRCLE_CENTRE:
-                default:
-                    result = false; // these are not
-                    break;
-            }
-            if (isBezierHitType(hitType)) {
-                result = false; // these are not control types
-            } else if (isTurntableRayHitType(hitType)) {
-                result = true;  // these are all control types
-            }
-            return result;
-        }   // isControlHitType
-
-        protected static boolean isTurnoutHitType(HitPointType hitType) {
-            return ((hitType.compareTo(HitPointType.TURNOUT_A) >= 0)
-                    && (hitType.compareTo(HitPointType.TURNOUT_D) <= 0));
-        }
-
-        protected static boolean isSlipHitType(HitPointType hitType) {
-            return ((hitType.compareTo(HitPointType.SLIP_A) >= 0)
-                    && (hitType.compareTo(HitPointType.SLIP_RIGHT) <= 0));
-        }
-
-        protected static boolean isBezierHitType(HitPointType hitType) {
-            return ((hitType.compareTo(HitPointType.BEZIER_CONTROL_POINT_0) >= 0)
-                    && (hitType.compareTo(HitPointType.BEZIER_CONTROL_POINT_8) <= 0));
-        }
-
-        protected static boolean isLevelXingHitType(HitPointType hitType) {
-            return ((hitType.compareTo(HitPointType.LEVEL_XING_A) >= 0)
-                    && (hitType.compareTo(HitPointType.LEVEL_XING_D) <= 0));
-        }
-
-        protected static boolean isTurntableRayHitType(HitPointType hitType) {
-            return ((hitType.compareTo(HitPointType.TURNTABLE_RAY_0) >= 0)
-                    && (hitType.compareTo(HitPointType.TURNTABLE_RAY_63) <= 0));
-        }
-
-        /**
-         * @param hitType the hit point type
-         * @return true if this is for a popup menu
-         */
-        protected static boolean isPopupHitType(HitPointType hitType) {
-            boolean result;
-            switch (hitType) {
-                case LEVEL_XING_CENTER:
-                case POS_POINT:
-                case SLIP_CENTER:
-                case SLIP_LEFT:
-                case SLIP_RIGHT:
-                case TRACK:
-                case TRACK_CIRCLE_CENTRE:
-                case TURNOUT_CENTER:
-                case TURNTABLE_CENTER:
-                    result = true;  // these are all popup hit types
-                    break;
-                case LAYOUT_POS_JCOMP:
-                case LAYOUT_POS_LABEL:
-                case LEVEL_XING_A:
-                case LEVEL_XING_B:
-                case LEVEL_XING_C:
-                case LEVEL_XING_D:
-                case MARKER:
-                case MULTI_SENSOR:
-                case NONE:
-                case SLIP_A:
-                case SLIP_B:
-                case SLIP_C:
-                case SLIP_D:
-                case TURNOUT_A:
-                case TURNOUT_B:
-                case TURNOUT_C:
-                case TURNOUT_D:
-                default:
-                    result = false; // these are not
-                    break;
-            }
-            if (isBezierHitType(hitType)) {
-                result = true; // these are all popup hit types
-            } else if (isTurntableRayHitType(hitType)) {
-                result = true;  // these are all popup hit types
-            }
-            return result;
-        }   // isPopupHitType
-    }
-=======
->>>>>>> aefaad9c
-
-    //Operational instance variables - not saved to disk
+  //Operational instance variables - not saved to disk
     private transient JmriJFrame floatingEditToolBoxFrame = null;
     private transient JScrollPane floatingEditContentScrollPane = null;
     private transient JPanel floatEditHelpPanel = null;

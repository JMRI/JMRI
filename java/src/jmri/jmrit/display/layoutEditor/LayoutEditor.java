package jmri.jmrit.display.layoutEditor;

import edu.umd.cs.findbugs.annotations.SuppressFBWarnings;

import java.awt.*;
import java.awt.event.*;
import java.awt.geom.Point2D;
import java.awt.geom.Rectangle2D;
import java.beans.PropertyChangeEvent;
import java.beans.PropertyVetoException;
import java.io.File;
import java.lang.reflect.Field;
import java.text.MessageFormat;
import java.util.List;
import java.util.*;
import java.util.concurrent.ConcurrentHashMap;
import java.util.stream.Collectors;
import java.util.stream.Stream;

import javax.annotation.CheckForNull;
import javax.annotation.Nonnull;
import javax.imageio.ImageIO;
import javax.swing.*;
import javax.swing.event.PopupMenuEvent;
import javax.swing.event.PopupMenuListener;
import javax.swing.filechooser.FileNameExtensionFilter;

import jmri.*;
import jmri.configurexml.StoreXmlUserAction;
import jmri.jmrit.catalog.NamedIcon;
import jmri.jmrit.dispatcher.DispatcherAction;
import jmri.jmrit.dispatcher.DispatcherFrame;
import jmri.jmrit.display.*;
import jmri.jmrit.display.layoutEditor.LayoutEditorDialogs.*;
import jmri.jmrit.display.panelEditor.PanelEditor;
import jmri.jmrit.entryexit.AddEntryExitPairAction;
import jmri.swing.NamedBeanComboBox;
import jmri.util.*;
import jmri.util.swing.JComboBoxUtil;
import jmri.util.swing.JmriColorChooser;

/**
 * Provides a scrollable Layout Panel and editor toolbars (that can be hidden)
 * <p>
 * This module serves as a manager for the LayoutTurnout, Layout Block,
 * PositionablePoint, Track Segment, LayoutSlip and LevelXing objects which are
 * integral subparts of the LayoutEditor class.
 * <p>
 * All created objects are put on specific levels depending on their type
 * (higher levels are in front): Note that higher numbers appear behind lower
 * numbers.
 * <p>
 * The "contents" List keeps track of all text and icon label objects added to
 * the target frame for later manipulation. Other Lists keep track of drawn
 * items.
 * <p>
 * Based in part on PanelEditor.java (Bob Jacobsen (c) 2002, 2003). In
 * particular, text and icon label items are copied from Panel editor, as well
 * as some of the control design.
 *
 * @author Dave Duchamp Copyright: (c) 2004-2007
 * @author George Warner Copyright: (c) 2017-2019
 */
final public class LayoutEditor extends PanelEditor implements MouseWheelListener, LayoutModels {

    // Operational instance variables - not saved to disk
    private JmriJFrame floatingEditToolBoxFrame = null;
    private JScrollPane floatingEditContentScrollPane = null;
    private JPanel floatEditHelpPanel = null;

    private JPanel editToolBarContainerPanel = null;
    private JScrollPane editToolBarScrollPane = null;

    private JPanel helpBarPanel = null;
    private final JPanel helpBar = new JPanel();

    private final boolean editorUseOldLocSize;

    private LayoutEditorToolBarPanel leToolBarPanel = null;

    @Nonnull
    public LayoutEditorToolBarPanel getLayoutEditorToolBarPanel() {
        return leToolBarPanel;
    }

    // end of main panel controls
    private boolean delayedPopupTrigger = false;
    private final Point2D currentPoint = new Point2D.Double(100.0, 100.0);
    private final Point2D dLoc = new Point2D.Double(0.0, 0.0);

    private int toolbarHeight = 100;
    private int toolbarWidth = 100;

    private TrackSegment newTrack = null;
    private boolean panelChanged = false;

    // size of point boxes
    public static final double SIZE = 3.0;
    public static final double SIZE2 = SIZE * 2.; // must be twice SIZE

    public Color turnoutCircleColor = Color.black; // matches earlier versions
    public Color turnoutCircleThrownColor = Color.black;
    private boolean turnoutFillControlCircles = false;
    private int turnoutCircleSize = 4; // matches earlier versions

    // use turnoutCircleSize when you need an int and these when you need a double
    // note: these only change when setTurnoutCircleSize is called
    // using these avoids having to call getTurnoutCircleSize() and
    // the multiply (x2) and the int -> double conversion overhead
    public double circleRadius = SIZE * getTurnoutCircleSize();
    public double circleDiameter = 2.0 * circleRadius;

    // selection variables
    public boolean selectionActive = false;
    private double selectionX = 0.0;
    private double selectionY = 0.0;
    public double selectionWidth = 0.0;
    public double selectionHeight = 0.0;

    // Option menu items
    private JCheckBoxMenuItem editModeCheckBoxMenuItem = null;

    private JRadioButtonMenuItem toolBarSideTopButton = null;
    private JRadioButtonMenuItem toolBarSideLeftButton = null;
    private JRadioButtonMenuItem toolBarSideBottomButton = null;
    private JRadioButtonMenuItem toolBarSideRightButton = null;
    private JRadioButtonMenuItem toolBarSideFloatButton = null;

    private final JCheckBoxMenuItem wideToolBarCheckBoxMenuItem = new JCheckBoxMenuItem(Bundle.getMessage("ToolBarWide"));

    private JCheckBoxMenuItem positionableCheckBoxMenuItem = null;
    private JCheckBoxMenuItem controlCheckBoxMenuItem = null;
    private JCheckBoxMenuItem animationCheckBoxMenuItem = null;
    private JCheckBoxMenuItem showHelpCheckBoxMenuItem = null;
    private JCheckBoxMenuItem showGridCheckBoxMenuItem = null;
    private JCheckBoxMenuItem autoAssignBlocksCheckBoxMenuItem = null;
    private JMenu scrollMenu = null;
    private JRadioButtonMenuItem scrollBothMenuItem = null;
    private JRadioButtonMenuItem scrollNoneMenuItem = null;
    private JRadioButtonMenuItem scrollHorizontalMenuItem = null;
    private JRadioButtonMenuItem scrollVerticalMenuItem = null;
    private JMenu tooltipMenu = null;
    private JRadioButtonMenuItem tooltipAlwaysMenuItem = null;
    private JRadioButtonMenuItem tooltipNoneMenuItem = null;
    private JRadioButtonMenuItem tooltipInEditMenuItem = null;
    private JRadioButtonMenuItem tooltipNotInEditMenuItem = null;

    private JCheckBoxMenuItem snapToGridOnAddCheckBoxMenuItem = null;
    private JCheckBoxMenuItem snapToGridOnMoveCheckBoxMenuItem = null;
    private JCheckBoxMenuItem antialiasingOnCheckBoxMenuItem = null;
    private JCheckBoxMenuItem turnoutCirclesOnCheckBoxMenuItem = null;
    private JCheckBoxMenuItem turnoutDrawUnselectedLegCheckBoxMenuItem = null;
    private JCheckBoxMenuItem turnoutFillControlCirclesCheckBoxMenuItem = null;
    private JCheckBoxMenuItem hideTrackSegmentConstructionLinesCheckBoxMenuItem = null;
    private JCheckBoxMenuItem useDirectTurnoutControlCheckBoxMenuItem = null;
    private ButtonGroup turnoutCircleSizeButtonGroup = null;

    private boolean turnoutDrawUnselectedLeg = true;
    private boolean autoAssignBlocks = false;

    // Tools menu items
    private final JMenu zoomMenu = new JMenu(Bundle.getMessage("MenuZoom"));
    private final JRadioButtonMenuItem zoom025Item = new JRadioButtonMenuItem("x 0.25");
    private final JRadioButtonMenuItem zoom05Item = new JRadioButtonMenuItem("x 0.5");
    private final JRadioButtonMenuItem zoom075Item = new JRadioButtonMenuItem("x 0.75");
    private final JRadioButtonMenuItem noZoomItem = new JRadioButtonMenuItem(Bundle.getMessage("NoZoom"));
    private final JRadioButtonMenuItem zoom15Item = new JRadioButtonMenuItem("x 1.5");
    private final JRadioButtonMenuItem zoom20Item = new JRadioButtonMenuItem("x 2.0");
    private final JRadioButtonMenuItem zoom30Item = new JRadioButtonMenuItem("x 3.0");
    private final JRadioButtonMenuItem zoom40Item = new JRadioButtonMenuItem("x 4.0");
    private final JRadioButtonMenuItem zoom50Item = new JRadioButtonMenuItem("x 5.0");
    private final JRadioButtonMenuItem zoom60Item = new JRadioButtonMenuItem("x 6.0");
    private final JRadioButtonMenuItem zoom70Item = new JRadioButtonMenuItem("x 7.0");
    private final JRadioButtonMenuItem zoom80Item = new JRadioButtonMenuItem("x 8.0");

    private final JMenuItem undoTranslateSelectionMenuItem = new JMenuItem(Bundle.getMessage("UndoTranslateSelection"));
    private final JMenuItem assignBlockToSelectionMenuItem = new JMenuItem(Bundle.getMessage("AssignBlockToSelectionTitle") + "...");

    // Selected point information
    private final Point2D startDelta = new Point2D.Double(0.0, 0.0); // starting delta coordinates
    public Object selectedObject = null;       // selected object, null if nothing selected
    public Object prevSelectedObject = null;   // previous selected object, for undo
    private HitPointType selectedHitPointType = HitPointType.NONE;         // hit point type within the selected object

<<<<<<< HEAD
    public  LayoutTrack foundTrack = null;                         // found model object, null if nothing found
    public  LayoutTrackView foundTrackView = null;                 // found view object, null if nothing found
    private  Point2D foundLocation = new Point2D.Double(0.0, 0.0); // location of found object
    public  HitPointType foundHitPointType = HitPointType.NONE;    // connection type within the found object
=======
    public LayoutTrack foundTrack = null;      // found object, null if nothing found
    private final Point2D foundLocation = new Point2D.Double(0.0, 0.0); // location of found object
    public HitPointType foundHitPointType = HitPointType.NONE;          // connection type within the found object
>>>>>>> 8be0bbb6

    public LayoutTrack beginTrack = null;      // begin track segment connection object, null if none
    public final Point2D beginLocation = new Point2D.Double(0.0, 0.0); // location of begin object
    private HitPointType beginHitPointType = HitPointType.NONE; // connection type within begin connection object

    public final Point2D currentLocation = new Point2D.Double(0.0, 0.0); // current location

    // Lists of items that describe the Layout, and allow it to be drawn
    // Each of the items must be saved to disk over sessions
    private List<AnalogClock2Display> clocks = new ArrayList<>();           // fast clocks
    private List<LocoIcon> markerImage = new ArrayList<>();                 // marker images
    private List<MultiSensorIcon> multiSensors = new ArrayList<>();         // multi-sensor images
    private List<PositionableLabel> backgroundImage = new ArrayList<>();    // background images
    private List<PositionableLabel> labelImage = new ArrayList<>();         // positionable label images
    private List<SensorIcon> sensorImage = new ArrayList<>();               // sensor images
    private List<SignalHeadIcon> signalHeadImage = new ArrayList<>();       // signal head images

    // PositionableLabel's
    private List<BlockContentsIcon> blockContentsLabelList = new ArrayList<>(); // BlockContentsIcon Label List
    private List<MemoryIcon> memoryLabelList = new ArrayList<>();               // Memory Label List
    private List<SensorIcon> sensorList = new ArrayList<>();                    // Sensor Icons
    private List<SignalHeadIcon> signalList = new ArrayList<>();                // Signal Head Icons
    private List<SignalMastIcon> signalMastList = new ArrayList<>();            // Signal Mast Icons

    public final LayoutEditorViewContext gContext = new LayoutEditorViewContext(); // public for now, as things work access changes

    @Nonnull
    public List<SensorIcon> getSensorList() {
        return sensorList;
    }

    @Nonnull
    public List<BlockContentsIcon> getBlockContentsLabelList() {
        return blockContentsLabelList;
    }

    @Nonnull
    public List<MemoryIcon> getMemoryLabelList() {
        return memoryLabelList;
    }

    @Nonnull
    public List<SignalHeadIcon> getSignalList() {
        return signalList;
    }

    @Nonnull
    public List<SignalMastIcon> getSignalMastList() {
        return signalMastList;
    }

    private final List<LayoutShape> layoutShapes = new ArrayList<>();               // LayoutShap list

    // counts used to determine unique internal names
    private int numAnchors = 0;
    private int numEndBumpers = 0;
    private int numEdgeConnectors = 0;
    private int numTrackSegments = 0;
    private int numLevelXings = 0;
    private int numLayoutSlips = 0;
    private int numLayoutTurnouts = 0;
    private int numLayoutTurntables = 0;
    private int numShapes = 0;

    private LayoutEditorFindItems finder = new LayoutEditorFindItems(this);

    @Nonnull
    public LayoutEditorFindItems getFinder() {
        return finder;
    }

    private Color mainlineTrackColor = Color.DARK_GRAY;
    private Color sidelineTrackColor = Color.DARK_GRAY;
    public Color defaultTrackColor = Color.DARK_GRAY;
    private Color defaultOccupiedTrackColor = Color.red;
    private Color defaultAlternativeTrackColor = Color.white;
    private Color defaultTextColor = Color.black;

    private String layoutName = "";
    private boolean animatingLayout = true;
    private boolean showHelpBar = true;
    private boolean drawGrid = true;

    private boolean snapToGridOnAdd = false;
    private boolean snapToGridOnMove = false;
    private boolean snapToGridInvert = false;

    public boolean antialiasingOn = false;
    public boolean highlightSelectedBlockFlag = false;

    public boolean turnoutCirclesWithoutEditMode = false;
    private boolean tooltipsWithoutEditMode = false;
    private boolean tooltipsInEditMode = true;

    // turnout size parameters - saved with panel
    private double turnoutBX = LayoutTurnout.turnoutBXDefault; // RH, LH, WYE
    private double turnoutCX = LayoutTurnout.turnoutCXDefault;
    private double turnoutWid = LayoutTurnout.turnoutWidDefault;
    private double xOverLong = LayoutTurnout.xOverLongDefault; // DOUBLE_XOVER, RH_XOVER, LH_XOVER
    private double xOverHWid = LayoutTurnout.xOverHWidDefault;
    private double xOverShort = LayoutTurnout.xOverShortDefault;
    private boolean useDirectTurnoutControl = false; // Uses Left click for closing points, Right click for throwing.

    // saved state of options when panel was loaded or created
    private boolean savedEditMode = true;
    private boolean savedPositionable = true;
    private boolean savedControlLayout = true;
    private boolean savedAnimatingLayout = true;
    private boolean savedShowHelpBar = true;

    // zoom
    private double minZoom = 0.25;
    private final double maxZoom = 8.0;

    // A hash to store string -> KeyEvent constants, used to set keyboard shortcuts per locale
    private HashMap<String, Integer> stringsToVTCodes = new HashMap<>();

    private enum ToolBarSide {
        eTOP("top"),
        eLEFT("left"),
        eBOTTOM("bottom"),
        eRIGHT("right"),
        eFLOAT("float");

        private final String name;
        private static final Map<String, ToolBarSide> ENUM_MAP;

        ToolBarSide(String name) {
            this.name = name;
        }

        // Build an immutable map of String name to enum pairs.
        static {
            Map<String, ToolBarSide> map = new ConcurrentHashMap<>();

            for (ToolBarSide instance : ToolBarSide.values()) {
                map.put(instance.getName(), instance);
            }
            ENUM_MAP = Collections.unmodifiableMap(map);
        }

        public static ToolBarSide getName(@CheckForNull String name) {
            return ENUM_MAP.get(name);
        }

        public String getName() {
            return name;
        }
    }

    private ToolBarSide toolBarSide = ToolBarSide.eTOP;

    public LayoutEditor() {
        this("My Layout");
    }

    public LayoutEditor(@Nonnull String name) {
        super(name);
        setSaveSize(true);
        layoutName = name;

        editorUseOldLocSize = InstanceManager.getDefault(jmri.util.gui.GuiLafPreferencesManager.class).isEditorUseOldLocSize();

        // initialise keycode map
        initStringsToVTCodes();

        setupToolBar();
        setupMenuBar();

        super.setDefaultToolTip(new ToolTip(null, 0, 0, new Font("SansSerif", Font.PLAIN, 12),
                Color.black, new Color(215, 225, 255), Color.black));

        // setup help bar
        helpBar.setLayout(new BoxLayout(helpBar, BoxLayout.PAGE_AXIS));
        JTextArea helpTextArea1 = new JTextArea(Bundle.getMessage("Help1"));
        helpBar.add(helpTextArea1);
        JTextArea helpTextArea2 = new JTextArea(Bundle.getMessage("Help2"));
        helpBar.add(helpTextArea2);

        String helpText3 = "";

        switch (SystemType.getType()) {
            case SystemType.MACOSX: {
                helpText3 = Bundle.getMessage("Help3Mac");
                break;
            }

            case SystemType.WINDOWS:
            case SystemType.LINUX: {
                helpText3 = Bundle.getMessage("Help3Win");
                break;
            }

            default:
                helpText3 = Bundle.getMessage("Help3");
        }

        JTextArea helpTextArea3 = new JTextArea(helpText3);
        helpBar.add(helpTextArea3);

        // set to full screen
        Dimension screenDim = Toolkit.getDefaultToolkit().getScreenSize();
        gContext.setWindowWidth(screenDim.width - 20);
        gContext.setWindowHeight(screenDim.height - 120);

        // Let Editor make target, and use this frame
        super.setTargetPanel(null, null);
        super.setTargetPanelSize(gContext.getWindowWidth(), gContext.getWindowHeight());
        setSize(screenDim.width, screenDim.height);

        // register the resulting panel for later configuration
        InstanceManager.getOptionalDefault(ConfigureManager.class)
                .ifPresent(cm -> cm.registerUser(this));

        // confirm that panel hasn't already been loaded
        if (!this.equals(InstanceManager.getDefault(EditorManager.class).get(name))) {
            log.warn("File contains a panel with the same name ({}) as an existing panel", name);
        }
        setFocusable(true);
        addKeyListener(this);
        resetDirty();

        // establish link to LayoutEditor Tools
        auxTools = getLEAuxTools();

        SwingUtilities.invokeLater(() -> {
            // initialize preferences
            InstanceManager.getOptionalDefault(UserPreferencesManager.class).ifPresent((prefsMgr) -> {
                String windowFrameRef = getWindowFrameRef();

                Object prefsProp = prefsMgr.getProperty(windowFrameRef, "toolBarSide");
                // log.debug("{}.toolBarSide is {}", windowFrameRef, prefsProp);
                if (prefsProp
                        != null) {
                    ToolBarSide newToolBarSide = ToolBarSide.getName((String) prefsProp);
                    setToolBarSide(newToolBarSide);
                }

                // Note: since prefs default to false and we want wide to be the default
                // we invert it and save it as thin
                boolean prefsToolBarIsWide = prefsMgr.getSimplePreferenceState(windowFrameRef + ".toolBarThin");

                log.debug("{}.toolBarThin is {}", windowFrameRef, prefsProp);
                setToolBarWide(prefsToolBarIsWide);

                boolean prefsShowHelpBar = prefsMgr.getSimplePreferenceState(windowFrameRef + ".showHelpBar");
                // log.debug("{}.showHelpBar is {}", windowFrameRef, prefsShowHelpBar);

                setShowHelpBar(prefsShowHelpBar);

                boolean prefsAntialiasingOn = prefsMgr.getSimplePreferenceState(windowFrameRef + ".antialiasingOn");
                // log.debug("{}.antialiasingOn is {}", windowFrameRef, prefsAntialiasingOn);

                setAntialiasingOn(prefsAntialiasingOn);

                boolean prefsHighlightSelectedBlockFlag
                        = prefsMgr.getSimplePreferenceState(windowFrameRef + ".highlightSelectedBlock");
                // log.debug("{}.highlightSelectedBlock is {}", windowFrameRef, prefsHighlightSelectedBlockFlag);

                setHighlightSelectedBlock(prefsHighlightSelectedBlockFlag);
            }); // InstanceManager.getOptionalDefault(UserPreferencesManager.class).ifPresent((prefsMgr)

            // make sure that the layoutEditorComponent is in the _targetPanel components
            List<Component> componentList = Arrays.asList(_targetPanel.getComponents());
            if (!componentList.contains(layoutEditorComponent)) {
                try {
                    _targetPanel.remove(layoutEditorComponent);
                    _targetPanel.add(layoutEditorComponent, Integer.valueOf(3));
                    _targetPanel.moveToFront(layoutEditorComponent);
                } catch (Exception e) {
                    log.warn("paintTargetPanelBefore: ", e);
                }
            }
        });
    }

    private void setupMenuBar() {
        // initialize menu bar
        JMenuBar menuBar = new JMenuBar();

        // set up File menu
        JMenu fileMenu = new JMenu(Bundle.getMessage("MenuFile"));
        fileMenu.setMnemonic(stringsToVTCodes.get(Bundle.getMessage("MenuFileMnemonic")));
        menuBar.add(fileMenu);
        StoreXmlUserAction store = new StoreXmlUserAction(Bundle.getMessage("MenuItemStore"));
        int primary_modifier = Toolkit.getDefaultToolkit().getMenuShortcutKeyMask();
        store.putValue(Action.ACCELERATOR_KEY, KeyStroke.getKeyStroke(
                stringsToVTCodes.get(Bundle.getMessage("MenuItemStoreAccelerator")), primary_modifier));
        fileMenu.add(store);
        fileMenu.addSeparator();

        JMenuItem deleteItem = new JMenuItem(Bundle.getMessage("DeletePanel"));
        fileMenu.add(deleteItem);
        deleteItem.addActionListener((ActionEvent event) -> {
            if (deletePanel()) {
                dispose();
            }
        });
        setJMenuBar(menuBar);

        // setup Options menu
        setupOptionMenu(menuBar);

        // setup Tools menu
        setupToolsMenu(menuBar);

        // setup Zoom menu
        setupZoomMenu(menuBar);

        // setup marker menu
        setupMarkerMenu(menuBar);

        // Setup Dispatcher window
        setupDispatcherMenu(menuBar);

        // setup Help menu
        addHelpMenu("package.jmri.jmrit.display.LayoutEditor", true);
    }

    @Override
    public void newPanelDefaults() {
        getLayoutTrackDrawingOptions().setMainRailWidth(2);
        getLayoutTrackDrawingOptions().setSideRailWidth(1);
        setBackgroundColor(defaultBackgroundColor);
        JmriColorChooser.addRecentColor(defaultTrackColor);
        JmriColorChooser.addRecentColor(defaultOccupiedTrackColor);
        JmriColorChooser.addRecentColor(defaultAlternativeTrackColor);
        JmriColorChooser.addRecentColor(defaultBackgroundColor);
        JmriColorChooser.addRecentColor(defaultTextColor);
    }

    private final LayoutEditorComponent layoutEditorComponent = new LayoutEditorComponent(this);

    private void setupToolBar() {
        // Initial setup for both horizontal and vertical
        Container contentPane = getContentPane();

        // remove these (if present) so we can add them back (without duplicates)
        if (editToolBarContainerPanel != null) {
            editToolBarContainerPanel.setVisible(false);
            contentPane.remove(editToolBarContainerPanel);
        }

        if (helpBarPanel != null) {
            contentPane.remove(helpBarPanel);
        }

        deletefloatingEditToolBoxFrame();
        if (toolBarSide.equals(ToolBarSide.eFLOAT)) {
            createfloatingEditToolBoxFrame();
            createFloatingHelpPanel();
            return;
        }

        Dimension screenDim = Toolkit.getDefaultToolkit().getScreenSize();
        boolean toolBarIsVertical = (toolBarSide.equals(ToolBarSide.eRIGHT) || toolBarSide.equals(ToolBarSide.eLEFT));
        if (toolBarIsVertical) {
            leToolBarPanel = new LayoutEditorVerticalToolBarPanel(this);
            editToolBarScrollPane = new JScrollPane(leToolBarPanel);
            toolbarWidth = editToolBarScrollPane.getPreferredSize().width;
            toolbarHeight = screenDim.height;
        } else {
            leToolBarPanel = new LayoutEditorHorizontalToolBarPanel(this);
            editToolBarScrollPane = new JScrollPane(leToolBarPanel);
            toolbarWidth = screenDim.width;
            toolbarHeight = editToolBarScrollPane.getPreferredSize().height;
        }

        editToolBarContainerPanel = new JPanel();
        editToolBarContainerPanel.setLayout(new BoxLayout(editToolBarContainerPanel, BoxLayout.PAGE_AXIS));
        editToolBarContainerPanel.add(editToolBarScrollPane);

        // setup notification for when horizontal scrollbar changes visibility
        // editToolBarScroll.getViewport().addChangeListener(e -> {
        // log.warn("scrollbars visible: " + editToolBarScroll.getHorizontalScrollBar().isVisible());
        //});
        editToolBarContainerPanel.setMinimumSize(new Dimension(toolbarWidth, toolbarHeight));
        editToolBarContainerPanel.setPreferredSize(new Dimension(toolbarWidth, toolbarHeight));

        helpBarPanel = new JPanel();
        helpBarPanel.add(helpBar);

        for (Component c : helpBar.getComponents()) {
            if (c instanceof JTextArea) {
                JTextArea j = (JTextArea) c;
                j.setSize(new Dimension(toolbarWidth, j.getSize().height));
                j.setLineWrap(toolBarIsVertical);
                j.setWrapStyleWord(toolBarIsVertical);
            }
        }
        contentPane.setLayout(new BoxLayout(contentPane, toolBarIsVertical ? BoxLayout.LINE_AXIS : BoxLayout.PAGE_AXIS));

        switch (toolBarSide) {
            case eTOP:
            case eLEFT:
                contentPane.add(editToolBarContainerPanel, 0);
                break;

            case eBOTTOM:
            case eRIGHT:
                contentPane.add(editToolBarContainerPanel);
                break;

            default:
                // fall through
                break;
        }

        if (toolBarIsVertical) {
            editToolBarContainerPanel.add(helpBarPanel);
        } else {
            contentPane.add(helpBarPanel);
        }
        helpBarPanel.setVisible(isEditable() && getShowHelpBar());
        editToolBarContainerPanel.setVisible(isEditable());
    }

    private void createfloatingEditToolBoxFrame() {
        if (isEditable() && floatingEditToolBoxFrame == null) {
            // Create a scroll pane to hold the window content.
            leToolBarPanel = new LayoutEditorFloatingToolBarPanel(this);
            floatingEditContentScrollPane = new JScrollPane(leToolBarPanel);
            floatingEditContentScrollPane.setHorizontalScrollBarPolicy(JScrollPane.HORIZONTAL_SCROLLBAR_NEVER);
            floatingEditContentScrollPane.setVerticalScrollBarPolicy(JScrollPane.VERTICAL_SCROLLBAR_AS_NEEDED);
            // Create the window and add the toolbox content
            floatingEditToolBoxFrame = new JmriJFrame(Bundle.getMessage("ToolBox", getLayoutName()));
            floatingEditToolBoxFrame.setDefaultCloseOperation(JFrame.HIDE_ON_CLOSE);
            floatingEditToolBoxFrame.setContentPane(floatingEditContentScrollPane);
            floatingEditToolBoxFrame.pack();
            floatingEditToolBoxFrame.setAlwaysOnTop(true);
            floatingEditToolBoxFrame.setVisible(true);
        }
    }

    private void deletefloatingEditToolBoxFrame() {
        if (floatingEditContentScrollPane != null) {
            floatingEditContentScrollPane.removeAll();
            floatingEditContentScrollPane = null;
        }
        if (floatingEditToolBoxFrame != null) {
            floatingEditToolBoxFrame.dispose();
            floatingEditToolBoxFrame = null;
        }
    }

    private void createFloatingHelpPanel() {

        if (leToolBarPanel instanceof LayoutEditorFloatingToolBarPanel) {
            LayoutEditorFloatingToolBarPanel leftbp = (LayoutEditorFloatingToolBarPanel) leToolBarPanel;
            floatEditHelpPanel = new JPanel();
            leToolBarPanel.add(floatEditHelpPanel);

            // Notice: End tree structure indenting
            // Force the help panel width to the same as the tabs section
            int tabSectionWidth = (int) leftbp.getPreferredSize().getWidth();

            // Change the textarea settings
            for (Component c : helpBar.getComponents()) {
                if (c instanceof JTextArea) {
                    JTextArea j = (JTextArea) c;
                    j.setSize(new Dimension(tabSectionWidth, j.getSize().height));
                    j.setLineWrap(true);
                    j.setWrapStyleWord(true);
                }
            }

            // Change the width of the help panel section
            floatEditHelpPanel.setMaximumSize(new Dimension(tabSectionWidth, Integer.MAX_VALUE));
            floatEditHelpPanel.add(helpBar);
            floatEditHelpPanel.setVisible(isEditable() && getShowHelpBar());
        }
    }

    @Override
    public void init(String name) {
    }

    @Override
    public void initView() {
        editModeCheckBoxMenuItem.setSelected(isEditable());

        positionableCheckBoxMenuItem.setSelected(allPositionable());
        controlCheckBoxMenuItem.setSelected(allControlling());

        if (isEditable()) {
            setAllShowToolTip(tooltipsInEditMode);
        } else {
            setAllShowToolTip(tooltipsWithoutEditMode);
        }

        scrollNoneMenuItem.setSelected(_scrollState == Editor.SCROLL_NONE);
        scrollBothMenuItem.setSelected(_scrollState == Editor.SCROLL_BOTH);
        scrollHorizontalMenuItem.setSelected(_scrollState == Editor.SCROLL_HORIZONTAL);
        scrollVerticalMenuItem.setSelected(_scrollState == Editor.SCROLL_VERTICAL);
    }

    @Override
    public void setSize(int w, int h) {
        super.setSize(w, h);
    }

    @Override
    public void targetWindowClosingEvent(WindowEvent e) {
        boolean save = (isDirty() || (savedEditMode != isEditable())
                || (savedPositionable != allPositionable())
                || (savedControlLayout != allControlling())
                || (savedAnimatingLayout != isAnimating())
                || (savedShowHelpBar != getShowHelpBar()));

        targetWindowClosing(save);
    }

    /**
     * Set up NamedBeanComboBox
     *
     * @param inComboBox     the NamedBeanComboBox to set up
     * @param inValidateMode true to validate typed inputs; false otherwise
     * @param inEnable       boolean to enable / disable the NamedBeanComboBox
     * @param inEditable     boolean to make the NamedBeanComboBox editable
     */
    public static void setupComboBox(@Nonnull NamedBeanComboBox<?> inComboBox, boolean inValidateMode, boolean inEnable, boolean inEditable) {
        log.debug("LE setupComboBox called");
        assert inComboBox != null;

        inComboBox.setEnabled(inEnable);
        inComboBox.setEditable(inEditable);
        inComboBox.setValidatingInput(inValidateMode);
        inComboBox.setSelectedIndex(-1);

        // This has to be set before calling setupComboBoxMaxRows
        // (otherwise if inFirstBlank then the  number of rows will be wrong)
        inComboBox.setAllowNull(!inValidateMode);

        // set the max number of rows that will fit onscreen
        JComboBoxUtil.setupComboBoxMaxRows(inComboBox);

        inComboBox.setSelectedIndex(-1);
    }

    /**
     * Grabs a subset of the possible KeyEvent constants and puts them into a
     * hash for fast lookups later. These lookups are used to enable bundles to
     * specify keyboard shortcuts on a per-locale basis.
     */
    private void initStringsToVTCodes() {
        Field[] fields = KeyEvent.class
                .getFields();

        for (Field field : fields) {
            String name = field.getName();

            if (name.startsWith("VK")) {
                int code = 0;
                try {
                    code = field.getInt(null);
                } catch (IllegalAccessException | IllegalArgumentException e) {
                    // exceptions make me throw up...
                }

                String key = name.substring(3);

                // log.debug("VTCode[{}]:'{}'", key, code);
                stringsToVTCodes.put(key, code);
            }
        }
    }

    /**
     * Set up the Option menu.
     *
     * @param menuBar to add the option menu to
     * @return option menu that was added
     */
    private JMenu setupOptionMenu(@Nonnull JMenuBar menuBar) {
        assert menuBar != null;
        
        JMenu optionMenu = new JMenu(Bundle.getMessage("MenuOptions"));

        optionMenu.setMnemonic(stringsToVTCodes.get(Bundle.getMessage("OptionsMnemonic")));
        menuBar.add(optionMenu);

        //
        //  edit mode
        //
        editModeCheckBoxMenuItem = new JCheckBoxMenuItem(Bundle.getMessage("EditMode"));
        optionMenu.add(editModeCheckBoxMenuItem);
        editModeCheckBoxMenuItem.setMnemonic(stringsToVTCodes.get(Bundle.getMessage("EditModeMnemonic")));
        int primary_modifier = Toolkit.getDefaultToolkit().getMenuShortcutKeyMask();
        editModeCheckBoxMenuItem.setAccelerator(KeyStroke.getKeyStroke(
                stringsToVTCodes.get(Bundle.getMessage("EditModeAccelerator")), primary_modifier));
        editModeCheckBoxMenuItem.addActionListener((ActionEvent event) -> {
            setAllEditable(editModeCheckBoxMenuItem.isSelected());

            // show/hide the help bar
            if (toolBarSide.equals(ToolBarSide.eFLOAT)) {
                if (floatEditHelpPanel != null) {
                    floatEditHelpPanel.setVisible(isEditable() && getShowHelpBar());
                }
            } else {
                helpBarPanel.setVisible(isEditable() && getShowHelpBar());
            }

            if (isEditable()) {
                setAllShowToolTip(tooltipsInEditMode);

                // redo using the "Extra" color to highlight the selected block
                if (highlightSelectedBlockFlag) {
                    if (!highlightBlockInComboBox(leToolBarPanel.blockIDComboBox)) {
                        highlightBlockInComboBox(leToolBarPanel.blockContentsComboBox);
                    }
                }
            } else {
                setAllShowToolTip(tooltipsWithoutEditMode);

                // undo using the "Extra" color to highlight the selected block
                if (highlightSelectedBlockFlag) {
                    highlightBlock(null);
                }
            }
            awaitingIconChange = false;
        });
        editModeCheckBoxMenuItem.setSelected(isEditable());

        //
        // toolbar
        //
        JMenu toolBarMenu = new JMenu(Bundle.getMessage("ToolBar")); // used for ToolBar SubMenu
        optionMenu.add(toolBarMenu);

        JMenu toolBarSideMenu = new JMenu(Bundle.getMessage("ToolBarSide"));
        ButtonGroup toolBarSideGroup = new ButtonGroup();

        //
        // create toolbar side menu items: (top, left, bottom, right)
        //
        toolBarSideTopButton = new JRadioButtonMenuItem(Bundle.getMessage("ToolBarSideTop"));
        toolBarSideTopButton.addActionListener((ActionEvent event) -> setToolBarSide(ToolBarSide.eTOP));
        toolBarSideTopButton.setSelected(toolBarSide.equals(ToolBarSide.eTOP));
        toolBarSideMenu.add(toolBarSideTopButton);
        toolBarSideGroup.add(toolBarSideTopButton);

        toolBarSideLeftButton = new JRadioButtonMenuItem(Bundle.getMessage("ToolBarSideLeft"));
        toolBarSideLeftButton.addActionListener((ActionEvent event) -> setToolBarSide(ToolBarSide.eLEFT));
        toolBarSideLeftButton.setSelected(toolBarSide.equals(ToolBarSide.eLEFT));
        toolBarSideMenu.add(toolBarSideLeftButton);
        toolBarSideGroup.add(toolBarSideLeftButton);

        toolBarSideBottomButton = new JRadioButtonMenuItem(Bundle.getMessage("ToolBarSideBottom"));
        toolBarSideBottomButton.addActionListener((ActionEvent event) -> setToolBarSide(ToolBarSide.eBOTTOM));
        toolBarSideBottomButton.setSelected(toolBarSide.equals(ToolBarSide.eBOTTOM));
        toolBarSideMenu.add(toolBarSideBottomButton);
        toolBarSideGroup.add(toolBarSideBottomButton);

        toolBarSideRightButton = new JRadioButtonMenuItem(Bundle.getMessage("ToolBarSideRight"));
        toolBarSideRightButton.addActionListener((ActionEvent event) -> setToolBarSide(ToolBarSide.eRIGHT));
        toolBarSideRightButton.setSelected(toolBarSide.equals(ToolBarSide.eRIGHT));
        toolBarSideMenu.add(toolBarSideRightButton);
        toolBarSideGroup.add(toolBarSideRightButton);

        toolBarSideFloatButton = new JRadioButtonMenuItem(Bundle.getMessage("ToolBarSideFloat"));
        toolBarSideFloatButton.addActionListener((ActionEvent event) -> setToolBarSide(ToolBarSide.eFLOAT));
        toolBarSideFloatButton.setSelected(toolBarSide.equals(ToolBarSide.eFLOAT));
        toolBarSideMenu.add(toolBarSideFloatButton);
        toolBarSideGroup.add(toolBarSideFloatButton);

        toolBarMenu.add(toolBarSideMenu);

        //
        // toolbar wide menu
        //
        toolBarMenu.add(wideToolBarCheckBoxMenuItem);
        wideToolBarCheckBoxMenuItem.addActionListener((ActionEvent event) -> setToolBarWide(wideToolBarCheckBoxMenuItem.isSelected()));
        wideToolBarCheckBoxMenuItem.setSelected(leToolBarPanel.toolBarIsWide);
        wideToolBarCheckBoxMenuItem.setEnabled(toolBarSide.equals(ToolBarSide.eTOP) || toolBarSide.equals(ToolBarSide.eBOTTOM));

        //
        // Scroll Bars
        //
        scrollMenu = new JMenu(Bundle.getMessage("ComboBoxScrollable")); // used for ScrollBarsSubMenu
        optionMenu.add(scrollMenu);
        ButtonGroup scrollGroup = new ButtonGroup();
        scrollBothMenuItem = new JRadioButtonMenuItem(Bundle.getMessage("ScrollBoth"));
        scrollGroup.add(scrollBothMenuItem);
        scrollMenu.add(scrollBothMenuItem);
        scrollBothMenuItem.setSelected(_scrollState == Editor.SCROLL_BOTH);
        scrollBothMenuItem.addActionListener((ActionEvent event) -> {
            _scrollState = Editor.SCROLL_BOTH;
            setScroll(_scrollState);
            redrawPanel();
        });
        scrollNoneMenuItem = new JRadioButtonMenuItem(Bundle.getMessage("ScrollNone"));
        scrollGroup.add(scrollNoneMenuItem);
        scrollMenu.add(scrollNoneMenuItem);
        scrollNoneMenuItem.setSelected(_scrollState == Editor.SCROLL_NONE);
        scrollNoneMenuItem.addActionListener((ActionEvent event) -> {
            _scrollState = Editor.SCROLL_NONE;
            setScroll(_scrollState);
            redrawPanel();
        });
        scrollHorizontalMenuItem = new JRadioButtonMenuItem(Bundle.getMessage("ScrollHorizontal"));
        scrollGroup.add(scrollHorizontalMenuItem);
        scrollMenu.add(scrollHorizontalMenuItem);
        scrollHorizontalMenuItem.setSelected(_scrollState == Editor.SCROLL_HORIZONTAL);
        scrollHorizontalMenuItem.addActionListener((ActionEvent event) -> {
            _scrollState = Editor.SCROLL_HORIZONTAL;
            setScroll(_scrollState);
            redrawPanel();
        });
        scrollVerticalMenuItem = new JRadioButtonMenuItem(Bundle.getMessage("ScrollVertical"));
        scrollGroup.add(scrollVerticalMenuItem);
        scrollMenu.add(scrollVerticalMenuItem);
        scrollVerticalMenuItem.setSelected(_scrollState == Editor.SCROLL_VERTICAL);
        scrollVerticalMenuItem.addActionListener((ActionEvent event) -> {
            _scrollState = Editor.SCROLL_VERTICAL;
            setScroll(_scrollState);
            redrawPanel();
        });

        //
        // Tooltips
        //
        tooltipMenu = new JMenu(Bundle.getMessage("TooltipSubMenu"));
        optionMenu.add(tooltipMenu);
        ButtonGroup tooltipGroup = new ButtonGroup();
        tooltipNoneMenuItem = new JRadioButtonMenuItem(Bundle.getMessage("TooltipNone"));
        tooltipGroup.add(tooltipNoneMenuItem);
        tooltipMenu.add(tooltipNoneMenuItem);
        tooltipNoneMenuItem.setSelected((!tooltipsInEditMode) && (!tooltipsWithoutEditMode));
        tooltipNoneMenuItem.addActionListener((ActionEvent event) -> {
            tooltipsInEditMode = false;
            tooltipsWithoutEditMode = false;
            setAllShowToolTip(false);
        });
        tooltipAlwaysMenuItem = new JRadioButtonMenuItem(Bundle.getMessage("TooltipAlways"));
        tooltipGroup.add(tooltipAlwaysMenuItem);
        tooltipMenu.add(tooltipAlwaysMenuItem);
        tooltipAlwaysMenuItem.setSelected((tooltipsInEditMode) && (tooltipsWithoutEditMode));
        tooltipAlwaysMenuItem.addActionListener((ActionEvent event) -> {
            tooltipsInEditMode = true;
            tooltipsWithoutEditMode = true;
            setAllShowToolTip(true);
        });
        tooltipInEditMenuItem = new JRadioButtonMenuItem(Bundle.getMessage("TooltipEdit"));
        tooltipGroup.add(tooltipInEditMenuItem);
        tooltipMenu.add(tooltipInEditMenuItem);
        tooltipInEditMenuItem.setSelected((tooltipsInEditMode) && (!tooltipsWithoutEditMode));
        tooltipInEditMenuItem.addActionListener((ActionEvent event) -> {
            tooltipsInEditMode = true;
            tooltipsWithoutEditMode = false;
            setAllShowToolTip(isEditable());
        });
        tooltipNotInEditMenuItem = new JRadioButtonMenuItem(Bundle.getMessage("TooltipNotEdit"));
        tooltipGroup.add(tooltipNotInEditMenuItem);
        tooltipMenu.add(tooltipNotInEditMenuItem);
        tooltipNotInEditMenuItem.setSelected((!tooltipsInEditMode) && (tooltipsWithoutEditMode));
        tooltipNotInEditMenuItem.addActionListener((ActionEvent event) -> {
            tooltipsInEditMode = false;
            tooltipsWithoutEditMode = true;
            setAllShowToolTip(!isEditable());
        });

        //
        // show edit help
        //
        showHelpCheckBoxMenuItem = new JCheckBoxMenuItem(Bundle.getMessage("ShowEditHelp"));
        optionMenu.add(showHelpCheckBoxMenuItem);
        showHelpCheckBoxMenuItem.addActionListener((ActionEvent event) -> {
            boolean newShowHelpBar = showHelpCheckBoxMenuItem.isSelected();
            setShowHelpBar(newShowHelpBar);
        });
        showHelpCheckBoxMenuItem.setSelected(getShowHelpBar());

        //
        // Allow Repositioning
        //
        positionableCheckBoxMenuItem = new JCheckBoxMenuItem(Bundle.getMessage("AllowRepositioning"));
        optionMenu.add(positionableCheckBoxMenuItem);
        positionableCheckBoxMenuItem.addActionListener((ActionEvent event) -> setAllPositionable(positionableCheckBoxMenuItem.isSelected()));
        positionableCheckBoxMenuItem.setSelected(allPositionable());

        //
        // Allow Layout Control
        //
        controlCheckBoxMenuItem = new JCheckBoxMenuItem(Bundle.getMessage("AllowLayoutControl"));
        optionMenu.add(controlCheckBoxMenuItem);
        controlCheckBoxMenuItem.addActionListener((ActionEvent event) -> {
            setAllControlling(controlCheckBoxMenuItem.isSelected());
            redrawPanel();
        });
        controlCheckBoxMenuItem.setSelected(allControlling());

        //
        // use direct turnout control
        //
        useDirectTurnoutControlCheckBoxMenuItem = new JCheckBoxMenuItem(Bundle.getMessage("UseDirectTurnoutControl")); // NOI18N
        optionMenu.add(useDirectTurnoutControlCheckBoxMenuItem);
        useDirectTurnoutControlCheckBoxMenuItem.addActionListener((ActionEvent event) -> setDirectTurnoutControl(useDirectTurnoutControlCheckBoxMenuItem.isSelected()));
        useDirectTurnoutControlCheckBoxMenuItem.setSelected(useDirectTurnoutControl);

        //
        // antialiasing
        //
        antialiasingOnCheckBoxMenuItem = new JCheckBoxMenuItem(Bundle.getMessage("AntialiasingOn"));
        optionMenu.add(antialiasingOnCheckBoxMenuItem);
        antialiasingOnCheckBoxMenuItem.addActionListener((ActionEvent event) -> {
            antialiasingOn = antialiasingOnCheckBoxMenuItem.isSelected();
            redrawPanel();
        });
        antialiasingOnCheckBoxMenuItem.setSelected(antialiasingOn);

        //
        // edit title
        //
        optionMenu.addSeparator();
        JMenuItem titleItem = new JMenuItem(Bundle.getMessage("EditTitle") + "...");
        optionMenu.add(titleItem);
        titleItem.addActionListener((ActionEvent event) -> {
            // prompt for name
            String newName = (String) JOptionPane.showInputDialog(getTargetFrame(),
                    Bundle.getMessage("MakeLabel", Bundle.getMessage("EnterTitle")),
                    Bundle.getMessage("EditTitleMessageTitle"),
                    JOptionPane.PLAIN_MESSAGE, null, null, getLayoutName());

            if (newName != null) {
                if (!newName.equals(getLayoutName())) {
                    if (InstanceManager.getDefault(EditorManager.class).contains(newName)) {
                        JOptionPane.showMessageDialog(
                                null, Bundle.getMessage("CanNotRename"), Bundle.getMessage("PanelExist"),
                                JOptionPane.ERROR_MESSAGE);
                    } else {
                        setTitle(newName);
                        setLayoutName(newName);
                        getLayoutTrackDrawingOptions().setName(newName);
                        setDirty();

                        if (toolBarSide.equals(ToolBarSide.eFLOAT) && isEditable()) {
                            // Rebuild the toolbox after a name change.
                            deletefloatingEditToolBoxFrame();
                            createfloatingEditToolBoxFrame();
                            createFloatingHelpPanel();
                        }
                    }
                }
            }
        });

        //
        // set background color
        //
        JMenuItem backgroundColorMenuItem = new JMenuItem(Bundle.getMessage("SetBackgroundColor", "..."));
        optionMenu.add(backgroundColorMenuItem);
        backgroundColorMenuItem.addActionListener((ActionEvent event) -> {
            Color desiredColor = JmriColorChooser.showDialog(this,
                    Bundle.getMessage("SetBackgroundColor", ""),
                    defaultBackgroundColor);
            if (desiredColor != null && !defaultBackgroundColor.equals(desiredColor)) {
                defaultBackgroundColor = desiredColor;
                setBackgroundColor(desiredColor);
                setDirty();
                redrawPanel();
            }
        });

        //
        // set default text color
        //
        JMenuItem textColorMenuItem = new JMenuItem(Bundle.getMessage("DefaultTextColor", "..."));
        optionMenu.add(textColorMenuItem);
        textColorMenuItem.addActionListener((ActionEvent event) -> {
            Color desiredColor = JmriColorChooser.showDialog(this,
                    Bundle.getMessage("DefaultTextColor", ""),
                    defaultTextColor);
            if (desiredColor != null && !defaultTextColor.equals(desiredColor)) {
                setDefaultTextColor(desiredColor);
                setDirty();
                redrawPanel();
            }
        });

        if (editorUseOldLocSize) {
            //
            //  save location and size
            //
            JMenuItem locationItem = new JMenuItem(Bundle.getMessage("SetLocation"));
            optionMenu.add(locationItem);
            locationItem.addActionListener((ActionEvent event) -> {
                setCurrentPositionAndSize();
                log.debug("Bounds:{}, {}, {}, {}, {}, {}", gContext.getUpperLeftX(), gContext.getUpperLeftY(), gContext.getWindowWidth(), gContext.getWindowHeight(), gContext.getLayoutWidth(), gContext.getLayoutHeight());
            });
        }

        //
        // Add Options
        //
        JMenu optionsAddMenu = new JMenu(Bundle.getMessage("AddMenuTitle"));
        optionMenu.add(optionsAddMenu);

        // add background image
        JMenuItem backgroundItem = new JMenuItem(Bundle.getMessage("AddBackground") + "...");
        optionsAddMenu.add(backgroundItem);
        backgroundItem.addActionListener((ActionEvent event) -> {
            addBackground();
            // note: panel resized in addBackground
            setDirty();
            redrawPanel();
        });

        // add fast clock
        JMenuItem clockItem = new JMenuItem(Bundle.getMessage("AddItem", Bundle.getMessage("FastClock")));
        optionsAddMenu.add(clockItem);
        clockItem.addActionListener((ActionEvent event) -> {
            AnalogClock2Display c = addClock();
            unionToPanelBounds(c.getBounds());
            setDirty();
            redrawPanel();
        });

        // add turntable
        JMenuItem turntableItem = new JMenuItem(Bundle.getMessage("AddTurntable"));
        optionsAddMenu.add(turntableItem);
        turntableItem.addActionListener((ActionEvent event) -> {
            Point2D pt = windowCenter();
            if (selectionActive) {
                pt = MathUtil.midPoint(getSelectionRect());
            }
            addTurntable(pt);
            // note: panel resized in addTurntable
            setDirty();
            redrawPanel();
        });

        // add reporter
        JMenuItem reporterItem = new JMenuItem(Bundle.getMessage("AddReporter") + "...");
        optionsAddMenu.add(reporterItem);
        reporterItem.addActionListener((ActionEvent event) -> {
            Point2D pt = windowCenter();
            if (selectionActive) {
                pt = MathUtil.midPoint(getSelectionRect());
            }
            EnterReporterDialog d = new EnterReporterDialog(this);
            d.enterReporter((int) pt.getX(), (int) pt.getY());
            // note: panel resized in enterReporter
            setDirty();
            redrawPanel();
        });

        //
        // grid menu
        //
        JMenu gridMenu = new JMenu(Bundle.getMessage("GridMenuTitle")); // used for Grid SubMenu
        optionMenu.add(gridMenu);

        // show grid
        showGridCheckBoxMenuItem = new JCheckBoxMenuItem(Bundle.getMessage("ShowEditGrid"));
        showGridCheckBoxMenuItem.setAccelerator(KeyStroke.getKeyStroke(stringsToVTCodes.get(
                Bundle.getMessage("ShowEditGridAccelerator")), primary_modifier));
        gridMenu.add(showGridCheckBoxMenuItem);
        showGridCheckBoxMenuItem.addActionListener((ActionEvent event) -> {
            drawGrid = showGridCheckBoxMenuItem.isSelected();
            redrawPanel();
        });
        showGridCheckBoxMenuItem.setSelected(getDrawGrid());

        // snap to grid on add
        snapToGridOnAddCheckBoxMenuItem = new JCheckBoxMenuItem(Bundle.getMessage("SnapToGridOnAdd"));
        snapToGridOnAddCheckBoxMenuItem.setAccelerator(KeyStroke.getKeyStroke(stringsToVTCodes.get(
                Bundle.getMessage("SnapToGridOnAddAccelerator")),
                primary_modifier | ActionEvent.SHIFT_MASK));
        gridMenu.add(snapToGridOnAddCheckBoxMenuItem);
        snapToGridOnAddCheckBoxMenuItem.addActionListener((ActionEvent event) -> {
            snapToGridOnAdd = snapToGridOnAddCheckBoxMenuItem.isSelected();
            redrawPanel();
        });
        snapToGridOnAddCheckBoxMenuItem.setSelected(snapToGridOnAdd);

        // snap to grid on move
        snapToGridOnMoveCheckBoxMenuItem = new JCheckBoxMenuItem(Bundle.getMessage("SnapToGridOnMove"));
        snapToGridOnMoveCheckBoxMenuItem.setAccelerator(KeyStroke.getKeyStroke(stringsToVTCodes.get(
                Bundle.getMessage("SnapToGridOnMoveAccelerator")),
                primary_modifier | ActionEvent.SHIFT_MASK));
        gridMenu.add(snapToGridOnMoveCheckBoxMenuItem);
        snapToGridOnMoveCheckBoxMenuItem.addActionListener((ActionEvent event) -> {
            snapToGridOnMove = snapToGridOnMoveCheckBoxMenuItem.isSelected();
            redrawPanel();
        });
        snapToGridOnMoveCheckBoxMenuItem.setSelected(snapToGridOnMove);

        // specify grid square size
        JMenuItem gridSizeItem = new JMenuItem(Bundle.getMessage("SetGridSizes") + "...");
        gridMenu.add(gridSizeItem);
        gridSizeItem.addActionListener((ActionEvent event) -> {
            EnterGridSizesDialog d = new EnterGridSizesDialog(this);
            d.enterGridSizes();
        });

        //
        // track menu
        //
        JMenu trackMenu = new JMenu(Bundle.getMessage("TrackMenuTitle"));
        optionMenu.add(trackMenu);

        // set track drawing options menu item
        JMenuItem jmi = new JMenuItem(Bundle.getMessage("SetTrackDrawingOptions"));
        trackMenu.add(jmi);
        jmi.setToolTipText(Bundle.getMessage("SetTrackDrawingOptionsToolTip"));
        jmi.addActionListener((ActionEvent event) -> {
            LayoutTrackDrawingOptionsDialog ltdod
                    = new LayoutTrackDrawingOptionsDialog(
                            this, true, getLayoutTrackDrawingOptions());
            ltdod.setVisible(true);
        });

        // track colors item menu item
        JMenu trkColourMenu = new JMenu(Bundle.getMessage("TrackColorSubMenu"));
        trackMenu.add(trkColourMenu);

        JMenuItem trackColorMenuItem = new JMenuItem(Bundle.getMessage("DefaultTrackColor"));
        trkColourMenu.add(trackColorMenuItem);
        trackColorMenuItem.addActionListener((ActionEvent event) -> {
            Color desiredColor = JmriColorChooser.showDialog(this,
                    Bundle.getMessage("DefaultTrackColor"),
                    defaultTrackColor);
            if (desiredColor != null && !defaultTrackColor.equals(desiredColor)) {
                setDefaultTrackColor(desiredColor);
                setDirty();
                redrawPanel();
            }
        });

        JMenuItem trackOccupiedColorMenuItem = new JMenuItem(Bundle.getMessage("DefaultOccupiedTrackColor"));
        trkColourMenu.add(trackOccupiedColorMenuItem);
        trackOccupiedColorMenuItem.addActionListener((ActionEvent event) -> {
            Color desiredColor = JmriColorChooser.showDialog(this,
                    Bundle.getMessage("DefaultOccupiedTrackColor"),
                    defaultOccupiedTrackColor);
            if (desiredColor != null && !defaultOccupiedTrackColor.equals(desiredColor)) {
                setDefaultOccupiedTrackColor(desiredColor);
                setDirty();
                redrawPanel();
            }
        });

        JMenuItem trackAlternativeColorMenuItem = new JMenuItem(Bundle.getMessage("DefaultAlternativeTrackColor"));
        trkColourMenu.add(trackAlternativeColorMenuItem);
        trackAlternativeColorMenuItem.addActionListener((ActionEvent event) -> {
            Color desiredColor = JmriColorChooser.showDialog(this,
                    Bundle.getMessage("DefaultAlternativeTrackColor"),
                    defaultAlternativeTrackColor);
            if (desiredColor != null && !defaultAlternativeTrackColor.equals(desiredColor)) {
                setDefaultAlternativeTrackColor(desiredColor);
                setDirty();
                redrawPanel();
            }
        });

        // Set All Tracks To Default Colors
        JMenuItem setAllTracksToDefaultColorsMenuItem = new JMenuItem(Bundle.getMessage("SetAllTracksToDefaultColors"));
        trkColourMenu.add(setAllTracksToDefaultColorsMenuItem);
        setAllTracksToDefaultColorsMenuItem.addActionListener((ActionEvent event) -> {
            if (setAllTracksToDefaultColors() > 0) {
                setDirty();
                redrawPanel();
            }
        });

        // Automatically Assign Blocks to Track
        autoAssignBlocksCheckBoxMenuItem = new JCheckBoxMenuItem(Bundle.getMessage("AutoAssignBlock"));
        trackMenu.add(autoAssignBlocksCheckBoxMenuItem);
        autoAssignBlocksCheckBoxMenuItem.addActionListener((ActionEvent event) -> autoAssignBlocks = autoAssignBlocksCheckBoxMenuItem.isSelected());
        autoAssignBlocksCheckBoxMenuItem.setSelected(autoAssignBlocks);

        // add hideTrackSegmentConstructionLines menu item
        hideTrackSegmentConstructionLinesCheckBoxMenuItem = new JCheckBoxMenuItem(Bundle.getMessage("HideTrackConLines"));
        trackMenu.add(hideTrackSegmentConstructionLinesCheckBoxMenuItem);
        hideTrackSegmentConstructionLinesCheckBoxMenuItem.addActionListener((ActionEvent event) -> {
            int show = TrackSegment.SHOWCON;

            if (hideTrackSegmentConstructionLinesCheckBoxMenuItem.isSelected()) {
                show = TrackSegment.HIDECONALL;
            }

            for (TrackSegment ts : getTrackSegments()) {
                ts.hideConstructionLines(show);
            }
            redrawPanel();
        });
        hideTrackSegmentConstructionLinesCheckBoxMenuItem.setSelected(autoAssignBlocks);

        //
        // add turnout options submenu
        //
        JMenu turnoutOptionsMenu = new JMenu(Bundle.getMessage("TurnoutOptions"));
        optionMenu.add(turnoutOptionsMenu);

        // animation item
        animationCheckBoxMenuItem = new JCheckBoxMenuItem(Bundle.getMessage("AllowTurnoutAnimation"));
        turnoutOptionsMenu.add(animationCheckBoxMenuItem);
        animationCheckBoxMenuItem.addActionListener((ActionEvent event) -> {
            boolean mode = animationCheckBoxMenuItem.isSelected();
            setTurnoutAnimation(mode);
        });
        animationCheckBoxMenuItem.setSelected(true);

        // circle on Turnouts
        turnoutCirclesOnCheckBoxMenuItem = new JCheckBoxMenuItem(Bundle.getMessage("TurnoutCirclesOn"));
        turnoutOptionsMenu.add(turnoutCirclesOnCheckBoxMenuItem);
        turnoutCirclesOnCheckBoxMenuItem.addActionListener((ActionEvent event) -> {
            turnoutCirclesWithoutEditMode = turnoutCirclesOnCheckBoxMenuItem.isSelected();
            redrawPanel();
        });
        turnoutCirclesOnCheckBoxMenuItem.setSelected(turnoutCirclesWithoutEditMode);

        // select turnout circle color
        JMenuItem turnoutCircleColorMenuItem = new JMenuItem(Bundle.getMessage("TurnoutCircleColor"));
        turnoutCircleColorMenuItem.addActionListener((ActionEvent event) -> {
            Color desiredColor = JmriColorChooser.showDialog(this,
                    Bundle.getMessage("TurnoutCircleColor"),
                    turnoutCircleColor);
            if (desiredColor != null && !turnoutCircleColor.equals(desiredColor)) {
                setTurnoutCircleColor(desiredColor);
                setDirty();
                redrawPanel();
            }
        });
        turnoutOptionsMenu.add(turnoutCircleColorMenuItem);

        // select turnout circle thrown color
        JMenuItem turnoutCircleThrownColorMenuItem = new JMenuItem(Bundle.getMessage("TurnoutCircleThrownColor"));
        turnoutCircleThrownColorMenuItem.addActionListener((ActionEvent event) -> {
            Color desiredColor = JmriColorChooser.showDialog(this,
                    Bundle.getMessage("TurnoutCircleThrownColor"),
                    turnoutCircleThrownColor);
            if (desiredColor != null && !turnoutCircleThrownColor.equals(desiredColor)) {
                setTurnoutCircleThrownColor(desiredColor);
                setDirty();
                redrawPanel();
            }
        });
        turnoutOptionsMenu.add(turnoutCircleThrownColorMenuItem);

        turnoutFillControlCirclesCheckBoxMenuItem = new JCheckBoxMenuItem(Bundle.getMessage("TurnoutFillControlCircles"));
        turnoutOptionsMenu.add(turnoutFillControlCirclesCheckBoxMenuItem);
        turnoutFillControlCirclesCheckBoxMenuItem.addActionListener((ActionEvent event) -> {
            turnoutFillControlCircles = turnoutFillControlCirclesCheckBoxMenuItem.isSelected();
            redrawPanel();
        });
        turnoutFillControlCirclesCheckBoxMenuItem.setSelected(turnoutFillControlCircles);

        // select turnout circle size
        JMenu turnoutCircleSizeMenu = new JMenu(Bundle.getMessage("TurnoutCircleSize"));
        turnoutCircleSizeButtonGroup = new ButtonGroup();
        addTurnoutCircleSizeMenuEntry(turnoutCircleSizeMenu, "1", 1);
        addTurnoutCircleSizeMenuEntry(turnoutCircleSizeMenu, "2", 2);
        addTurnoutCircleSizeMenuEntry(turnoutCircleSizeMenu, "3", 3);
        addTurnoutCircleSizeMenuEntry(turnoutCircleSizeMenu, "4", 4);
        addTurnoutCircleSizeMenuEntry(turnoutCircleSizeMenu, "5", 5);
        addTurnoutCircleSizeMenuEntry(turnoutCircleSizeMenu, "6", 6);
        addTurnoutCircleSizeMenuEntry(turnoutCircleSizeMenu, "7", 7);
        addTurnoutCircleSizeMenuEntry(turnoutCircleSizeMenu, "8", 8);
        addTurnoutCircleSizeMenuEntry(turnoutCircleSizeMenu, "9", 9);
        addTurnoutCircleSizeMenuEntry(turnoutCircleSizeMenu, "10", 10);
        turnoutOptionsMenu.add(turnoutCircleSizeMenu);

        // add "enable drawing of unselected leg " menu item (helps when diverging angle is small)
        turnoutDrawUnselectedLegCheckBoxMenuItem = new JCheckBoxMenuItem(Bundle.getMessage("TurnoutDrawUnselectedLeg"));
        turnoutOptionsMenu.add(turnoutDrawUnselectedLegCheckBoxMenuItem);
        turnoutDrawUnselectedLegCheckBoxMenuItem.addActionListener((ActionEvent event) -> {
            turnoutDrawUnselectedLeg = turnoutDrawUnselectedLegCheckBoxMenuItem.isSelected();
            redrawPanel();
        });
        turnoutDrawUnselectedLegCheckBoxMenuItem.setSelected(turnoutDrawUnselectedLeg);

        return optionMenu;
    }

    /*============================================*\
    |* LayoutTrackDrawingOptions accessor methods *|
    \*============================================*/
    private LayoutTrackDrawingOptions layoutTrackDrawingOptions = null;

    /**
     *
     * Getter Layout Track Drawing Options. since 4.15.6 split variable
     * defaultTrackColor and mainlineTrackColor/sidelineTrackColor <br>
     * blockDefaultColor, blockOccupiedColor and blockAlternativeColor added to
     * LayoutTrackDrawingOptions <br>
     *
     * @return LayoutTrackDrawingOptions object
     */
    @Nonnull
    public LayoutTrackDrawingOptions getLayoutTrackDrawingOptions() {
        if (layoutTrackDrawingOptions == null) {
            layoutTrackDrawingOptions = new LayoutTrackDrawingOptions(getLayoutName());
            // integrate LayoutEditor drawing options with previous drawing options
            layoutTrackDrawingOptions.setMainBlockLineWidth(gContext.getMainlineTrackWidth());
            layoutTrackDrawingOptions.setSideBlockLineWidth(gContext.getSidelineTrackWidth());
            layoutTrackDrawingOptions.setMainRailWidth(gContext.getMainlineTrackWidth());
            layoutTrackDrawingOptions.setSideRailWidth(gContext.getSidelineTrackWidth());
            layoutTrackDrawingOptions.setMainRailColor(mainlineTrackColor);
            layoutTrackDrawingOptions.setSideRailColor(sidelineTrackColor);
            layoutTrackDrawingOptions.setBlockDefaultColor(defaultTrackColor);
            layoutTrackDrawingOptions.setBlockOccupiedColor(defaultOccupiedTrackColor);
            layoutTrackDrawingOptions.setBlockAlternativeColor(defaultAlternativeTrackColor);
        }
        return layoutTrackDrawingOptions;
    }

    /**
     * since 4.15.6 split variable defaultTrackColor and
     * mainlineTrackColor/sidelineTrackColor
     *
     * @param ltdo LayoutTrackDrawingOptions object
     */
    public void setLayoutTrackDrawingOptions(LayoutTrackDrawingOptions ltdo) {
        layoutTrackDrawingOptions = ltdo;

        // integrate LayoutEditor drawing options with previous drawing options
        gContext.setMainlineTrackWidth(layoutTrackDrawingOptions.getMainBlockLineWidth());
        gContext.setSidelineTrackWidth(layoutTrackDrawingOptions.getSideBlockLineWidth());
        mainlineTrackColor = layoutTrackDrawingOptions.getMainRailColor();
        sidelineTrackColor = layoutTrackDrawingOptions.getSideRailColor();
        redrawPanel();
    }

    private JCheckBoxMenuItem skipTurnoutCheckBoxMenuItem = null;
    private AddEntryExitPairAction addEntryExitPairAction = null;

    /**
     * setup the Layout Editor Tools menu
     *
     * @param menuBar the menu bar to add the Tools menu to
     */
    private void setupToolsMenu(@Nonnull JMenuBar menuBar) {
        JMenu toolsMenu = new JMenu(Bundle.getMessage("MenuTools"));

        toolsMenu.setMnemonic(stringsToVTCodes.get(Bundle.getMessage("MenuToolsMnemonic")));
        menuBar.add(toolsMenu);

        // setup checks menu
        getLEChecks().setupChecksMenu(toolsMenu);

        // assign blocks to selection
        assignBlockToSelectionMenuItem.setToolTipText(Bundle.getMessage("AssignBlockToSelectionToolTip"));
        toolsMenu.add(assignBlockToSelectionMenuItem);
        assignBlockToSelectionMenuItem.addActionListener((ActionEvent event) -> {
            // bring up scale track diagram dialog
            assignBlockToSelection();
        });
        assignBlockToSelectionMenuItem.setEnabled(_layoutTrackSelection.size() > 0);

        // scale track diagram
        JMenuItem jmi = new JMenuItem(Bundle.getMessage("ScaleTrackDiagram") + "...");
        jmi.setToolTipText(Bundle.getMessage("ScaleTrackDiagramToolTip"));
        toolsMenu.add(jmi);
        jmi.addActionListener((ActionEvent event) -> {
            // bring up scale track diagram dialog
            ScaleTrackDiagramDialog d = new ScaleTrackDiagramDialog(this);
            d.scaleTrackDiagram();
        });

        // translate selection
        jmi = new JMenuItem(Bundle.getMessage("TranslateSelection") + "...");
        jmi.setToolTipText(Bundle.getMessage("TranslateSelectionToolTip"));
        toolsMenu.add(jmi);
        jmi.addActionListener((ActionEvent event) -> {
            // bring up translate selection dialog
            if (!selectionActive || (selectionWidth == 0.0) || (selectionHeight == 0.0)) {
                // no selection has been made - nothing to move
                JOptionPane.showMessageDialog(this, Bundle.getMessage("Error12"),
                        Bundle.getMessage("ErrorTitle"), JOptionPane.ERROR_MESSAGE);
            } else {
                // bring up move selection dialog
                MoveSelectionDialog d = new MoveSelectionDialog(this);
                d.moveSelection();
            }
        });

        // undo translate selection
        undoTranslateSelectionMenuItem.setToolTipText(Bundle.getMessage("UndoTranslateSelectionToolTip"));
        toolsMenu.add(undoTranslateSelectionMenuItem);
        undoTranslateSelectionMenuItem.addActionListener((ActionEvent event) -> {
            // undo previous move selection
            undoMoveSelection();
        });
        undoTranslateSelectionMenuItem.setEnabled(canUndoMoveSelection);

        // rotate selection
        jmi = new JMenuItem(Bundle.getMessage("RotateSelection90MenuItemTitle"));
        jmi.setToolTipText(Bundle.getMessage("RotateSelection90MenuItemToolTip"));
        toolsMenu.add(jmi);
        jmi.addActionListener((ActionEvent event) -> rotateSelection90());

        // rotate entire layout
        jmi = new JMenuItem(Bundle.getMessage("RotateLayout90MenuItemTitle"));
        jmi.setToolTipText(Bundle.getMessage("RotateLayout90MenuItemToolTip"));
        toolsMenu.add(jmi);
        jmi.addActionListener((ActionEvent event) -> rotateLayout90());

        // align layout to grid
        jmi = new JMenuItem(Bundle.getMessage("AlignLayoutToGridMenuItemTitle") + "...");
        jmi.setToolTipText(Bundle.getMessage("AlignLayoutToGridMenuItemToolTip"));
        toolsMenu.add(jmi);
        jmi.addActionListener((ActionEvent event) -> alignLayoutToGrid());

        // align selection to grid
        jmi = new JMenuItem(Bundle.getMessage("AlignSelectionToGridMenuItemTitle") + "...");
        jmi.setToolTipText(Bundle.getMessage("AlignSelectionToGridMenuItemToolTip"));
        toolsMenu.add(jmi);
        jmi.addActionListener((ActionEvent event) -> alignSelectionToGrid());

        // reset turnout size to program defaults
        jmi = new JMenuItem(Bundle.getMessage("ResetTurnoutSize"));
        jmi.setToolTipText(Bundle.getMessage("ResetTurnoutSizeToolTip"));
        toolsMenu.add(jmi);
        jmi.addActionListener((ActionEvent event) -> {
            // undo previous move selection
            resetTurnoutSize();
        });
        toolsMenu.addSeparator();

        // skip turnout
        skipTurnoutCheckBoxMenuItem = new JCheckBoxMenuItem(Bundle.getMessage("SkipInternalTurnout"));
        skipTurnoutCheckBoxMenuItem.setToolTipText(Bundle.getMessage("SkipInternalTurnoutToolTip"));
        toolsMenu.add(skipTurnoutCheckBoxMenuItem);
        skipTurnoutCheckBoxMenuItem.addActionListener((ActionEvent event) -> setIncludedTurnoutSkipped(skipTurnoutCheckBoxMenuItem.isSelected()));
        skipTurnoutCheckBoxMenuItem.setSelected(isIncludedTurnoutSkipped());

        // set signals at turnout
        jmi = new JMenuItem(Bundle.getMessage("SignalsAtTurnout") + "...");
        jmi.setToolTipText(Bundle.getMessage("SignalsAtTurnoutToolTip"));
        toolsMenu.add(jmi);
        jmi.addActionListener((ActionEvent event) -> {
            // bring up signals at turnout tool dialog
            getLETools().setSignalsAtTurnout(leToolBarPanel.signalIconEditor, leToolBarPanel.signalFrame);
        });

        // set signals at block boundary
        jmi = new JMenuItem(Bundle.getMessage("SignalsAtBoundary") + "...");
        jmi.setToolTipText(Bundle.getMessage("SignalsAtBoundaryToolTip"));
        toolsMenu.add(jmi);
        jmi.addActionListener((ActionEvent event) -> {
            // bring up signals at block boundary tool dialog
            getLETools().setSignalsAtBlockBoundary(leToolBarPanel.signalIconEditor, leToolBarPanel.signalFrame);
        });

        // set signals at crossover turnout
        jmi = new JMenuItem(Bundle.getMessage("SignalsAtXoverTurnout") + "...");
        jmi.setToolTipText(Bundle.getMessage("SignalsAtXoverTurnoutToolTip"));
        toolsMenu.add(jmi);
        jmi.addActionListener((ActionEvent event) -> {
            // bring up signals at crossover tool dialog
            getLETools().setSignalsAtXoverTurnout(leToolBarPanel.signalIconEditor, leToolBarPanel.signalFrame);
        });

        // set signals at level crossing
        jmi = new JMenuItem(Bundle.getMessage("SignalsAtLevelXing") + "...");
        jmi.setToolTipText(Bundle.getMessage("SignalsAtLevelXingToolTip"));
        toolsMenu.add(jmi);
        jmi.addActionListener((ActionEvent event) -> {
            // bring up signals at level crossing tool dialog
            getLETools().setSignalsAtLevelXing(leToolBarPanel.signalIconEditor, leToolBarPanel.signalFrame);
        });

        // set signals at throat-to-throat turnouts
        jmi = new JMenuItem(Bundle.getMessage("SignalsAtTToTTurnout") + "...");
        jmi.setToolTipText(Bundle.getMessage("SignalsAtTToTTurnoutToolTip"));
        toolsMenu.add(jmi);
        jmi.addActionListener((ActionEvent event) -> {
            // bring up signals at throat-to-throat turnouts tool dialog
            getLETools().setSignalsAtThroatToThroatTurnouts(leToolBarPanel.signalIconEditor, leToolBarPanel.signalFrame);
        });

        // set signals at 3-way turnout
        jmi = new JMenuItem(Bundle.getMessage("SignalsAt3WayTurnout") + "...");
        jmi.setToolTipText(Bundle.getMessage("SignalsAt3WayTurnoutToolTip"));
        toolsMenu.add(jmi);
        jmi.addActionListener((ActionEvent event) -> {
            // bring up signals at 3-way turnout tool dialog
            getLETools().setSignalsAt3WayTurnout(leToolBarPanel.signalIconEditor, leToolBarPanel.signalFrame);
        });

        jmi = new JMenuItem(Bundle.getMessage("SignalsAtSlip") + "...");
        jmi.setToolTipText(Bundle.getMessage("SignalsAtSlipToolTip"));
        toolsMenu.add(jmi);
        jmi.addActionListener((ActionEvent event) -> {
            // bring up signals at throat-to-throat turnouts tool dialog
            getLETools().setSignalsAtSlip(leToolBarPanel.signalIconEditor, leToolBarPanel.signalFrame);
        });

        jmi = new JMenuItem(Bundle.getMessage("EntryExitTitle") + "...");
        jmi.setToolTipText(Bundle.getMessage("EntryExitToolTip"));
        toolsMenu.add(jmi);
        jmi.addActionListener((ActionEvent event) -> {
            if (addEntryExitPairAction == null) {
                addEntryExitPairAction = new AddEntryExitPairAction("ENTRY EXIT", LayoutEditor.this);
            }
            addEntryExitPairAction.actionPerformed(event);
        });
//        if (true) {   // TODO: disable for production
//            jmi = new JMenuItem("GEORGE");
//            toolsMenu.add(jmi);
//            jmi.addActionListener((ActionEvent event) -> {
//                // do GEORGE stuff here!
//            });
//        }
    }   // setupToolsMenu

    /**
     * get the toolbar side
     *
     * @return the side where to put the tool bar
     */
    public ToolBarSide getToolBarSide() {
        return toolBarSide;
    }

    /**
     * set the tool bar side
     *
     * @param newToolBarSide on which side to put the toolbar
     */
    public void setToolBarSide(ToolBarSide newToolBarSide) {
        // null if edit toolbar is not setup yet...
        if (!newToolBarSide.equals(toolBarSide)) {
            toolBarSide = newToolBarSide;
            InstanceManager.getOptionalDefault(UserPreferencesManager.class).ifPresent((prefsMgr) -> prefsMgr.setProperty(getWindowFrameRef(), "toolBarSide", toolBarSide.getName()));
            toolBarSideTopButton.setSelected(toolBarSide.equals(ToolBarSide.eTOP));
            toolBarSideLeftButton.setSelected(toolBarSide.equals(ToolBarSide.eLEFT));
            toolBarSideBottomButton.setSelected(toolBarSide.equals(ToolBarSide.eBOTTOM));
            toolBarSideRightButton.setSelected(toolBarSide.equals(ToolBarSide.eRIGHT));
            toolBarSideFloatButton.setSelected(toolBarSide.equals(ToolBarSide.eFLOAT));

            setupToolBar(); // re-layout all the toolbar items

            if (toolBarSide.equals(ToolBarSide.eFLOAT)) {
                if (editToolBarContainerPanel != null) {
                    editToolBarContainerPanel.setVisible(false);
                }
                if (floatEditHelpPanel != null) {
                    floatEditHelpPanel.setVisible(isEditable() && getShowHelpBar());
                }
            } else {
                if (floatingEditToolBoxFrame != null) {
                    deletefloatingEditToolBoxFrame();
                }
                editToolBarContainerPanel.setVisible(isEditable());
                if (getShowHelpBar()) {
                    helpBarPanel.setVisible(isEditable());
                    // not sure why... but this is the only way I could
                    // get everything to layout correctly
                    // when the helpbar is visible...
                    boolean editMode = isEditable();
                    setAllEditable(!editMode);
                    setAllEditable(editMode);
                }
            }
            wideToolBarCheckBoxMenuItem.setEnabled(
                    toolBarSide.equals(ToolBarSide.eTOP)
                    || toolBarSide.equals(ToolBarSide.eBOTTOM));
        }
    }   // setToolBarSide

    //
    //
    //
    private void setToolBarWide(boolean newToolBarIsWide) {
        // null if edit toolbar not setup yet...
        if (leToolBarPanel.toolBarIsWide != newToolBarIsWide) {
            leToolBarPanel.toolBarIsWide = newToolBarIsWide;

            wideToolBarCheckBoxMenuItem.setSelected(leToolBarPanel.toolBarIsWide);

            InstanceManager.getOptionalDefault(UserPreferencesManager.class).ifPresent((prefsMgr) -> {
                // Note: since prefs default to false and we want wide to be the default
                // we invert it and save it as thin
                prefsMgr.setSimplePreferenceState(getWindowFrameRef() + ".toolBarThin", !leToolBarPanel.toolBarIsWide);
            });

            setupToolBar(); // re-layout all the toolbar items

            if (getShowHelpBar()) {
                // not sure why, but this is the only way I could
                // get everything to layout correctly
                // when the helpbar is visible...
                boolean editMode = isEditable();
                setAllEditable(!editMode);
                setAllEditable(editMode);
            } else {
                helpBarPanel.setVisible(isEditable() && getShowHelpBar());
            }
        }
    }   // setToolBarWide

    //
    //
    //
    private void setupZoomMenu(@Nonnull JMenuBar menuBar) {
        zoomMenu.setMnemonic(stringsToVTCodes.get(Bundle.getMessage("MenuZoomMnemonic")));
        menuBar.add(zoomMenu);
        ButtonGroup zoomButtonGroup = new ButtonGroup();

        int primary_modifier = Toolkit.getDefaultToolkit().getMenuShortcutKeyMask();

        // add zoom choices to menu
        JMenuItem zoomInItem = new JMenuItem(Bundle.getMessage("ZoomIn"));
        zoomInItem.setMnemonic(stringsToVTCodes.get(Bundle.getMessage("zoomInMnemonic")));
        String zoomInAccelerator = Bundle.getMessage("zoomInAccelerator");
        // log.debug("zoomInAccelerator: " + zoomInAccelerator);
        zoomInItem.setAccelerator(KeyStroke.getKeyStroke(stringsToVTCodes.get(zoomInAccelerator), primary_modifier));
        zoomMenu.add(zoomInItem);
        zoomInItem.addActionListener((ActionEvent event) -> setZoom(getZoom() * 1.1));

        JMenuItem zoomOutItem = new JMenuItem(Bundle.getMessage("ZoomOut"));
        zoomOutItem.setMnemonic(stringsToVTCodes.get(Bundle.getMessage("zoomOutMnemonic")));
        String zoomOutAccelerator = Bundle.getMessage("zoomOutAccelerator");
        // log.debug("zoomOutAccelerator: " + zoomOutAccelerator);
        zoomOutItem.setAccelerator(KeyStroke.getKeyStroke(stringsToVTCodes.get(zoomOutAccelerator), primary_modifier));
        zoomMenu.add(zoomOutItem);
        zoomOutItem.addActionListener((ActionEvent event) -> setZoom(getZoom() / 1.1));

        JMenuItem zoomFitItem = new JMenuItem(Bundle.getMessage("ZoomToFit"));
        zoomMenu.add(zoomFitItem);
        zoomFitItem.addActionListener((ActionEvent event) -> zoomToFit());
        zoomMenu.addSeparator();

        // add zoom choices to menu
        zoomMenu.add(zoom025Item);
        zoom025Item.addActionListener((ActionEvent event) -> setZoom(0.25));
        zoomButtonGroup.add(zoom025Item);

        zoomMenu.add(zoom05Item);
        zoom05Item.addActionListener((ActionEvent event) -> setZoom(0.5));
        zoomButtonGroup.add(zoom05Item);

        zoomMenu.add(zoom075Item);
        zoom075Item.addActionListener((ActionEvent event) -> setZoom(0.75));
        zoomButtonGroup.add(zoom075Item);

        String zoomNoneAccelerator = Bundle.getMessage("zoomNoneAccelerator");
        // log.debug("zoomNoneAccelerator: " + zoomNoneAccelerator);
        noZoomItem.setAccelerator(KeyStroke.getKeyStroke(stringsToVTCodes.get(zoomNoneAccelerator), primary_modifier));

        zoomMenu.add(noZoomItem);
        noZoomItem.addActionListener((ActionEvent event) -> setZoom(1.0));
        zoomButtonGroup.add(noZoomItem);

        zoomMenu.add(zoom15Item);
        zoom15Item.addActionListener((ActionEvent event) -> setZoom(1.5));
        zoomButtonGroup.add(zoom15Item);

        zoomMenu.add(zoom20Item);
        zoom20Item.addActionListener((ActionEvent event) -> setZoom(2.0));
        zoomButtonGroup.add(zoom20Item);

        zoomMenu.add(zoom30Item);
        zoom30Item.addActionListener((ActionEvent event) -> setZoom(3.0));
        zoomButtonGroup.add(zoom30Item);

        zoomMenu.add(zoom40Item);
        zoom40Item.addActionListener((ActionEvent event) -> setZoom(4.0));
        zoomButtonGroup.add(zoom40Item);

        zoomMenu.add(zoom50Item);
        zoom50Item.addActionListener((ActionEvent event) -> setZoom(5.0));
        zoomButtonGroup.add(zoom50Item);

        zoomMenu.add(zoom60Item);
        zoom60Item.addActionListener((ActionEvent event) -> setZoom(6.0));
        zoomButtonGroup.add(zoom60Item);

        zoomMenu.add(zoom70Item);
        zoom70Item.addActionListener((ActionEvent event) -> setZoom(7.0));
        zoomButtonGroup.add(zoom70Item);

        zoomMenu.add(zoom80Item);
        zoom80Item.addActionListener((ActionEvent event) -> setZoom(8.0));
        zoomButtonGroup.add(zoom80Item);

        // note: because this LayoutEditor object was just instantiated its
        // zoom attribute is 1.0; if it's being instantiated from an XML file
        // that has a zoom attribute for this object then setZoom will be
        // called after this method returns and we'll select the appropriate
        // menu item then.
        noZoomItem.setSelected(true);

        // Note: We have to invoke this stuff later because _targetPanel is not setup yet
        SwingUtilities.invokeLater(() -> {
            // get the window specific saved zoom user preference
            InstanceManager.getOptionalDefault(UserPreferencesManager.class).ifPresent((prefsMgr) -> {
                Object zoomProp = prefsMgr.getProperty(getWindowFrameRef(), "zoom");

                log.debug(
                        "{} zoom is {}", getWindowFrameRef(), zoomProp);

                if (zoomProp
                        != null) {
                    setZoom((Double) zoomProp);
                }
            }
            );

            // get the scroll bars from the scroll pane
            JScrollPane scrollPane = getPanelScrollPane();
            if (scrollPane != null) {
                JScrollBar hsb = scrollPane.getHorizontalScrollBar();
                JScrollBar vsb = scrollPane.getVerticalScrollBar();

                // Increase scroll bar unit increments!!!
                vsb.setUnitIncrement(gContext.getGridSize());
                hsb.setUnitIncrement(gContext.getGridSize());

                // add scroll bar adjustment listeners
                vsb.addAdjustmentListener(this::scrollBarAdjusted);
                hsb.addAdjustmentListener(this::scrollBarAdjusted);

                // remove all mouse wheel listeners
                mouseWheelListeners = scrollPane.getMouseWheelListeners();
                for (MouseWheelListener mwl : mouseWheelListeners) {
                    scrollPane.removeMouseWheelListener(mwl);
                }

                // add my mouse wheel listener
                // (so mouseWheelMoved (below) will be called)
                scrollPane.addMouseWheelListener(this);
            }
        });
    }   // setupZoomMenu

    private MouseWheelListener[] mouseWheelListeners;

    // scroll bar listener to update x & y coordinates in toolbar on scroll
    public void scrollBarAdjusted(AdjustmentEvent event) {
        // log.warn("scrollBarAdjusted");
        if (isEditable()) {
            // get the location of the mouse
            PointerInfo mpi = MouseInfo.getPointerInfo();
            Point mouseLoc = mpi.getLocation();
            // convert to target panel coordinates
            SwingUtilities.convertPointFromScreen(mouseLoc, getTargetPanel());
            // correct for scaling...
            double theZoom = getZoom();
            xLoc = (int) (mouseLoc.getX() / theZoom);
            yLoc = (int) (mouseLoc.getY() / theZoom);
            dLoc.setLocation(xLoc, yLoc);

            leToolBarPanel.xLabel.setText(Integer.toString(xLoc));
            leToolBarPanel.yLabel.setText(Integer.toString(yLoc));
        }
        adjustClip();
    }

    private void adjustScrollBars() {
        // log.info("adjustScrollBars()");

        // This is the bounds of what's on the screen
        JScrollPane scrollPane = getPanelScrollPane();
        Rectangle scrollBounds = scrollPane.getViewportBorderBounds();
        // log.info("  getViewportBorderBounds: {}", MathUtil.rectangle2DToString(scrollBounds));

        // this is the size of the entire scaled layout panel
        Dimension targetPanelSize = getTargetPanelSize();
        // log.info("  getTargetPanelSize: {}", MathUtil.dimensionToString(targetPanelSize));

        // double scale = getZoom();
        // determine the relative position of the current horizontal scrollbar
        JScrollBar horScroll = scrollPane.getHorizontalScrollBar();
        double oldX = horScroll.getValue();
        double oldMaxX = horScroll.getMaximum();
        double ratioX = (oldMaxX < 1) ? 0 : oldX / oldMaxX;

        // calculate the new X maximum and value
        int panelWidth = (int) (targetPanelSize.getWidth());
        int scrollWidth = (int) scrollBounds.getWidth();
        int newMaxX = Math.max(panelWidth - scrollWidth, 0);
        int newX = (int) (newMaxX * ratioX);
        horScroll.setMaximum(newMaxX);
        horScroll.setValue(newX);

        // determine the relative position of the current vertical scrollbar
        JScrollBar vertScroll = scrollPane.getVerticalScrollBar();
        double oldY = vertScroll.getValue();
        double oldMaxY = vertScroll.getMaximum();
        double ratioY = (oldMaxY < 1) ? 0 : oldY / oldMaxY;

        // calculate the new X maximum and value
        int tempPanelHeight = (int) (targetPanelSize.getHeight());
        int tempScrollHeight = (int) scrollBounds.getHeight();
        int newMaxY = Math.max(tempPanelHeight - tempScrollHeight, 0);
        int newY = (int) (newMaxY * ratioY);
        vertScroll.setMaximum(newMaxY);
        vertScroll.setValue(newY);

//        log.info("w: {}, x: {}, h: {}, y: {}", "" + newMaxX, "" + newX, "" + newMaxY, "" + newY);
        adjustClip();
    }

    private void adjustClip() {
        // log.info("adjustClip()");

        // This is the bounds of what's on the screen
        JScrollPane scrollPane = getPanelScrollPane();
        Rectangle scrollBounds = scrollPane.getViewportBorderBounds();
        // log.info("  ViewportBorderBounds: {}", MathUtil.rectangle2DToString(scrollBounds));

        JScrollBar horScroll = scrollPane.getHorizontalScrollBar();
        int scrollX = horScroll.getValue();
        JScrollBar vertScroll = scrollPane.getVerticalScrollBar();
        int scrollY = vertScroll.getValue();

        Rectangle2D newClipRect = MathUtil.offset(
                scrollBounds,
                scrollX - scrollBounds.getMinX(),
                scrollY - scrollBounds.getMinY());
        newClipRect = MathUtil.scale(newClipRect, 1.0 / getZoom());
        newClipRect = MathUtil.granulize(newClipRect, 1.0); // round to nearest pixel
        layoutEditorComponent.setClip(newClipRect);

        redrawPanel();
    }

    @Override
    public void mouseWheelMoved(@Nonnull MouseWheelEvent event) {
        // log.warn("mouseWheelMoved");
        if (event.isAltDown()) {
            // get the mouse position from the event and convert to target panel coordinates
            Component component = (Component) event.getSource();
            Point eventPoint = event.getPoint();
            JComponent targetPanel = getTargetPanel();
            Point2D mousePoint = SwingUtilities.convertPoint(component, eventPoint, targetPanel);

            // get the old view port position
            JScrollPane scrollPane = getPanelScrollPane();
            JViewport viewPort = scrollPane.getViewport();
            Point2D viewPosition = viewPort.getViewPosition();

            // convert from oldZoom (scaled) coordinates to image coordinates
            double zoom = getZoom();
            Point2D imageMousePoint = MathUtil.divide(mousePoint, zoom);
            Point2D imageViewPosition = MathUtil.divide(viewPosition, zoom);
            // compute the delta (in image coordinates)
            Point2D imageDelta = MathUtil.subtract(imageMousePoint, imageViewPosition);

            // compute how much to change zoom
            double amount = Math.pow(1.1, event.getScrollAmount());
            if (event.getWheelRotation() < 0.0) {
                // reciprocal for zoom out
                amount = 1.0 / amount;
            }
            // set the new zoom
            double newZoom = setZoom(zoom * amount);
            // recalulate the amount (in case setZoom didn't zoom as much as we wanted)
            amount = newZoom / zoom;

            // convert the old delta to the new
            Point2D newImageDelta = MathUtil.divide(imageDelta, amount);
            // calculate the new view position (in image coordinates)
            Point2D newImageViewPosition = MathUtil.subtract(imageMousePoint, newImageDelta);
            // convert from image coordinates to newZoom (scaled) coordinates
            Point2D newViewPosition = MathUtil.multiply(newImageViewPosition, newZoom);

            // don't let origin go negative
            newViewPosition = MathUtil.max(newViewPosition, MathUtil.zeroPoint2D);
            // log.info("mouseWheelMoved: newViewPos2D: {}", newViewPosition);

            // set new view position
            viewPort.setViewPosition(MathUtil.point2DToPoint(newViewPosition));
        } else {
            JScrollPane scrollPane = getPanelScrollPane();
            if (scrollPane != null) {
                if (scrollPane.getVerticalScrollBar().isVisible()) {
                    // Redispatch the event to the original MouseWheelListeners
                    for (MouseWheelListener mwl : mouseWheelListeners) {
                        mwl.mouseWheelMoved(event);
                    }
                } else {
                    // proprogate event to ancestor
                    Component ancestor = SwingUtilities.getAncestorOfClass(JScrollPane.class,
                            scrollPane);
                    if (ancestor != null) {
                        MouseWheelEvent mwe = new MouseWheelEvent(
                                ancestor,
                                event.getID(),
                                event.getWhen(),
                                event.getModifiersEx(),
                                event.getX(),
                                event.getY(),
                                event.getXOnScreen(),
                                event.getYOnScreen(),
                                event.getClickCount(),
                                event.isPopupTrigger(),
                                event.getScrollType(),
                                event.getScrollAmount(),
                                event.getWheelRotation());

                        ancestor.dispatchEvent(mwe);
                    }
                }
            }
        }
    }

    //
    // select the apropreate zoom menu item based on the zoomFactor
    //
    private void selectZoomMenuItem(double zoomFactor) {
        // this will put zoomFactor on 100% increments
        //(so it will more likely match one of these values)
        int newZoomFactor = (int) MathUtil.granulize(zoomFactor, 100);
        // int newZoomFactor = ((int) Math.round(zoomFactor)) * 100;
        noZoomItem.setSelected(newZoomFactor == 100);
        zoom20Item.setSelected(newZoomFactor == 200);
        zoom30Item.setSelected(newZoomFactor == 300);
        zoom40Item.setSelected(newZoomFactor == 400);
        zoom50Item.setSelected(newZoomFactor == 500);
        zoom60Item.setSelected(newZoomFactor == 600);
        zoom70Item.setSelected(newZoomFactor == 700);
        zoom80Item.setSelected(newZoomFactor == 800);

        // this will put zoomFactor on 50% increments
        //(so it will more likely match one of these values)
        // newZoomFactor = ((int) (zoomFactor * 2)) * 50;
        newZoomFactor = (int) MathUtil.granulize(zoomFactor, 50);
        zoom05Item.setSelected(newZoomFactor == 50);
        zoom15Item.setSelected(newZoomFactor == 150);

        // this will put zoomFactor on 25% increments
        //(so it will more likely match one of these values)
        // newZoomFactor = ((int) (zoomFactor * 4)) * 25;
        newZoomFactor = (int) MathUtil.granulize(zoomFactor, 25);
        zoom025Item.setSelected(newZoomFactor == 25);
        zoom075Item.setSelected(newZoomFactor == 75);
    }

    /**
     * setZoom
     *
     * @param zoomFactor the amount to scale
     * @return the new scale amount (not necessarily the same as zoomFactor)
     */
    public double setZoom(double zoomFactor) {
        double newZoom = MathUtil.pin(zoomFactor, minZoom, maxZoom);
        selectZoomMenuItem(newZoom);

        if (!MathUtil.equals(newZoom, getPaintScale())) {
            log.debug("zoom: {}", zoomFactor);
            // setPaintScale(newZoom);   //<<== don't call; messes up scrollbars
            _paintScale = newZoom;      // just set paint scale directly
            resetTargetSize();          // calculate new target panel size
            adjustScrollBars();         // and adjust the scrollbars ourselves
            // adjustClip();

            leToolBarPanel.zoomLabel.setText(String.format("x%1$,.2f", newZoom));

            // save the window specific saved zoom user preference
            InstanceManager.getOptionalDefault(UserPreferencesManager.class).ifPresent((prefsMgr) -> prefsMgr.setProperty(getWindowFrameRef(), "zoom", zoomFactor));
        }
        return getPaintScale();
    }

    /**
     * getZoom
     *
     * @return the zooming scale
     */
    public double getZoom() {
        return getPaintScale();
    }

    /**
     * getMinZoom
     *
     * @return the minimum zoom scale
     */
    public double getMinZoom() {
        return minZoom;
    }

    /**
     * getMaxZoom
     *
     * @return the maximum zoom scale
     */
    public double getMaxZoom() {
        return maxZoom;
    }

    //
    // TODO: make this public? (might be useful!)
    //
    private Rectangle2D calculateMinimumLayoutBounds() {
        // calculate a union of the bounds of everything on the layout
        Rectangle2D result = new Rectangle2D.Double();

        // combine all (onscreen) Components into a list of list of Components
        List<List<? extends Component>> listOfListsOfComponents = new ArrayList<>();
        listOfListsOfComponents.add(backgroundImage);
        listOfListsOfComponents.add(sensorImage);
        listOfListsOfComponents.add(signalHeadImage);
        listOfListsOfComponents.add(markerImage);
        listOfListsOfComponents.add(labelImage);
        listOfListsOfComponents.add(clocks);
        listOfListsOfComponents.add(multiSensors);
        listOfListsOfComponents.add(signalList);
        listOfListsOfComponents.add(memoryLabelList);
        listOfListsOfComponents.add(blockContentsLabelList);
        listOfListsOfComponents.add(sensorList);
        listOfListsOfComponents.add(signalMastList);
        // combine their bounds
        for (List<? extends Component> listOfComponents : listOfListsOfComponents) {
            for (Component o : listOfComponents) {
                if (result.isEmpty()) {
                    result = o.getBounds();
                } else {
                    result = result.createUnion(o.getBounds());
                }
            }
        }

        for (LayoutTrackView ov : getLayoutTrackViews()) {
            if (result.isEmpty()) {
                result = ov.getBounds();
            } else {
                result = result.createUnion(ov.getBounds());
            }
        }

        for (LayoutShape o : layoutShapes) {
            if (result.isEmpty()) {
                result = o.getBounds();
            } else {
                result = result.createUnion(o.getBounds());
            }
        }

        // put a grid size margin around it
        result = MathUtil.inset(result, gContext.getGridSize() * gContext.getGridSize2nd() / -2.0);

        return result;
    }

    /**
     * resize panel bounds
     *
     * @param forceFlag if false only grow bigger
     * @return the new (?) panel bounds
     */
    private Rectangle2D resizePanelBounds(boolean forceFlag) {
        Rectangle2D panelBounds = getPanelBounds();
        Rectangle2D layoutBounds = calculateMinimumLayoutBounds();

        // make sure it includes the origin
        layoutBounds.add(MathUtil.zeroPoint2D);

        if (forceFlag) {
            panelBounds = layoutBounds;
        } else {
            panelBounds.add(layoutBounds);
        }

        // don't let origin go negative
        panelBounds = panelBounds.createIntersection(MathUtil.zeroToInfinityRectangle2D);

        // log.info("resizePanelBounds: {}", MathUtil.rectangle2DToString(panelBounds));
        setPanelBounds(panelBounds);

        return panelBounds;
    }

    private double zoomToFit() {
        Rectangle2D layoutBounds = resizePanelBounds(true);

        // calculate the bounds for the scroll pane
        JScrollPane scrollPane = getPanelScrollPane();
        Rectangle2D scrollBounds = scrollPane.getViewportBorderBounds();

        // don't let origin go negative
        scrollBounds = scrollBounds.createIntersection(MathUtil.zeroToInfinityRectangle2D);

        // calculate the horzontial and vertical scales
        double scaleWidth = scrollPane.getWidth() / layoutBounds.getWidth();
        double scaleHeight = scrollPane.getHeight() / layoutBounds.getHeight();

        // set the new zoom to the smallest of the two
        double result = setZoom(Math.min(scaleWidth, scaleHeight));

        // set the new zoom (return value may be different)
        result = setZoom(result);

        // calculate new scroll bounds
        scrollBounds = MathUtil.scale(layoutBounds, result);

        // don't let origin go negative
        scrollBounds = scrollBounds.createIntersection(MathUtil.zeroToInfinityRectangle2D);

        // make sure it includes the origin
        scrollBounds.add(MathUtil.zeroPoint2D);

        // and scroll to it
        scrollPane.scrollRectToVisible(MathUtil.rectangle2DToRectangle(scrollBounds));

        return result;
    }

    private Point2D windowCenter() {
        // Returns window's center coordinates converted to layout space
        // Used for initial setup of turntables and reporters
        return MathUtil.divide(MathUtil.center(getBounds()), getZoom());
    }

    private void setupMarkerMenu(@Nonnull JMenuBar menuBar) {
        JMenu markerMenu = new JMenu(Bundle.getMessage("MenuMarker"));

        markerMenu.setMnemonic(stringsToVTCodes.get(Bundle.getMessage("MenuMarkerMnemonic")));
        menuBar.add(markerMenu);
        markerMenu.add(new AbstractAction(Bundle.getMessage("AddLoco") + "...") {
            @Override
            public void actionPerformed(ActionEvent event) {
                locoMarkerFromInput();
            }
        });
        markerMenu.add(new AbstractAction(Bundle.getMessage("AddLocoRoster") + "...") {
            @Override
            public void actionPerformed(ActionEvent event) {
                locoMarkerFromRoster();
            }
        });
        markerMenu.add(new AbstractAction(Bundle.getMessage("RemoveMarkers")) {
            @Override
            public void actionPerformed(ActionEvent event) {
                removeMarkers();
            }
        });
    }

    private void setupDispatcherMenu(@Nonnull JMenuBar menuBar) {
        JMenu dispMenu = new JMenu(Bundle.getMessage("MenuDispatcher"));

        dispMenu.setMnemonic(stringsToVTCodes.get(Bundle.getMessage("MenuDispatcherMnemonic")));
        dispMenu.add(new JMenuItem(new DispatcherAction(Bundle.getMessage("MenuItemOpen"))));
        menuBar.add(dispMenu);
        JMenuItem newTrainItem = new JMenuItem(Bundle.getMessage("MenuItemNewTrain"));
        dispMenu.add(newTrainItem);
        newTrainItem.addActionListener((ActionEvent event) -> {
            if (InstanceManager.getDefault(TransitManager.class).getNamedBeanSet().size() <= 0) {
                // Inform the user that there are no Transits available, and don't open the window
                JOptionPane.showMessageDialog(
                        null,
                        ResourceBundle.getBundle("jmri.jmrit.dispatcher.DispatcherBundle").
                                getString("NoTransitsMessage"));
            } else {
                DispatcherFrame df = InstanceManager.getDefault(DispatcherFrame.class
                );
                if (!df.getNewTrainActive()) {
                    df.getActiveTrainFrame().initiateTrain(event, null, null);
                    df.setNewTrainActive(true);
                } else {
                    df.getActiveTrainFrame().showActivateFrame(null);
                }
            }
        });
        menuBar.add(dispMenu);
    }

    private boolean includedTurnoutSkipped = false;

    public boolean isIncludedTurnoutSkipped() {
        return includedTurnoutSkipped;
    }

    public void setIncludedTurnoutSkipped(Boolean boo) {
        includedTurnoutSkipped = boo;
    }

    boolean openDispatcherOnLoad = false;

    // TODO: @Deprecated // Java standard pattern for boolean getters is "isOpenDispatcherOnLoad()"
    public boolean getOpenDispatcherOnLoad() {
        return openDispatcherOnLoad;
    }

    public void setOpenDispatcherOnLoad(Boolean boo) {
        openDispatcherOnLoad = boo;
    }

    /**
     * Remove marker icons from panel
     */
    @Override
    public void removeMarkers() {
        for (int i = markerImage.size(); i > 0; i--) {
            LocoIcon il = markerImage.get(i - 1);

            if ((il != null) && (il.isActive())) {
                markerImage.remove(i - 1);
                il.remove();
                il.dispose();
                setDirty();
            }
        }
        super.removeMarkers();
        redrawPanel();
    }

    /**
     * Assign the block from the toolbar to all selected layout tracks
     */
    private void assignBlockToSelection() {
        String newName = leToolBarPanel.blockIDComboBox.getSelectedItemDisplayName();
        if (newName == null) {
            newName = "";
        }
        LayoutBlock b = InstanceManager.getDefault(LayoutBlockManager.class).getByUserName(newName);
        _layoutTrackSelection.forEach((lt) -> lt.setAllLayoutBlocks(b));
    }

    public boolean translateTrack(float xDel, float yDel) {
        Point2D delta = new Point2D.Double(xDel, yDel);
        getLayoutTrackViews().forEach((ltv) -> ltv.setCoordsCenter(MathUtil.add(ltv.getCoordsCenter(), delta)));
        resizePanelBounds(true);
        return true;
    }

    /**
     * scale all LayoutTracks coordinates by the x and y factors.
     *
     * @param xFactor the amount to scale X coordinates.
     * @param yFactor the amount to scale Y coordinates.
     * @return true when complete.
     */
    public boolean scaleTrack(float xFactor, float yFactor) {
        getLayoutTrackViews().forEach((ltv) -> ltv.scaleCoords(xFactor, yFactor));

        // update the overall scale factors
        gContext.setXScale(gContext.getXScale() * xFactor);
        gContext.setYScale(gContext.getYScale() * yFactor);

        resizePanelBounds(true);
        return true;
    }

    /**
     * loop through all LayoutBlocks and set colors to the default colors from
     * this LayoutEditor
     *
     * @return count of changed blocks
     */
    public int setAllTracksToDefaultColors() {
        LayoutBlockManager lbm = InstanceManager.getDefault(LayoutBlockManager.class
        );
        SortedSet<LayoutBlock> lBList = lbm.getNamedBeanSet();
        int changed = 0;
        for (LayoutBlock lb : lBList) {
            lb.setBlockTrackColor(this.getDefaultTrackColorColor());
            lb.setBlockOccupiedColor(this.getDefaultOccupiedTrackColorColor());
            lb.setBlockExtraColor(this.getDefaultAlternativeTrackColorColor());
            changed++;
        }
        log.info("Track Colors set to default values for {} layoutBlocks.", changed);
        return changed;
    }

    private Rectangle2D undoRect;
    private boolean canUndoMoveSelection = false;
    private Point2D undoDelta = MathUtil.zeroPoint2D;

    /**
     * Translate entire layout by x and y amounts.
     *
     * @param xTranslation horizontal (X) translation value
     * @param yTranslation vertical (Y) translation value
     */
    public void translate(float xTranslation, float yTranslation) {
        // here when all numbers read in - translation if entered
        if ((xTranslation != 0.0F) || (yTranslation != 0.0F)) {
            Point2D delta = new Point2D.Double(xTranslation, yTranslation);
            Rectangle2D selectionRect = getSelectionRect();

            // set up undo information
            undoRect = MathUtil.offset(selectionRect, delta);
            undoDelta = MathUtil.subtract(MathUtil.zeroPoint2D, delta);
            canUndoMoveSelection = true;
            undoTranslateSelectionMenuItem.setEnabled(canUndoMoveSelection);

            // apply translation to icon items within the selection
            for (Positionable c : _positionableSelection) {
                Point2D newPoint = MathUtil.add(c.getLocation(), delta);
                c.setLocation((int) newPoint.getX(), (int) newPoint.getY());
            }

            for (LayoutTrack lt : _layoutTrackSelection) {
                LayoutTrackView ltv = getLayoutTrackView(lt);
                ltv.setCoordsCenter(MathUtil.add(ltv.getCoordsCenter(), delta));
            }

            for (LayoutShape ls : _layoutShapeSelection) {
                ls.setCoordsCenter(MathUtil.add(ls.getCoordsCenter(), delta));
            }

            selectionX = undoRect.getX();
            selectionY = undoRect.getY();
            selectionWidth = undoRect.getWidth();
            selectionHeight = undoRect.getHeight();
            resizePanelBounds(false);
            setDirty();
            redrawPanel();
        }
    }

    /**
     * undo the move selection
     */
    void undoMoveSelection() {
        if (canUndoMoveSelection) {
            _positionableSelection.forEach((c) -> {
                Point2D newPoint = MathUtil.add(c.getLocation(), undoDelta);
                c.setLocation((int) newPoint.getX(), (int) newPoint.getY());
            });

            _layoutTrackSelection.forEach(
                (lt) -> { 
                    LayoutTrackView ltv = getLayoutTrackView(lt);
                    ltv.setCoordsCenter(MathUtil.add(ltv.getCoordsCenter(), undoDelta));
                }
            );

            _layoutShapeSelection.forEach((ls) -> ls.setCoordsCenter(MathUtil.add(ls.getCoordsCenter(), undoDelta)));

            undoRect = MathUtil.offset(undoRect, undoDelta);
            selectionX = undoRect.getX();
            selectionY = undoRect.getY();
            selectionWidth = undoRect.getWidth();
            selectionHeight = undoRect.getHeight();

            resizePanelBounds(false);
            redrawPanel();

            canUndoMoveSelection = false;
            undoTranslateSelectionMenuItem.setEnabled(canUndoMoveSelection);
        }
    }

    /**
     * Rotate selection by 90 degrees clockwise.
     */
    public void rotateSelection90() {
        Rectangle2D bounds = getSelectionRect();
        Point2D center = MathUtil.midPoint(bounds);

        for (Positionable positionable : _positionableSelection) {
            Rectangle2D cBounds = positionable.getBounds(new Rectangle());
            Point2D oldBottomLeft = new Point2D.Double(cBounds.getMinX(), cBounds.getMaxY());
            Point2D newTopLeft = MathUtil.rotateDEG(oldBottomLeft, center, 90);
            boolean rotateFlag = true;
            if (positionable instanceof PositionableLabel) {
                PositionableLabel positionableLabel = (PositionableLabel) positionable;
                if (positionableLabel.isBackground()) {
                    rotateFlag = false;
                }
            }
            if (rotateFlag) {
                positionable.rotate(positionable.getDegrees() + 90);
                positionable.setLocation((int) newTopLeft.getX(), (int) newTopLeft.getY());
            }
        }

        for (LayoutTrack lt : _layoutTrackSelection) {
            LayoutTrackView ltv = getLayoutTrackView(lt);
            ltv.setCoordsCenter(MathUtil.rotateDEG(ltv.getCoordsCenter(), center, 90));
            ltv.rotateCoords(90);
        }

        for (LayoutShape ls : _layoutShapeSelection) {
            ls.setCoordsCenter(MathUtil.rotateDEG(ls.getCoordsCenter(), center, 90));
            ls.rotateCoords(90);
        }

        resizePanelBounds(true);
        setDirty();
        redrawPanel();
    }

    /**
     * Rotate the entire layout by 90 degrees clockwise.
     */
    public void rotateLayout90() {
        List<Positionable> positionables = new ArrayList<>(_contents);
        positionables.addAll(backgroundImage);
        positionables.addAll(blockContentsLabelList);
        positionables.addAll(labelImage);
        positionables.addAll(memoryLabelList);
        positionables.addAll(sensorImage);
        positionables.addAll(sensorList);
        positionables.addAll(signalHeadImage);
        positionables.addAll(signalList);
        positionables.addAll(signalMastList);

        // do this to remove duplicates that may be in more than one list
        positionables = positionables.stream().distinct().collect(Collectors.toList());

        Rectangle2D bounds = getPanelBounds();
        Point2D lowerLeft = new Point2D.Double(bounds.getMinX(), bounds.getMaxY());

        for (Positionable positionable : positionables) {
            Rectangle2D cBounds = positionable.getBounds(new Rectangle());
            Point2D newTopLeft = MathUtil.subtract(MathUtil.rotateDEG(positionable.getLocation(), lowerLeft, 90), lowerLeft);
            boolean reLocateFlag = true;
            if (positionable instanceof PositionableLabel) {
                try {
                    PositionableLabel positionableLabel = (PositionableLabel) positionable;
                    if (positionableLabel.isBackground()) {
                        reLocateFlag = false;
                    }
                    positionableLabel.rotate(positionableLabel.getDegrees() + 90);
                } catch (NullPointerException ex) {
                    log.warn("previously-ignored NPE", ex);
                }
            }
            if (reLocateFlag) {
                try {
                    positionable.setLocation((int) (newTopLeft.getX() - cBounds.getHeight()), (int) newTopLeft.getY());
                } catch (NullPointerException ex) {
                    log.warn("previously-ignored NPE", ex);
                }
            }
        }

        for (LayoutTrackView ltv : getLayoutTrackViews()) {
            try {
                Point2D newPoint = MathUtil.subtract(MathUtil.rotateDEG(ltv.getCoordsCenter(), lowerLeft, 90), lowerLeft);
                ltv.setCoordsCenter(newPoint);
                ltv.rotateCoords(90);
            } catch (NullPointerException ex) {
                log.warn("previously-ignored NPE", ex);
            }
        }

        for (LayoutShape ls : layoutShapes) {
            Point2D newPoint = MathUtil.subtract(MathUtil.rotateDEG(ls.getCoordsCenter(), lowerLeft, 90), lowerLeft);
            ls.setCoordsCenter(newPoint);
            ls.rotateCoords(90);
        }

        resizePanelBounds(true);
        setDirty();
        redrawPanel();
    }

    /**
     * align the layout to grid
     */
    public void alignLayoutToGrid() {
        // align to grid
        List<Positionable> positionables = new ArrayList<>(_contents);
        positionables.addAll(backgroundImage);
        positionables.addAll(blockContentsLabelList);
        positionables.addAll(labelImage);
        positionables.addAll(memoryLabelList);
        positionables.addAll(sensorImage);
        positionables.addAll(sensorList);
        positionables.addAll(signalHeadImage);
        positionables.addAll(signalList);
        positionables.addAll(signalMastList);

        // do this to remove duplicates that may be in more than one list
        positionables = positionables.stream().distinct().collect(Collectors.toList());
        alignToGrid(positionables, getLayoutTracks(), layoutShapes);
    }

    /**
     * align selection to grid
     */
    public void alignSelectionToGrid() {
        alignToGrid(_positionableSelection, _layoutTrackSelection, _layoutShapeSelection);
    }

    private void alignToGrid(List<Positionable> positionables, List<LayoutTrack> tracks, List<LayoutShape> shapes) {
        for (Positionable positionable : positionables) {
            Point2D newLocation = MathUtil.granulize(positionable.getLocation(), gContext.getGridSize());
            positionable.setLocation((int) (newLocation.getX()), (int) newLocation.getY());
        }
        for (LayoutTrack lt : tracks) {
            LayoutTrackView ltv = getLayoutTrackView(lt);
            ltv.setCoordsCenter(MathUtil.granulize(ltv.getCoordsCenter(), gContext.getGridSize()));
            if (lt instanceof LayoutTurntable) {
                LayoutTurntable tt = (LayoutTurntable) lt;
                LayoutTurntableView ttv = getLayoutTurntableView(tt);
                for (LayoutTurntable.RayTrack rt : tt.getRayTrackList()) {
                    int rayIndex = rt.getConnectionIndex();
                    ttv.setRayCoordsIndexed(MathUtil.granulize(ttv.getRayCoordsIndexed(rayIndex), gContext.getGridSize()), rayIndex);
                }
            }
        }
        for (LayoutShape ls : shapes) {
            ls.setCoordsCenter(MathUtil.granulize(ls.getCoordsCenter(), gContext.getGridSize()));
            for (int idx = 0; idx < ls.getNumberPoints(); idx++) {
                ls.setPoint(idx, MathUtil.granulize(ls.getPoint(idx), gContext.getGridSize()));
            }
        }

        resizePanelBounds(true);
        setDirty();
        redrawPanel();
    }

    public void setCurrentPositionAndSize() {
        // save current panel location and size
        Dimension dim = getSize();

        // Compute window size based on LayoutEditor size
        gContext.setWindowHeight(dim.height);
        gContext.setWindowWidth(dim.width);

        // Compute layout size based on LayoutPane size
        dim = getTargetPanelSize();
        gContext.setLayoutWidth((int) (dim.width / getZoom()));
        gContext.setLayoutHeight((int) (dim.height / getZoom()));
        adjustScrollBars();

        Point pt = getLocationOnScreen();
        gContext.setUpperLeftY(pt.x);
        gContext.setUpperLeftY(pt.y);

        log.debug("setCurrentPositionAndSize Position - {},{} WindowSize - {},{} PanelSize - {},{}", gContext.getUpperLeftX(), gContext.getUpperLeftY(), gContext.getWindowWidth(), gContext.getWindowHeight(), gContext.getLayoutWidth(), gContext.getLayoutHeight());
        setDirty();
    }

    private JRadioButtonMenuItem addButtonGroupMenuEntry(
            @Nonnull JMenu inMenu,
            ButtonGroup inButtonGroup,
            final String inName,
            boolean inSelected,
            ActionListener inActionListener) {
        JRadioButtonMenuItem result = new JRadioButtonMenuItem(inName);
        if (inActionListener != null) {
            result.addActionListener(inActionListener);
        }
        if (inButtonGroup != null) {
            inButtonGroup.add(result);
        }
        result.setSelected(inSelected);

        inMenu.add(result);

        return result;
    }

    private void addTurnoutCircleSizeMenuEntry(
            @Nonnull JMenu inMenu,
            @Nonnull String inName,
            final int inSize) {
        ActionListener a = (ActionEvent event) -> {
            if (getTurnoutCircleSize() != inSize) {
                setTurnoutCircleSize(inSize);
                setDirty();
                redrawPanel();
            }
        };
        addButtonGroupMenuEntry(inMenu,
                turnoutCircleSizeButtonGroup, inName,
                getTurnoutCircleSize() == inSize, a);
    }

    private void setOptionMenuTurnoutCircleSize() {
        String tcs = Integer.toString(getTurnoutCircleSize());
        Enumeration<AbstractButton> e = turnoutCircleSizeButtonGroup.getElements();
        while (e.hasMoreElements()) {
            AbstractButton button = e.nextElement();
            String buttonName = button.getText();
            button.setSelected(buttonName.equals(tcs));
        }
    }

    @Override
    public void setScroll(int state) {
        if (isEditable()) {
            // In edit mode the scroll bars are always displayed, however we will want to set the scroll for when we exit edit mode
            super.setScroll(Editor.SCROLL_BOTH);
            _scrollState = state;
        } else {
            super.setScroll(state);
        }
    }

    /**
     * Add a layout turntable at location specified
     *
     * @param pt x,y placement for turntable
     */
    public void addTurntable(@Nonnull Point2D pt) {
        // get unique name
        String name = finder.uniqueName("TUR", ++numLayoutTurntables);
        LayoutTurntable lt = new LayoutTurntable(name, this);
        LayoutTurntableView ltv = new LayoutTurntableView(lt, pt, this);

        addLayoutTrack(lt,ltv);

        lt.addRay(0.0);
        lt.addRay(90.0);
        lt.addRay(180.0);
        lt.addRay(270.0);
        setDirty();

    }

    /**
     * Allow external trigger of re-drawHidden
     */
    public void redrawPanel() {
        repaint();
    }

    /**
     * Allow external set/reset of awaitingIconChange
     */
    public void setAwaitingIconChange() {
        awaitingIconChange = true;
    }

    public void resetAwaitingIconChange() {
        awaitingIconChange = false;
    }

    /**
     * Allow external reset of dirty bit
     */
    public void resetDirty() {
        setDirty(false);
        savedEditMode = isEditable();
        savedPositionable = allPositionable();
        savedControlLayout = allControlling();
        savedAnimatingLayout = isAnimating();
        savedShowHelpBar = getShowHelpBar();
    }

    /**
     * Allow external set of dirty bit
     *
     * @param val true/false for panelChanged
     */
    public void setDirty(boolean val) {
        panelChanged = val;
    }

    public void setDirty() {
        setDirty(true);
    }

    /**
     * Check the dirty state.
     *
     * @return true if panel has changed
     */
    public boolean isDirty() {
        return panelChanged;
    }

    /*
    * Get mouse coordinates and adjust for zoom.
    * <p>
    * Side effects on xLoc, yLoc and dLoc
     */
    @Nonnull
    private Point2D calcLocation(MouseEvent event, int dX, int dY) {
        xLoc = (int) ((event.getX() + dX) / getZoom());
        yLoc = (int) ((event.getY() + dY) / getZoom());
        dLoc.setLocation(xLoc, yLoc);
        return dLoc;
    }

    private Point2D calcLocation(MouseEvent event) {
        return calcLocation(event, 0, 0);
    }

    /**
     * Handle a mouse pressed event
     * <p>
     * Side-effects on _anchorX, _anchorY,_lastX, _lastY, xLoc, yLoc, dLoc,
     * selectionActive, xLabel, yLabel
     *
     * @param event the MouseEvent
     */
    @Override
    public void mousePressed(MouseEvent event) {
        // initialize cursor position
        _anchorX = xLoc;
        _anchorY = yLoc;
        _lastX = _anchorX;
        _lastY = _anchorY;
        calcLocation(event);

        // TODO: Add command-click on nothing to pan view?
        if (isEditable()) {
            boolean prevSelectionActive = selectionActive;
            selectionActive = false;
            leToolBarPanel.xLabel.setText(Integer.toString(xLoc));
            leToolBarPanel.yLabel.setText(Integer.toString(yLoc));

            if (event.isPopupTrigger()) {
                if (isMetaDown(event) || event.isAltDown()) {
                    // if requesting a popup and it might conflict with moving, delay the request to mouseReleased
                    delayedPopupTrigger = true;
                } else {
                    // no possible conflict with moving, display the popup now
                    showEditPopUps(event);
                }
            }

            if (isMetaDown(event) || event.isAltDown()) {
                // if dragging an item, identify the item for mouseDragging
                selectedObject = null;
                selectedHitPointType = HitPointType.NONE;

                if (findLayoutTracksHitPoint(dLoc)) {
                    selectedObject = foundTrack;
                    selectedHitPointType = foundHitPointType;
                    startDelta.setLocation(MathUtil.subtract(foundLocation, dLoc));
                    foundTrack = null;
                    foundTrackView = null;
                } else {
                    selectedObject = checkMarkerPopUps(dLoc);
                    if (selectedObject != null) {
                        selectedHitPointType = HitPointType.MARKER;
                        startDelta.setLocation(MathUtil.subtract(((LocoIcon) selectedObject).getLocation(), dLoc));
                    } else {
                        selectedObject = checkClockPopUps(dLoc);
                        if (selectedObject != null) {
                            selectedHitPointType = HitPointType.LAYOUT_POS_JCOMP;
                            startDelta.setLocation(MathUtil.subtract(((PositionableJComponent) selectedObject).getLocation(), dLoc));
                        } else {
                            selectedObject = checkMultiSensorPopUps(dLoc);
                            if (selectedObject != null) {
                                selectedHitPointType = HitPointType.MULTI_SENSOR;
                                startDelta.setLocation(MathUtil.subtract(((MultiSensorIcon) selectedObject).getLocation(), dLoc));
                            }
                        }
                    }

                    if (selectedObject == null) {
                        selectedObject = checkSensorIconPopUps(dLoc);
                        if (selectedObject == null) {
                            selectedObject = checkSignalHeadIconPopUps(dLoc);
                            if (selectedObject == null) {
                                selectedObject = checkLabelImagePopUps(dLoc);
                                if (selectedObject == null) {
                                    selectedObject = checkSignalMastIconPopUps(dLoc);
                                }
                            }
                        }

                        if (selectedObject != null) {
                            selectedHitPointType = HitPointType.LAYOUT_POS_LABEL;
                            startDelta.setLocation(MathUtil.subtract(((PositionableLabel) selectedObject).getLocation(), dLoc));
                            if (selectedObject instanceof MemoryIcon) {
                                MemoryIcon pm = (MemoryIcon) selectedObject;

                                if (pm.getPopupUtility().getFixedWidth() == 0) {
                                    startDelta.setLocation((pm.getOriginalX() - dLoc.getX()),
                                            (pm.getOriginalY() - dLoc.getY()));
                                }
                            }
                        } else {
                            selectedObject = checkBackgroundPopUps(dLoc);

                            if (selectedObject != null) {
                                selectedHitPointType = HitPointType.LAYOUT_POS_LABEL;
                                startDelta.setLocation(MathUtil.subtract(((PositionableLabel) selectedObject).getLocation(), dLoc));
                            } else {
                                // dragging a shape?
                                ListIterator<LayoutShape> listIterator = layoutShapes.listIterator(layoutShapes.size());
                                // hit test in front to back order (reverse order of list)
                                while (listIterator.hasPrevious()) {
                                    LayoutShape ls = listIterator.previous();
                                    selectedHitPointType = ls.findHitPointType(dLoc, true);
                                    if (LayoutShape.isShapeHitPointType(selectedHitPointType)) {
                                        // log.warn("drag selectedObject: ", lt);
                                        selectedObject = ls;    // found one!
                                        beginLocation.setLocation(dLoc);
                                        currentLocation.setLocation(beginLocation);
                                        startDelta.setLocation(MathUtil.zeroPoint2D);
                                        break;
                                    }
                                }
                            }
                        }
                    }
                }
            } else if (event.isShiftDown() && leToolBarPanel.trackButton.isSelected() && !event.isPopupTrigger()) {
                // starting a Track Segment, check for free connection point
                selectedObject = null;

                if (findLayoutTracksHitPoint(dLoc, true)) {
                    // match to a free connection point
                    beginTrack = foundTrack;
                    beginHitPointType = foundHitPointType;
                    beginLocation.setLocation(foundLocation);
                    // BUGFIX: prevents initial drawTrackSegmentInProgress to {0, 0}
                    currentLocation.setLocation(beginLocation);
                } else {
                    // TODO: auto-add anchor point?
                    beginTrack = null;
                }
            } else if (event.isShiftDown() && leToolBarPanel.shapeButton.isSelected() && !event.isPopupTrigger()) {
                // adding or extending a shape
                selectedObject = null;  // assume we're adding...
                for (LayoutShape ls : layoutShapes) {
                    selectedHitPointType = ls.findHitPointType(dLoc, true);
                    if (HitPointType.isShapePointOffsetHitPointType(selectedHitPointType)) {
                        // log.warn("extend selectedObject: ", lt);
                        selectedObject = ls;    // nope, we're extending
                        beginLocation.setLocation(dLoc);
                        currentLocation.setLocation(beginLocation);
                        break;
                    }
                }
            } else if (!event.isShiftDown() && !event.isControlDown() && !event.isPopupTrigger()) {
                // check if controlling a turnout in edit mode
                selectedObject = null;

                if (allControlling()) {
                    checkControls(false);
                }
                // initialize starting selection - cancel any previous selection rectangle
                selectionActive = true;
                selectionX = dLoc.getX();
                selectionY = dLoc.getY();
                selectionWidth = 0.0;
                selectionHeight = 0.0;
            }

            if (prevSelectionActive) {
                redrawPanel();
            }
        } else if (allControlling()
                && !isMetaDown(event) && !event.isPopupTrigger()
                && !event.isAltDown() && !event.isShiftDown() && !event.isControlDown()) {
            // not in edit mode - check if mouse is on a turnout (using wider search range)
            selectedObject = null;
            checkControls(true);
        } else if ((isMetaDown(event) || event.isAltDown())
                && !event.isShiftDown() && !event.isControlDown()) {
            // not in edit mode - check if moving a marker if there are any
            selectedObject = checkMarkerPopUps(dLoc);
            if (selectedObject != null) {
                selectedHitPointType = HitPointType.MARKER;
                startDelta.setLocation(MathUtil.subtract(((LocoIcon) selectedObject).getLocation(), dLoc));
            }
        } else if (event.isPopupTrigger() && !event.isShiftDown()) {
            // not in edit mode - check if a marker popup menu is being requested
            LocoIcon lo = checkMarkerPopUps(dLoc);
            if (lo != null) {
                delayedPopupTrigger = true;
            }
        }

        if (!event.isPopupTrigger()) {
            List<Positionable> selections = getSelectedItems(event);

            if (selections.size() > 0) {
                selections.get(0).doMousePressed(event);
            }
        }

        requestFocusInWindow();
    }   // mousePressed

// this is a method to iterate over a list of lists of items
// calling the predicate tester.test on each one
// all matching items are then added to the resulting List
// note: currently unused; commented out to avoid findbugs warning
// private static List testEachItemInListOfLists(
//        @Nonnull List<List> listOfListsOfObjects,
//        @Nonnull Predicate<Object> tester) {
//    List result = new ArrayList<>();
//    for (List<Object> listOfObjects : listOfListsOfObjects) {
//        List<Object> l = listOfObjects.stream().filter(o -> tester.test(o)).collect(Collectors.toList());
//        result.addAll(l);
//    }
//    return result;
//}
// this is a method to iterate over a list of lists of items
// calling the predicate tester.test on each one
// and return the first one that matches
// TODO: make this public? (it is useful! ;-)
// note: currently unused; commented out to avoid findbugs warning
// private static Object findFirstMatchingItemInListOfLists(
//        @Nonnull List<List> listOfListsOfObjects,
//        @Nonnull Predicate<Object> tester) {
//    Object result = null;
//    for (List listOfObjects : listOfListsOfObjects) {
//        Optional<Object> opt = listOfObjects.stream().filter(o -> tester.test(o)).findFirst();
//        if (opt.isPresent()) {
//            result = opt.get();
//            break;
//        }
//    }
//    return result;
//}
    /**
     * Called by {@link #mousePressed} to determine if the mouse click was in a
     * turnout control location. If so, update selectedHitPointType and
     * selectedObject for use by {@link #mouseReleased}.
     * <p>
     * If there's no match, selectedObject is set to null and
     * selectedHitPointType is left referring to the results of the checking the
     * last track on the list.
     * <p>
     * Refers to the current value of {@link #getLayoutTracks()} and
     * {@link #dLoc}.
     *
     * @param useRectangles set true to use rectangle; false for circles.
     */
    private void checkControls(boolean useRectangles) {
        selectedObject = null;  // deliberate side-effect
        for (LayoutTrackView theTrackView : getLayoutTrackViews()) {
            selectedHitPointType = theTrackView.findHitPointType(dLoc, useRectangles); // deliberate side-effect
            if (HitPointType.isControlHitType(selectedHitPointType)) {
                selectedObject = theTrackView.getLayoutTrack(); // deliberate side-effect
                return;
            }
        }
    }

    // This is a geometric search, and should be done with views.
    // Hence this form is inevitably temporary.
    //
    private boolean findLayoutTracksHitPoint(
            @Nonnull Point2D loc, boolean requireUnconnected) {
        return findLayoutTracksHitPoint(loc, requireUnconnected, null);
    }

    // This is a geometric search, and should be done with views.
    // Hence this form is inevitably temporary.
    //
    // optional parameter requireUnconnected
    private boolean findLayoutTracksHitPoint(@Nonnull Point2D loc) {
        return findLayoutTracksHitPoint(loc, false, null);
    }

    /**
     * Internal (private) method to find the track closest to a point, 
     * with some modifiers to the search.
     * The {@link #foundTrack} and {@link #foundHitPointType}
     * members are set from the search.
     * <p>
     * This is a geometric search, and should be done with views.
     * Hence this form is inevitably temporary.
     *
     * @param loc Point to search from
     * @param requireUnconnected forwarded to {@link #getLayoutTrackView}; 
     *                                  if true, return only free connections
     * @param avoid Don't return this track, keep searching. Note that {@Link #selectedObject} is
     *                  also always avoided automatically
     * @returns true if values of {@link #foundTrack} and {@link #foundHitPointType} correct;
     *                  note they may have changed even if false is returned.
     */
    private boolean findLayoutTracksHitPoint(@Nonnull Point2D loc,
            boolean requireUnconnected, @CheckForNull LayoutTrack avoid) {
        boolean result = false; // assume failure (pessimist!)

        foundTrack = null;
        foundTrackView = null;
        foundHitPointType = HitPointType.NONE;
        
        Optional<LayoutTrack> opt = getLayoutTracks().stream().filter(layoutTrack -> {  // != means can't (yet) loop over Views
            if ((layoutTrack != avoid) && (layoutTrack != selectedObject)) {
                foundHitPointType = getLayoutTrackView(layoutTrack).findHitPointType(loc, false, requireUnconnected);
            }
            return (HitPointType.NONE != foundHitPointType);
        }).findFirst();

        LayoutTrack layoutTrack = null;
        if (opt.isPresent()) {
            layoutTrack = opt.get();
        }

        if (layoutTrack != null) {
            foundTrack = layoutTrack;
<<<<<<< HEAD
            foundTrackView = this.getLayoutTrackView(layoutTrack);
            
            // get screen coordinates
            foundLocation = foundTrackView.getCoordsForConnectionType(foundHitPointType);
            
=======
            foundLocation.setLocation(layoutTrack.getCoordsForConnectionType(foundHitPointType));
            /// foundNeedsConnect = isDisconnected(foundHitPointType);
>>>>>>> 8be0bbb6
            result = true;
        }
        return result;
    }

    private TrackSegment checkTrackSegmentPopUps(@Nonnull Point2D loc) {
        assert loc != null;
        
        TrackSegment result = null;

        // NOTE: Rather than calculate all the hit rectangles for all
        // the points below and test if this location is in any of those
        // rectangles just create a hit rectangle for the location and
        // see if any of the points below are in it instead...
        Rectangle2D r = layoutEditorControlCircleRectAt(loc);

        // check Track Segments, if any
        for (TrackSegmentView tsv : getTrackSegmentViews()) {
            if (r.contains(tsv.getCentreSeg())) {
                result = tsv.getTrackSegment();
                break;
            }
        }
        return result;
    }

    private PositionableLabel checkBackgroundPopUps(@Nonnull Point2D loc) {
        assert loc != null;

        PositionableLabel result = null;
        // check background images, if any
        for (int i = backgroundImage.size() - 1; i >= 0; i--) {
            PositionableLabel b = backgroundImage.get(i);
            Rectangle2D r = b.getBounds();
            if (r.contains(loc)) {
                result = b;
                break;
            }
        }
        return result;
    }

    private SensorIcon checkSensorIconPopUps(@Nonnull Point2D loc) {
        assert loc != null;

        SensorIcon result = null;
        // check sensor images, if any
        for (int i = sensorImage.size() - 1; i >= 0; i--) {
            SensorIcon s = sensorImage.get(i);
            Rectangle2D r = s.getBounds();
            if (r.contains(loc)) {
                result = s;
            }
        }
        return result;
    }

    private SignalHeadIcon checkSignalHeadIconPopUps(@Nonnull Point2D loc) {
        assert loc != null;

        SignalHeadIcon result = null;
        // check signal head images, if any
        for (int i = signalHeadImage.size() - 1; i >= 0; i--) {
            SignalHeadIcon s = signalHeadImage.get(i);
            Rectangle2D r = s.getBounds();
            if (r.contains(loc)) {
                result = s;
                break;
            }
        }
        return result;
    }

    private SignalMastIcon checkSignalMastIconPopUps(@Nonnull Point2D loc) {
        assert loc != null;

        SignalMastIcon result = null;
        // check signal head images, if any
        for (int i = signalMastList.size() - 1; i >= 0; i--) {
            SignalMastIcon s = signalMastList.get(i);
            Rectangle2D r = s.getBounds();
            if (r.contains(loc)) {
                result = s;
                break;
            }
        }
        return result;
    }

    private PositionableLabel checkLabelImagePopUps(@Nonnull Point2D loc) {
        assert loc != null;

        PositionableLabel result = null;
        int level = 0;

        for (int i = labelImage.size() - 1; i >= 0; i--) {
            PositionableLabel s = labelImage.get(i);
            double x = s.getX();
            double y = s.getY();
            double w = 10.0;
            double h = 5.0;

            if (s.isIcon() || s.isRotated() || s.getPopupUtility().getOrientation() != PositionablePopupUtil.HORIZONTAL) {
                w = s.maxWidth();
                h = s.maxHeight();
            } else if (s.isText()) {
                h = s.getFont().getSize();
                w = (h * 2 * (s.getText().length())) / 3;
            }

            Rectangle2D r = new Rectangle2D.Double(x, y, w, h);
            if (r.contains(loc)) {
                if (s.getDisplayLevel() >= level) {
                    // Check to make sure that we are returning the highest level label.
                    result = s;
                    level = s.getDisplayLevel();
                }
            }
        }
        return result;
    }

    private AnalogClock2Display checkClockPopUps(@Nonnull Point2D loc) {
        assert loc != null;

        AnalogClock2Display result = null;
        // check clocks, if any
        for (int i = clocks.size() - 1; i >= 0; i--) {
            AnalogClock2Display s = clocks.get(i);
            Rectangle2D r = s.getBounds();
            if (r.contains(loc)) {
                result = s;
                break;
            }
        }
        return result;
    }

    private MultiSensorIcon checkMultiSensorPopUps(@Nonnull Point2D loc) {
        assert loc != null;

        MultiSensorIcon result = null;
        // check multi sensor icons, if any
        for (int i = multiSensors.size() - 1; i >= 0; i--) {
            MultiSensorIcon s = multiSensors.get(i);
            Rectangle2D r = s.getBounds();
            if (r.contains(loc)) {
                result = s;
                break;
            }
        }
        return result;
    }

    private LocoIcon checkMarkerPopUps(@Nonnull Point2D loc) {
        assert loc != null;

        LocoIcon result = null;
        // check marker icons, if any
        for (int i = markerImage.size() - 1; i >= 0; i--) {
            LocoIcon l = markerImage.get(i);
            Rectangle2D r = l.getBounds();
            if (r.contains(loc)) {
                // mouse was pressed in marker icon
                result = l;
                break;
            }
        }
        return result;
    }

    private LayoutShape checkLayoutShapePopUps(@Nonnull Point2D loc) {
        assert loc != null;

        LayoutShape result = null;
        for (LayoutShape ls : layoutShapes) {
            selectedHitPointType = ls.findHitPointType(loc, true);
            if (LayoutShape.isShapeHitPointType(selectedHitPointType)) {
                result = ls;
                break;
            }
        }
        return result;
    }

    /**
     * Get the coordinates for the connection type of the specified LayoutTrack
     * or subtype.
     * <p>
     * This uses the current LayoutEditor object to map
     * a LayoutTrack (no coordinates) object to _a_ specific
     * LayoutTrackView object in the current LayoutEditor i.e. window.
     * This allows the same model object in two windows, but not 
     * twice in a single window.
     * <p>
     * This is temporary, and needs to go away as
     * the LayoutTrack doesn't logically have position; just the LayoutTrackView does,
     * and multiple LayoutTrackViews can refer to one specific LayoutTrack.
     *
     * @param trk    the object (LayoutTrack subclass)
     * @param connectionType the type of connection
     * @return the coordinates for the connection type of the specified object
     */
    @Nonnull
    public Point2D getCoords(@Nonnull LayoutTrack trk, HitPointType connectionType) {
        assert trk != null;
        
        return getCoords(getLayoutTrackView(trk), connectionType);
    }

    /**
     * Get the coordinates for the connection type of the specified LayoutTrackView
     * or subtype.
     *
     * @param trkv    the object (LayoutTrackView subclass)
     * @param connectionType the type of connection
     * @return the coordinates for the connection type of the specified object
     */
    @Nonnull
    public Point2D getCoords(@Nonnull LayoutTrackView trkv, HitPointType connectionType) {
        assert trkv != null;
        
        return trkv.getCoordsForConnectionType(connectionType);
    }

    @Override
    public void mouseReleased(MouseEvent event) {
        super.setToolTip(null);

        // initialize mouse position
        calcLocation(event);

        // if alt modifier is down invert the snap to grid behaviour
        snapToGridInvert = event.isAltDown();

        if (isEditable()) {
            leToolBarPanel.xLabel.setText(Integer.toString(xLoc));
            leToolBarPanel.yLabel.setText(Integer.toString(yLoc));

            // released the mouse with shift down... see what we're adding
            if (!event.isPopupTrigger() && !isMetaDown(event) && event.isShiftDown()) {

                currentPoint.setLocation(xLoc, yLoc);

                if (snapToGridOnAdd != snapToGridInvert) {
                    // this snaps the current point to the grid
                    currentPoint.setLocation(MathUtil.granulize(currentPoint, gContext.getGridSize()));
                    xLoc = (int) currentPoint.getX();
                    yLoc = (int) currentPoint.getY();
                    leToolBarPanel.xLabel.setText(Integer.toString(xLoc));
                    leToolBarPanel.yLabel.setText(Integer.toString(yLoc));
                }

                if (leToolBarPanel.turnoutRHButton.isSelected()) {
                    addLayoutTurnout(LayoutTurnout.TurnoutType.RH_TURNOUT);
                } else if (leToolBarPanel.turnoutLHButton.isSelected()) {
                    addLayoutTurnout(LayoutTurnout.TurnoutType.LH_TURNOUT);
                } else if (leToolBarPanel.turnoutWYEButton.isSelected()) {
                    addLayoutTurnout(LayoutTurnout.TurnoutType.WYE_TURNOUT);
                } else if (leToolBarPanel.doubleXoverButton.isSelected()) {
                    addLayoutTurnout(LayoutTurnout.TurnoutType.DOUBLE_XOVER);
                } else if (leToolBarPanel.rhXoverButton.isSelected()) {
                    addLayoutTurnout(LayoutTurnout.TurnoutType.RH_XOVER);
                } else if (leToolBarPanel.lhXoverButton.isSelected()) {
                    addLayoutTurnout(LayoutTurnout.TurnoutType.LH_XOVER);
                } else if (leToolBarPanel.levelXingButton.isSelected()) {
                    addLevelXing();
                } else if (leToolBarPanel.layoutSingleSlipButton.isSelected()) {
                    addLayoutSlip(LayoutSlip.TurnoutType.SINGLE_SLIP);
                } else if (leToolBarPanel.layoutDoubleSlipButton.isSelected()) {
                    addLayoutSlip(LayoutSlip.TurnoutType.DOUBLE_SLIP);
                } else if (leToolBarPanel.endBumperButton.isSelected()) {
                    addEndBumper();
                } else if (leToolBarPanel.anchorButton.isSelected()) {
                    addAnchor();
                } else if (leToolBarPanel.edgeButton.isSelected()) {
                    addEdgeConnector();
                } else if (leToolBarPanel.trackButton.isSelected()) {
                    if ((beginTrack != null) && (foundTrack != null)
                            && (beginTrack != foundTrack)) {
                        addTrackSegment();
                        _targetPanel.setCursor(Cursor.getPredefinedCursor(Cursor.DEFAULT_CURSOR));
                    }
                    beginTrack = null;
                    foundTrack = null;
                    foundTrackView = null;
                } else if (leToolBarPanel.multiSensorButton.isSelected()) {
                    startMultiSensor();
                } else if (leToolBarPanel.sensorButton.isSelected()) {
                    addSensor();
                } else if (leToolBarPanel.signalButton.isSelected()) {
                    addSignalHead();
                } else if (leToolBarPanel.textLabelButton.isSelected()) {
                    addLabel();
                } else if (leToolBarPanel.memoryButton.isSelected()) {
                    addMemory();
                } else if (leToolBarPanel.blockContentsButton.isSelected()) {
                    addBlockContents();
                } else if (leToolBarPanel.iconLabelButton.isSelected()) {
                    addIcon();
                } else if (leToolBarPanel.shapeButton.isSelected()) {
                    if (selectedObject == null) {
                        addLayoutShape(currentPoint);
                        _targetPanel.setCursor(Cursor.getPredefinedCursor(Cursor.DEFAULT_CURSOR));
                    } else {
                        LayoutShape ls = (LayoutShape) selectedObject;
                        ls.addPoint(currentPoint, selectedHitPointType.shapePointIndex());
                    }
                } else if (leToolBarPanel.signalMastButton.isSelected()) {
                    addSignalMast();
                } else {
                    log.warn("No item selected in panel edit mode");
                }
                // resizePanelBounds(false);
                selectedObject = null;
                redrawPanel();
            } else if ((event.isPopupTrigger() || delayedPopupTrigger) && !isDragging) {
                selectedObject = null;
                selectedHitPointType = HitPointType.NONE;
                whenReleased = event.getWhen();
                showEditPopUps(event);
            } else if ((selectedObject != null) && (selectedHitPointType == HitPointType.TURNOUT_CENTER)
                    && allControlling() && (!isMetaDown(event) && !event.isAltDown()) && !event.isPopupTrigger()
                    && !event.isShiftDown() && !event.isControlDown()) {
                // controlling turnouts, in edit mode
                LayoutTurnout t = (LayoutTurnout) selectedObject;
                t.toggleTurnout();
            } else if ((selectedObject != null) && ((selectedHitPointType == HitPointType.SLIP_LEFT)
                    || (selectedHitPointType == HitPointType.SLIP_RIGHT))
                    && allControlling() && (!isMetaDown(event) && !event.isAltDown()) && !event.isPopupTrigger()
                    && !event.isShiftDown() && !event.isControlDown()) {
                // controlling slips, in edit mode
                LayoutSlip sl = (LayoutSlip) selectedObject;
                sl.toggleState(selectedHitPointType);
            } else if ((selectedObject != null) && (HitPointType.isTurntableRayHitType(selectedHitPointType))
                    && allControlling() && (!isMetaDown(event) && !event.isAltDown()) && !event.isPopupTrigger()
                    && !event.isShiftDown() && !event.isControlDown()) {
                // controlling turntable, in edit mode
                LayoutTurntable t = (LayoutTurntable) selectedObject;
                t.setPosition(selectedHitPointType.turntableTrackIndex());
            } else if ((selectedObject != null) && ((selectedHitPointType == HitPointType.TURNOUT_CENTER)
                    || (selectedHitPointType == HitPointType.SLIP_CENTER)
                    || (selectedHitPointType == HitPointType.SLIP_LEFT)
                    || (selectedHitPointType == HitPointType.SLIP_RIGHT))
                    && allControlling() && (isMetaDown(event) && !event.isAltDown())
                    && !event.isShiftDown() && !event.isControlDown() && isDragging) {
                // We just dropped a turnout (or slip)... see if it will connect to anything
                hitPointCheckLayoutTurnouts((LayoutTurnout) selectedObject);
            } else if ((selectedObject != null) && (selectedHitPointType == HitPointType.POS_POINT)
                    && allControlling() && (isMetaDown(event))
                    && !event.isShiftDown() && !event.isControlDown() && isDragging) {
                // We just dropped a PositionablePoint... see if it will connect to anything
                PositionablePoint p = (PositionablePoint) selectedObject;
                if ((p.getConnect1() == null) || (p.getConnect2() == null)) {
                    checkPointOfPositionable(p);
                }
            }

            if ((leToolBarPanel.trackButton.isSelected()) && (beginTrack != null) && (foundTrack != null)) {
                // user let up shift key before releasing the mouse when creating a track segment
                _targetPanel.setCursor(Cursor.getPredefinedCursor(Cursor.DEFAULT_CURSOR));
                beginTrack = null;
                foundTrack = null;
                foundTrackView = null;
                redrawPanel();
            }
            createSelectionGroups();
        } else if ((selectedObject != null) && (selectedHitPointType == HitPointType.TURNOUT_CENTER)
                && allControlling() && !isMetaDown(event) && !event.isAltDown() && !event.isPopupTrigger()
                && !event.isShiftDown() && (!delayedPopupTrigger)) {
            // controlling turnout out of edit mode
            LayoutTurnout t = (LayoutTurnout) selectedObject;
            if (useDirectTurnoutControl) {
                t.setState(Turnout.CLOSED);
            } else {
                t.toggleTurnout();
            }
        } else if ((selectedObject != null) && ((selectedHitPointType == HitPointType.SLIP_LEFT)
                || (selectedHitPointType == HitPointType.SLIP_RIGHT))
                && allControlling() && !isMetaDown(event) && !event.isAltDown() && !event.isPopupTrigger()
                && !event.isShiftDown() && (!delayedPopupTrigger)) {
            // controlling slip out of edit mode
            LayoutSlip sl = (LayoutSlip) selectedObject;
            sl.toggleState(selectedHitPointType);
        } else if ((selectedObject != null) && (HitPointType.isTurntableRayHitType(selectedHitPointType))
                && allControlling() && !isMetaDown(event) && !event.isAltDown() && !event.isPopupTrigger()
                && !event.isShiftDown() && (!delayedPopupTrigger)) {
            // controlling turntable out of edit mode
            LayoutTurntable t = (LayoutTurntable) selectedObject;
            t.setPosition(selectedHitPointType.turntableTrackIndex());
        } else if ((event.isPopupTrigger() || delayedPopupTrigger) && (!isDragging)) {
            // requesting marker popup out of edit mode
            LocoIcon lo = checkMarkerPopUps(dLoc);
            if (lo != null) {
                showPopUp(lo, event);
            } else {
                if (findLayoutTracksHitPoint(dLoc)) {
                    // show popup menu
                    switch (foundHitPointType) {
                        case TURNOUT_CENTER: {
                            if (useDirectTurnoutControl) {
                                LayoutTurnout t = (LayoutTurnout) foundTrack;
                                t.setState(Turnout.THROWN);
                            } else {
                                foundTrackView.showPopup(event);
                            }
                            break;
                        }

                        case LEVEL_XING_CENTER:
                        case SLIP_RIGHT:
                        case SLIP_LEFT: {
                            foundTrackView.showPopup(event);
                            break;
                        }

                        default: {
                            break;
                        }
                    }
                }
                AnalogClock2Display c = checkClockPopUps(dLoc);
                if (c != null) {
                    showPopUp(c, event);
                } else {
                    SignalMastIcon sm = checkSignalMastIconPopUps(dLoc);
                    if (sm != null) {
                        showPopUp(sm, event);
                    } else {
                        PositionableLabel im = checkLabelImagePopUps(dLoc);
                        if (im != null) {
                            showPopUp(im, event);
                        }
                    }
                }
            }
        }

        if (!event.isPopupTrigger() && !isDragging) {
            List<Positionable> selections = getSelectedItems(event);
            if (selections.size() > 0) {
                selections.get(0).doMouseReleased(event);
                whenReleased = event.getWhen();
            }
        }

        // train icon needs to know when moved
        if (event.isPopupTrigger() && isDragging) {
            List<Positionable> selections = getSelectedItems(event);
            if (selections.size() > 0) {
                selections.get(0).doMouseDragged(event);
            }
        }

        if (selectedObject != null) {
            // An object was selected, deselect it
            prevSelectedObject = selectedObject;
            selectedObject = null;
        }

        // clear these
        beginTrack = null;
        foundTrack = null;
        foundTrackView = null;

        delayedPopupTrigger = false;

        if (isDragging) {
            resizePanelBounds(true);
            isDragging = false;
        }

        requestFocusInWindow();
    }   // mouseReleased

    private void showEditPopUps(@Nonnull MouseEvent event) {
        if (findLayoutTracksHitPoint(dLoc)) {
            if (HitPointType.isBezierHitType(foundHitPointType)) {
                getTrackSegmentView((TrackSegment) foundTrack).showBezierPopUp(event, foundHitPointType);
            } else if (HitPointType.isTurntableRayHitType(foundHitPointType)) {
                LayoutTurntable t = (LayoutTurntable) foundTrack;
                if (t.isTurnoutControlled()) {
                    LayoutTurntableView ltview = getLayoutTurntableView((LayoutTurntable) foundTrack);
                    ltview.showRayPopUp(event, foundHitPointType.turntableTrackIndex());
                }
            } else if (HitPointType.isPopupHitType(foundHitPointType)) {
                foundTrackView.showPopup(event);
            } else if (HitPointType.isTurnoutHitType(foundHitPointType)) {
                // don't curently have edit popup for these
            } else {
                log.warn("Unknown foundPointType:{}", foundHitPointType);
            }
        } else {
            do {
                TrackSegment ts = checkTrackSegmentPopUps(dLoc);
                if (ts != null) {
                    TrackSegmentView tsv = getTrackSegmentView(ts);
                    tsv.showPopup(event);
                    break;
                }

                SensorIcon s = checkSensorIconPopUps(dLoc);
                if (s != null) {
                    showPopUp(s, event);
                    break;
                }

                LocoIcon lo = checkMarkerPopUps(dLoc);
                if (lo != null) {
                    showPopUp(lo, event);
                    break;
                }

                SignalHeadIcon sh = checkSignalHeadIconPopUps(dLoc);
                if (sh != null) {
                    showPopUp(sh, event);
                    break;
                }

                AnalogClock2Display c = checkClockPopUps(dLoc);
                if (c != null) {
                    showPopUp(c, event);
                    break;
                }

                MultiSensorIcon ms = checkMultiSensorPopUps(dLoc);
                if (ms != null) {
                    showPopUp(ms, event);
                    break;
                }

                PositionableLabel lb = checkLabelImagePopUps(dLoc);
                if (lb != null) {
                    showPopUp(lb, event);
                    break;
                }

                PositionableLabel b = checkBackgroundPopUps(dLoc);
                if (b != null) {
                    showPopUp(b, event);
                    break;
                }

                SignalMastIcon sm = checkSignalMastIconPopUps(dLoc);
                if (sm != null) {
                    showPopUp(sm, event);
                    break;
                }
                LayoutShape ls = checkLayoutShapePopUps(dLoc);
                if (ls != null) {
                    ls.showShapePopUp(event, selectedHitPointType);
                    break;
                }
            } while (false);
        }
    }

    /**
     * Select the menu items to display for the Positionable's popup.
     */
    @Override
    public void showPopUp(@Nonnull Positionable p, @Nonnull MouseEvent event) {
        assert p != null;

        if (!((Component) p).isVisible()) {
            return; // component must be showing on the screen to determine its location
        }
        JPopupMenu popup = new JPopupMenu();

        if (p.isEditable()) {
            JMenuItem jmi;

            if (showAlignPopup()) {
                setShowAlignmentMenu(popup);
                popup.add(new AbstractAction(Bundle.getMessage("ButtonDelete")) {
                    @Override
                    public void actionPerformed(ActionEvent event) {
                        deleteSelectedItems();
                    }
                });
            } else {
                if (p.doViemMenu()) {
                    String objectType = p.getClass().getName();
                    objectType = objectType.substring(objectType.lastIndexOf('.') + 1);
                    jmi = popup.add(objectType);
                    jmi.setEnabled(false);

                    jmi = popup.add(p.getNameString());
                    jmi.setEnabled(false);

                    if (p.isPositionable()) {
                        setShowCoordinatesMenu(p, popup);
                    }
                    setDisplayLevelMenu(p, popup);
                    setPositionableMenu(p, popup);
                }

                boolean popupSet = false;
                popupSet |= p.setRotateOrthogonalMenu(popup);
                popupSet |= p.setRotateMenu(popup);
                if (popupSet) {
                    popup.addSeparator();
                    popupSet = false;
                }
                popupSet |= p.setEditIconMenu(popup);
                popupSet |= p.setTextEditMenu(popup);

                PositionablePopupUtil util = p.getPopupUtility();

                if (util != null) {
                    util.setFixedTextMenu(popup);
                    util.setTextMarginMenu(popup);
                    util.setTextBorderMenu(popup);
                    util.setTextFontMenu(popup);
                    util.setBackgroundMenu(popup);
                    util.setTextJustificationMenu(popup);
                    util.setTextOrientationMenu(popup);
                    popup.addSeparator();
                    util.propertyUtil(popup);
                    util.setAdditionalEditPopUpMenu(popup);
                    popupSet = true;
                }

                if (popupSet) {
                    popup.addSeparator();
                    // popupSet = false;
                }
                p.setDisableControlMenu(popup);
                setShowAlignmentMenu(popup);

                // for Positionables with unique settings
                p.showPopUp(popup);
                setShowToolTipMenu(p, popup);

                setRemoveMenu(p, popup);

                if (p.doViemMenu()) {
                    setHiddenMenu(p, popup);
                }
            }
        } else {
            p.showPopUp(popup);
            PositionablePopupUtil util = p.getPopupUtility();

            if (util != null) {
                util.setAdditionalViewPopUpMenu(popup);
            }
        }
        popup.show((Component) p, p.getWidth() / 2 + (int) ((getZoom() - 1.0) * p.getX()),
                p.getHeight() / 2 + (int) ((getZoom() - 1.0) * p.getY()));

        /*popup.show((Component)pt, event.getX(), event.getY());*/
    }

    private long whenReleased = 0; // used to identify event that was popup trigger
    private boolean awaitingIconChange = false;

    @Override
    public void mouseClicked(@Nonnull MouseEvent event) {
        // initialize mouse position
        calcLocation(event);

        // if alt modifier is down invert the snap to grid behaviour
        snapToGridInvert = event.isAltDown();

        if (!isMetaDown(event) && !event.isPopupTrigger() && !event.isAltDown()
                && !awaitingIconChange && !event.isShiftDown() && !event.isControlDown()) {
            List<Positionable> selections = getSelectedItems(event);

            if (selections.size() > 0) {
                selections.get(0).doMouseClicked(event);
            }
        } else if (event.isPopupTrigger() && (whenReleased != event.getWhen())) {

            if (isEditable()) {
                selectedObject = null;
                selectedHitPointType = HitPointType.NONE;
                showEditPopUps(event);
            } else {
                LocoIcon lo = checkMarkerPopUps(dLoc);

                if (lo != null) {
                    showPopUp(lo, event);
                }
            }
        }

        if (event.isControlDown() && !event.isPopupTrigger()) {
            if (findLayoutTracksHitPoint(dLoc)) {
                switch (foundHitPointType) {
                    case POS_POINT:
                    case TURNOUT_CENTER:
                    case LEVEL_XING_CENTER:
                    case SLIP_LEFT:
                    case SLIP_RIGHT:
                    case TURNTABLE_CENTER: {
                        amendSelectionGroup(foundTrack);
                        break;
                    }

                    default: {
                        break;
                    }
                }
            } else {
                PositionableLabel s = checkSensorIconPopUps(dLoc);
                if (s != null) {
                    amendSelectionGroup(s);
                } else {
                    PositionableLabel sh = checkSignalHeadIconPopUps(dLoc);
                    if (sh != null) {
                        amendSelectionGroup(sh);
                    } else {
                        PositionableLabel ms = checkMultiSensorPopUps(dLoc);
                        if (ms != null) {
                            amendSelectionGroup(ms);
                        } else {
                            PositionableLabel lb = checkLabelImagePopUps(dLoc);
                            if (lb != null) {
                                amendSelectionGroup(lb);
                            } else {
                                PositionableLabel b = checkBackgroundPopUps(dLoc);
                                if (b != null) {
                                    amendSelectionGroup(b);
                                } else {
                                    PositionableLabel sm = checkSignalMastIconPopUps(dLoc);
                                    if (sm != null) {
                                        amendSelectionGroup(sm);
                                    } else {
                                        LayoutShape ls = checkLayoutShapePopUps(dLoc);
                                        if (ls != null) {
                                            amendSelectionGroup(ls);
                                        }
                                    }
                                }
                            }
                        }
                    }
                }
            }
        } else if ((selectionWidth == 0) || (selectionHeight == 0)) {
            clearSelectionGroups();
        }
        requestFocusInWindow();
    }

    private void checkPointOfPositionable(@Nonnull PositionablePoint p) {
        assert p != null;

        TrackSegment t = p.getConnect1();

        if (t == null) {
            t = p.getConnect2();
        }

        // Nothing connected to this bit of track so ignore
        if (t == null) {
            return;
        }
        beginTrack = p;
        beginHitPointType = HitPointType.POS_POINT;
        PositionablePointView pv = getPositionablePointView(p);
        Point2D loc = pv.getCoordsCenter();

        if (findLayoutTracksHitPoint(loc, true, p)) {
            switch (foundHitPointType) {
                case POS_POINT: {
                    PositionablePoint p2 = (PositionablePoint) foundTrack;

                    if ((p2.getType() == PositionablePoint.PointType.ANCHOR) && p2.setTrackConnection(t)) {
                        if (t.getConnect1() == p) {
                            t.setNewConnect1(p2, foundHitPointType);
                        } else {
                            t.setNewConnect2(p2, foundHitPointType);
                        }
                        p.removeTrackConnection(t);

                        if ((p.getConnect1() == null) && (p.getConnect2() == null)) {
                            removePositionablePoint(p);
                        }
                    }
                    break;
                }
                case TURNOUT_A:
                case TURNOUT_B:
                case TURNOUT_C:
                case TURNOUT_D:
                case SLIP_A:
                case SLIP_B:
                case SLIP_C:
                case SLIP_D:
                case LEVEL_XING_A:
                case LEVEL_XING_B:
                case LEVEL_XING_C:
                case LEVEL_XING_D: {
                    try {
                        if (foundTrack.getConnection(foundHitPointType) == null) {
                            foundTrack.setConnection(foundHitPointType, t, HitPointType.TRACK);

                            if (t.getConnect1() == p) {
                                t.setNewConnect1(foundTrack, foundHitPointType);
                            } else {
                                t.setNewConnect2(foundTrack, foundHitPointType);
                            }
                            p.removeTrackConnection(t);

                            if ((p.getConnect1() == null) && (p.getConnect2() == null)) {
                                removePositionablePoint(p);
                            }
                        }
                    } catch (JmriException e) {
                        log.debug("Unable to set location");
                    }
                    break;
                }

                default: {
                    if (HitPointType.isTurntableRayHitType(foundHitPointType)) {
                        LayoutTurntable tt = (LayoutTurntable) foundTrack;
                        int ray = foundHitPointType.turntableTrackIndex();

                        if (tt.getRayConnectIndexed(ray) == null) {
                            tt.setRayConnect(t, ray);

                            if (t.getConnect1() == p) {
                                t.setNewConnect1(tt, foundHitPointType);
                            } else {
                                t.setNewConnect2(tt, foundHitPointType);
                            }
                            p.removeTrackConnection(t);

                            if ((p.getConnect1() == null) && (p.getConnect2() == null)) {
                                removePositionablePoint(p);
                            }
                        }
                    } else {
                        log.debug("No valid point, so will quit");
                        return;
                    }
                    break;
                }
            }
            redrawPanel();

            if (t.getLayoutBlock() != null) {
                getLEAuxTools().setBlockConnectivityChanged();
            }
        }
        beginTrack = null;
    }

    // We just dropped a turnout... see if it will connect to anything
    private void hitPointCheckLayoutTurnouts(@Nonnull LayoutTurnout lt) {
        beginTrack = lt;

        LayoutTurnoutView ltv = getLayoutTurnoutView(lt);
        
        if (lt.getConnectA() == null) {
            if (lt instanceof LayoutSlip) {
                beginHitPointType = HitPointType.SLIP_A;
            } else {
                beginHitPointType = HitPointType.TURNOUT_A;
            }
<<<<<<< HEAD
            dLoc = ltv.getCoordsA();
=======
            dLoc.setLocation(lt.getCoordsA());
>>>>>>> 8be0bbb6
            hitPointCheckLayoutTurnoutSubs(dLoc);
        }

        if (lt.getConnectB() == null) {
            if (lt instanceof LayoutSlip) {
                beginHitPointType = HitPointType.SLIP_B;
            } else {
                beginHitPointType = HitPointType.TURNOUT_B;
            }
<<<<<<< HEAD
            dLoc = ltv.getCoordsB();
=======
            dLoc.setLocation(lt.getCoordsB());
>>>>>>> 8be0bbb6
            hitPointCheckLayoutTurnoutSubs(dLoc);
        }

        if (lt.getConnectC() == null) {
            if (lt instanceof LayoutSlip) {
                beginHitPointType = HitPointType.SLIP_C;
            } else {
                beginHitPointType = HitPointType.TURNOUT_C;
            }
<<<<<<< HEAD
            dLoc = ltv.getCoordsC();
=======
            dLoc.setLocation(lt.getCoordsC());
>>>>>>> 8be0bbb6
            hitPointCheckLayoutTurnoutSubs(dLoc);
        }

        if ((lt.getConnectD() == null) && (lt.isTurnoutTypeXover() || lt.isTurnoutTypeSlip())) {
            if (lt instanceof LayoutSlip) {
                beginHitPointType = HitPointType.SLIP_D;
            } else {
                beginHitPointType = HitPointType.TURNOUT_D;
            }
<<<<<<< HEAD
            dLoc = ltv.getCoordsD();
=======
            dLoc.setLocation(lt.getCoordsD());
>>>>>>> 8be0bbb6
            hitPointCheckLayoutTurnoutSubs(dLoc);
        }
        beginTrack = null;
        foundTrack = null;
        foundTrackView = null;
    }

    private void hitPointCheckLayoutTurnoutSubs(@Nonnull Point2D dLoc) {
        assert dLoc != null;

        if (findLayoutTracksHitPoint(dLoc, true)) {
            switch (foundHitPointType) {
                case POS_POINT: {
                    PositionablePoint p2 = (PositionablePoint) foundTrack;

                    if (((p2.getConnect1() == null) && (p2.getConnect2() != null))
                            || ((p2.getConnect1() != null) && (p2.getConnect2() == null))) {
                        TrackSegment t = p2.getConnect1();

                        if (t == null) {
                            t = p2.getConnect2();
                        }

                        if (t == null) {
                            return;
                        }
                        LayoutTurnout lt = (LayoutTurnout) beginTrack;
                        try {
                            if (lt.getConnection(beginHitPointType) == null) {
                                lt.setConnection(beginHitPointType, t, HitPointType.TRACK);
                                p2.removeTrackConnection(t);

                                if (t.getConnect1() == p2) {
                                    t.setNewConnect1(lt, beginHitPointType);
                                } else {
                                    t.setNewConnect2(lt, beginHitPointType);
                                }
                                removePositionablePoint(p2);
                            }

                            if (t.getLayoutBlock() != null) {
                                getLEAuxTools().setBlockConnectivityChanged();
                            }
                        } catch (JmriException e) {
                            log.debug("Unable to set location");
                        }
                    }
                    break;
                }

                case TURNOUT_A:
                case TURNOUT_B:
                case TURNOUT_C:
                case TURNOUT_D:
                case SLIP_A:
                case SLIP_B:
                case SLIP_C:
                case SLIP_D: {
                    LayoutTurnout ft = (LayoutTurnout) foundTrack;
                    addTrackSegment();

                    if ((ft.getTurnoutType() == LayoutTurnout.TurnoutType.RH_TURNOUT) || (ft.getTurnoutType() == LayoutTurnout.TurnoutType.LH_TURNOUT)) {
                        rotateTurnout(ft);
                    }

                    // Assign a block to the new zero length track segment.
                    ((LayoutTurnoutView)foundTrackView).setTrackSegmentBlock(foundHitPointType, true);
                    break;
                }

                default: {
                    log.warn("Unexpected foundPointType {} in hitPointCheckLayoutTurnoutSubs", foundHitPointType);
                    break;
                }
            }
        }
    }

    private void rotateTurnout(@Nonnull LayoutTurnout t) {
        assert t != null;

        LayoutTurnoutView tv = getLayoutTurnoutView(t);

        LayoutTurnout be = (LayoutTurnout) beginTrack;
        LayoutTurnoutView bev = getLayoutTurnoutView(be);

        if (((beginHitPointType == HitPointType.TURNOUT_A) && ((be.getConnectB() != null) || (be.getConnectC() != null)))
                || ((beginHitPointType == HitPointType.TURNOUT_B) && ((be.getConnectA() != null) || (be.getConnectC() != null)))
                || ((beginHitPointType == HitPointType.TURNOUT_C) && ((be.getConnectB() != null) || (be.getConnectA() != null)))) {
            return;
        }

        if ((be.getTurnoutType() != LayoutTurnout.TurnoutType.RH_TURNOUT) && (be.getTurnoutType() != LayoutTurnout.TurnoutType.LH_TURNOUT)) {
            return;
        }

        Point2D c, diverg, xy2;

        if ((foundHitPointType == HitPointType.TURNOUT_C) && (beginHitPointType == HitPointType.TURNOUT_C)) {
            c = tv.getCoordsA();
            diverg = tv.getCoordsB();
            xy2 = MathUtil.subtract(c, diverg);
        } else if ((foundHitPointType == HitPointType.TURNOUT_C)
                && ((beginHitPointType == HitPointType.TURNOUT_A) || (beginHitPointType == HitPointType.TURNOUT_B))) {

            c = tv.getCoordsCenter();
            diverg = tv.getCoordsC();

            if (beginHitPointType == HitPointType.TURNOUT_A) {
                xy2 = MathUtil.subtract(bev.getCoordsB(), bev.getCoordsA());
            } else {
                xy2 = MathUtil.subtract(bev.getCoordsA(), bev.getCoordsB());
            }
        } else if (foundHitPointType == HitPointType.TURNOUT_B) {
            c = tv.getCoordsA();
            diverg = tv.getCoordsB();

            switch (beginHitPointType) {
                case TURNOUT_B:
                    xy2 = MathUtil.subtract(bev.getCoordsA(), bev.getCoordsB());
                    break;
                case TURNOUT_A:
                    xy2 = MathUtil.subtract(bev.getCoordsB(), bev.getCoordsA());
                    break;
                case TURNOUT_C:
                default:
                    xy2 = MathUtil.subtract(bev.getCoordsCenter(), bev.getCoordsC());
                    break;
            }
        } else if (foundHitPointType == HitPointType.TURNOUT_A) {
            c = tv.getCoordsA();
            diverg = tv.getCoordsB();

            switch (beginHitPointType) {
                case TURNOUT_A:
                    xy2 = MathUtil.subtract(bev.getCoordsA(), bev.getCoordsB());
                    break;
                case TURNOUT_B:
                    xy2 = MathUtil.subtract(bev.getCoordsB(), bev.getCoordsA());
                    break;
                case TURNOUT_C:
                default:
                    xy2 = MathUtil.subtract(bev.getCoordsC(), bev.getCoordsCenter());
                    break;
            }
        } else {
            return;
        }
        Point2D xy = MathUtil.subtract(diverg, c);
        double radius = Math.toDegrees(Math.atan2(xy.getY(), xy.getX()));
        double eRadius = Math.toDegrees(Math.atan2(xy2.getY(), xy2.getX()));
        bev.rotateCoords(radius - eRadius);

        Point2D conCord = bev.getCoordsA();
        Point2D tCord = tv.getCoordsC();

        if (foundHitPointType == HitPointType.TURNOUT_B) {
            tCord = tv.getCoordsB();
        }

        if (foundHitPointType == HitPointType.TURNOUT_A) {
            tCord = tv.getCoordsA();
        }

        switch (beginHitPointType) {
            case TURNOUT_A:
                conCord = bev.getCoordsA();
                break;
            case TURNOUT_B:
                conCord = bev.getCoordsB();
                break;
            case TURNOUT_C:
                conCord = bev.getCoordsC();
                break;
            default:
                break;
        }
        xy = MathUtil.subtract(conCord, tCord);
        Point2D offset = MathUtil.subtract(bev.getCoordsCenter(), xy);
        bev.setCoordsCenter(offset);
    }

<<<<<<< HEAD
    public  List<Positionable> _positionableSelection = new ArrayList<>();
    public  List<LayoutTrack> _layoutTrackSelection = new ArrayList<>(); // temporary LayoutTrack, long term LayoutTrackView
    public  List<LayoutShape> _layoutShapeSelection = new ArrayList<>();
=======
    public List<Positionable> _positionableSelection = new ArrayList<>();
    public List<LayoutTrack> _layoutTrackSelection = new ArrayList<>();
    public List<LayoutShape> _layoutShapeSelection = new ArrayList<>();
>>>>>>> 8be0bbb6

    @Nonnull
    public List<Positionable> getPositionalSelection() { return _positionableSelection; }
    
    @Nonnull
    public List<LayoutTrack> getLayoutTrackSelection() { return _layoutTrackSelection; }
    
    @Nonnull
    public List<LayoutShape> getLayoutShapeSelection() { return _layoutShapeSelection; }
    
    private void createSelectionGroups() {
        Rectangle2D selectionRect = getSelectionRect();

        getContents().forEach((o) -> {
            if (selectionRect.contains(o.getLocation())) {
            
                log.trace("found item o of class {}", o.getClass());
                if (!_positionableSelection.contains(o)) {
                    _positionableSelection.add(o);
                }
            }
        });

        getLayoutTracks().forEach((lt) -> {
            LayoutTrackView ltv = getLayoutTrackView(lt);
            Point2D center = ltv.getCoordsCenter();
            if (selectionRect.contains(center)) {
                if (!_layoutTrackSelection.contains(lt)) {
                    _layoutTrackSelection.add(lt);
                }
            }
        });
        assignBlockToSelectionMenuItem.setEnabled(_layoutTrackSelection.size() > 0);

        layoutShapes.forEach((ls) -> {
            if (selectionRect.intersects(ls.getBounds())) {
                if (!_layoutShapeSelection.contains(ls)) {
                    _layoutShapeSelection.add(ls);
                }
            }
        });
        redrawPanel();
    }

    public void clearSelectionGroups() {
        selectionActive = false;
        _positionableSelection.clear();
        _layoutTrackSelection.clear();
        assignBlockToSelectionMenuItem.setEnabled(false);
        _layoutShapeSelection.clear();
    }

    private boolean noWarnGlobalDelete = false;

    private void deleteSelectedItems() {
        if (!noWarnGlobalDelete) {
            int selectedValue = JOptionPane.showOptionDialog(this,
                    Bundle.getMessage("Question6"), Bundle.getMessage("WarningTitle"),
                    JOptionPane.YES_NO_CANCEL_OPTION, JOptionPane.QUESTION_MESSAGE, null,
                    new Object[]{Bundle.getMessage("ButtonYes"),
                        Bundle.getMessage("ButtonNo"),
                        Bundle.getMessage("ButtonYesPlus")},
                    Bundle.getMessage("ButtonNo"));

            if (selectedValue == JOptionPane.NO_OPTION) {
                return; // return without creating if "No" response
            }

            if (selectedValue == JOptionPane.CANCEL_OPTION) {
                // Suppress future warnings, and continue
                noWarnGlobalDelete = true;
            }
        }

        _positionableSelection.forEach(this::remove);

        _layoutTrackSelection.forEach((lt) -> {
            if (lt instanceof PositionablePoint) {
                boolean oldWarning = noWarnPositionablePoint;
                noWarnPositionablePoint = true;
                removePositionablePoint((PositionablePoint) lt);
                noWarnPositionablePoint = oldWarning;
            } else if (lt instanceof LevelXing) {
                boolean oldWarning = noWarnLevelXing;
                noWarnLevelXing = true;
                removeLevelXing((LevelXing) lt);
                noWarnLevelXing = oldWarning;
            } else if (lt instanceof LayoutSlip) {
                boolean oldWarning = noWarnSlip;
                noWarnSlip = true;
                removeLayoutSlip((LayoutSlip) lt);
                noWarnSlip = oldWarning;
            } else if (lt instanceof LayoutTurntable) {
                boolean oldWarning = noWarnTurntable;
                noWarnTurntable = true;
                removeTurntable((LayoutTurntable) lt);
                noWarnTurntable = oldWarning;
            } else if (lt instanceof LayoutTurnout) {  //<== this includes LayoutSlips
                boolean oldWarning = noWarnLayoutTurnout;
                noWarnLayoutTurnout = true;
                removeLayoutTurnout((LayoutTurnout) lt);
                noWarnLayoutTurnout = oldWarning;
            }
        });

        layoutShapes.removeAll(_layoutShapeSelection);

        clearSelectionGroups();
        redrawPanel();
    }

    private void amendSelectionGroup(@Nonnull Positionable p) {
        assert p != null;
        
        if (_positionableSelection.contains(p)) {
            _positionableSelection.remove(p);
        } else {
            _positionableSelection.add(p);
        }
        redrawPanel();
    }

    public void amendSelectionGroup(@Nonnull LayoutTrack p) {
        assert p != null;

        if (_layoutTrackSelection.contains(p)) {
            _layoutTrackSelection.remove(p);
        } else {
            _layoutTrackSelection.add(p);
        }
        assignBlockToSelectionMenuItem.setEnabled(_layoutTrackSelection.size() > 0);
        redrawPanel();
    }

    public void amendSelectionGroup(@Nonnull LayoutShape ls) {
        assert ls != null;
        
        if (_layoutShapeSelection.contains(ls)) {
            _layoutShapeSelection.remove(ls);
        } else {
            _layoutShapeSelection.add(ls);
        }
        redrawPanel();
    }

    public void alignSelection(boolean alignX) {
        Point2D minPoint = MathUtil.infinityPoint2D;
        Point2D maxPoint = MathUtil.zeroPoint2D;
        Point2D sumPoint = MathUtil.zeroPoint2D;
        int cnt = 0;

        for (Positionable comp : _positionableSelection) {
            if (!getFlag(Editor.OPTION_POSITION, comp.isPositionable())) {
                continue;   // skip non-positionables
            }
            Point2D p = MathUtil.pointToPoint2D(comp.getLocation());
            minPoint = MathUtil.min(minPoint, p);
            maxPoint = MathUtil.max(maxPoint, p);
            sumPoint = MathUtil.add(sumPoint, p);
            cnt++;
        }

        for (LayoutTrack lt : _layoutTrackSelection) {
            LayoutTrackView ltv = getLayoutTrackView(lt);
            Point2D p = ltv.getCoordsCenter();
            minPoint = MathUtil.min(minPoint, p);
            maxPoint = MathUtil.max(maxPoint, p);
            sumPoint = MathUtil.add(sumPoint, p);
            cnt++;
        }

        for (LayoutShape ls : _layoutShapeSelection) {
            Point2D p = ls.getCoordsCenter();
            minPoint = MathUtil.min(minPoint, p);
            maxPoint = MathUtil.max(maxPoint, p);
            sumPoint = MathUtil.add(sumPoint, p);
            cnt++;
        }

        Point2D avePoint = MathUtil.divide(sumPoint, cnt);
        int aveX = (int) avePoint.getX();
        int aveY = (int) avePoint.getY();

        for (Positionable comp : _positionableSelection) {
            if (!getFlag(Editor.OPTION_POSITION, comp.isPositionable())) {
                continue;   // skip non-positionables
            }

            if (alignX) {
                comp.setLocation(aveX, comp.getY());
            } else {
                comp.setLocation(comp.getX(), aveY);
            }
        }

        _layoutTrackSelection.forEach((lt) -> {
            LayoutTrackView ltv = getLayoutTrackView(lt);
            if (alignX) {
                ltv.setCoordsCenter(new Point2D.Double(aveX, ltv.getCoordsCenter().getY()));
            } else {
                ltv.setCoordsCenter(new Point2D.Double(ltv.getCoordsCenter().getX(), aveY));
            }
        });

        _layoutShapeSelection.forEach((ls) -> {
            if (alignX) {
                ls.setCoordsCenter(new Point2D.Double(aveX, ls.getCoordsCenter().getY()));
            } else {
                ls.setCoordsCenter(new Point2D.Double(ls.getCoordsCenter().getX(), aveY));
            }
        });

        redrawPanel();
    }

    private boolean showAlignPopup() {
        return ((_positionableSelection.size() > 0)
                || (_layoutTrackSelection.size() > 0)
                || (_layoutShapeSelection.size() > 0));
    }

    /**
     * Offer actions to align the selected Positionable items either
     * Horizontally (at average y coord) or Vertically (at average x coord).
     *
     * @param popup the JPopupMenu to add alignment menu to
     * @return true if alignment menu added
     */
    public boolean setShowAlignmentMenu(@Nonnull JPopupMenu popup) {
        if (showAlignPopup()) {
            JMenu edit = new JMenu(Bundle.getMessage("EditAlignment"));
            edit.add(new AbstractAction(Bundle.getMessage("AlignX")) {
                @Override
                public void actionPerformed(ActionEvent event) {
                    alignSelection(true);
                }
            });
            edit.add(new AbstractAction(Bundle.getMessage("AlignY")) {
                @Override
                public void actionPerformed(ActionEvent event) {
                    alignSelection(false);
                }
            });
            popup.add(edit);

            return true;
        }
        return false;
    }

    @Override
    public void keyPressed(@Nonnull KeyEvent event) {
        if (event.getKeyCode() == KeyEvent.VK_DELETE) {
            deleteSelectedItems();
            return;
        }

        double deltaX = returnDeltaPositionX(event);
        double deltaY = returnDeltaPositionY(event);

        if ((deltaX != 0) || (deltaY != 0)) {
            selectionX += deltaX;
            selectionY += deltaY;

            Point2D delta = new Point2D.Double(deltaX, deltaY);
            _positionableSelection.forEach((c) -> {
                Point2D newPoint = c.getLocation();
                if ((c instanceof MemoryIcon) && (c.getPopupUtility().getFixedWidth() == 0)) {
                    MemoryIcon pm = (MemoryIcon) c;
                    newPoint = new Point2D.Double(pm.getOriginalX(), pm.getOriginalY());
                }
                newPoint = MathUtil.add(newPoint, delta);
                newPoint = MathUtil.max(MathUtil.zeroPoint2D, newPoint);
                c.setLocation(MathUtil.point2DToPoint(newPoint));
            });

            _layoutTrackSelection.forEach((lt) -> {
                LayoutTrackView ltv = getLayoutTrackView(lt);
                Point2D newPoint = MathUtil.add(ltv.getCoordsCenter(), delta);
                newPoint = MathUtil.max(MathUtil.zeroPoint2D, newPoint);
                getLayoutTrackView(lt).setCoordsCenter(newPoint);
            });

            _layoutShapeSelection.forEach((ls) -> {
                Point2D newPoint = MathUtil.add(ls.getCoordsCenter(), delta);
                newPoint = MathUtil.max(MathUtil.zeroPoint2D, newPoint);
                ls.setCoordsCenter(newPoint);
            });
            redrawPanel();
            return;
        }
        getLayoutEditorToolBarPanel().keyPressed(event);
    }

    private double returnDeltaPositionX(@Nonnull KeyEvent event) {
        double result = 0.0;
        double amount = event.isShiftDown() ? 5.0 : 1.0;

        switch (event.getKeyCode()) {
            case KeyEvent.VK_LEFT: {
                result = -amount;
                break;
            }

            case KeyEvent.VK_RIGHT: {
                result = +amount;
                break;
            }

            default: {
                break;
            }
        }
        return result;
    }

    private double returnDeltaPositionY(@Nonnull KeyEvent event) {
        double result = 0.0;
        double amount = event.isShiftDown() ? 5.0 : 1.0;

        switch (event.getKeyCode()) {
            case KeyEvent.VK_UP: {
                result = -amount;
                break;
            }

            case KeyEvent.VK_DOWN: {
                result = +amount;
                break;
            }

            default: {
                break;
            }
        }
        return result;
    }

    int _prevNumSel = 0;

    @Override
    public void mouseMoved(@Nonnull MouseEvent event) {
        // initialize mouse position
        calcLocation(event);

        // if alt modifier is down invert the snap to grid behaviour
        snapToGridInvert = event.isAltDown();

        if (isEditable()) {
            leToolBarPanel.xLabel.setText(Integer.toString(xLoc));
            leToolBarPanel.yLabel.setText(Integer.toString(yLoc));
        }
        List<Positionable> selections = getSelectedItems(event);
        Positionable selection = null;
        int numSel = selections.size();

        if (numSel > 0) {
            selection = selections.get(0);
        }

        if ((selection != null) && (selection.getDisplayLevel() > Editor.BKG) && selection.showToolTip()) {
            showToolTip(selection, event);
        } else {
            super.setToolTip(null);
        }

        if (numSel != _prevNumSel) {
            redrawPanel();
            _prevNumSel = numSel;
        }

        if (findLayoutTracksHitPoint(dLoc)) {
            // log.debug("foundTrack: {}", foundTrack);
            if (HitPointType.isControlHitType(foundHitPointType)) {
                _targetPanel.setCursor(Cursor.getPredefinedCursor(Cursor.HAND_CURSOR));
            } else {
                _targetPanel.setCursor(Cursor.getPredefinedCursor(Cursor.CROSSHAIR_CURSOR));
            }
            foundTrack = null;
            foundHitPointType = HitPointType.NONE;
        } else {
            _targetPanel.setCursor(Cursor.getPredefinedCursor(Cursor.DEFAULT_CURSOR));
        }
    }   // mouseMoved

    private boolean isDragging = false;

    @Override
    public void mouseDragged(@Nonnull MouseEvent event) {
        // initialize mouse position
        calcLocation(event);

        // ignore this event if still at the original point
        if ((!isDragging) && (xLoc == getAnchorX()) && (yLoc == getAnchorY())) {
            return;
        }

        // if alt modifier is down invert the snap to grid behaviour
        snapToGridInvert = event.isAltDown();

        // process this mouse dragged event
        if (isEditable()) {
            leToolBarPanel.xLabel.setText(Integer.toString(xLoc));
            leToolBarPanel.yLabel.setText(Integer.toString(yLoc));
        }
        currentPoint.setLocation(MathUtil.add(dLoc, startDelta));
        // don't allow negative placement, objects could become unreachable
        currentPoint.setLocation(MathUtil.max(currentPoint, MathUtil.zeroPoint2D));

        if ((selectedObject != null) && (isMetaDown(event) || event.isAltDown())
                && (selectedHitPointType == HitPointType.MARKER)) {
            // marker moves regardless of editMode or positionable
            PositionableLabel pl = (PositionableLabel) selectedObject;
            pl.setLocation((int) currentPoint.getX(), (int) currentPoint.getY());
            isDragging = true;
            redrawPanel();
            return;
        }

        if (isEditable()) {
            if ((selectedObject != null) && isMetaDown(event) && allPositionable()) {
                if (snapToGridOnMove != snapToGridInvert) {
                    // this snaps currentPoint to the grid
                    currentPoint.setLocation(MathUtil.granulize(currentPoint, gContext.getGridSize()));
                    xLoc = (int) currentPoint.getX();
                    yLoc = (int) currentPoint.getY();
                    leToolBarPanel.xLabel.setText(Integer.toString(xLoc));
                    leToolBarPanel.yLabel.setText(Integer.toString(yLoc));
                }

                if ((_positionableSelection.size() > 0)
                        || (_layoutTrackSelection.size() > 0)
                        || (_layoutShapeSelection.size() > 0)) {
                    Point2D lastPoint = new Point2D.Double(_lastX, _lastY);
                    Point2D offset = MathUtil.subtract(currentPoint, lastPoint);
                    Point2D newPoint;

                    for (Positionable c : _positionableSelection) {
                        if ((c instanceof MemoryIcon) && (c.getPopupUtility().getFixedWidth() == 0)) {
                            MemoryIcon pm = (MemoryIcon) c;
                            newPoint = new Point2D.Double(pm.getOriginalX(), pm.getOriginalY());
                        } else {
                            newPoint = c.getLocation();
                        }
                        newPoint = MathUtil.add(newPoint, offset);
                        // don't allow negative placement, objects could become unreachable
                        newPoint = MathUtil.max(newPoint, MathUtil.zeroPoint2D);
                        c.setLocation(MathUtil.point2DToPoint(newPoint));
                    }

                    for (LayoutTrack lt : _layoutTrackSelection) {
                        LayoutTrackView ltv = getLayoutTrackView(lt);
                        Point2D center = ltv.getCoordsCenter();
                        newPoint = MathUtil.add(center, offset);
                        // don't allow negative placement, objects could become unreachable
                        newPoint = MathUtil.max(newPoint, MathUtil.zeroPoint2D);
                        getLayoutTrackView(lt).setCoordsCenter(newPoint);
                    }

                    for (LayoutShape ls : _layoutShapeSelection) {
                        Point2D center = ls.getCoordsCenter();
                        newPoint = MathUtil.add(center, offset);
                        // don't allow negative placement, objects could become unreachable
                        newPoint = MathUtil.max(newPoint, MathUtil.zeroPoint2D);
                        ls.setCoordsCenter(newPoint);
                    }

                    _lastX = xLoc;
                    _lastY = yLoc;
                } else {
                    switch (selectedHitPointType) {
                        case POS_POINT: 
                        case TURNOUT_CENTER: 
                        case LEVEL_XING_CENTER:
                        case SLIP_LEFT:
                        case SLIP_RIGHT:
                        case TURNTABLE_CENTER:
                        {
                            getLayoutTrackView((LayoutTrack)selectedObject).setCoordsCenter(currentPoint);
                            isDragging = true;
                            break;
                        }

                        case TURNOUT_A: {
                            getLayoutTurnoutView((LayoutTurnout) selectedObject).setCoordsA(currentPoint);
                            break;
                        }

                        case TURNOUT_B: {
                            getLayoutTurnoutView((LayoutTurnout) selectedObject).setCoordsB(currentPoint);
                            break;
                        }

                        case TURNOUT_C: {
                            getLayoutTurnoutView((LayoutTurnout) selectedObject).setCoordsC(currentPoint);
                            break;
                        }

                        case TURNOUT_D: {
                            getLayoutTurnoutView((LayoutTurnout) selectedObject).setCoordsD(currentPoint);
                            break;
                        }

                        case LEVEL_XING_A: {
                            getLevelXingView((LevelXing) selectedObject).setCoordsA(currentPoint);
                            break;
                        }

                        case LEVEL_XING_B: {
                            getLevelXingView((LevelXing) selectedObject).setCoordsB(currentPoint);
                            break;
                        }

                        case LEVEL_XING_C: {
                            getLevelXingView((LevelXing) selectedObject).setCoordsC(currentPoint);
                            break;
                        }

                        case LEVEL_XING_D: {
                            getLevelXingView((LevelXing) selectedObject).setCoordsD(currentPoint);
                            break;
                        }

                        case SLIP_A: {
                            getLayoutSlipView((LayoutSlip) selectedObject).setCoordsA(currentPoint);
                            break;
                        }

                        case SLIP_B: {
                            getLayoutSlipView((LayoutSlip) selectedObject).setCoordsB(currentPoint);
                            break;
                        }

                        case SLIP_C: {
                            getLayoutSlipView((LayoutSlip) selectedObject).setCoordsC(currentPoint);
                            break;
                        }

                        case SLIP_D: {
                            getLayoutSlipView((LayoutSlip) selectedObject).setCoordsD(currentPoint);
                            break;
                        }

                        case LAYOUT_POS_LABEL:
                        case MULTI_SENSOR: {
                            PositionableLabel pl = (PositionableLabel) selectedObject;

                            if (pl.isPositionable()) {
                                pl.setLocation((int) currentPoint.getX(), (int) currentPoint.getY());
                                isDragging = true;
                            }
                            break;
                        }

                        case LAYOUT_POS_JCOMP: {
                            PositionableJComponent c = (PositionableJComponent) selectedObject;

                            if (c.isPositionable()) {
                                c.setLocation((int) currentPoint.getX(), (int) currentPoint.getY());
                                isDragging = true;
                            }
                            break;
                        }

                        case TRACK_CIRCLE_CENTRE: {
                            TrackSegmentView tv = getTrackSegmentView( (TrackSegment) selectedObject);
                            tv.reCalculateTrackSegmentAngle(currentPoint.getX(), currentPoint.getY());
                            break;
                        }

                        default: {
                            if (HitPointType.isBezierHitType(foundHitPointType)) {
                                int index = selectedHitPointType.bezierPointIndex();
                                getTrackSegmentView((TrackSegment) selectedObject).setBezierControlPoint(currentPoint, index);
                            } else if ((selectedHitPointType == HitPointType.SHAPE_CENTER)) {
                                ((LayoutShape) selectedObject).setCoordsCenter(currentPoint);
                            } else if (HitPointType.isShapePointOffsetHitPointType(selectedHitPointType)) {
                                int index = selectedHitPointType.shapePointIndex();
                                ((LayoutShape) selectedObject).setPoint(index, currentPoint);
                            } else if (HitPointType.isTurntableRayHitType(selectedHitPointType)) {
                                LayoutTurntable turn = (LayoutTurntable) selectedObject;
                                LayoutTurntableView turnView = getLayoutTurntableView(turn);
                                turnView.setRayCoordsIndexed(currentPoint.getX(), currentPoint.getY(),
                                        selectedHitPointType.turntableTrackIndex());
                            }
                            break;
                        }
                    }
                }
            } else if ((beginTrack != null)
                    && event.isShiftDown()
                    && leToolBarPanel.trackButton.isSelected()) {
                // dragging from first end of Track Segment
                currentLocation.setLocation(xLoc, yLoc);
                boolean needResetCursor = (foundTrack != null);

                if (findLayoutTracksHitPoint(currentLocation, true)) {
                    // have match to free connection point, change cursor
                    _targetPanel.setCursor(Cursor.getPredefinedCursor(Cursor.CROSSHAIR_CURSOR));
                } else if (needResetCursor) {
                    _targetPanel.setCursor(Cursor.getPredefinedCursor(Cursor.DEFAULT_CURSOR));
                }
            } else if (event.isShiftDown()
                    && leToolBarPanel.shapeButton.isSelected() && (selectedObject != null)) {
                // dragging from end of shape
                currentLocation.setLocation(xLoc, yLoc);
            } else if (selectionActive && !event.isShiftDown() && !isMetaDown(event)) {
                selectionWidth = xLoc - selectionX;
                selectionHeight = yLoc - selectionY;
            }
            redrawPanel();
        } else {
            Rectangle r = new Rectangle(event.getX(), event.getY(), 1, 1);
            ((JComponent) event.getSource()).scrollRectToVisible(r);
        }   // if (isEditable())
    }   // mouseDragged

    @Override
    public void mouseEntered(@Nonnull MouseEvent event) {
        _targetPanel.setCursor(Cursor.getPredefinedCursor(Cursor.DEFAULT_CURSOR));
    }

    /**
     * Add an Anchor point.
     */
    public void addAnchor() {
        addAnchor(currentPoint);
    }

    @Nonnull
    public PositionablePoint addAnchor(@Nonnull Point2D p) {
        assert p != null;

        // get unique name
        String name = finder.uniqueName("A", ++numAnchors);

        // create object
        PositionablePoint o = new PositionablePoint(name,
                                    PositionablePoint.PointType.ANCHOR, this);
        PositionablePointView pv = new PositionablePointView(o,currentPoint, this);
        addLayoutTrack(o, pv);
        
        setDirty();

        return o;
    }

    /**
     * Add an End Bumper point.
     */
    public void addEndBumper() {
        // get unique name
        String name = finder.uniqueName("EB", ++numEndBumpers);

        // create object
        PositionablePoint o = new PositionablePoint(name,
                PositionablePoint.PointType.END_BUMPER, this);
        PositionablePointView pv = new PositionablePointView(o, currentPoint, this);
        addLayoutTrack(o, pv);

        setDirty();
    }

    /**
     * Add an Edge Connector point.
     */
    public void addEdgeConnector() {
        // get unique name
        String name = finder.uniqueName("EC", ++numEdgeConnectors);

        // create object
        PositionablePoint o = new PositionablePoint(name,
                PositionablePoint.PointType.EDGE_CONNECTOR, this);
        PositionablePointView pv = new PositionablePointView(o, currentPoint, this);
        addLayoutTrack(o, pv);
        
        setDirty();
    }

    /**
     * Add a Track Segment
     */
    public void addTrackSegment() {
        // get unique name
        String name = finder.uniqueName("T", ++numTrackSegments);

        // create object
        newTrack = new TrackSegment(name, beginTrack, beginHitPointType,
                foundTrack, foundHitPointType,
                leToolBarPanel.mainlineTrack.isSelected(), this);

        TrackSegmentView tsv = new TrackSegmentView(
                newTrack,
                this
            );
        addLayoutTrack(newTrack, tsv);

        setDirty();

        // link to connected objects
        setLink(beginTrack, beginHitPointType, newTrack, HitPointType.TRACK);
        setLink(foundTrack, foundHitPointType, newTrack, HitPointType.TRACK);

        // check on layout block
        String newName = leToolBarPanel.blockIDComboBox.getSelectedItemDisplayName();
        if (newName == null) {
            newName = "";
        }
        LayoutBlock b = provideLayoutBlock(newName);

        if (b != null) {
            newTrack.setLayoutBlock(b);
            getLEAuxTools().setBlockConnectivityChanged();

            // check on occupancy sensor
            String sensorName = leToolBarPanel.blockSensorComboBox.getSelectedItemDisplayName();
            if (sensorName == null) {
                sensorName = "";
            }

            if (!sensorName.isEmpty()) {
                if (!validateSensor(sensorName, b, this)) {
                    b.setOccupancySensorName("");
                } else {
                    leToolBarPanel.blockSensorComboBox.setSelectedItem(b.getOccupancySensor());
                }
            }
            newTrack.updateBlockInfo();
        }
    }

    /**
     * Add a Level Crossing
     */
    public void addLevelXing() {
        // get unique name
        String name = finder.uniqueName("X", ++numLevelXings);

        // create object
        LevelXing o = new LevelXing(name, this);
        LevelXingView ov = new LevelXingView(o, currentPoint, this);
        addLayoutTrack(o, ov);
        
        setDirty();

        // check on layout block
        String newName = leToolBarPanel.blockIDComboBox.getSelectedItemDisplayName();
        if (newName == null) {
            newName = "";
        }
        LayoutBlock b = provideLayoutBlock(newName);

        if (b != null) {
            o.setLayoutBlockAC(b);
            o.setLayoutBlockBD(b);

            // check on occupancy sensor
            String sensorName = leToolBarPanel.blockSensorComboBox.getSelectedItemDisplayName();
            if (sensorName == null) {
                sensorName = "";
            }

            if (!sensorName.isEmpty()) {
                if (!validateSensor(sensorName, b, this)) {
                    b.setOccupancySensorName("");
                } else {
                    leToolBarPanel.blockSensorComboBox.setSelectedItem(b.getOccupancySensor());
                }
            }
        }
    }

    /**
     * Add a LayoutSlip
     *
     * @param type the slip type
     */
    public void addLayoutSlip(LayoutTurnout.TurnoutType type) {
        // get the rotation entry
        double rot = 0.0;
        String s = leToolBarPanel.rotationComboBox.getEditor().getItem().toString().trim();

        if (s.isEmpty()) {
            rot = 0.0;
        } else {
            try {
                rot = Double.parseDouble(s);
            } catch (NumberFormatException e) {
                JOptionPane.showMessageDialog(this, Bundle.getMessage("Error3") + " "
                        + e, Bundle.getMessage("ErrorTitle"), JOptionPane.ERROR_MESSAGE);

                return;
            }
        }

        // get unique name
        String name = finder.uniqueName("SL", ++numLayoutSlips);

        // create object
        LayoutSlip o;
<<<<<<< HEAD
        LayoutSlipView ov;

        switch(type) {
            case DOUBLE_SLIP :
                LayoutDoubleSlip lds = new LayoutDoubleSlip(name, this);
                o = lds;
                ov = new LayoutDoubleSlipView(lds, currentPoint, rot, this);
                break;
            case SINGLE_SLIP :
                LayoutSingleSlip lss = new LayoutSingleSlip(name, this);
                o = lss;
                ov = new LayoutSingleSlipView(lss, currentPoint, rot, this);
=======
        switch (type) {
            case DOUBLE_SLIP:
                o = new LayoutDoubleSlip(name, currentPoint, rot, this);
                break;
            case SINGLE_SLIP:
                o = new LayoutSingleSlip(name, currentPoint, rot, this);
>>>>>>> 8be0bbb6
                break;
            default:
                log.error("can't create slip {} with type {}", name, type);
                return; // without creating
        }

        addLayoutTrack(o, ov);

        setDirty();

        // check on layout block
        String newName = leToolBarPanel.blockIDComboBox.getSelectedItemDisplayName();
        if (newName == null) {
            newName = "";
        }
        LayoutBlock b = provideLayoutBlock(newName);

        if (b != null) {
            ov.setLayoutBlock(b);

            // check on occupancy sensor
            String sensorName = leToolBarPanel.blockSensorComboBox.getSelectedItemDisplayName();
            if (sensorName == null) {
                sensorName = "";
            }

            if (!sensorName.isEmpty()) {
                if (!validateSensor(sensorName, b, this)) {
                    b.setOccupancySensorName("");
                } else {
                    leToolBarPanel.blockSensorComboBox.setSelectedItem(b.getOccupancySensor());
                }
            }
        }

        String turnoutName = leToolBarPanel.turnoutNameComboBox.getSelectedItemDisplayName();
        if (turnoutName == null) {
            turnoutName = "";
        }

        if (validatePhysicalTurnout(turnoutName, this)) {
            // turnout is valid and unique.
            o.setTurnout(turnoutName);

            if (o.getTurnout().getSystemName().equals(turnoutName)) {
                leToolBarPanel.turnoutNameComboBox.setSelectedItem(o.getTurnout());
            }
        } else {
            o.setTurnout("");
            leToolBarPanel.turnoutNameComboBox.setSelectedItem(null);
            leToolBarPanel.turnoutNameComboBox.setSelectedIndex(-1);
        }
        turnoutName = leToolBarPanel.extraTurnoutNameComboBox.getSelectedItemDisplayName();
        if (turnoutName == null) {
            turnoutName = "";
        }

        if (validatePhysicalTurnout(turnoutName, this)) {
            // turnout is valid and unique.
            o.setTurnoutB(turnoutName);

            if (o.getTurnoutB().getSystemName().equals(turnoutName)) {
                leToolBarPanel.extraTurnoutNameComboBox.setSelectedItem(o.getTurnoutB());
            }
        } else {
            o.setTurnoutB("");
            leToolBarPanel.extraTurnoutNameComboBox.setSelectedItem(null);
            leToolBarPanel.extraTurnoutNameComboBox.setSelectedIndex(-1);
        }
    }

    /**
     * Add a Layout Turnout
     *
     * @param type the turnout type
     */
    public void addLayoutTurnout(LayoutTurnout.TurnoutType type) {
        // get the rotation entry
        double rot = 0.0;
        String s = leToolBarPanel.rotationComboBox.getEditor().getItem().toString().trim();

        if (s.isEmpty()) {
            rot = 0.0;
        } else {
            try {
                rot = Double.parseDouble(s);
            } catch (NumberFormatException e) {
                JOptionPane.showMessageDialog(this, Bundle.getMessage("Error3") + " "
                        + e, Bundle.getMessage("ErrorTitle"), JOptionPane.ERROR_MESSAGE);

                return;
            }
        }

        // get unique name
        String name = finder.uniqueName("TO", ++numLayoutTurnouts);

        // create object - check all types, although not clear all actually reach here
        LayoutTurnout o;
<<<<<<< HEAD
        LayoutTurnoutView ov; 

        switch(type) {

            case RH_TURNOUT :
                LayoutRHTurnout lrht = new LayoutRHTurnout(name, this);
                o = lrht;
                ov = new LayoutRHTurnoutView(lrht, currentPoint, rot, gContext.getXScale(), gContext.getYScale(), this);
                break;
            case LH_TURNOUT :
                LayoutLHTurnout llht = new LayoutLHTurnout(name, this);
                o = llht;
                ov = new LayoutLHTurnoutView(llht, currentPoint, rot, gContext.getXScale(), gContext.getYScale(), this);
                break;
            case WYE_TURNOUT :
                LayoutWye lw = new LayoutWye(name, this);
                o = lw;
                ov = new LayoutWyeView(lw, currentPoint, rot, gContext.getXScale(), gContext.getYScale(), this);
                break;
            case DOUBLE_XOVER :
                LayoutDoubleXOver ldx = new LayoutDoubleXOver(name, this);
                o = ldx;
                ov = new LayoutDoubleXOverView(ldx, currentPoint, rot, gContext.getXScale(), gContext.getYScale(), this);
                break;
            case RH_XOVER :
                LayoutRHXOver lrx = new LayoutRHXOver(name, this);
                o = lrx;
                ov = new LayoutRHXOverView(lrx, currentPoint, rot, gContext.getXScale(), gContext.getYScale(), this);
                break;
            case LH_XOVER :
                LayoutLHXOver llx = new LayoutLHXOver(name, this);
                o = llx;
                ov = new LayoutLHXOverView(llx, currentPoint, rot, gContext.getXScale(), gContext.getYScale(), this);
                break;

            case DOUBLE_SLIP :
                LayoutDoubleSlip lds = new LayoutDoubleSlip(name, this);
                o = lds;
                ov = new LayoutDoubleSlipView(lds, currentPoint, rot, this);
                log.error("Found SINGLE_SLIP in addLayoutTurnout for element {}", name);
                break;
            case SINGLE_SLIP :
                LayoutSingleSlip lss = new LayoutSingleSlip(name, this);
                o = lss;
                ov = new LayoutSingleSlipView(lss, currentPoint, rot, this);
=======
        switch (type) {

            case RH_TURNOUT:
                o = new LayoutRHTurnout(name, currentPoint, rot, gContext.getXScale(), gContext.getYScale(), this);
                break;
            case LH_TURNOUT:
                o = new LayoutLHTurnout(name, currentPoint, rot, gContext.getXScale(), gContext.getYScale(), this);
                break;
            case WYE_TURNOUT:
                o = new LayoutWye(name, currentPoint, rot, gContext.getXScale(), gContext.getYScale(), this);
                break;
            case DOUBLE_XOVER:
                o = new LayoutDoubleXOver(name, currentPoint, rot, gContext.getXScale(), gContext.getYScale(), this);
                break;
            case RH_XOVER:
                o = new LayoutRHXOver(name, currentPoint, rot, gContext.getXScale(), gContext.getYScale(), this);
                break;
            case LH_XOVER:
                o = new LayoutLHXOver(name, currentPoint, rot, gContext.getXScale(), gContext.getYScale(), this);
                break;

            case DOUBLE_SLIP:
                o = new LayoutDoubleSlip(name, currentPoint, rot, this);
                log.error("Found SINGLE_SLIP in addLayoutTurnout for element {}", name);
                break;
            case SINGLE_SLIP:
                o = new LayoutSingleSlip(name, currentPoint, rot, this);
>>>>>>> 8be0bbb6
                log.error("Found SINGLE_SLIP in addLayoutTurnout for element {}", name);
                break;

            default:
                log.error("can't create LayoutTrack {} with type {}", name, type);
                return; // without creating
        }
        
        addLayoutTrack(o, ov);

        setDirty();

        // check on layout block
        String newName = leToolBarPanel.blockIDComboBox.getSelectedItemDisplayName();
        if (newName == null) {
            newName = "";
        }
        LayoutBlock b = provideLayoutBlock(newName);

        if (b != null) {
            ov.setLayoutBlock(b);

            // check on occupancy sensor
            String sensorName = leToolBarPanel.blockSensorComboBox.getSelectedItemDisplayName();
            if (sensorName == null) {
                sensorName = "";
            }

            if (!sensorName.isEmpty()) {
                if (!validateSensor(sensorName, b, this)) {
                    b.setOccupancySensorName("");
                } else {
                    leToolBarPanel.blockSensorComboBox.setSelectedItem(b.getOccupancySensor());
                }
            }
        }

        // set default continuing route Turnout State
        o.setContinuingSense(Turnout.CLOSED);

        // check on a physical turnout
        String turnoutName = leToolBarPanel.turnoutNameComboBox.getSelectedItemDisplayName();
        if (turnoutName == null) {
            turnoutName = "";
        }

        if (validatePhysicalTurnout(turnoutName, this)) {
            // turnout is valid and unique.
            o.setTurnout(turnoutName);

            if (o.getTurnout().getSystemName().equals(turnoutName)) {
                leToolBarPanel.turnoutNameComboBox.setSelectedItem(o.getTurnout());
            }
        } else {
            o.setTurnout("");
            leToolBarPanel.turnoutNameComboBox.setSelectedItem(null);
            leToolBarPanel.turnoutNameComboBox.setSelectedIndex(-1);
        }
    }

    /**
     * Validates that a physical turnout exists and is unique among Layout
     * Turnouts Returns true if valid turnout was entered, false otherwise
     *
     * @param inTurnoutName the (system or user) name of the turnout
     * @param inOpenPane    the pane over which to show dialogs (null to
     *                      suppress dialogs)
     * @return true if valid
     */
    public boolean validatePhysicalTurnout(
            @Nonnull String inTurnoutName,
            @CheckForNull Component inOpenPane) {
        // check if turnout name was entered
        if (inTurnoutName.isEmpty()) {
            // no turnout entered
            return false;
        }

        // check that the unique turnout name corresponds to a defined physical turnout
        Turnout t = InstanceManager.turnoutManagerInstance().getTurnout(inTurnoutName);
        if (t == null) {
            // There is no turnout corresponding to this name
            if (inOpenPane != null) {
                JOptionPane.showMessageDialog(inOpenPane,
                        MessageFormat.format(Bundle.getMessage("Error8"), inTurnoutName),
                        Bundle.getMessage("ErrorTitle"), JOptionPane.ERROR_MESSAGE);
            }
            return false;
        }

        log.debug("validatePhysicalTurnout('{}')", inTurnoutName);
        boolean result = true;  // assume success (optimist!)

        // ensure that this turnout is unique among Layout Turnouts in this Layout
        for (LayoutTurnout lt : getLayoutTurnouts()) {
            t = lt.getTurnout();
            if (t != null) {
                String sname = t.getSystemName();
                String uname = t.getUserName();
                log.debug("{}: Turnout tested '{}' and '{}'.", lt.getName(), sname, uname);
                if ((sname.equals(inTurnoutName))
                        || ((uname != null) && (uname.equals(inTurnoutName)))) {
                    result = false;
                    break;
                }
            }

            // Only check for the second turnout if the type is a double cross over
            // otherwise the second turnout is used to throw an additional turnout at
            // the same time.
            if (lt.isTurnoutTypeXover()) {
                t = lt.getSecondTurnout();
                if (t != null) {
                    String sname = t.getSystemName();
                    String uname = t.getUserName();
                    log.debug("{}: 2nd Turnout tested '{}' and '{}'.", lt.getName(), sname, uname);
                    if ((sname.equals(inTurnoutName))
                            || ((uname != null) && (uname.equals(inTurnoutName)))) {
                        result = false;
                        break;
                    }
                }
            }
        }

        if (result) {   // only need to test slips if we haven't failed yet...
            // ensure that this turnout is unique among Layout slips in this Layout
            for (LayoutSlip sl : getLayoutSlips()) {
                t = sl.getTurnout();
                if (t != null) {
                    String sname = t.getSystemName();
                    String uname = t.getUserName();
                    log.debug("{}: slip Turnout tested '{}' and '{}'.", sl.getName(), sname, uname);
                    if ((sname.equals(inTurnoutName))
                            || ((uname != null) && (uname.equals(inTurnoutName)))) {
                        result = false;
                        break;
                    }
                }

                t = sl.getTurnoutB();
                if (t != null) {
                    String sname = t.getSystemName();
                    String uname = t.getUserName();
                    log.debug("{}: slip Turnout B tested '{}' and '{}'.", sl.getName(), sname, uname);
                    if ((sname.equals(inTurnoutName))
                            || ((uname != null) && (uname.equals(inTurnoutName)))) {
                        result = false;
                        break;
                    }
                }
            }
        }

        if (result) {   // only need to test Turntable turnouts if we haven't failed yet...
            // ensure that this turntable turnout is unique among turnouts in this Layout
            for (LayoutTurntable tt : getLayoutTurntables()) {
                for (LayoutTurntable.RayTrack ray : tt.getRayTrackList()) {
                    t = ray.getTurnout();
                    if (t != null) {
                        String sname = t.getSystemName();
                        String uname = t.getUserName();
                        log.debug("{}: Turntable turnout tested '{}' and '{}'.", ray.getTurnoutName(), sname, uname);
                        if ((sname.equals(inTurnoutName))
                                || ((uname != null) && (uname.equals(inTurnoutName)))) {
                            result = false;
                            break;
                        }
                    }
                }
            }
        }

        if (!result && (inOpenPane != null)) {
            JOptionPane.showMessageDialog(inOpenPane,
                    MessageFormat.format(Bundle.getMessage("Error4"), inTurnoutName),
                    Bundle.getMessage("ErrorTitle"), JOptionPane.ERROR_MESSAGE);
        }
        return result;
    }

    /**
     * link the 'from' object and type to the 'to' object and type
     *
     * @param fromObject    the object to link from
     * @param fromPointType the object type to link from
     * @param toObject      the object to link to
     * @param toPointType   the object type to link to
     */
    public void setLink(@Nonnull LayoutTrack fromObject, HitPointType fromPointType,
            @Nonnull LayoutTrack toObject, HitPointType toPointType) {
        switch (fromPointType) {
            case POS_POINT: {
                if ((toPointType == HitPointType.TRACK) && (fromObject instanceof PositionablePoint)) {
                    ((PositionablePoint) fromObject).setTrackConnection((TrackSegment) toObject);
                } else {
                    log.error("Attempt to link a non-TRACK connection ('{}')to a Positionable Point ('{}')",
                            toObject.getName(), fromObject.getName());
                }
                break;
            }

            case TURNOUT_A:
            case TURNOUT_B:
            case TURNOUT_C:
            case TURNOUT_D:
            case SLIP_A:
            case SLIP_B:
            case SLIP_C:
            case SLIP_D:
            case LEVEL_XING_A:
            case LEVEL_XING_B:
            case LEVEL_XING_C:
            case LEVEL_XING_D: {
                try {
                    fromObject.setConnection(fromPointType, toObject, toPointType);
                } catch (jmri.JmriException e) {
                    // ignore (log.error in setConnection method)
                }
                break;
            }

            case TRACK: {
                // should never happen, Track Segment links are set in ctor
                log.error("Illegal request to set a Track Segment link");
                break;
            }

            default: {
                if (HitPointType.isTurntableRayHitType(fromPointType) && (fromObject instanceof LayoutTurntable)) {
                    if (toObject instanceof TrackSegment) {
                        ((LayoutTurntable) fromObject).setRayConnect((TrackSegment) toObject,
                                fromPointType.turntableTrackIndex());
                    } else {
                        log.warn("setLink found expected toObject type {} with fromPointType {} fromObject type {}",
                                toObject.getClass(), fromPointType, fromObject.getClass(), new Exception("traceback"));
                    }
                } else {
                    log.warn("setLink found expected fromObject type {} with fromPointType {} toObject type {}",
                            fromObject.getClass(), fromPointType, toObject.getClass(), new Exception("traceback"));
                }
                break;
            }
        }
    }

    /**
     * Return a layout block with the entered name, creating a new one if
     * needed. Note that the entered name becomes the user name of the
     * LayoutBlock, and a system name is automatically created by
     * LayoutBlockManager if needed.
     * <p>
     * If the block name is a system name, then the user will have to supply a
     * user name for the block.
     * <p>
     * Some, but not all, errors pop a Swing error dialog in addition to logging.
     *
     * @param inBlockName the entered name
     * @return the provided LayoutBlock
     */
    public LayoutBlock provideLayoutBlock(@Nonnull String inBlockName) {
        LayoutBlock result = null; // assume failure (pessimist!)
        LayoutBlock newBlk = null; // assume failure (pessimist!)

        if (inBlockName.isEmpty()) {
            // nothing entered, try autoAssign
            if (autoAssignBlocks) {
                newBlk = InstanceManager.getDefault(LayoutBlockManager.class).createNewLayoutBlock();
                if (null == newBlk) {
                    log.error("provideLayoutBlock: Failure to auto-assign for empty LayoutBlock name");
                }
            } else {
                log.error("provideLayoutBlock: no name given and not assigning auto block names");
            }
        } else {
            // check if this Layout Block already exists
            result = InstanceManager.getDefault(LayoutBlockManager.class).getByUserName(inBlockName);
            if (result == null) { //(no)
                // The combo box name can be either a block system name or a block user name
                Block checkBlock = InstanceManager.getDefault(BlockManager.class).getBlock(inBlockName);
                if (checkBlock == null) {
                    log.error("provideLayoutBlock: The block name '{}' does not return a block.", inBlockName);
                } else {
                    String checkUserName = checkBlock.getUserName();
                    if (checkUserName != null && checkUserName.equals(inBlockName)) {
                        // Go ahead and use the name for the layout block
                        newBlk = InstanceManager.getDefault(LayoutBlockManager.class).createNewLayoutBlock(null, inBlockName);
                        if (newBlk == null) {
                            log.error("provideLayoutBlock: Failure to create new LayoutBlock '{}'.", inBlockName);
                        }
                    } else {
                        // Appears to be a system name, request a user name
                        String blkUserName = JOptionPane.showInputDialog(getTargetFrame(),
                                Bundle.getMessage("BlkUserNameMsg"),
                                Bundle.getMessage("BlkUserNameTitle"),
                                JOptionPane.PLAIN_MESSAGE);
                        if (blkUserName != null && !blkUserName.isEmpty()) {
                            // Verify the user name
                            Block checkDuplicate = InstanceManager.getDefault(BlockManager.class).getByUserName(blkUserName);
                            if (checkDuplicate != null) {
                                JOptionPane.showMessageDialog(getTargetFrame(),
                                        Bundle.getMessage("BlkUserNameInUse", blkUserName),
                                        Bundle.getMessage("ErrorTitle"), JOptionPane.ERROR_MESSAGE);
                            } else {
                                // OK to use as a block user name
                                checkBlock.setUserName(blkUserName);
                                newBlk = InstanceManager.getDefault(LayoutBlockManager.class).createNewLayoutBlock(null, blkUserName);
                                if (newBlk == null) {
                                    log.error("provideLayoutBlock: Failure to create new LayoutBlock '{}' with a new user name.", blkUserName);
                                }
                            }
                        }
                    }
                }
            }
        }

        // if we created a new block
        if (newBlk != null) {
            // initialize the new block
            // log.debug("provideLayoutBlock :: Init new block {}", inBlockName);
            newBlk.initializeLayoutBlock();
            newBlk.initializeLayoutBlockRouting();
            newBlk.setBlockTrackColor(defaultTrackColor);
            newBlk.setBlockOccupiedColor(defaultOccupiedTrackColor);
            newBlk.setBlockExtraColor(defaultAlternativeTrackColor);
            result = newBlk;
        }

        if (result != null) {
            // set both new and previously existing block
            result.addLayoutEditor(this);
            result.incrementUse();
            setDirty();
        }
        return result;
    }

    /**
     * Validates that the supplied occupancy sensor name corresponds to an
     * existing sensor and is unique among all blocks. If valid, returns true
     * and sets the block sensor name in the block. Else returns false, and does
     * nothing to the block.
     *
     * @param sensorName the sensor name to validate
     * @param blk        the LayoutBlock in which to set it
     * @param openFrame  the frame (Component) it is in
     * @return true if sensor is valid
     */
    public boolean validateSensor(
            @Nonnull String sensorName,
            @Nonnull LayoutBlock blk,
            @Nonnull Component openFrame) {
        boolean result = false; // assume failure (pessimist!)

        // check if anything entered
        if (!sensorName.isEmpty()) {
            // get a validated sensor corresponding to this name and assigned to block
            if (blk.getOccupancySensorName().equals(sensorName)) {
                result = true;
            } else {
                Sensor s = blk.validateSensor(sensorName, openFrame);
                result = (s != null); // if sensor returned result is true.
            }
        }
        return result;
    }

    /**
     * Return a layout block with the given name if one exists. Registers this
     * LayoutEditor with the layout block. This method is designed to be used
     * when a panel is loaded. The calling method must handle whether the use
     * count should be incremented.
     *
     * @param blockID the given name
     * @return null if blockID does not already exist
     */
    public LayoutBlock getLayoutBlock(@Nonnull String blockID) {
        // check if this Layout Block already exists
        LayoutBlock blk = InstanceManager.getDefault(LayoutBlockManager.class).getByUserName(blockID);
        if (blk == null) {
            log.error("LayoutBlock '{}' not found when panel loaded", blockID);
            return null;
        }
        blk.addLayoutEditor(this);
        return blk;
    }

    /**
     * Remove object from all Layout Editor temporary lists of items not part of
     * track schematic
     *
     * @param s the object to remove
     * @return true if found
     */
    private boolean remove(@Nonnull Object s) {
        boolean found = false;

        if (backgroundImage.contains(s)) {
            backgroundImage.remove(s);
            found = true;
        }
        if (memoryLabelList.contains(s)) {
            memoryLabelList.remove(s);
            found = true;
        }
        if (blockContentsLabelList.contains(s)) {
            blockContentsLabelList.remove(s);
            found = true;
        }
        if (multiSensors.contains(s)) {
            multiSensors.remove(s);
            found = true;
        }
        if (clocks.contains(s)) {
            clocks.remove(s);
            found = true;
        }
        if (labelImage.contains(s)) {
            labelImage.remove(s);
            found = true;
        }

        if (sensorImage.contains(s) || sensorList.contains(s)) {
            Sensor sensor = ((SensorIcon) s).getSensor();
            if (sensor != null) {
                if (removeAttachedBean((sensor))) {
                    sensorImage.remove(s);
                    sensorList.remove(s);
                    found = true;
                } else {
                    return false;
                }
            }
        }

        if (signalHeadImage.contains(s) || signalList.contains(s)) {
            SignalHead head = ((SignalHeadIcon) s).getSignalHead();
            if (head != null) {
                if (removeAttachedBean((head))) {
                    signalHeadImage.remove(s);
                    signalList.remove(s);
                    found = true;
                } else {
                    return false;
                }
            }
        }

        if (signalMastList.contains(s)) {
            SignalMast mast = ((SignalMastIcon) s).getSignalMast();
            if (mast != null) {
                if (removeAttachedBean((mast))) {
                    signalMastList.remove(s);
                    found = true;
                } else {
                    return false;
                }
            }
        }

        super.removeFromContents((Positionable) s);

        if (found) {
            setDirty();
            redrawPanel();
        }
        return found;
    }

    @Override
    public boolean removeFromContents(@Nonnull Positionable l) {
        return remove(l);
    }

    private String findBeanUsage(@Nonnull NamedBean bean) {
        PositionablePoint pe;
        PositionablePoint pw;
        LayoutTurnout lt;
        LevelXing lx;
        LayoutSlip ls;
        boolean found = false;
        StringBuilder sb = new StringBuilder();
        String msgKey = "DeleteReference";  // NOI18N
        String beanKey = "None";  // NOI18N
        String beanValue = bean.getDisplayName();

        if (bean instanceof SignalMast) {
            beanKey = "BeanNameSignalMast";  // NOI18N

            if (InstanceManager.getDefault(SignalMastLogicManager.class).isSignalMastUsed((SignalMast) bean)) {
                SignalMastLogic sml = InstanceManager.getDefault(
                        SignalMastLogicManager.class).getSignalMastLogic((SignalMast) bean);
                if ((sml != null) && sml.useLayoutEditor(sml.getDestinationList().get(0))) {
                    msgKey = "DeleteSmlReference";  // NOI18N
                }
            }
        } else if (bean instanceof Sensor) {
            beanKey = "BeanNameSensor";  // NOI18N
        } else if (bean instanceof SignalHead) {
            beanKey = "BeanNameSignalHead";  // NOI18N
        }
        if (!beanKey.equals("None")) {  // NOI18N
            sb.append(Bundle.getMessage(msgKey, Bundle.getMessage(beanKey), beanValue));
        }

        if ((pw = finder.findPositionablePointByWestBoundBean(bean)) != null) {
            TrackSegment t1 = pw.getConnect1();
            TrackSegment t2 = pw.getConnect2();
            if (t1 != null) {
                if (t2 != null) {
                    sb.append(Bundle.getMessage("DeleteAtPoint1", t1.getBlockName()));  // NOI18N
                    sb.append(Bundle.getMessage("DeleteAtPoint2", t2.getBlockName()));  // NOI18N
                } else {
                    sb.append(Bundle.getMessage("DeleteAtPoint1", t1.getBlockName()));  // NOI18N
                }
            }
            found = true;
        }

        if ((pe = finder.findPositionablePointByEastBoundBean(bean)) != null) {
            TrackSegment t1 = pe.getConnect1();
            TrackSegment t2 = pe.getConnect2();

            if (t1 != null) {
                if (t2 != null) {
                    sb.append(Bundle.getMessage("DeleteAtPoint1", t1.getBlockName()));  // NOI18N
                    sb.append(Bundle.getMessage("DeleteAtPoint2", t2.getBlockName()));  // NOI18N
                } else {
                    sb.append(Bundle.getMessage("DeleteAtPoint1", t1.getBlockName()));  // NOI18N
                }
            }
            found = true;
        }

        if ((lt = finder.findLayoutTurnoutByBean(bean)) != null) {
            sb.append(Bundle.getMessage("DeleteAtOther", Bundle.getMessage("BeanNameTurnout"), lt.getTurnoutName()));   // NOI18N
            found = true;
        }

        if ((lx = finder.findLevelXingByBean(bean)) != null) {
            sb.append(Bundle.getMessage("DeleteAtOther", Bundle.getMessage("LevelCrossing"), lx.getId()));   // NOI18N
            found = true;
        }

        if ((ls = finder.findLayoutSlipByBean(bean)) != null) {
            sb.append(Bundle.getMessage("DeleteAtOther", Bundle.getMessage("Slip"), ls.getTurnoutName()));   // NOI18N
            found = true;
        }

        if (!found) {
            return null;
        }
        return sb.toString();
    }

    /**
     * NX Sensors, Signal Heads and Signal Masts can be attached to positional
     * points, turnouts and level crossings. If an attachment exists, present an
     * option to cancel the remove action, remove the attachement or retain the
     * attachment.
     *
     * @param bean The named bean to be removed.
     * @return true if OK to remove the related icon.
     */
    private boolean removeAttachedBean(@Nonnull NamedBean bean) {
        String usage = findBeanUsage(bean);

        if (usage != null) {
            usage = String.format("<html>%s</html>", usage);
            int selectedValue = JOptionPane.showOptionDialog(this,
                    usage, Bundle.getMessage("WarningTitle"),
                    JOptionPane.YES_NO_CANCEL_OPTION, JOptionPane.QUESTION_MESSAGE, null,
                    new Object[]{Bundle.getMessage("ButtonYes"),
                        Bundle.getMessage("ButtonNo"),
                        Bundle.getMessage("ButtonCancel")},
                    Bundle.getMessage("ButtonYes"));

            if (selectedValue == JOptionPane.NO_OPTION) {
                return true; // return leaving the references in place but allow the icon to be deleted.
            }

            if (selectedValue == JOptionPane.CANCEL_OPTION) {
                return false; // do not delete the item
            }
            if (bean instanceof Sensor) {
                // Additional actions for NX sensor pairs
                return getLETools().removeSensorAssignment((Sensor) bean);
            } else {
                removeBeanRefs(bean);
            }
        }
        return true;
    }

    private void removeBeanRefs(@Nonnull NamedBean bean) {
        PositionablePoint pe;
        PositionablePoint pw;
        LayoutTurnout lt;
        LevelXing lx;
        LayoutSlip ls;

        if ((pw = finder.findPositionablePointByWestBoundBean(bean)) != null) {
            pw.removeBeanReference(bean);
        }

        if ((pe = finder.findPositionablePointByEastBoundBean(bean)) != null) {
            pe.removeBeanReference(bean);
        }

        if ((lt = finder.findLayoutTurnoutByBean(bean)) != null) {
            lt.removeBeanReference(bean);
        }

        if ((lx = finder.findLevelXingByBean(bean)) != null) {
            lx.removeBeanReference(bean);
        }

        if ((ls = finder.findLayoutSlipByBean(bean)) != null) {
            ls.removeBeanReference(bean);
        }
    }

    private boolean noWarnPositionablePoint = false;

    /**
     * Remove a PositionablePoint -- an Anchor or an End Bumper.
     *
     * @param o the PositionablePoint to remove
     * @return true if removed
     */
    public boolean removePositionablePoint(@Nonnull PositionablePoint o) {
        // First verify with the user that this is really wanted, only show message if there is a bit of track connected
        if ((o.getConnect1() != null) || (o.getConnect2() != null)) {
            if (!noWarnPositionablePoint) {
                int selectedValue = JOptionPane.showOptionDialog(this,
                        Bundle.getMessage("Question2"), Bundle.getMessage("WarningTitle"),
                        JOptionPane.YES_NO_CANCEL_OPTION, JOptionPane.QUESTION_MESSAGE, null,
                        new Object[]{Bundle.getMessage("ButtonYes"),
                            Bundle.getMessage("ButtonNo"),
                            Bundle.getMessage("ButtonYesPlus")},
                        Bundle.getMessage("ButtonNo"));

                if (selectedValue == JOptionPane.NO_OPTION) {
                    return false; // return without creating if "No" response
                }

                if (selectedValue == JOptionPane.CANCEL_OPTION) {
                    // Suppress future warnings, and continue
                    noWarnPositionablePoint = true;
                }
            }

            // remove from selection information
            if (selectedObject == o) {
                selectedObject = null;
            }

            if (prevSelectedObject == o) {
                prevSelectedObject = null;
            }

            // remove connections if any
            TrackSegment t1 = o.getConnect1();
            TrackSegment t2 = o.getConnect2();

            if (t1 != null) {
                removeTrackSegment(t1);
            }

            if (t2 != null) {
                removeTrackSegment(t2);
            }

            // delete from array
        }

        return removeLayoutTrackAndRedraw(o);
    }

    private boolean noWarnLayoutTurnout = false;

    /**
     * Remove a LayoutTurnout
     *
     * @param o the LayoutTurnout to remove
     * @return true if removed
     */
    public boolean removeLayoutTurnout(@Nonnull LayoutTurnout o) {
        // First verify with the user that this is really wanted
        if (!noWarnLayoutTurnout) {
            int selectedValue = JOptionPane.showOptionDialog(this,
                    Bundle.getMessage("Question1r"), Bundle.getMessage("WarningTitle"),
                    JOptionPane.YES_NO_CANCEL_OPTION, JOptionPane.QUESTION_MESSAGE, null,
                    new Object[]{Bundle.getMessage("ButtonYes"),
                        Bundle.getMessage("ButtonNo"),
                        Bundle.getMessage("ButtonYesPlus")},
                    Bundle.getMessage("ButtonNo"));

            if (selectedValue == JOptionPane.NO_OPTION) {
                return false; // return without removing if "No" response
            }

            if (selectedValue == JOptionPane.CANCEL_OPTION) {
                // Suppress future warnings, and continue
                noWarnLayoutTurnout = true;
            }
        }

        // remove from selection information
        if (selectedObject == o) {
            selectedObject = null;
        }

        if (prevSelectedObject == o) {
            prevSelectedObject = null;
        }

        // remove connections if any
        TrackSegment t = (TrackSegment) o.getConnectA();

        if (t != null) {
            substituteAnchor(getLayoutTurnoutView(o).getCoordsA(), o, t);
        }
        t = (TrackSegment) o.getConnectB();

        if (t != null) {
            substituteAnchor(getLayoutTurnoutView(o).getCoordsB(), o, t);
        }
        t = (TrackSegment) o.getConnectC();

        if (t != null) {
            substituteAnchor(getLayoutTurnoutView(o).getCoordsC(), o, t);
        }
        t = (TrackSegment) o.getConnectD();

        if (t != null) {
            substituteAnchor(getLayoutTurnoutView(o).getCoordsD(), o, t);
        }

        // decrement Block use count(s)
        LayoutBlock b = o.getLayoutBlock();

        if (b != null) {
            b.decrementUse();
        }

        if (o.isTurnoutTypeXover() || o.isTurnoutTypeSlip()) {
            LayoutBlock b2 = o.getLayoutBlockB();

            if ((b2 != null) && (b2 != b)) {
                b2.decrementUse();
            }
            LayoutBlock b3 = o.getLayoutBlockC();

            if ((b3 != null) && (b3 != b) && (b3 != b2)) {
                b3.decrementUse();
            }
            LayoutBlock b4 = o.getLayoutBlockD();

            if ((b4 != null) && (b4 != b)
                    && (b4 != b2) && (b4 != b3)) {
                b4.decrementUse();
            }
        }

        return removeLayoutTrackAndRedraw(o);
    }

    private void substituteAnchor(@Nonnull Point2D loc,
            @Nonnull LayoutTrack o, @Nonnull TrackSegment t) {
        PositionablePoint p = addAnchor(loc);

        if (t.getConnect1() == o) {
            t.setNewConnect1(p, HitPointType.POS_POINT);
        }

        if (t.getConnect2() == o) {
            t.setNewConnect2(p, HitPointType.POS_POINT);
        }
        p.setTrackConnection(t);
    }

    private boolean noWarnLevelXing = false;

    /**
     * Remove a Level Crossing
     *
     * @param o the LevelXing to remove
     * @return true if removed
     */
    public boolean removeLevelXing(@Nonnull LevelXing o) {
        // First verify with the user that this is really wanted
        if (!noWarnLevelXing) {
            int selectedValue = JOptionPane.showOptionDialog(this,
                    Bundle.getMessage("Question3r"), Bundle.getMessage("WarningTitle"),
                    JOptionPane.YES_NO_CANCEL_OPTION, JOptionPane.QUESTION_MESSAGE, null,
                    new Object[]{Bundle.getMessage("ButtonYes"),
                        Bundle.getMessage("ButtonNo"),
                        Bundle.getMessage("ButtonYesPlus")},
                    Bundle.getMessage("ButtonNo"));

            if (selectedValue == JOptionPane.NO_OPTION) {
                return false; // return without creating if "No" response
            }

            if (selectedValue == JOptionPane.CANCEL_OPTION) {
                // Suppress future warnings, and continue
                noWarnLevelXing = true;
            }
        }

        // remove from selection information
        if (selectedObject == o) {
            selectedObject = null;
        }

        if (prevSelectedObject == o) {
            prevSelectedObject = null;
        }

        // remove connections if any
        LevelXingView ov = getLevelXingView(o);
        
        TrackSegment t = (TrackSegment) o.getConnectA();
        if (t != null) {
            substituteAnchor(ov.getCoordsA(), o, t);
        }
        t = (TrackSegment) o.getConnectB();

        if (t != null) {
            substituteAnchor(ov.getCoordsB(), o, t);
        }
        t = (TrackSegment) o.getConnectC();

        if (t != null) {
            substituteAnchor(ov.getCoordsC(), o, t);
        }
        t = (TrackSegment) o.getConnectD();

        if (t != null) {
            substituteAnchor(ov.getCoordsD(), o, t);
        }

        // decrement block use count if any blocks in use
        LayoutBlock lb = o.getLayoutBlockAC();

        if (lb != null) {
            lb.decrementUse();
        }
        LayoutBlock lbx = o.getLayoutBlockBD();

        if ((lbx != null) && (lb != null) && (lbx != lb)) {
            lb.decrementUse();
        }

        return removeLayoutTrackAndRedraw(o);
    }

    private boolean noWarnSlip = false;

    /**
     * Remove a slip
     *
     * @param o the LayoutSlip to remove
     * @return true if removed
     */
    public boolean removeLayoutSlip(@Nonnull LayoutTurnout o) {
        if (!(o instanceof LayoutSlip)) {
            return false;
        }

        // First verify with the user that this is really wanted
        if (!noWarnSlip) {
            int selectedValue = JOptionPane.showOptionDialog(this,
                    Bundle.getMessage("Question5r"), Bundle.getMessage("WarningTitle"),
                    JOptionPane.YES_NO_CANCEL_OPTION, JOptionPane.QUESTION_MESSAGE, null,
                    new Object[]{Bundle.getMessage("ButtonYes"),
                        Bundle.getMessage("ButtonNo"),
                        Bundle.getMessage("ButtonYesPlus")},
                    Bundle.getMessage("ButtonNo"));

            if (selectedValue == JOptionPane.NO_OPTION) {
                return false; // return without creating if "No" response
            }

            if (selectedValue == JOptionPane.CANCEL_OPTION) {
                // Suppress future warnings, and continue
                noWarnSlip = true;
            }
        }

        LayoutTurnoutView ov = getLayoutTurnoutView(o);
        
        // remove from selection information
        if (selectedObject == o) {
            selectedObject = null;
        }

        if (prevSelectedObject == o) {
            prevSelectedObject = null;
        }

        // remove connections if any
        TrackSegment t = (TrackSegment) o.getConnectA();

        if (t != null) {
            substituteAnchor(ov.getCoordsA(), o, t);
        }
        t = (TrackSegment) o.getConnectB();

        if (t != null) {
            substituteAnchor(ov.getCoordsB(), o, t);
        }
        t = (TrackSegment) o.getConnectC();

        if (t != null) {
            substituteAnchor(ov.getCoordsC(), o, t);
        }
        t = (TrackSegment) o.getConnectD();

        if (t != null) {
            substituteAnchor(ov.getCoordsD(), o, t);
        }

        // decrement block use count if any blocks in use
        LayoutBlock lb = o.getLayoutBlock();

        if (lb != null) {
            lb.decrementUse();
        }

        return removeLayoutTrackAndRedraw(o);
    }

    private boolean noWarnTurntable = false;

    /**
     * Remove a Layout Turntable
     *
     * @param o the LayoutTurntable to remove
     * @return true if removed
     */
    public boolean removeTurntable(@Nonnull LayoutTurntable o) {
        // First verify with the user that this is really wanted
        if (!noWarnTurntable) {
            int selectedValue = JOptionPane.showOptionDialog(this,
                    Bundle.getMessage("Question4r"), Bundle.getMessage("WarningTitle"),
                    JOptionPane.YES_NO_CANCEL_OPTION, JOptionPane.QUESTION_MESSAGE, null,
                    new Object[]{Bundle.getMessage("ButtonYes"),
                        Bundle.getMessage("ButtonNo"),
                        Bundle.getMessage("ButtonYesPlus")},
                    Bundle.getMessage("ButtonNo"));

            if (selectedValue == JOptionPane.NO_OPTION) {
                return false; // return without creating if "No" response
            }

            if (selectedValue == JOptionPane.CANCEL_OPTION) {
                // Suppress future warnings, and continue
                noWarnTurntable = true;
            }
        }

        // remove from selection information
        if (selectedObject == o) {
            selectedObject = null;
        }

        if (prevSelectedObject == o) {
            prevSelectedObject = null;
        }

        // remove connections if any
        LayoutTurntableView ov = getLayoutTurntableView(o);
        for (int j = 0; j < o.getNumberRays(); j++) {
            TrackSegment t = ov.getRayConnectOrdered(j);

            if (t != null) {
                substituteAnchor(ov.getRayCoordsIndexed(j), o, t);
            }
        }

        return removeLayoutTrackAndRedraw(o);
    }

    /**
     * Remove a Track Segment
     *
     * @param o the TrackSegment to remove
     */
    public void removeTrackSegment(@Nonnull TrackSegment o) {
        // save affected blocks
        LayoutBlock block1 = null;
        LayoutBlock block2 = null;
        LayoutBlock block = o.getLayoutBlock();

        // remove any connections
        HitPointType type = o.getType1();

        if (type == HitPointType.POS_POINT) {
            PositionablePoint p = (PositionablePoint) (o.getConnect1());

            if (p != null) {
                p.removeTrackConnection(o);

                if (p.getConnect1() != null) {
                    block1 = p.getConnect1().getLayoutBlock();
                } else if (p.getConnect2() != null) {
                    block1 = p.getConnect2().getLayoutBlock();
                }
            }
        } else {
            block1 = getAffectedBlock(o.getConnect1(), type);
            disconnect(o.getConnect1(), type);
        }
        type = o.getType2();

        if (type == HitPointType.POS_POINT) {
            PositionablePoint p = (PositionablePoint) (o.getConnect2());

            if (p != null) {
                p.removeTrackConnection(o);

                if (p.getConnect1() != null) {
                    block2 = p.getConnect1().getLayoutBlock();
                } else if (p.getConnect2() != null) {
                    block2 = p.getConnect2().getLayoutBlock();
                }
            }
        } else {
            block2 = getAffectedBlock(o.getConnect2(), type);
            disconnect(o.getConnect2(), type);
        }

        // delete from array
        removeLayoutTrack(o);

        // update affected blocks
        if (block != null) {
            // decrement Block use count
            block.decrementUse();
            getLEAuxTools().setBlockConnectivityChanged();
            block.updatePaths();
        }

        if ((block1 != null) && (block1 != block)) {
            block1.updatePaths();
        }

        if ((block2 != null) && (block2 != block) && (block2 != block1)) {
            block2.updatePaths();
        }

        //
        setDirty();
        redrawPanel();
    }

    private void disconnect(@Nonnull LayoutTrack o, HitPointType type) {
        switch (type) {
            case TURNOUT_A:
            case TURNOUT_B:
            case TURNOUT_C:
            case TURNOUT_D:
            case SLIP_A:
            case SLIP_B:
            case SLIP_C:
            case SLIP_D:
            case LEVEL_XING_A:
            case LEVEL_XING_B:
            case LEVEL_XING_C:
            case LEVEL_XING_D: {
                try {
                    o.setConnection(type, null, HitPointType.NONE);
                } catch (jmri.JmriException e) {
                    // ignore (log.error in setConnection method)
                }
                break;
            }

            default: {
                if (HitPointType.isTurntableRayHitType(type)) {
                    ((LayoutTurntable) o).setRayConnect(null, type.turntableTrackIndex());
                }
                break;
            }
        }
    }
    
    /**
     * Depending on the given type, 
     * and the real class of the given LayoutTrack,
     * determine the connected LayoutTrack.  This provides a 
     * variable-indirect form of e.g. trk.getLayoutBlockC() for example.
     * Perhaps "Connected Block" captures the idea better, but that 
     * method name is being used for something else.
     *
     *
     * @param track  The track who's connected blocks are being examined
     * @param type   This point to check for connected blocks, i.e. TURNOUT_B
     * @return       The block at a particular point on the track object, or null if none.
     */
     // Temporary - this should certainly be a LayoutTrack method.
    public LayoutBlock getAffectedBlock(@Nonnull LayoutTrack track, HitPointType type) {
        LayoutBlock result = null;

        switch (type) {
            case TURNOUT_A:
            case SLIP_A: {
                if (track instanceof LayoutTurnout) {
                    LayoutTurnout lt = (LayoutTurnout) track;
                    result = lt.getLayoutBlock();
                }
                break;
            }

            case TURNOUT_B:
            case SLIP_B: {
                if (track instanceof LayoutTurnout) {
                    LayoutTurnout lt = (LayoutTurnout) track;
                    result = lt.getLayoutBlockB();
                }
                break;
            }

            case TURNOUT_C:
            case SLIP_C: {
                if (track instanceof LayoutTurnout) {
                    LayoutTurnout lt = (LayoutTurnout) track;
                    result = lt.getLayoutBlockC();
                }
                break;
            }

            case TURNOUT_D:
            case SLIP_D: {
                if (track instanceof LayoutTurnout) {
                    LayoutTurnout lt = (LayoutTurnout) track;
                    result = lt.getLayoutBlockD();
                }
                break;
            }

            case LEVEL_XING_A:
            case LEVEL_XING_C: {
                if (track instanceof LevelXing) {
                    LevelXing lx = (LevelXing) track;
                    result = lx.getLayoutBlockAC();
                }
                break;
            }

            case LEVEL_XING_B:
            case LEVEL_XING_D: {
                if (track instanceof LevelXing) {
                    LevelXing lx = (LevelXing) track;
                    result = lx.getLayoutBlockBD();
                }
                break;
            }

            case TRACK: {
                if (track instanceof TrackSegment) {
                    TrackSegment ts = (TrackSegment) track;
                    result = ts.getLayoutBlock();
                }
                break;
            }
            default: {
                log.warn("Unhandled track type: {}", type);
                break;
            }
        }
        return result;
    }

    /**
     * Add a sensor indicator to the Draw Panel
     */
    void addSensor() {
        String newName = leToolBarPanel.sensorComboBox.getSelectedItemDisplayName();
        if (newName == null) {
            newName = "";
        }

        if (newName.isEmpty()) {
            JOptionPane.showMessageDialog(this, Bundle.getMessage("Error10"),
                    Bundle.getMessage("ErrorTitle"), JOptionPane.ERROR_MESSAGE);
            return;
        }
        SensorIcon l = new SensorIcon(new NamedIcon("resources/icons/smallschematics/tracksegments/circuit-error.gif",
                "resources/icons/smallschematics/tracksegments/circuit-error.gif"), this);

        l.setIcon("SensorStateActive", leToolBarPanel.sensorIconEditor.getIcon(0));
        l.setIcon("SensorStateInactive", leToolBarPanel.sensorIconEditor.getIcon(1));
        l.setIcon("BeanStateInconsistent", leToolBarPanel.sensorIconEditor.getIcon(2));
        l.setIcon("BeanStateUnknown", leToolBarPanel.sensorIconEditor.getIcon(3));
        l.setSensor(newName);
        l.setDisplayLevel(Editor.SENSORS);

        leToolBarPanel.sensorComboBox.setSelectedItem(l.getSensor());
        setNextLocation(l);
        putItem(l); // note: this calls unionToPanelBounds & setDirty()
    }

    public void putSensor(@Nonnull SensorIcon l) {
        l.updateSize();
        l.setDisplayLevel(Editor.SENSORS);
        putItem(l); // note: this calls unionToPanelBounds & setDirty()
    }

    /**
     * Add a signal head to the Panel
     */
    void addSignalHead() {
        // check for valid signal head entry
        String newName = leToolBarPanel.signalHeadComboBox.getSelectedItemDisplayName();
        if (newName == null) {
            newName = "";
        }
        SignalHead mHead = null;

        if (!newName.isEmpty()) {
            mHead = InstanceManager.getDefault(SignalHeadManager.class).getSignalHead(newName);

            /*if (mHead == null)
            mHead = InstanceManager.getDefault(SignalHeadManager.class).getByUserName(newName);
            else */
            leToolBarPanel.signalHeadComboBox.setSelectedItem(mHead);
        }

        if (mHead == null) {
            // There is no signal head corresponding to this name
            JOptionPane.showMessageDialog(this,
                    MessageFormat.format(Bundle.getMessage("Error9"), newName),
                    Bundle.getMessage("ErrorTitle"), JOptionPane.ERROR_MESSAGE);
            return;
        }

        // create and set up signal icon
        SignalHeadIcon l = new SignalHeadIcon(this);
        l.setSignalHead(newName);
        l.setIcon("SignalHeadStateRed", leToolBarPanel.signalIconEditor.getIcon(0));
        l.setIcon("SignalHeadStateFlashingRed", leToolBarPanel.signalIconEditor.getIcon(1));
        l.setIcon("SignalHeadStateYellow", leToolBarPanel.signalIconEditor.getIcon(2));
        l.setIcon("SignalHeadStateFlashingYellow", leToolBarPanel.signalIconEditor.getIcon(3));
        l.setIcon("SignalHeadStateGreen", leToolBarPanel.signalIconEditor.getIcon(4));
        l.setIcon("SignalHeadStateFlashingGreen", leToolBarPanel.signalIconEditor.getIcon(5));
        l.setIcon("SignalHeadStateDark", leToolBarPanel.signalIconEditor.getIcon(6));
        l.setIcon("SignalHeadStateHeld", leToolBarPanel.signalIconEditor.getIcon(7));
        l.setIcon("SignalHeadStateLunar", leToolBarPanel.signalIconEditor.getIcon(8));
        l.setIcon("SignalHeadStateFlashingLunar", leToolBarPanel.signalIconEditor.getIcon(9));
        unionToPanelBounds(l.getBounds());
        setNextLocation(l);
        setDirty();
        putSignal(l);
    }

    public void putSignal(@Nonnull SignalHeadIcon l) {
        l.updateSize();
        l.setDisplayLevel(Editor.SIGNALS);
        putItem(l); // note: this calls unionToPanelBounds & setDirty()
    }

    @CheckForNull
    SignalHead getSignalHead(@Nonnull String name) {
        SignalHead sh = InstanceManager.getDefault(SignalHeadManager.class).getBySystemName(name);

        if (sh == null) {
            sh = InstanceManager.getDefault(SignalHeadManager.class).getByUserName(name);
        }

        if (sh == null) {
            log.warn("did not find a SignalHead named {}", name);
        }
        return sh;
    }

    public boolean containsSignalHead(@CheckForNull SignalHead head) {
        if (head != null) {
            for (SignalHeadIcon h : signalList) {
                if (h.getSignalHead() == head) {
                    return true;
                }
            }
        }
        return false;
    }

    public void removeSignalHead(@CheckForNull SignalHead head) {
        if (head != null) {
            for (SignalHeadIcon h : signalList) {
                if (h.getSignalHead() == head) {
                    signalList.remove(h);
                    h.remove();
                    h.dispose();
                    setDirty();
                    redrawPanel();
                    break;
                }
            }
        }
    }

    void addSignalMast() {
        // check for valid signal head entry
        String newName = leToolBarPanel.signalMastComboBox.getSelectedItemDisplayName();
        if (newName == null) {
            newName = "";
        }
        SignalMast mMast = null;

        if (!newName.isEmpty()) {
            mMast = InstanceManager.getDefault(SignalMastManager.class).getSignalMast(newName);
            leToolBarPanel.signalMastComboBox.setSelectedItem(mMast);
        }

        if (mMast == null) {
            // There is no signal head corresponding to this name
            JOptionPane.showMessageDialog(this,
                    MessageFormat.format(Bundle.getMessage("Error9"), newName),
                    Bundle.getMessage("ErrorTitle"), JOptionPane.ERROR_MESSAGE);

            return;
        }

        // create and set up signal icon
        SignalMastIcon l = new SignalMastIcon(this);
        l.setSignalMast(newName);
        unionToPanelBounds(l.getBounds());
        setNextLocation(l);
        setDirty();
        putSignalMast(l);
    }

    public void putSignalMast(@Nonnull SignalMastIcon l) {
        l.updateSize();
        l.setDisplayLevel(Editor.SIGNALS);
        putItem(l); // note: this calls unionToPanelBounds & setDirty()
    }

    SignalMast getSignalMast(@Nonnull String name) {
        SignalMast sh = InstanceManager.getDefault(SignalMastManager.class).getBySystemName(name);

        if (sh == null) {
            sh = InstanceManager.getDefault(SignalMastManager.class).getByUserName(name);
        }

        if (sh == null) {
            log.warn("did not find a SignalMast named {}", name);
        }
        return sh;
    }

    public boolean containsSignalMast(@Nonnull SignalMast mast) {
        for (SignalMastIcon h : signalMastList) {
            if (h.getSignalMast() == mast) {
                return true;
            }
        }
        return false;
    }

    /**
     * Add a label to the Draw Panel
     */
    void addLabel() {
        String labelText = leToolBarPanel.textLabelTextField.getText();
        labelText = (labelText != null) ? labelText.trim() : "";

        if (labelText.isEmpty()) {
            JOptionPane.showMessageDialog(this, Bundle.getMessage("Error11"),
                    Bundle.getMessage("ErrorTitle"), JOptionPane.ERROR_MESSAGE);
            return;
        }
        PositionableLabel l = super.addLabel(labelText);
        unionToPanelBounds(l.getBounds());
        setDirty();
        l.setForeground(defaultTextColor);
    }

    @Override
    public void putItem(@Nonnull Positionable l) {
        super.putItem(l);

        if (l instanceof SensorIcon) {
            sensorImage.add((SensorIcon) l);
            sensorList.add((SensorIcon) l);
        } else if (l instanceof LocoIcon) {
            markerImage.add((LocoIcon) l);
        } else if (l instanceof SignalHeadIcon) {
            signalHeadImage.add((SignalHeadIcon) l);
            signalList.add((SignalHeadIcon) l);
        } else if (l instanceof SignalMastIcon) {
            signalMastList.add((SignalMastIcon) l);
        } else if (l instanceof MemoryIcon) {
            memoryLabelList.add((MemoryIcon) l);
        } else if (l instanceof BlockContentsIcon) {
            blockContentsLabelList.add((BlockContentsIcon) l);
        } else if (l instanceof AnalogClock2Display) {
            clocks.add((AnalogClock2Display) l);
        } else if (l instanceof MultiSensorIcon) {
            multiSensors.add((MultiSensorIcon) l);
        }

        if (l instanceof PositionableLabel) {
            if (((PositionableLabel) l).isBackground()) {
                backgroundImage.add((PositionableLabel) l);
            } else {
                labelImage.add((PositionableLabel) l);
            }
        }
        unionToPanelBounds(l.getBounds(new Rectangle()));
        setDirty();
    }

    /**
     * Add a memory label to the Draw Panel
     */
    void addMemory() {
        String memoryName = leToolBarPanel.textMemoryComboBox.getSelectedItemDisplayName();
        if (memoryName == null) {
            memoryName = "";
        }

        if (memoryName.isEmpty()) {
            JOptionPane.showMessageDialog(this, Bundle.getMessage("Error11a"),
                    Bundle.getMessage("ErrorTitle"), JOptionPane.ERROR_MESSAGE);
            return;
        }
        MemoryIcon l = new MemoryIcon(" ", this);
        l.setMemory(memoryName);
        Memory xMemory = l.getMemory();

        if (xMemory != null) {
            String uname = xMemory.getDisplayName();
            if (!uname.equals(memoryName)) {
                // put the system name in the memory field
                leToolBarPanel.textMemoryComboBox.setSelectedItem(xMemory);
            }
        }
        setNextLocation(l);
        l.setSize(l.getPreferredSize().width, l.getPreferredSize().height);
        l.setDisplayLevel(Editor.LABELS);
        l.setForeground(defaultTextColor);
        unionToPanelBounds(l.getBounds());
        putItem(l); // note: this calls unionToPanelBounds & setDirty()
    }

    void addBlockContents() {
        String newName = leToolBarPanel.blockContentsComboBox.getSelectedItemDisplayName();
        if (newName == null) {
            newName = "";
        }

        if (newName.isEmpty()) {
            JOptionPane.showMessageDialog(this, Bundle.getMessage("Error11b"),
                    Bundle.getMessage("ErrorTitle"), JOptionPane.ERROR_MESSAGE);
            return;
        }
        BlockContentsIcon l = new BlockContentsIcon(" ", this);
        l.setBlock(newName);
        Block xMemory = l.getBlock();

        if (xMemory != null) {
            String uname = xMemory.getDisplayName();
            if (!uname.equals(newName)) {
                // put the system name in the memory field
                leToolBarPanel.blockContentsComboBox.setSelectedItem(xMemory);
            }
        }
        setNextLocation(l);
        l.setSize(l.getPreferredSize().width, l.getPreferredSize().height);
        l.setDisplayLevel(Editor.LABELS);
        l.setForeground(defaultTextColor);
        putItem(l); // note: this calls unionToPanelBounds & setDirty()
    }

    /**
     * Add a Reporter Icon to the panel.
     *
     * @param reporter the reporter icon to add.
     * @param xx       the horizontal location.
     * @param yy       the vertical location.
     */
    public void addReporter(@Nonnull Reporter reporter, int xx, int yy) {
        ReporterIcon l = new ReporterIcon(this);
        l.setReporter(reporter);
        l.setLocation(xx, yy);
        l.setSize(l.getPreferredSize().width, l.getPreferredSize().height);
        l.setDisplayLevel(Editor.LABELS);
        unionToPanelBounds(l.getBounds());
        putItem(l); // note: this calls unionToPanelBounds & setDirty()
    }

    /**
     * Add an icon to the target
     */
    void addIcon() {
        PositionableLabel l = new PositionableLabel(leToolBarPanel.iconEditor.getIcon(0), this);
        setNextLocation(l);
        l.setDisplayLevel(Editor.ICONS);
        unionToPanelBounds(l.getBounds());
        l.updateSize();
        putItem(l); // note: this calls unionToPanelBounds & setDirty()
    }

    /**
     * Add a loco marker to the target
     */
    @Override
    public LocoIcon addLocoIcon(@Nonnull String name) {
        LocoIcon l = new LocoIcon(this);
        Point2D pt = windowCenter();
        if (selectionActive) {
            pt = MathUtil.midPoint(getSelectionRect());
        }
        l.setLocation((int) pt.getX(), (int) pt.getY());
        putLocoIcon(l, name);
        l.setPositionable(true);
        unionToPanelBounds(l.getBounds());
        return l;
    }

    @Override
    public void putLocoIcon(@Nonnull LocoIcon l, @Nonnull String name) {
        super.putLocoIcon(l, name);
        markerImage.add(l);
        unionToPanelBounds(l.getBounds());
    }

    JFileChooser inputFileChooser;

    /**
     * Add a background image
     */
    public void addBackground() {
        if (inputFileChooser == null) {
            inputFileChooser = new JFileChooser(
                    String.format("%s%sresources%sicons",
                            System.getProperty("user.dir"),
                            File.separator,
                            File.separator));
            if (false) {
                // TODO: Discuss with jmri-developers
                // this filter will allow any images supported by the current
                // operating system. This may not be desirable because it will
                // allow images that may not be supported by operating systems
                // other than the current one.
                inputFileChooser.setFileFilter(new FileNameExtensionFilter("Image files", ImageIO.getReaderFileSuffixes()));
            } else {
                // TODO: discuss with jmri-developers - support png image files?
                inputFileChooser.setFileFilter(new FileNameExtensionFilter("Graphics Files", "gif", "jpg", "png"));
            }
        }
        inputFileChooser.rescanCurrentDirectory();

        int retVal = inputFileChooser.showOpenDialog(this);

        if (retVal != JFileChooser.APPROVE_OPTION) {
            return; // give up if no file selected
        }

        // NamedIcon icon = new NamedIcon(inputFileChooser.getSelectedFile().getPath(),
        // inputFileChooser.getSelectedFile().getPath());
        String name = inputFileChooser.getSelectedFile().getPath();

        // convert to portable path
        name = FileUtil.getPortableFilename(name);

        // setup icon
        PositionableLabel o = super.setUpBackground(name);
        backgroundImage.add(o);
        unionToPanelBounds(o.getBounds());
        setDirty();
    }

    // there is no way to call this; could that
    //    private boolean remove(@Nonnull Object s)
    // is being used instead.
    //
    ///**
    // * Remove a background image from the list of background images
    // *
    // * @param b PositionableLabel to remove
    // */
    //private void removeBackground(@Nonnull PositionableLabel b) {
    //    if (backgroundImage.contains(b)) {
    //        backgroundImage.remove(b);
    //        setDirty();
    //    }
    //}
    /**
     * add a layout shape to the list of layout shapes
     *
     * @param p Point2D where the shape should be
     * @return the LayoutShape
     */
    @Nonnull
    private LayoutShape addLayoutShape(@Nonnull Point2D p) {
        // get unique name
        String name = finder.uniqueName("S", ++numShapes);

        // create object
        LayoutShape o = new LayoutShape(name, p, this);
        layoutShapes.add(o);
        unionToPanelBounds(o.getBounds());
        setDirty();
        return o;
    }

    /**
     * Remove a layout shape from the list of layout shapes
     *
     * @param s the LayoutShape to add
     * @return true if added
     */
    public boolean removeLayoutShape(@Nonnull LayoutShape s) {
        boolean result = false;
        if (layoutShapes.contains(s)) {
            layoutShapes.remove(s);
            setDirty();
            result = true;
            redrawPanel();
        }
        return result;
    }

    /**
     * Invoke a window to allow you to add a MultiSensor indicator to the target
     */
    private int multiLocX;
    private int multiLocY;

    void startMultiSensor() {
        multiLocX = xLoc;
        multiLocY = yLoc;

        if (leToolBarPanel.multiSensorFrame == null) {
            // create a common edit frame
            leToolBarPanel.multiSensorFrame = new MultiSensorIconFrame(this);
            leToolBarPanel.multiSensorFrame.initComponents();
            leToolBarPanel.multiSensorFrame.pack();
        }
        leToolBarPanel.multiSensorFrame.setVisible(true);
    }

    // Invoked when window has new multi-sensor ready
    public void addMultiSensor(@Nonnull MultiSensorIcon l) {
        l.setLocation(multiLocX, multiLocY);
        putItem(l); // note: this calls unionToPanelBounds & setDirty()
        leToolBarPanel.multiSensorFrame.dispose();
        leToolBarPanel.multiSensorFrame = null;
    }

    /**
     * Set object location and size for icon and label object as it is created.
     * Size comes from the preferredSize; location comes from the fields where
     * the user can spec it.
     *
     * @param obj the positionable object.
     */
    @Override
    public void setNextLocation(@Nonnull Positionable obj) {
        obj.setLocation(xLoc, yLoc);
    }

    //
    // singleton (one per-LayoutEditor) accessors
    //
    private ConnectivityUtil conTools = null;

    @Nonnull
    public ConnectivityUtil getConnectivityUtil() {
        if (conTools == null) {
            conTools = new ConnectivityUtil(this);
        }
        return conTools;
    }

    private LayoutEditorTools tools = null;

    @Nonnull
    public LayoutEditorTools getLETools() {
        if (tools == null) {
            tools = new LayoutEditorTools(this);
        }
        return tools;
    }

    private LayoutEditorAuxTools auxTools = null;

    @Nonnull
    public LayoutEditorAuxTools getLEAuxTools() {
        if (auxTools == null) {
            auxTools = new LayoutEditorAuxTools(this);
        }
        return auxTools;
    }

    private LayoutEditorChecks layoutEditorChecks = null;

    @Nonnull
    public LayoutEditorChecks getLEChecks() {
        if (layoutEditorChecks == null) {
            layoutEditorChecks = new LayoutEditorChecks(this);
        }
        return layoutEditorChecks;
    }

    /**
     * Invoked by DeletePanel menu item Validate user intent before deleting
     */
    @Override
    public boolean deletePanel() {
        // verify deletion
        if (!super.deletePanel()) {
            return false; // return without deleting if "No" response
        }
        clearLayoutTracks();
        return true;
    }

    /**
     * Control whether target panel items are editable. Does this by invoking
     * the {@link Editor#setAllEditable} function of the parent class. This also
     * controls the relevant pop-up menu items (which are the primary way that
     * items are edited).
     *
     * @param editable true for editable.
     */
    @Override
    public void setAllEditable(boolean editable) {
        int restoreScroll = _scrollState;

        super.setAllEditable(editable);

        if (toolBarSide.equals(ToolBarSide.eFLOAT)) {
            if (editable) {
                createfloatingEditToolBoxFrame();
                createFloatingHelpPanel();
            } else {
                deletefloatingEditToolBoxFrame();
            }
        } else {
            editToolBarContainerPanel.setVisible(editable);
        }
        setShowHidden(editable);

        if (editable) {
            setScroll(Editor.SCROLL_BOTH);
            _scrollState = restoreScroll;
        } else {
            setScroll(_scrollState);
        }

        // these may not be set up yet...
        if (helpBarPanel != null) {
            if (toolBarSide.equals(ToolBarSide.eFLOAT)) {
                if (floatEditHelpPanel != null) {
                    floatEditHelpPanel.setVisible(isEditable() && getShowHelpBar());
                }
            } else {
                helpBarPanel.setVisible(editable && getShowHelpBar());
            }
        }
        awaitingIconChange = false;
        editModeCheckBoxMenuItem.setSelected(editable);
        redrawPanel();
    }

    /**
     * Control whether panel items are positionable. Markers are always
     * positionable.
     *
     * @param state true for positionable.
     */
    @Override
    public void setAllPositionable(boolean state) {
        super.setAllPositionable(state);

        markerImage.forEach((p) -> p.setPositionable(true));
    }

    /**
     * Control whether target panel items are controlling layout items. Does
     * this by invoke the {@link Positionable#setControlling} function of each
     * item on the target panel. This also controls the relevant pop-up menu
     * items.
     *
     * @param state true for controlling.
     */
    public void setTurnoutAnimation(boolean state) {
        if (animationCheckBoxMenuItem.isSelected() != state) {
            animationCheckBoxMenuItem.setSelected(state);
        }

        if (animatingLayout != state) {
            animatingLayout = state;
            redrawPanel();
        }
    }

    public boolean isAnimating() {
        return animatingLayout;
    }

    public boolean getScroll() {
        // deprecated but kept to allow opening files
        // on version 2.5.1 and earlier
        return _scrollState != Editor.SCROLL_NONE;
    }

//    public Color getDefaultBackgroundColor() {
//        return defaultBackgroundColor;
//    }
    public String getDefaultTrackColor() {
        return ColorUtil.colorToColorName(defaultTrackColor);
    }

    /**
     *
     * Getter defaultTrackColor.
     *
     * @return block default color as Color
     */
    @Nonnull
    public Color getDefaultTrackColorColor() {
        return defaultTrackColor;
    }

    @Nonnull
    @SuppressFBWarnings(value = "NP_NULL_ON_SOME_PATH_FROM_RETURN_VALUE", justification = "coloToColorName only returns null if null passed to it")
    public String getDefaultOccupiedTrackColor() {
        return ColorUtil.colorToColorName(defaultOccupiedTrackColor);
    }

    /**
     *
     * Getter defaultOccupiedTrackColor.
     *
     * @return block default occupied color as Color
     */
    @Nonnull
    public Color getDefaultOccupiedTrackColorColor() {
        return defaultOccupiedTrackColor;
    }

    @Nonnull
    @SuppressFBWarnings(value = "NP_NULL_ON_SOME_PATH_FROM_RETURN_VALUE", justification = "coloToColorName only returns null if null passed to it")
    public String getDefaultAlternativeTrackColor() {
        return ColorUtil.colorToColorName(defaultAlternativeTrackColor);
    }

    /**
     *
     * Getter defaultAlternativeTrackColor.
     *
     * @return block default alternative color as Color
     */
    @Nonnull
    public Color getDefaultAlternativeTrackColorColor() {
        return defaultAlternativeTrackColor;
    }

    @Nonnull
    @SuppressFBWarnings(value = "NP_NULL_ON_SOME_PATH_FROM_RETURN_VALUE", justification = "coloToColorName only returns null if null passed to it")
    public String getDefaultTextColor() {
        return ColorUtil.colorToColorName(defaultTextColor);
    }

    @Nonnull
    @SuppressFBWarnings(value = "NP_NULL_ON_SOME_PATH_FROM_RETURN_VALUE", justification = "coloToColorName only returns null if null passed to it")
    public String getTurnoutCircleColor() {
        return ColorUtil.colorToColorName(turnoutCircleColor);
    }

    @Nonnull
    @SuppressFBWarnings(value = "NP_NULL_ON_SOME_PATH_FROM_RETURN_VALUE", justification = "coloToColorName only returns null if null passed to it")
    public String getTurnoutCircleThrownColor() {
        return ColorUtil.colorToColorName(turnoutCircleThrownColor);
    }

    public boolean isTurnoutFillControlCircles() {
        return turnoutFillControlCircles;
    }

    public int getTurnoutCircleSize() {
        return turnoutCircleSize;
    }

    public boolean isTurnoutDrawUnselectedLeg() {
        return turnoutDrawUnselectedLeg;
    }

    public String getLayoutName() {
        return layoutName;
    }

    // TODO: @Deprecated // Java standard pattern for boolean getters is "isShowHelpBar()"
    public boolean getShowHelpBar() {
        return showHelpBar;
    }

    // TODO: @Deprecated // Java standard pattern for boolean getters is "isShowHelpBar()"
    public boolean getDrawGrid() {
        return drawGrid;
    }

    // TODO: @Deprecated // Java standard pattern for boolean getters is "isShowHelpBar()"
    public boolean getSnapOnAdd() {
        return snapToGridOnAdd;
    }

    // TODO: @Deprecated // Java standard pattern for boolean getters is "isShowHelpBar()"
    public boolean getSnapOnMove() {
        return snapToGridOnMove;
    }

    // TODO: @Deprecated // Java standard pattern for boolean getters is "isShowHelpBar()"
    public boolean getAntialiasingOn() {
        return antialiasingOn;
    }

    // TODO: @Deprecated // Java standard pattern for boolean getters is "isShowHelpBar()"
    public boolean getHighlightSelectedBlock() {
        return highlightSelectedBlockFlag;
    }

    // TODO: @Deprecated // Java standard pattern for boolean getters is "isShowHelpBar()"
    public boolean getTurnoutCircles() {
        return turnoutCirclesWithoutEditMode;
    }

    // TODO: @Deprecated // Java standard pattern for boolean getters is "isShowHelpBar()"
    public boolean getTooltipsNotEdit() {
        return tooltipsWithoutEditMode;
    }

    // TODO: @Deprecated // Java standard pattern for boolean getters is "isShowHelpBar()"
    public boolean getTooltipsInEdit() {
        return tooltipsInEditMode;
    }

    // TODO: @Deprecated // Java standard pattern for boolean getters is "isShowHelpBar()"
    public boolean getAutoBlockAssignment() {
        return autoAssignBlocks;
    }

    public void setLayoutDimensions(int windowWidth, int windowHeight, int windowX, int windowY, int panelWidth, int panelHeight) {
        setLayoutDimensions(windowWidth, windowHeight, windowX, windowY, panelWidth, panelHeight, false);
    }

    public void setLayoutDimensions(int windowWidth, int windowHeight, int windowX, int windowY, int panelWidth, int panelHeight, boolean merge) {

        gContext.setUpperLeftX(windowX);
        gContext.setUpperLeftY(windowY);
        setLocation(gContext.getUpperLeftX(), gContext.getUpperLeftY());

        gContext.setWindowWidth(windowWidth);
        gContext.setWindowHeight(windowHeight);
        setSize(windowWidth, windowHeight);

        Rectangle2D panelBounds = new Rectangle2D.Double(0.0, 0.0, panelWidth, panelHeight);

        if (merge) {
            panelBounds.add(calculateMinimumLayoutBounds());
        }
        setPanelBounds(panelBounds);
    }

    @Nonnull
    public Rectangle2D getPanelBounds() {
        return new Rectangle2D.Double(0.0, 0.0, gContext.getLayoutWidth(), gContext.getLayoutHeight());
    }

    public void setPanelBounds(@Nonnull Rectangle2D newBounds) {
        // don't let origin go negative
        newBounds = newBounds.createIntersection(MathUtil.zeroToInfinityRectangle2D);

        if (!getPanelBounds().equals(newBounds)) {
            gContext.setLayoutWidth((int) newBounds.getWidth());
            gContext.setLayoutHeight((int) newBounds.getHeight());
            resetTargetSize();
        }
        log.debug("setPanelBounds(({})", newBounds);
    }

    private void resetTargetSize() {
        int newTargetWidth = (int) (gContext.getLayoutWidth() * getZoom());
        int newTargetHeight = (int) (gContext.getLayoutHeight() * getZoom());

        Dimension targetPanelSize = getTargetPanelSize();
        int oldTargetWidth = (int) targetPanelSize.getWidth();
        int oldTargetHeight = (int) targetPanelSize.getHeight();

        if ((newTargetWidth != oldTargetWidth) || (newTargetHeight != oldTargetHeight)) {
            setTargetPanelSize(newTargetWidth, newTargetHeight);
            adjustScrollBars();
        }
    }

    // this will grow the panel bounds based on items added to the layout
    @Nonnull
    public Rectangle2D unionToPanelBounds(@Nonnull Rectangle2D bounds) {
        Rectangle2D result = getPanelBounds();

        // make room to expand
        Rectangle2D b = MathUtil.inset(bounds, gContext.getGridSize() * gContext.getGridSize2nd() / -2.0);

        // don't let origin go negative
        b = b.createIntersection(MathUtil.zeroToInfinityRectangle2D);

        result.add(b);

        setPanelBounds(result);
        return result;
    }

    /**
     * @param color value to set the default track color to.
     */
    public void setDefaultTrackColor(@Nonnull Color color) {
        defaultTrackColor = color;
        JmriColorChooser.addRecentColor(color);
    }

    /**
     * @param color value to set the default occupied track color to.
     */
    public void setDefaultOccupiedTrackColor(@Nonnull Color color) {
        defaultOccupiedTrackColor = color;
        JmriColorChooser.addRecentColor(color);
    }

    /**
     * @param color value to set the default alternate track color to.
     */
    public void setDefaultAlternativeTrackColor(@Nonnull Color color) {
        defaultAlternativeTrackColor = color;
        JmriColorChooser.addRecentColor(color);
    }

    /**
     * @param color new color for turnout circle.
     */
    public void setTurnoutCircleColor(@CheckForNull Color color) {
        if (color == null) {
            turnoutCircleColor = getDefaultTrackColorColor();
        } else {
            turnoutCircleColor = color;
            JmriColorChooser.addRecentColor(color);
        }
    }

    /**
     * @param color new color for turnout circle.
     */
    public void setTurnoutCircleThrownColor(@CheckForNull Color color) {
        if (color == null) {
            turnoutCircleThrownColor = getDefaultTrackColorColor();
        } else {
            turnoutCircleThrownColor = color;
            JmriColorChooser.addRecentColor(color);
        }
    }

    /**
     * Should only be invoked on the GUI (Swing) thread.
     *
     * @param state true to fill in turnout control circles, else false.
     */
    @InvokeOnGuiThread
    public void setTurnoutFillControlCircles(boolean state) {
        if (turnoutFillControlCircles != state) {
            turnoutFillControlCircles = state;
            turnoutFillControlCirclesCheckBoxMenuItem.setSelected(turnoutFillControlCircles);
        }
    }

    public void setTurnoutCircleSize(int size) {
        // this is an int
        turnoutCircleSize = size;

        // these are doubles
        circleRadius = SIZE * size;
        circleDiameter = 2.0 * circleRadius;

        setOptionMenuTurnoutCircleSize();
    }

    /**
     * Should only be invoked on the GUI (Swing) thread.
     *
     * @param state true to draw unselected legs, else false.
     */
    @InvokeOnGuiThread
    public void setTurnoutDrawUnselectedLeg(boolean state) {
        if (turnoutDrawUnselectedLeg != state) {
            turnoutDrawUnselectedLeg = state;
            turnoutDrawUnselectedLegCheckBoxMenuItem.setSelected(turnoutDrawUnselectedLeg);
        }
    }

    /**
     * @param color value to set the default text color to.
     */
    public void setDefaultTextColor(@Nonnull Color color) {
        defaultTextColor = color;
        JmriColorChooser.addRecentColor(color);
    }

    /**
     * @param color value to set the panel background to.
     */
    public void setDefaultBackgroundColor(@Nonnull Color color) {
        defaultBackgroundColor = color;
        JmriColorChooser.addRecentColor(color);
    }

    public void setLayoutName(@Nonnull String name) {
        layoutName = name;
    }

    /**
     * Should only be invoked on the GUI (Swing) thread.
     *
     * @param state true to show the help bar, else false.
     */
    @InvokeOnGuiThread  // due to the setSelected call on a possibly-visible item
    public void setShowHelpBar(boolean state) {
        if (showHelpBar != state) {
            showHelpBar = state;

            // these may not be set up yet...
            if (showHelpCheckBoxMenuItem != null) {
                showHelpCheckBoxMenuItem.setSelected(showHelpBar);
            }

            if (toolBarSide.equals(ToolBarSide.eFLOAT)) {
                if (floatEditHelpPanel != null) {
                    floatEditHelpPanel.setVisible(isEditable() && showHelpBar);
                }
            } else {
                if (helpBarPanel != null) {
                    helpBarPanel.setVisible(isEditable() && showHelpBar);

                }
            }
            InstanceManager.getOptionalDefault(UserPreferencesManager.class).ifPresent((prefsMgr) -> prefsMgr.setSimplePreferenceState(getWindowFrameRef() + ".showHelpBar", showHelpBar));
        }
    }

    /**
     * Should only be invoked on the GUI (Swing) thread.
     *
     * @param state true to show the draw grid, else false.
     */
    @InvokeOnGuiThread
    public void setDrawGrid(boolean state) {
        if (drawGrid != state) {
            drawGrid = state;
            showGridCheckBoxMenuItem.setSelected(drawGrid);
        }
    }

    /**
     * Should only be invoked on the GUI (Swing) thread.
     *
     * @param state true to set snap to grid on add, else false.
     */
    @InvokeOnGuiThread
    public void setSnapOnAdd(boolean state) {
        if (snapToGridOnAdd != state) {
            snapToGridOnAdd = state;
            snapToGridOnAddCheckBoxMenuItem.setSelected(snapToGridOnAdd);
        }
    }

    /**
     * Should only be invoked on the GUI (Swing) thread.
     *
     * @param state true to set snap on move, else false.
     */
    @InvokeOnGuiThread
    public void setSnapOnMove(boolean state) {
        if (snapToGridOnMove != state) {
            snapToGridOnMove = state;
            snapToGridOnMoveCheckBoxMenuItem.setSelected(snapToGridOnMove);
        }
    }

    /**
     * Should only be invoked on the GUI (Swing) thread.
     *
     * @param state true to set anti-aliasing flag on, else false.
     */
    @InvokeOnGuiThread
    public void setAntialiasingOn(boolean state) {
        if (antialiasingOn != state) {
            antialiasingOn = state;

            // this may not be set up yet...
            if (antialiasingOnCheckBoxMenuItem != null) {
                antialiasingOnCheckBoxMenuItem.setSelected(antialiasingOn);

            }
            InstanceManager.getOptionalDefault(UserPreferencesManager.class).ifPresent((prefsMgr) -> prefsMgr.setSimplePreferenceState(getWindowFrameRef() + ".antialiasingOn", antialiasingOn));
        }
    }

    // enable/disable using the "Extra" color to highlight the selected block
    public void setHighlightSelectedBlock(boolean state) {
        if (highlightSelectedBlockFlag != state) {
            highlightSelectedBlockFlag = state;

            // this may not be set up yet...
            if (leToolBarPanel.highlightBlockCheckBox != null) {
                leToolBarPanel.highlightBlockCheckBox.setSelected(highlightSelectedBlockFlag);

            }

            InstanceManager.getOptionalDefault(UserPreferencesManager.class).ifPresent((prefsMgr) -> prefsMgr.setSimplePreferenceState(getWindowFrameRef() + ".highlightSelectedBlock", highlightSelectedBlockFlag));

            // thread this so it won't break the AppVeyor checks
            jmri.util.ThreadingUtil.newThread(() -> {
                if (highlightSelectedBlockFlag) {
                    // use the "Extra" color to highlight the selected block
                    if (!highlightBlockInComboBox(leToolBarPanel.blockIDComboBox)) {
                        highlightBlockInComboBox(leToolBarPanel.blockContentsComboBox);
                    }
                } else {
                    // undo using the "Extra" color to highlight the selected block
                    Block block = leToolBarPanel.blockIDComboBox.getSelectedItem();
                    highlightBlock(null);
                    leToolBarPanel.blockIDComboBox.setSelectedItem(block);
                }
            }).start();
        }
    }

    //
    // highlight the block selected by the specified combo Box
    //
    public boolean highlightBlockInComboBox(@Nonnull NamedBeanComboBox<Block> inComboBox) {
        return highlightBlock(inComboBox.getSelectedItem());
    }

    /**
     * highlight the specified block
     *
     * @param inBlock the block
     * @return true if block was highlighted
     */
    public boolean highlightBlock(@CheckForNull Block inBlock) {
        boolean result = false; // assume failure (pessimist!)

        if (leToolBarPanel.blockIDComboBox.getSelectedItem() != inBlock) {
            leToolBarPanel.blockIDComboBox.setSelectedItem(inBlock);
        }

        LayoutBlockManager lbm = InstanceManager.getDefault(LayoutBlockManager.class
        );
        Set<Block> l = leToolBarPanel.blockIDComboBox.getManager().getNamedBeanSet();
        for (Block b : l) {
            LayoutBlock lb = lbm.getLayoutBlock(b);
            if (lb != null) {
                boolean enable = ((inBlock != null) && b.equals(inBlock));
                lb.setUseExtraColor(enable);
                result |= enable;
            }
        }
        return result;
    }

    /**
     * highlight the specified layout block
     *
     * @param inLayoutBlock the layout block
     * @return true if layout block was highlighted
     */
    public boolean highlightLayoutBlock(@Nonnull LayoutBlock inLayoutBlock) {
        return highlightBlock(inLayoutBlock.getBlock());
    }

    public void setTurnoutCircles(boolean state) {
        if (turnoutCirclesWithoutEditMode != state) {
            turnoutCirclesWithoutEditMode = state;
            if (turnoutCirclesOnCheckBoxMenuItem != null) {
                turnoutCirclesOnCheckBoxMenuItem.setSelected(turnoutCirclesWithoutEditMode);
            }
        }
    }

    public void setAutoBlockAssignment(boolean boo) {
        if (autoAssignBlocks != boo) {
            autoAssignBlocks = boo;
            if (autoAssignBlocksCheckBoxMenuItem != null) {
                autoAssignBlocksCheckBoxMenuItem.setSelected(autoAssignBlocks);
            }
        }
    }

    public void setTooltipsNotEdit(boolean state) {
        if (tooltipsWithoutEditMode != state) {
            tooltipsWithoutEditMode = state;
            setTooltipSubMenu();
        }
    }

    public void setTooltipsInEdit(boolean state) {
        if (tooltipsInEditMode != state) {
            tooltipsInEditMode = state;
            setTooltipSubMenu();
        }
    }

    private void setTooltipSubMenu() {
        if (tooltipNoneMenuItem != null) {
            tooltipNoneMenuItem.setSelected((!tooltipsInEditMode) && (!tooltipsWithoutEditMode));
            tooltipAlwaysMenuItem.setSelected((tooltipsInEditMode) && (tooltipsWithoutEditMode));
            tooltipInEditMenuItem.setSelected((tooltipsInEditMode) && (!tooltipsWithoutEditMode));
            tooltipNotInEditMenuItem.setSelected((!tooltipsInEditMode) && (tooltipsWithoutEditMode));
        }
    }

    // accessor routines for turnout size parameters
    public void setTurnoutBX(double bx) {
        turnoutBX = bx;
        setDirty();
    }

    public double getTurnoutBX() {
        return turnoutBX;
    }

    public void setTurnoutCX(double cx) {
        turnoutCX = cx;
        setDirty();
    }

    public double getTurnoutCX() {
        return turnoutCX;
    }

    public void setTurnoutWid(double wid) {
        turnoutWid = wid;
        setDirty();
    }

    public double getTurnoutWid() {
        return turnoutWid;
    }

    public void setXOverLong(double lg) {
        xOverLong = lg;
        setDirty();
    }

    public double getXOverLong() {
        return xOverLong;
    }

    public void setXOverHWid(double hwid) {
        xOverHWid = hwid;
        setDirty();
    }

    public double getXOverHWid() {
        return xOverHWid;
    }

    public void setXOverShort(double sh) {
        xOverShort = sh;
        setDirty();
    }

    public double getXOverShort() {
        return xOverShort;
    }

    // reset turnout sizes to program defaults
    private void resetTurnoutSize() {
        turnoutBX = LayoutTurnout.turnoutBXDefault;
        turnoutCX = LayoutTurnout.turnoutCXDefault;
        turnoutWid = LayoutTurnout.turnoutWidDefault;
        xOverLong = LayoutTurnout.xOverLongDefault;
        xOverHWid = LayoutTurnout.xOverHWidDefault;
        xOverShort = LayoutTurnout.xOverShortDefault;
        setDirty();
    }

    public void setDirectTurnoutControl(boolean boo) {
        useDirectTurnoutControl = boo;
        useDirectTurnoutControlCheckBoxMenuItem.setSelected(useDirectTurnoutControl);
    }

    // TODO: @Deprecated // Java standard pattern for boolean getters is "isShowHelpBar()"
    public boolean getDirectTurnoutControl() {
        return useDirectTurnoutControl;
    }

    // final initialization routine for loading a LayoutEditor
    public void setConnections() {
        getLayoutTracks().forEach((lt) -> lt.setObjects(this));
        getLEAuxTools().initializeBlockConnectivity();
        log.debug("Initializing Block Connectivity for {}", getLayoutName());

        // reset the panel changed bit
        resetDirty();
    }

    // these are convenience methods to return rectangles
    // to use when (hit point-in-rect testing
    //
    // compute the control point rect at inPoint
    public @Nonnull
    Rectangle2D layoutEditorControlRectAt(@Nonnull Point2D inPoint) {
        return new Rectangle2D.Double(inPoint.getX() - SIZE,
                inPoint.getY() - SIZE, SIZE2, SIZE2);
    }

    // compute the turnout circle control rect at inPoint
    public @Nonnull
    Rectangle2D layoutEditorControlCircleRectAt(@Nonnull Point2D inPoint) {
        return new Rectangle2D.Double(inPoint.getX() - circleRadius,
                inPoint.getY() - circleRadius, circleDiameter, circleDiameter);
    }

    /**
     * Special internal class to allow drawing of layout to a JLayeredPane This
     * is the 'target' pane where the layout is displayed
     */
    @Override
    public void paintTargetPanel(@Nonnull Graphics g) {
        // Nothing to do here
        // All drawing has been moved into LayoutEditorComponent
        // which calls draw.
        // This is so the layout is drawn at level three
        // (above or below the Positionables)
    }

    // get selection rectangle
    @Nonnull
    public Rectangle2D getSelectionRect() {
        double selX = Math.min(selectionX, selectionX + selectionWidth);
        double selY = Math.min(selectionY, selectionY + selectionHeight);
        return new Rectangle2D.Double(selX, selY,
                Math.abs(selectionWidth), Math.abs(selectionHeight));
    }

    // set selection rectangle
    public void setSelectionRect(@Nonnull Rectangle2D selectionRect) {
        // selectionRect = selectionRect.createIntersection(MathUtil.zeroToInfinityRectangle2D);
        selectionX = selectionRect.getX();
        selectionY = selectionRect.getY();
        selectionWidth = selectionRect.getWidth();
        selectionHeight = selectionRect.getHeight();

        // There's already code in the super class (Editor) to draw
        // the selection rect... We just have to set _selectRect
        _selectRect = MathUtil.rectangle2DToRectangle(selectionRect);

        selectionRect = MathUtil.scale(selectionRect, getZoom());

        JComponent targetPanel = getTargetPanel();
        Rectangle targetRect = targetPanel.getVisibleRect();
        // this will make it the size of the targetRect
        // (effectively centering it onscreen)
        Rectangle2D selRect2D = MathUtil.inset(selectionRect,
                (selectionRect.getWidth() - targetRect.getWidth()) / 2.0,
                (selectionRect.getHeight() - targetRect.getHeight()) / 2.0);
        // don't let the origin go negative
        selRect2D = selRect2D.createIntersection(MathUtil.zeroToInfinityRectangle2D);
        Rectangle selRect = MathUtil.rectangle2DToRectangle(selRect2D);
        if (!targetRect.contains(selRect)) {
            targetPanel.scrollRectToVisible(selRect);
        }

        clearSelectionGroups();
        selectionActive = true;
        createSelectionGroups();
        // redrawPanel(); // createSelectionGroups already calls this
    }

    public void setSelectRect(Rectangle rectangle) {
        _selectRect = rectangle;
    }

    /*
    // TODO: This compiles but I can't get the syntax correct to pass the (sub-)class
    public List<LayoutTrack> getLayoutTracksOfClass(@Nonnull Class<LayoutTrack> layoutTrackClass) {
    return getLayoutTracks().stream()
    .filter(item -> item instanceof PositionablePoint)
    .filter(layoutTrackClass::isInstance)
    //.map(layoutTrackClass::cast)  // TODO: Do we need this? if not dead-code-strip
    .collect(Collectors.toList());
    }

    // TODO: This compiles but I can't get the syntax correct to pass the array of (sub-)classes
    public List<LayoutTrack> getLayoutTracksOfClasses(@Nonnull List<Class<? extends LayoutTrack>> layoutTrackClasses) {
    return getLayoutTracks().stream()
    .filter(o -> layoutTrackClasses.contains(o.getClass()))
    .collect(Collectors.toList());
    }

    // TODO: This compiles but I can't get the syntax correct to pass the (sub-)class
    public List<LayoutTrack> getLayoutTracksOfClass(@Nonnull Class<? extends LayoutTrack> layoutTrackClass) {
    return getLayoutTracksOfClasses(new ArrayList<>(Arrays.asList(layoutTrackClass)));
    }

    public List<PositionablePoint> getPositionablePoints() {
    return getLayoutTracksOfClass(PositionablePoint);
    }
     */
    public @Nonnull
    Stream<LayoutTrack> getLayoutTracksOfClass(Class<? extends LayoutTrack> layoutTrackClass) {
        return getLayoutTracks().stream()
                .filter(layoutTrackClass::isInstance)
                .map(layoutTrackClass::cast);
    }

    public @Nonnull
    Stream<LayoutTrackView> getLayoutTrackViewsOfClass(Class<? extends LayoutTrackView> layoutTrackViewClass) {
        return getLayoutTrackViews().stream()
                .filter(layoutTrackViewClass::isInstance)
                .map(layoutTrackViewClass::cast);
    }

    public @Nonnull
    List<PositionablePointView> getPositionablePointViews() {
        return getLayoutTrackViewsOfClass(PositionablePointView.class)
                .map(PositionablePointView.class::cast)
                .collect(Collectors.toCollection(ArrayList::new));
    }

    public @Nonnull
    List<PositionablePoint> getPositionablePoints() {
        return getLayoutTracksOfClass(PositionablePoint.class)
                .map(PositionablePoint.class::cast)
                .collect(Collectors.toCollection(ArrayList::new));
    }

    public @Nonnull
    List<LayoutSlipView> getLayoutSlipViews() {
        return getLayoutTrackViewsOfClass(LayoutSlipView.class)
                .map(LayoutSlipView.class::cast)
                .collect(Collectors.toCollection(ArrayList::new));
    }

    public @Nonnull
    List<LayoutSlip> getLayoutSlips() {
        return getLayoutTracksOfClass(LayoutSlip.class)
                .map(LayoutSlip.class::cast)
                .collect(Collectors.toCollection(ArrayList::new));
    }

    public @Nonnull
    List<TrackSegmentView> getTrackSegmentViews() {
        return getLayoutTrackViewsOfClass(TrackSegmentView.class)
                .map(TrackSegmentView.class::cast)
                .collect(Collectors.toCollection(ArrayList::new));
    }

    public @Nonnull
    List<TrackSegment> getTrackSegments() {
        return getLayoutTracksOfClass(TrackSegment.class)
                .map(TrackSegment.class::cast)
                .collect(Collectors.toCollection(ArrayList::new));
    }

    public @Nonnull
    List<LayoutTurnoutView> getLayoutTurnoutViews() { // this specifically does not include slips
        return getLayoutTrackViews().stream() // next line excludes LayoutSlips
                .filter((o) -> (!(o instanceof LayoutSlipView) && (o instanceof LayoutTurnoutView)))
                .map(LayoutTurnoutView.class::cast)
                .collect(Collectors.toCollection(ArrayList::new));
    }

    public @Nonnull
    List<LayoutTurnout> getLayoutTurnouts() { // this specifically does not include slips
        return getLayoutTracks().stream() // next line excludes LayoutSlips
                .filter((o) -> (!(o instanceof LayoutSlip) && (o instanceof LayoutTurnout)))
                .map(LayoutTurnout.class::cast)
                .collect(Collectors.toCollection(ArrayList::new));
    }

    public @Nonnull
    List<LayoutTurntable> getLayoutTurntables() {
        return getLayoutTracksOfClass(LayoutTurntable.class)
                .map(LayoutTurntable.class::cast)
                .collect(Collectors.toCollection(ArrayList::new));
    }

    public @Nonnull
    List<LayoutTurntableView> getLayoutTurntableViews() {
        return getLayoutTrackViewsOfClass(LayoutTurntableView.class)
                .map(LayoutTurntableView.class::cast)
                .collect(Collectors.toCollection(ArrayList::new));
    }

    public @Nonnull
    List<LevelXing> getLevelXings() {
        return getLayoutTracksOfClass(LevelXing.class)
                .map(LevelXing.class::cast)
                .collect(Collectors.toCollection(ArrayList::new));
    }

    public @Nonnull
    List<LevelXingView> getLevelXingViews() {
        return getLayoutTrackViewsOfClass(LevelXingView.class)
                .map(LevelXingView.class::cast)
                .collect(Collectors.toCollection(ArrayList::new));
    }

    /**
     * Read-only access to the list of LayoutTrack family objects. The returned
     * list will throw UnsupportedOperationException if you attempt to modify
     * it.
     *
     * @return unmodifiable copy of layout track list.
     */
    @Nonnull
    final public List<LayoutTrack> getLayoutTracks() {
        return Collections.unmodifiableList(layoutTrackList);
    }

    public @Nonnull
    List<LayoutTurnoutView> getLayoutTurnoutAndSlipViews() {
        return getLayoutTrackViewsOfClass(LayoutTurnoutView.class
        )
                .map(LayoutTurnoutView.class::cast)
                .collect(Collectors.toCollection(ArrayList::new));
    }

    public @Nonnull
    List<LayoutTurnout> getLayoutTurnoutsAndSlips() {
        return getLayoutTracksOfClass(LayoutTurnout.class
        )
                .map(LayoutTurnout.class::cast)
                .collect(Collectors.toCollection(ArrayList::new));
    }

    /**
     * Read-only access to the list of LayoutTrackView family objects. The
     * returned list will throw UnsupportedOperationException if you attempt to
     * modify it.
     *
     * @return unmodifiable copy of track views.
     */
    @Nonnull
    final public List<LayoutTrackView> getLayoutTrackViews() {
        return Collections.unmodifiableList(layoutTrackViewList);
    }

    private final List<LayoutTrack> layoutTrackList = new ArrayList<>();
    private final List<LayoutTrackView> layoutTrackViewList = new ArrayList<>();
    private final Map<LayoutTrack, LayoutTrackView> trkToView = new HashMap<>();
    private final Map<LayoutTrackView, LayoutTrack> viewToTrk = new HashMap<>();

    // temporary
    final public LayoutTrackView getLayoutTrackView(LayoutTrack trk) {
        LayoutTrackView lv = trkToView.get(trk);
        if (lv == null) {
            log.warn("No View found for {} class {}", trk, trk.getClass());
            throw new IllegalArgumentException("No View found: "+trk.getClass());
        }
        return lv;
    }
    // temporary
    final public LevelXingView getLevelXingView(LevelXing xing) {
        LayoutTrackView lv = trkToView.get(xing);
        if (lv == null) {
            log.warn("No View found for {} class {}", xing, xing.getClass());
            throw new IllegalArgumentException("No View found: "+xing.getClass());
        }
        if (lv instanceof LevelXingView) return (LevelXingView) lv;
        else log.error("wrong type {} {} found {}", xing, xing.getClass(), lv);
        throw new IllegalArgumentException("Wrong type: "+xing.getClass());
    }
    // temporary
    final public LayoutTurnoutView getLayoutTurnoutView(LayoutTurnout to) {
        LayoutTrackView lv = trkToView.get(to);
        if (lv == null) {
            log.warn("No View found for {} class {}", to, to.getClass());
            throw new IllegalArgumentException("No View found: "+to);
        }
        if (lv instanceof LayoutTurnoutView) return (LayoutTurnoutView) lv;
        else log.error("wrong type {} {} found {}", to, to.getClass(), lv);
        throw new IllegalArgumentException("Wrong type: "+to.getClass());
    }
    
    // temporary
    final public LayoutTurntableView getLayoutTurntableView(LayoutTurntable to) {
        LayoutTrackView lv = trkToView.get(to);
        if (lv == null) {
            log.warn("No View found for {} class {}", to, to.getClass());
            throw new IllegalArgumentException("No matching View found: "+to);
        }
        if (lv instanceof LayoutTurntableView) return (LayoutTurntableView) lv;
        else log.error("wrong type {} {} found {}", to, to.getClass(), lv);
        throw new IllegalArgumentException("Wrong type: "+to.getClass());
    }
        
    // temporary
    final public LayoutSlipView getLayoutSlipView(LayoutSlip to) {
        LayoutTrackView lv = trkToView.get(to);
        if (lv == null) {
            log.warn("No View found for {} class {}", to, to.getClass());
            throw new IllegalArgumentException("No matching View found: "+to);
        }
        if (lv instanceof LayoutSlipView) return (LayoutSlipView) lv;
        else log.error("wrong type {} {} found {}", to, to.getClass(), lv);
        throw new IllegalArgumentException("Wrong type: "+to.getClass());
    }

    // temporary
    final public TrackSegmentView getTrackSegmentView(TrackSegment to) {
        LayoutTrackView lv = trkToView.get(to);
        if (lv == null) {
            log.warn("No View found for {} class {}", to, to.getClass());
            throw new IllegalArgumentException("No matching View found: "+to);
        }
        if (lv instanceof TrackSegmentView) return (TrackSegmentView) lv;
        else log.error("wrong type {} {} found {}", to, to.getClass(), lv);
        throw new IllegalArgumentException("Wrong type: "+to.getClass());
    }
        
    // temporary
    final public PositionablePointView getPositionablePointView(PositionablePoint to) {
        LayoutTrackView lv = trkToView.get(to);
        if (lv == null) {
            log.warn("No View found for {} class {}", to, to.getClass());
            throw new IllegalArgumentException("No matching View found: "+to);
        }
        if (lv instanceof PositionablePointView) return (PositionablePointView) lv;
        else log.error("wrong type {} {} found {}", to, to.getClass(), lv);
        throw new IllegalArgumentException("Wrong type: "+to.getClass());
    }
        
    /**
<<<<<<< HEAD
     * Add a LayoutTrack and LayoutTrackView to the list of 
     * LayoutTrack family objects.
=======
     * Add a LayoutTrack to the list of LayoutTrack family objects.
     *
     * @param trk the layout track to add.
>>>>>>> 8be0bbb6
     */
    final public void addLayoutTrack(@Nonnull LayoutTrack trk, @Nonnull LayoutTrackView v) {
        log.trace("addLayoutTrack {}", trk);
<<<<<<< HEAD
        if (layoutTrackList.contains(trk)) log.warn("LayoutTrack {} already being maintained", trk.getName());
        
=======
        if (layoutTrackList.contains(trk)) {
            log.warn("LayoutTrack {} already being maintained", trk.getName());
        }
>>>>>>> 8be0bbb6
        layoutTrackList.add(trk);
        layoutTrackViewList.add(v);
        trkToView.put(trk, v);
        viewToTrk.put(v, trk);
        
        unionToPanelBounds(v.getBounds()); // temporary - this should probably _not_ be in the topological part
    }

    /**
     * If item present, delete from the list of LayoutTracks and force a dirty
     * redraw.
     *
     * @param trk the layout track to remove and redraw.
     * @return true is item was deleted and a redraw done.
     */
    final public boolean removeLayoutTrackAndRedraw(@Nonnull LayoutTrack trk) {
        log.trace("removeLayoutTrackAndRedraw {}", trk);
        if (layoutTrackList.contains(trk)) {
            removeLayoutTrack(trk);
            setDirty();
            redrawPanel();
            log.trace("removeLayoutTrackAndRedraw present {}", trk);
            return true;
        }
        log.trace("removeLayoutTrackAndRedraw absent {}", trk);
        return false;
    }

    /**
     * If item present, delete from the list of LayoutTracks and force a dirty
     * redraw.
     *
     * @param trk the layout track to remove.
     */
    final public void removeLayoutTrack(@Nonnull LayoutTrack trk) {
        log.trace("removeLayoutTrack {}", trk);
        layoutTrackList.remove(trk);
        LayoutTrackView v = trkToView.get(trk);
        layoutTrackViewList.remove(v);
        trkToView.remove(trk);
        viewToTrk.remove(v);
    }

    /**
     * Clear the list of layout tracks. Not intended for general use.
     * <p>
     */
    private void clearLayoutTracks() {
        layoutTrackList.clear();
        layoutTrackViewList.clear();
        trkToView.clear();
        viewToTrk.clear();
    }

    public @Nonnull
    List<LayoutShape> getLayoutShapes() {
        return layoutShapes;
    }

    public void sortLayoutShapesByLevel() {
        layoutShapes.sort((lhs, rhs) -> {
            // -1 == less than, 0 == equal, +1 == greater than
            return Integer.signum(lhs.getLevel() - rhs.getLevel());
        });
    }

    /**
     * {@inheritDoc}
     *
     * This implementation is temporary, using the 
     * on-screen points from the LayoutTrackViews via @{link LayoutEditor#getCoords}.
     */
    @Override
    public int computeDirection(LayoutTrack trk1, HitPointType h1, LayoutTrack trk2, HitPointType h2) {
        return Path.computeDirection(
                getCoords(trk1, h1),
                getCoords(trk2, h2)
            );    
    }
    
    @Override
    public int computeDirectionToCenter( @Nonnull LayoutTrack trk1, @Nonnull HitPointType h1, @Nonnull PositionablePoint p) {
        return Path.computeDirection(
                getCoords(trk1, h1),
                getPositionablePointView(p).getCoordsCenter()
            );    
    }
    
    @Override
    public int computeDirectionFromCenter( @Nonnull PositionablePoint p, @Nonnull LayoutTrack trk1, @Nonnull HitPointType h1) {
        return Path.computeDirection(
                getPositionablePointView(p).getCoordsCenter(),
                getCoords(trk1, h1)
            );    
    }

    @Override
    public boolean showAlignPopup(@Nonnull Positionable l) {
        return false;
    }

    @Override
    public void showToolTip(
            @Nonnull Positionable selection,
            @Nonnull MouseEvent event) {
        ToolTip tip = selection.getToolTip();
        String txt = tip.getText();
        if ((txt != null) && !txt.isEmpty()) {
            tip.setLocation(selection.getX() + selection.getWidth() / 2, selection.getY() + selection.getHeight());
            setToolTip(tip);
        }
    }

    @Override
    public void addToPopUpMenu(
            @Nonnull NamedBean nb,
            @Nonnull JMenuItem item,
            int menu) {
        if ((nb == null) || (item == null)) {
            return;
        }

        List theList = null;

        if (nb instanceof Sensor) {
            theList = sensorList;
        } else if (nb instanceof SignalHead) {
            theList = signalList;
        } else if (nb instanceof SignalMast) {
            theList = signalMastList;
        } else if (nb instanceof Block) {
            theList = blockContentsLabelList;
        } else if (nb instanceof Memory) {
            theList = memoryLabelList;
        }
        if (theList != null) {
            for (Object o : theList) {
                PositionableLabel si = (PositionableLabel) o;
                if ((si.getNamedBean() == nb) && (si.getPopupUtility() != null)) {
                    if (menu != Editor.VIEWPOPUPONLY) {
                        si.getPopupUtility().addEditPopUpMenu(item);
                    }
                    if (menu != Editor.EDITPOPUPONLY) {
                        si.getPopupUtility().addViewPopUpMenu(item);
                    }
                }
            }
        } else if (nb instanceof Turnout) {
            for (LayoutTurnoutView ltv : getLayoutTurnoutAndSlipViews()) {
                if (ltv.getTurnout().equals(nb)) {
                    if (menu != Editor.VIEWPOPUPONLY) {
                        ltv.addEditPopUpMenu(item);
                    }
                    if (menu != Editor.EDITPOPUPONLY) {
                        ltv.addViewPopUpMenu(item);
                    }
                }
            }
        }
    }

    @Override
    public @Nonnull
    String toString() {
        return String.format("LayoutEditor: %s", getLayoutName());
    }

    @Override
    public void vetoableChange(
            @Nonnull PropertyChangeEvent evt)
            throws PropertyVetoException {
        NamedBean nb = (NamedBean) evt.getOldValue();

        if ("CanDelete".equals(evt.getPropertyName())) { // NOI18N
            StringBuilder message = new StringBuilder();
            message.append(Bundle.getMessage("VetoInUseLayoutEditorHeader", toString())); // NOI18N
            message.append("<ul>");
            boolean found = false;

            if (nb instanceof SignalHead) {
                if (containsSignalHead((SignalHead) nb)) {
                    found = true;
                    message.append("<li>");
                    message.append(Bundle.getMessage("VetoSignalHeadIconFound"));
                    message.append("</li>");
                }
                LayoutTurnout lt = finder.findLayoutTurnoutByBean(nb);

                if (lt != null) {
                    message.append("<li>");
                    message.append(Bundle.getMessage("VetoSignalHeadAssignedToTurnout", lt.getTurnoutName()));
                    message.append("</li>");
                }
                PositionablePoint p = finder.findPositionablePointByBean(nb);

                if (p != null) {
                    message.append("<li>");
                    // Need to expand to get the names of blocks
                    message.append(Bundle.getMessage("VetoSignalHeadAssignedToPoint"));
                    message.append("</li>");
                }
                LevelXing lx = finder.findLevelXingByBean(nb);

                if (lx != null) {
                    message.append("<li>");
                    // Need to expand to get the names of blocks
                    message.append(Bundle.getMessage("VetoSignalHeadAssignedToLevelXing"));
                    message.append("</li>");
                }
                LayoutSlip ls = finder.findLayoutSlipByBean(nb);

                if (ls != null) {
                    message.append("<li>");
                    message.append(Bundle.getMessage("VetoSignalHeadAssignedToLayoutSlip", ls.getTurnoutName()));
                    message.append("</li>");
                }
            } else if (nb instanceof Turnout) {
                LayoutTurnout lt = finder.findLayoutTurnoutByBean(nb);

                if (lt != null) {
                    found = true;
                    message.append("<li>");
                    message.append(Bundle.getMessage("VetoTurnoutIconFound"));
                    message.append("</li>");
                }

                for (LayoutTurnout t : getLayoutTurnouts()) {
                    if (t.getLinkedTurnoutName() != null) {
                        String uname = nb.getUserName();

                        if (nb.getSystemName().equals(t.getLinkedTurnoutName())
                                || ((uname != null) && uname.equals(t.getLinkedTurnoutName()))) {
                            found = true;
                            message.append("<li>");
                            message.append(Bundle.getMessage("VetoLinkedTurnout", t.getTurnoutName()));
                            message.append("</li>");
                        }
                    }

                    if (nb.equals(t.getSecondTurnout())) {
                        found = true;
                        message.append("<li>");
                        message.append(Bundle.getMessage("VetoSecondTurnout", t.getTurnoutName()));
                        message.append("</li>");
                    }
                }
                LayoutSlip ls = finder.findLayoutSlipByBean(nb);

                if (ls != null) {
                    found = true;
                    message.append("<li>");
                    message.append(Bundle.getMessage("VetoSlipIconFound", ls.getDisplayName()));
                    message.append("</li>");
                }

                for (LayoutTurntable lx : getLayoutTurntables()) {
                    if (lx.isTurnoutControlled()) {
                        for (int i = 0; i < lx.getNumberRays(); i++) {
                            if (nb.equals(lx.getRayTurnout(i))) {
                                found = true;
                                message.append("<li>");
                                message.append(Bundle.getMessage("VetoRayTurntableControl", lx.getId()));
                                message.append("</li>");
                                break;
                            }
                        }
                    }
                }
            }

            if (nb instanceof SignalMast) {
                if (containsSignalMast((SignalMast) nb)) {
                    message.append("<li>");
                    message.append("As an Icon");
                    message.append("</li>");
                    found = true;
                }
                String foundelsewhere = findBeanUsage(nb);

                if (foundelsewhere != null) {
                    message.append(foundelsewhere);
                    found = true;
                }
            }

            if (nb instanceof Sensor) {
                int count = 0;

                for (SensorIcon si : sensorList) {
                    if (nb.equals(si.getNamedBean())) {
                        count++;
                        found = true;
                    }
                }

                if (count > 0) {
                    message.append("<li>");
                    message.append(String.format("As an Icon %s times", count));
                    message.append("</li>");
                }
                String foundelsewhere = findBeanUsage(nb);

                if (foundelsewhere != null) {
                    message.append(foundelsewhere);
                    found = true;
                }
            }

            if (nb instanceof Memory) {
                for (MemoryIcon si : memoryLabelList) {
                    if (nb.equals(si.getMemory())) {
                        found = true;
                        message.append("<li>");
                        message.append(Bundle.getMessage("VetoMemoryIconFound"));
                        message.append("</li>");
                    }
                }
            }

            if (found) {
                message.append("</ul>");
                message.append(Bundle.getMessage("VetoReferencesWillBeRemoved")); // NOI18N
                throw new PropertyVetoException(message.toString(), evt);
            }
        } else if ("DoDelete".equals(evt.getPropertyName())) { // NOI18N
            if (nb instanceof SignalHead) {
                removeSignalHead((SignalHead) nb);
                removeBeanRefs(nb);
            }

            if (nb instanceof Turnout) {
                LayoutTurnout lt = finder.findLayoutTurnoutByBean(nb);

                if (lt != null) {
                    lt.setTurnout("");
                }

                for (LayoutTurnout t : getLayoutTurnouts()) {
                    if (t.getLinkedTurnoutName() != null) {
                        if (t.getLinkedTurnoutName().equals(nb.getSystemName())
                                || ((nb.getUserName() != null) && t.getLinkedTurnoutName().equals(nb.getUserName()))) {
                            t.setLinkedTurnoutName("");
                        }
                    }

                    if (nb.equals(t.getSecondTurnout())) {
                        t.setSecondTurnout("");
                    }
                }

                for (LayoutSlip sl : getLayoutSlips()) {
                    if (nb.equals(sl.getTurnout())) {
                        sl.setTurnout("");
                    }

                    if (nb.equals(sl.getTurnoutB())) {
                        sl.setTurnoutB("");
                    }
                }

                for (LayoutTurntable lx : getLayoutTurntables()) {
                    if (lx.isTurnoutControlled()) {
                        for (int i = 0; i < lx.getNumberRays(); i++) {
                            if (nb.equals(lx.getRayTurnout(i))) {
                                lx.setRayTurnout(i, null, NamedBean.UNKNOWN);
                            }
                        }
                    }
                }
            }

            if (nb instanceof SignalMast) {
                removeBeanRefs(nb);

                if (containsSignalMast((SignalMast) nb)) {
                    Iterator<SignalMastIcon> icon = signalMastList.iterator();

                    while (icon.hasNext()) {
                        SignalMastIcon i = icon.next();

                        if (i.getSignalMast().equals(nb)) {
                            icon.remove();
                            super.removeFromContents(i);
                        }
                    }
                    setDirty();
                    redrawPanel();
                }
            }

            if (nb instanceof Sensor) {
                removeBeanRefs(nb);
                Iterator<SensorIcon> icon = sensorImage.iterator();

                while (icon.hasNext()) {
                    SensorIcon i = icon.next();

                    if (nb.equals(i.getSensor())) {
                        icon.remove();
                        super.removeFromContents(i);
                    }
                }
                setDirty();
                redrawPanel();
            }

            if (nb instanceof Memory) {
                Iterator<MemoryIcon> icon = memoryLabelList.iterator();

                while (icon.hasNext()) {
                    MemoryIcon i = icon.next();

                    if (nb.equals(i.getMemory())) {
                        icon.remove();
                        super.removeFromContents(i);
                    }
                }
            }
        }
    }

//    private void rename(String inFrom, String inTo) {
//
//    }
    @Override
    public void dispose() {
        if (leToolBarPanel.sensorFrame != null) {
            leToolBarPanel.sensorFrame.dispose();
            leToolBarPanel.sensorFrame = null;
        }
        if (leToolBarPanel.signalFrame != null) {
            leToolBarPanel.signalFrame.dispose();
            leToolBarPanel.signalFrame = null;
        }
        if (leToolBarPanel.iconFrame != null) {
            leToolBarPanel.iconFrame.dispose();
            leToolBarPanel.iconFrame = null;
        }
        super.dispose();

    }

    // package protected
    class TurnoutComboBoxPopupMenuListener implements PopupMenuListener {

        private final NamedBeanComboBox<Turnout> comboBox;
        private final List<Turnout> currentTurnouts;

        public TurnoutComboBoxPopupMenuListener(NamedBeanComboBox<Turnout> comboBox, List<Turnout> currentTurnouts) {
            this.comboBox = comboBox;
            this.currentTurnouts = currentTurnouts;
        }

        @Override
        public void popupMenuWillBecomeVisible(PopupMenuEvent event) {
            // This method is called before the popup menu becomes visible.
            log.debug("PopupMenuWillBecomeVisible");
            Set<Turnout> l = new HashSet<>();
            comboBox.getManager().getNamedBeanSet().forEach((turnout) -> {
                if (!currentTurnouts.contains(turnout)) {
                    if (!validatePhysicalTurnout(turnout.getDisplayName(), null)) {
                        l.add(turnout);
                    }
                }
            });
            comboBox.setExcludedItems(l);
        }

        @Override
        public void popupMenuWillBecomeInvisible(PopupMenuEvent event) {
            // This method is called before the popup menu becomes invisible
            log.debug("PopupMenuWillBecomeInvisible");
        }

        @Override
        public void popupMenuCanceled(PopupMenuEvent event) {
            // This method is called when the popup menu is canceled
            log.debug("PopupMenuCanceled");
        }
    }

    /**
     * Create a listener that will exclude turnouts that are present in the
     * current panel.
     *
     * @param comboBox The NamedBeanComboBox that contains the turnout list.
     * @return A PopupMenuListener
     */
    public TurnoutComboBoxPopupMenuListener newTurnoutComboBoxPopupMenuListener(NamedBeanComboBox<Turnout> comboBox) {
        return new TurnoutComboBoxPopupMenuListener(comboBox, new ArrayList<>());
    }

    /**
     * Create a listener that will exclude turnouts that are present in the
     * current panel. The list of current turnouts are not excluded.
     *
     * @param comboBox        The NamedBeanComboBox that contains the turnout
     *                        list.
     * @param currentTurnouts The turnouts to be left in the turnout list.
     * @return A PopupMenuListener
     */
    public TurnoutComboBoxPopupMenuListener newTurnoutComboBoxPopupMenuListener(NamedBeanComboBox<Turnout> comboBox, List<Turnout> currentTurnouts) {
        return new TurnoutComboBoxPopupMenuListener(comboBox, currentTurnouts);
    }

    List<NamedBeanUsageReport> usageReport;

    @Override
    public List<NamedBeanUsageReport> getUsageReport(NamedBean bean) {
        usageReport = new ArrayList<>();
        if (bean != null) {
            usageReport = super.getUsageReport(bean);

            // LE Specific checks
            // Turnouts
            findTurnoutUsage(bean);

            // Check A, EB, EC for sensors, masts, heads
            findPositionalUsage(bean);

            // Level Crossings
            findXingWhereUsed(bean);

            // Track segments
            findSegmentWhereUsed(bean);
        }
        return usageReport;
    }

    void findTurnoutUsage(NamedBean bean) {
        for (LayoutTurnout turnout : getLayoutTurnoutsAndSlips()) {
            String data = getUsageData(turnout);

            if (bean.equals(turnout.getTurnout())) {
                usageReport.add(new NamedBeanUsageReport("LayoutEditorTurnout", data));
            }
            if (bean.equals(turnout.getSecondTurnout())) {
                usageReport.add(new NamedBeanUsageReport("LayoutEditorTurnout2", data));
            }

            if (isLBLockUsed(bean, turnout.getLayoutBlock())) {
                usageReport.add(new NamedBeanUsageReport("LayoutEditorTurnoutBlock", data));
            }
            if (turnout.hasEnteringDoubleTrack()) {
                if (isLBLockUsed(bean, turnout.getLayoutBlockB())) {
                    usageReport.add(new NamedBeanUsageReport("LayoutEditorTurnoutBlock", data));
                }
                if (isLBLockUsed(bean, turnout.getLayoutBlockC())) {
                    usageReport.add(new NamedBeanUsageReport("LayoutEditorTurnoutBlock", data));
                }
                if (isLBLockUsed(bean, turnout.getLayoutBlockD())) {
                    usageReport.add(new NamedBeanUsageReport("LayoutEditorTurnoutBlock", data));
                }
            }

            if (bean.equals(turnout.getSensorA())) {
                usageReport.add(new NamedBeanUsageReport("LayoutEditorTurnoutSensor", data));
            }
            if (bean.equals(turnout.getSensorB())) {
                usageReport.add(new NamedBeanUsageReport("LayoutEditorTurnoutSensor", data));
            }
            if (bean.equals(turnout.getSensorC())) {
                usageReport.add(new NamedBeanUsageReport("LayoutEditorTurnoutSensor", data));
            }
            if (bean.equals(turnout.getSensorD())) {
                usageReport.add(new NamedBeanUsageReport("LayoutEditorTurnoutSensor", data));
            }

            if (bean.equals(turnout.getSignalAMast())) {
                usageReport.add(new NamedBeanUsageReport("LayoutEditorTurnoutSignalMast", data));
            }
            if (bean.equals(turnout.getSignalBMast())) {
                usageReport.add(new NamedBeanUsageReport("LayoutEditorTurnoutSignalMast", data));
            }
            if (bean.equals(turnout.getSignalCMast())) {
                usageReport.add(new NamedBeanUsageReport("LayoutEditorTurnoutSignalMast", data));
            }
            if (bean.equals(turnout.getSignalDMast())) {
                usageReport.add(new NamedBeanUsageReport("LayoutEditorTurnoutSignalMast", data));
            }

            if (bean.equals(turnout.getSignalA1())) {
                usageReport.add(new NamedBeanUsageReport("LayoutEditorTurnoutSignalHead", data));
            }
            if (bean.equals(turnout.getSignalA2())) {
                usageReport.add(new NamedBeanUsageReport("LayoutEditorTurnoutSignalHead", data));
            }
            if (bean.equals(turnout.getSignalA3())) {
                usageReport.add(new NamedBeanUsageReport("LayoutEditorTurnoutSignalHead", data));
            }
            if (bean.equals(turnout.getSignalB1())) {
                usageReport.add(new NamedBeanUsageReport("LayoutEditorTurnoutSignalHead", data));
            }
            if (bean.equals(turnout.getSignalB2())) {
                usageReport.add(new NamedBeanUsageReport("LayoutEditorTurnoutSignalHead", data));
            }
            if (bean.equals(turnout.getSignalC1())) {
                usageReport.add(new NamedBeanUsageReport("LayoutEditorTurnoutSignalHead", data));
            }
            if (bean.equals(turnout.getSignalC2())) {
                usageReport.add(new NamedBeanUsageReport("LayoutEditorTurnoutSignalHead", data));
            }
            if (bean.equals(turnout.getSignalD1())) {
                usageReport.add(new NamedBeanUsageReport("LayoutEditorTurnoutSignalHead", data));
            }
            if (bean.equals(turnout.getSignalD2())) {
                usageReport.add(new NamedBeanUsageReport("LayoutEditorTurnoutSignalHead", data));
            }
        }
    }

    void findPositionalUsage(NamedBean bean) {
        for (PositionablePoint point : getPositionablePoints()) {
            String data = getUsageData(point);
            if (bean.equals(point.getEastBoundSensor())) {
                usageReport.add(new NamedBeanUsageReport("LayoutEditorPointSensor", data));
            }
            if (bean.equals(point.getWestBoundSensor())) {
                usageReport.add(new NamedBeanUsageReport("LayoutEditorPointSensor", data));
            }
            if (bean.equals(point.getEastBoundSignalHead())) {
                usageReport.add(new NamedBeanUsageReport("LayoutEditorPointSignalHead", data));
            }
            if (bean.equals(point.getWestBoundSignalHead())) {
                usageReport.add(new NamedBeanUsageReport("LayoutEditorPointSignalHead", data));
            }
            if (bean.equals(point.getEastBoundSignalMast())) {
                usageReport.add(new NamedBeanUsageReport("LayoutEditorPointSignalMast", data));
            }
            if (bean.equals(point.getWestBoundSignalMast())) {
                usageReport.add(new NamedBeanUsageReport("LayoutEditorPointSignalMast", data));
            }
        }
    }

    void findSegmentWhereUsed(NamedBean bean) {
        for (TrackSegment segment : getTrackSegments()) {
            if (isLBLockUsed(bean, segment.getLayoutBlock())) {
                String data = getUsageData(segment);
                usageReport.add(new NamedBeanUsageReport("LayoutEditorSegmentBlock", data));
            }
        }
    }

    void findXingWhereUsed(NamedBean bean) {
        for (LevelXing xing : getLevelXings()) {
            String data = getUsageData(xing);
            if (isLBLockUsed(bean, xing.getLayoutBlockAC())) {
                usageReport.add(new NamedBeanUsageReport("LayoutEditorXingBlock", data));
            }
            if (isLBLockUsed(bean, xing.getLayoutBlockBD())) {
                usageReport.add(new NamedBeanUsageReport("LayoutEditorXingBlock", data));
            }
            if (isUsedInXing(bean, xing, LevelXing.Geometry.POINTA)) {
                usageReport.add(new NamedBeanUsageReport("LayoutEditorXingOther", data));
            }
            if (isUsedInXing(bean, xing, LevelXing.Geometry.POINTB)) {
                usageReport.add(new NamedBeanUsageReport("LayoutEditorXingOther", data));
            }
            if (isUsedInXing(bean, xing, LevelXing.Geometry.POINTC)) {
                usageReport.add(new NamedBeanUsageReport("LayoutEditorXingOther", data));
            }
            if (isUsedInXing(bean, xing, LevelXing.Geometry.POINTD)) {
                usageReport.add(new NamedBeanUsageReport("LayoutEditorXingOther", data));
            }
        }
    }

    String getUsageData(LayoutTrack track) {
        LayoutTrackView trackView = getLayoutTrackView(track);
        Point2D point = trackView.getCoordsCenter();
        if (trackView instanceof TrackSegmentView) {
            TrackSegmentView segmentView = (TrackSegmentView) trackView;
            point = new Point2D.Double(segmentView.getCentreSegX(), segmentView.getCentreSegY());
        }
        return String.format("%s :: x=%d, y=%d",
                track.getClass().getSimpleName(),
                Math.round(point.getX()),
                Math.round(point.getY()));
    }

    boolean isLBLockUsed(NamedBean bean, LayoutBlock lblock) {
        boolean result = false;
        if (lblock != null) {
            if (bean.equals(lblock.getBlock())) {
                result = true;
            }
        }
        return result;
    }

    boolean isUsedInXing(NamedBean bean, LevelXing xing, LevelXing.Geometry point) {
        boolean result = false;
        if (bean.equals(xing.getSensor(point))) {
            result = true;
        }
        if (bean.equals(xing.getSignalHead(point))) {
            result = true;
        }
        if (bean.equals(xing.getSignalMast(point))) {
            result = true;
        }
        return result;
    }

    // initialize logging
    private final static org.slf4j.Logger log = org.slf4j.LoggerFactory.getLogger(LayoutEditor.class);
}<|MERGE_RESOLUTION|>--- conflicted
+++ resolved
@@ -182,16 +182,10 @@
     public Object prevSelectedObject = null;   // previous selected object, for undo
     private HitPointType selectedHitPointType = HitPointType.NONE;         // hit point type within the selected object
 
-<<<<<<< HEAD
-    public  LayoutTrack foundTrack = null;                         // found model object, null if nothing found
+    public LayoutTrack foundTrack = null;      // found object, null if nothing found
     public  LayoutTrackView foundTrackView = null;                 // found view object, null if nothing found
-    private  Point2D foundLocation = new Point2D.Double(0.0, 0.0); // location of found object
-    public  HitPointType foundHitPointType = HitPointType.NONE;    // connection type within the found object
-=======
-    public LayoutTrack foundTrack = null;      // found object, null if nothing found
     private final Point2D foundLocation = new Point2D.Double(0.0, 0.0); // location of found object
     public HitPointType foundHitPointType = HitPointType.NONE;          // connection type within the found object
->>>>>>> 8be0bbb6
 
     public LayoutTrack beginTrack = null;      // begin track segment connection object, null if none
     public final Point2D beginLocation = new Point2D.Double(0.0, 0.0); // location of begin object
@@ -3069,16 +3063,10 @@
 
         if (layoutTrack != null) {
             foundTrack = layoutTrack;
-<<<<<<< HEAD
             foundTrackView = this.getLayoutTrackView(layoutTrack);
             
             // get screen coordinates
-            foundLocation = foundTrackView.getCoordsForConnectionType(foundHitPointType);
-            
-=======
-            foundLocation.setLocation(layoutTrack.getCoordsForConnectionType(foundHitPointType));
-            /// foundNeedsConnect = isDisconnected(foundHitPointType);
->>>>>>> 8be0bbb6
+            foundLocation.setLocation(foundTrackView.getCoordsForConnectionType(foundHitPointType));
             result = true;
         }
         return result;
@@ -3942,11 +3930,7 @@
             } else {
                 beginHitPointType = HitPointType.TURNOUT_A;
             }
-<<<<<<< HEAD
-            dLoc = ltv.getCoordsA();
-=======
-            dLoc.setLocation(lt.getCoordsA());
->>>>>>> 8be0bbb6
+            dLoc.setLocation(ltv.getCoordsA());
             hitPointCheckLayoutTurnoutSubs(dLoc);
         }
 
@@ -3956,11 +3940,7 @@
             } else {
                 beginHitPointType = HitPointType.TURNOUT_B;
             }
-<<<<<<< HEAD
-            dLoc = ltv.getCoordsB();
-=======
-            dLoc.setLocation(lt.getCoordsB());
->>>>>>> 8be0bbb6
+            dLoc.setLocation(ltv.getCoordsB());
             hitPointCheckLayoutTurnoutSubs(dLoc);
         }
 
@@ -3970,11 +3950,7 @@
             } else {
                 beginHitPointType = HitPointType.TURNOUT_C;
             }
-<<<<<<< HEAD
-            dLoc = ltv.getCoordsC();
-=======
-            dLoc.setLocation(lt.getCoordsC());
->>>>>>> 8be0bbb6
+            dLoc.setLocation(ltv.getCoordsC());
             hitPointCheckLayoutTurnoutSubs(dLoc);
         }
 
@@ -3984,11 +3960,7 @@
             } else {
                 beginHitPointType = HitPointType.TURNOUT_D;
             }
-<<<<<<< HEAD
-            dLoc = ltv.getCoordsD();
-=======
-            dLoc.setLocation(lt.getCoordsD());
->>>>>>> 8be0bbb6
+            dLoc.setLocation(ltv.getCoordsD());
             hitPointCheckLayoutTurnoutSubs(dLoc);
         }
         beginTrack = null;
@@ -4171,15 +4143,9 @@
         bev.setCoordsCenter(offset);
     }
 
-<<<<<<< HEAD
-    public  List<Positionable> _positionableSelection = new ArrayList<>();
-    public  List<LayoutTrack> _layoutTrackSelection = new ArrayList<>(); // temporary LayoutTrack, long term LayoutTrackView
-    public  List<LayoutShape> _layoutShapeSelection = new ArrayList<>();
-=======
     public List<Positionable> _positionableSelection = new ArrayList<>();
     public List<LayoutTrack> _layoutTrackSelection = new ArrayList<>();
     public List<LayoutShape> _layoutShapeSelection = new ArrayList<>();
->>>>>>> 8be0bbb6
 
     @Nonnull
     public List<Positionable> getPositionalSelection() { return _positionableSelection; }
@@ -4980,7 +4946,6 @@
 
         // create object
         LayoutSlip o;
-<<<<<<< HEAD
         LayoutSlipView ov;
 
         switch(type) {
@@ -4993,14 +4958,6 @@
                 LayoutSingleSlip lss = new LayoutSingleSlip(name, this);
                 o = lss;
                 ov = new LayoutSingleSlipView(lss, currentPoint, rot, this);
-=======
-        switch (type) {
-            case DOUBLE_SLIP:
-                o = new LayoutDoubleSlip(name, currentPoint, rot, this);
-                break;
-            case SINGLE_SLIP:
-                o = new LayoutSingleSlip(name, currentPoint, rot, this);
->>>>>>> 8be0bbb6
                 break;
             default:
                 log.error("can't create slip {} with type {}", name, type);
@@ -5100,7 +5057,6 @@
 
         // create object - check all types, although not clear all actually reach here
         LayoutTurnout o;
-<<<<<<< HEAD
         LayoutTurnoutView ov; 
 
         switch(type) {
@@ -5146,35 +5102,6 @@
                 LayoutSingleSlip lss = new LayoutSingleSlip(name, this);
                 o = lss;
                 ov = new LayoutSingleSlipView(lss, currentPoint, rot, this);
-=======
-        switch (type) {
-
-            case RH_TURNOUT:
-                o = new LayoutRHTurnout(name, currentPoint, rot, gContext.getXScale(), gContext.getYScale(), this);
-                break;
-            case LH_TURNOUT:
-                o = new LayoutLHTurnout(name, currentPoint, rot, gContext.getXScale(), gContext.getYScale(), this);
-                break;
-            case WYE_TURNOUT:
-                o = new LayoutWye(name, currentPoint, rot, gContext.getXScale(), gContext.getYScale(), this);
-                break;
-            case DOUBLE_XOVER:
-                o = new LayoutDoubleXOver(name, currentPoint, rot, gContext.getXScale(), gContext.getYScale(), this);
-                break;
-            case RH_XOVER:
-                o = new LayoutRHXOver(name, currentPoint, rot, gContext.getXScale(), gContext.getYScale(), this);
-                break;
-            case LH_XOVER:
-                o = new LayoutLHXOver(name, currentPoint, rot, gContext.getXScale(), gContext.getYScale(), this);
-                break;
-
-            case DOUBLE_SLIP:
-                o = new LayoutDoubleSlip(name, currentPoint, rot, this);
-                log.error("Found SINGLE_SLIP in addLayoutTurnout for element {}", name);
-                break;
-            case SINGLE_SLIP:
-                o = new LayoutSingleSlip(name, currentPoint, rot, this);
->>>>>>> 8be0bbb6
                 log.error("Found SINGLE_SLIP in addLayoutTurnout for element {}", name);
                 break;
 
@@ -7917,25 +7844,15 @@
     }
         
     /**
-<<<<<<< HEAD
      * Add a LayoutTrack and LayoutTrackView to the list of 
      * LayoutTrack family objects.
-=======
-     * Add a LayoutTrack to the list of LayoutTrack family objects.
      *
      * @param trk the layout track to add.
->>>>>>> 8be0bbb6
      */
     final public void addLayoutTrack(@Nonnull LayoutTrack trk, @Nonnull LayoutTrackView v) {
         log.trace("addLayoutTrack {}", trk);
-<<<<<<< HEAD
         if (layoutTrackList.contains(trk)) log.warn("LayoutTrack {} already being maintained", trk.getName());
         
-=======
-        if (layoutTrackList.contains(trk)) {
-            log.warn("LayoutTrack {} already being maintained", trk.getName());
-        }
->>>>>>> 8be0bbb6
         layoutTrackList.add(trk);
         layoutTrackViewList.add(v);
         trkToView.put(trk, v);

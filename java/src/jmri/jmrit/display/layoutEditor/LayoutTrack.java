--- conflicted
+++ resolved
@@ -279,13 +279,8 @@
      */
     public abstract Rectangle2D getBounds();
 
-<<<<<<< HEAD
-    protected abstract void showPopUp(MouseEvent e);
-=======
     protected void showPopup(MouseEvent e) {
-
-    }
->>>>>>> 1e119b75
+    }
 
     /**
      * get the object connected to this track for the specified connection type

--- conflicted
+++ resolved
@@ -242,19 +242,11 @@
      * @param g2           the graphics context
      * @param specificType the specific connection to draw (or NONE for all)
      */
-<<<<<<< HEAD
     protected abstract void highlightUnconnected(Graphics2D g2, LayoutEditor.HitPointType specificType);
 
     // optional parameter specificType = NONE
     protected void highlightUnconnected(Graphics2D g2) {
         highlightUnconnected(g2, LayoutEditor.HitPointType.NONE);
-=======
-    protected abstract void highlightUnconnected(@Nonnull Graphics2D g2, int specificType);
-
-    // optional parameter specificType = NONE
-    protected void highlightUnconnected(@Nonnull Graphics2D g2) {
-        highlightUnconnected(g2, NONE);
->>>>>>> d6d94d91
     }
 
     /**
@@ -354,11 +346,7 @@
         JOptionPane.showMessageDialog(layoutEditor,
                 msg.toString(),
                 Bundle.getMessage("WarningTitle"), // NOI18N
-<<<<<<< HEAD
                 javax.swing.JOptionPane.WARNING_MESSAGE);
-=======
-                JOptionPane.WARNING_MESSAGE);
->>>>>>> d6d94d91
     }
 
     /**
@@ -428,171 +416,14 @@
     }
 
     /**
-<<<<<<< HEAD
-=======
-     * @param hitType the hit point type
-     * @return true if this int is for a connection to a LayoutTrack
-     */
-    protected static boolean isConnectionHitType(int hitType) {
-        boolean result;
-        switch (hitType) {
-            case POS_POINT:
-            case TURNOUT_A:
-            case TURNOUT_B:
-            case TURNOUT_C:
-            case TURNOUT_D:
-            case LEVEL_XING_A:
-            case LEVEL_XING_B:
-            case LEVEL_XING_C:
-            case LEVEL_XING_D:
-            case TRACK:
-            case SLIP_A:
-            case SLIP_B:
-            case SLIP_C:
-            case SLIP_D:
-                result = true;  // these are all connection types
-                break;
-            case NONE:
-            case TURNOUT_CENTER:
-            case LEVEL_XING_CENTER:
-            case TURNTABLE_CENTER:
-            case LAYOUT_POS_LABEL:
-            case LAYOUT_POS_JCOMP:
-            case MULTI_SENSOR:
-            case MARKER:
-            case TRACK_CIRCLE_CENTRE:
-            case SLIP_CENTER:
-            case SLIP_LEFT:
-            case SLIP_RIGHT:
-            default:
-                result = false; // these are not
-                break;
-        }
-        if (isBezierHitType(hitType)) {
-            result = false; // these are not
-        } else if (isTurntableRayHitType(hitType)) {
-            result = true;  // these are all connection types
-        }
-        return result;
-    }   // isConnectionHitType
-
-    /**
-     * @param hitType the hit point type
-     * @return true if this hit type is for a layout control
-     */
-    protected static boolean isControlHitType(int hitType) {
-        boolean result;
-        switch (hitType) {
-            case TURNOUT_CENTER:
-            case SLIP_CENTER:
-            case SLIP_LEFT:
-            case SLIP_RIGHT:
-                result = true;  // these are all control types
-                break;
-            case POS_POINT:
-            case TURNOUT_A:
-            case TURNOUT_B:
-            case TURNOUT_C:
-            case TURNOUT_D:
-            case LEVEL_XING_A:
-            case LEVEL_XING_B:
-            case LEVEL_XING_C:
-            case LEVEL_XING_D:
-            case TRACK:
-            case SLIP_A:
-            case SLIP_B:
-            case SLIP_C:
-            case SLIP_D:
-            case NONE:
-            case LEVEL_XING_CENTER:
-            case TURNTABLE_CENTER:
-            case LAYOUT_POS_LABEL:
-            case LAYOUT_POS_JCOMP:
-            case MULTI_SENSOR:
-            case MARKER:
-            case TRACK_CIRCLE_CENTRE:
-            default:
-                result = false; // these are not
-                break;
-        }
-        if (isBezierHitType(hitType)) {
-            result = false; // these are not control types
-        } else if (isTurntableRayHitType(hitType)) {
-            result = true;  // these are all control types
-        }
-        return result;
-    }   // isControlHitType
-
-    protected static boolean isBezierHitType(int hitType) {
-        return (hitType >= BEZIER_CONTROL_POINT_OFFSET_MIN)
-                && (hitType <= BEZIER_CONTROL_POINT_OFFSET_MAX);
-    }
-
-    protected static boolean isTurntableRayHitType(int hitType) {
-        return (hitType >= LayoutTrack.TURNTABLE_RAY_OFFSET);
-    }
-
-    /**
-     * @param hitType the hit point type
-     * @return true if this int is for a popup menu
-     */
-    protected static boolean isPopupHitType(int hitType) {
-        boolean result;
-        switch (hitType) {
-            case LEVEL_XING_CENTER:
-            case POS_POINT:
-            case SLIP_CENTER:
-            case SLIP_LEFT:
-            case SLIP_RIGHT:
-            case TRACK:
-            case TRACK_CIRCLE_CENTRE:
-            case TURNOUT_CENTER:
-            case TURNTABLE_CENTER:
-                result = true;  // these are all popup hit types
-                break;
-            case LAYOUT_POS_JCOMP:
-            case LAYOUT_POS_LABEL:
-            case LEVEL_XING_A:
-            case LEVEL_XING_B:
-            case LEVEL_XING_C:
-            case LEVEL_XING_D:
-            case MARKER:
-            case MULTI_SENSOR:
-            case NONE:
-            case SLIP_A:
-            case SLIP_B:
-            case SLIP_C:
-            case SLIP_D:
-            case TURNOUT_A:
-            case TURNOUT_B:
-            case TURNOUT_C:
-            case TURNOUT_D:
-            default:
-                result = false; // these are not
-                break;
-        }
-        if (isBezierHitType(hitType)) {
-            result = true; // these are all popup hit types
-        } else if (isTurntableRayHitType(hitType)) {
-            result = true;  // these are all popup hit types
-        }
-        return result;
-    }   // isPopupHitType
-
-    /**
->>>>>>> d6d94d91
      * return the coordinates for a specified connection type (abstract: should
      * be overridden by ALL subclasses)
      *
      * @param connectionType the connection type
      * @return the coordinates for the specified connection type
      */
-<<<<<<< HEAD
+    @Nonnull
     public abstract Point2D getCoordsForConnectionType(LayoutEditor.HitPointType connectionType);
-=======
-    @Nonnull
-    public abstract Point2D getCoordsForConnectionType(int connectionType);
->>>>>>> d6d94d91
 
     /**
      * @return the bounds of this track
@@ -647,12 +478,8 @@
      * @return the LayoutTrack connected at the specified connection type
      * @throws JmriException - if the connectionType is invalid
      */
-<<<<<<< HEAD
+    @CheckForNull
     public abstract LayoutTrack getConnection(LayoutEditor.HitPointType connectionType) throws JmriException;
-=======
-    @CheckForNull
-    public abstract LayoutTrack getConnection(int connectionType) throws JmriException;
->>>>>>> d6d94d91
 
     /**
      * set the LayoutTrack connected at the specified connection type
@@ -662,11 +489,7 @@
      * @param type           where on the LayoutTrack we are connected
      * @throws JmriException - if connectionType or type are invalid
      */
-<<<<<<< HEAD
     public abstract void setConnection(LayoutEditor.HitPointType connectionType, LayoutTrack o, LayoutEditor.HitPointType type) throws JmriException;
-=======
-    public abstract void setConnection(int connectionType, @Nullable LayoutTrack o, int type) throws JmriException;
->>>>>>> d6d94d91
 
     /**
      * abstract method... subclasses should implement _IF_ they need to recheck

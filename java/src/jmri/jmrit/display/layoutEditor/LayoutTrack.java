--- conflicted
+++ resolved
@@ -1,5 +1,4 @@
 package jmri.jmrit.display.layoutEditor;
-
 
 import java.awt.Color;
 import java.awt.geom.Point2D;
@@ -8,12 +7,8 @@
 import org.slf4j.LoggerFactory;
 
 /**
-<<<<<<< HEAD
- * Abstract base class for all layout track objects (LayoutTurnout, LayoutSlip, LayoutTurntable, LevelXing, TrackSegment)
-=======
  * Abstract base class for all layout track objects (LayoutTurnout, LayoutSlip,
  * LayoutTurntable, LevelXing, TrackSegment)
->>>>>>> 55cbb372
  *
  * @author George Warner Copyright (c) 2017
  */
@@ -54,10 +49,6 @@
     // dashed line parameters
     //private static int minNumDashes = 3;
     //private static double maxDashLength = 10;
-<<<<<<< HEAD
-
-=======
->>>>>>> 55cbb372
     public Point2D center = new Point2D.Double(50.0, 50.0);
 
     protected boolean hidden = false;
@@ -76,10 +67,6 @@
     /**
      * accessor method
      */
-<<<<<<< HEAD
-
-=======
->>>>>>> 55cbb372
     public static void setDefaultTrackColor(Color color) {
         defaultTrackColor = color;
     }
@@ -87,12 +74,7 @@
     /**
      * useful math methods (should be class extension for Double and Point2D)
      */
-<<<<<<< HEAD
-
-   //return a Double between a & b for t:0 ==> a and t:1 ==> b
-=======
     //return a Double between a & b for t:0 ==> a and t:1 ==> b
->>>>>>> 55cbb372
     public static Double lerp(Double a, Double b, Double t) {
         return ((1.0 - t) * a) + (t * b);
     }
@@ -153,44 +135,6 @@
         return Math.abs(wrapPM180(a - b));
     }
 
-<<<<<<< HEAD
-    //
-    // Wrap a double between two values (for example +/- 180 or 0-360 degrees)
-    // Note: THIS IS NOT A PIN OR TRUNCATE; VALUES WRAP AROUND BETWEEN MIN & MAX
-    // (And yes, this works correctly with negative numbers)
-    //
-    public Double wrap(Double inValue, Double inMin, Double inMax) {
-        Double valueRange = inMax - inMin;
-        return inMin + ((((inValue - inMin) % valueRange) + valueRange) % valueRange);
-    }	// wrap
-
-    // wrap an double between +/-180
-    public Double wrapPM180(Double inValue) {
-        return wrap(inValue, -180.0, +180.0);
-    }
-
-    // wrap an double between +/-360
-    public Double wrapPM360(Double inValue) {
-        return wrap(inValue, -360.0, +360.0);
-    }
-
-    // wrap an double between 0-360
-    public Double wrap360(Double inValue) {
-        return wrap(inValue, 0.0, +360.0);
-    }
-
-    // wrap an angle between 0-360
-    public double normalizeAngle(double a) {
-        return wrap360(a);
-    }
-
-    // return the absolute difference (0-180) between two angles
-    public double diffAngle(double a, double b) {
-        return Math.abs(wrapPM180(a - b));
-    }
-
-=======
->>>>>>> 55cbb372
     //NOTE: not public because "center" is a member variable
     protected Point2D rotatePoint(Point2D p, double sineRot, double cosineRot) {
         double cX = center.getX();

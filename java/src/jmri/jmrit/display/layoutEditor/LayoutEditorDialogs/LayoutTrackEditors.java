--- conflicted
+++ resolved
@@ -1687,11 +1687,5 @@
         }
     }   // class TurntableRayPanel
 
-<<<<<<< HEAD
-    private final static Logger log = LoggerFactory.getLogger(LayoutTrackEditors.class
-    );
-=======
     private final static org.slf4j.Logger log = org.slf4j.LoggerFactory.getLogger(LayoutTrackEditors.class);
->>>>>>> 516e2e81
-
 }
package jmri.jmrit.display.layoutEditor.LayoutEditorDialogs;

import java.awt.BasicStroke;
import java.awt.BorderLayout;
import java.awt.Color;
import java.awt.Component;
import java.awt.Container;
import java.awt.Dimension;
import java.awt.FlowLayout;
import java.awt.Graphics;
import java.awt.Graphics2D;
import java.awt.GridLayout;
import java.awt.Label;
import java.awt.event.*;
import java.awt.geom.*;
import java.text.DecimalFormat;
import java.util.*;
import javax.annotation.*;
import javax.swing.*;
import javax.swing.border.*;
import jmri.*;
import jmri.NamedBean.DisplayOptions;
import jmri.jmrit.display.layoutEditor.*;
import jmri.jmrit.display.layoutEditor.LayoutTurntable.RayTrack;
import jmri.swing.NamedBeanComboBox;
import jmri.util.JmriJFrame;
import jmri.util.MathUtil;

/**
 * Editors for all layout track objects (PositionablePoint, TrackSegment,
 * LayoutTurnout, LayoutSlip, LevelXing and LayoutTurntable).
 *
 * @author George Warner Copyright (c) 2017-2018
 */
public class LayoutTrackEditors {

    // private LayoutEditor layoutEditor = null;

    /**
     * constructor method
     */
    public LayoutTrackEditors(@Nonnull LayoutEditor layoutEditor) {
        // this.layoutEditor = layoutEditor;
        this.trackSegmentEditor = new TrackSegmentEditor(layoutEditor);
        this.layoutTurnoutEditor = new LayoutTurnoutEditor(layoutEditor);
        this.layoutTurntableEditor = new LayoutTurntableEditor(layoutEditor);
        this.layoutSlipEditor = new LayoutSlipEditor(layoutEditor);
        this.levelXingEditor = new LevelXingEditor(layoutEditor);
    }

    final TrackSegmentEditor trackSegmentEditor;
    final LayoutTurnoutEditor layoutTurnoutEditor;
    final LayoutTurntableEditor layoutTurntableEditor;
    final LayoutSlipEditor layoutSlipEditor;
    final LevelXingEditor levelXingEditor;
    
    /*======================*\
    | Edit Layout Track Types|
    \*======================*/
    @InvokeOnGuiThread
    public void editLayoutTrack(@Nonnull LayoutTrack layoutTrack) {
        log.trace("editLayoutTrack invoked on {}, traceback follows", layoutTrack, new Exception("traceback"));
        if (layoutTrack instanceof PositionablePoint) {
            // PositionablePoint's don't have an editor...
        } else if (layoutTrack instanceof TrackSegment) {
            trackSegmentEditor.editTrackSegment((TrackSegment) layoutTrack); // partly converted
        } else // this has to be before LayoutTurnout
        if (layoutTrack instanceof LayoutSlip) {
            layoutSlipEditor.editLayoutSlip((LayoutSlip) layoutTrack);
        } else if (layoutTrack instanceof LayoutTurnout) {
            editLayoutTurnout((LayoutTurnout) layoutTrack);
        } else if (layoutTrack instanceof LevelXing) {
            levelXingEditor.editLevelXing((LevelXing) layoutTrack);
        } else if (layoutTrack instanceof LayoutTurntable) {
            layoutTurntableEditor.editLayoutTurntable((LayoutTurntable) layoutTrack);
        } else {
            log.error("editLayoutTrack unknown LayoutTrack subclass:{}", layoutTrack.getClass().getName());  // NOI18N
        }
    }

    // temporary pass-through for call from TrackSegment itself, which
    // should eventually be architected away via MVC
    public void editLayoutTurnout(LayoutTurnout layoutTurnout) {
        layoutTurnoutEditor.editLayoutTurnout(layoutTurnout);
    }
    
    // temporary pass-through for call from TrackSegment itself, which
    // should eventually be architected away via MVC
    public void editTrackSegment(TrackSegment layoutTrack) {
        trackSegmentEditor.editTrackSegment(layoutTrack);
    }
    
    // temporary pass-through for call from TrackSegment itself, which
    // should eventually be architected away via MVC
    public void editLayoutTurntable(LayoutTurntable layoutTurntable) {
        layoutTurntableEditor.editLayoutTurntable(layoutTurntable);
    }
    
    // temporary pass-through for call from TrackSegment itself, which
    // should eventually be architected away via MVC
    public void editLayoutSlip(LayoutSlip layoutSlip) {
        layoutSlipEditor.editLayoutSlip(layoutSlip);
    }
    
    // temporary pass-through for call from TrackSegment itself, which
    // should eventually be architected away via MVC
    public void editLevelXing(LevelXing levelXing) {
        levelXingEditor.editLevelXing(levelXing);
    }
<<<<<<< HEAD

    private void editLevelXingDonePressed(ActionEvent a) {
        // check if Blocks changed
        String newName = editLevelXingBlock1NameComboBox.getSelectedItemDisplayName();
        if (newName == null) {
            newName = "";
        }
        if (!levelXing.getBlockNameAC().equals(newName)) {
            // get new block, or null if block has been removed
            levelXing.setLayoutBlockAC(layoutEditor.provideLayoutBlock(newName));
            editLevelXingNeedsRedraw = true;
            layoutEditor.getLEAuxTools().setBlockConnectivityChanged();
            editLevelXingNeedsBlockUpdate = true;
        }
        newName = editLevelXingBlock2NameComboBox.getSelectedItemDisplayName();
        if (newName == null) {
            newName = "";
        }
        if (!levelXing.getBlockNameBD().equals(newName)) {
            // get new block, or null if block has been removed
            levelXing.setLayoutBlockBD(layoutEditor.provideLayoutBlock(newName));
            editLevelXingNeedsRedraw = true;
            layoutEditor.getLEAuxTools().setBlockConnectivityChanged();
            editLevelXingNeedsBlockUpdate = true;
        }

        // set hidden
        boolean oldHidden = levelXing.isHidden();
        levelXing.setHidden(editLevelXingHiddenCheckBox.isSelected());
        if (oldHidden != levelXing.isHidden()) {
            editLevelXingNeedsRedraw = true;
        }

        editLevelXingOpen = false;
        editLevelXingFrame.setVisible(false);
        editLevelXingFrame.dispose();
        editLevelXingFrame = null;
        if (editLevelXingNeedsBlockUpdate) {
            levelXing.updateBlockInfo();
        }
        if (editLevelXingNeedsRedraw) {
            layoutEditor.redrawPanel();
            layoutEditor.setDirty();
            editLevelXingNeedsRedraw = false;
        }
    }

    private void editLevelXingCancelPressed(ActionEvent a) {
        editLevelXingOpen = false;
        editLevelXingFrame.setVisible(false);
        editLevelXingFrame.dispose();
        editLevelXingFrame = null;
        if (editLevelXingNeedsBlockUpdate) {
            levelXing.updateBlockInfo();
        }
        if (editLevelXingNeedsRedraw) {
            layoutEditor.redrawPanel();
            layoutEditor.setDirty();
            editLevelXingNeedsRedraw = false;
        }
    }

    /*==============*\
    | Edit Turntable |
    \*==============*/
    // variables for Edit Turntable pane
    private LayoutTurntable layoutTurntable = null;

    private JmriJFrame editLayoutTurntableFrame = null;
    private final JTextField editLayoutTurntableRadiusTextField = new JTextField(8);
    private final JTextField editLayoutTurntableAngleTextField = new JTextField(8);
    private final NamedBeanComboBox<Block> editLayoutTurntableBlockNameComboBox = new NamedBeanComboBox<>(
            InstanceManager.getDefault(BlockManager.class), null, DisplayOptions.DISPLAYNAME);
    private JButton editLayoutTurntableSegmentEditBlockButton;

    private JPanel editLayoutTurntableRayPanel;
    private JButton editLayoutTurntableAddRayTrackButton;
    private JCheckBox editLayoutTurntableDccControlledCheckBox;

    private String editLayoutTurntableOldRadius = "";
    private boolean editLayoutTurntableOpen = false;
    private boolean editLayoutTurntableNeedsRedraw = false;

    private final List<Turnout> turntableTurnouts = new ArrayList<>();

    /**
     * Edit a Turntable.
     */
    public void editLayoutTurntable(LayoutTurntable layoutTurntable) {
        this.layoutTurntable = layoutTurntable;
        if (editLayoutTurntableOpen) {
            editLayoutTurntableFrame.setVisible(true);
        } else // Initialize if needed
        if (editLayoutTurntableFrame == null) {
            editLayoutTurntableFrame = new JmriJFrame(Bundle.getMessage("EditTurntable"), false, true);  // NOI18N
            editLayoutTurntableFrame.addHelpMenu("package.jmri.jmrit.display.EditTurntable", true);  // NOI18N
            editLayoutTurntableFrame.setLocation(50, 30);

            Container contentPane = editLayoutTurntableFrame.getContentPane();
            JPanel headerPane = new JPanel();
            JPanel footerPane = new JPanel();
            headerPane.setLayout(new BoxLayout(headerPane, BoxLayout.Y_AXIS));
            footerPane.setLayout(new BoxLayout(footerPane, BoxLayout.Y_AXIS));
            contentPane.setLayout(new BorderLayout());
            contentPane.add(headerPane, BorderLayout.NORTH);
            contentPane.add(footerPane, BorderLayout.SOUTH);

            // setup radius text field
            JPanel panel1 = new JPanel();
            panel1.setLayout(new FlowLayout());
            JLabel radiusLabel = new JLabel(Bundle.getMessage("TurntableRadius"));  // NOI18N
            panel1.add(radiusLabel);
            radiusLabel.setLabelFor(editLayoutTurntableRadiusTextField);
            panel1.add(editLayoutTurntableRadiusTextField);
            editLayoutTurntableRadiusTextField.setToolTipText(Bundle.getMessage("TurntableRadiusHint"));  // NOI18N
            headerPane.add(panel1);

            // setup ray track angle text field
            JPanel panel2 = new JPanel();
            panel2.setLayout(new FlowLayout());
            JLabel rayAngleLabel = new JLabel(Bundle.getMessage("RayAngle"));  // NOI18N
            panel2.add(rayAngleLabel);
            rayAngleLabel.setLabelFor(editLayoutTurntableAngleTextField);
            panel2.add(editLayoutTurntableAngleTextField);
            editLayoutTurntableAngleTextField.setToolTipText(Bundle.getMessage("RayAngleHint"));  // NOI18N
            headerPane.add(panel2);

            // setup block name
            JPanel panel2a = new JPanel();
            panel2a.setLayout(new FlowLayout());
            JLabel blockNameLabel = new JLabel(Bundle.getMessage("BlockID"));  // NOI18N
            panel2a.add(blockNameLabel);
            blockNameLabel.setLabelFor(editLayoutTurntableBlockNameComboBox);
            LayoutEditor.setupComboBox(editLayoutTurntableBlockNameComboBox, false, true, true);
            editLayoutTurntableBlockNameComboBox.setToolTipText(Bundle.getMessage("EditBlockNameHint"));  // NOI18N
            panel2a.add(editLayoutTurntableBlockNameComboBox);

            // Edit Block
            panel2a.add(editLayoutTurntableSegmentEditBlockButton = new JButton(Bundle.getMessage("EditBlock", "")));  // NOI18N
            editLayoutTurntableSegmentEditBlockButton.addActionListener(this::editLayoutTurntableEditBlockPressed);
            editLayoutTurntableSegmentEditBlockButton.setToolTipText(Bundle.getMessage("EditBlockHint", "")); // empty value for block 1  // NOI18N
            headerPane.add(panel2a);

            // setup add ray track button
            JPanel panel3 = new JPanel();
            panel3.setLayout(new FlowLayout());
            panel3.add(editLayoutTurntableAddRayTrackButton = new JButton(Bundle.getMessage("AddRayTrack")));  // NOI18N
            editLayoutTurntableAddRayTrackButton.setToolTipText(Bundle.getMessage("AddRayTrackHint"));  // NOI18N
            editLayoutTurntableAddRayTrackButton.addActionListener((ActionEvent e) -> {
                addRayTrackPressed(e);
                updateRayPanel();
            });

            panel3.add(editLayoutTurntableDccControlledCheckBox = new JCheckBox(Bundle.getMessage("TurntableDCCControlled")));  // NOI18N
            headerPane.add(panel3);

            // set up Done and Cancel buttons
            JPanel panel5 = new JPanel();
            panel5.setLayout(new FlowLayout());
            addDoneCancelButtons(panel5, editLayoutTurntableFrame.getRootPane(),
                    this::editLayoutTurntableDonePressed, this::turntableEditCancelPressed);
            footerPane.add(panel5);

            editLayoutTurntableRayPanel = new JPanel();
            editLayoutTurntableRayPanel.setLayout(new BoxLayout(editLayoutTurntableRayPanel, BoxLayout.Y_AXIS));
            JScrollPane rayScrollPane = new JScrollPane(editLayoutTurntableRayPanel, JScrollPane.VERTICAL_SCROLLBAR_ALWAYS, JScrollPane.HORIZONTAL_SCROLLBAR_AS_NEEDED);
            contentPane.add(rayScrollPane, BorderLayout.CENTER);
        }
        editLayoutTurntableDccControlledCheckBox.setSelected(layoutTurntable.isTurnoutControlled());
        editLayoutTurntableDccControlledCheckBox.addActionListener((ActionEvent e) -> {
            layoutTurntable.setTurnoutControlled(editLayoutTurntableDccControlledCheckBox.isSelected());

            for (Component comp : editLayoutTurntableRayPanel.getComponents()) {
                if (comp instanceof TurntableRayPanel) {
                    TurntableRayPanel trp = (TurntableRayPanel) comp;
                    trp.showTurnoutDetails();
                }
            }
            editLayoutTurntableFrame.pack();
        });
        updateRayPanel();

        // Set up for Edit
        editLayoutTurntableRadiusTextField.setText(" " + layoutTurntable.getRadius());
        Block block = InstanceManager.getDefault(BlockManager.class).getBlock(layoutTurntable.getBlockName());
        editLayoutTurntableBlockNameComboBox.getEditor().setItem(block);   // Select the item via the editor, empty text field if null
        editLayoutTurntableBlockNameComboBox.setEnabled(true);

        editLayoutTurntableOldRadius = editLayoutTurntableRadiusTextField.getText();
        editLayoutTurntableAngleTextField.setText("0");
        editLayoutTurntableFrame.addWindowListener(new java.awt.event.WindowAdapter() {
            @Override
            public void windowClosing(java.awt.event.WindowEvent e) {
                turntableEditCancelPressed(null);
            }
        });
        editLayoutTurntableFrame.pack();
        editLayoutTurntableFrame.setVisible(true);
        editLayoutTurntableOpen = true;
    }   // editLayoutTurntable

    @InvokeOnGuiThread
    private void editLayoutTurntableEditBlockPressed(ActionEvent a) {
        // check if a block name has been entered
        String newName = editLayoutTurntableBlockNameComboBox.getSelectedItemDisplayName();
        if (newName == null) {
            newName = "";
        }
        if ((layoutTurntable.getBlockName().isEmpty())
                || !layoutTurntable.getBlockName().equals(newName)) {
            // get new block, or null if block has been removed
            layoutTurntable.setLayoutBlock(layoutEditor.provideLayoutBlock(newName));
            editLayoutTurntableNeedsRedraw = true;
            ///layoutEditor.getLEAuxTools().setBlockConnectivityChanged();
            ///layoutTurntable.updateBlockInfo();
        }
        // check if a block exists to edit
        LayoutBlock lb = layoutTurntable.getLayoutBlock();
        if (lb == null) {
            JOptionPane.showMessageDialog(editLayoutTurntableFrame,
                    Bundle.getMessage("Error1"), // NOI18N
                    Bundle.getMessage("ErrorTitle"), JOptionPane.ERROR_MESSAGE);  // NOI18N
            return;
        } else {
            lb.editLayoutBlock(editLayoutTurntableFrame);
        }

        layoutEditor.setDirty();
        editLayoutTurntableNeedsRedraw = true;
    }

//Remove old rays and add them back in
    private void updateRayPanel() {
        for (Component comp : editLayoutTurntableRayPanel.getComponents()) {
            editLayoutTurntableRayPanel.remove(comp);
        }

        // Create list of turnouts to be retained in the NamedBeanComboBox
        turntableTurnouts.clear();
        for (LayoutTurntable.RayTrack rt : layoutTurntable.getRayList()) {
            turntableTurnouts.add(rt.getTurnout());
        }

        editLayoutTurntableRayPanel.setLayout(new BoxLayout(editLayoutTurntableRayPanel, BoxLayout.Y_AXIS));
        for (LayoutTurntable.RayTrack rt : layoutTurntable.getRayList()) {
            editLayoutTurntableRayPanel.add(new TurntableRayPanel(rt));
        }
        editLayoutTurntableRayPanel.revalidate();
        editLayoutTurntableRayPanel.repaint();
        editLayoutTurntableFrame.pack();
    }

    private void saveRayPanelDetail() {
        for (Component comp : editLayoutTurntableRayPanel.getComponents()) {
            if (comp instanceof TurntableRayPanel) {
                TurntableRayPanel trp = (TurntableRayPanel) comp;
                trp.updateDetails();
            }
        }
    }

    private void addRayTrackPressed(ActionEvent a) {
        double ang = 0.0;
        try {
            ang = Float.parseFloat(editLayoutTurntableAngleTextField.getText());
        } catch (Exception e) {
            JOptionPane.showMessageDialog(editLayoutTurntableFrame, Bundle.getMessage("EntryError") + ": " // NOI18N
                    + e + Bundle.getMessage("TryAgain"), Bundle.getMessage("ErrorTitle"), // NOI18N
                    JOptionPane.ERROR_MESSAGE);
            return;
        }
        layoutTurntable.addRay(ang);
        layoutEditor.redrawPanel();
        layoutEditor.setDirty();
        editLayoutTurntableNeedsRedraw = false;
    }

    private void editLayoutTurntableDonePressed(ActionEvent a) {
        // check if Block changed
        String newName = editLayoutTurntableBlockNameComboBox.getSelectedItemDisplayName();
        if (newName == null) {
            newName = "";
        }

        if ((layoutTurntable.getBlockName().isEmpty()) || !layoutTurntable.getBlockName().equals(newName)) {
            // get new block, or null if block has been removed
            layoutTurntable.setLayoutBlock(layoutEditor.provideLayoutBlock(newName));
            editLayoutTurntableNeedsRedraw = true;
            ///layoutEditor.getLEAuxTools().setBlockConnectivityChanged();
            ///layoutTurntable.updateBlockInfo();
        }

        // check if new radius was entered
        String str = editLayoutTurntableRadiusTextField.getText();
        if (!str.equals(editLayoutTurntableOldRadius)) {
            double rad = 0.0;
            try {
                rad = Float.parseFloat(str);
            } catch (Exception e) {
                JOptionPane.showMessageDialog(editLayoutTurntableFrame, Bundle.getMessage("EntryError") + ": " // NOI18N
                        + e + Bundle.getMessage("TryAgain"), Bundle.getMessage("ErrorTitle"), // NOI18N
                        JOptionPane.ERROR_MESSAGE);
                return;
            }
            layoutTurntable.setRadius(rad);
            editLayoutTurntableNeedsRedraw = true;
        }
        // clean up
        editLayoutTurntableOpen = false;
        editLayoutTurntableFrame.setVisible(false);
        editLayoutTurntableFrame.dispose();
        editLayoutTurntableFrame = null;
        saveRayPanelDetail();
        if (editLayoutTurntableNeedsRedraw) {
            layoutEditor.redrawPanel();
            layoutEditor.setDirty();
            editLayoutTurntableNeedsRedraw = false;
        }
    }

    private void turntableEditCancelPressed(ActionEvent a) {
        editLayoutTurntableOpen = false;
        editLayoutTurntableFrame.setVisible(false);
        editLayoutTurntableFrame.dispose();
        editLayoutTurntableFrame = null;
        if (editLayoutTurntableNeedsRedraw) {
            layoutEditor.redrawPanel();
            layoutEditor.setDirty();
            editLayoutTurntableNeedsRedraw = false;

        }
    }

    /*===================*\
    | Turntable Ray Panel |
    \*===================*/
    public class TurntableRayPanel extends JPanel {

        // variables for Edit Turntable ray pane
        private RayTrack rayTrack = null;
        private final JPanel rayTurnoutPanel;
        private final NamedBeanComboBox<Turnout> turnoutNameComboBox;
        private final TitledBorder rayTitledBorder;
        private final JComboBox<String> rayTurnoutStateComboBox;
        private final JLabel rayTurnoutStateLabel;
        private final JTextField rayAngleTextField;
        private final int[] rayTurnoutStateValues = new int[]{Turnout.CLOSED, Turnout.THROWN};
        private final DecimalFormat twoDForm = new DecimalFormat("#.00");

        /**
         * constructor method
         */
        public TurntableRayPanel(@Nonnull RayTrack rayTrack) {
            this.rayTrack = rayTrack;

            JPanel top = new JPanel();

            JLabel rayAngleLabel = new JLabel(Bundle.getMessage("MakeLabel", Bundle.getMessage("RayAngle")));
            top.add(rayAngleLabel);
            top.add(rayAngleTextField = new JTextField(5));
            rayAngleLabel.setLabelFor(rayAngleTextField);

            rayAngleTextField.addFocusListener(new FocusListener() {
                @Override
                public void focusGained(FocusEvent e) {
                }

                @Override
                public void focusLost(FocusEvent e) {
                    try {
                        Float.parseFloat(rayAngleTextField.getText());
                    } catch (Exception ex) {
                        JOptionPane.showMessageDialog(editLayoutTurntableFrame, Bundle.getMessage("EntryError") + ": " // NOI18N
                                + ex + Bundle.getMessage("TryAgain"), Bundle.getMessage("ErrorTitle"), // NOI18N
                                JOptionPane.ERROR_MESSAGE);
                    }
                }
            }
            );
            this.setLayout(new BoxLayout(this, BoxLayout.Y_AXIS));
            this.add(top);

            turnoutNameComboBox = new NamedBeanComboBox<>(InstanceManager.getDefault(TurnoutManager.class));
            turnoutNameComboBox.setToolTipText(Bundle.getMessage("EditTurnoutToolTip"));
            LayoutEditor.setupComboBox(turnoutNameComboBox, false, true, false);
            turnoutNameComboBox.setSelectedItem(rayTrack.getTurnout());
            turnoutNameComboBox.addPopupMenuListener(
                    layoutEditor.newTurnoutComboBoxPopupMenuListener(turnoutNameComboBox, turntableTurnouts));
            String turnoutStateThrown = InstanceManager.turnoutManagerInstance().getThrownText();
            String turnoutStateClosed = InstanceManager.turnoutManagerInstance().getClosedText();
            String[] turnoutStates = new String[]{turnoutStateClosed, turnoutStateThrown};

            rayTurnoutStateComboBox = new JComboBox<>(turnoutStates);
            rayTurnoutStateLabel = new JLabel(Bundle.getMessage("TurnoutState"));  // NOI18N
            rayTurnoutPanel = new JPanel();

            rayTurnoutPanel.setBorder(new EtchedBorder());
            rayTurnoutPanel.add(turnoutNameComboBox);
            rayTurnoutPanel.add(rayTurnoutStateLabel);
            rayTurnoutStateLabel.setLabelFor(rayTurnoutStateComboBox);
            rayTurnoutPanel.add(rayTurnoutStateComboBox);
            if (rayTrack.getTurnoutState() == Turnout.CLOSED) {
                rayTurnoutStateComboBox.setSelectedItem(turnoutStateClosed);
            } else {
                rayTurnoutStateComboBox.setSelectedItem(turnoutStateThrown);
            }
            this.add(rayTurnoutPanel);

            JButton deleteRayButton;
            top.add(deleteRayButton = new JButton(Bundle.getMessage("ButtonDelete")));  // NOI18N
            deleteRayButton.setToolTipText(Bundle.getMessage("DeleteRayTrack"));  // NOI18N
            deleteRayButton.addActionListener((ActionEvent e) -> {
                delete();
                updateRayPanel();
            });
            rayTitledBorder = BorderFactory.createTitledBorder(BorderFactory.createLineBorder(Color.black));

            this.setBorder(rayTitledBorder);

            showTurnoutDetails();

            rayAngleTextField.setText(twoDForm.format(rayTrack.getAngle()));
            rayTitledBorder.setTitle(Bundle.getMessage("Ray") + " : " + rayTrack.getConnectionIndex());  // NOI18N
            if (rayTrack.getConnect() == null) {
                rayTitledBorder.setTitle(Bundle.getMessage("MakeLabel",
                        Bundle.getMessage("Unconnected")) + " "
                        + rayTrack.getConnectionIndex());  // NOI18N
            } else if (rayTrack.getConnect().getLayoutBlock() != null) {
                rayTitledBorder.setTitle(Bundle.getMessage("MakeLabel",
                        Bundle.getMessage("Connected")) + " "
                        + rayTrack.getConnect().getLayoutBlock().getDisplayName());  // NOI18N
            }
        }

        private void delete() {
            int n = JOptionPane.showConfirmDialog(null,
                    Bundle.getMessage("Question7"), // NOI18N
                    Bundle.getMessage("WarningTitle"), // NOI18N
                    JOptionPane.YES_NO_OPTION);
            if (n == JOptionPane.YES_OPTION) {
                layoutTurntable.deleteRay(rayTrack);
            }
        }

        private void updateDetails() {
            if (turnoutNameComboBox == null || rayTurnoutStateComboBox == null) {
                return;
            }
            String turnoutName = turnoutNameComboBox.getSelectedItemDisplayName();
            if (turnoutName == null) {
                turnoutName = "";
            }
            rayTrack.setTurnout(turnoutName, rayTurnoutStateValues[rayTurnoutStateComboBox.getSelectedIndex()]);
            if (!rayAngleTextField.getText().equals(twoDForm.format(rayTrack.getAngle()))) {
                try {
                    double ang = Float.parseFloat(rayAngleTextField.getText());
                    rayTrack.setAngle(ang);
                } catch (Exception e) {
                    log.error("Angle is not in correct format so will skip {}", rayAngleTextField.getText());  // NOI18N
                }
            }
        }

        private void showTurnoutDetails() {
            boolean vis = layoutTurntable.isTurnoutControlled();
            rayTurnoutPanel.setVisible(vis);
            turnoutNameComboBox.setVisible(vis);
            rayTurnoutStateComboBox.setVisible(vis);
            rayTurnoutStateLabel.setVisible(vis);
        }
    }   // class TurntableRayPanel
=======
        
>>>>>>> c088b8d9

    private final static org.slf4j.Logger log = org.slf4j.LoggerFactory.getLogger(LayoutTrackEditors.class);
}<|MERGE_RESOLUTION|>--- conflicted
+++ resolved
@@ -107,481 +107,6 @@
     public void editLevelXing(LevelXing levelXing) {
         levelXingEditor.editLevelXing(levelXing);
     }
-<<<<<<< HEAD
-
-    private void editLevelXingDonePressed(ActionEvent a) {
-        // check if Blocks changed
-        String newName = editLevelXingBlock1NameComboBox.getSelectedItemDisplayName();
-        if (newName == null) {
-            newName = "";
-        }
-        if (!levelXing.getBlockNameAC().equals(newName)) {
-            // get new block, or null if block has been removed
-            levelXing.setLayoutBlockAC(layoutEditor.provideLayoutBlock(newName));
-            editLevelXingNeedsRedraw = true;
-            layoutEditor.getLEAuxTools().setBlockConnectivityChanged();
-            editLevelXingNeedsBlockUpdate = true;
-        }
-        newName = editLevelXingBlock2NameComboBox.getSelectedItemDisplayName();
-        if (newName == null) {
-            newName = "";
-        }
-        if (!levelXing.getBlockNameBD().equals(newName)) {
-            // get new block, or null if block has been removed
-            levelXing.setLayoutBlockBD(layoutEditor.provideLayoutBlock(newName));
-            editLevelXingNeedsRedraw = true;
-            layoutEditor.getLEAuxTools().setBlockConnectivityChanged();
-            editLevelXingNeedsBlockUpdate = true;
-        }
-
-        // set hidden
-        boolean oldHidden = levelXing.isHidden();
-        levelXing.setHidden(editLevelXingHiddenCheckBox.isSelected());
-        if (oldHidden != levelXing.isHidden()) {
-            editLevelXingNeedsRedraw = true;
-        }
-
-        editLevelXingOpen = false;
-        editLevelXingFrame.setVisible(false);
-        editLevelXingFrame.dispose();
-        editLevelXingFrame = null;
-        if (editLevelXingNeedsBlockUpdate) {
-            levelXing.updateBlockInfo();
-        }
-        if (editLevelXingNeedsRedraw) {
-            layoutEditor.redrawPanel();
-            layoutEditor.setDirty();
-            editLevelXingNeedsRedraw = false;
-        }
-    }
-
-    private void editLevelXingCancelPressed(ActionEvent a) {
-        editLevelXingOpen = false;
-        editLevelXingFrame.setVisible(false);
-        editLevelXingFrame.dispose();
-        editLevelXingFrame = null;
-        if (editLevelXingNeedsBlockUpdate) {
-            levelXing.updateBlockInfo();
-        }
-        if (editLevelXingNeedsRedraw) {
-            layoutEditor.redrawPanel();
-            layoutEditor.setDirty();
-            editLevelXingNeedsRedraw = false;
-        }
-    }
-
-    /*==============*\
-    | Edit Turntable |
-    \*==============*/
-    // variables for Edit Turntable pane
-    private LayoutTurntable layoutTurntable = null;
-
-    private JmriJFrame editLayoutTurntableFrame = null;
-    private final JTextField editLayoutTurntableRadiusTextField = new JTextField(8);
-    private final JTextField editLayoutTurntableAngleTextField = new JTextField(8);
-    private final NamedBeanComboBox<Block> editLayoutTurntableBlockNameComboBox = new NamedBeanComboBox<>(
-            InstanceManager.getDefault(BlockManager.class), null, DisplayOptions.DISPLAYNAME);
-    private JButton editLayoutTurntableSegmentEditBlockButton;
-
-    private JPanel editLayoutTurntableRayPanel;
-    private JButton editLayoutTurntableAddRayTrackButton;
-    private JCheckBox editLayoutTurntableDccControlledCheckBox;
-
-    private String editLayoutTurntableOldRadius = "";
-    private boolean editLayoutTurntableOpen = false;
-    private boolean editLayoutTurntableNeedsRedraw = false;
-
-    private final List<Turnout> turntableTurnouts = new ArrayList<>();
-
-    /**
-     * Edit a Turntable.
-     */
-    public void editLayoutTurntable(LayoutTurntable layoutTurntable) {
-        this.layoutTurntable = layoutTurntable;
-        if (editLayoutTurntableOpen) {
-            editLayoutTurntableFrame.setVisible(true);
-        } else // Initialize if needed
-        if (editLayoutTurntableFrame == null) {
-            editLayoutTurntableFrame = new JmriJFrame(Bundle.getMessage("EditTurntable"), false, true);  // NOI18N
-            editLayoutTurntableFrame.addHelpMenu("package.jmri.jmrit.display.EditTurntable", true);  // NOI18N
-            editLayoutTurntableFrame.setLocation(50, 30);
-
-            Container contentPane = editLayoutTurntableFrame.getContentPane();
-            JPanel headerPane = new JPanel();
-            JPanel footerPane = new JPanel();
-            headerPane.setLayout(new BoxLayout(headerPane, BoxLayout.Y_AXIS));
-            footerPane.setLayout(new BoxLayout(footerPane, BoxLayout.Y_AXIS));
-            contentPane.setLayout(new BorderLayout());
-            contentPane.add(headerPane, BorderLayout.NORTH);
-            contentPane.add(footerPane, BorderLayout.SOUTH);
-
-            // setup radius text field
-            JPanel panel1 = new JPanel();
-            panel1.setLayout(new FlowLayout());
-            JLabel radiusLabel = new JLabel(Bundle.getMessage("TurntableRadius"));  // NOI18N
-            panel1.add(radiusLabel);
-            radiusLabel.setLabelFor(editLayoutTurntableRadiusTextField);
-            panel1.add(editLayoutTurntableRadiusTextField);
-            editLayoutTurntableRadiusTextField.setToolTipText(Bundle.getMessage("TurntableRadiusHint"));  // NOI18N
-            headerPane.add(panel1);
-
-            // setup ray track angle text field
-            JPanel panel2 = new JPanel();
-            panel2.setLayout(new FlowLayout());
-            JLabel rayAngleLabel = new JLabel(Bundle.getMessage("RayAngle"));  // NOI18N
-            panel2.add(rayAngleLabel);
-            rayAngleLabel.setLabelFor(editLayoutTurntableAngleTextField);
-            panel2.add(editLayoutTurntableAngleTextField);
-            editLayoutTurntableAngleTextField.setToolTipText(Bundle.getMessage("RayAngleHint"));  // NOI18N
-            headerPane.add(panel2);
-
-            // setup block name
-            JPanel panel2a = new JPanel();
-            panel2a.setLayout(new FlowLayout());
-            JLabel blockNameLabel = new JLabel(Bundle.getMessage("BlockID"));  // NOI18N
-            panel2a.add(blockNameLabel);
-            blockNameLabel.setLabelFor(editLayoutTurntableBlockNameComboBox);
-            LayoutEditor.setupComboBox(editLayoutTurntableBlockNameComboBox, false, true, true);
-            editLayoutTurntableBlockNameComboBox.setToolTipText(Bundle.getMessage("EditBlockNameHint"));  // NOI18N
-            panel2a.add(editLayoutTurntableBlockNameComboBox);
-
-            // Edit Block
-            panel2a.add(editLayoutTurntableSegmentEditBlockButton = new JButton(Bundle.getMessage("EditBlock", "")));  // NOI18N
-            editLayoutTurntableSegmentEditBlockButton.addActionListener(this::editLayoutTurntableEditBlockPressed);
-            editLayoutTurntableSegmentEditBlockButton.setToolTipText(Bundle.getMessage("EditBlockHint", "")); // empty value for block 1  // NOI18N
-            headerPane.add(panel2a);
-
-            // setup add ray track button
-            JPanel panel3 = new JPanel();
-            panel3.setLayout(new FlowLayout());
-            panel3.add(editLayoutTurntableAddRayTrackButton = new JButton(Bundle.getMessage("AddRayTrack")));  // NOI18N
-            editLayoutTurntableAddRayTrackButton.setToolTipText(Bundle.getMessage("AddRayTrackHint"));  // NOI18N
-            editLayoutTurntableAddRayTrackButton.addActionListener((ActionEvent e) -> {
-                addRayTrackPressed(e);
-                updateRayPanel();
-            });
-
-            panel3.add(editLayoutTurntableDccControlledCheckBox = new JCheckBox(Bundle.getMessage("TurntableDCCControlled")));  // NOI18N
-            headerPane.add(panel3);
-
-            // set up Done and Cancel buttons
-            JPanel panel5 = new JPanel();
-            panel5.setLayout(new FlowLayout());
-            addDoneCancelButtons(panel5, editLayoutTurntableFrame.getRootPane(),
-                    this::editLayoutTurntableDonePressed, this::turntableEditCancelPressed);
-            footerPane.add(panel5);
-
-            editLayoutTurntableRayPanel = new JPanel();
-            editLayoutTurntableRayPanel.setLayout(new BoxLayout(editLayoutTurntableRayPanel, BoxLayout.Y_AXIS));
-            JScrollPane rayScrollPane = new JScrollPane(editLayoutTurntableRayPanel, JScrollPane.VERTICAL_SCROLLBAR_ALWAYS, JScrollPane.HORIZONTAL_SCROLLBAR_AS_NEEDED);
-            contentPane.add(rayScrollPane, BorderLayout.CENTER);
-        }
-        editLayoutTurntableDccControlledCheckBox.setSelected(layoutTurntable.isTurnoutControlled());
-        editLayoutTurntableDccControlledCheckBox.addActionListener((ActionEvent e) -> {
-            layoutTurntable.setTurnoutControlled(editLayoutTurntableDccControlledCheckBox.isSelected());
-
-            for (Component comp : editLayoutTurntableRayPanel.getComponents()) {
-                if (comp instanceof TurntableRayPanel) {
-                    TurntableRayPanel trp = (TurntableRayPanel) comp;
-                    trp.showTurnoutDetails();
-                }
-            }
-            editLayoutTurntableFrame.pack();
-        });
-        updateRayPanel();
-
-        // Set up for Edit
-        editLayoutTurntableRadiusTextField.setText(" " + layoutTurntable.getRadius());
-        Block block = InstanceManager.getDefault(BlockManager.class).getBlock(layoutTurntable.getBlockName());
-        editLayoutTurntableBlockNameComboBox.getEditor().setItem(block);   // Select the item via the editor, empty text field if null
-        editLayoutTurntableBlockNameComboBox.setEnabled(true);
-
-        editLayoutTurntableOldRadius = editLayoutTurntableRadiusTextField.getText();
-        editLayoutTurntableAngleTextField.setText("0");
-        editLayoutTurntableFrame.addWindowListener(new java.awt.event.WindowAdapter() {
-            @Override
-            public void windowClosing(java.awt.event.WindowEvent e) {
-                turntableEditCancelPressed(null);
-            }
-        });
-        editLayoutTurntableFrame.pack();
-        editLayoutTurntableFrame.setVisible(true);
-        editLayoutTurntableOpen = true;
-    }   // editLayoutTurntable
-
-    @InvokeOnGuiThread
-    private void editLayoutTurntableEditBlockPressed(ActionEvent a) {
-        // check if a block name has been entered
-        String newName = editLayoutTurntableBlockNameComboBox.getSelectedItemDisplayName();
-        if (newName == null) {
-            newName = "";
-        }
-        if ((layoutTurntable.getBlockName().isEmpty())
-                || !layoutTurntable.getBlockName().equals(newName)) {
-            // get new block, or null if block has been removed
-            layoutTurntable.setLayoutBlock(layoutEditor.provideLayoutBlock(newName));
-            editLayoutTurntableNeedsRedraw = true;
-            ///layoutEditor.getLEAuxTools().setBlockConnectivityChanged();
-            ///layoutTurntable.updateBlockInfo();
-        }
-        // check if a block exists to edit
-        LayoutBlock lb = layoutTurntable.getLayoutBlock();
-        if (lb == null) {
-            JOptionPane.showMessageDialog(editLayoutTurntableFrame,
-                    Bundle.getMessage("Error1"), // NOI18N
-                    Bundle.getMessage("ErrorTitle"), JOptionPane.ERROR_MESSAGE);  // NOI18N
-            return;
-        } else {
-            lb.editLayoutBlock(editLayoutTurntableFrame);
-        }
-
-        layoutEditor.setDirty();
-        editLayoutTurntableNeedsRedraw = true;
-    }
-
-//Remove old rays and add them back in
-    private void updateRayPanel() {
-        for (Component comp : editLayoutTurntableRayPanel.getComponents()) {
-            editLayoutTurntableRayPanel.remove(comp);
-        }
-
-        // Create list of turnouts to be retained in the NamedBeanComboBox
-        turntableTurnouts.clear();
-        for (LayoutTurntable.RayTrack rt : layoutTurntable.getRayList()) {
-            turntableTurnouts.add(rt.getTurnout());
-        }
-
-        editLayoutTurntableRayPanel.setLayout(new BoxLayout(editLayoutTurntableRayPanel, BoxLayout.Y_AXIS));
-        for (LayoutTurntable.RayTrack rt : layoutTurntable.getRayList()) {
-            editLayoutTurntableRayPanel.add(new TurntableRayPanel(rt));
-        }
-        editLayoutTurntableRayPanel.revalidate();
-        editLayoutTurntableRayPanel.repaint();
-        editLayoutTurntableFrame.pack();
-    }
-
-    private void saveRayPanelDetail() {
-        for (Component comp : editLayoutTurntableRayPanel.getComponents()) {
-            if (comp instanceof TurntableRayPanel) {
-                TurntableRayPanel trp = (TurntableRayPanel) comp;
-                trp.updateDetails();
-            }
-        }
-    }
-
-    private void addRayTrackPressed(ActionEvent a) {
-        double ang = 0.0;
-        try {
-            ang = Float.parseFloat(editLayoutTurntableAngleTextField.getText());
-        } catch (Exception e) {
-            JOptionPane.showMessageDialog(editLayoutTurntableFrame, Bundle.getMessage("EntryError") + ": " // NOI18N
-                    + e + Bundle.getMessage("TryAgain"), Bundle.getMessage("ErrorTitle"), // NOI18N
-                    JOptionPane.ERROR_MESSAGE);
-            return;
-        }
-        layoutTurntable.addRay(ang);
-        layoutEditor.redrawPanel();
-        layoutEditor.setDirty();
-        editLayoutTurntableNeedsRedraw = false;
-    }
-
-    private void editLayoutTurntableDonePressed(ActionEvent a) {
-        // check if Block changed
-        String newName = editLayoutTurntableBlockNameComboBox.getSelectedItemDisplayName();
-        if (newName == null) {
-            newName = "";
-        }
-
-        if ((layoutTurntable.getBlockName().isEmpty()) || !layoutTurntable.getBlockName().equals(newName)) {
-            // get new block, or null if block has been removed
-            layoutTurntable.setLayoutBlock(layoutEditor.provideLayoutBlock(newName));
-            editLayoutTurntableNeedsRedraw = true;
-            ///layoutEditor.getLEAuxTools().setBlockConnectivityChanged();
-            ///layoutTurntable.updateBlockInfo();
-        }
-
-        // check if new radius was entered
-        String str = editLayoutTurntableRadiusTextField.getText();
-        if (!str.equals(editLayoutTurntableOldRadius)) {
-            double rad = 0.0;
-            try {
-                rad = Float.parseFloat(str);
-            } catch (Exception e) {
-                JOptionPane.showMessageDialog(editLayoutTurntableFrame, Bundle.getMessage("EntryError") + ": " // NOI18N
-                        + e + Bundle.getMessage("TryAgain"), Bundle.getMessage("ErrorTitle"), // NOI18N
-                        JOptionPane.ERROR_MESSAGE);
-                return;
-            }
-            layoutTurntable.setRadius(rad);
-            editLayoutTurntableNeedsRedraw = true;
-        }
-        // clean up
-        editLayoutTurntableOpen = false;
-        editLayoutTurntableFrame.setVisible(false);
-        editLayoutTurntableFrame.dispose();
-        editLayoutTurntableFrame = null;
-        saveRayPanelDetail();
-        if (editLayoutTurntableNeedsRedraw) {
-            layoutEditor.redrawPanel();
-            layoutEditor.setDirty();
-            editLayoutTurntableNeedsRedraw = false;
-        }
-    }
-
-    private void turntableEditCancelPressed(ActionEvent a) {
-        editLayoutTurntableOpen = false;
-        editLayoutTurntableFrame.setVisible(false);
-        editLayoutTurntableFrame.dispose();
-        editLayoutTurntableFrame = null;
-        if (editLayoutTurntableNeedsRedraw) {
-            layoutEditor.redrawPanel();
-            layoutEditor.setDirty();
-            editLayoutTurntableNeedsRedraw = false;
-
-        }
-    }
-
-    /*===================*\
-    | Turntable Ray Panel |
-    \*===================*/
-    public class TurntableRayPanel extends JPanel {
-
-        // variables for Edit Turntable ray pane
-        private RayTrack rayTrack = null;
-        private final JPanel rayTurnoutPanel;
-        private final NamedBeanComboBox<Turnout> turnoutNameComboBox;
-        private final TitledBorder rayTitledBorder;
-        private final JComboBox<String> rayTurnoutStateComboBox;
-        private final JLabel rayTurnoutStateLabel;
-        private final JTextField rayAngleTextField;
-        private final int[] rayTurnoutStateValues = new int[]{Turnout.CLOSED, Turnout.THROWN};
-        private final DecimalFormat twoDForm = new DecimalFormat("#.00");
-
-        /**
-         * constructor method
-         */
-        public TurntableRayPanel(@Nonnull RayTrack rayTrack) {
-            this.rayTrack = rayTrack;
-
-            JPanel top = new JPanel();
-
-            JLabel rayAngleLabel = new JLabel(Bundle.getMessage("MakeLabel", Bundle.getMessage("RayAngle")));
-            top.add(rayAngleLabel);
-            top.add(rayAngleTextField = new JTextField(5));
-            rayAngleLabel.setLabelFor(rayAngleTextField);
-
-            rayAngleTextField.addFocusListener(new FocusListener() {
-                @Override
-                public void focusGained(FocusEvent e) {
-                }
-
-                @Override
-                public void focusLost(FocusEvent e) {
-                    try {
-                        Float.parseFloat(rayAngleTextField.getText());
-                    } catch (Exception ex) {
-                        JOptionPane.showMessageDialog(editLayoutTurntableFrame, Bundle.getMessage("EntryError") + ": " // NOI18N
-                                + ex + Bundle.getMessage("TryAgain"), Bundle.getMessage("ErrorTitle"), // NOI18N
-                                JOptionPane.ERROR_MESSAGE);
-                    }
-                }
-            }
-            );
-            this.setLayout(new BoxLayout(this, BoxLayout.Y_AXIS));
-            this.add(top);
-
-            turnoutNameComboBox = new NamedBeanComboBox<>(InstanceManager.getDefault(TurnoutManager.class));
-            turnoutNameComboBox.setToolTipText(Bundle.getMessage("EditTurnoutToolTip"));
-            LayoutEditor.setupComboBox(turnoutNameComboBox, false, true, false);
-            turnoutNameComboBox.setSelectedItem(rayTrack.getTurnout());
-            turnoutNameComboBox.addPopupMenuListener(
-                    layoutEditor.newTurnoutComboBoxPopupMenuListener(turnoutNameComboBox, turntableTurnouts));
-            String turnoutStateThrown = InstanceManager.turnoutManagerInstance().getThrownText();
-            String turnoutStateClosed = InstanceManager.turnoutManagerInstance().getClosedText();
-            String[] turnoutStates = new String[]{turnoutStateClosed, turnoutStateThrown};
-
-            rayTurnoutStateComboBox = new JComboBox<>(turnoutStates);
-            rayTurnoutStateLabel = new JLabel(Bundle.getMessage("TurnoutState"));  // NOI18N
-            rayTurnoutPanel = new JPanel();
-
-            rayTurnoutPanel.setBorder(new EtchedBorder());
-            rayTurnoutPanel.add(turnoutNameComboBox);
-            rayTurnoutPanel.add(rayTurnoutStateLabel);
-            rayTurnoutStateLabel.setLabelFor(rayTurnoutStateComboBox);
-            rayTurnoutPanel.add(rayTurnoutStateComboBox);
-            if (rayTrack.getTurnoutState() == Turnout.CLOSED) {
-                rayTurnoutStateComboBox.setSelectedItem(turnoutStateClosed);
-            } else {
-                rayTurnoutStateComboBox.setSelectedItem(turnoutStateThrown);
-            }
-            this.add(rayTurnoutPanel);
-
-            JButton deleteRayButton;
-            top.add(deleteRayButton = new JButton(Bundle.getMessage("ButtonDelete")));  // NOI18N
-            deleteRayButton.setToolTipText(Bundle.getMessage("DeleteRayTrack"));  // NOI18N
-            deleteRayButton.addActionListener((ActionEvent e) -> {
-                delete();
-                updateRayPanel();
-            });
-            rayTitledBorder = BorderFactory.createTitledBorder(BorderFactory.createLineBorder(Color.black));
-
-            this.setBorder(rayTitledBorder);
-
-            showTurnoutDetails();
-
-            rayAngleTextField.setText(twoDForm.format(rayTrack.getAngle()));
-            rayTitledBorder.setTitle(Bundle.getMessage("Ray") + " : " + rayTrack.getConnectionIndex());  // NOI18N
-            if (rayTrack.getConnect() == null) {
-                rayTitledBorder.setTitle(Bundle.getMessage("MakeLabel",
-                        Bundle.getMessage("Unconnected")) + " "
-                        + rayTrack.getConnectionIndex());  // NOI18N
-            } else if (rayTrack.getConnect().getLayoutBlock() != null) {
-                rayTitledBorder.setTitle(Bundle.getMessage("MakeLabel",
-                        Bundle.getMessage("Connected")) + " "
-                        + rayTrack.getConnect().getLayoutBlock().getDisplayName());  // NOI18N
-            }
-        }
-
-        private void delete() {
-            int n = JOptionPane.showConfirmDialog(null,
-                    Bundle.getMessage("Question7"), // NOI18N
-                    Bundle.getMessage("WarningTitle"), // NOI18N
-                    JOptionPane.YES_NO_OPTION);
-            if (n == JOptionPane.YES_OPTION) {
-                layoutTurntable.deleteRay(rayTrack);
-            }
-        }
-
-        private void updateDetails() {
-            if (turnoutNameComboBox == null || rayTurnoutStateComboBox == null) {
-                return;
-            }
-            String turnoutName = turnoutNameComboBox.getSelectedItemDisplayName();
-            if (turnoutName == null) {
-                turnoutName = "";
-            }
-            rayTrack.setTurnout(turnoutName, rayTurnoutStateValues[rayTurnoutStateComboBox.getSelectedIndex()]);
-            if (!rayAngleTextField.getText().equals(twoDForm.format(rayTrack.getAngle()))) {
-                try {
-                    double ang = Float.parseFloat(rayAngleTextField.getText());
-                    rayTrack.setAngle(ang);
-                } catch (Exception e) {
-                    log.error("Angle is not in correct format so will skip {}", rayAngleTextField.getText());  // NOI18N
-                }
-            }
-        }
-
-        private void showTurnoutDetails() {
-            boolean vis = layoutTurntable.isTurnoutControlled();
-            rayTurnoutPanel.setVisible(vis);
-            turnoutNameComboBox.setVisible(vis);
-            rayTurnoutStateComboBox.setVisible(vis);
-            rayTurnoutStateLabel.setVisible(vis);
-        }
-    }   // class TurntableRayPanel
-=======
-        
->>>>>>> c088b8d9
 
     private final static org.slf4j.Logger log = org.slf4j.LoggerFactory.getLogger(LayoutTrackEditors.class);
 }
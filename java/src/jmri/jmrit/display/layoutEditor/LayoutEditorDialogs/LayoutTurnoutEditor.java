--- conflicted
+++ resolved
@@ -81,17 +81,11 @@
      * Invoked for any of the subtypes, has conditional code for crossovers
      */
     @Override
-<<<<<<< HEAD
     public void editLayoutTrack(@Nonnull LayoutTrackView layoutTrackView) {
+        log.trace("LayoutTurnoutEditor.editLayoutTrack({}) of a {}", layoutTrackView, layoutTrackView.getClass());
         if ( layoutTrackView instanceof LayoutTurnoutView ) {
             this.layoutTurnoutView = (LayoutTurnoutView) layoutTrackView;
             this.layoutTurnout = this.layoutTurnoutView.getLayoutTurnout();
-=======
-    public void editLayoutTrack(@Nonnull LayoutTrack layoutTrack) {
-        log.trace("LayoutTurnoutEditor.editLayoutTrack({}) of a {}", layoutTrack, layoutTrack.getClass());
-        if ( layoutTrack instanceof LayoutTurnout ) {
-            this.layoutTurnout = (LayoutTurnout) layoutTrack;
->>>>>>> f5e1026b
         } else {
             log.error("editLayoutTrack called with wrong type {}", layoutTurnout, new Exception("traceback"));
         }

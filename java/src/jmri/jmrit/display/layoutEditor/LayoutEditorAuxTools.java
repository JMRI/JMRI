--- conflicted
+++ resolved
@@ -93,7 +93,6 @@
             return;
         }
         cList = new ArrayList<LayoutConnectivity>();
-<<<<<<< HEAD
         ArrayList<LayoutConnectivity> lcs = null;
 
         // Check for block boundaries at positionable points.
@@ -101,238 +100,19 @@
             lcs = p.getLayoutConnectivity();
             if (lcs != null) {
                 cList.addAll(lcs); // append to list
-=======
-        LayoutBlock blk1 = null;
-        LayoutBlock blk2 = null;
-        LayoutConnectivity lc = null;
-        Point2D p1;
-        Point2D p2;
-        // Check for block boundaries at positionable points.
-        if (layoutEditor.pointList.size() > 0) {
-            TrackSegment ts1 = null;
-            TrackSegment ts2 = null;
-            for (PositionablePoint p : layoutEditor.pointList) {
-                if (p.getType() == PositionablePoint.ANCHOR) {
-                    // within PositionablePoints, only ANCHOR points can be block boundaries
-                    ts1 = p.getConnect1();
-                    ts2 = p.getConnect2();
-                    if ((ts1 != null) && (ts2 != null)) {
-                        blk1 = ts1.getLayoutBlock();
-                        blk2 = ts2.getLayoutBlock();
-                        if ((blk1 != null) && (blk2 != null) && (blk1 != blk2)) {
-                            // this is a block boundary, create a LayoutConnectivity
-                            log.debug("Block boundary ('{}'<->'{}') found at {}", blk1, blk2, p);
-                            lc = new LayoutConnectivity(blk1, blk2);
-                            // determine direction from block 1 to block 2
-                            if (ts1.getConnect1() == p) {
-                                p1 = layoutEditor.getCoords(ts1.getConnect2(), ts1.getType2());
-                            } else {
-                                p1 = layoutEditor.getCoords(ts1.getConnect1(), ts1.getType1());
-                            }
-                            if (ts2.getConnect1() == p) {
-                                p2 = layoutEditor.getCoords(ts2.getConnect2(), ts2.getType2());
-                            } else {
-                                p2 = layoutEditor.getCoords(ts2.getConnect1(), ts2.getType1());
-                            }
-                            lc.setDirection(computeDirection(p1, p2));
-                            // save Connections
-                            lc.setConnections(ts1, ts2, LayoutTrack.TRACK, p);
-                            // add to list
-                            cList.add(lc);
-                        }
-                    }
-                }
-
-                if (p.getType() == PositionablePoint.EDGE_CONNECTOR) {
-                    //Need to find a way to compute the direction for this for a split over the panel
-                    ts1 = p.getConnect1();
-                    ts2 = p.getConnect2();
-                    if ((ts1 != null) && (ts2 != null)) {
-                        blk1 = ts1.getLayoutBlock();
-                        blk2 = ts2.getLayoutBlock();
-                        if ((blk1 != null) && (blk2 != null) && (blk1 != blk2)) {
-                            // this is a block boundary, create a LayoutConnectivity
-                            log.debug("Block boundary ('{}'<->'{}') found at {}", blk1, blk2, p);
-                            lc = new LayoutConnectivity(blk1, blk2);
-
-                            // determine direction from block 1 to block 2
-                            if (ts1.getConnect1() == p) {
-                                p1 = layoutEditor.getCoords(
-                                        ts1.getConnect2(), ts1.getType2());
-                            } else {
-                                p1 = layoutEditor.getCoords(ts1.getConnect1(), ts1.getType1());
-                            }
-                            //In this instance work out the direction of the first track relative to the positionable poin.
-
-                            lc.setDirection(computeDirection(p1, p.getCoords()));
-                            // save Connections
-                            lc.setConnections(ts1, ts2, LayoutTrack.TRACK, p);
-                            // add to list
-                            cList.add(lc);
-                        }
-                    }
-                }
->>>>>>> 9bbcc0d0
+
             }
         }
 
         // Check for block boundaries at layout turnouts and level crossings
-<<<<<<< HEAD
         for (TrackSegment ts : layoutEditor.trackList) {
             lcs = ts.getLayoutConnectivity();
             if (lcs != null) {
                 cList.addAll(lcs); // append to list
-=======
-        if (layoutEditor.trackList.size() > 0) {
-            LayoutTurnout lt = null;
-            int type = 0;
-            LevelXing lx = null;
-            LayoutSlip ls = null;
-            for (TrackSegment ts : layoutEditor.trackList) {
-                // ensure that block is assigned
-                blk1 = ts.getLayoutBlock();
-                if (blk1 != null) {
-                    // check first connection for turnout or level crossing
-                    if ((ts.getType1() >= LayoutTrack.TURNOUT_A)
-                            && (ts.getType1() <= LayoutTrack.LEVEL_XING_D)) {
-                        // have connection to turnout or level crossing
-                        if (ts.getType1() <= LayoutTrack.TURNOUT_D) {
-                            // have connection to a turnout, is block different
-                            lt = (LayoutTurnout) ts.getConnect1();
-                            type = ts.getType1();
-                            blk2 = lt.getLayoutBlock();
-                            if (lt.getTurnoutType() > LayoutTurnout.WYE_TURNOUT) {
-                                // not RH, LH, or WYE turnout - other blocks possible
-                                if ((type == LayoutTrack.TURNOUT_B) && (lt.getLayoutBlockB() != null)) {
-                                    blk2 = lt.getLayoutBlockB();
-                                }
-                                if ((type == LayoutTrack.TURNOUT_C) && (lt.getLayoutBlockC() != null)) {
-                                    blk2 = lt.getLayoutBlockC();
-                                }
-                                if ((type == LayoutTrack.TURNOUT_D) && (lt.getLayoutBlockD() != null)) {
-                                    blk2 = lt.getLayoutBlockD();
-                                }
-                            }
-                            if ((blk2 != null) && (blk1 != blk2)) {
-                                // have a block boundary, create a LayoutConnectivity
-                                log.debug("Block boundary  ('{}'<->'{}') found at {}", blk1, blk2, ts);
-                                lc = new LayoutConnectivity(blk1, blk2);
-                                lc.setConnections(ts, lt, type, null);
-                                lc.setDirection(computeDirection(layoutEditor.getCoords(ts.getConnect2(),
-                                        ts.getType2()), layoutEditor.getCoords(ts.getConnect1(), type)));
-                                // add to list
-                                cList.add(lc);
-                            }
-                        } else {
-                            // have connection to a level crossing
-                            lx = (LevelXing) ts.getConnect1();
-                            type = ts.getType1();
-                            if ((type == LayoutTrack.LEVEL_XING_A) || (type == LayoutTrack.LEVEL_XING_C)) {
-                                blk2 = lx.getLayoutBlockAC();
-                            } else {
-                                blk2 = lx.getLayoutBlockBD();
-                            }
-                            if ((blk2 != null) && (blk1 != blk2)) {
-                                // have a block boundary, create a LayoutConnectivity
-                                log.debug("Block boundary  ('{}'<->'{}') found at {}", blk1, blk2, ts);
-                                lc = new LayoutConnectivity(blk1, blk2);
-                                lc.setConnections(ts, lx, type, null);
-                                lc.setDirection(computeDirection(layoutEditor.getCoords(ts.getConnect2(),
-                                        ts.getType2()), layoutEditor.getCoords(ts.getConnect1(), type)));
-                                // add to list
-                                cList.add(lc);
-                            }
-                        }
-                    } else if ((ts.getType1() >= LayoutTrack.SLIP_A) && (ts.getType1() <= LayoutTrack.SLIP_D)) {
-                        // have connection to a slip crossing
-                        ls = (LayoutSlip) ts.getConnect1();
-                        type = ts.getType1();
-                        blk2 = ls.getLayoutBlock();
-                        if ((blk2 != null) && (blk1 != blk2)) {
-                            // have a block boundary, create a LayoutConnectivity
-                            log.debug("Block boundary  ('{}'<->'{}') found at {}", blk1, blk2, ts);
-                            lc = new LayoutConnectivity(blk1, blk2);
-                            lc.setConnections(ts, ls, type, null);
-                            lc.setDirection(computeDirection(layoutEditor.getCoords(ts.getConnect2(),
-                                    ts.getType2()), layoutEditor.getCoords(ts.getConnect1(), type)));
-                            // add to list
-                            cList.add(lc);
-                        }
-                    }
-                    // check second connection for turnout or level crossing
-                    if ((ts.getType2() >= LayoutTrack.TURNOUT_A)
-                            && (ts.getType2() <= LayoutTrack.LEVEL_XING_D)) {
-                        // have connection to turnout or level crossing
-                        if (ts.getType2() <= LayoutTrack.TURNOUT_D) {
-                            // have connection to a turnout
-                            lt = (LayoutTurnout) ts.getConnect2();
-                            type = ts.getType2();
-                            blk2 = lt.getLayoutBlock();
-                            if (lt.getTurnoutType() > LayoutTurnout.WYE_TURNOUT) {
-                                // not RH, LH, or WYE turnout - other blocks possible
-                                if ((type == LayoutTrack.TURNOUT_B) && (lt.getLayoutBlockB() != null)) {
-                                    blk2 = lt.getLayoutBlockB();
-                                }
-                                if ((type == LayoutTrack.TURNOUT_C) && (lt.getLayoutBlockC() != null)) {
-                                    blk2 = lt.getLayoutBlockC();
-                                }
-                                if ((type == LayoutTrack.TURNOUT_D) && (lt.getLayoutBlockD() != null)) {
-                                    blk2 = lt.getLayoutBlockD();
-                                }
-                            }
-                            if ((blk2 != null) && (blk1 != blk2)) {
-                                // have a block boundary, create a LayoutConnectivity
-                                log.debug("Block boundary  ('{}'<->'{}') found at {}", blk1, blk2, ts);
-                                lc = new LayoutConnectivity(blk1, blk2);
-                                lc.setConnections(ts, lt, type, null);
-                                lc.setDirection(computeDirection(layoutEditor.getCoords(ts.getConnect1(),
-                                        ts.getType1()), layoutEditor.getCoords(ts.getConnect2(), type)));
-                                // add to list
-                                cList.add(lc);
-                            }
-                        } else {
-                            // have connection to a level crossing
-                            lx = (LevelXing) ts.getConnect2();
-                            type = ts.getType2();
-                            if ((type == LayoutTrack.LEVEL_XING_A) || (type == LayoutTrack.LEVEL_XING_C)) {
-                                blk2 = lx.getLayoutBlockAC();
-                            } else {
-                                blk2 = lx.getLayoutBlockBD();
-                            }
-                            if ((blk2 != null) && (blk1 != blk2)) {
-                                // have a block boundary, create a LayoutConnectivity
-                                log.debug("Block boundary  ('{}'<->'{}') found at {}", blk1, blk2, ts);
-                                lc = new LayoutConnectivity(blk1, blk2);
-                                lc.setConnections(ts, lx, type, null);
-                                lc.setDirection(computeDirection(layoutEditor.getCoords(ts.getConnect1(),
-                                        ts.getType1()), layoutEditor.getCoords(ts.getConnect2(), type)));
-                                // add to list
-                                cList.add(lc);
-                            }
-                        }
-                    } else if ((ts.getType2() >= LayoutTrack.SLIP_A) && (ts.getType2() <= LayoutTrack.SLIP_D)) {
-                        // have connection to a slip crossing
-                        ls = (LayoutSlip) ts.getConnect2();
-                        type = ts.getType2();
-                        blk2 = ls.getLayoutBlock();
-                        if ((blk2 != null) && (blk1 != blk2)) {
-                            // have a block boundary, create a LayoutConnectivity
-                            log.debug("Block boundary  ('{}'<->'{}') found at {}", blk1, blk2, ts);
-                            lc = new LayoutConnectivity(blk1, blk2);
-                            lc.setConnections(ts, ls, type, null);
-                            lc.setDirection(computeDirection(layoutEditor.getCoords(ts.getConnect1(),
-                                    ts.getType1()), layoutEditor.getCoords(ts.getConnect2(), type)));
-                            // add to list
-                            cList.add(lc);
-                        }
-                    } // this is routinely reached in normal operation with
-                }
->>>>>>> 9bbcc0d0
             }
         }
 
         // check for block boundaries internal to crossover turnouts
-<<<<<<< HEAD
         for (LayoutTurnout lt : layoutEditor.turnoutList) {
             lcs = lt.getLayoutConnectivity();
             if (lcs != null) {
@@ -345,53 +125,6 @@
             lcs = ls.getLayoutConnectivity();
             if (lcs != null) {
                 cList.addAll(lcs); // append to list
-=======
-        if (layoutEditor.turnoutList.size() > 0) {
-            for (LayoutTurnout lt : layoutEditor.turnoutList) {
-                // check for layout turnout
-                if ((lt.getTurnoutType() >= LayoutTurnout.DOUBLE_XOVER)
-                        && (lt.getLayoutBlock() != null)) {
-                    // have a crossover turnout with at least one block, check for multiple blocks
-                    if ((lt.getLayoutBlockB() != lt.getLayoutBlock()) || (lt.getLayoutBlockC() != lt.getLayoutBlock())
-                            || (lt.getLayoutBlockD() != lt.getLayoutBlock())) {
-                        // have multiple blocks and therefore internal block boundaries
-                        if (lt.getLayoutBlock() != lt.getLayoutBlockB()) {
-                            // have a AB block boundary, create a LayoutConnectivity
-                            log.debug("Block boundary  ('{}'<->'{}') found at {}", blk1, blk2, lt);
-                            lc = new LayoutConnectivity(lt.getLayoutBlock(), lt.getLayoutBlockB());
-                            lc.setXoverBoundary(lt, LayoutConnectivity.XOVER_BOUNDARY_AB);
-                            lc.setDirection(computeDirection(lt.getCoordsA(), lt.getCoordsB()));
-                            cList.add(lc);
-                        }
-                        if ((lt.getTurnoutType() != LayoutTurnout.LH_XOVER)
-                                && (lt.getLayoutBlock() != lt.getLayoutBlockC())) {
-                            // have a AC block boundary, create a LayoutConnectivity
-                            log.debug("Block boundary  ('{}'<->'{}') found at {}", blk1, blk2, lt);
-                            lc = new LayoutConnectivity(lt.getLayoutBlock(), lt.getLayoutBlockC());
-                            lc.setXoverBoundary(lt, LayoutConnectivity.XOVER_BOUNDARY_AC);
-                            lc.setDirection(computeDirection(lt.getCoordsA(), lt.getCoordsC()));
-                            cList.add(lc);
-                        }
-                        if (lt.getLayoutBlockC() != lt.getLayoutBlockD()) {
-                            // have a CD block boundary, create a LayoutConnectivity
-                            log.debug("Block boundary  ('{}'<->'{}') found at {}", blk1, blk2, lt);
-                            lc = new LayoutConnectivity(lt.getLayoutBlockC(), lt.getLayoutBlockD());
-                            lc.setXoverBoundary(lt, LayoutConnectivity.XOVER_BOUNDARY_CD);
-                            lc.setDirection(computeDirection(lt.getCoordsC(), lt.getCoordsD()));
-                            cList.add(lc);
-                        }
-                        if ((lt.getTurnoutType() != LayoutTurnout.RH_XOVER)
-                                && (lt.getLayoutBlockB() != lt.getLayoutBlockD())) {
-                            // have a BD block boundary, create a LayoutConnectivity
-                            log.debug("Block boundary  ('{}'<->'{}') found at {}", blk1, blk2, lt);
-                            lc = new LayoutConnectivity(lt.getLayoutBlockB(), lt.getLayoutBlockD());
-                            lc.setXoverBoundary(lt, LayoutConnectivity.XOVER_BOUNDARY_BD);
-                            lc.setDirection(computeDirection(lt.getCoordsB(), lt.getCoordsD()));
-                            cList.add(lc);
-                        }
-                    }
-                }
->>>>>>> 9bbcc0d0
             }
         }
         initialized = true;
@@ -404,7 +137,6 @@
     private void updateBlockConnectivity() {
         int sz = cList.size();
         boolean[] found = new boolean[sz];
-<<<<<<< HEAD
         Arrays.fill(found, false);
 
         ArrayList<LayoutConnectivity> lcs = null;
@@ -416,238 +148,22 @@
                 for (LayoutConnectivity lc : lcs) {
                     // add to list, if not already present
                     checkConnectivity(lc, found);
-=======
-        for (int i = 0; i < sz; i++) {
-            found[i] = false;
-        }
-        LayoutBlock blk1 = null;
-        LayoutBlock blk2 = null;
-        LayoutConnectivity lc = null;
-        Point2D p1;
-        Point2D p2;
-        // Check for block boundaries at positionable points.
-        if (layoutEditor.pointList.size() > 0) {
-            TrackSegment ts1 = null;
-            TrackSegment ts2 = null;
-            for (PositionablePoint p : layoutEditor.pointList) {
-                if (p.getType() == PositionablePoint.ANCHOR) {
-                    // within PositionablePoints, only ANCHOR points can be block boundaries
-                    ts1 = p.getConnect1();
-                    ts2 = p.getConnect2();
-                    if ((ts1 != null) && (ts2 != null)) {
-                        blk1 = ts1.getLayoutBlock();
-                        blk2 = ts2.getLayoutBlock();
-                        if ((blk1 != null) && (blk2 != null) && (blk1 != blk2)) {
-                            // this is a block boundary, create a LayoutConnectivity
-                            lc = new LayoutConnectivity(blk1, blk2);
-                            // determine direction from block 1 to block 2
-                            if (ts1.getConnect1() == p) {
-                                p1 = layoutEditor.getCoords(
-                                        ts1.getConnect2(), ts1.getType2());
-                            } else {
-                                p1 = layoutEditor.getCoords(ts1.getConnect1(), ts1.getType1());
-                            }
-                            if (ts2.getConnect1() == p) {
-                                p2 = layoutEditor.getCoords(
-                                        ts2.getConnect2(), ts2.getType2());
-                            } else {
-                                p2 = layoutEditor.getCoords(ts2.getConnect1(), ts2.getType1());
-                            }
-                            lc.setDirection(computeDirection(p1, p2));
-                            // save Connections
-                            lc.setConnections(ts1, ts2, LayoutTrack.TRACK, p);
-                            // add to list, if not already present
-                            checkConnectivity(lc, found);
-                        }
-                    }
-                } else if (p.getType() == PositionablePoint.EDGE_CONNECTOR) {
-
-                    //Need to find a way to compute the direction for this for a split over the panel
-                    ts1 = p.getConnect1();
-                    ts2 = p.getConnect2();
-                    if ((ts1 != null) && (ts2 != null)) {
-                        blk1 = ts1.getLayoutBlock();
-                        blk2 = ts2.getLayoutBlock();
-                        if ((blk1 != null) && (blk2 != null) && (blk1 != blk2)) {
-                            // this is a block boundary, create a LayoutConnectivity
-                            lc = new LayoutConnectivity(blk1, blk2);
-
-                            // determine direction from block 1 to block 2
-                            if (ts1.getConnect1() == p) {
-                                p1 = layoutEditor.getCoords(
-                                        ts1.getConnect2(), ts1.getType2());
-                            } else {
-                                p1 = layoutEditor.getCoords(ts1.getConnect1(), ts1.getType1());
-                            }
-                            //In this instance work out the direction of the first track relative to the positionable poin.
-
-                            lc.setDirection(computeDirection(p1, p.getCoords()));
-                            // save Connections
-                            lc.setConnections(ts1, ts2, LayoutTrack.TRACK, p);
-                            // add to list, if not already present
-                            checkConnectivity(lc, found);
-                        }
-                    }
->>>>>>> 9bbcc0d0
                 }
             }
         }
 
         // Check for block boundaries at layout turnouts and level crossings
-<<<<<<< HEAD
         for (TrackSegment ts : layoutEditor.trackList) {
             lcs = ts.getLayoutConnectivity();
             if (lcs != null) {
                 for (LayoutConnectivity lc : lcs) {
                     // add to list, if not already present
                     checkConnectivity(lc, found);
-=======
-        if (layoutEditor.trackList.size() > 0) {
-            LayoutTurnout lt = null;
-            int type = 0;
-            LevelXing lx = null;
-            LayoutSlip ls = null;
-            for (TrackSegment ts : layoutEditor.trackList) {
-                // ensure that block is assigned
-                blk1 = ts.getLayoutBlock();
-                if (blk1 != null) {
-                    // check first connection for turnout or level crossing
-                    if ((ts.getType1() >= LayoutTrack.TURNOUT_A)
-                            && (ts.getType1() <= LayoutTrack.LEVEL_XING_D)) {
-                        // have connection to turnout or level crossing
-                        if (ts.getType1() <= LayoutTrack.TURNOUT_D) {
-                            // have connection to a turnout, is block different
-                            lt = (LayoutTurnout) ts.getConnect1();
-                            type = ts.getType1();
-                            blk2 = lt.getLayoutBlock();
-                            if (lt.getTurnoutType() > LayoutTurnout.WYE_TURNOUT) {
-                                // not RH, LH, or WYE turnout - other blocks possible
-                                if ((type == LayoutTrack.TURNOUT_B) && (lt.getLayoutBlockB() != null)) {
-                                    blk2 = lt.getLayoutBlockB();
-                                }
-                                if ((type == LayoutTrack.TURNOUT_C) && (lt.getLayoutBlockC() != null)) {
-                                    blk2 = lt.getLayoutBlockC();
-                                }
-                                if ((type == LayoutTrack.TURNOUT_D) && (lt.getLayoutBlockD() != null)) {
-                                    blk2 = lt.getLayoutBlockD();
-                                }
-                            }
-                            if ((blk2 != null) && (blk1 != blk2)) {
-                                // have a block boundary, create a LayoutConnectivity
-                                lc = new LayoutConnectivity(blk1, blk2);
-                                lc.setConnections(ts, lt, type, null);
-                                lc.setDirection(computeDirection(layoutEditor.getCoords(ts.getConnect2(),
-                                        ts.getType2()), layoutEditor.getCoords(ts.getConnect1(), type)));
-                                // add to list
-                                checkConnectivity(lc, found);
-                            }
-                        } else {
-                            // have connection to a level crossing
-                            lx = (LevelXing) ts.getConnect1();
-                            type = ts.getType1();
-                            if ((type == LayoutTrack.LEVEL_XING_A) || (type == LayoutTrack.LEVEL_XING_C)) {
-                                blk2 = lx.getLayoutBlockAC();
-                            } else {
-                                blk2 = lx.getLayoutBlockBD();
-                            }
-                            if ((blk2 != null) && (blk1 != blk2)) {
-                                // have a block boundary, create a LayoutConnectivity
-                                lc = new LayoutConnectivity(blk1, blk2);
-                                lc.setConnections(ts, lx, type, null);
-                                lc.setDirection(computeDirection(layoutEditor.getCoords(ts.getConnect2(),
-                                        ts.getType2()), layoutEditor.getCoords(ts.getConnect1(), type)));
-                                // add to list
-                                checkConnectivity(lc, found);
-                            }
-                        }
-                    } else if ((ts.getType1() >= LayoutTrack.SLIP_A) && (ts.getType1() <= LayoutTrack.SLIP_D)) {
-                        // have connection to a slip crossing
-                        ls = (LayoutSlip) ts.getConnect1();
-                        type = ts.getType1();
-                        blk2 = ls.getLayoutBlock();
-                        if ((blk2 != null) && (blk1 != blk2)) {
-                            // have a block boundary, create a LayoutConnectivity
-                            lc = new LayoutConnectivity(blk1, blk2);
-                            lc.setConnections(ts, ls, type, null);
-                            lc.setDirection(computeDirection(layoutEditor.getCoords(ts.getConnect2(),
-                                    ts.getType2()), layoutEditor.getCoords(ts.getConnect1(), type)));
-                            // add to list
-                            checkConnectivity(lc, found);
-                        }
-                    }
-                    // check second connection for turnout or level crossing
-                    if ((ts.getType2() >= LayoutTrack.TURNOUT_A)
-                            && (ts.getType2() <= LayoutTrack.LEVEL_XING_D)) {
-                        // have connection to turnout or level crossing
-                        if (ts.getType2() <= LayoutTrack.TURNOUT_D) {
-                            // have connection to a turnout
-                            lt = (LayoutTurnout) ts.getConnect2();
-                            type = ts.getType2();
-                            blk2 = lt.getLayoutBlock();
-                            if (lt.getTurnoutType() > LayoutTurnout.WYE_TURNOUT) {
-                                // not RH, LH, or WYE turnout - other blocks possible
-                                if ((type == LayoutTrack.TURNOUT_B) && (lt.getLayoutBlockB() != null)) {
-                                    blk2 = lt.getLayoutBlockB();
-                                }
-                                if ((type == LayoutTrack.TURNOUT_C) && (lt.getLayoutBlockC() != null)) {
-                                    blk2 = lt.getLayoutBlockC();
-                                }
-                                if ((type == LayoutTrack.TURNOUT_D) && (lt.getLayoutBlockD() != null)) {
-                                    blk2 = lt.getLayoutBlockD();
-                                }
-                            }
-                            if ((blk2 != null) && (blk1 != blk2)) {
-                                // have a block boundary, create a LayoutConnectivity
-                                lc = new LayoutConnectivity(blk1, blk2);
-                                lc.setConnections(ts, lt, type, null);
-                                lc.setDirection(computeDirection(layoutEditor.getCoords(ts.getConnect1(),
-                                        ts.getType1()), layoutEditor.getCoords(ts.getConnect2(), type)));
-                                // add to list
-                                checkConnectivity(lc, found);
-                            }
-                        } else {
-                            // have connection to a level crossing
-                            lx = (LevelXing) ts.getConnect2();
-                            type = ts.getType2();
-                            if ((type == LayoutTrack.LEVEL_XING_A) || (type == LayoutTrack.LEVEL_XING_C)) {
-                                blk2 = lx.getLayoutBlockAC();
-                            } else {
-                                blk2 = lx.getLayoutBlockBD();
-                            }
-                            if ((blk2 != null) && (blk1 != blk2)) {
-                                // have a block boundary, create a LayoutConnectivity
-                                lc = new LayoutConnectivity(blk1, blk2);
-                                lc.setConnections(ts, lx, type, null);
-                                lc.setDirection(computeDirection(layoutEditor.getCoords(ts.getConnect1(),
-                                        ts.getType1()), layoutEditor.getCoords(ts.getConnect2(), type)));
-                                // add to list
-                                checkConnectivity(lc, found);
-                            }
-                        }
-                    } else if ((ts.getType2() >= LayoutTrack.SLIP_A) && (ts.getType2() <= LayoutTrack.SLIP_D)) {
-                        // have connection to a slip crossing
-                        ls = (LayoutSlip) ts.getConnect2();
-                        type = ts.getType2();
-                        blk2 = ls.getLayoutBlock();
-                        if ((blk2 != null) && (blk1 != blk2)) {
-                            // have a block boundary, create a LayoutConnectivity
-                            lc = new LayoutConnectivity(blk1, blk2);
-                            lc.setConnections(ts, ls, type, null);
-                            lc.setDirection(computeDirection(layoutEditor.getCoords(ts.getConnect1(),
-                                    ts.getType1()), layoutEditor.getCoords(ts.getConnect2(), type)));
-                            // add to list
-                            checkConnectivity(lc, found);
-                        }
-                    } else if (ts.getType2() != LayoutTrack.POS_POINT) {
-                        log.warn("Did not decode ts.getType2() of {} (A)", ts.getType2());
-                    }
->>>>>>> 9bbcc0d0
                 }
             }
         }
 
         // check for block boundaries internal to crossover turnouts
-<<<<<<< HEAD
         for (LayoutTurnout lt : layoutEditor.turnoutList) {
             lcs = lt.getLayoutConnectivity();
             if (lcs != null) {
@@ -665,49 +181,6 @@
                 for (LayoutConnectivity lc : lcs) {
                     // add to list, if not already present
                     checkConnectivity(lc, found);
-=======
-        if (layoutEditor.turnoutList.size() > 0) {
-            for (LayoutTurnout lt : layoutEditor.turnoutList) {
-                // check for layout turnout
-                if ((lt.getTurnoutType() >= LayoutTurnout.DOUBLE_XOVER)
-                        && (lt.getLayoutBlock() != null)) {
-                    // have a crossover turnout with at least one block, check for multiple blocks
-                    if ((lt.getLayoutBlockB() != null) || (lt.getLayoutBlockC() != null)
-                            || (lt.getLayoutBlockD() != null)) {
-                        // have multiple blocks and therefore internal block boundaries
-                        if ((lt.getLayoutBlockB() != null) && (lt.getLayoutBlock() != lt.getLayoutBlockB())) {
-                            // have a AB block boundary, create a LayoutConnectivity
-                            lc = new LayoutConnectivity(lt.getLayoutBlock(), lt.getLayoutBlockB());
-                            lc.setXoverBoundary(lt, LayoutConnectivity.XOVER_BOUNDARY_AB);
-                            lc.setDirection(computeDirection(lt.getCoordsA(), lt.getCoordsB()));
-                            checkConnectivity(lc, found);
-                        }
-                        if ((lt.getTurnoutType() != LayoutTurnout.LH_XOVER) && (lt.getLayoutBlockC() != null)
-                                && (lt.getLayoutBlock() != lt.getLayoutBlockC())) {
-                            // have a AC block boundary, create a LayoutConnectivity
-                            lc = new LayoutConnectivity(lt.getLayoutBlock(), lt.getLayoutBlockC());
-                            lc.setXoverBoundary(lt, LayoutConnectivity.XOVER_BOUNDARY_AC);
-                            lc.setDirection(computeDirection(lt.getCoordsA(), lt.getCoordsC()));
-                            checkConnectivity(lc, found);
-                        }
-                        if ((lt.getLayoutBlockC() != null) && (lt.getLayoutBlockD() != null)
-                                && (lt.getLayoutBlockC() != lt.getLayoutBlockD())) {
-                            // have a CD block boundary, create a LayoutConnectivity
-                            lc = new LayoutConnectivity(lt.getLayoutBlockC(), lt.getLayoutBlockD());
-                            lc.setXoverBoundary(lt, LayoutConnectivity.XOVER_BOUNDARY_CD);
-                            lc.setDirection(computeDirection(lt.getCoordsC(), lt.getCoordsD()));
-                            checkConnectivity(lc, found);
-                        }
-                        if ((lt.getTurnoutType() != LayoutTurnout.RH_XOVER) && (lt.getLayoutBlockB() != null)
-                                && (lt.getLayoutBlockD() != null) && (lt.getLayoutBlockB() != lt.getLayoutBlockD())) {
-                            // have a BD block boundary, create a LayoutConnectivity
-                            lc = new LayoutConnectivity(lt.getLayoutBlockB(), lt.getLayoutBlockD());
-                            lc.setXoverBoundary(lt, LayoutConnectivity.XOVER_BOUNDARY_BD);
-                            lc.setDirection(computeDirection(lt.getCoordsB(), lt.getCoordsD()));
-                            checkConnectivity(lc, found);
-                        }
-                    }
->>>>>>> 9bbcc0d0
                 }
             }
         }
@@ -715,17 +188,10 @@
         // delete any LayoutConnectivity objects no longer needed
         for (int i = sz - 1; i >= 0; i--) {
             if (!found[i]) {
-<<<<<<< HEAD
                 // djd debugging - message to list connectivity being removed
                 //    LayoutConnectivity xx = (LayoutConnectivity)cList.get(i);
                 //    log.error("  Deleting Layout Connectivity - " + xx.getBlock1().getID() + ", " + xx.getBlock2().getID());
                 // end debugging
-=======
-// djd debugging - message to list connectivity being removed
-//    LayoutConnectivity xx = (LayoutConnectivity)cList.get(i);
-//    log.error("  Deleting Layout Connectivity - " + xx.getBlock1().getID() + ", " + xx.getBlock2().getID());
-// end debugging
->>>>>>> 9bbcc0d0
                 cList.remove(i);
             }
         }
@@ -774,29 +240,10 @@
             }
         }
 
-<<<<<<< HEAD
         // Check to see if this connectivity is already in the list
         // This occurs for the first layout editor panel when there 
         // are multiple panels connected by edge connectors.
         if (cList.contains(c)) {
-=======
-        // Check for duplicate connectivity
-        // This occurs for the first layout editor panel when there are multiple panels
-        // connected by edge connectors.
-        boolean noDuplicate = true;
-        String connString = c.toString();
-        if (connString != null && connString.length() > 0) {
-            for (LayoutConnectivity dup : cList) {
-                if (connString.equals(dup.toString())) {
-                    noDuplicate = false;
-                }
-            }
-        }
-
-        if (noDuplicate) {
-            cList.add(c);
-        } else {
->>>>>>> 9bbcc0d0
             log.debug("checkConnectivity: Duplicate connection: '{}'", c);
         } else {
             cList.add(c);
@@ -805,22 +252,10 @@
 
     // compute direction of vector from p1 to p2
     static protected int computeDirection(Point2D p1, Point2D p2) {
-<<<<<<< HEAD
         double angleDEG = MathUtil.computeAngleDEG(p2, p1);
         angleDEG = MathUtil.wrap360(angleDEG);  // don't want to deal with negative numbers here...
 
         // convert the angleDEG into octants
-=======
-        double dh = p2.getX() - p1.getX();
-        double dv = p2.getY() - p1.getY();
-        int dir = Path.NORTH;
-
-        // convert the delta h & v into octants
-        double angleRAD = Math.atan2(dh, dv);
-        double angleDEG = Math.toDegrees(angleRAD);
-        angleDEG = MathUtil.wrap360(angleDEG);  // don't want to deal with negative numbers here...
-
->>>>>>> 9bbcc0d0
         // note: because we use round here, the octants are offset by half (+/-22.5 deg)
         // so SOUTH isn't from 0-45 deg; it's from -22.5 deg to +22.5 deg; etc. for other octants.
         // (and this is what we want!)

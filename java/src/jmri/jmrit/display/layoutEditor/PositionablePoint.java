--- conflicted
+++ resolved
@@ -1411,15 +1411,6 @@
         return result;
     }
 
-<<<<<<< HEAD
-    /*
-     * {@inheritDoc}
-     */
-    @Override
-    protected void draw(Graphics2D g2) {
-        // nothing to see here... move along...
-    }   // draw
-=======
     public boolean isMainline() {
         boolean result = false; // assume failure (pessimist!)
         if (getConnect1() != null) {
@@ -1448,7 +1439,6 @@
     protected void draw2(Graphics2D g2, boolean isMain, float railDisplacement) {
         //nothing to do here... move along...
     }
->>>>>>> 12064c50
 
     /**
      * {@inheritDoc}

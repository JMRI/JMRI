--- conflicted
+++ resolved
@@ -1326,11 +1326,7 @@
         //note: optimization here: instead of creating rectangles for all the
         // points to check below, we create a rectangle for the test point
         // and test if the points below are in that rectangle instead.
-<<<<<<< HEAD
-        Rectangle2D r = layoutEditor.trackControlCircleRectAt(hitPoint);
-=======
         Rectangle2D r = layoutEditor.trackControlRectAt(hitPoint);
->>>>>>> 890f57c2
         Point2D p, minPoint = MathUtil.zeroPoint2D;
 
         double circleRadius = LayoutEditor.SIZE * layoutEditor.getTurnoutCircleSize();

--- conflicted
+++ resolved
@@ -7,6 +7,9 @@
 import java.awt.geom.Point2D;
 import java.util.ArrayList;
 import java.util.ResourceBundle;
+import javax.annotation.CheckForNull;
+import javax.annotation.CheckReturnValue;
+import javax.annotation.Nonnull;
 import javax.swing.AbstractAction;
 import javax.swing.JButton;
 import javax.swing.JComboBox;
@@ -14,7 +17,9 @@
 import javax.swing.JLabel;
 import javax.swing.JPanel;
 import javax.swing.JPopupMenu;
+import javax.swing.JRootPane;
 import javax.swing.JSeparator;
+import javax.swing.SwingUtilities;
 import jmri.InstanceManager;
 import jmri.NamedBeanHandle;
 import jmri.Path;
@@ -23,13 +28,6 @@
 import jmri.SignalMast;
 import jmri.jmrit.signalling.SignallingGuiTools;
 import jmri.util.swing.JCBHandle;
-
-import javax.annotation.CheckForNull;
-import javax.annotation.CheckReturnValue;
-import javax.annotation.Nonnull;
-import javax.swing.JRootPane;
-import javax.swing.SwingUtilities;
-
 import org.slf4j.Logger;
 import org.slf4j.LoggerFactory;
 
@@ -196,12 +194,8 @@
     }
 
     @CheckReturnValue
-<<<<<<< HEAD
-    @CheckForNull public String getEastBoundSignal() {
-=======
-    @Nonnull public
-    String getEastBoundSignal() {
->>>>>>> ffa3f286
+    @Nonnull
+    public String getEastBoundSignal() {
         SignalHead h = getEastBoundSignalHead();
         if (h != null) {
             return h.getDisplayName();
@@ -269,12 +263,8 @@
     }
 
     @CheckReturnValue
-<<<<<<< HEAD
-    @CheckForNull public String getWestBoundSignal() {
-=======
-    @Nonnull public
-    String getWestBoundSignal() {
->>>>>>> ffa3f286
+    @Nonnull
+    public String getWestBoundSignal() {
         SignalHead h = getWestBoundSignalHead();
         if (h != null) {
             return h.getDisplayName();
@@ -342,12 +332,8 @@
     }
 
     @CheckReturnValue
-<<<<<<< HEAD
-    @CheckForNull public String getEastBoundSensorName() {
-=======
-    @Nonnull public
-    String getEastBoundSensorName() {
->>>>>>> ffa3f286
+    @Nonnull
+    public String getEastBoundSensorName() {
         if (eastBoundSensorNamed != null) {
             return eastBoundSensorNamed.getName();
         }
@@ -377,12 +363,8 @@
     }
 
     @CheckReturnValue
-<<<<<<< HEAD
-    @CheckForNull public String getWestBoundSensorName() {
-=======
-    @Nonnull public
-    String getWestBoundSensorName() {
->>>>>>> ffa3f286
+    @Nonnull
+    public String getWestBoundSensorName() {
         if (westBoundSensorNamed != null) {
             return westBoundSensorNamed.getName();
         }
@@ -411,12 +393,8 @@
     }
 
     @CheckReturnValue
-<<<<<<< HEAD
-    @CheckForNull public String getEastBoundSignalMastName() {
-=======
-    @Nonnull public
-    String getEastBoundSignalMastName() {
->>>>>>> ffa3f286
+    @Nonnull
+    public String getEastBoundSignalMastName() {
         if (getEastBoundSignalMastNamed() != null) {
             return getEastBoundSignalMastNamed().getName();
         }
@@ -476,12 +454,8 @@
     }
 
     @CheckReturnValue
-<<<<<<< HEAD
-    @CheckForNull public String getWestBoundSignalMastName() {
-=======
-    @Nonnull public
-    String getWestBoundSignalMastName() {
->>>>>>> ffa3f286
+    @Nonnull
+    public String getWestBoundSignalMastName() {
         if (getWestBoundSignalMastNamed() != null) {
             return getWestBoundSignalMastNamed().getName();
         }

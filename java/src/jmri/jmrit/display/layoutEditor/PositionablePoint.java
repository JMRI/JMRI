package jmri.jmrit.display.layoutEditor;

import java.awt.BasicStroke;
import java.awt.BorderLayout;
import java.awt.Color;
import java.awt.Graphics2D;
import java.awt.event.ActionEvent;
import java.awt.event.ActionListener;
import java.awt.event.MouseEvent;
import java.awt.geom.Line2D;
import java.awt.geom.Point2D;
import java.awt.geom.Rectangle2D;
import java.util.ArrayList;
import java.util.ResourceBundle;
import javax.annotation.CheckForNull;
import javax.annotation.CheckReturnValue;
import javax.annotation.Nonnull;
import javax.swing.AbstractAction;
import javax.swing.JButton;
import javax.swing.JCheckBoxMenuItem;
import javax.swing.JComboBox;
import javax.swing.JDialog;
import javax.swing.JLabel;
import javax.swing.JMenu;
import javax.swing.JMenuItem;
import javax.swing.JPanel;
import javax.swing.JPopupMenu;
import javax.swing.JRootPane;
import javax.swing.JSeparator;
import javax.swing.SwingUtilities;
import jmri.InstanceManager;
import jmri.NamedBeanHandle;
import jmri.Path;
import jmri.Sensor;
import jmri.SignalHead;
import jmri.SignalMast;
import jmri.jmrit.display.PanelMenu;
import jmri.jmrit.signalling.SignallingGuiTools;
import jmri.util.MathUtil;
import jmri.util.swing.JCBHandle;
import org.slf4j.Logger;
import org.slf4j.LoggerFactory;

/**
 * PositionablePoint is a Point defining a node in the Track that can be dragged
 * around the inside of the enclosing LayoutEditor panel using a right-drag
 * (drag with meta key).
 * <P>
 * Three types of Positionable Point are supported: Anchor - point on track -
 * two track connections End Bumper - end of track point - one track connection
 * Edge Connector - This is used to link track segements between two different
 * panels
 * <P>
 * Note that a PositionablePoint exists for specifying connectivity and drawing
 * position only. The Track Segments connected to a PositionablePoint may belong
 * to the same block or to different blocks. Since each Track Segment may only
 * belong to one block, a PositionablePoint may function as a Block Boundary.
 * <P>
 * Signal names are saved here at a Block Boundary anchor point by the tool Set
 * Signals at Block Boundary. PositionablePoint does nothing with these signal
 * head names; it only serves as a place to store them.
 *
 * @author Dave Duchamp Copyright (c) 2004-2007
 * @author Bob Jacobsen Copyright (2) 2014
 */
public class PositionablePoint extends LayoutTrack {

    // Defined text resource
    ResourceBundle rb = ResourceBundle.getBundle("jmri.jmrit.display.layoutEditor.LayoutEditorBundle");

    // defined constants
    public static final int ANCHOR = 1;
    public static final int END_BUMPER = 2;
    public static final int EDGE_CONNECTOR = 3;

    // operational instance variables (not saved between sessions)
    // persistent instances variables (saved between sessions)
    private int type = 0;
    private TrackSegment connect1 = null;
    private TrackSegment connect2 = null;

    protected NamedBeanHandle<SignalHead> signalEastHeadNamed = null; // signal head for east (south) bound trains
    protected NamedBeanHandle<SignalHead> signalWestHeadNamed = null; // signal head for west (north) bound trains

    private NamedBeanHandle<SignalMast> eastBoundSignalMastNamed = null;
    private NamedBeanHandle<SignalMast> westBoundSignalMastNamed = null;
    /* We use a namedbeanhandle for the the sensors, even though we only store the name here,
                     this is so that we can keep up with moves and changes of userNames */
    private NamedBeanHandle<Sensor> eastBoundSensorNamed = null;
    private NamedBeanHandle<Sensor> westBoundSensorNamed = null;

    public PositionablePoint(String id, int t, Point2D c, LayoutEditor layoutEditor) {
        super(id, c, layoutEditor);

        if ((t == ANCHOR) || (t == END_BUMPER) || (t == EDGE_CONNECTOR)) {
            type = t;
        } else {
            log.error("Illegal type of PositionablePoint - " + t);
            type = ANCHOR;
        }
    }

    // this should only be used for debugging...
    public String toString() {
        return "PositionablePoint " + ident;
    }

    /**
     * Accessor methods
     */
    public int getType() {
        return type;
    }

    /**
     * get coordinates
     *
     * @return the coordinates
     *
     * @deprecated replaced by
     * @see #getCoordsCenter()
     * @since 4.9.2
     *
     * note: done for Polymorphism so all LayoutTrack sub-classes use same
     * method
     */
    @Deprecated
    public Point2D getCoords() {
        return getCoordsCenter();
    }

    /**
     * set the coordinates
     *
     * @param p the coordinates
     *
     * @deprecated replaced by
     * @see #setCoordsCenter(Point2D)
     * @since 4.9.2
     *
     * note: done for Polymorphism so all LayoutTrack sub-classes use same
     * method
     */
    @Deprecated
    public void setCoords(Point2D p) {
        setCoordsCenter(p);
    }

    public TrackSegment getConnect1() {
        return connect1;
    }

    public TrackSegment getConnect2() {
        if (type == EDGE_CONNECTOR && getLinkedPoint() != null) {
            return getLinkedPoint().getConnect1();
        }
        return connect2;
    }

    /**
     * scale this LayoutTrack's coordinates by the x and y factors
     *
     * @param xFactor the amount to scale X coordinates
     * @param yFactor the amount to scale Y coordinates
     */
    public void scaleCoords(float xFactor, float yFactor) {
        Point2D factor = new Point2D.Double(xFactor, yFactor);
        center = MathUtil.granulize(MathUtil.multiply(center, factor), 1.0);
    }

    /**
     * translate this LayoutTrack's coordinates by the x and y factors
     *
     * @param xFactor the amount to translate X coordinates
     * @param yFactor the amount to translate Y coordinates
     */
    @Override
    public void translateCoords(float xFactor, float yFactor) {
        Point2D factor = new Point2D.Double(xFactor, yFactor);
        center = MathUtil.add(center, factor);
    }

    /**
     * @return the bounds of this positional point
     */
    public Rectangle2D getBounds() {
        Point2D c = getCoordsCenter();
        return new Rectangle2D.Double(c.getX(), c.getY(), 0.0, 0.0);
    }

    private PositionablePoint linkedPoint;

    public String getLinkEditorName() {
        if (getLinkedEditor() != null) {
            return getLinkedEditor().getLayoutName();
        }
        return "";
    }

    public PositionablePoint getLinkedPoint() {
        return linkedPoint;
    }

    public String getLinkedPointId() {
        if (linkedPoint != null) {
            return linkedPoint.getId();
        }
        return "";
    }

    public void setLinkedPoint(PositionablePoint p) {
        if (p == linkedPoint) {
            return;
        }
        if (linkedPoint != null && linkedPoint != p) {
            PositionablePoint oldLinkedPoint = linkedPoint;
            linkedPoint = null;
            if (oldLinkedPoint.getLinkedPoint() != null) {
                oldLinkedPoint.setLinkedPoint(null);
            }
            if (oldLinkedPoint.getConnect1() != null) {
                TrackSegment ts = oldLinkedPoint.getConnect1();
                oldLinkedPoint.getLayoutEditor().auxTools.setBlockConnectivityChanged();
                ts.updateBlockInfo();
                oldLinkedPoint.getLayoutEditor().repaint();
            }
            if (getConnect1() != null) {
                layoutEditor.auxTools.setBlockConnectivityChanged();
                getConnect1().updateBlockInfo();
                layoutEditor.repaint();
            }
        }
        linkedPoint = p;
        if (p != null) {
            p.setLinkedPoint(this);
            if (getConnect1() != null) {
                layoutEditor.auxTools.setBlockConnectivityChanged();
                getConnect1().updateBlockInfo();
                layoutEditor.repaint();
            }
        }
    }

    @CheckReturnValue
    public LayoutEditor getLinkedEditor() {
        if (getLinkedPoint() != null) {
            return getLinkedPoint().getLayoutEditor();
        }
        return null;
    }

    @CheckReturnValue
    protected LayoutEditor getLayoutEditor() {
        return layoutEditor;
    }

    @CheckReturnValue
    @Nonnull
    public String getEastBoundSignal() {
        SignalHead h = getEastBoundSignalHead();
        if (h != null) {
            return h.getDisplayName();
        }
        return "";
    }

    @CheckForNull
    @CheckReturnValue
    public SignalHead getEastBoundSignalHead() {
        if (getType() == EDGE_CONNECTOR) {
            int dir = getConnect1Dir();
            if (dir == Path.EAST || dir == Path.SOUTH || dir == Path.SOUTH + Path.EAST) {
                if (signalEastHeadNamed != null) {
                    return signalEastHeadNamed.getBean();
                }
                return null;
            } else if (getLinkedPoint() != null) {
                // Do some checks to find where the connection is here.
                int linkDir = getLinkedPoint().getConnect1Dir();
                if (linkDir == Path.SOUTH || linkDir == Path.EAST || linkDir == Path.SOUTH + Path.EAST) {
                    return getLinkedPoint().getEastBoundSignalHead();
                }
            }
        }

        if (signalEastHeadNamed != null) {
            return signalEastHeadNamed.getBean();
        }
        return null;
    }

    public void setEastBoundSignal(String signalName) {
        if (getType() == EDGE_CONNECTOR) {
            int dir = getConnect1Dir();
            if (dir == Path.EAST || dir == Path.SOUTH || dir == Path.SOUTH + Path.EAST) {
                setEastBoundSignalName(signalName);
            } else if (getLinkedPoint() != null) {
                int linkDir = getLinkedPoint().getConnect1Dir();
                if (linkDir == Path.SOUTH || linkDir == Path.EAST || linkDir == Path.SOUTH + Path.EAST) {
                    getLinkedPoint().setEastBoundSignal(signalName);
                } else {
                    setEastBoundSignalName(signalName);
                }
            } else {
                setEastBoundSignalName(signalName);
            }
        } else {
            setEastBoundSignalName(signalName);
        }
    }

    private void setEastBoundSignalName(@CheckForNull String signalHead) {
        if (signalHead == null || signalHead.isEmpty()) {
            signalEastHeadNamed = null;
            return;
        }

        SignalHead head = InstanceManager.getDefault(jmri.SignalHeadManager.class).getSignalHead(signalHead);
        if (head != null) {
            signalEastHeadNamed = InstanceManager.getDefault(jmri.NamedBeanHandleManager.class).getNamedBeanHandle(signalHead, head);
        } else {
            signalEastHeadNamed = null;
        }
    }

    @CheckReturnValue
    @Nonnull
    public String getWestBoundSignal() {
        SignalHead h = getWestBoundSignalHead();
        if (h != null) {
            return h.getDisplayName();
        }
        return "";
    }

    @CheckForNull
    @CheckReturnValue
    public SignalHead getWestBoundSignalHead() {
        if (getType() == EDGE_CONNECTOR) {
            int dir = getConnect1Dir();
            if (dir == Path.WEST || dir == Path.NORTH || dir == Path.NORTH + Path.WEST) {
                if (signalWestHeadNamed != null) {
                    return signalWestHeadNamed.getBean();
                }
                return null;
            } else if (getLinkedPoint() != null) {
                // Do some checks to find where the connection is here.
                int linkDir = getLinkedPoint().getConnect1Dir();
                if (linkDir == Path.WEST || linkDir == Path.NORTH || linkDir == Path.NORTH + Path.WEST) {
                    return getLinkedPoint().getWestBoundSignalHead();
                }
            }
        }

        if (signalWestHeadNamed != null) {
            return signalWestHeadNamed.getBean();
        }
        return null;
    }

    public void setWestBoundSignal(String signalName) {
        if (getType() == EDGE_CONNECTOR) {
            int dir = getConnect1Dir();
            if (dir == Path.WEST || dir == Path.NORTH || dir == Path.NORTH + Path.WEST) {
                setWestBoundSignalName(signalName);
            } else if (getLinkedPoint() != null) {
                int linkDir = getLinkedPoint().getConnect1Dir();
                if (linkDir == Path.WEST || linkDir == Path.NORTH || linkDir == Path.NORTH + Path.WEST) {
                    getLinkedPoint().setWestBoundSignal(signalName);
                } else {
                    setWestBoundSignalName(signalName);
                }
            } else {
                setWestBoundSignalName(signalName);
            }
        } else {
            setWestBoundSignalName(signalName);
        }
    }

    private void setWestBoundSignalName(@CheckForNull String signalHead) {
        if (signalHead == null || signalHead.isEmpty()) {
            signalWestHeadNamed = null;
            return;
        }

        SignalHead head = InstanceManager.getDefault(jmri.SignalHeadManager.class).getSignalHead(signalHead);
        if (head != null) {
            signalWestHeadNamed = InstanceManager.getDefault(jmri.NamedBeanHandleManager.class).getNamedBeanHandle(signalHead, head);
        } else {
            signalWestHeadNamed = null;
        }
    }

    @CheckReturnValue
    @Nonnull
    public String getEastBoundSensorName() {
        if (eastBoundSensorNamed != null) {
            return eastBoundSensorNamed.getName();
        }
        return "";
    }

    @CheckReturnValue
    public Sensor getEastBoundSensor() {
        if (eastBoundSensorNamed != null) {
            return eastBoundSensorNamed.getBean();
        }
        return null;
    }

    public void setEastBoundSensor(String sensorName) {
        if (sensorName == null || sensorName.isEmpty()) {
            eastBoundSensorNamed = null;
            return;
        }

        try {
            Sensor sensor = InstanceManager.sensorManagerInstance().provideSensor(sensorName);
            eastBoundSensorNamed = jmri.InstanceManager.getDefault(jmri.NamedBeanHandleManager.class).getNamedBeanHandle(sensorName, sensor);
        } catch (IllegalArgumentException ex) {
            eastBoundSensorNamed = null;
        }
    }

    @CheckReturnValue
    @Nonnull
    public String getWestBoundSensorName() {
        if (westBoundSensorNamed != null) {
            return westBoundSensorNamed.getName();
        }
        return "";
    }

    @CheckReturnValue
    public Sensor getWestBoundSensor() {
        if (westBoundSensorNamed != null) {
            return westBoundSensorNamed.getBean();
        }
        return null;
    }

    public void setWestBoundSensor(String sensorName) {
        if (sensorName == null || sensorName.isEmpty()) {
            westBoundSensorNamed = null;
            return;
        }
        try {
            Sensor sensor = InstanceManager.sensorManagerInstance().provideSensor(sensorName);
            westBoundSensorNamed = jmri.InstanceManager.getDefault(jmri.NamedBeanHandleManager.class).getNamedBeanHandle(sensorName, sensor);
        } catch (IllegalArgumentException ex) {
            westBoundSensorNamed = null;
        }
    }

    @CheckReturnValue
    @Nonnull
    public String getEastBoundSignalMastName() {
        if (getEastBoundSignalMastNamed() != null) {
            return getEastBoundSignalMastNamed().getName();
        }
        return "";
    }

    @CheckReturnValue
    public SignalMast getEastBoundSignalMast() {
        if (getEastBoundSignalMastNamed() != null) {
            return getEastBoundSignalMastNamed().getBean();
        }
        return null;
    }

    @CheckReturnValue
    private NamedBeanHandle<SignalMast> getEastBoundSignalMastNamed() {
        if (getType() == EDGE_CONNECTOR) {
            int dir = getConnect1Dir();
            if (dir == Path.SOUTH || dir == Path.EAST || dir == Path.SOUTH + Path.EAST) {
                return eastBoundSignalMastNamed;
            } else if (getLinkedPoint() != null) {
                int linkDir = getLinkedPoint().getConnect1Dir();
                if (linkDir == Path.SOUTH || linkDir == Path.EAST || linkDir == Path.SOUTH + Path.EAST) {
                    return getLinkedPoint().getEastBoundSignalMastNamed();
                }
            }
        }
        return eastBoundSignalMastNamed;
    }

    public void setEastBoundSignalMast(String signalMast) {
        SignalMast mast = null;
        if (signalMast != null && !signalMast.isEmpty()) {
            mast = InstanceManager.getDefault(jmri.SignalMastManager.class).getSignalMast(signalMast);
            if (mast == null) {
                log.error("Unable to find Signal Mast " + signalMast);
                return;
            }
        } else {
            eastBoundSignalMastNamed = null;
            return;
        }
        if (getType() == EDGE_CONNECTOR) {
            int dir = getConnect1Dir();
            if (dir == Path.EAST || dir == Path.SOUTH || dir == Path.SOUTH + Path.EAST) {
                eastBoundSignalMastNamed = InstanceManager.getDefault(jmri.NamedBeanHandleManager.class).getNamedBeanHandle(signalMast, mast);
            } else if (getLinkedPoint() != null) {
                int linkDir = getLinkedPoint().getConnect1Dir();
                if (linkDir == Path.SOUTH || linkDir == Path.EAST || linkDir == Path.SOUTH + Path.EAST) {
                    getLinkedPoint().setEastBoundSignalMast(signalMast);
                } else {
                    eastBoundSignalMastNamed = InstanceManager.getDefault(jmri.NamedBeanHandleManager.class).getNamedBeanHandle(signalMast, mast);
                }
            } else {
                eastBoundSignalMastNamed = InstanceManager.getDefault(jmri.NamedBeanHandleManager.class).getNamedBeanHandle(signalMast, mast);
            }
        } else {
            eastBoundSignalMastNamed = InstanceManager.getDefault(jmri.NamedBeanHandleManager.class).getNamedBeanHandle(signalMast, mast);
        }
    }

    @CheckReturnValue
    @Nonnull
    public String getWestBoundSignalMastName() {
        if (getWestBoundSignalMastNamed() != null) {
            return getWestBoundSignalMastNamed().getName();
        }
        return "";
    }

    @CheckReturnValue
    public SignalMast getWestBoundSignalMast() {
        if (getWestBoundSignalMastNamed() != null) {
            return getWestBoundSignalMastNamed().getBean();
        }
        return null;
    }

    @CheckReturnValue
    private NamedBeanHandle<SignalMast> getWestBoundSignalMastNamed() {
        if (getType() == EDGE_CONNECTOR) {
            int dir = getConnect1Dir();
            if (dir == Path.WEST || dir == Path.NORTH || dir == Path.NORTH + Path.WEST) {
                return westBoundSignalMastNamed;
            } else if (getLinkedPoint() != null) {
                int linkDir = getLinkedPoint().getConnect1Dir();
                if (linkDir == Path.WEST || linkDir == Path.NORTH || linkDir == Path.NORTH + Path.WEST) {
                    return getLinkedPoint().getWestBoundSignalMastNamed();
                }
            }
        }
        return westBoundSignalMastNamed;
    }

    public void setWestBoundSignalMast(String signalMast) {
        SignalMast mast = null;
        if (signalMast != null && !signalMast.isEmpty()) {
            mast = InstanceManager.getDefault(jmri.SignalMastManager.class).getSignalMast(signalMast);
            if (mast == null) {
                log.error("Unable to find Signal Mast " + signalMast);
                return;
            }
        } else {
            westBoundSignalMastNamed = null;
            return;
        }
        if (getType() == EDGE_CONNECTOR) {
            int dir = getConnect1Dir();
            if (dir == Path.WEST || dir == Path.NORTH || dir == Path.NORTH + Path.WEST) {
                westBoundSignalMastNamed = InstanceManager.getDefault(jmri.NamedBeanHandleManager.class).getNamedBeanHandle(signalMast, mast);
            } else if (getLinkedPoint() != null) {
                int linkDir = getLinkedPoint().getConnect1Dir();
                if (linkDir == Path.WEST || linkDir == Path.NORTH || linkDir == Path.NORTH + Path.WEST) {
                    getLinkedPoint().setWestBoundSignalMast(signalMast);
                } else {
                    westBoundSignalMastNamed = InstanceManager.getDefault(jmri.NamedBeanHandleManager.class).getNamedBeanHandle(signalMast, mast);
                }
            } else {
                westBoundSignalMastNamed = InstanceManager.getDefault(jmri.NamedBeanHandleManager.class).getNamedBeanHandle(signalMast, mast);
            }
        } else {
            westBoundSignalMastNamed = InstanceManager.getDefault(jmri.NamedBeanHandleManager.class).getNamedBeanHandle(signalMast, mast);
        }
    }

    public void removeBeanReference(jmri.NamedBean nb) {
        if (nb == null) {
            return;
        }
        if (nb instanceof SignalMast) {
            if (nb.equals(getWestBoundSignalMast())) {
                setWestBoundSignalMast(null);
            } else if (nb.equals(getEastBoundSignalMast())) {
                setEastBoundSignalMast(null);
            }
        } else if (nb instanceof Sensor) {
            if (nb.equals(getWestBoundSensor())) {
                setWestBoundSignalMast(null);
            } else if (nb.equals(getEastBoundSensor())) {
                setEastBoundSignalMast(null);
            }
        } else if (nb instanceof jmri.SignalHead) {
            if (nb.equals(getWestBoundSignalHead())) {
                setWestBoundSignal(null);
            }
            if (nb.equals(getEastBoundSignalHead())) {
                setEastBoundSignal(null);
            }

        }
    }

    // initialization instance variables (used when loading a LayoutEditor)
    public String trackSegment1Name = "";
    public String trackSegment2Name = "";

    /**
     * Initialization method The above variables are initialized by
     * PositionablePointXml, then the following method is called after the
     * entire LayoutEditor is loaded to set the specific TrackSegment objects.
     */
    public void setObjects(LayoutEditor p) {
        if (type == EDGE_CONNECTOR) {
            connect1 = p.getFinder().findTrackSegmentByName(trackSegment1Name);
            if (getConnect2() != null && getLinkedEditor() != null) {
                //now that we have a connection we can fire off a change
                TrackSegment ts = getConnect2();
                getLinkedEditor().auxTools.setBlockConnectivityChanged();
                ts.updateBlockInfo();
            }
        } else {
            connect1 = p.getFinder().findTrackSegmentByName(trackSegment1Name);
            connect2 = p.getFinder().findTrackSegmentByName(trackSegment2Name);
        }
    }

    /**
     * Setup and remove connections to track
     */
    public boolean setTrackConnection(TrackSegment track) {
        if (track == null) {
            return false;
        }
        if ((connect1 != track) && (connect2 != track)) {
            // not connected to this track
            if (connect1 == null) {
                connect1 = track;
            } else if ((type == ANCHOR) && (connect2 == null)) {
                connect2 = track;
                if (connect1.getLayoutBlock() == connect2.getLayoutBlock()) {
                    westBoundSignalMastNamed = null;
                    eastBoundSignalMastNamed = null;
                    setWestBoundSensor("");
                    setEastBoundSensor("");
                }
            } else {
                log.error("Attempt to assign more than allowed number of connections");
                return false;
            }
        }
        return true;
    }

    public void removeTrackConnection(TrackSegment track) {
        if (track == connect1) {
            connect1 = null;
            reCheckBlockBoundary();
            removeLinkedPoint();
        } else if (track == connect2) {
            connect2 = null;
            reCheckBlockBoundary();
        } else {
            log.error("Attempt to remove non-existant track connection");
        }
    }

    public void reCheckBlockBoundary() {
        if (type == END_BUMPER) {
            return;
        }
        if (getConnect1() == null && getConnect2() == null) {
            //This is no longer a block boundary, therefore will remove signal masts and sensors if present
            if (westBoundSignalMastNamed != null) {
                removeSML(getWestBoundSignalMast());
            }
            if (eastBoundSignalMastNamed != null) {
                removeSML(getEastBoundSignalMast());
            }
            westBoundSignalMastNamed = null;
            eastBoundSignalMastNamed = null;
            setWestBoundSensor("");
            setEastBoundSensor("");
            //May want to look at a method to remove the assigned mast from the panel and potentially any SignalMast logics generated
        } else if (getConnect1() == null || getConnect2() == null) {
            //could still be in the process of rebuilding the point details
            return;
        } else if (getConnect1().getLayoutBlock() == getConnect2().getLayoutBlock()) {
            //We are no longer a block bounardy
            if (westBoundSignalMastNamed != null) {
                removeSML(getWestBoundSignalMast());
            }
            if (eastBoundSignalMastNamed != null) {
                removeSML(getEastBoundSignalMast());
            }
            westBoundSignalMastNamed = null;
            eastBoundSignalMastNamed = null;
            setWestBoundSensor("");
            setEastBoundSensor("");
            //May want to look at a method to remove the assigned mast from the panel and potentially any SignalMast logics generated
        }
    }

    void removeSML(SignalMast signalMast) {
        if (signalMast == null) {
            return;
        }
        if (jmri.InstanceManager.getDefault(LayoutBlockManager.class).isAdvancedRoutingEnabled() && InstanceManager.getDefault(jmri.SignalMastLogicManager.class).isSignalMastUsed(signalMast)) {
            SignallingGuiTools.removeSignalMastLogic(null, signalMast);
        }
    }

    protected int maxWidth() {
        return 5;
    }

    protected int maxHeight() {
        return 5;
    }
    // cursor location reference for this move (relative to object)
    int xClick = 0;
    int yClick = 0;

    public void mousePressed(MouseEvent e) {
        // remember where we are
        xClick = e.getX();
        yClick = e.getY();
        // if (debug) log.debug("Pressed: "+where(e));
        if (e.isPopupTrigger()) {
            showPopup(e);
        }
    }

    public void mouseReleased(MouseEvent e) {
        // if (debug) log.debug("Release: "+where(e));
        if (e.isPopupTrigger()) {
            showPopup(e);
        }
    }

    public void mouseClicked(MouseEvent e) {
        if (e.isPopupTrigger()) {
            showPopup(e);
        }
    }

    private JPopupMenu popup = null;
    private LayoutEditorTools tools = null;

    /**
     * For editing: only provides remove
     */
    protected void showPopup(MouseEvent e) {
        if (popup != null) {
            popup.removeAll();
        } else {
            popup = new JPopupMenu();
        }

        if (tools == null) {
            tools = new LayoutEditorTools(layoutEditor);
        }

        boolean blockBoundary = false;
        boolean endBumper = false;
        JMenuItem jmi = null;
        switch (getType()) {
            case ANCHOR:
                jmi = popup.add(Bundle.getMessage("MakeLabel", Bundle.getMessage("Anchor")) + ident);
                jmi.setEnabled(false);

                LayoutBlock block1 = null;
                LayoutBlock block2 = null;
                if (connect1 != null) {
                    block1 = connect1.getLayoutBlock();
                }
                if (connect2 != null) {
                    block2 = connect2.getLayoutBlock();
                }
                if ((block1 != null) && (block1 == block2)) {
<<<<<<< HEAD
                    jmi = popup.add(Bundle.getMessage("MakeLabel", Bundle.getMessage("BeanNameBlock")) + block1.getDisplayName());
                } else if ((block1 != null) && (block2 != null) && (block1 != block2)) {
                    jmi = popup.add(rb.getString("BlockDivider"));
                    jmi.setEnabled(false);
                    jmi = popup.add(Bundle.getMessage("MakeLabel", Bundle.getMessage("Block_ID", 1)) + block1.getDisplayName());
                    jmi.setEnabled(false);
                    jmi = popup.add(Bundle.getMessage("MakeLabel", Bundle.getMessage("Block_ID", 2)) + block2.getDisplayName());
                    jmi.setEnabled(false);
=======
                    jmi = popup.add(Bundle.getMessage("BeanNameBlock") + ": " + block1.getId());
                } else if ((block1 != null) && (block2 != null) && (block1 != block2)) {
                    jmi = popup.add(rb.getString("BlockDivider"));
                    jmi.setEnabled(false);
                    jmi = popup.add(" " + Bundle.getMessage("Block_ID", 1) + ": " + block1.getId());
                    jmi.setEnabled(false);
                    jmi = popup.add(" " + Bundle.getMessage("Block_ID", 2) + ": " + block2.getId());
>>>>>>> 1e119b75
                    blockBoundary = true;
                }
                jmi.setEnabled(false);
                break;
            case END_BUMPER:
                jmi = popup.add(Bundle.getMessage("MakeLabel", Bundle.getMessage("EndBumper")) + ident);
                jmi.setEnabled(false);

                LayoutBlock blockEnd = null;
                if (connect1 != null) {
                    blockEnd = connect1.getLayoutBlock();
                }
                if (blockEnd != null) {
<<<<<<< HEAD
                    jmi = popup.add(Bundle.getMessage("MakeLabel", Bundle.getMessage("BlockID")) + blockEnd.getDisplayName());
=======
                    jmi = popup.add(rb.getString("BlockID") + ": " + blockEnd.getId());
>>>>>>> 1e119b75
                    jmi.setEnabled(false);
                }
                endBumper = true;
                break;
            case EDGE_CONNECTOR:
                jmi = popup.add(Bundle.getMessage("MakeLabel", Bundle.getMessage("EdgeConnector")) + ident);
                jmi.setEnabled(false);

                if (getLinkedEditor() != null) {
                    jmi = popup.add(getLinkEditorName());
                } else {
                    jmi = popup.add(rb.getString("EdgeNotLinked"));
                }
                jmi.setEnabled(false);

                block1 = null;
                block2 = null;
                if (connect1 != null) {
                    block1 = connect1.getLayoutBlock();
                }
                if (getConnect2() != null) {
                    block2 = getConnect2().getLayoutBlock();
                }
                if ((block1 != null) && (block2 != null) && (block1 != block2)) {
                    jmi = popup.add(rb.getString("BlockDivider"));
                    jmi.setEnabled(false);
<<<<<<< HEAD
                    jmi = popup.add(Bundle.getMessage("MakeLabel", Bundle.getMessage("Block_ID", 1)) + block1.getDisplayName());
                    jmi.setEnabled(false);
                    jmi = popup.add(Bundle.getMessage("MakeLabel", Bundle.getMessage("Block_ID", 2)) + block2.getDisplayName());
=======
                    jmi = popup.add(" " + Bundle.getMessage("Block_ID", 1) + ": " + block1.getId());
                    jmi.setEnabled(false);
                    jmi = popup.add(" " + Bundle.getMessage("Block_ID", 2) + ": " + block2.getId());
>>>>>>> 1e119b75
                    jmi.setEnabled(false);
                }
                blockBoundary = true;
                break;
            default:
                break;
        }

        // if there are any track connections
        if ((connect1 != null) || (connect2 != null)) {
            JMenu connectionsMenu = new JMenu(Bundle.getMessage("Connections_", "..."));
            if (connect1 != null) {
                //jmi = connectionsMenu.add(Bundle.getMessage("MakeLabel", "1") + ((LayoutTrack) connect1).getName());
                //jmi.setEnabled(false);
                connectionsMenu.add(new AbstractAction(Bundle.getMessage("MakeLabel", "1") + ((LayoutTrack) connect1).getName()) {
                    @Override
                    public void actionPerformed(ActionEvent e) {
                        LayoutEditorFindItems lf = layoutEditor.getFinder();
                        LayoutTrack lt = (LayoutTrack) lf.findObjectByName(((LayoutTrack) connect1).getName());
                        layoutEditor.setSelectionRect(lt.getBounds());
                    }
                });
            }
            if (connect2 != null) {
                //jmi = connectionsMenu.add(Bundle.getMessage("MakeLabel", "2") + ((LayoutTrack) connect2).getName());
                //jmi.setEnabled(false);
                connectionsMenu.add(new AbstractAction(Bundle.getMessage("MakeLabel", "2") + ((LayoutTrack) connect2).getName()) {
                    @Override
                    public void actionPerformed(ActionEvent e) {
                        LayoutEditorFindItems lf = layoutEditor.getFinder();
                        LayoutTrack lt = (LayoutTrack) lf.findObjectByName(((LayoutTrack) connect2).getName());
                        layoutEditor.setSelectionRect(lt.getBounds());
                    }
                });
            }
            popup.add(connectionsMenu);
        }

        popup.add(new JSeparator(JSeparator.HORIZONTAL));

        popup.add(new AbstractAction(Bundle.getMessage("ButtonDelete")) {
            @Override
            public void actionPerformed(ActionEvent e) {
                if (layoutEditor.removePositionablePoint((PositionablePoint) instance)) {
                    // user is serious about removing this point from the panel
                    remove();
                    dispose();
                }
            }
        });

        JMenu lineType = new JMenu(rb.getString("ChangeTo"));
        jmi = lineType.add(new JCheckBoxMenuItem(new AbstractAction(Bundle.getMessage("Anchor")) {
            @Override
            public void actionPerformed(ActionEvent e) {
                ident = layoutEditor.getFinder().uniqueName("A", 1);
                type = ANCHOR;
            }
        }));
        jmi.setSelected(getType() == ANCHOR);

        jmi = lineType.add(new JCheckBoxMenuItem(new AbstractAction(Bundle.getMessage("EndBumper")) {
            @Override
            public void actionPerformed(ActionEvent e) {
                ident = layoutEditor.getFinder().uniqueName("EB", 1);
                type = END_BUMPER;
            }
        }));
        jmi.setSelected(getType() == END_BUMPER);
        if (getType() == ANCHOR) {
            if (getConnect2() != null) {
                jmi.setEnabled(false);
            }
        }

        jmi = lineType.add(new JCheckBoxMenuItem(new AbstractAction(Bundle.getMessage("EdgeConnector")) {
            @Override
            public void actionPerformed(ActionEvent e) {
                ident = layoutEditor.getFinder().uniqueName("EC", 1);
                type = EDGE_CONNECTOR;
            }
        }));
        jmi.setSelected(getType() == EDGE_CONNECTOR);
        if (getType() == ANCHOR) {
            if (getConnect2() != null) {
                jmi.setEnabled(false);
            }
        }

        popup.add(lineType);

        if (blockBoundary) {
            popup.add(new JSeparator(JSeparator.HORIZONTAL));
            if (getType() == EDGE_CONNECTOR) {
                popup.add(new AbstractAction(rb.getString("EdgeEditLink")) {
                    @Override
                    public void actionPerformed(ActionEvent e) {
                        setLink();
                    }
                });
                popup.add(new AbstractAction(rb.getString("SetSignals")) {
                    @Override
                    public void actionPerformed(ActionEvent e) {
                        tools = new LayoutEditorTools(layoutEditor);
                        // bring up signals at level crossing tool dialog
                        tools.setSignalAtEdgeConnector((PositionablePoint) instance,
                                layoutEditor.signalIconEditor, layoutEditor.signalFrame);
                    }
                });
                popup.add(new AbstractAction(rb.getString("SetSignalMasts")) {
                    @Override
                    public void actionPerformed(ActionEvent event) {
                        // bring up signals at block boundary tool dialog
                        tools.setSignalMastsAtBlockBoundaryFromMenu((PositionablePoint) instance);
                    }
                });
            } else {
                AbstractAction ssaa = new AbstractAction(rb.getString("SetSignals")) {
                    @Override
                    public void actionPerformed(ActionEvent e) {
                        // bring up signals at level crossing tool dialog
                        tools.setSignalsAtBlockBoundaryFromMenu((PositionablePoint) instance,
                                layoutEditor.signalIconEditor, layoutEditor.signalFrame);
                    }
                };

                JMenu jm = new JMenu(Bundle.getMessage("SignalHeads"));
                if (tools.addBlockBoundarySignalHeadInfoToMenu((PositionablePoint) instance, jm)) {
                    jm.add(ssaa);
                    popup.add(jm);
                } else {
                    popup.add(ssaa);
                }

                popup.add(new AbstractAction(rb.getString("SetSignalMasts")) {
                    @Override
                    public void actionPerformed(ActionEvent event) {
                        // bring up signals at block boundary tool dialog
                        tools.setSignalMastsAtBlockBoundaryFromMenu((PositionablePoint) instance);
                    }
                });
            }
        }
        if (endBumper) {
            popup.add(new AbstractAction(rb.getString("SetSensors")) {
                @Override
                public void actionPerformed(ActionEvent event) {
                    // bring up signals at block boundary tool dialog
                    tools.setSensorsAtBlockBoundaryFromMenu((PositionablePoint) instance,
                            layoutEditor.sensorIconEditor, layoutEditor.sensorFrame);
                }
            });
            popup.add(new AbstractAction(rb.getString("SetSignalMasts")) {
                @Override
                public void actionPerformed(ActionEvent event) {
                    // bring up signals at block boundary tool dialog
                    tools.setSignalMastsAtBlockBoundaryFromMenu((PositionablePoint) instance);
                }
            });
        }
        layoutEditor.setShowAlignmentMenu(popup);
        popup.show(e.getComponent(), e.getX(), e.getY());
    }

    String where(MouseEvent e) {
        return "" + e.getX() + "," + e.getY();
    }

    /**
     * Clean up when this object is no longer needed. Should not be called while
     * the object is still displayed; see remove()
     */
    void dispose() {
        if (popup != null) {
            popup.removeAll();
        }
        popup = null;
        removeLinkedPoint();
    }

    void removeLinkedPoint() {
        if (type == EDGE_CONNECTOR && getLinkedPoint() != null) {

            if (getConnect2() != null && getLinkedEditor() != null) {
                //as we have removed the point, need to force the update on the remote end.
                LayoutEditor oldLinkedEditor = getLinkedEditor();
                TrackSegment ts = getConnect2();
                getLinkedPoint().setLinkedPoint(null);
                oldLinkedEditor.repaint();
                oldLinkedEditor.auxTools.setBlockConnectivityChanged();
                ts.updateBlockInfo();
            }
            linkedPoint = null;
            //linkedEditor=null;
        }
    }

    /**
     * Removes this object from display and persistance
     */
    void remove() {
        // remove from persistance by flagging inactive
        active = false;
    }

    boolean active = true;

    /**
     * "active" means that the object is still displayed, and should be stored.
     */
    public boolean isActive() {
        return active;
    }

    protected int getConnect1Dir() {
        Point2D p1;
        if (getConnect1() == null) {
            return Path.NONE;
        }
        if (getConnect1().getConnect1() == this) {
            p1 = layoutEditor.getCoords(getConnect1().getConnect2(), getConnect1().getType2());
        } else {
            p1 = layoutEditor.getCoords(getConnect1().getConnect1(), getConnect1().getType1());
        }

        double dh = getCoordsCenter().getX() - p1.getX();
        double dv = getCoordsCenter().getY() - p1.getY();
        int dir = Path.NORTH;
        double tanA;
        if (dv != 0.0) {
            tanA = Math.abs(dh) / Math.abs(dv);
        } else {
            tanA = 10.0;
        }
        if (tanA < 0.38268) {
            // track is mostly vertical
            if (dv < 0.0) {
                dir = Path.NORTH;
            } else {
                dir = Path.SOUTH;
            }
        } else if (tanA > 2.4142) {
            // track is mostly horizontal
            if (dh > 0.0) {
                dir = Path.EAST;
            } else {
                dir = Path.WEST;
            }
        } else {
            // track is between horizontal and vertical
            if ((dv > 0.0) && (dh > 0.0)) {
                dir = Path.SOUTH + Path.EAST;
            } else if ((dv > 0.0) && (dh < 0.0)) {
                dir = Path.SOUTH + Path.WEST;
            } else if ((dv < 0.0) && (dh < 0.0)) {
                dir = Path.NORTH + Path.WEST;
            } else {
                dir = Path.NORTH + Path.EAST;
            }
        }
        if (dir != LayoutEditorAuxTools.computeDirection(getCoordsCenter(), p1)) {
            log.warn("computeDirection invalid");
        }
        return dir;
    }

    JDialog editLink = null;
    JComboBox<String> linkPointsBox;
    JComboBox<JCBHandle<LayoutEditor>> editorCombo; // Stores with LayoutEditor or "None"

    void setLink() {
        if (getConnect1() == null || getConnect1().getLayoutBlock() == null) {
            log.error("Can not set link until we have a connecting track with a block assigned");
            return;
        }
        editLink = new JDialog();
        editLink.setTitle("EDIT LINK from " + getConnect1().getLayoutBlock().getDisplayName());

        JPanel container = new JPanel();
        container.setLayout(new BorderLayout());

        JButton done = new JButton(Bundle.getMessage("ButtonDone"));
        done.addActionListener(
                (ActionEvent a) -> {
                    updateLink();
                });

        // make this button the default button (return or enter activates)
        // Note: We have to invoke this later because we don't currently have a root pane
        SwingUtilities.invokeLater(() -> {
            JRootPane rootPane = SwingUtilities.getRootPane(done);
            rootPane.setDefaultButton(done);
        });

        container.add(getLinkPanel(), BorderLayout.NORTH);
        container.add(done, BorderLayout.SOUTH);
        container.revalidate();

        editLink.add(container);

        editLink.pack();
        editLink.setModal(false);
        editLink.setVisible(true);
    }
    ArrayList<PositionablePoint> pointList;

    public JPanel getLinkPanel() {
        editorCombo = new JComboBox<JCBHandle<LayoutEditor>>();
        ArrayList<LayoutEditor> panels = InstanceManager.getDefault(PanelMenu.class).getLayoutEditorPanelList();
        editorCombo.addItem(new JCBHandle<LayoutEditor>("None"));
        if (panels.contains(layoutEditor)) {
            panels.remove(layoutEditor);
        }
        for (LayoutEditor p : panels) {
            JCBHandle<LayoutEditor> h = new JCBHandle<LayoutEditor>(p);
            editorCombo.addItem(h);
            if (p == getLinkedEditor()) {
                editorCombo.setSelectedItem(h);
            }
        }

        ActionListener selectPanelListener = (ActionEvent a) -> {
            updatePointBox();
        };

        editorCombo.addActionListener(selectPanelListener);
        JPanel selectorPanel = new JPanel();
        selectorPanel.add(new JLabel("Select Panel"));
        selectorPanel.add(editorCombo);
        linkPointsBox = new JComboBox<String>();
        updatePointBox();
        selectorPanel.add(new JLabel("Connecting Block"));
        selectorPanel.add(linkPointsBox);
        return selectorPanel;
    }

    void updatePointBox() {
        linkPointsBox.removeAllItems();
        pointList = new ArrayList<PositionablePoint>();
        if (editorCombo.getSelectedIndex() == 0) {
            linkPointsBox.setEnabled(false);
            return;
        }
        int ourDir = getConnect1Dir();
        linkPointsBox.setEnabled(true);
        for (PositionablePoint p : editorCombo.getItemAt(editorCombo.getSelectedIndex()).item().pointList) {
            if (p.getType() == EDGE_CONNECTOR) {
                if (p.getLinkedPoint() == this) {
                    pointList.add(p);
                    linkPointsBox.addItem(p.getConnect2().getLayoutBlock().getDisplayName());
                    linkPointsBox.setSelectedItem(p.getConnect2().getLayoutBlock().getDisplayName());
                } else if (p.getLinkedPoint() == null) {
                    if (p.getConnect1() != null && p.getConnect1().getLayoutBlock() != null) {
                        if (p.getConnect1().getLayoutBlock() != getConnect1().getLayoutBlock() && ourDir != p.getConnect1Dir()) {
                            pointList.add(p);
                            linkPointsBox.addItem(p.getConnect1().getLayoutBlock().getDisplayName());
                        }
                    }
                }
            }
        }
        editLink.pack();
    }

    public void updateLink() {
        if (editorCombo.getSelectedIndex() == 0 || linkPointsBox.getSelectedIndex() == -1) {
            if (getLinkedPoint() != null && getConnect2() != null) {
                String removeremote = null;
                String removelocal = null;
                if (getConnect1Dir() == Path.EAST || getConnect1Dir() == Path.SOUTH) {
                    removeremote = getLinkedPoint().getEastBoundSignal();
                    removelocal = getWestBoundSignal();
                    getLinkedPoint().setEastBoundSignal("");
                } else {
                    removeremote = getLinkedPoint().getWestBoundSignal();
                    removelocal = getEastBoundSignal();
                    getLinkedPoint().setWestBoundSignal("");
                }
                // removelocal and removeremote have been set here.
                if (!removeremote.isEmpty()) {
                    jmri.SignalHead sh = InstanceManager.getDefault(jmri.SignalHeadManager.class).getSignalHead(removeremote);
                    getLinkedEditor().removeSignalHead(sh);
                    jmri.jmrit.blockboss.BlockBossLogic.getStoppedObject(removeremote);
                }
                if (!removelocal.isEmpty()) {
                    jmri.SignalHead sh = InstanceManager.getDefault(jmri.SignalHeadManager.class).getSignalHead(removelocal);
                    layoutEditor.removeSignalHead(sh);
                    jmri.jmrit.blockboss.BlockBossLogic.getStoppedObject(removelocal);
                }
            }
            setLinkedPoint(null);
        } else {
            setLinkedPoint(pointList.get(linkPointsBox.getSelectedIndex()));
        }
        editLink.setVisible(false);

    }

    /**
     * find the hit (location) type for a point
     *
     * @param p                  the point
     * @param useRectangles      whether to use (larger) rectangles or (smaller)
     *                           circles for hit testing
     * @param requireUnconnected whether to only return free connection hit
     *                           types
     * @return the location type for the point (or NONE)
     * @since 7.4.3
     */
    protected int findHitPointType(Point2D p, boolean useRectangles, boolean requireUnconnected) {
        int result = NONE;  // assume point not on connection

        if (!requireUnconnected || (getConnect1() == null)
                || ((getType() == PositionablePoint.ANCHOR) && (getConnect2() == null))) {
            // test point control rectangle
            Rectangle2D r = layoutEditor.trackControlPointRectAt(getCoordsCenter());
            if (r.contains(p)) {
                result = POS_POINT;
            }
        }
        return result;
    }

    /**
     * return the coordinates for a specified connection type
     *
     * @param connectionType the connection type
     * @return the coordinates for the specified connection type
     */
    public Point2D getCoordsForConnectionType(int connectionType) {
        Point2D result = getCoordsCenter();
        if (connectionType != POS_POINT) {
            log.error("Invalid connection type " + connectionType); //I18IN
        }
        return result;
    }

    /**
     * get the object connected to this track for the specified connection type
     *
     * @param connectionType the specified connection type
     * @return the object connected for the specified connection type
     * @throws jmri.JmriException - if the connectionType is invalid
     */
    @Override
    public Object getConnection(int connectionType) throws jmri.JmriException {
        Object result = null;
        if (connectionType == POS_POINT) {
            result = getConnect1();
            if (null == result) {
                result = getConnect2();
            }
        } else {
            log.error("Invalid connection type " + connectionType); //I18IN
            throw new jmri.JmriException("Invalid Point");
        }
        return result;
    }

    /**
     * set the object connected for the specified connection type
     *
     * @param connectionType the connection type (where it is connected to us)
     * @param o              the object that is being connected
     * @param type           the type of object that we're being connected to
     *                       (Should always be "NONE" or "TRACK")
     * @throws jmri.JmriException - if connectionType or type are invalid
     */
    @Override
    public void setConnection(int connectionType, Object o, int type) throws jmri.JmriException {
        if ((type != TRACK) && (type != NONE)) {
            log.error("unexpected type of connection to positionable point - " + type);
            throw new jmri.JmriException("unexpected type of connection to positionable point - " + type);
        }
        if (connectionType != POS_POINT) {
            log.error("Invalid Connection Type " + connectionType); //I18IN
            throw new jmri.JmriException("Invalid Connection Type " + connectionType);
        }
    }

    /**
     * return true if this connection type is disconnected
     *
     * @param connectionType - the connection type to test
     * @return true if the connection for this connection type is free
     */
    public boolean isDisconnected(int connectionType) {
        boolean result = false;
        if (connectionType == POS_POINT) {
            result = ((getConnect1() == null) || (getConnect2() == null));
        } else {
            log.error("Invalid connection type " + connectionType); //I18IN
        }
        return result;
    }

    /**
     * draw this PositionablePoint
     *
     * @param g2 the graphics port to draw to
     */
    public void draw(Graphics2D g2) {
        if (getType() != PositionablePoint.ANCHOR) {
            Point2D pt = getCoordsCenter();
            boolean mainline = false;
            Point2D ep1 = pt, ep2 = pt;

            if (getConnect1() != null) {
                mainline = getConnect1().getMainline();
                ep1 = getConnect1().getCentre();
            }
            if (getConnect2() != null) {
                mainline |= getConnect2().getMainline();
                ep2 = getConnect2().getCentre();
            }

            if (!ep1.equals(ep2)) {
                float trackWidth = Math.max(3.F, layoutEditor.setTrackStrokeWidth(g2, mainline));
                layoutEditor.setTrackStrokeWidth(g2, false);
                setColorForTrackBlock(g2, getConnect1().getLayoutBlock());
                double angleRAD = (Math.PI / 2.0) - MathUtil.computeAngleRAD(ep1, ep2);
                if (mainline) {
                    float quarterWidth = Math.max(1.F, trackWidth / 4.F);
                    Point2D p1 = new Point2D.Double(-quarterWidth, -trackWidth);
                    Point2D p2 = new Point2D.Double(-quarterWidth, +trackWidth);
                    Point2D p3 = new Point2D.Double(+quarterWidth, +trackWidth);
                    Point2D p4 = new Point2D.Double(+quarterWidth, -trackWidth);

                    p1 = MathUtil.add(MathUtil.rotateRAD(p1, angleRAD), pt);
                    p2 = MathUtil.add(MathUtil.rotateRAD(p2, angleRAD), pt);
                    p3 = MathUtil.add(MathUtil.rotateRAD(p3, angleRAD), pt);
                    p4 = MathUtil.add(MathUtil.rotateRAD(p4, angleRAD), pt);

                    g2.draw(new Line2D.Double(p1, p2));
                    g2.draw(new Line2D.Double(p2, p3));
                    g2.draw(new Line2D.Double(p3, p4));
                    g2.draw(new Line2D.Double(p4, p1));
                } else {
                    Point2D end1 = new Point2D.Double(0.0, -trackWidth);
                    Point2D end2 = new Point2D.Double(0.0, +trackWidth);

                    end1 = MathUtil.add(MathUtil.rotateRAD(end1, angleRAD), pt);
                    end2 = MathUtil.add(MathUtil.rotateRAD(end2, angleRAD), pt);
                    g2.draw(new Line2D.Double(end1, end2));
                }
            }
        }
    }

    /**
     * draw this PositionablePoint's controls
     *
     * @param g2 the graphics port to draw to
     */
    public void drawControls(Graphics2D g2) {
        g2.setStroke(new BasicStroke(1.0F, BasicStroke.CAP_ROUND, BasicStroke.JOIN_ROUND));

        switch (getType()) {
            case PositionablePoint.ANCHOR:
            case PositionablePoint.EDGE_CONNECTOR: {
                if (getConnect1() == null) {
                    g2.setColor(Color.red);
                } else if (getConnect2() == null) {
                    g2.setColor(Color.blue);
                } else {
                    g2.setColor(Color.green);
                }
                break;
            }
            case PositionablePoint.END_BUMPER: {
                if (getConnect1() == null) {
                    g2.setColor(Color.red);
                } else {
                    g2.setColor(Color.green);
                }
                break;
            }
            default: {
                log.error("Illegal type of Positionable Point");
                break;
            }
        }   //switch

        Point2D pt = getCoordsCenter();
        g2.draw(layoutEditor.trackControlPointRectAt(pt));
    }   // drawControls

    /*
        return the layout connectivity for this PositionablePoint
     */
    protected ArrayList<LayoutConnectivity> getLayoutConnectivity() {
        ArrayList<LayoutConnectivity> results = new ArrayList<LayoutConnectivity>();
        LayoutConnectivity lc = null;
        LayoutBlock blk1 = null, blk2 = null;
        TrackSegment ts1 = getConnect1(), ts2 = getConnect2();
        Point2D p1, p2;

        if (getType() == PositionablePoint.ANCHOR) {
            if ((ts1 != null) && (ts2 != null)) {
                blk1 = ts1.getLayoutBlock();
                blk2 = ts2.getLayoutBlock();
                if ((blk1 != null) && (blk2 != null) && (blk1 != blk2)) {
                    // this is a block boundary, create a LayoutConnectivity
                    log.debug("Block boundary ('{}'<->'{}') found at {}", blk1, blk2, this);
                    lc = new LayoutConnectivity(blk1, blk2);
                    // determine direction from block 1 to block 2
                    if (ts1.getConnect1() == this) {
                        p1 = layoutEditor.getCoords(ts1.getConnect2(), ts1.getType2());
                    } else {
                        p1 = layoutEditor.getCoords(ts1.getConnect1(), ts1.getType1());
                    }
                    if (ts2.getConnect1() == this) {
                        p2 = layoutEditor.getCoords(ts2.getConnect2(), ts2.getType2());
                    } else {
                        p2 = layoutEditor.getCoords(ts2.getConnect1(), ts2.getType1());
                    }
                    lc.setDirection(LayoutEditorAuxTools.computeDirection(p1, p2));
                    // save Connections
                    lc.setConnections(ts1, ts2, LayoutTrack.TRACK, this);
                    results.add(lc);
                }
            }
        } else if (getType() == PositionablePoint.EDGE_CONNECTOR) {
            if ((ts1 != null) && (ts2 != null)) {
                blk1 = ts1.getLayoutBlock();
                blk2 = ts2.getLayoutBlock();
                if ((blk1 != null) && (blk2 != null) && (blk1 != blk2)) {
                    // this is a block boundary, create a LayoutConnectivity
                    log.debug("Block boundary ('{}'<->'{}') found at {}", blk1, blk2, this);
                    lc = new LayoutConnectivity(blk1, blk2);

                    // determine direction from block 1 to block 2
                    if (ts1.getConnect1() == this) {
                        p1 = layoutEditor.getCoords(ts1.getConnect2(), ts1.getType2());
                    } else {
                        p1 = layoutEditor.getCoords(ts1.getConnect1(), ts1.getType1());
                    }

                    //Need to find a way to compute the direction for this for a split over the panel
                    //In this instance work out the direction of the first track relative to the positionable poin.
                    lc.setDirection(LayoutEditorAuxTools.computeDirection(p1, getCoordsCenter()));
                    // save Connections
                    lc.setConnections(ts1, ts2, LayoutTrack.TRACK, this);
                    results.add(lc);
                }
            }
        }
        return results;
    }   // getLayoutConnectivity()

    private final static Logger log = LoggerFactory.getLogger(PositionablePoint.class.getName());
}<|MERGE_RESOLUTION|>--- conflicted
+++ resolved
@@ -785,7 +785,6 @@
                     block2 = connect2.getLayoutBlock();
                 }
                 if ((block1 != null) && (block1 == block2)) {
-<<<<<<< HEAD
                     jmi = popup.add(Bundle.getMessage("MakeLabel", Bundle.getMessage("BeanNameBlock")) + block1.getDisplayName());
                 } else if ((block1 != null) && (block2 != null) && (block1 != block2)) {
                     jmi = popup.add(rb.getString("BlockDivider"));
@@ -794,15 +793,6 @@
                     jmi.setEnabled(false);
                     jmi = popup.add(Bundle.getMessage("MakeLabel", Bundle.getMessage("Block_ID", 2)) + block2.getDisplayName());
                     jmi.setEnabled(false);
-=======
-                    jmi = popup.add(Bundle.getMessage("BeanNameBlock") + ": " + block1.getId());
-                } else if ((block1 != null) && (block2 != null) && (block1 != block2)) {
-                    jmi = popup.add(rb.getString("BlockDivider"));
-                    jmi.setEnabled(false);
-                    jmi = popup.add(" " + Bundle.getMessage("Block_ID", 1) + ": " + block1.getId());
-                    jmi.setEnabled(false);
-                    jmi = popup.add(" " + Bundle.getMessage("Block_ID", 2) + ": " + block2.getId());
->>>>>>> 1e119b75
                     blockBoundary = true;
                 }
                 jmi.setEnabled(false);
@@ -816,11 +806,7 @@
                     blockEnd = connect1.getLayoutBlock();
                 }
                 if (blockEnd != null) {
-<<<<<<< HEAD
                     jmi = popup.add(Bundle.getMessage("MakeLabel", Bundle.getMessage("BlockID")) + blockEnd.getDisplayName());
-=======
-                    jmi = popup.add(rb.getString("BlockID") + ": " + blockEnd.getId());
->>>>>>> 1e119b75
                     jmi.setEnabled(false);
                 }
                 endBumper = true;
@@ -847,15 +833,9 @@
                 if ((block1 != null) && (block2 != null) && (block1 != block2)) {
                     jmi = popup.add(rb.getString("BlockDivider"));
                     jmi.setEnabled(false);
-<<<<<<< HEAD
                     jmi = popup.add(Bundle.getMessage("MakeLabel", Bundle.getMessage("Block_ID", 1)) + block1.getDisplayName());
                     jmi.setEnabled(false);
                     jmi = popup.add(Bundle.getMessage("MakeLabel", Bundle.getMessage("Block_ID", 2)) + block2.getDisplayName());
-=======
-                    jmi = popup.add(" " + Bundle.getMessage("Block_ID", 1) + ": " + block1.getId());
-                    jmi.setEnabled(false);
-                    jmi = popup.add(" " + Bundle.getMessage("Block_ID", 2) + ": " + block2.getId());
->>>>>>> 1e119b75
                     jmi.setEnabled(false);
                 }
                 blockBoundary = true;

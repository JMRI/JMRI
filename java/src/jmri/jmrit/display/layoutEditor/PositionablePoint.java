package jmri.jmrit.display.layoutEditor;

import static jmri.jmrit.display.layoutEditor.LayoutTrack.TRACK;

import java.awt.BasicStroke;
import java.awt.BorderLayout;
import java.awt.Color;
import java.awt.Graphics2D;
import java.awt.Stroke;
import java.awt.event.ActionEvent;
import java.awt.event.ActionListener;
import java.awt.event.MouseEvent;
import java.awt.geom.Line2D;
import java.awt.geom.Point2D;
import java.awt.geom.Rectangle2D;
import java.util.ArrayList;
import java.util.HashMap;
import java.util.LinkedHashSet;
import java.util.List;
import java.util.Set;
import javax.annotation.CheckForNull;
import javax.annotation.CheckReturnValue;
import javax.annotation.Nonnull;
import javax.annotation.Nullable;
import javax.swing.AbstractAction;
import javax.swing.JButton;
import javax.swing.JCheckBoxMenuItem;
import javax.swing.JComboBox;
import javax.swing.JDialog;
import javax.swing.JLabel;
import javax.swing.JMenu;
import javax.swing.JMenuItem;
import javax.swing.JPanel;
import javax.swing.JPopupMenu;
import javax.swing.JRootPane;
import javax.swing.JSeparator;
import javax.swing.SwingUtilities;
import jmri.InstanceManager;
import jmri.NamedBeanHandle;
import jmri.Path;
import jmri.Sensor;
import jmri.SignalHead;
import jmri.SignalMast;
import jmri.jmrit.display.PanelMenu;
import jmri.jmrit.signalling.SignallingGuiTools;
import jmri.util.MathUtil;
import jmri.util.swing.JCBHandle;
import org.slf4j.Logger;
import org.slf4j.LoggerFactory;

/**
 * PositionablePoint is a Point defining a node in the Track that can be dragged
 * around the inside of the enclosing LayoutEditor panel using a right-drag
 * (drag with meta key).
 * <P>
 * Three types of Positionable Point are supported: Anchor - point on track -
 * two track connections End Bumper - end of track point - one track connection
 * Edge Connector - This is used to link track segements between two different
 * panels
 * <P>
 * Note that a PositionablePoint exists for specifying connectivity and drawing
 * position only. The Track Segments connected to a PositionablePoint may belong
 * to the same block or to different blocks. Since each Track Segment may only
 * belong to one block, a PositionablePoint may function as a Block Boundary.
 * <P>
 * Signal names are saved here at a Block Boundary anchor point by the tool Set
 * Signals at Block Boundary. PositionablePoint does nothing with these signal
 * head names; it only serves as a place to store them.
 *
 * @author Dave Duchamp Copyright (c) 2004-2007
 * @author Bob Jacobsen Copyright (2) 2014
 */
public class PositionablePoint extends LayoutTrack {

    // defined constants
    public static final int ANCHOR = 1;
    public static final int END_BUMPER = 2;
    public static final int EDGE_CONNECTOR = 3;

    // operational instance variables (not saved between sessions)
    // persistent instances variables (saved between sessions)
    private int type = 0;
    private TrackSegment connect1 = null;
    private TrackSegment connect2 = null;

    protected NamedBeanHandle<SignalHead> signalEastHeadNamed = null; // signal head for east (south) bound trains
    protected NamedBeanHandle<SignalHead> signalWestHeadNamed = null; // signal head for west (north) bound trains

    private NamedBeanHandle<SignalMast> eastBoundSignalMastNamed = null;
    private NamedBeanHandle<SignalMast> westBoundSignalMastNamed = null;
    /* We use a namedbeanhandle for the the sensors, even though we only store the name here,
                     this is so that we can keep up with moves and changes of userNames */
    private NamedBeanHandle<Sensor> eastBoundSensorNamed = null;
    private NamedBeanHandle<Sensor> westBoundSensorNamed = null;

    public PositionablePoint(String id, int t, Point2D c, LayoutEditor layoutEditor) {
        super(id, c, layoutEditor);

        if ((t == ANCHOR) || (t == END_BUMPER) || (t == EDGE_CONNECTOR)) {
            type = t;
        } else {
            log.error("Illegal type of PositionablePoint - " + t);
            type = ANCHOR;
        }
    }

    // this should only be used for debugging...
    public String toString() {
        String result = "PositionalablePoint";
        switch (type) {
            case ANCHOR: {
                result = "Anchor";
                break;
            }
            case END_BUMPER: {
                result = "End Bumper";
                break;
            }
            case EDGE_CONNECTOR: {
                result = "Edge Connector";
                break;
            }
            default: {
                result = "Unknown type (" + type + ")";
                break;
            }
        }
        return result + " '" + getName() + "'";
    }

    /**
     * Accessor methods
     */
    public int getType() {
        return type;
    }

    public TrackSegment getConnect1() {
        return connect1;
    }

    public TrackSegment getConnect2() {
        if (type == EDGE_CONNECTOR && getLinkedPoint() != null) {
            return getLinkedPoint().getConnect1();
        }
        return connect2;
    }

    /**
     * scale this LayoutTrack's coordinates by the x and y factors
     *
     * @param xFactor the amount to scale X coordinates
     * @param yFactor the amount to scale Y coordinates
     */
    public void scaleCoords(float xFactor, float yFactor) {
        Point2D factor = new Point2D.Double(xFactor, yFactor);
        center = MathUtil.granulize(MathUtil.multiply(center, factor), 1.0);
    }

    /**
     * translate this LayoutTrack's coordinates by the x and y factors
     *
     * @param xFactor the amount to translate X coordinates
     * @param yFactor the amount to translate Y coordinates
     */
    @Override
    public void translateCoords(float xFactor, float yFactor) {
        Point2D factor = new Point2D.Double(xFactor, yFactor);
        center = MathUtil.add(center, factor);
    }

    /**
     * @return the bounds of this positional point
     */
    public Rectangle2D getBounds() {
        Point2D c = getCoordsCenter();
        //Note: empty bounds don't draw...
        // so now I'm mading them 0.5 bigger in all directions (1 pixel total)
        return new Rectangle2D.Double(c.getX() - 0.5, c.getY() - 0.5, 1.0, 1.0);
    }

    private PositionablePoint linkedPoint;

    /**
     * @return the name of the linked editor
     * @deprecated since 4.9.4 use @link{getLinkedEditorName()} instead.
     */
    @Deprecated
    public String getLinkEditorName() {
        return getLinkedEditorName();
    }

    public String getLinkedEditorName() {
        if (getLinkedEditor() != null) {
            return getLinkedEditor().getLayoutName();
        }
        return "";
    }

    public PositionablePoint getLinkedPoint() {
        return linkedPoint;
    }

    public String getLinkedPointId() {
        if (linkedPoint != null) {
            return linkedPoint.getId();
        }
        return "";
    }

    public void setLinkedPoint(PositionablePoint p) {
        if (p == linkedPoint) {
            return;
        }
        if (linkedPoint != null && linkedPoint != p) {
            PositionablePoint oldLinkedPoint = linkedPoint;
            linkedPoint = null;
            if (oldLinkedPoint.getLinkedPoint() != null) {
                oldLinkedPoint.setLinkedPoint(null);
            }
            if (oldLinkedPoint.getConnect1() != null) {
                TrackSegment ts = oldLinkedPoint.getConnect1();
                oldLinkedPoint.getLayoutEditor().getLEAuxTools().setBlockConnectivityChanged();
                ts.updateBlockInfo();
                oldLinkedPoint.getLayoutEditor().repaint();
            }
            if (getConnect1() != null) {
                layoutEditor.getLEAuxTools().setBlockConnectivityChanged();
                getConnect1().updateBlockInfo();
                layoutEditor.repaint();
            }
        }
        linkedPoint = p;
        if (p != null) {
            p.setLinkedPoint(this);
            if (getConnect1() != null) {
                layoutEditor.getLEAuxTools().setBlockConnectivityChanged();
                getConnect1().updateBlockInfo();
                layoutEditor.repaint();
            }
        }
    }

    @CheckReturnValue
    public LayoutEditor getLinkedEditor() {
        if (getLinkedPoint() != null) {
            return getLinkedPoint().getLayoutEditor();
        }
        return null;
    }

    @CheckReturnValue
    protected LayoutEditor getLayoutEditor() {
        return layoutEditor;
    }

    @CheckReturnValue
    @Nonnull
    public String getEastBoundSignal() {
        SignalHead h = getEastBoundSignalHead();
        if (h != null) {
            return h.getDisplayName();
        }
        return "";
    }

    @CheckForNull
    @CheckReturnValue
    public SignalHead getEastBoundSignalHead() {
        if (getType() == EDGE_CONNECTOR) {
            int dir = getConnect1Dir();
            if (dir == Path.EAST || dir == Path.SOUTH || dir == Path.SOUTH_EAST) {
                if (signalEastHeadNamed != null) {
                    return signalEastHeadNamed.getBean();
                }
                return null;
            } else if (getLinkedPoint() != null) {
                // Do some checks to find where the connection is here.
                int linkDir = getLinkedPoint().getConnect1Dir();
                if (linkDir == Path.SOUTH || linkDir == Path.EAST || linkDir == Path.SOUTH_EAST) {
                    return getLinkedPoint().getEastBoundSignalHead();
                }
            }
        }

        if (signalEastHeadNamed != null) {
            return signalEastHeadNamed.getBean();
        }
        return null;
    }

    public void setEastBoundSignal(String signalName) {
        if (getType() == EDGE_CONNECTOR) {
            int dir = getConnect1Dir();
            if (dir == Path.EAST || dir == Path.SOUTH || dir == Path.SOUTH_EAST) {
                setEastBoundSignalName(signalName);
            } else if (getLinkedPoint() != null) {
                int linkDir = getLinkedPoint().getConnect1Dir();
                if (linkDir == Path.SOUTH || linkDir == Path.EAST || linkDir == Path.SOUTH_EAST) {
                    getLinkedPoint().setEastBoundSignal(signalName);
                } else {
                    setEastBoundSignalName(signalName);
                }
            } else {
                setEastBoundSignalName(signalName);
            }
        } else {
            setEastBoundSignalName(signalName);
        }
    }

    private void setEastBoundSignalName(@CheckForNull String signalHead) {
        if (signalHead == null || signalHead.isEmpty()) {
            signalEastHeadNamed = null;
            return;
        }

        SignalHead head = InstanceManager.getDefault(jmri.SignalHeadManager.class).getSignalHead(signalHead);
        if (head != null) {
            signalEastHeadNamed = InstanceManager.getDefault(jmri.NamedBeanHandleManager.class).getNamedBeanHandle(signalHead, head);
        } else {
            signalEastHeadNamed = null;
        }
    }

    @CheckReturnValue
    @Nonnull
    public String getWestBoundSignal() {
        SignalHead h = getWestBoundSignalHead();
        if (h != null) {
            return h.getDisplayName();
        }
        return "";
    }

    @CheckForNull
    @CheckReturnValue
    public SignalHead getWestBoundSignalHead() {
        if (getType() == EDGE_CONNECTOR) {
            int dir = getConnect1Dir();
            if (dir == Path.WEST || dir == Path.NORTH || dir == Path.NORTH_WEST) {
                if (signalWestHeadNamed != null) {
                    return signalWestHeadNamed.getBean();
                }
                return null;
            } else if (getLinkedPoint() != null) {
                // Do some checks to find where the connection is here.
                int linkDir = getLinkedPoint().getConnect1Dir();
                if (linkDir == Path.WEST || linkDir == Path.NORTH || linkDir == Path.NORTH_WEST) {
                    return getLinkedPoint().getWestBoundSignalHead();
                }
            }
        }

        if (signalWestHeadNamed != null) {
            return signalWestHeadNamed.getBean();
        }
        return null;
    }

    public void setWestBoundSignal(String signalName) {
        if (getType() == EDGE_CONNECTOR) {
            int dir = getConnect1Dir();
            if (dir == Path.WEST || dir == Path.NORTH || dir == Path.NORTH_WEST) {
                setWestBoundSignalName(signalName);
            } else if (getLinkedPoint() != null) {
                int linkDir = getLinkedPoint().getConnect1Dir();
                if (linkDir == Path.WEST || linkDir == Path.NORTH || linkDir == Path.NORTH_WEST) {
                    getLinkedPoint().setWestBoundSignal(signalName);
                } else {
                    setWestBoundSignalName(signalName);
                }
            } else {
                setWestBoundSignalName(signalName);
            }
        } else {
            setWestBoundSignalName(signalName);
        }
    }

    private void setWestBoundSignalName(@CheckForNull String signalHead) {
        if (signalHead == null || signalHead.isEmpty()) {
            signalWestHeadNamed = null;
            return;
        }

        SignalHead head = InstanceManager.getDefault(jmri.SignalHeadManager.class).getSignalHead(signalHead);
        if (head != null) {
            signalWestHeadNamed = InstanceManager.getDefault(jmri.NamedBeanHandleManager.class).getNamedBeanHandle(signalHead, head);
        } else {
            signalWestHeadNamed = null;
        }
    }

    @CheckReturnValue
    @Nonnull
    public String getEastBoundSensorName() {
        if (eastBoundSensorNamed != null) {
            return eastBoundSensorNamed.getName();
        }
        return "";
    }

    @CheckReturnValue
    public Sensor getEastBoundSensor() {
        if (eastBoundSensorNamed != null) {
            return eastBoundSensorNamed.getBean();
        }
        return null;
    }

    public void setEastBoundSensor(String sensorName) {
        if (sensorName == null || sensorName.isEmpty()) {
            eastBoundSensorNamed = null;
            return;
        }

        try {
            Sensor sensor = InstanceManager.sensorManagerInstance().provideSensor(sensorName);
            eastBoundSensorNamed = jmri.InstanceManager.getDefault(jmri.NamedBeanHandleManager.class).getNamedBeanHandle(sensorName, sensor);
        } catch (IllegalArgumentException ex) {
            eastBoundSensorNamed = null;
        }
    }

    @CheckReturnValue
    @Nonnull
    public String getWestBoundSensorName() {
        if (westBoundSensorNamed != null) {
            return westBoundSensorNamed.getName();
        }
        return "";
    }

    @CheckReturnValue
    public Sensor getWestBoundSensor() {
        if (westBoundSensorNamed != null) {
            return westBoundSensorNamed.getBean();
        }
        return null;
    }

    public void setWestBoundSensor(String sensorName) {
        if (sensorName == null || sensorName.isEmpty()) {
            westBoundSensorNamed = null;
            return;
        }
        try {
            Sensor sensor = InstanceManager.sensorManagerInstance().provideSensor(sensorName);
            westBoundSensorNamed = jmri.InstanceManager.getDefault(jmri.NamedBeanHandleManager.class).getNamedBeanHandle(sensorName, sensor);
        } catch (IllegalArgumentException ex) {
            westBoundSensorNamed = null;
        }
    }

    @CheckReturnValue
    @Nonnull
    public String getEastBoundSignalMastName() {
        if (getEastBoundSignalMastNamed() != null) {
            return getEastBoundSignalMastNamed().getName();
        }
        return "";
    }

    @CheckReturnValue
    public SignalMast getEastBoundSignalMast() {
        if (getEastBoundSignalMastNamed() != null) {
            return getEastBoundSignalMastNamed().getBean();
        }
        return null;
    }

    @CheckReturnValue
    private NamedBeanHandle<SignalMast> getEastBoundSignalMastNamed() {
        if (getType() == EDGE_CONNECTOR) {
            int dir = getConnect1Dir();
            if (dir == Path.SOUTH || dir == Path.EAST || dir == Path.SOUTH_EAST) {
                return eastBoundSignalMastNamed;
            } else if (getLinkedPoint() != null) {
                int linkDir = getLinkedPoint().getConnect1Dir();
                if (linkDir == Path.SOUTH || linkDir == Path.EAST || linkDir == Path.SOUTH_EAST) {
                    return getLinkedPoint().getEastBoundSignalMastNamed();
                }
            }
        }
        return eastBoundSignalMastNamed;
    }

    public void setEastBoundSignalMast(String signalMast) {
        SignalMast mast = null;
        if (signalMast != null && !signalMast.isEmpty()) {
            mast = InstanceManager.getDefault(jmri.SignalMastManager.class).getSignalMast(signalMast);
            if (mast == null) {
                log.error("Unable to find Signal Mast " + signalMast);
                return;
            }
        } else {
            eastBoundSignalMastNamed = null;
            return;
        }
        if (getType() == EDGE_CONNECTOR) {
            int dir = getConnect1Dir();
            if (dir == Path.EAST || dir == Path.SOUTH || dir == Path.SOUTH_EAST) {
                eastBoundSignalMastNamed = InstanceManager.getDefault(jmri.NamedBeanHandleManager.class).getNamedBeanHandle(signalMast, mast);
            } else if (getLinkedPoint() != null) {
                int linkDir = getLinkedPoint().getConnect1Dir();
                if (linkDir == Path.SOUTH || linkDir == Path.EAST || linkDir == Path.SOUTH_EAST) {
                    getLinkedPoint().setEastBoundSignalMast(signalMast);
                } else {
                    eastBoundSignalMastNamed = InstanceManager.getDefault(jmri.NamedBeanHandleManager.class).getNamedBeanHandle(signalMast, mast);
                }
            } else {
                eastBoundSignalMastNamed = InstanceManager.getDefault(jmri.NamedBeanHandleManager.class).getNamedBeanHandle(signalMast, mast);
            }
        } else {
            eastBoundSignalMastNamed = InstanceManager.getDefault(jmri.NamedBeanHandleManager.class).getNamedBeanHandle(signalMast, mast);
        }
    }

    @CheckReturnValue
    @Nonnull
    public String getWestBoundSignalMastName() {
        if (getWestBoundSignalMastNamed() != null) {
            return getWestBoundSignalMastNamed().getName();
        }
        return "";
    }

    @CheckReturnValue
    public SignalMast getWestBoundSignalMast() {
        if (getWestBoundSignalMastNamed() != null) {
            return getWestBoundSignalMastNamed().getBean();
        }
        return null;
    }

    @CheckReturnValue
    private NamedBeanHandle<SignalMast> getWestBoundSignalMastNamed() {
        if (getType() == EDGE_CONNECTOR) {
            int dir = getConnect1Dir();
            if (dir == Path.WEST || dir == Path.NORTH || dir == Path.NORTH_WEST) {
                return westBoundSignalMastNamed;
            } else if (getLinkedPoint() != null) {
                int linkDir = getLinkedPoint().getConnect1Dir();
                if (linkDir == Path.WEST || linkDir == Path.NORTH || linkDir == Path.NORTH_WEST) {
                    return getLinkedPoint().getWestBoundSignalMastNamed();
                }
            }
        }
        return westBoundSignalMastNamed;
    }

    public void setWestBoundSignalMast(String signalMast) {
        SignalMast mast = null;
        if (signalMast != null && !signalMast.isEmpty()) {
            mast = InstanceManager.getDefault(jmri.SignalMastManager.class).getSignalMast(signalMast);
            if (mast == null) {
                log.error("Unable to find Signal Mast " + signalMast);
                return;
            }
        } else {
            westBoundSignalMastNamed = null;
            return;
        }
        if (getType() == EDGE_CONNECTOR) {
            int dir = getConnect1Dir();
            if (dir == Path.WEST || dir == Path.NORTH || dir == Path.NORTH_WEST) {
                westBoundSignalMastNamed = InstanceManager.getDefault(jmri.NamedBeanHandleManager.class).getNamedBeanHandle(signalMast, mast);
            } else if (getLinkedPoint() != null) {
                int linkDir = getLinkedPoint().getConnect1Dir();
                if (linkDir == Path.WEST || linkDir == Path.NORTH || linkDir == Path.NORTH_WEST) {
                    getLinkedPoint().setWestBoundSignalMast(signalMast);
                } else {
                    westBoundSignalMastNamed = InstanceManager.getDefault(jmri.NamedBeanHandleManager.class).getNamedBeanHandle(signalMast, mast);
                }
            } else {
                westBoundSignalMastNamed = InstanceManager.getDefault(jmri.NamedBeanHandleManager.class).getNamedBeanHandle(signalMast, mast);
            }
        } else {
            westBoundSignalMastNamed = InstanceManager.getDefault(jmri.NamedBeanHandleManager.class).getNamedBeanHandle(signalMast, mast);
        }
    }

    public void removeBeanReference(jmri.NamedBean nb) {
        if (nb == null) {
            return;
        }
        if (nb instanceof SignalMast) {
            if (nb.equals(getWestBoundSignalMast())) {
                setWestBoundSignalMast(null);
            } else if (nb.equals(getEastBoundSignalMast())) {
                setEastBoundSignalMast(null);
            }
        } else if (nb instanceof Sensor) {
            if (nb.equals(getWestBoundSensor())) {
                setWestBoundSignalMast(null);
            } else if (nb.equals(getEastBoundSensor())) {
                setEastBoundSignalMast(null);
            }
        } else if (nb instanceof jmri.SignalHead) {
            if (nb.equals(getWestBoundSignalHead())) {
                setWestBoundSignal(null);
            }
            if (nb.equals(getEastBoundSignalHead())) {
                setEastBoundSignal(null);
            }

        }
    }

    // initialization instance variables (used when loading a LayoutEditor)
    public String trackSegment1Name = "";
    public String trackSegment2Name = "";

    /**
     * Initialization method The above variables are initialized by
     * PositionablePointXml, then the following method is called after the
     * entire LayoutEditor is loaded to set the specific TrackSegment objects.
     */
    public void setObjects(LayoutEditor p) {
        if (type == EDGE_CONNECTOR) {
            connect1 = p.getFinder().findTrackSegmentByName(trackSegment1Name);
            if (getConnect2() != null && getLinkedEditor() != null) {
                //now that we have a connection we can fire off a change
                TrackSegment ts = getConnect2();
                getLinkedEditor().getLEAuxTools().setBlockConnectivityChanged();
                ts.updateBlockInfo();
            }
        } else {
            connect1 = p.getFinder().findTrackSegmentByName(trackSegment1Name);
            connect2 = p.getFinder().findTrackSegmentByName(trackSegment2Name);
        }
    }

    /**
     * setup a connection to a track
     *
     * @param track the track we want to connect to
     * @return true if successful
     */
    public boolean setTrackConnection(@Nonnull TrackSegment track) {
        return replaceTrackConnection(null, track);
    }

    /**
     * remove a connection to a track
     *
     * @param track the track we want to disconnect from
     * @return true if successful
     */
    public boolean removeTrackConnection(@Nonnull TrackSegment track) {
        return replaceTrackConnection(track, null);
    }

    /**
     * replace old track connection with new track connection
     *
     * @param oldTrack the old track connection
     * @param newTrack the new track connection
     * @return true if successful
     */
    public boolean replaceTrackConnection(@Nullable TrackSegment oldTrack, @Nullable TrackSegment newTrack) {
        boolean result = false; // assume failure (pessimist!)
        // trying to replace old track with null?
        if (newTrack == null) {
            // (yes) remove old connection
            if (oldTrack != null) {
                result = true;  // assume success (optimist!)
                if (connect1 == oldTrack) {
                    connect1 = null;
                    reCheckBlockBoundary();
                    removeLinkedPoint();
                } else if (connect2 == oldTrack) {
                    connect2 = null;
                    reCheckBlockBoundary();
                } else {
                    result = false; // didn't find old connection
                }
            } else {
                result = false; // can't replace null with null
            }
            if (!result) {
                log.error("Attempt to remove non-existant track connection: {}", oldTrack);
            }
        } else // already connected to newTrack?
        if ((connect1 != newTrack) && (connect2 != newTrack)) {
            // (no) find a connection we can connect to
            result = true;  // assume success (optimist!)
            if (connect1 == oldTrack) {
                connect1 = newTrack;
            } else if ((type == ANCHOR) && (connect2 == oldTrack)) {
                connect2 = newTrack;
                if (connect1.getLayoutBlock() == connect2.getLayoutBlock()) {
                    westBoundSignalMastNamed = null;
                    eastBoundSignalMastNamed = null;
                    setWestBoundSensor("");
                    setEastBoundSensor("");
                }
            } else {
                log.error("Attempt to assign more than allowed number of connections");
                result = false;
            }
        } else {
            log.error("Already connected to {}", newTrack.getName());
            result = false;
        }
        return result;
    }   // replaceTrackConnection

    void removeSML(SignalMast signalMast) {
        if (signalMast == null) {
            return;
        }
        if (jmri.InstanceManager.getDefault(LayoutBlockManager.class).isAdvancedRoutingEnabled() && InstanceManager.getDefault(jmri.SignalMastLogicManager.class).isSignalMastUsed(signalMast)) {
            SignallingGuiTools.removeSignalMastLogic(null, signalMast);
        }
    }

    protected int maxWidth() {
        return 5;
    }

    protected int maxHeight() {
        return 5;
    }
    // cursor location reference for this move (relative to object)
    int xClick = 0;
    int yClick = 0;

    public void mousePressed(MouseEvent e) {
        // remember where we are
        xClick = e.getX();
        yClick = e.getY();
        // if (debug) log.debug("Pressed: "+where(e));
        if (e.isPopupTrigger()) {
            showPopup(e);
        }
    }

    public void mouseReleased(MouseEvent e) {
        // if (debug) log.debug("Release: "+where(e));
        if (e.isPopupTrigger()) {
            showPopup(e);
        }
    }

    public void mouseClicked(MouseEvent e) {
        if (e.isPopupTrigger()) {
            showPopup(e);
        }
    }

    private JPopupMenu popup = null;

    /**
     * {@inheritDoc}
     */
    @Override
    @Nonnull
    protected JPopupMenu showPopup(@Nonnull MouseEvent mouseEvent) {
        if (popup != null) {
            popup.removeAll();
        } else {
            popup = new JPopupMenu();
        }

        boolean blockBoundary = false;
        boolean addSensorsAndSignalMasksMenuItemsFlag = false;
        JMenuItem jmi = null;

        switch (getType()) {
            case ANCHOR:
                jmi = popup.add(Bundle.getMessage("MakeLabel", Bundle.getMessage("Anchor")) + getName());
                jmi.setEnabled(false);

                LayoutBlock block1 = null;
                if (connect1 != null) {
                    block1 = connect1.getLayoutBlock();
                }
                LayoutBlock block2 = block1;
                if (connect2 != null) {
                    block2 = connect2.getLayoutBlock();
                }
                if ((block1 != null) && (block1 == block2)) {
                    jmi = popup.add(Bundle.getMessage("MakeLabel", Bundle.getMessage("BeanNameBlock")) + block1.getDisplayName());
                    jmi.addActionListener(new ActionListener() {
                        @Override
                        public void actionPerformed(ActionEvent event) {
                            layoutEditor.highlightLayoutBlock(connect1.getLayoutBlock());
                        } //actionPerformed
                    });
                } else if ((block1 != null) && (block2 != null) && (block1 != block2)) {
                    jmi = popup.add(Bundle.getMessage("BlockDivider"));
                    jmi.setEnabled(false);
                    jmi = popup.add(Bundle.getMessage("MakeLabel", Bundle.getMessage("Block_ID", 1)) + block1.getDisplayName());
                    jmi.addActionListener(new ActionListener() {
                        @Override
                        public void actionPerformed(ActionEvent event) {
                            layoutEditor.highlightLayoutBlock(connect1.getLayoutBlock());
                        } //actionPerformed
                    });
                    jmi = popup.add(Bundle.getMessage("MakeLabel", Bundle.getMessage("Block_ID", 2)) + block2.getDisplayName());
                    jmi.addActionListener(new ActionListener() {
                        @Override
                        public void actionPerformed(ActionEvent event) {
                            layoutEditor.highlightLayoutBlock(connect2.getLayoutBlock());
                        } //actionPerformed
                    });
                    blockBoundary = true;
                }
                break;
            case END_BUMPER:
                jmi = popup.add(Bundle.getMessage("MakeLabel", Bundle.getMessage("EndBumper")) + getName());
                jmi.setEnabled(false);

                LayoutBlock blockEnd = null;
                if (connect1 != null) {
                    blockEnd = connect1.getLayoutBlock();
                }
                if (blockEnd != null) {
                    jmi = popup.add(Bundle.getMessage("MakeLabel", Bundle.getMessage("BlockID")) + blockEnd.getDisplayName());
                    jmi.addActionListener(new ActionListener() {
                        @Override
                        public void actionPerformed(ActionEvent event) {
                            layoutEditor.highlightLayoutBlock(connect1.getLayoutBlock());
                        } //actionPerformed
                    });
                }
                addSensorsAndSignalMasksMenuItemsFlag = true;
                break;
            case EDGE_CONNECTOR:
                jmi = popup.add(Bundle.getMessage("MakeLabel", Bundle.getMessage("EdgeConnector")) + getName());
                jmi.setEnabled(false);

                if (getLinkedEditor() != null) {
                    String linkName = getLinkedEditorName() + ":" + getLinkedPointId();
                    jmi = popup.add(Bundle.getMessage("LinkedToX", linkName));
                } else {
                    jmi = popup.add(Bundle.getMessage("EdgeNotLinked"));
                }
                jmi.setEnabled(false);

                block1 = null;
                if (getConnect1() != null) {
                    block1 = getConnect1().getLayoutBlock();
                }
                block2 = block1;
                if (getLinkedPoint() != null) {
                    if (getLinkedPoint().getConnect1() != null) {
                        block2 = getLinkedPoint().getConnect1().getLayoutBlock();
                    }
                }
                if ((block1 != null) && (block1 == block2)) {
                    jmi = popup.add(Bundle.getMessage("MakeLabel", Bundle.getMessage("BeanNameBlock")) + block1.getDisplayName());
                } else if ((block1 != null) && (block2 != null) && (block1 != block2)) {
                    jmi = popup.add(Bundle.getMessage("BlockDivider"));
                    jmi.setEnabled(false);
                    jmi = popup.add(Bundle.getMessage("MakeLabel", Bundle.getMessage("Block_ID", 1)) + block1.getDisplayName());
                    jmi.addActionListener(new ActionListener() {
                        @Override
                        public void actionPerformed(ActionEvent event) {
                            layoutEditor.highlightLayoutBlock(connect1.getLayoutBlock());
                        } //actionPerformed
                    });
                    jmi = popup.add(Bundle.getMessage("MakeLabel", Bundle.getMessage("Block_ID", 2)) + block2.getDisplayName());
                    jmi.addActionListener(new ActionListener() {
                        @Override
                        public void actionPerformed(ActionEvent event) {
                            Object o = event.getSource();
                            if (o instanceof PositionablePoint) {
                                PositionablePoint pp = (PositionablePoint) o;
                                layoutEditor.highlightLayoutBlock(getLinkedPoint().getConnect1().getLayoutBlock());
                            }
                        } //actionPerformed
                    });
                    blockBoundary = true;
                }
                break;
            default:
                break;
        }

        // if there are any track connections
        if ((connect1 != null) || (connect2 != null)) {
            popup.add(new JSeparator(JSeparator.HORIZONTAL));
            jmi = popup.add(new JMenuItem(Bundle.getMessage("Connections"))); // there is no pane opening (which is what ... implies)
            popup.add(jmi);
            jmi.setEnabled(false);

            if (connect1 != null) {
                jmi = popup.add(new JMenuItem(new AbstractAction(Bundle.getMessage("MakeLabel", "1") + connect1.getName()) {
                    @Override
                    public void actionPerformed(ActionEvent e) {
                        LayoutEditorFindItems lf = layoutEditor.getFinder();
                        LayoutTrack lt = lf.findObjectByName(connect1.getName());
                        // this shouldn't ever be null... however...
                        if (lt != null) {
                            layoutEditor.setSelectionRect(lt.getBounds());
                            lt.showPopup();
                        }
                    }
                }));
            }
            if (connect2 != null) {
                jmi = popup.add(new JMenuItem(new AbstractAction(Bundle.getMessage("MakeLabel", "2") + connect2.getName()) {
                    @Override
                    public void actionPerformed(ActionEvent e) {
                        LayoutEditorFindItems lf = layoutEditor.getFinder();
                        LayoutTrack lt = lf.findObjectByName(connect2.getName());
                        // this shouldn't ever be null... however...
                        if (lt != null) {
                            layoutEditor.setSelectionRect(lt.getBounds());
                            lt.showPopup();
                        }
                    }
                }));
            }
        }

        popup.add(new JSeparator(JSeparator.HORIZONTAL));

        if (getType() == ANCHOR) {
            if (blockBoundary) {
                jmi = popup.add(new JMenuItem(Bundle.getMessage("CanNotMergeAtBlockBoundary")));
                jmi.setEnabled(false);
            } else if ((connect1 != null) && (connect2 != null)) {
                jmi = popup.add(new AbstractAction(Bundle.getMessage("MergeAdjacentTracks")) {
                    @Override
                    public void actionPerformed(ActionEvent e) {
                        mergeAdjacentTrackSegments();
                    }   // actionPerformed
                }); // jmi = popup.add(new AbstractAction(...) {
            }   // if (blockBoundary) {} else if ((connect1 != null) && (connect2 != null))
        }   // if (getType() == ANCHOR)

        popup.add(new AbstractAction(Bundle.getMessage("ButtonDelete")) {
            @Override
            public void actionPerformed(ActionEvent e
            ) {
                if (layoutEditor.removePositionablePoint(PositionablePoint.this)) {
                    // user is serious about removing this point from the panel
                    remove();
                    dispose();
                }
            }
        });

        JMenu lineType = new JMenu(Bundle.getMessage("ChangeTo"));
        jmi = lineType.add(new JCheckBoxMenuItem(new AbstractAction(Bundle.getMessage("Anchor")) {
            @Override
            public void actionPerformed(ActionEvent e) {
                ident = layoutEditor.getFinder().uniqueName("A", 1);
                type = ANCHOR;
                layoutEditor.repaint();
            }
        }));

        jmi.setSelected(getType() == ANCHOR);

<<<<<<< HEAD
        // you can't change it to an anchor if it has a 2nd connection
=======
        // you can't set an edge connector to an anchor if it has a 2nd connection
>>>>>>> 31d7ee34
        // TODO: add error dialog if you try?
        if ((getType() == EDGE_CONNECTOR) && (getConnect2() != null)) {
            jmi.setEnabled(false);
        }

        jmi = lineType.add(new JCheckBoxMenuItem(new AbstractAction(Bundle.getMessage("EndBumper")) {
            @Override
            public void actionPerformed(ActionEvent e) {
                ident = layoutEditor.getFinder().uniqueName("EB", 1);
                type = END_BUMPER;
                layoutEditor.repaint();
            }
        }));

        jmi.setSelected(getType() == END_BUMPER);
        // can't change to an end bumper if it's and anchor with a connect2
        // or an edge connector with a link
        if (((getType() == ANCHOR) && (getConnect2() != null))
                || ((getType() == EDGE_CONNECTOR) && (getConnect2() != null))) {
            jmi.setEnabled(false);
        }

        jmi = lineType.add(new JCheckBoxMenuItem(new AbstractAction(Bundle.getMessage("EdgeConnector")) {
            @Override
            public void actionPerformed(ActionEvent e) {
                ident = layoutEditor.getFinder().uniqueName("EC", 1);
                type = EDGE_CONNECTOR;
                layoutEditor.repaint();
            }
        }));

        jmi.setSelected(getType() == EDGE_CONNECTOR);

        // can't change to an edge connector if it's and anchor with a connect2
        if ((getType() == ANCHOR) && (getConnect2() != null)) {
            jmi.setEnabled(false);
        }

        popup.add(lineType);

        if (!blockBoundary && getType() == EDGE_CONNECTOR) {
            popup.add(new JSeparator(JSeparator.HORIZONTAL));
            popup.add(new AbstractAction(Bundle.getMessage("EdgeEditLink")) {
                @Override
                public void actionPerformed(ActionEvent e) {
                    setLink();
                }
            });
        }

        if (blockBoundary) {
            popup.add(new JSeparator(JSeparator.HORIZONTAL));
            if (getType() == EDGE_CONNECTOR) {
                popup.add(new AbstractAction(Bundle.getMessage("EdgeEditLink")) {
                    @Override
                    public void actionPerformed(ActionEvent e) {
                        setLink();
                    }
                });
                popup.add(new AbstractAction(Bundle.getMessage("SetSignals")) {
                    @Override
                    public void actionPerformed(ActionEvent e) {
                        // bring up signals at level crossing tool dialog
                        layoutEditor.getLETools().setSignalAtEdgeConnector(PositionablePoint.this,
                                layoutEditor.signalIconEditor, layoutEditor.signalFrame);
                    }
                });
            } else {
                AbstractAction ssaa = new AbstractAction(Bundle.getMessage("SetSignals")) {
                    @Override
                    public void actionPerformed(ActionEvent e) {
                        // bring up signals at level crossing tool dialog
                        layoutEditor.getLETools().setSignalsAtBlockBoundaryFromMenu(PositionablePoint.this,
                                layoutEditor.signalIconEditor, layoutEditor.signalFrame);
                    }
                };

                JMenu jm = new JMenu(Bundle.getMessage("SignalHeads"));
                if (layoutEditor.getLETools().addBlockBoundarySignalHeadInfoToMenu(PositionablePoint.this, jm)) {
                    jm.add(ssaa);
                    popup.add(jm);
                } else {
                    popup.add(ssaa);
                }
            }
            addSensorsAndSignalMasksMenuItemsFlag = true;
        }
        if (addSensorsAndSignalMasksMenuItemsFlag) {
            popup.add(new AbstractAction(Bundle.getMessage("SetSignalMasts")) {
                @Override
                public void actionPerformed(ActionEvent event) {
                    // bring up signals at block boundary tool dialog
                    layoutEditor.getLETools().setSignalMastsAtBlockBoundaryFromMenu(PositionablePoint.this);
                }
            });
            popup.add(new AbstractAction(Bundle.getMessage("SetSensors")) {
                @Override
                public void actionPerformed(ActionEvent event) {
                    // bring up signals at block boundary tool dialog
                    layoutEditor.getLETools().setSensorsAtBlockBoundaryFromMenu(PositionablePoint.this,
                            layoutEditor.sensorIconEditor, layoutEditor.sensorFrame);
                }
            });
        }

        layoutEditor.setShowAlignmentMenu(popup);

        popup.show(mouseEvent.getComponent(), mouseEvent.getX(), mouseEvent.getY());

        return popup;
    }   // showPopup

    /**
     * merge the track segments adjacent to this PositionablePoint
     *
     * @return true if successful
     */
    public boolean mergeAdjacentTrackSegments() {
        boolean result = false; // assume failure (pessimist!)
        // if I'm fully connected...
        if ((connect1 != null) && (connect2 != null)) {
            // who is my connect2 connected to (that's not me)?
            LayoutTrack newConnect2 = null;
            int newType2 = TRACK;
            if (connect2.connect1 == this) {
                newConnect2 = connect2.connect2;
                newType2 = connect2.type2;
            } else if (connect2.connect2 == this) {
                newConnect2 = connect2.connect1;
                newType2 = connect2.type1;
            } else {
                //this should never happen however...
                log.warn("Merge: wrong connect2 error.");
            }

            // connect the other connection to my connect2 to my connect1
            if (newConnect2 == null) {
                // (this should NEVER happen... however...)
                log.warn("Merge: no 'other' connection to connect2.");
            } else {
                if (newConnect2 instanceof PositionablePoint) {
                    PositionablePoint pp = (PositionablePoint) newConnect2;
                    pp.replaceTrackConnection(connect2, connect1);
                } else {
                    layoutEditor.setLink(newConnect2, newType2, connect1, TRACK);
                }
                // connect the track at my connect1 to the newConnect2
                if (connect1.getConnect1() == this) {
                    connect1.setNewConnect1(newConnect2, newType2);
                } else if (connect1.getConnect2() == this) {
                    connect1.setNewConnect2(newConnect2, newType2);
                } else {
                    // (this should NEVER happen... however...)
                    log.warn("Merge: no connection to connect1.");
                }
            }

            // remove connect2 from selection information
            if (layoutEditor.selectedObject == connect2) {
                layoutEditor.selectedObject = null;
            }
            if (layoutEditor.prevSelectedObject == connect2) {
                layoutEditor.prevSelectedObject = null;
            }

            // remove connect2 from the layoutEditor's list of layout tracks
            if (layoutEditor.getLayoutTracks().contains(connect2)) {
                layoutEditor.getLayoutTracks().remove(connect2);
                layoutEditor.setDirty();
                layoutEditor.redrawPanel();
            }

            //update affected block
            LayoutBlock block = connect2.getLayoutBlock();
            if (block != null) {
                //decrement Block use count
                block.decrementUse();
                layoutEditor.getLEAuxTools().setBlockConnectivityChanged();
                block.updatePaths();
            }
            connect2.remove();
            connect2.dispose();
            connect2 = null;

            //remove this from selection information
            if (layoutEditor.selectedObject == this) {
                layoutEditor.selectedObject = null;
            }
            if (layoutEditor.prevSelectedObject == this) {
                layoutEditor.prevSelectedObject = null;
            }

            // remove this from the layoutEditor's list of layout tracks
            if (layoutEditor.getLayoutTracks().contains(this)) {
                layoutEditor.getLayoutTracks().remove(this);
                layoutEditor.setDirty();
                layoutEditor.redrawPanel();
            }
            this.remove();
            this.dispose();

            layoutEditor.setDirty();
            layoutEditor.redrawPanel();
            result = true;
        } else {
            // (this should NEVER happen... however...)
            log.warn("Merge: missing connection(s).");
        }   // if ((connect1 != null) && (connect2 != null))
        return result;
    }   // mergeAdjacentTrackSegments

    /**
     * Clean up when this object is no longer needed. Should not be called while
     * the object is still displayed; see remove()
     */
    void dispose() {
        if (popup != null) {
            popup.removeAll();
        }
        popup = null;
        removeLinkedPoint();
    }

    void removeLinkedPoint() {
        if (type == EDGE_CONNECTOR && getLinkedPoint() != null) {

            if (getConnect2() != null && getLinkedEditor() != null) {
                //as we have removed the point, need to force the update on the remote end.
                LayoutEditor oldLinkedEditor = getLinkedEditor();
                TrackSegment ts = getConnect2();
                getLinkedPoint().setLinkedPoint(null);
                oldLinkedEditor.repaint();
                oldLinkedEditor.getLEAuxTools().setBlockConnectivityChanged();
                ts.updateBlockInfo();
            }
            linkedPoint = null;
            //linkedEditor=null;
        }
    }

    /**
     * Removes this object from display and persistance
     */
    private void remove() {
        // remove from persistance by flagging inactive
        active = false;
    }

    private boolean active = true;

    /**
     * "active" means that the object is still displayed, and should be stored.
     */
    protected boolean isActive() {
        return active;
    }

    protected int getConnect1Dir() {
        int result = Path.NONE;

        TrackSegment ts1 = getConnect1();
        if (ts1 != null) {
            Point2D p1;
            if (ts1.getConnect1() == this) {
                p1 = LayoutEditor.getCoords(ts1.getConnect2(), ts1.getType2());
            } else {
                p1 = LayoutEditor.getCoords(ts1.getConnect1(), ts1.getType1());
            }
            result = Path.computeDirection(getCoordsCenter(), p1);
        }
        return result;
    }

    JDialog editLink = null;
    JComboBox<String> linkPointsBox;
    JComboBox<JCBHandle<LayoutEditor>> editorCombo; // Stores with LayoutEditor or "None"

    void setLink() {
        if (getConnect1() == null || getConnect1().getLayoutBlock() == null) {
            log.error("Can not set link until we have a connecting track with a block assigned");
            return;
        }
        editLink = new JDialog();
        editLink.setTitle("EDIT LINK from " + getConnect1().getLayoutBlock().getDisplayName());

        JPanel container = new JPanel();
        container.setLayout(new BorderLayout());

        JButton done = new JButton(Bundle.getMessage("ButtonDone"));
        done.addActionListener((ActionEvent a) -> {
            updateLink();
        });

        // make this button the default button (return or enter activates)
        // Note: We have to invoke this later because we don't currently have a root pane
        SwingUtilities.invokeLater(() -> {
            JRootPane rootPane = SwingUtilities.getRootPane(done);
            rootPane.setDefaultButton(done);
        });

        container.add(getLinkPanel(), BorderLayout.NORTH);
        container.add(done, BorderLayout.SOUTH);
        container.revalidate();

        editLink.add(container);

        editLink.pack();
        editLink.setModal(false);
        editLink.setVisible(true);
    }

    private ArrayList<PositionablePoint> pointList;

    public JPanel getLinkPanel() {
        editorCombo = new JComboBox<JCBHandle<LayoutEditor>>();
        ArrayList<LayoutEditor> panels = InstanceManager.getDefault(
                PanelMenu.class
        ).getLayoutEditorPanelList();
        editorCombo.addItem(new JCBHandle<LayoutEditor>("None"));
        if (panels.contains(layoutEditor)) {
            panels.remove(layoutEditor);
        }
        for (LayoutEditor p : panels) {
            JCBHandle<LayoutEditor> h = new JCBHandle<LayoutEditor>(p);
            editorCombo.addItem(h);
            if (p == getLinkedEditor()) {
                editorCombo.setSelectedItem(h);
            }
        }

        ActionListener selectPanelListener = (ActionEvent a) -> {
            updatePointBox();
        };

        editorCombo.addActionListener(selectPanelListener);
        JPanel selectorPanel = new JPanel();
        selectorPanel.add(new JLabel(Bundle.getMessage("SelectPanel")));
        selectorPanel.add(editorCombo);
        linkPointsBox = new JComboBox<String>();
        updatePointBox();
        selectorPanel.add(new JLabel(Bundle.getMessage("ConnectingBlock")));
        selectorPanel.add(linkPointsBox);
        return selectorPanel;
    }

    void updatePointBox() {
        linkPointsBox.removeAllItems();
        pointList = new ArrayList<>();
        if (editorCombo.getSelectedIndex() == 0) {
            linkPointsBox.setEnabled(false);
            return;
        }
        int ourDir = getConnect1Dir();
        linkPointsBox.setEnabled(true);
        LayoutEditor le = (LayoutEditor) editorCombo.getItemAt(
                editorCombo.getSelectedIndex()).item();
        for (PositionablePoint p : le.getPositionablePoints()) {
            if (p.getType() == EDGE_CONNECTOR) {
                if (p.getLinkedPoint() == this) {
                    pointList.add(p);
                    linkPointsBox.addItem(p.getConnect2().getLayoutBlock().getDisplayName());
                    linkPointsBox.setSelectedItem(p.getConnect2().getLayoutBlock().getDisplayName());
                } else if (p.getLinkedPoint() == null) {
                    if (p.getConnect1() != null && p.getConnect1().getLayoutBlock() != null) {
                        if (p.getConnect1().getLayoutBlock() != getConnect1().getLayoutBlock() && ourDir != p.getConnect1Dir()) {
                            pointList.add(p);
                            linkPointsBox.addItem(p.getConnect1().getLayoutBlock().getDisplayName());
                        }
                    }
                }
            }
        }
        editLink.pack();
    }   // updatePointBox

    public void updateLink() {
        if (editorCombo.getSelectedIndex() == 0 || linkPointsBox.getSelectedIndex() == -1) {
            if (getLinkedPoint() != null && getConnect2() != null) {
                String removeremote = null;
                String removelocal = null;
                if (getConnect1Dir() == Path.EAST || getConnect1Dir() == Path.SOUTH) {
                    removeremote = getLinkedPoint().getEastBoundSignal();
                    removelocal = getWestBoundSignal();
                    getLinkedPoint().setEastBoundSignal("");
                } else {
                    removeremote = getLinkedPoint().getWestBoundSignal();
                    removelocal = getEastBoundSignal();
                    getLinkedPoint().setWestBoundSignal("");

                }
                // removelocal and removeremote have been set here.
                if (!removeremote.isEmpty()) {
                    jmri.SignalHead sh = InstanceManager.getDefault(jmri.SignalHeadManager.class
                    ).getSignalHead(removeremote);
                    getLinkedEditor().removeSignalHead(sh);
                    jmri.jmrit.blockboss.BlockBossLogic.getStoppedObject(removeremote);

                }
                if (!removelocal.isEmpty()) {
                    jmri.SignalHead sh = InstanceManager.getDefault(jmri.SignalHeadManager.class
                    ).getSignalHead(removelocal);
                    layoutEditor.removeSignalHead(sh);
                    jmri.jmrit.blockboss.BlockBossLogic.getStoppedObject(removelocal);
                }
            }
            setLinkedPoint(null);
        } else {
            setLinkedPoint(pointList.get(linkPointsBox.getSelectedIndex()));
        }
        editLink.setVisible(false);

    }

    /**
     * {@inheritDoc}
     */
    @Override
    protected int findHitPointType(Point2D hitPoint, boolean useRectangles, boolean requireUnconnected) {
        int result = NONE;  // assume point not on connection

        if (!requireUnconnected || (getConnect1() == null)
                || ((getType() == ANCHOR) && (getConnect2() == null))) {
            // test point control rectangle
            Rectangle2D r = layoutEditor.trackControlPointRectAt(getCoordsCenter());
            if (r.contains(hitPoint)) {
                result = POS_POINT;
            }
        }
        return result;
    }

    /**
     * return the coordinates for a specified connection type
     *
     * @param connectionType the connection type
     * @return the coordinates for the specified connection type
     */
    public Point2D getCoordsForConnectionType(int connectionType) {
        Point2D result = getCoordsCenter();
        if (connectionType != POS_POINT) {
            log.error("Invalid connection type " + connectionType); //I18IN
        }
        return result;
    }

    /**
     * {@inheritDoc}
     */
    @Override
    public LayoutTrack getConnection(int connectionType) throws jmri.JmriException {
        LayoutTrack result = null;
        if (connectionType == POS_POINT) {
            result = getConnect1();
            if (null == result) {
                result = getConnect2();
            }
        } else {
            log.error("Invalid connection type " + connectionType); //I18IN
            throw new jmri.JmriException("Invalid Point");
        }
        return result;
    }

    /**
     * {@inheritDoc}
     */
    @Override
    public void setConnection(int connectionType, LayoutTrack o, int type) throws jmri.JmriException {
        if ((type != TRACK) && (type != NONE)) {
            log.error("unexpected type of connection to positionable point - " + type);
            throw new jmri.JmriException("unexpected type of connection to positionable point - " + type);
        }
        if (connectionType != POS_POINT) {
            log.error("Invalid Connection Type " + connectionType); //I18IN
            throw new jmri.JmriException("Invalid Connection Type " + connectionType);
        }
    }

    /**
     * return true if this connection type is disconnected
     *
     * @param connectionType - the connection type to test
     * @return true if the connection for this connection type is free
     */
    @Override
    public boolean isDisconnected(int connectionType) {
        boolean result = false;
        if (connectionType == POS_POINT) {
            result = ((getConnect1() == null) || (getConnect2() == null));
        } else {
            log.error("Invalid connection type " + connectionType); //I18IN
        }
        return result;
    }

    /**
     * draw this PositionablePoint
     *
     * @param g2 the graphics port to draw to
     */
    @Override
    protected void draw(Graphics2D g2) {
        if (getType() != ANCHOR) {
            Point2D pt = getCoordsCenter();
            boolean mainline = false;
            Point2D ep1 = pt, ep2 = pt;

            if (getConnect1() != null) {
                mainline = getConnect1().isMainline();
                ep1 = getConnect1().getCentreSeg();
            }
            if (getType() == ANCHOR) {
                if (getConnect2() != null) {
                    mainline |= getConnect2().isMainline();
                    ep2 = getConnect2().getCentreSeg();
                }
            }

            double trackWidth = Math.min(layoutEditor.setTrackStrokeWidth(g2, mainline), 3.0);
            Stroke drawingStroke = new BasicStroke((float) trackWidth, BasicStroke.CAP_BUTT, BasicStroke.JOIN_MITER, 1.F);
            //Stroke drawingStroke1 = new BasicStroke(1, BasicStroke.CAP_BUTT, BasicStroke.JOIN_MITER, 1.F);
            trackWidth *= 2.0;

            if (!ep1.equals(ep2)) {
                setColorForTrackBlock(g2, getConnect1().getLayoutBlock());
                double angleRAD = (Math.PI / 2.0) - MathUtil.computeAngleRAD(ep1, ep2);
                Point2D p1, p2, p3, p4;
                if (getType() == END_BUMPER) {
                    // draw a cross tie
                    p1 = new Point2D.Double(0.0, -trackWidth);
                    p2 = new Point2D.Double(0.0, +trackWidth);

                    p1 = MathUtil.add(MathUtil.rotateRAD(p1, angleRAD), pt);
                    p2 = MathUtil.add(MathUtil.rotateRAD(p2, angleRAD), pt);
                    g2.setStroke(drawingStroke);
                    g2.draw(new Line2D.Double(p1, p2));
                } else if (getType() == EDGE_CONNECTOR) {
                    // draw an X
                    p1 = new Point2D.Double(-trackWidth, -trackWidth);
                    p2 = new Point2D.Double(-trackWidth, +trackWidth);
                    p3 = new Point2D.Double(+trackWidth, +trackWidth);
                    p4 = new Point2D.Double(+trackWidth, -trackWidth);

                    p1 = MathUtil.add(MathUtil.rotateRAD(p1, angleRAD), pt);
                    p2 = MathUtil.add(MathUtil.rotateRAD(p2, angleRAD), pt);
                    p3 = MathUtil.add(MathUtil.rotateRAD(p3, angleRAD), pt);
                    p4 = MathUtil.add(MathUtil.rotateRAD(p4, angleRAD), pt);

                    g2.setStroke(drawingStroke);
                    g2.draw(new Line2D.Double(p1, p3));
                    g2.draw(new Line2D.Double(p2, p4));
                }
            }
            // this is to force setTrackStrokeWidth's mainline local to toggle
            // so next time it's called it will "do the right thing"...
            layoutEditor.setTrackStrokeWidth(g2, !mainline);
        }   // if (getType() != ANCHOR)
    }   // draw

    /**
     * {@inheritDoc}
     */
    @Override
    protected void drawUnconnected(Graphics2D g2) {
        if ((getConnect1() == null)
                || ((getType() == ANCHOR) && (getConnect2() == null))) {
            g2.fill(layoutEditor.trackControlCircleAt(getCoordsCenter()));
        }
    }

    /**
     * draw this PositionablePoint's edit controls
     *
     * @param g2 the graphics port to draw to
     */
    @Override
    protected void drawEditControls(Graphics2D g2) {
        g2.setStroke(new BasicStroke(1.0F, BasicStroke.CAP_ROUND, BasicStroke.JOIN_ROUND));

        TrackSegment ts1 = getConnect1();
        if (ts1 == null) {
            g2.setColor(Color.red);
        } else {
            TrackSegment ts2 = null;
            if (getType() == ANCHOR) {
                ts2 = getConnect2();
            } else if (getType() == EDGE_CONNECTOR) {
                if (getLinkedPoint() != null) {
                    ts2 = getLinkedPoint().getConnect1();
                }
            }
            if ((getType() != END_BUMPER) && (ts2 == null)) {
                g2.setColor(Color.yellow);
            } else {
                g2.setColor(Color.green);
            }
        }
        g2.draw(layoutEditor.trackControlPointRectAt(getCoordsCenter()));
    }   // drawEditControls

    @Override
    protected void drawTurnoutControls(Graphics2D g2) {
        // PositionablePoints don't have turnout controls...
        // nothing to see here... move along...
    }

    /*
     * {@inheritDoc}
     */
    @Override
    public void reCheckBlockBoundary() {
        if (type == END_BUMPER) {
            return;
        }
        if (getConnect1() == null && getConnect2() == null) {
            //This is no longer a block boundary, therefore will remove signal masts and sensors if present
            if (westBoundSignalMastNamed != null) {
                removeSML(getWestBoundSignalMast());
            }
            if (eastBoundSignalMastNamed != null) {
                removeSML(getEastBoundSignalMast());
            }
            westBoundSignalMastNamed = null;
            eastBoundSignalMastNamed = null;
            setWestBoundSensor("");
            setEastBoundSensor("");
            //May want to look at a method to remove the assigned mast from the panel and potentially any SignalMast logics generated
        } else if (getConnect1() == null || getConnect2() == null) {
            //could still be in the process of rebuilding the point details
            return;
        } else if (getConnect1().getLayoutBlock() == getConnect2().getLayoutBlock()) {
            //We are no longer a block bounardy
            if (westBoundSignalMastNamed != null) {
                removeSML(getWestBoundSignalMast());
            }
            if (eastBoundSignalMastNamed != null) {
                removeSML(getEastBoundSignalMast());
            }
            westBoundSignalMastNamed = null;
            eastBoundSignalMastNamed = null;
            setWestBoundSensor("");
            setEastBoundSensor("");
            //May want to look at a method to remove the assigned mast from the panel and potentially any SignalMast logics generated
        }
    }   // reCheckBlockBoundary

    /*
     * {@inheritDoc}
     */
    @Override
    protected List<LayoutConnectivity> getLayoutConnectivity() {
        List<LayoutConnectivity> results = new ArrayList<>();
        LayoutConnectivity lc = null;
        LayoutBlock blk1 = null, blk2 = null;
        TrackSegment ts1 = getConnect1();
        Point2D p1, p2;

        if (getType() == ANCHOR) {
            TrackSegment ts2 = getConnect2();
            if ((ts1 != null) && (ts2 != null)) {
                blk1 = ts1.getLayoutBlock();
                blk2 = ts2.getLayoutBlock();
                if ((blk1 != null) && (blk2 != null) && (blk1 != blk2)) {
                    // this is a block boundary, create a LayoutConnectivity
                    log.debug("Block boundary ('{}'<->'{}') found at {}", blk1, blk2, this);
                    lc = new LayoutConnectivity(blk1, blk2);
                    // determine direction from block 1 to block 2
                    if (ts1.getConnect1() == this) {
                        p1 = LayoutEditor.getCoords(ts1.getConnect2(), ts1.getType2());
                    } else {
                        p1 = LayoutEditor.getCoords(ts1.getConnect1(), ts1.getType1());
                    }
                    if (ts2.getConnect1() == this) {
                        p2 = LayoutEditor.getCoords(ts2.getConnect2(), ts2.getType2());
                    } else {
                        p2 = LayoutEditor.getCoords(ts2.getConnect1(), ts2.getType1());
                    }
                    lc.setDirection(Path.computeDirection(p1, p2));
                    // save Connections
                    lc.setConnections(ts1, ts2, TRACK, this);
                    results.add(lc);
                }
            }
        } else if (getType() == EDGE_CONNECTOR) {
            TrackSegment ts2 = null;
            if (getLinkedPoint() != null) {
                ts2 = getLinkedPoint().getConnect1();
            }
            if ((ts1 != null) && (ts2 != null)) {
                blk1 = ts1.getLayoutBlock();
                blk2 = ts2.getLayoutBlock();
                if ((blk1 != null) && (blk2 != null) && (blk1 != blk2)) {
                    // this is a block boundary, create a LayoutConnectivity
                    log.debug("Block boundary ('{}'<->'{}') found at {}", blk1, blk2, this);
                    lc = new LayoutConnectivity(blk1, blk2);

                    // determine direction from block 1 to block 2
                    if (ts1.getConnect1() == this) {
                        p1 = LayoutEditor.getCoords(ts1.getConnect2(), ts1.getType2());
                    } else {
                        p1 = LayoutEditor.getCoords(ts1.getConnect1(), ts1.getType1());
                    }

                    //Need to find a way to compute the direction for this for a split over the panel
                    //In this instance work out the direction of the first track relative to the positionable poin.
                    lc.setDirection(Path.computeDirection(p1, getCoordsCenter()));
                    // save Connections
                    lc.setConnections(ts1, ts2, TRACK, this);
                    results.add(lc);
                }
            }
        }
        return results;
    }   // getLayoutConnectivity()

    /**
     * {@inheritDoc}
     */
    @Override
    public List<Integer> checkForFreeConnections() {
        List<Integer> result = new ArrayList<>();

        if ((getConnect1() == null)
                || ((getType() == ANCHOR) && (getConnect2() == null))) {
            result.add(Integer.valueOf(POS_POINT));
        }
        return result;
    }

    /**
     * {@inheritDoc}
     */
    @Override
    public boolean checkForUnAssignedBlocks() {
        // Positionable Points don't have blocks so...
        // nothing to see here... move along...
        return true;
    }

    /**
     * {@inheritDoc}
     */
    @Override
    public void checkForNonContiguousBlocks(
            @Nonnull HashMap<String, List<Set<String>>> blockNamesToTrackNameSetsMap) {
        /*
         * For each (non-null) blocks of this track do:
         * #1) If it's got an entry in the blockNamesToTrackNameSetMap then
         * #2) If this track is not in one of the TrackNameSets for this block
         * #3) add a new set (with this block/track) to
         *     blockNamesToTrackNameSetMap and
         * #4) check all the connections in this
         *     block (by calling the 2nd method below)
         * <p>
         *     Basically, we're maintaining contiguous track sets for each block found
         *     (in blockNamesToTrackNameSetMap)
         */
        //check the 1st connection points block
        TrackSegment ts1 = getConnect1();
        String blk1 = null;
        List<Set<String>> TrackNameSets = null;
        Set<String> TrackNameSet = null;

        // this should never be null... but just in case...
        if (ts1 != null) {
            blk1 = ts1.getBlockName();
            if (blk1 != null) {
                TrackNameSet = null;    // assume not found (pessimist!)
                TrackNameSets = blockNamesToTrackNameSetsMap.get(blk1);
                if (TrackNameSets != null) { // (#1)
                    for (Set<String> checkTrackNameSet : TrackNameSets) {
                        if (checkTrackNameSet.contains(getName())) { // (#2)
                            TrackNameSet = checkTrackNameSet;
                            break;
                        }
                    }
                } else {    // (#3)
                    log.info("-New block ('{}') trackNameSets", blk1);
                    TrackNameSets = new ArrayList<>();
                    blockNamesToTrackNameSetsMap.put(blk1, TrackNameSets);
                }
                if (TrackNameSet == null) {
                    TrackNameSet = new LinkedHashSet<>();
                    log.info("-    Add track '{}' to trackNameSet for block '{}'", getName(), blk1);
                    TrackNameSet.add(getName());
                    TrackNameSets.add(TrackNameSet);
                }
                if (connect1 != null) { // (#4)
                    connect1.collectContiguousTracksNamesInBlockNamed(blk1, TrackNameSet);
                }
            }
        }

        if (getType() == ANCHOR) {
            //check the 2nd connection points block
            TrackSegment ts2 = getConnect2();
            // this should never be null... but just in case...
            if (ts2 != null) {
                String blk2 = ts2.getBlockName();
                if (blk2 != null) {
                    TrackNameSet = null;    // assume not found (pessimist!)
                    TrackNameSets = blockNamesToTrackNameSetsMap.get(blk2);
                    if (TrackNameSets != null) { // (#1)
                        for (Set<String> checkTrackNameSet : TrackNameSets) {
                            if (checkTrackNameSet.contains(getName())) { // (#2)
                                TrackNameSet = checkTrackNameSet;
                                break;
                            }
                        }
                    } else {    // (#3)
                        log.info("-New block ('{}') trackNameSets", blk2);
                        TrackNameSets = new ArrayList<>();
                        blockNamesToTrackNameSetsMap.put(blk2, TrackNameSets);
                    }
                    if (TrackNameSet == null) {
                        TrackNameSet = new LinkedHashSet<>();
                        log.info("-    Add track '{}' to TrackNameSet for block '{}'", getName(), blk2);
                        TrackNameSets.add(TrackNameSet);
                        TrackNameSet.add(getName());
                    }
                    if (connect2 != null) { // (#4)
                        connect2.collectContiguousTracksNamesInBlockNamed(blk2, TrackNameSet);
                    }
                }
            }
        }
    } // collectContiguousTracksNamesInBlockNamed

    /**
     * {@inheritDoc}
     */
    public void collectContiguousTracksNamesInBlockNamed(@Nonnull String blockName,
            @Nonnull Set<String> TrackNameSet) {
        if (!TrackNameSet.contains(getName())) {
            TrackSegment ts1 = getConnect1();
            // this should never be null... but just in case...
            if (ts1 != null) {
                String blk1 = ts1.getBlockName();
                // is this the blockName we're looking for?
                if (blk1.equals(blockName)) {
                    // if we are added to the TrackNameSet
                    if (TrackNameSet.add(getName())) {
                        log.info("-    Add track '{}'for block '{}'", getName(), blockName);
                    }
                    // this should never be null... but just in case...
                    if (connect1 != null) {
                        connect1.collectContiguousTracksNamesInBlockNamed(blockName, TrackNameSet);
                    }
                }
            }
            if (getType() == ANCHOR) {
                TrackSegment ts2 = getConnect2();
                // this should never be null... but just in case...
                if (ts2 != null) {
                    String blk2 = ts2.getBlockName();
                    // is this the blockName we're looking for?
                    if (blk2.equals(blockName)) {
                        // if we are added to the TrackNameSet
                        if (TrackNameSet.add(getName())) {
                            log.info("-    Add track '{}'for block '{}'", getName(), blockName);
                        }
                        // this should never be null... but just in case...
                        if (connect2 != null) {
                            // it's time to play... flood your neighbour!
                            connect2.collectContiguousTracksNamesInBlockNamed(blockName, TrackNameSet);
                        }
                    }
                }
            }
        }
    }

    /**
     * {@inheritDoc}
     */
    public void setAllLayoutBlocks(LayoutBlock layoutBlock) {
        // positionable points don't have blocks...
        // nothing to see here, move along...
    }
    private final static Logger log = LoggerFactory.getLogger(PositionablePoint.class);

}<|MERGE_RESOLUTION|>--- conflicted
+++ resolved
@@ -957,11 +957,7 @@
 
         jmi.setSelected(getType() == ANCHOR);
 
-<<<<<<< HEAD
-        // you can't change it to an anchor if it has a 2nd connection
-=======
         // you can't set an edge connector to an anchor if it has a 2nd connection
->>>>>>> 31d7ee34
         // TODO: add error dialog if you try?
         if ((getType() == EDGE_CONNECTOR) && (getConnect2() != null)) {
             jmi.setEnabled(false);

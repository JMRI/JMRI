--- conflicted
+++ resolved
@@ -1060,7 +1060,6 @@
                                 layoutEditor.signalIconEditor, layoutEditor.signalFrame);
                     }
                 });
-<<<<<<< HEAD
                 popup.add(new AbstractAction(Bundle.getMessage("SetSignalMasts")) {
                     @Override
                     public void actionPerformed(ActionEvent event) {
@@ -1076,8 +1075,6 @@
                                 layoutEditor.sensorIconEditor, layoutEditor.sensorFrame);
                     }
                 });
-=======
->>>>>>> 2320def3
             } else {
                 AbstractAction ssaa = new AbstractAction(Bundle.getMessage("SetSignals")) {
                     @Override
@@ -1095,8 +1092,6 @@
                 } else {
                     popup.add(ssaa);
                 }
-<<<<<<< HEAD
-
                 popup.add(new AbstractAction(Bundle.getMessage("SetSignalMasts")) {
                     @Override
                     public void actionPerformed(ActionEvent event) {
@@ -1104,8 +1099,6 @@
                         layoutEditor.getLETools().setSignalMastsAtBlockBoundaryFromMenu(PositionablePoint.this);
                     }
                 });
-=======
->>>>>>> 2320def3
             }
             addSensorsAndSignalMasksMenuItemsFlag = true;
         }

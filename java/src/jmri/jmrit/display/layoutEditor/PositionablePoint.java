--- conflicted
+++ resolved
@@ -701,8 +701,8 @@
                 result = false;
             }
         } else {
-            log.error("Already connected to {}", newTrack.getName());
-            result = false;
+                log.error("Already connected to {}", newTrack.getName());
+                result = false;
         }
         return result;
     }   // replaceTrackConnection
@@ -767,7 +767,6 @@
         boolean blockBoundary = false;
         boolean addSensorsAndSignalMasksMenuItemsFlag = false;
         JMenuItem jmi = null;
-
         switch (getType()) {
             case ANCHOR:
                 jmi = popup.add(Bundle.getMessage("MakeLabel", Bundle.getMessage("Anchor")) + getName());
@@ -780,75 +779,6 @@
                 LayoutBlock block2 = block1;
                 if (connect2 != null) {
                     block2 = connect2.getLayoutBlock();
-                }
-                if ((block1 != null) && (block1 == block2)) {
-                    jmi = popup.add(Bundle.getMessage("MakeLabel", Bundle.getMessage("BeanNameBlock")) + block1.getDisplayName());
-                    jmi.addActionListener(new ActionListener() {
-                        @Override
-                        public void actionPerformed(ActionEvent event) {
-                            layoutEditor.highlightLayoutBlock(connect1.getLayoutBlock());
-                        } //actionPerformed
-                    });
-                } else if ((block1 != null) && (block2 != null) && (block1 != block2)) {
-                    jmi = popup.add(Bundle.getMessage("BlockDivider"));
-                    jmi.setEnabled(false);
-                    jmi = popup.add(Bundle.getMessage("MakeLabel", Bundle.getMessage("Block_ID", 1)) + block1.getDisplayName());
-                    jmi.addActionListener(new ActionListener() {
-                        @Override
-                        public void actionPerformed(ActionEvent event) {
-                            layoutEditor.highlightLayoutBlock(connect1.getLayoutBlock());
-                        } //actionPerformed
-                    });
-                    jmi = popup.add(Bundle.getMessage("MakeLabel", Bundle.getMessage("Block_ID", 2)) + block2.getDisplayName());
-                    jmi.addActionListener(new ActionListener() {
-                        @Override
-                        public void actionPerformed(ActionEvent event) {
-                            layoutEditor.highlightLayoutBlock(connect2.getLayoutBlock());
-                        } //actionPerformed
-                    });
-                    blockBoundary = true;
-                }
-                break;
-            case END_BUMPER:
-                jmi = popup.add(Bundle.getMessage("MakeLabel", Bundle.getMessage("EndBumper")) + getName());
-                jmi.setEnabled(false);
-
-                LayoutBlock blockEnd = null;
-                if (connect1 != null) {
-                    blockEnd = connect1.getLayoutBlock();
-                }
-                if (blockEnd != null) {
-                    jmi = popup.add(Bundle.getMessage("MakeLabel", Bundle.getMessage("BlockID")) + blockEnd.getDisplayName());
-                    jmi.addActionListener(new ActionListener() {
-                        @Override
-                        public void actionPerformed(ActionEvent event) {
-                            layoutEditor.highlightLayoutBlock(connect1.getLayoutBlock());
-                        } //actionPerformed
-                    });
-                }
-                addSensorsAndSignalMasksMenuItemsFlag = true;
-                break;
-            case EDGE_CONNECTOR:
-                jmi = popup.add(Bundle.getMessage("MakeLabel", Bundle.getMessage("EdgeConnector")) + getName());
-                jmi.setEnabled(false);
-
-                if (getLinkedEditor() != null) {
-                    String linkName = getLinkedEditorName() + ":" + getLinkedPointId();
-                    jmi = popup.add(Bundle.getMessage("LinkedToX", linkName));
-                } else {
-                    jmi = popup.add(Bundle.getMessage("EdgeNotLinked"));
-                }
-                jmi.setEnabled(false);
-
-                block1 = null;
-                if (getConnect1() != null) {
-                    block1 = getConnect1().getLayoutBlock();
-                }
-                block2 = block1;
-                if (getLinkedPoint() != null) {
-                    if (getLinkedPoint().getConnect1() != null) {
-                        block2 = getLinkedPoint().getConnect1().getLayoutBlock();
-                    }
                 }
                 if ((block1 != null) && (block1 == block2)) {
                     jmi = popup.add(Bundle.getMessage("MakeLabel", Bundle.getMessage("BeanNameBlock")) + block1.getDisplayName());
@@ -856,23 +786,58 @@
                     jmi = popup.add(Bundle.getMessage("BlockDivider"));
                     jmi.setEnabled(false);
                     jmi = popup.add(Bundle.getMessage("MakeLabel", Bundle.getMessage("Block_ID", 1)) + block1.getDisplayName());
-                    jmi.addActionListener(new ActionListener() {
-                        @Override
-                        public void actionPerformed(ActionEvent event) {
-                            layoutEditor.highlightLayoutBlock(connect1.getLayoutBlock());
-                        } //actionPerformed
-                    });
+                    jmi.setEnabled(false);
                     jmi = popup.add(Bundle.getMessage("MakeLabel", Bundle.getMessage("Block_ID", 2)) + block2.getDisplayName());
-                    jmi.addActionListener(new ActionListener() {
-                        @Override
-                        public void actionPerformed(ActionEvent event) {
-                            Object o = event.getSource();
-                            if (o instanceof PositionablePoint) {
-                                PositionablePoint pp = (PositionablePoint) o;
-                                layoutEditor.highlightLayoutBlock(getLinkedPoint().getConnect1().getLayoutBlock());
-                            }
-                        } //actionPerformed
-                    });
+                    jmi.setEnabled(false);
+                    blockBoundary = true;
+                }
+                jmi.setEnabled(false);
+                break;
+            case END_BUMPER:
+                jmi = popup.add(Bundle.getMessage("MakeLabel", Bundle.getMessage("EndBumper")) + getName());
+                jmi.setEnabled(false);
+
+                LayoutBlock blockEnd = null;
+                if (connect1 != null) {
+                    blockEnd = connect1.getLayoutBlock();
+                }
+                if (blockEnd != null) {
+                    jmi = popup.add(Bundle.getMessage("MakeLabel", Bundle.getMessage("BlockID")) + blockEnd.getDisplayName());
+                    jmi.setEnabled(false);
+                }
+                addSensorsAndSignalMasksMenuItemsFlag = true;
+                break;
+            case EDGE_CONNECTOR:
+                jmi = popup.add(Bundle.getMessage("MakeLabel", Bundle.getMessage("EdgeConnector")) + getName());
+                jmi.setEnabled(false);
+
+                if (getLinkedEditor() != null) {
+                    String linkName = getLinkedEditorName() + ":" + getLinkedPointId();
+                    jmi = popup.add(Bundle.getMessage("LinkedToX", linkName));
+                } else {
+                    jmi = popup.add(Bundle.getMessage("EdgeNotLinked"));
+                }
+                jmi.setEnabled(false);
+
+                block1 = null;
+                if (getConnect1() != null) {
+                    block1 = getConnect1().getLayoutBlock();
+                }
+                block2 = block1;
+                if (getLinkedPoint() != null) {
+                    if (getLinkedPoint().getConnect1() != null) {
+                        block2 = getLinkedPoint().getConnect1().getLayoutBlock();
+                    }
+                }
+                if ((block1 != null) && (block1 == block2)) {
+                    jmi = popup.add(Bundle.getMessage("MakeLabel", Bundle.getMessage("BeanNameBlock")) + block1.getDisplayName());
+                } else if ((block1 != null) && (block2 != null) && (block1 != block2)) {
+                    jmi = popup.add(Bundle.getMessage("BlockDivider"));
+                    jmi.setEnabled(false);
+                    jmi = popup.add(Bundle.getMessage("MakeLabel", Bundle.getMessage("Block_ID", 1)) + block1.getDisplayName());
+                    jmi.setEnabled(false);
+                    jmi = popup.add(Bundle.getMessage("MakeLabel", Bundle.getMessage("Block_ID", 2)) + block2.getDisplayName());
+                    jmi.setEnabled(false);
                     blockBoundary = true;
                 }
                 break;
@@ -882,13 +847,11 @@
 
         // if there are any track connections
         if ((connect1 != null) || (connect2 != null)) {
-            popup.add(new JSeparator(JSeparator.HORIZONTAL));
-            jmi = popup.add(new JMenuItem(Bundle.getMessage("Connections"))); // there is no pane opening (which is what ... implies)
-            popup.add(jmi);
-            jmi.setEnabled(false);
-
+            JMenu connectionsMenu = new JMenu(Bundle.getMessage("Connections")); // there is no pane opening (which is what ... implies)
             if (connect1 != null) {
-                jmi = popup.add(new JMenuItem(new AbstractAction(Bundle.getMessage("MakeLabel", "1") + connect1.getName()) {
+                //jmi = connectionsMenu.add(Bundle.getMessage("MakeLabel", "1") + connect1.getName());
+                //jmi.setEnabled(false);
+                connectionsMenu.add(new AbstractAction(Bundle.getMessage("MakeLabel", "1") + connect1.getName()) {
                     @Override
                     public void actionPerformed(ActionEvent e) {
                         LayoutEditorFindItems lf = layoutEditor.getFinder();
@@ -899,10 +862,12 @@
                             lt.showPopup();
                         }
                     }
-                }));
+                });
             }
             if (connect2 != null) {
-                jmi = popup.add(new JMenuItem(new AbstractAction(Bundle.getMessage("MakeLabel", "2") + connect2.getName()) {
+                //jmi = connectionsMenu.add(Bundle.getMessage("MakeLabel", "2") + connect2.getName());
+                //jmi.setEnabled(false);
+                connectionsMenu.add(new AbstractAction(Bundle.getMessage("MakeLabel", "2") + connect2.getName()) {
                     @Override
                     public void actionPerformed(ActionEvent e) {
                         LayoutEditorFindItems lf = layoutEditor.getFinder();
@@ -913,8 +878,9 @@
                             lt.showPopup();
                         }
                     }
-                }));
-            }
+                });
+            }
+            popup.add(connectionsMenu);
         }
 
         popup.add(new JSeparator(JSeparator.HORIZONTAL));
@@ -927,7 +893,95 @@
                 jmi = popup.add(new AbstractAction(Bundle.getMessage("MergeAdjacentTracks")) {
                     @Override
                     public void actionPerformed(ActionEvent e) {
-                        mergeAdjacentTrackSegments();
+                        PositionablePoint pp_this = PositionablePoint.this;
+                        // if I'm fully connected...
+                        if ((connect1 != null) && (connect2 != null)) {
+                            // who is my connect2 connected to (that's not me)?
+                            LayoutTrack newConnect2 = null;
+                            int newType2 = TRACK;
+                            if (connect2.connect1 == pp_this) {
+                                newConnect2 = connect2.connect2;
+                                newType2 = connect2.type2;
+                            } else if (connect2.connect2 == pp_this) {
+                                newConnect2 = connect2.connect1;
+                                newType2 = connect2.type1;
+                            } else {
+                                //this should never happen however...
+                                log.error("Join: wrong connect2 error.");
+                            }
+
+                            // connect the other connection to my connect2 to my connect1
+                            if (newConnect2 == null) {
+                                // (this should NEVER happen... however...)
+                                log.error("Merge: no 'other' connection to connect2.");
+                            } else {
+                                if (newConnect2 instanceof PositionablePoint) {
+                                    PositionablePoint pp = (PositionablePoint) newConnect2;
+                                    pp.replaceTrackConnection(connect2, connect1);
+                                } else {
+                                    layoutEditor.setLink(newConnect2, newType2, connect1, TRACK);
+                                }
+                                // connect the track at my connect1 to the newConnect2
+                                if (connect1.getConnect1() == pp_this) {
+                                    connect1.setNewConnect1(newConnect2, newType2);
+                                } else if (connect1.getConnect2() == pp_this) {
+                                    connect1.setNewConnect2(newConnect2, newType2);
+                                } else {
+                                    // (this should NEVER happen... however...)
+                                    log.error("Merge: no connection to connect1.");
+                                }
+                            }
+
+                            // remove connect2 from selection information
+                            if (layoutEditor.selectedObject == connect2) {
+                                layoutEditor.selectedObject = null;
+                            }
+                            if (layoutEditor.prevSelectedObject == connect2) {
+                                layoutEditor.prevSelectedObject = null;
+                            }
+
+                            // remove connect2 from the layoutEditor's list of layout tracks
+                            if (layoutEditor.getLayoutTracks().contains(connect2)) {
+                                layoutEditor.getLayoutTracks().remove(connect2);
+                                layoutEditor.setDirty();
+                                layoutEditor.redrawPanel();
+                            }
+
+                            //update affected block
+                            LayoutBlock block = connect2.getLayoutBlock();
+                            if (block != null) {
+                                //decrement Block use count
+                                block.decrementUse();
+                                layoutEditor.getLEAuxTools().setBlockConnectivityChanged();
+                                block.updatePaths();
+                            }
+                            connect2.remove();
+                            connect2.dispose();
+                            connect2 = null;
+
+                            //remove pp_this from selection information
+                            if (layoutEditor.selectedObject == pp_this) {
+                                layoutEditor.selectedObject = null;
+                            }
+                            if (layoutEditor.prevSelectedObject == pp_this) {
+                                layoutEditor.prevSelectedObject = null;
+                            }
+
+                            // remove pp_this from the layoutEditor's list of layout tracks
+                            if (layoutEditor.getLayoutTracks().contains(pp_this)) {
+                                layoutEditor.getLayoutTracks().remove(pp_this);
+                                layoutEditor.setDirty();
+                                layoutEditor.redrawPanel();
+                            }
+                            pp_this.remove();
+                            pp_this.dispose();
+
+                            layoutEditor.setDirty();
+                            layoutEditor.redrawPanel();
+                        } else {
+                            // (this should NEVER happen... however...)
+                            log.error("Merge: missing connection(s).");
+                        }   // if ((connect1 != null) && (connect2 != null))
                     }   // actionPerformed
                 }); // jmi = popup.add(new AbstractAction(...) {
             }   // if (blockBoundary) {} else if ((connect1 != null) && (connect2 != null))
@@ -957,11 +1011,7 @@
 
         jmi.setSelected(getType() == ANCHOR);
 
-<<<<<<< HEAD
         // you can't change it to an anchor if it has a 2nd connection
-=======
-        // you can't set an edge connector to an anchor if it has a 2nd connection
->>>>>>> a6f75219
         // TODO: add error dialog if you try?
         if ((getType() == EDGE_CONNECTOR) && (getConnect2() != null)) {
             jmi.setEnabled(false);
@@ -977,12 +1027,6 @@
         }));
 
         jmi.setSelected(getType() == END_BUMPER);
-        // can't change to an end bumper if it's and anchor with a connect2
-        // or an edge connector with a link
-        if (((getType() == ANCHOR) && (getConnect2() != null))
-                || ((getType() == EDGE_CONNECTOR) && (getConnect2() != null))) {
-            jmi.setEnabled(false);
-        }
 
         jmi = lineType.add(new JCheckBoxMenuItem(new AbstractAction(Bundle.getMessage("EdgeConnector")) {
             @Override
@@ -994,11 +1038,6 @@
         }));
 
         jmi.setSelected(getType() == EDGE_CONNECTOR);
-
-        // can't change to an edge connector if it's and anchor with a connect2
-        if ((getType() == ANCHOR) && (getConnect2() != null)) {
-            jmi.setEnabled(false);
-        }
 
         popup.add(lineType);
 
@@ -1075,105 +1114,6 @@
     }   // showPopup
 
     /**
-     * merge the track segments adjacent to this PositionablePoint
-     *
-     * @return true if successful
-     */
-    public boolean mergeAdjacentTrackSegments() {
-        boolean result = false; // assume failure (pessimist!)
-        // if I'm fully connected...
-        if ((connect1 != null) && (connect2 != null)) {
-            // who is my connect2 connected to (that's not me)?
-            LayoutTrack newConnect2 = null;
-            int newType2 = TRACK;
-            if (connect2.connect1 == this) {
-                newConnect2 = connect2.connect2;
-                newType2 = connect2.type2;
-            } else if (connect2.connect2 == this) {
-                newConnect2 = connect2.connect1;
-                newType2 = connect2.type1;
-            } else {
-                //this should never happen however...
-                log.warn("Merge: wrong connect2 error.");
-            }
-
-            // connect the other connection to my connect2 to my connect1
-            if (newConnect2 == null) {
-                // (this should NEVER happen... however...)
-                log.warn("Merge: no 'other' connection to connect2.");
-            } else {
-                if (newConnect2 instanceof PositionablePoint) {
-                    PositionablePoint pp = (PositionablePoint) newConnect2;
-                    pp.replaceTrackConnection(connect2, connect1);
-                } else {
-                    layoutEditor.setLink(newConnect2, newType2, connect1, TRACK);
-                }
-                // connect the track at my connect1 to the newConnect2
-                if (connect1.getConnect1() == this) {
-                    connect1.setNewConnect1(newConnect2, newType2);
-                } else if (connect1.getConnect2() == this) {
-                    connect1.setNewConnect2(newConnect2, newType2);
-                } else {
-                    // (this should NEVER happen... however...)
-                    log.warn("Merge: no connection to connect1.");
-                }
-            }
-
-            // remove connect2 from selection information
-            if (layoutEditor.selectedObject == connect2) {
-                layoutEditor.selectedObject = null;
-            }
-            if (layoutEditor.prevSelectedObject == connect2) {
-                layoutEditor.prevSelectedObject = null;
-            }
-
-            // remove connect2 from the layoutEditor's list of layout tracks
-            if (layoutEditor.getLayoutTracks().contains(connect2)) {
-                layoutEditor.getLayoutTracks().remove(connect2);
-                layoutEditor.setDirty();
-                layoutEditor.redrawPanel();
-            }
-
-            //update affected block
-            LayoutBlock block = connect2.getLayoutBlock();
-            if (block != null) {
-                //decrement Block use count
-                block.decrementUse();
-                layoutEditor.getLEAuxTools().setBlockConnectivityChanged();
-                block.updatePaths();
-            }
-            connect2.remove();
-            connect2.dispose();
-            connect2 = null;
-
-            //remove this from selection information
-            if (layoutEditor.selectedObject == this) {
-                layoutEditor.selectedObject = null;
-            }
-            if (layoutEditor.prevSelectedObject == this) {
-                layoutEditor.prevSelectedObject = null;
-            }
-
-            // remove this from the layoutEditor's list of layout tracks
-            if (layoutEditor.getLayoutTracks().contains(this)) {
-                layoutEditor.getLayoutTracks().remove(this);
-                layoutEditor.setDirty();
-                layoutEditor.redrawPanel();
-            }
-            this.remove();
-            this.dispose();
-
-            layoutEditor.setDirty();
-            layoutEditor.redrawPanel();
-            result = true;
-        } else {
-            // (this should NEVER happen... however...)
-            log.warn("Merge: missing connection(s).");
-        }   // if ((connect1 != null) && (connect2 != null))
-        return result;
-    }   // mergeAdjacentTrackSegments
-
-    /**
      * Clean up when this object is no longer needed. Should not be called while
      * the object is still displayed; see remove()
      */
@@ -1739,13 +1679,13 @@
                         }
                     }
                 } else {    // (#3)
-                    log.info("-New block ('{}') trackNameSets", blk1);
+                    log.info("•New block ('{}') trackNameSets", blk1);
                     TrackNameSets = new ArrayList<>();
                     blockNamesToTrackNameSetsMap.put(blk1, TrackNameSets);
                 }
                 if (TrackNameSet == null) {
                     TrackNameSet = new LinkedHashSet<>();
-                    log.info("-    Add track '{}' to trackNameSet for block '{}'", getName(), blk1);
+                    log.info("•    Add track '{}' to trackNameSet for block '{}'", getName(), blk1);
                     TrackNameSet.add(getName());
                     TrackNameSets.add(TrackNameSet);
                 }
@@ -1772,13 +1712,13 @@
                             }
                         }
                     } else {    // (#3)
-                        log.info("-New block ('{}') trackNameSets", blk2);
+                        log.info("•New block ('{}') trackNameSets", blk2);
                         TrackNameSets = new ArrayList<>();
                         blockNamesToTrackNameSetsMap.put(blk2, TrackNameSets);
                     }
                     if (TrackNameSet == null) {
                         TrackNameSet = new LinkedHashSet<>();
-                        log.info("-    Add track '{}' to TrackNameSet for block '{}'", getName(), blk2);
+                        log.info("•    Add track '{}' to TrackNameSet for block '{}'", getName(), blk2);
                         TrackNameSets.add(TrackNameSet);
                         TrackNameSet.add(getName());
                     }
@@ -1804,7 +1744,7 @@
                 if (blk1.equals(blockName)) {
                     // if we are added to the TrackNameSet
                     if (TrackNameSet.add(getName())) {
-                        log.info("-    Add track '{}'for block '{}'", getName(), blockName);
+                        log.info("•    Add track '{}'for block '{}'", getName(), blockName);
                     }
                     // this should never be null... but just in case...
                     if (connect1 != null) {
@@ -1821,7 +1761,7 @@
                     if (blk2.equals(blockName)) {
                         // if we are added to the TrackNameSet
                         if (TrackNameSet.add(getName())) {
-                            log.info("-    Add track '{}'for block '{}'", getName(), blockName);
+                            log.info("•    Add track '{}'for block '{}'", getName(), blockName);
                         }
                         // this should never be null... but just in case...
                         if (connect2 != null) {
@@ -1834,7 +1774,7 @@
         }
     }
 
-    /**
+   /**
      * {@inheritDoc}
      */
     public void setAllLayoutBlocks(LayoutBlock layoutBlock) {
@@ -1842,5 +1782,4 @@
         // nothing to see here, move along...
     }
     private final static Logger log = LoggerFactory.getLogger(PositionablePoint.class);
-
 }
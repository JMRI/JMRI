--- conflicted
+++ resolved
@@ -1991,11 +1991,7 @@
 
         if ((getConnect1() == null)
                 || ((getType() == ANCHOR) && (getConnect2() == null))) {
-<<<<<<< HEAD
-            result.add(LayoutTrack.POS_POINT);
-=======
             result.add(LayoutEditor.HitPointType.POS_POINT);
->>>>>>> fc181ad0
         }
         return result;
     }

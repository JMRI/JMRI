--- conflicted
+++ resolved
@@ -1694,21 +1694,13 @@
                         }
                     }
                 } else {    // (#3)
-<<<<<<< HEAD
-                    log.info("-New block ('{}') trackNameSets", blk1);
-=======
                     log.debug("*New block ('{}') trackNameSets", blk1);
->>>>>>> 7ba89f3b
                     TrackNameSets = new ArrayList<>();
                     blockNamesToTrackNameSetsMap.put(blk1, TrackNameSets);
                 }
                 if (TrackNameSet == null) {
                     TrackNameSet = new LinkedHashSet<>();
-<<<<<<< HEAD
-                    log.info("-    Add track '{}' to trackNameSet for block '{}'", getName(), blk1);
-=======
                     log.debug("*    Add track '{}' to trackNameSet for block '{}'", getName(), blk1);
->>>>>>> 7ba89f3b
                     TrackNameSet.add(getName());
                     TrackNameSets.add(TrackNameSet);
                 }
@@ -1735,21 +1727,13 @@
                             }
                         }
                     } else {    // (#3)
-<<<<<<< HEAD
-                        log.info("-New block ('{}') trackNameSets", blk2);
-=======
                         log.debug("*New block ('{}') trackNameSets", blk2);
->>>>>>> 7ba89f3b
                         TrackNameSets = new ArrayList<>();
                         blockNamesToTrackNameSetsMap.put(blk2, TrackNameSets);
                     }
                     if (TrackNameSet == null) {
                         TrackNameSet = new LinkedHashSet<>();
-<<<<<<< HEAD
-                        log.info("-    Add track '{}' to TrackNameSet for block '{}'", getName(), blk2);
-=======
                         log.debug("*    Add track '{}' to TrackNameSet for block '{}'", getName(), blk2);
->>>>>>> 7ba89f3b
                         TrackNameSets.add(TrackNameSet);
                         TrackNameSet.add(getName());
                     }
@@ -1775,11 +1759,7 @@
                 if (blk1.equals(blockName)) {
                     // if we are added to the TrackNameSet
                     if (TrackNameSet.add(getName())) {
-<<<<<<< HEAD
-                        log.info("-    Add track '{}'for block '{}'", getName(), blockName);
-=======
                         log.debug("*    Add track '{}'for block '{}'", getName(), blockName);
->>>>>>> 7ba89f3b
                     }
                     // this should never be null... but just in case...
                     if (connect1 != null) {
@@ -1796,11 +1776,7 @@
                     if (blk2.equals(blockName)) {
                         // if we are added to the TrackNameSet
                         if (TrackNameSet.add(getName())) {
-<<<<<<< HEAD
-                            log.info("-    Add track '{}'for block '{}'", getName(), blockName);
-=======
                             log.debug("*    Add track '{}'for block '{}'", getName(), blockName);
->>>>>>> 7ba89f3b
                         }
                         // this should never be null... but just in case...
                         if (connect2 != null) {

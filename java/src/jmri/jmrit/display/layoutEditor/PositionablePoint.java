--- conflicted
+++ resolved
@@ -1744,18 +1744,12 @@
         }
     }
 
-<<<<<<< HEAD
-    /**
+   /**
      * {@inheritDoc}
      */
     public void setAllLayoutBlocks(LayoutBlock layoutBlock) {
         // positionable points don't have blocks...
         // nothing to see here, move along...
     }
-
-    private final static Logger log = LoggerFactory.getLogger(PositionablePoint.class
-    );
-=======
     private final static Logger log = LoggerFactory.getLogger(PositionablePoint.class);
->>>>>>> d0efd059
 }
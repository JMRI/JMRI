package jmri.jmrit.display.layoutEditor;

import java.awt.BasicStroke;
import java.awt.BorderLayout;
import java.awt.Color;
import java.awt.Graphics2D;
import java.awt.event.ActionEvent;
import java.awt.event.ActionListener;
import java.awt.event.MouseEvent;
import java.awt.geom.Point2D;
import java.awt.geom.Rectangle2D;
import java.util.ArrayList;
import java.util.ResourceBundle;
import javax.annotation.CheckForNull;
import javax.annotation.CheckReturnValue;
import javax.annotation.Nonnull;
import javax.swing.AbstractAction;
import javax.swing.JButton;
import javax.swing.JComboBox;
import javax.swing.JDialog;
import javax.swing.JLabel;
import javax.swing.JMenu;
import javax.swing.JMenuItem;
import javax.swing.JPanel;
import javax.swing.JPopupMenu;
import javax.swing.JRootPane;
import javax.swing.JSeparator;
import javax.swing.SwingUtilities;
import jmri.InstanceManager;
import jmri.NamedBeanHandle;
import jmri.Path;
import jmri.Sensor;
import jmri.SignalHead;
import jmri.SignalMast;
import jmri.jmrit.display.PanelMenu;
import jmri.jmrit.signalling.SignallingGuiTools;
import jmri.util.MathUtil;
import jmri.util.swing.JCBHandle;
import org.slf4j.Logger;
import org.slf4j.LoggerFactory;

/**
 * PositionablePoint is a Point defining a node in the Track that can be dragged
 * around the inside of the enclosing LayoutEditor panel using a right-drag
 * (drag with meta key).
 * <P>
 * Three types of Positionable Point are supported: Anchor - point on track -
 * two track connections End Bumper - end of track point - one track connection
 * Edge Connector - This is used to link track segements between two different
 * panels
 * <P>
 * Note that a PositionablePoint exists for specifying connectivity and drawing
 * position only. The Track Segments connected to a PositionablePoint may belong
 * to the same block or to different blocks. Since each Track Segment may only
 * belong to one block, a PositionablePoint may function as a Block Boundary.
 * <P>
 * Signal names are saved here at a Block Boundary anchor point by the tool Set
 * Signals at Block Boundary. PositionablePoint does nothing with these signal
 * head names; it only serves as a place to store them.
 *
 * @author Dave Duchamp Copyright (c) 2004-2007
 * @author Bob Jacobsen Copyright (2) 2014
 */
public class PositionablePoint extends LayoutTrack {

    // Defined text resource
    ResourceBundle rb = ResourceBundle.getBundle("jmri.jmrit.display.layoutEditor.LayoutEditorBundle");

    // defined constants
    public static final int ANCHOR = 1;
    public static final int END_BUMPER = 2;
    public static final int EDGE_CONNECTOR = 3;

    // operational instance variables (not saved between sessions)
    private PositionablePoint instance = null;

    // persistent instances variables (saved between sessions)
    private int type = 0;
    private TrackSegment connect1 = null;
    private TrackSegment connect2 = null;

    protected NamedBeanHandle<SignalHead> signalEastHeadNamed = null; // signal head for east (south) bound trains
    protected NamedBeanHandle<SignalHead> signalWestHeadNamed = null; // signal head for west (north) bound trains

    private NamedBeanHandle<SignalMast> eastBoundSignalMastNamed = null;
    private NamedBeanHandle<SignalMast> westBoundSignalMastNamed = null;
    /* We use a namedbeanhandle for the the sensors, even though we only store the name here,
                     this is so that we can keep up with moves and changes of userNames */
    private NamedBeanHandle<Sensor> eastBoundSensorNamed = null;
    private NamedBeanHandle<Sensor> westBoundSensorNamed = null;

    public PositionablePoint(String id, int t, Point2D p, LayoutEditor myPanel) {
        instance = this;
        layoutEditor = myPanel;
        if ((t == ANCHOR) || (t == END_BUMPER) || (t == EDGE_CONNECTOR)) {
            type = t;
        } else {
            log.error("Illegal type of PositionablePoint - " + t);
            type = ANCHOR;
        }
        ident = id;
        center = p;
    }

    // this should only be used for debugging...
    public String toString() {
        return "PositionablePoint " + ident;
    }

    /**
     * Accessor methods
     */
    public int getType() {
        return type;
    }

    /**
     * get coordinates
     *
     * @return the coordinates
     *
     * @deprecated replaced by
     * @see #getCoordsCenter()
     * @since 4.9.2
     *
     * note: done for Polymorphism so all LayoutTrack sub-classes use same method
     */
    @Deprecated
    public Point2D getCoords() {
        return getCoordsCenter();
    }

    /**
     * set the coordinates
     * @param p the coordinates
     *
     * @deprecated replaced by
     * @see #setCoordsCenter(Point2D)
     * @since 4.9.2
     *
     * note: done for Polymorphism so all LayoutTrack sub-classes use same method
     */
    @Deprecated
    public void setCoords(Point2D p) {
        setCoordsCenter(p);
    }

    public TrackSegment getConnect1() {
        return connect1;
    }

    public TrackSegment getConnect2() {
        if (type == EDGE_CONNECTOR && getLinkedPoint() != null) {
            return getLinkedPoint().getConnect1();
        }
        return connect2;
    }

    /**
     * scale this LayoutTrack's coordinates by the x and y factors
     * @param xFactor the amount to scale X coordinates
     * @param yFactor the amount to scale Y coordinates
     */
    public void scaleCoords(float xFactor, float yFactor) {
        Point2D factor = new Point2D.Double(xFactor, yFactor);
        center = MathUtil.granulize(MathUtil.multiply(center, factor), 1.0);
    }

    /**
     * translate this LayoutTrack's coordinates by the x and y factors
     * @param xFactor the amount to translate X coordinates
     * @param yFactor the amount to translate Y coordinates
     */
    @Override
    public void translateCoords(float xFactor, float yFactor) {
        Point2D factor = new Point2D.Double(xFactor, yFactor);
        center = MathUtil.add(center, factor);
    }

    /**
     * @return the bounds of this positional point
     */
    public Rectangle2D getBounds() {
        Point2D c = getCoordsCenter();
        return new Rectangle2D.Double(c.getX(), c.getY(), 0.0, 0.0);
    }

    private PositionablePoint linkedPoint;

    public String getLinkEditorName() {
        if (getLinkedEditor() != null) {
            return getLinkedEditor().getLayoutName();
        }
        return "";
    }

    public PositionablePoint getLinkedPoint() {
        return linkedPoint;
    }

    public String getLinkedPointId() {
        if (linkedPoint != null) {
            return linkedPoint.getID();
        }
        return "";
    }

    public void setLinkedPoint(PositionablePoint p) {
        if (p == linkedPoint) {
            return;
        }
        if (linkedPoint != null && linkedPoint != p) {
            PositionablePoint oldLinkedPoint = linkedPoint;
            linkedPoint = null;
            if (oldLinkedPoint.getLinkedPoint() != null) {
                oldLinkedPoint.setLinkedPoint(null);
            }
            if (oldLinkedPoint.getConnect1() != null) {
                TrackSegment ts = oldLinkedPoint.getConnect1();
                oldLinkedPoint.getLayoutEditor().auxTools.setBlockConnectivityChanged();
                ts.updateBlockInfo();
                oldLinkedPoint.getLayoutEditor().repaint();
            }
            if (getConnect1() != null) {
                layoutEditor.auxTools.setBlockConnectivityChanged();
                getConnect1().updateBlockInfo();
                layoutEditor.repaint();
            }
        }
        linkedPoint = p;
        if (p != null) {
            p.setLinkedPoint(this);
            if (getConnect1() != null) {
                layoutEditor.auxTools.setBlockConnectivityChanged();
                getConnect1().updateBlockInfo();
                layoutEditor.repaint();
            }
        }
    }

    @CheckReturnValue
    public LayoutEditor getLinkedEditor() {
        if (getLinkedPoint() != null) {
            return getLinkedPoint().getLayoutEditor();
        }
        return null;
    }

    @CheckReturnValue
    protected LayoutEditor getLayoutEditor() {
        return layoutEditor;
    }

    @CheckReturnValue
    @Nonnull
    public String getEastBoundSignal() {
        SignalHead h = getEastBoundSignalHead();
        if (h != null) {
            return h.getDisplayName();
        }
        return "";
    }

    @CheckForNull
    @CheckReturnValue
    public SignalHead getEastBoundSignalHead() {
        if (getType() == EDGE_CONNECTOR) {
            int dir = getConnect1Dir();
            if (dir == Path.EAST || dir == Path.SOUTH || dir == Path.SOUTH + Path.EAST) {
                if (signalEastHeadNamed != null) {
                    return signalEastHeadNamed.getBean();
                }
                return null;
            } else if (getLinkedPoint() != null) {
                // Do some checks to find where the connection is here.
                int linkDir = getLinkedPoint().getConnect1Dir();
                if (linkDir == Path.SOUTH || linkDir == Path.EAST || linkDir == Path.SOUTH + Path.EAST) {
                    return getLinkedPoint().getEastBoundSignalHead();
                }
            }
        }

        if (signalEastHeadNamed != null) {
            return signalEastHeadNamed.getBean();
        }
        return null;
    }

    public void setEastBoundSignal(String signalName) {
        if (getType() == EDGE_CONNECTOR) {
            int dir = getConnect1Dir();
            if (dir == Path.EAST || dir == Path.SOUTH || dir == Path.SOUTH + Path.EAST) {
                setEastBoundSignalName(signalName);
            } else if (getLinkedPoint() != null) {
                int linkDir = getLinkedPoint().getConnect1Dir();
                if (linkDir == Path.SOUTH || linkDir == Path.EAST || linkDir == Path.SOUTH + Path.EAST) {
                    getLinkedPoint().setEastBoundSignal(signalName);
                } else {
                    setEastBoundSignalName(signalName);
                }
            } else {
                setEastBoundSignalName(signalName);
            }
        } else {
            setEastBoundSignalName(signalName);
        }
    }

    private void setEastBoundSignalName(@CheckForNull String signalHead) {
        if (signalHead == null || signalHead.isEmpty()) {
            signalEastHeadNamed = null;
            return;
        }

        SignalHead head = InstanceManager.getDefault(jmri.SignalHeadManager.class).getSignalHead(signalHead);
        if (head != null) {
            signalEastHeadNamed = InstanceManager.getDefault(jmri.NamedBeanHandleManager.class).getNamedBeanHandle(signalHead, head);
        } else {
            signalEastHeadNamed = null;
        }
    }

    @CheckReturnValue
    @Nonnull
    public String getWestBoundSignal() {
        SignalHead h = getWestBoundSignalHead();
        if (h != null) {
            return h.getDisplayName();
        }
        return "";
    }

    @CheckForNull
    @CheckReturnValue
    public SignalHead getWestBoundSignalHead() {
        if (getType() == EDGE_CONNECTOR) {
            int dir = getConnect1Dir();
            if (dir == Path.WEST || dir == Path.NORTH || dir == Path.NORTH + Path.WEST) {
                if (signalWestHeadNamed != null) {
                    return signalWestHeadNamed.getBean();
                }
                return null;
            } else if (getLinkedPoint() != null) {
                // Do some checks to find where the connection is here.
                int linkDir = getLinkedPoint().getConnect1Dir();
                if (linkDir == Path.WEST || linkDir == Path.NORTH || linkDir == Path.NORTH + Path.WEST) {
                    return getLinkedPoint().getWestBoundSignalHead();
                }
            }
        }

        if (signalWestHeadNamed != null) {
            return signalWestHeadNamed.getBean();
        }
        return null;
    }

    public void setWestBoundSignal(String signalName) {
        if (getType() == EDGE_CONNECTOR) {
            int dir = getConnect1Dir();
            if (dir == Path.WEST || dir == Path.NORTH || dir == Path.NORTH + Path.WEST) {
                setWestBoundSignalName(signalName);
            } else if (getLinkedPoint() != null) {
                int linkDir = getLinkedPoint().getConnect1Dir();
                if (linkDir == Path.WEST || linkDir == Path.NORTH || linkDir == Path.NORTH + Path.WEST) {
                    getLinkedPoint().setWestBoundSignal(signalName);
                } else {
                    setWestBoundSignalName(signalName);
                }
            } else {
                setWestBoundSignalName(signalName);
            }
        } else {
            setWestBoundSignalName(signalName);
        }
    }

    private void setWestBoundSignalName(@CheckForNull String signalHead) {
        if (signalHead == null || signalHead.isEmpty()) {
            signalWestHeadNamed = null;
            return;
        }

        SignalHead head = InstanceManager.getDefault(jmri.SignalHeadManager.class).getSignalHead(signalHead);
        if (head != null) {
            signalWestHeadNamed = InstanceManager.getDefault(jmri.NamedBeanHandleManager.class).getNamedBeanHandle(signalHead, head);
        } else {
            signalWestHeadNamed = null;
        }
    }

    @CheckReturnValue
    @Nonnull
    public String getEastBoundSensorName() {
        if (eastBoundSensorNamed != null) {
            return eastBoundSensorNamed.getName();
        }
        return "";
    }

    @CheckReturnValue
    public Sensor getEastBoundSensor() {
        if (eastBoundSensorNamed != null) {
            return eastBoundSensorNamed.getBean();
        }
        return null;
    }

    public void setEastBoundSensor(String sensorName) {
        if (sensorName == null || sensorName.isEmpty()) {
            eastBoundSensorNamed = null;
            return;
        }

        try {
            Sensor sensor = InstanceManager.sensorManagerInstance().provideSensor(sensorName);
            eastBoundSensorNamed = jmri.InstanceManager.getDefault(jmri.NamedBeanHandleManager.class).getNamedBeanHandle(sensorName, sensor);
        } catch (IllegalArgumentException ex) {
            eastBoundSensorNamed = null;
        }
    }

    @CheckReturnValue
    @Nonnull
    public String getWestBoundSensorName() {
        if (westBoundSensorNamed != null) {
            return westBoundSensorNamed.getName();
        }
        return "";
    }

    @CheckReturnValue
    public Sensor getWestBoundSensor() {
        if (westBoundSensorNamed != null) {
            return westBoundSensorNamed.getBean();
        }
        return null;
    }

    public void setWestBoundSensor(String sensorName) {
        if (sensorName == null || sensorName.isEmpty()) {
            westBoundSensorNamed = null;
            return;
        }
        try {
            Sensor sensor = InstanceManager.sensorManagerInstance().provideSensor(sensorName);
            westBoundSensorNamed = jmri.InstanceManager.getDefault(jmri.NamedBeanHandleManager.class).getNamedBeanHandle(sensorName, sensor);
        } catch (IllegalArgumentException ex) {
            westBoundSensorNamed = null;
        }
    }

    @CheckReturnValue
    @Nonnull
    public String getEastBoundSignalMastName() {
        if (getEastBoundSignalMastNamed() != null) {
            return getEastBoundSignalMastNamed().getName();
        }
        return "";
    }

    @CheckReturnValue
    public SignalMast getEastBoundSignalMast() {
        if (getEastBoundSignalMastNamed() != null) {
            return getEastBoundSignalMastNamed().getBean();
        }
        return null;
    }

    @CheckReturnValue
    private NamedBeanHandle<SignalMast> getEastBoundSignalMastNamed() {
        if (getType() == EDGE_CONNECTOR) {
            int dir = getConnect1Dir();
            if (dir == Path.SOUTH || dir == Path.EAST || dir == Path.SOUTH + Path.EAST) {
                return eastBoundSignalMastNamed;
            } else if (getLinkedPoint() != null) {
                int linkDir = getLinkedPoint().getConnect1Dir();
                if (linkDir == Path.SOUTH || linkDir == Path.EAST || linkDir == Path.SOUTH + Path.EAST) {
                    return getLinkedPoint().getEastBoundSignalMastNamed();
                }
            }
        }
        return eastBoundSignalMastNamed;
    }

    public void setEastBoundSignalMast(String signalMast) {
        SignalMast mast = null;
        if (signalMast != null && !signalMast.isEmpty()) {
            mast = InstanceManager.getDefault(jmri.SignalMastManager.class).getSignalMast(signalMast);
            if (mast == null) {
                log.error("Unable to find Signal Mast " + signalMast);
                return;
            }
        } else {
            eastBoundSignalMastNamed = null;
            return;
        }
        if (getType() == EDGE_CONNECTOR) {
            int dir = getConnect1Dir();
            if (dir == Path.EAST || dir == Path.SOUTH || dir == Path.SOUTH + Path.EAST) {
                eastBoundSignalMastNamed = InstanceManager.getDefault(jmri.NamedBeanHandleManager.class).getNamedBeanHandle(signalMast, mast);
            } else if (getLinkedPoint() != null) {
                int linkDir = getLinkedPoint().getConnect1Dir();
                if (linkDir == Path.SOUTH || linkDir == Path.EAST || linkDir == Path.SOUTH + Path.EAST) {
                    getLinkedPoint().setEastBoundSignalMast(signalMast);
                } else {
                    eastBoundSignalMastNamed = InstanceManager.getDefault(jmri.NamedBeanHandleManager.class).getNamedBeanHandle(signalMast, mast);
                }
            } else {
                eastBoundSignalMastNamed = InstanceManager.getDefault(jmri.NamedBeanHandleManager.class).getNamedBeanHandle(signalMast, mast);
            }
        } else {
            eastBoundSignalMastNamed = InstanceManager.getDefault(jmri.NamedBeanHandleManager.class).getNamedBeanHandle(signalMast, mast);
        }
    }

    @CheckReturnValue
    @Nonnull
    public String getWestBoundSignalMastName() {
        if (getWestBoundSignalMastNamed() != null) {
            return getWestBoundSignalMastNamed().getName();
        }
        return "";
    }

    @CheckReturnValue
    public SignalMast getWestBoundSignalMast() {
        if (getWestBoundSignalMastNamed() != null) {
            return getWestBoundSignalMastNamed().getBean();
        }
        return null;
    }

    @CheckReturnValue
    private NamedBeanHandle<SignalMast> getWestBoundSignalMastNamed() {
        if (getType() == EDGE_CONNECTOR) {
            int dir = getConnect1Dir();
            if (dir == Path.WEST || dir == Path.NORTH || dir == Path.NORTH + Path.WEST) {
                return westBoundSignalMastNamed;
            } else if (getLinkedPoint() != null) {
                int linkDir = getLinkedPoint().getConnect1Dir();
                if (linkDir == Path.WEST || linkDir == Path.NORTH || linkDir == Path.NORTH + Path.WEST) {
                    return getLinkedPoint().getWestBoundSignalMastNamed();
                }
            }
        }
        return westBoundSignalMastNamed;
    }

    public void setWestBoundSignalMast(String signalMast) {
        SignalMast mast = null;
        if (signalMast != null && !signalMast.isEmpty()) {
            mast = InstanceManager.getDefault(jmri.SignalMastManager.class).getSignalMast(signalMast);
            if (mast == null) {
                log.error("Unable to find Signal Mast " + signalMast);
                return;
            }
        } else {
            westBoundSignalMastNamed = null;
            return;
        }
        if (getType() == EDGE_CONNECTOR) {
            int dir = getConnect1Dir();
            if (dir == Path.WEST || dir == Path.NORTH || dir == Path.NORTH + Path.WEST) {
                westBoundSignalMastNamed = InstanceManager.getDefault(jmri.NamedBeanHandleManager.class).getNamedBeanHandle(signalMast, mast);
            } else if (getLinkedPoint() != null) {
                int linkDir = getLinkedPoint().getConnect1Dir();
                if (linkDir == Path.WEST || linkDir == Path.NORTH || linkDir == Path.NORTH + Path.WEST) {
                    getLinkedPoint().setWestBoundSignalMast(signalMast);
                } else {
                    westBoundSignalMastNamed = InstanceManager.getDefault(jmri.NamedBeanHandleManager.class).getNamedBeanHandle(signalMast, mast);
                }
            } else {
                westBoundSignalMastNamed = InstanceManager.getDefault(jmri.NamedBeanHandleManager.class).getNamedBeanHandle(signalMast, mast);
            }
        } else {
            westBoundSignalMastNamed = InstanceManager.getDefault(jmri.NamedBeanHandleManager.class).getNamedBeanHandle(signalMast, mast);
        }
    }

    public void removeBeanReference(jmri.NamedBean nb) {
        if (nb == null) {
            return;
        }
        if (nb instanceof SignalMast) {
            if (nb.equals(getWestBoundSignalMast())) {
                setWestBoundSignalMast(null);
            } else if (nb.equals(getEastBoundSignalMast())) {
                setEastBoundSignalMast(null);
            }
        } else if (nb instanceof Sensor) {
            if (nb.equals(getWestBoundSensor())) {
                setWestBoundSignalMast(null);
            } else if (nb.equals(getEastBoundSensor())) {
                setEastBoundSignalMast(null);
            }
        } else if (nb instanceof jmri.SignalHead) {
            if (nb.equals(getWestBoundSignalHead())) {
                setWestBoundSignal(null);
            }
            if (nb.equals(getEastBoundSignalHead())) {
                setEastBoundSignal(null);
            }

        }
    }

    // initialization instance variables (used when loading a LayoutEditor)
    public String trackSegment1Name = "";
    public String trackSegment2Name = "";

    /**
     * Initialization method The above variables are initialized by
     * PositionablePointXml, then the following method is called after the
     * entire LayoutEditor is loaded to set the specific TrackSegment objects.
     */
    public void setObjects(LayoutEditor p) {
        if (type == EDGE_CONNECTOR) {
            connect1 = p.getFinder().findTrackSegmentByName(trackSegment1Name);
            if (getConnect2() != null && getLinkedEditor() != null) {
                //now that we have a connection we can fire off a change
                TrackSegment ts = getConnect2();
                getLinkedEditor().auxTools.setBlockConnectivityChanged();
                ts.updateBlockInfo();
            }
        } else {
            connect1 = p.getFinder().findTrackSegmentByName(trackSegment1Name);
            connect2 = p.getFinder().findTrackSegmentByName(trackSegment2Name);
        }
    }

    /**
     * Setup and remove connections to track
     */
    public boolean setTrackConnection(TrackSegment track) {
        if (track == null) {
            return false;
        }
        if ((connect1 != track) && (connect2 != track)) {
            // not connected to this track
            if (connect1 == null) {
                connect1 = track;
            } else if ((type == ANCHOR) && (connect2 == null)) {
                connect2 = track;
                if (connect1.getLayoutBlock() == connect2.getLayoutBlock()) {
                    westBoundSignalMastNamed = null;
                    eastBoundSignalMastNamed = null;
                    setWestBoundSensor("");
                    setEastBoundSensor("");
                }
            } else {
                log.error("Attempt to assign more than allowed number of connections");
                return false;
            }
        }
        return true;
    }

    public void removeTrackConnection(TrackSegment track) {
        if (track == connect1) {
            connect1 = null;
            reCheckBlockBoundary();
            removeLinkedPoint();
        } else if (track == connect2) {
            connect2 = null;
            reCheckBlockBoundary();
        } else {
            log.error("Attempt to remove non-existant track connection");
        }
    }

    public void reCheckBlockBoundary() {
        if (type == END_BUMPER) {
            return;
        }
        if (getConnect1() == null && getConnect2() == null) {
            //This is no longer a block boundary, therefore will remove signal masts and sensors if present
            if (westBoundSignalMastNamed != null) {
                removeSML(getWestBoundSignalMast());
            }
            if (eastBoundSignalMastNamed != null) {
                removeSML(getEastBoundSignalMast());
            }
            westBoundSignalMastNamed = null;
            eastBoundSignalMastNamed = null;
            setWestBoundSensor("");
            setEastBoundSensor("");
            //May want to look at a method to remove the assigned mast from the panel and potentially any SignalMast logics generated
        } else if (getConnect1() == null || getConnect2() == null) {
            //could still be in the process of rebuilding the point details
            return;
        } else if (getConnect1().getLayoutBlock() == getConnect2().getLayoutBlock()) {
            //We are no longer a block bounardy
            if (westBoundSignalMastNamed != null) {
                removeSML(getWestBoundSignalMast());
            }
            if (eastBoundSignalMastNamed != null) {
                removeSML(getEastBoundSignalMast());
            }
            westBoundSignalMastNamed = null;
            eastBoundSignalMastNamed = null;
            setWestBoundSensor("");
            setEastBoundSensor("");
            //May want to look at a method to remove the assigned mast from the panel and potentially any SignalMast logics generated
        }
    }

    void removeSML(SignalMast signalMast) {
        if (signalMast == null) {
            return;
        }
        if (jmri.InstanceManager.getDefault(LayoutBlockManager.class).isAdvancedRoutingEnabled() && InstanceManager.getDefault(jmri.SignalMastLogicManager.class).isSignalMastUsed(signalMast)) {
            SignallingGuiTools.removeSignalMastLogic(null, signalMast);
        }
    }

    protected int maxWidth() {
        return 5;
    }

    protected int maxHeight() {
        return 5;
    }
    // cursor location reference for this move (relative to object)
    int xClick = 0;
    int yClick = 0;

    public void mousePressed(MouseEvent e) {
        // remember where we are
        xClick = e.getX();
        yClick = e.getY();
        // if (debug) log.debug("Pressed: "+where(e));
        if (e.isPopupTrigger()) {
            showPopUp(e);
        }
    }

    public void mouseReleased(MouseEvent e) {
        // if (debug) log.debug("Release: "+where(e));
        if (e.isPopupTrigger()) {
            showPopUp(e);
        }
    }

    public void mouseClicked(MouseEvent e) {
        if (e.isPopupTrigger()) {
            showPopUp(e);
        }
    }

    private JPopupMenu popup = null;
    private LayoutEditorTools tools = null;

    /**
     * For editing: only provides remove
     */
    protected void showPopUp(MouseEvent e) {
        if (popup != null) {
            popup.removeAll();
        } else {
            popup = new JPopupMenu();
        }

        if (tools == null) {
            tools = new LayoutEditorTools(layoutEditor);
        }

        boolean blockBoundary = false;
        boolean endBumper = false;
        JMenuItem jmi = null;
        switch (getType()) {
            case ANCHOR:
                jmi = popup.add(rb.getString("Anchor"));
                jmi.setEnabled(false);
                LayoutBlock block1 = null;
                LayoutBlock block2 = null;
                if (connect1 != null) {
                    block1 = connect1.getLayoutBlock();
                }
                if (connect2 != null) {
                    block2 = connect2.getLayoutBlock();
                }
                if ((block1 != null) && (block1 == block2)) {
                    jmi = popup.add(Bundle.getMessage("BeanNameBlock") + ": " + block1.getID());
                } else if ((block1 != null) && (block2 != null) && (block1 != block2)) {
                    jmi = popup.add(rb.getString("BlockDivider"));
                    jmi.setEnabled(false);
                    jmi = popup.add(" " + Bundle.getMessage("Block_ID", 1) + ": " + block1.getID());
                    jmi.setEnabled(false);
                    jmi = popup.add(" " + Bundle.getMessage("Block_ID", 2) + ": " + block2.getID());
                    blockBoundary = true;
                }
                jmi.setEnabled(false);
                break;
            case END_BUMPER:
                jmi = popup.add(rb.getString("EndBumper"));
                jmi.setEnabled(false);

                LayoutBlock blockEnd = null;
                if (connect1 != null) {
                    blockEnd = connect1.getLayoutBlock();
                }
                if (blockEnd != null) {
                    jmi = popup.add(rb.getString("BlockID") + ": " + blockEnd.getID());
                    jmi.setEnabled(false);
                }
                endBumper = true;
                break;
            case EDGE_CONNECTOR:
                jmi = popup.add(rb.getString("EdgeConnector"));
                jmi.setEnabled(false);

                if (getLinkedEditor() != null) {
                    jmi = popup.add(getLinkEditorName());
                } else {
                    jmi = popup.add(rb.getString("EdgeNotLinked"));
                }
                jmi.setEnabled(false);

                block1 = null;
                block2 = null;
                if (connect1 != null) {
                    block1 = connect1.getLayoutBlock();
                }
                if (getConnect2() != null) {
                    block2 = getConnect2().getLayoutBlock();
                }
                if ((block1 != null) && (block2 != null) && (block1 != block2)) {
                    jmi = popup.add(rb.getString("BlockDivider"));
                    jmi.setEnabled(false);
                    jmi = popup.add(" " + Bundle.getMessage("Block_ID", 1) + ": " + block1.getID());
                    jmi.setEnabled(false);
                    jmi = popup.add(" " + Bundle.getMessage("Block_ID", 2) + ": " + block2.getID());
                    jmi.setEnabled(false);
                }
                blockBoundary = true;
                break;
            default:
                break;
        }
        popup.add(new JSeparator(JSeparator.HORIZONTAL));
        popup.add(new AbstractAction(Bundle.getMessage("ButtonDelete")) {
            @Override
            public void actionPerformed(ActionEvent e) {
                if (layoutEditor.removePositionablePoint(instance)) {
                    // user is serious about removing this point from the panel
                    remove();
                    dispose();
                }
            }
        });
        if (blockBoundary) {
            if (getType() == EDGE_CONNECTOR) {
                popup.add(new AbstractAction(rb.getString("EdgeEditLink")) {
                    @Override
                    public void actionPerformed(ActionEvent e) {
                        setLink();
                    }
                });
                popup.add(new AbstractAction(rb.getString("SetSignals")) {
                    @Override
                    public void actionPerformed(ActionEvent e) {
                        tools = new LayoutEditorTools(layoutEditor);
                        // bring up signals at level crossing tool dialog
                        tools.setSignalAtEdgeConnector(instance,
                                layoutEditor.signalIconEditor, layoutEditor.signalFrame);
                    }
                });
                popup.add(new AbstractAction(rb.getString("SetSignalMasts")) {
                    @Override
                    public void actionPerformed(ActionEvent event) {
                        // bring up signals at block boundary tool dialog
                        tools.setSignalMastsAtBlockBoundaryFromMenu(instance);
                    }
                });
            } else {
                AbstractAction ssaa = new AbstractAction(rb.getString("SetSignals")) {
                    @Override
                    public void actionPerformed(ActionEvent e) {
                        // bring up signals at level crossing tool dialog
                        tools.setSignalsAtBlockBoundaryFromMenu(instance,
                                layoutEditor.signalIconEditor, layoutEditor.signalFrame);
                    }
                };

                JMenu jm = new JMenu(Bundle.getMessage("SignalHeads"));
                if (tools.addBlockBoundarySignalHeadInfoToMenu(instance, jm)) {
                    jm.add(ssaa);
                    popup.add(jm);
                } else {
                    popup.add(ssaa);
                }

                popup.add(new AbstractAction(rb.getString("SetSignalMasts")) {
                    @Override
                    public void actionPerformed(ActionEvent event) {
                        // bring up signals at block boundary tool dialog
                        tools.setSignalMastsAtBlockBoundaryFromMenu(instance);
                    }
                });
            }
        }
        if (endBumper) {
            popup.add(new AbstractAction(rb.getString("SetSensors")) {
                @Override
                public void actionPerformed(ActionEvent event) {
                    // bring up signals at block boundary tool dialog
                    tools.setSensorsAtBlockBoundaryFromMenu(instance,
                            layoutEditor.sensorIconEditor, layoutEditor.sensorFrame);
                }
            });
            popup.add(new AbstractAction(rb.getString("SetSignalMasts")) {
                @Override
                public void actionPerformed(ActionEvent event) {
                    // bring up signals at block boundary tool dialog
                    tools.setSignalMastsAtBlockBoundaryFromMenu(instance);
                }
            });
        }
        layoutEditor.setShowAlignmentMenu(popup);
        popup.show(e.getComponent(), e.getX(), e.getY());
    }

    String where(MouseEvent e) {
        return "" + e.getX() + "," + e.getY();
    }

    /**
     * Clean up when this object is no longer needed. Should not be called while
     * the object is still displayed; see remove()
     */
    void dispose() {
        if (popup != null) {
            popup.removeAll();
        }
        popup = null;
        removeLinkedPoint();
    }

    void removeLinkedPoint() {
        if (type == EDGE_CONNECTOR && getLinkedPoint() != null) {

            if (getConnect2() != null && getLinkedEditor() != null) {
                //as we have removed the point, need to force the update on the remote end.
                LayoutEditor oldLinkedEditor = getLinkedEditor();
                TrackSegment ts = getConnect2();
                getLinkedPoint().setLinkedPoint(null);
                oldLinkedEditor.repaint();
                oldLinkedEditor.auxTools.setBlockConnectivityChanged();
                ts.updateBlockInfo();
            }
            linkedPoint = null;
            //linkedEditor=null;
        }
    }

    /**
     * Removes this object from display and persistance
     */
    void remove() {
        // remove from persistance by flagging inactive
        active = false;
    }

    boolean active = true;

    /**
     * "active" means that the object is still displayed, and should be stored.
     */
    public boolean isActive() {
        return active;
    }

    protected int getConnect1Dir() {
        Point2D p1;
        if (getConnect1() == null) {
            return Path.NONE;
        }
        if (getConnect1().getConnect1() == this) {
            p1 = layoutEditor.getCoords(getConnect1().getConnect2(), getConnect1().getType2());
        } else {
            p1 = layoutEditor.getCoords(getConnect1().getConnect1(), getConnect1().getType1());
        }

        double dh = getCoordsCenter().getX() - p1.getX();
        double dv = getCoordsCenter().getY() - p1.getY();
        int dir = Path.NORTH;
        double tanA;
        if (dv != 0.0) {
            tanA = Math.abs(dh) / Math.abs(dv);
        } else {
            tanA = 10.0;
        }
        if (tanA < 0.38268) {
            // track is mostly vertical
            if (dv < 0.0) {
                dir = Path.NORTH;
            } else {
                dir = Path.SOUTH;
            }
        } else if (tanA > 2.4142) {
            // track is mostly horizontal
            if (dh > 0.0) {
                dir = Path.EAST;
            } else {
                dir = Path.WEST;
            }
        } else {
            // track is between horizontal and vertical
            if ((dv > 0.0) && (dh > 0.0)) {
                dir = Path.SOUTH + Path.EAST;
            } else if ((dv > 0.0) && (dh < 0.0)) {
                dir = Path.SOUTH + Path.WEST;
            } else if ((dv < 0.0) && (dh < 0.0)) {
                dir = Path.NORTH + Path.WEST;
            } else {
                dir = Path.NORTH + Path.EAST;
            }
        }
        return dir;
    }

    JDialog editLink = null;
    JComboBox<String> linkPointsBox;
    JComboBox<JCBHandle<LayoutEditor>> editorCombo; // Stores with LayoutEditor or "None"

    void setLink() {
        if (getConnect1() == null || getConnect1().getLayoutBlock() == null) {
            log.error("Can not set link until we have a connecting track with a block assigned");
            return;
        }
        editLink = new JDialog();
        editLink.setTitle("EDIT LINK from " + getConnect1().getLayoutBlock().getDisplayName());

        JPanel container = new JPanel();
        container.setLayout(new BorderLayout());

        JButton done = new JButton(Bundle.getMessage("ButtonDone"));
        done.addActionListener(
                (ActionEvent a) -> {
                    updateLink();
                });

        // make this button the default button (return or enter activates)
        // Note: We have to invoke this later because we don't currently have a root pane
        SwingUtilities.invokeLater(() -> {
            JRootPane rootPane = SwingUtilities.getRootPane(done);
            rootPane.setDefaultButton(done);
        });

        container.add(getLinkPanel(), BorderLayout.NORTH);
        container.add(done, BorderLayout.SOUTH);
        container.revalidate();

        editLink.add(container);

        editLink.pack();
        editLink.setModal(false);
        editLink.setVisible(true);
    }
    ArrayList<PositionablePoint> pointList;

    public JPanel getLinkPanel() {
        editorCombo = new JComboBox<JCBHandle<LayoutEditor>>();
        ArrayList<LayoutEditor> panels = InstanceManager.getDefault(PanelMenu.class).getLayoutEditorPanelList();
        editorCombo.addItem(new JCBHandle<LayoutEditor>("None"));
        if (panels.contains(layoutEditor)) {
            panels.remove(layoutEditor);
        }
        for (LayoutEditor p : panels) {
            JCBHandle<LayoutEditor> h = new JCBHandle<LayoutEditor>(p);
            editorCombo.addItem(h);
            if (p == getLinkedEditor()) {
                editorCombo.setSelectedItem(h);
            }
        }

        ActionListener selectPanelListener = (ActionEvent a) -> {
            updatePointBox();
        };

        editorCombo.addActionListener(selectPanelListener);
        JPanel selectorPanel = new JPanel();
        selectorPanel.add(new JLabel("Select Panel"));
        selectorPanel.add(editorCombo);
        linkPointsBox = new JComboBox<String>();
        updatePointBox();
        selectorPanel.add(new JLabel("Connecting Block"));
        selectorPanel.add(linkPointsBox);
        return selectorPanel;
    }

    void updatePointBox() {
        linkPointsBox.removeAllItems();
        pointList = new ArrayList<PositionablePoint>();
        if (editorCombo.getSelectedIndex() == 0) {
            linkPointsBox.setEnabled(false);
            return;
        }
        int ourDir = getConnect1Dir();
        linkPointsBox.setEnabled(true);
        for (PositionablePoint p : editorCombo.getItemAt(editorCombo.getSelectedIndex()).item().pointList) {
            if (p.getType() == EDGE_CONNECTOR) {
                if (p.getLinkedPoint() == this) {
                    pointList.add(p);
                    linkPointsBox.addItem(p.getConnect2().getLayoutBlock().getDisplayName());
                    linkPointsBox.setSelectedItem(p.getConnect2().getLayoutBlock().getDisplayName());
                } else if (p.getLinkedPoint() == null) {
                    if (p.getConnect1() != null && p.getConnect1().getLayoutBlock() != null) {
                        if (p.getConnect1().getLayoutBlock() != getConnect1().getLayoutBlock() && ourDir != p.getConnect1Dir()) {
                            pointList.add(p);
                            linkPointsBox.addItem(p.getConnect1().getLayoutBlock().getDisplayName());
                        }
                    }
                }
            }
        }
        editLink.pack();
    }

    public void updateLink() {
        if (editorCombo.getSelectedIndex() == 0 || linkPointsBox.getSelectedIndex() == -1) {
            if (getLinkedPoint() != null && getConnect2() != null) {
                String removeremote = null;
                String removelocal = null;
                if (getConnect1Dir() == Path.EAST || getConnect1Dir() == Path.SOUTH) {
                    removeremote = getLinkedPoint().getEastBoundSignal();
                    removelocal = getWestBoundSignal();
                    getLinkedPoint().setEastBoundSignal("");
                } else {
                    removeremote = getLinkedPoint().getWestBoundSignal();
                    removelocal = getEastBoundSignal();
                    getLinkedPoint().setWestBoundSignal("");
                }
                // removelocal and removeremote have been set here.
                if (!removeremote.isEmpty()) {
                    jmri.SignalHead sh = InstanceManager.getDefault(jmri.SignalHeadManager.class).getSignalHead(removeremote);
                    getLinkedEditor().removeSignalHead(sh);
                    jmri.jmrit.blockboss.BlockBossLogic.getStoppedObject(removeremote);
                }
                if (!removelocal.isEmpty()) {
                    jmri.SignalHead sh = InstanceManager.getDefault(jmri.SignalHeadManager.class).getSignalHead(removelocal);
                    layoutEditor.removeSignalHead(sh);
                    jmri.jmrit.blockboss.BlockBossLogic.getStoppedObject(removelocal);
                }
            }
            setLinkedPoint(null);
        } else {
            setLinkedPoint(pointList.get(linkPointsBox.getSelectedIndex()));
        }
        editLink.setVisible(false);

    }

    /**
     * find the hit (location) type for a point
     *
     * @param p                  the point
     * @param useRectangles      whether to use (larger) rectangles or (smaller)
     *                           circles for hit testing
     * @param requireUnconnected whether to only return free connection hit
     *                           types
     * @return the location type for the point (or NONE)
     * @since 7.4.3
     */
    protected int findHitPointType(Point2D p, boolean useRectangles, boolean requireUnconnected) {
        int result = NONE;  // assume point not on connection

        if (!requireUnconnected || (getConnect1() == null)
                || ((getType() == PositionablePoint.ANCHOR) && (getConnect2() == null))) {
            // test point control rectangle
            Rectangle2D r = layoutEditor.trackControlPointRectAt(getCoordsCenter());
            if (r.contains(p)) {
                result = POS_POINT;
            }
        }
        return result;
    }

    /**
     * return the coordinates for a specified connection type
     *
     * @param connectionType the connection type
     * @return the coordinates for the specified connection type
     */
    public Point2D getCoordsForConnectionType(int connectionType) {
        Point2D result = getCoordsCenter();
        if (connectionType != POS_POINT) {
            log.error("Invalid connection type " + connectionType); //I18IN
        }
        return result;
    }

    /**
     * get the object connected to this track for the specified connection type
     *
     * @param connectionType the specified connection type
     * @return the object connected for the specified connection type
     * @throws jmri.JmriException - if the connectionType is invalid
     */
    @Override
    public Object getConnection(int connectionType) throws jmri.JmriException {
        Object result = null;
        if (connectionType == POS_POINT) {
            result = getConnect1();
            if (null == result) {
                result = getConnect2();
            }
        } else {
            log.error("Invalid connection type " + connectionType); //I18IN
            throw new jmri.JmriException("Invalid Point");
        }
        return result;
    }

    /**
     * set the object connected for the specified connection type
     *
     * @param connectionType the connection type (where it is connected to us)
     * @param o              the object that is being connected
     * @param type           the type of object that we're being connected to
     *                       (Should always be "NONE" or "TRACK")
     * @throws jmri.JmriException - if connectionType or type are invalid
     */
    @Override
    public void setConnection(int connectionType, Object o, int type) throws jmri.JmriException {
        if ((type != TRACK) && (type != NONE)) {
            log.error("unexpected type of connection to positionable point - " + type);
            throw new jmri.JmriException("unexpected type of connection to positionable point - " + type);
        }
        if (connectionType != POS_POINT) {
            log.error("Invalid Connection Type " + connectionType); //I18IN
            throw new jmri.JmriException("Invalid Connection Type " + connectionType);
        }
    }

    /**
     * return true if this connection type is disconnected
     *
     * @param connectionType - the connection type to test
     * @return true if the connection for this connection type is free
     */
    public boolean isDisconnected(int connectionType) {
        boolean result = false;
        if (connectionType == POS_POINT) {
            result = ((getConnect1() == null) || (getConnect2() == null));
        } else {
            log.error("Invalid connection type " + connectionType); //I18IN
        }
        return result;
    }

    /**
     * draw this PositionablePoint
     *
     * @param g2 the graphics port to draw to
     */
    public void draw(Graphics2D g2) {
        g2.setStroke(new BasicStroke(1.0F, BasicStroke.CAP_ROUND, BasicStroke.JOIN_ROUND));
        switch (getType()) {
            case PositionablePoint.ANCHOR:
            case PositionablePoint.EDGE_CONNECTOR: {
                if (getConnect1() == null) {
                    g2.setColor(Color.red);
                } else if (getConnect2() == null) {
                    g2.setColor(Color.blue);
                } else {
                    g2.setColor(Color.green);
                }
                break;
            }
            case PositionablePoint.END_BUMPER: {
                if (getConnect1() == null) {
                    g2.setColor(Color.red);
                } else {
                    g2.setColor(Color.green);
                }
                break;
            }
            default: {
                log.error("Illegal type of Positionable Point");
                break;
            }
        }   //switch
        // drawHidden locater rectangle
        Point2D pt = getCoordsCenter();
        g2.draw(layoutEditor.trackControlPointRectAt(pt));
    }

    /*
<<<<<<< HEAD
        return the layout connectivity for this PositionablePoint
    */
    protected ArrayList<LayoutConnectivity> getLayoutConnectivity() {
        ArrayList<LayoutConnectivity> results = new ArrayList<LayoutConnectivity>();
        LayoutConnectivity lc = null;
=======
                        return the layout connectivity for this PositionablePoint
     */
    protected LayoutConnectivity getLayoutConnectivity() {
        LayoutConnectivity result = null;
>>>>>>> 9bbcc0d0

        LayoutBlock blk1 = null, blk2 = null;
        TrackSegment ts1 = getConnect1(), ts2 = getConnect2();
        Point2D p1, p2;

        if (getType() == PositionablePoint.ANCHOR) {
            if ((ts1 != null) && (ts2 != null)) {
                blk1 = ts1.getLayoutBlock();
                blk2 = ts2.getLayoutBlock();
                if ((blk1 != null) && (blk2 != null) && (blk1 != blk2)) {
                    // this is a block boundary, create a LayoutConnectivity
                    log.debug("Block boundary ('{}'<->'{}') found at {}", blk1, blk2, this);
<<<<<<< HEAD
                    lc = new LayoutConnectivity(blk1, blk2);
=======
                    result = new LayoutConnectivity(blk1, blk2);
>>>>>>> 9bbcc0d0
                    // determine direction from block 1 to block 2
                    if (ts1.getConnect1() == this) {
                        p1 = layoutEditor.getCoords(ts1.getConnect2(), ts1.getType2());
                    } else {
                        p1 = layoutEditor.getCoords(ts1.getConnect1(), ts1.getType1());
                    }
                    if (ts2.getConnect1() == this) {
                        p2 = layoutEditor.getCoords(ts2.getConnect2(), ts2.getType2());
                    } else {
                        p2 = layoutEditor.getCoords(ts2.getConnect1(), ts2.getType1());
                    }
<<<<<<< HEAD
                    lc.setDirection(LayoutEditorAuxTools.computeDirection(p1, p2));
                    // save Connections
                    lc.setConnections(ts1, ts2, LayoutTrack.TRACK, this);
                    results.add(lc);
=======
                    result.setDirection(LayoutEditorAuxTools.computeDirection(p1, p2));
                    // save Connections
                    result.setConnections(ts1, ts2, LayoutTrack.TRACK, this);
>>>>>>> 9bbcc0d0
                }
            }
        } else if (getType() == PositionablePoint.EDGE_CONNECTOR) {
            if ((ts1 != null) && (ts2 != null)) {
                blk1 = ts1.getLayoutBlock();
                blk2 = ts2.getLayoutBlock();
                if ((blk1 != null) && (blk2 != null) && (blk1 != blk2)) {
                    // this is a block boundary, create a LayoutConnectivity
                    log.debug("Block boundary ('{}'<->'{}') found at {}", blk1, blk2, this);
<<<<<<< HEAD
                    lc = new LayoutConnectivity(blk1, blk2);
=======
                    result = new LayoutConnectivity(blk1, blk2);
>>>>>>> 9bbcc0d0

                    // determine direction from block 1 to block 2
                    if (ts1.getConnect1() == this) {
                        p1 = layoutEditor.getCoords(ts1.getConnect2(), ts1.getType2());
                    } else {
                        p1 = layoutEditor.getCoords(ts1.getConnect1(), ts1.getType1());
                    }
<<<<<<< HEAD

                    //Need to find a way to compute the direction for this for a split over the panel
                    //In this instance work out the direction of the first track relative to the positionable poin.
                    lc.setDirection(LayoutEditorAuxTools.computeDirection(p1, getCoordsCenter()));
                    // save Connections
                    lc.setConnections(ts1, ts2, LayoutTrack.TRACK, this);
                    results.add(lc);
                }
            }
        }
        return results;
    }   // getLayoutConnectivity()

=======

                    //Need to find a way to compute the direction for this for a split over the panel
                    //In this instance work out the direction of the first track relative to the positionable poin.
                    result.setDirection(LayoutEditorAuxTools.computeDirection(p1, getCoords()));
                    // save Connections
                    result.setConnections(ts1, ts2, LayoutTrack.TRACK, this);
                }
            }
        }
        return result;
    }   // getLayoutConnectivity()

>>>>>>> 9bbcc0d0
    private final static Logger log = LoggerFactory.getLogger(PositionablePoint.class.getName());
}<|MERGE_RESOLUTION|>--- conflicted
+++ resolved
@@ -1288,19 +1288,11 @@
     }
 
     /*
-<<<<<<< HEAD
         return the layout connectivity for this PositionablePoint
     */
     protected ArrayList<LayoutConnectivity> getLayoutConnectivity() {
         ArrayList<LayoutConnectivity> results = new ArrayList<LayoutConnectivity>();
         LayoutConnectivity lc = null;
-=======
-                        return the layout connectivity for this PositionablePoint
-     */
-    protected LayoutConnectivity getLayoutConnectivity() {
-        LayoutConnectivity result = null;
->>>>>>> 9bbcc0d0
-
         LayoutBlock blk1 = null, blk2 = null;
         TrackSegment ts1 = getConnect1(), ts2 = getConnect2();
         Point2D p1, p2;
@@ -1312,11 +1304,7 @@
                 if ((blk1 != null) && (blk2 != null) && (blk1 != blk2)) {
                     // this is a block boundary, create a LayoutConnectivity
                     log.debug("Block boundary ('{}'<->'{}') found at {}", blk1, blk2, this);
-<<<<<<< HEAD
                     lc = new LayoutConnectivity(blk1, blk2);
-=======
-                    result = new LayoutConnectivity(blk1, blk2);
->>>>>>> 9bbcc0d0
                     // determine direction from block 1 to block 2
                     if (ts1.getConnect1() == this) {
                         p1 = layoutEditor.getCoords(ts1.getConnect2(), ts1.getType2());
@@ -1328,16 +1316,10 @@
                     } else {
                         p2 = layoutEditor.getCoords(ts2.getConnect1(), ts2.getType1());
                     }
-<<<<<<< HEAD
                     lc.setDirection(LayoutEditorAuxTools.computeDirection(p1, p2));
                     // save Connections
                     lc.setConnections(ts1, ts2, LayoutTrack.TRACK, this);
                     results.add(lc);
-=======
-                    result.setDirection(LayoutEditorAuxTools.computeDirection(p1, p2));
-                    // save Connections
-                    result.setConnections(ts1, ts2, LayoutTrack.TRACK, this);
->>>>>>> 9bbcc0d0
                 }
             }
         } else if (getType() == PositionablePoint.EDGE_CONNECTOR) {
@@ -1347,11 +1329,7 @@
                 if ((blk1 != null) && (blk2 != null) && (blk1 != blk2)) {
                     // this is a block boundary, create a LayoutConnectivity
                     log.debug("Block boundary ('{}'<->'{}') found at {}", blk1, blk2, this);
-<<<<<<< HEAD
                     lc = new LayoutConnectivity(blk1, blk2);
-=======
-                    result = new LayoutConnectivity(blk1, blk2);
->>>>>>> 9bbcc0d0
 
                     // determine direction from block 1 to block 2
                     if (ts1.getConnect1() == this) {
@@ -1359,7 +1337,6 @@
                     } else {
                         p1 = layoutEditor.getCoords(ts1.getConnect1(), ts1.getType1());
                     }
-<<<<<<< HEAD
 
                     //Need to find a way to compute the direction for this for a split over the panel
                     //In this instance work out the direction of the first track relative to the positionable poin.
@@ -1373,19 +1350,5 @@
         return results;
     }   // getLayoutConnectivity()
 
-=======
-
-                    //Need to find a way to compute the direction for this for a split over the panel
-                    //In this instance work out the direction of the first track relative to the positionable poin.
-                    result.setDirection(LayoutEditorAuxTools.computeDirection(p1, getCoords()));
-                    // save Connections
-                    result.setConnections(ts1, ts2, LayoutTrack.TRACK, this);
-                }
-            }
-        }
-        return result;
-    }   // getLayoutConnectivity()
-
->>>>>>> 9bbcc0d0
     private final static Logger log = LoggerFactory.getLogger(PositionablePoint.class.getName());
 }
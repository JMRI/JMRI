package jmri.jmrit.display.layoutEditor;

import static java.lang.Float.POSITIVE_INFINITY;
import static jmri.jmrit.display.layoutEditor.LayoutTrack.TRACK;

import java.awt.BasicStroke;
import java.awt.BorderLayout;
import java.awt.Color;
import java.awt.Graphics2D;
import java.awt.event.ActionEvent;
import java.awt.event.ActionListener;
import java.awt.event.MouseEvent;
import java.awt.geom.Point2D;
import java.awt.geom.Rectangle2D;
import java.util.ArrayList;
import java.util.HashMap;
import java.util.LinkedHashSet;
import java.util.List;
import java.util.Set;
import javax.annotation.CheckForNull;
import javax.annotation.CheckReturnValue;
import javax.annotation.Nonnull;
import javax.annotation.Nullable;
import javax.swing.AbstractAction;
import javax.swing.JButton;
import javax.swing.JCheckBoxMenuItem;
import javax.swing.JComboBox;
import javax.swing.JDialog;
import javax.swing.JLabel;
import javax.swing.JMenu;
import javax.swing.JMenuItem;
import javax.swing.JPanel;
import javax.swing.JPopupMenu;
import javax.swing.JRootPane;
import javax.swing.JSeparator;
import javax.swing.SwingUtilities;
import jmri.InstanceManager;
import jmri.NamedBeanHandle;
import jmri.Path;
import jmri.Sensor;
import jmri.SignalHead;
import jmri.SignalMast;
import jmri.jmrit.display.PanelMenu;
import jmri.jmrit.signalling.SignallingGuiTools;
import jmri.util.MathUtil;
import jmri.util.swing.JCBHandle;
import org.slf4j.Logger;
import org.slf4j.LoggerFactory;

/**
 * PositionablePoint is a Point defining a node in the Track that can be dragged
 * around the inside of the enclosing LayoutEditor panel using a right-drag
 * (drag with meta key).
 * <P>
 * Three types of Positionable Point are supported: Anchor - point on track -
 * two track connections End Bumper - end of track point - one track connection
 * Edge Connector - This is used to link track segements between two different
 * panels
 * <P>
 * Note that a PositionablePoint exists for specifying connectivity and drawing
 * position only. The Track Segments connected to a PositionablePoint may belong
 * to the same block or to different blocks. Since each Track Segment may only
 * belong to one block, a PositionablePoint may function as a Block Boundary.
 * <P>
 * Signal names are saved here at a Block Boundary anchor point by the tool Set
 * Signals at Block Boundary. PositionablePoint does nothing with these signal
 * head names; it only serves as a place to store them.
 *
 * @author Dave Duchamp Copyright (c) 2004-2007
 * @author Bob Jacobsen Copyright (2) 2014
 * @author George Warner Copyright (C) 2017
 */
public class PositionablePoint extends LayoutTrack {

    // defined constants
    public static final int ANCHOR = 1;
    public static final int END_BUMPER = 2;
    public static final int EDGE_CONNECTOR = 3;

    // operational instance variables (not saved between sessions)
    // persistent instances variables (saved between sessions)
    private int type = 0;
    private TrackSegment connect1 = null;
    private TrackSegment connect2 = null;

    protected NamedBeanHandle<SignalHead> signalEastHeadNamed = null; // signal head for east (south) bound trains
    protected NamedBeanHandle<SignalHead> signalWestHeadNamed = null; // signal head for west (north) bound trains

    private NamedBeanHandle<SignalMast> eastBoundSignalMastNamed = null;
    private NamedBeanHandle<SignalMast> westBoundSignalMastNamed = null;
    /* We use a namedbeanhandle for the the sensors, even though we only store the name here,
                     this is so that we can keep up with moves and changes of userNames */
    private NamedBeanHandle<Sensor> eastBoundSensorNamed = null;
    private NamedBeanHandle<Sensor> westBoundSensorNamed = null;

    public PositionablePoint(String id, int t, Point2D c, LayoutEditor layoutEditor) {
        super(id, c, layoutEditor);

        if ((t == ANCHOR) || (t == END_BUMPER) || (t == EDGE_CONNECTOR)) {
            type = t;
        } else {
            log.error("Illegal type of PositionablePoint - " + t);
            type = ANCHOR;
        }
    }

    // this should only be used for debugging...
    public String toString() {
        String result = "PositionalablePoint";
        switch (type) {
            case ANCHOR: {
                result = "Anchor";
                break;
            }
            case END_BUMPER: {
                result = "End Bumper";
                break;
            }
            case EDGE_CONNECTOR: {
                result = "Edge Connector";
                break;
            }
            default: {
                result = "Unknown type (" + type + ")";
                break;
            }
        }
        return result + " '" + getName() + "'";
    }

    /**
     * Accessor methods
     */
    public int getType() {
        return type;
    }

    public TrackSegment getConnect1() {
        return connect1;
    }

    public TrackSegment getConnect2() {
        if (type == EDGE_CONNECTOR && getLinkedPoint() != null) {
            return getLinkedPoint().getConnect1();
        }
        return connect2;
    }

    /**
     * scale this LayoutTrack's coordinates by the x and y factors
     *
     * @param xFactor the amount to scale X coordinates
     * @param yFactor the amount to scale Y coordinates
     */
    public void scaleCoords(float xFactor, float yFactor) {
        Point2D factor = new Point2D.Double(xFactor, yFactor);
        center = MathUtil.granulize(MathUtil.multiply(center, factor), 1.0);
    }

    /**
     * translate this LayoutTrack's coordinates by the x and y factors
     *
     * @param xFactor the amount to translate X coordinates
     * @param yFactor the amount to translate Y coordinates
     */
    @Override
    public void translateCoords(float xFactor, float yFactor) {
        Point2D factor = new Point2D.Double(xFactor, yFactor);
        center = MathUtil.add(center, factor);
    }

    /**
     * @return the bounds of this positional point
     */
    public Rectangle2D getBounds() {
        Point2D c = getCoordsCenter();
        //Note: empty bounds don't draw...
        // so now I'm mading them 0.5 bigger in all directions (1 pixel total)
        return new Rectangle2D.Double(c.getX() - 0.5, c.getY() - 0.5, 1.0, 1.0);
    }

    private PositionablePoint linkedPoint;

    /**
     * @return the name of the linked editor
     * @deprecated since 4.9.4 use @link{getLinkedEditorName()} instead.
     */
    @Deprecated
    public String getLinkEditorName() {
        return getLinkedEditorName();
    }

    public String getLinkedEditorName() {
        if (getLinkedEditor() != null) {
            return getLinkedEditor().getLayoutName();
        }
        return "";
    }

    public PositionablePoint getLinkedPoint() {
        return linkedPoint;
    }

    public String getLinkedPointId() {
        if (linkedPoint != null) {
            return linkedPoint.getId();
        }
        return "";
    }

    public void setLinkedPoint(PositionablePoint p) {
        if (p == linkedPoint) {
            return;
        }
        if (linkedPoint != null && linkedPoint != p) {
            PositionablePoint oldLinkedPoint = linkedPoint;
            linkedPoint = null;
            if (oldLinkedPoint.getLinkedPoint() != null) {
                oldLinkedPoint.setLinkedPoint(null);
            }
            if (oldLinkedPoint.getConnect1() != null) {
                TrackSegment ts = oldLinkedPoint.getConnect1();
                oldLinkedPoint.getLayoutEditor().getLEAuxTools().setBlockConnectivityChanged();
                ts.updateBlockInfo();
                oldLinkedPoint.getLayoutEditor().repaint();
            }
            if (getConnect1() != null) {
                layoutEditor.getLEAuxTools().setBlockConnectivityChanged();
                getConnect1().updateBlockInfo();
                layoutEditor.repaint();
            }
        }
        linkedPoint = p;
        if (p != null) {
            p.setLinkedPoint(this);
            if (getConnect1() != null) {
                layoutEditor.getLEAuxTools().setBlockConnectivityChanged();
                getConnect1().updateBlockInfo();
                layoutEditor.repaint();
            }
        }
    }

    @CheckReturnValue
    public LayoutEditor getLinkedEditor() {
        if (getLinkedPoint() != null) {
            return getLinkedPoint().getLayoutEditor();
        }
        return null;
    }

    @CheckReturnValue
    protected LayoutEditor getLayoutEditor() {
        return layoutEditor;
    }

    @CheckReturnValue
    @Nonnull
    public String getEastBoundSignal() {
        SignalHead h = getEastBoundSignalHead();
        if (h != null) {
            return h.getDisplayName();
        }
        return "";
    }

    @CheckForNull
    @CheckReturnValue
    public SignalHead getEastBoundSignalHead() {
        if (getType() == EDGE_CONNECTOR) {
            int dir = getConnect1Dir();
            if (dir == Path.EAST || dir == Path.SOUTH || dir == Path.SOUTH_EAST) {
                if (signalEastHeadNamed != null) {
                    return signalEastHeadNamed.getBean();
                }
                return null;
            } else if (getLinkedPoint() != null) {
                // Do some checks to find where the connection is here.
                int linkDir = getLinkedPoint().getConnect1Dir();
                if (linkDir == Path.SOUTH || linkDir == Path.EAST || linkDir == Path.SOUTH_EAST) {
                    return getLinkedPoint().getEastBoundSignalHead();
                }
            }
        }

        if (signalEastHeadNamed != null) {
            return signalEastHeadNamed.getBean();
        }
        return null;
    }

    public void setEastBoundSignal(String signalName) {
        if (getType() == EDGE_CONNECTOR) {
            int dir = getConnect1Dir();
            if (dir == Path.EAST || dir == Path.SOUTH || dir == Path.SOUTH_EAST) {
                setEastBoundSignalName(signalName);
            } else if (getLinkedPoint() != null) {
                int linkDir = getLinkedPoint().getConnect1Dir();
                if (linkDir == Path.SOUTH || linkDir == Path.EAST || linkDir == Path.SOUTH_EAST) {
                    getLinkedPoint().setEastBoundSignal(signalName);
                } else {
                    setEastBoundSignalName(signalName);
                }
            } else {
                setEastBoundSignalName(signalName);
            }
        } else {
            setEastBoundSignalName(signalName);
        }
    }

    private void setEastBoundSignalName(@CheckForNull String signalHead) {
        if (signalHead == null || signalHead.isEmpty()) {
            signalEastHeadNamed = null;
            return;
        }

        SignalHead head = InstanceManager.getDefault(jmri.SignalHeadManager.class).getSignalHead(signalHead);
        if (head != null) {
            signalEastHeadNamed = InstanceManager.getDefault(jmri.NamedBeanHandleManager.class).getNamedBeanHandle(signalHead, head);
        } else {
            signalEastHeadNamed = null;
        }
    }

    @CheckReturnValue
    @Nonnull
    public String getWestBoundSignal() {
        SignalHead h = getWestBoundSignalHead();
        if (h != null) {
            return h.getDisplayName();
        }
        return "";
    }

    @CheckForNull
    @CheckReturnValue
    public SignalHead getWestBoundSignalHead() {
        if (getType() == EDGE_CONNECTOR) {
            int dir = getConnect1Dir();
            if (dir == Path.WEST || dir == Path.NORTH || dir == Path.NORTH_WEST) {
                if (signalWestHeadNamed != null) {
                    return signalWestHeadNamed.getBean();
                }
                return null;
            } else if (getLinkedPoint() != null) {
                // Do some checks to find where the connection is here.
                int linkDir = getLinkedPoint().getConnect1Dir();
                if (linkDir == Path.WEST || linkDir == Path.NORTH || linkDir == Path.NORTH_WEST) {
                    return getLinkedPoint().getWestBoundSignalHead();
                }
            }
        }

        if (signalWestHeadNamed != null) {
            return signalWestHeadNamed.getBean();
        }
        return null;
    }

    public void setWestBoundSignal(String signalName) {
        if (getType() == EDGE_CONNECTOR) {
            int dir = getConnect1Dir();
            if (dir == Path.WEST || dir == Path.NORTH || dir == Path.NORTH_WEST) {
                setWestBoundSignalName(signalName);
            } else if (getLinkedPoint() != null) {
                int linkDir = getLinkedPoint().getConnect1Dir();
                if (linkDir == Path.WEST || linkDir == Path.NORTH || linkDir == Path.NORTH_WEST) {
                    getLinkedPoint().setWestBoundSignal(signalName);
                } else {
                    setWestBoundSignalName(signalName);
                }
            } else {
                setWestBoundSignalName(signalName);
            }
        } else {
            setWestBoundSignalName(signalName);
        }
    }

    private void setWestBoundSignalName(@CheckForNull String signalHead) {
        if (signalHead == null || signalHead.isEmpty()) {
            signalWestHeadNamed = null;
            return;
        }

        SignalHead head = InstanceManager.getDefault(jmri.SignalHeadManager.class).getSignalHead(signalHead);
        if (head != null) {
            signalWestHeadNamed = InstanceManager.getDefault(jmri.NamedBeanHandleManager.class).getNamedBeanHandle(signalHead, head);
        } else {
            signalWestHeadNamed = null;
        }
    }

    @CheckReturnValue
    @Nonnull
    public String getEastBoundSensorName() {
        if (eastBoundSensorNamed != null) {
            return eastBoundSensorNamed.getName();
        }
        return "";
    }

    @CheckReturnValue
    public Sensor getEastBoundSensor() {
        if (eastBoundSensorNamed != null) {
            return eastBoundSensorNamed.getBean();
        }
        return null;
    }

    public void setEastBoundSensor(String sensorName) {
        if (sensorName == null || sensorName.isEmpty()) {
            eastBoundSensorNamed = null;
            return;
        }

        try {
            Sensor sensor = InstanceManager.sensorManagerInstance().provideSensor(sensorName);
            eastBoundSensorNamed = jmri.InstanceManager.getDefault(jmri.NamedBeanHandleManager.class).getNamedBeanHandle(sensorName, sensor);
        } catch (IllegalArgumentException ex) {
            eastBoundSensorNamed = null;
        }
    }

    @CheckReturnValue
    @Nonnull
    public String getWestBoundSensorName() {
        if (westBoundSensorNamed != null) {
            return westBoundSensorNamed.getName();
        }
        return "";
    }

    @CheckReturnValue
    public Sensor getWestBoundSensor() {
        if (westBoundSensorNamed != null) {
            return westBoundSensorNamed.getBean();
        }
        return null;
    }

    public void setWestBoundSensor(String sensorName) {
        if (sensorName == null || sensorName.isEmpty()) {
            westBoundSensorNamed = null;
            return;
        }
        try {
            Sensor sensor = InstanceManager.sensorManagerInstance().provideSensor(sensorName);
            westBoundSensorNamed = jmri.InstanceManager.getDefault(jmri.NamedBeanHandleManager.class).getNamedBeanHandle(sensorName, sensor);
        } catch (IllegalArgumentException ex) {
            westBoundSensorNamed = null;
        }
    }

    @CheckReturnValue
    @Nonnull
    public String getEastBoundSignalMastName() {
        if (getEastBoundSignalMastNamed() != null) {
            return getEastBoundSignalMastNamed().getName();
        }
        return "";
    }

    @CheckReturnValue
    public SignalMast getEastBoundSignalMast() {
        if (getEastBoundSignalMastNamed() != null) {
            return getEastBoundSignalMastNamed().getBean();
        }
        return null;
    }

    @CheckReturnValue
    private NamedBeanHandle<SignalMast> getEastBoundSignalMastNamed() {
        if (getType() == EDGE_CONNECTOR) {
            int dir = getConnect1Dir();
            if (dir == Path.SOUTH || dir == Path.EAST || dir == Path.SOUTH_EAST) {
                return eastBoundSignalMastNamed;
            } else if (getLinkedPoint() != null) {
                int linkDir = getLinkedPoint().getConnect1Dir();
                if (linkDir == Path.SOUTH || linkDir == Path.EAST || linkDir == Path.SOUTH_EAST) {
                    return getLinkedPoint().getEastBoundSignalMastNamed();
                }
            }
        }
        return eastBoundSignalMastNamed;
    }

    public void setEastBoundSignalMast(String signalMast) {
        SignalMast mast = null;
        if (signalMast != null && !signalMast.isEmpty()) {
            mast = InstanceManager.getDefault(jmri.SignalMastManager.class).getSignalMast(signalMast);
            if (mast == null) {
                log.error("Unable to find Signal Mast " + signalMast);
                return;
            }
        } else {
            eastBoundSignalMastNamed = null;
            return;
        }
        if (getType() == EDGE_CONNECTOR) {
            int dir = getConnect1Dir();
            if (dir == Path.EAST || dir == Path.SOUTH || dir == Path.SOUTH_EAST) {
                eastBoundSignalMastNamed = InstanceManager.getDefault(jmri.NamedBeanHandleManager.class).getNamedBeanHandle(signalMast, mast);
            } else if (getLinkedPoint() != null) {
                int linkDir = getLinkedPoint().getConnect1Dir();
                if (linkDir == Path.SOUTH || linkDir == Path.EAST || linkDir == Path.SOUTH_EAST) {
                    getLinkedPoint().setEastBoundSignalMast(signalMast);
                } else {
                    eastBoundSignalMastNamed = InstanceManager.getDefault(jmri.NamedBeanHandleManager.class).getNamedBeanHandle(signalMast, mast);
                }
            } else {
                eastBoundSignalMastNamed = InstanceManager.getDefault(jmri.NamedBeanHandleManager.class).getNamedBeanHandle(signalMast, mast);
            }
        } else {
            eastBoundSignalMastNamed = InstanceManager.getDefault(jmri.NamedBeanHandleManager.class).getNamedBeanHandle(signalMast, mast);
        }
    }

    @CheckReturnValue
    @Nonnull
    public String getWestBoundSignalMastName() {
        if (getWestBoundSignalMastNamed() != null) {
            return getWestBoundSignalMastNamed().getName();
        }
        return "";
    }

    @CheckReturnValue
    public SignalMast getWestBoundSignalMast() {
        if (getWestBoundSignalMastNamed() != null) {
            return getWestBoundSignalMastNamed().getBean();
        }
        return null;
    }

    @CheckReturnValue
    private NamedBeanHandle<SignalMast> getWestBoundSignalMastNamed() {
        if (getType() == EDGE_CONNECTOR) {
            int dir = getConnect1Dir();
            if (dir == Path.WEST || dir == Path.NORTH || dir == Path.NORTH_WEST) {
                return westBoundSignalMastNamed;
            } else if (getLinkedPoint() != null) {
                int linkDir = getLinkedPoint().getConnect1Dir();
                if (linkDir == Path.WEST || linkDir == Path.NORTH || linkDir == Path.NORTH_WEST) {
                    return getLinkedPoint().getWestBoundSignalMastNamed();
                }
            }
        }
        return westBoundSignalMastNamed;
    }

    public void setWestBoundSignalMast(String signalMast) {
        SignalMast mast = null;
        if (signalMast != null && !signalMast.isEmpty()) {
            mast = InstanceManager.getDefault(jmri.SignalMastManager.class).getSignalMast(signalMast);
            if (mast == null) {
                log.error("Unable to find Signal Mast " + signalMast);
                return;
            }
        } else {
            westBoundSignalMastNamed = null;
            return;
        }
        if (getType() == EDGE_CONNECTOR) {
            int dir = getConnect1Dir();
            if (dir == Path.WEST || dir == Path.NORTH || dir == Path.NORTH_WEST) {
                westBoundSignalMastNamed = InstanceManager.getDefault(jmri.NamedBeanHandleManager.class).getNamedBeanHandle(signalMast, mast);
            } else if (getLinkedPoint() != null) {
                int linkDir = getLinkedPoint().getConnect1Dir();
                if (linkDir == Path.WEST || linkDir == Path.NORTH || linkDir == Path.NORTH_WEST) {
                    getLinkedPoint().setWestBoundSignalMast(signalMast);
                } else {
                    westBoundSignalMastNamed = InstanceManager.getDefault(jmri.NamedBeanHandleManager.class).getNamedBeanHandle(signalMast, mast);
                }
            } else {
                westBoundSignalMastNamed = InstanceManager.getDefault(jmri.NamedBeanHandleManager.class).getNamedBeanHandle(signalMast, mast);
            }
        } else {
            westBoundSignalMastNamed = InstanceManager.getDefault(jmri.NamedBeanHandleManager.class).getNamedBeanHandle(signalMast, mast);
        }
    }

    public void removeBeanReference(jmri.NamedBean nb) {
        if (nb == null) {
            return;
        }
        if (nb instanceof SignalMast) {
            if (nb.equals(getWestBoundSignalMast())) {
                setWestBoundSignalMast(null);
            } else if (nb.equals(getEastBoundSignalMast())) {
                setEastBoundSignalMast(null);
            }
        } else if (nb instanceof Sensor) {
            if (nb.equals(getWestBoundSensor())) {
                setWestBoundSignalMast(null);
            } else if (nb.equals(getEastBoundSensor())) {
                setEastBoundSignalMast(null);
            }
        } else if (nb instanceof jmri.SignalHead) {
            if (nb.equals(getWestBoundSignalHead())) {
                setWestBoundSignal(null);
            }
            if (nb.equals(getEastBoundSignalHead())) {
                setEastBoundSignal(null);
            }

        }
    }

    // initialization instance variables (used when loading a LayoutEditor)
    public String trackSegment1Name = "";
    public String trackSegment2Name = "";

    /**
     * Initialization method The above variables are initialized by
     * PositionablePointXml, then the following method is called after the
     * entire LayoutEditor is loaded to set the specific TrackSegment objects.
     */
    public void setObjects(LayoutEditor p) {
        if (type == EDGE_CONNECTOR) {
            connect1 = p.getFinder().findTrackSegmentByName(trackSegment1Name);
            if (getConnect2() != null && getLinkedEditor() != null) {
                //now that we have a connection we can fire off a change
                TrackSegment ts = getConnect2();
                getLinkedEditor().getLEAuxTools().setBlockConnectivityChanged();
                ts.updateBlockInfo();
            }
        } else {
            connect1 = p.getFinder().findTrackSegmentByName(trackSegment1Name);
            connect2 = p.getFinder().findTrackSegmentByName(trackSegment2Name);
        }
    }

    /**
     * setup a connection to a track
     *
     * @param track the track we want to connect to
     * @return true if successful
     */
    public boolean setTrackConnection(@Nonnull TrackSegment track) {
        return replaceTrackConnection(null, track);
    }

    /**
     * remove a connection to a track
     *
     * @param track the track we want to disconnect from
     * @return true if successful
     */
    public boolean removeTrackConnection(@Nonnull TrackSegment track) {
        return replaceTrackConnection(track, null);
    }

    /**
     * replace old track connection with new track connection
     *
     * @param oldTrack the old track connection
     * @param newTrack the new track connection
     * @return true if successful
     */
    public boolean replaceTrackConnection(@Nullable TrackSegment oldTrack, @Nullable TrackSegment newTrack) {
        boolean result = false; // assume failure (pessimist!)
        // trying to replace old track with null?
        if (newTrack == null) {
            // (yes) remove old connection
            if (oldTrack != null) {
                result = true;  // assume success (optimist!)
                if (connect1 == oldTrack) {
                    connect1 = null;
                    reCheckBlockBoundary();
                    removeLinkedPoint();
                } else if (connect2 == oldTrack) {
                    connect2 = null;
                    reCheckBlockBoundary();
                } else {
                    result = false; // didn't find old connection
                }
            } else {
                result = false; // can't replace null with null
            }
            if (!result) {
                log.error("Attempt to remove non-existant track connection: {}", oldTrack);
            }
        } else // already connected to newTrack?
        if ((connect1 != newTrack) && (connect2 != newTrack)) {
            // (no) find a connection we can connect to
            result = true;  // assume success (optimist!)
            if (connect1 == oldTrack) {
                connect1 = newTrack;
            } else if ((type == ANCHOR) && (connect2 == oldTrack)) {
                connect2 = newTrack;
                if (connect1.getLayoutBlock() == connect2.getLayoutBlock()) {
                    westBoundSignalMastNamed = null;
                    eastBoundSignalMastNamed = null;
                    setWestBoundSensor("");
                    setEastBoundSensor("");
                }
            } else {
                log.error("Attempt to assign more than allowed number of connections");
                result = false;
            }
        } else {
            log.error("Already connected to {}", newTrack.getName());
            result = false;
        }
        return result;
    }   // replaceTrackConnection

    void removeSML(SignalMast signalMast) {
        if (signalMast == null) {
            return;
        }
        if (jmri.InstanceManager.getDefault(LayoutBlockManager.class).isAdvancedRoutingEnabled() && InstanceManager.getDefault(jmri.SignalMastLogicManager.class).isSignalMastUsed(signalMast)) {
            SignallingGuiTools.removeSignalMastLogic(null, signalMast);
        }
    }

    protected int maxWidth() {
        return 5;
    }

    protected int maxHeight() {
        return 5;
    }
    // cursor location reference for this move (relative to object)
    int xClick = 0;
    int yClick = 0;

    public void mousePressed(MouseEvent e) {
        // remember where we are
        xClick = e.getX();
        yClick = e.getY();
        // if (debug) log.debug("Pressed: "+where(e));
        if (e.isPopupTrigger()) {
            showPopup(e);
        }
    }

    public void mouseReleased(MouseEvent e) {
        // if (debug) log.debug("Release: "+where(e));
        if (e.isPopupTrigger()) {
            showPopup(e);
        }
    }

    public void mouseClicked(MouseEvent e) {
        if (e.isPopupTrigger()) {
            showPopup(e);
        }
    }

    private JPopupMenu popup = null;

    /**
     * {@inheritDoc}
     */
    @Override
    @Nonnull
    protected JPopupMenu showPopup(@Nonnull MouseEvent mouseEvent) {
        if (popup != null) {
            popup.removeAll();
        } else {
            popup = new JPopupMenu();
        }

        boolean blockBoundary = false;
        boolean addSensorsAndSignalMasksMenuItemsFlag = false;
        JMenuItem jmi = null;
        switch (getType()) {
            case ANCHOR:
                jmi = popup.add(Bundle.getMessage("MakeLabel", Bundle.getMessage("Anchor")) + getName());
                jmi.setEnabled(false);

                LayoutBlock block1 = null;
                if (connect1 != null) {
                    block1 = connect1.getLayoutBlock();
                }
                LayoutBlock block2 = block1;
                if (connect2 != null) {
                    block2 = connect2.getLayoutBlock();
                }
                if ((block1 != null) && (block1 == block2)) {
                    jmi = popup.add(Bundle.getMessage("MakeLabel", Bundle.getMessage("BeanNameBlock")) + block1.getDisplayName());
                } else if ((block1 != null) && (block2 != null) && (block1 != block2)) {
                    jmi = popup.add(Bundle.getMessage("BlockDivider"));
                    jmi.setEnabled(false);
                    jmi = popup.add(Bundle.getMessage("MakeLabel", Bundle.getMessage("Block_ID", 1)) + block1.getDisplayName());
                    jmi.setEnabled(false);
                    jmi = popup.add(Bundle.getMessage("MakeLabel", Bundle.getMessage("Block_ID", 2)) + block2.getDisplayName());
                    jmi.setEnabled(false);
                    blockBoundary = true;
                }
                jmi.setEnabled(false);
                break;
            case END_BUMPER:
                jmi = popup.add(Bundle.getMessage("MakeLabel", Bundle.getMessage("EndBumper")) + getName());
                jmi.setEnabled(false);

                LayoutBlock blockEnd = null;
                if (connect1 != null) {
                    blockEnd = connect1.getLayoutBlock();
                }
                if (blockEnd != null) {
                    jmi = popup.add(Bundle.getMessage("MakeLabel", Bundle.getMessage("BlockID")) + blockEnd.getDisplayName());
                    jmi.setEnabled(false);
                }
                addSensorsAndSignalMasksMenuItemsFlag = true;
                break;
            case EDGE_CONNECTOR:
                jmi = popup.add(Bundle.getMessage("MakeLabel", Bundle.getMessage("EdgeConnector")) + getName());
                jmi.setEnabled(false);

                if (getLinkedEditor() != null) {
                    String linkName = getLinkedEditorName() + ":" + getLinkedPointId();
                    jmi = popup.add(Bundle.getMessage("LinkedToX", linkName));
                } else {
                    jmi = popup.add(Bundle.getMessage("EdgeNotLinked"));
                }
                jmi.setEnabled(false);

                block1 = null;
                if (getConnect1() != null) {
                    block1 = getConnect1().getLayoutBlock();
                }
                block2 = block1;
                if (getLinkedPoint() != null) {
                    if (getLinkedPoint().getConnect1() != null) {
                        block2 = getLinkedPoint().getConnect1().getLayoutBlock();
                    }
                }
                if ((block1 != null) && (block1 == block2)) {
                    jmi = popup.add(Bundle.getMessage("MakeLabel", Bundle.getMessage("BeanNameBlock")) + block1.getDisplayName());
                } else if ((block1 != null) && (block2 != null) && (block1 != block2)) {
                    jmi = popup.add(Bundle.getMessage("BlockDivider"));
                    jmi.setEnabled(false);
                    jmi = popup.add(Bundle.getMessage("MakeLabel", Bundle.getMessage("Block_ID", 1)) + block1.getDisplayName());
                    jmi.setEnabled(false);
                    jmi = popup.add(Bundle.getMessage("MakeLabel", Bundle.getMessage("Block_ID", 2)) + block2.getDisplayName());
                    jmi.setEnabled(false);
                    blockBoundary = true;
                }
                break;
            default:
                break;
        }

        // if there are any track connections
        if ((connect1 != null) || (connect2 != null)) {
            JMenu connectionsMenu = new JMenu(Bundle.getMessage("Connections")); // there is no pane opening (which is what ... implies)
            if (connect1 != null) {
                //jmi = connectionsMenu.add(Bundle.getMessage("MakeLabel", "1") + connect1.getName());
                //jmi.setEnabled(false);
                connectionsMenu.add(new AbstractAction(Bundle.getMessage("MakeLabel", "1") + connect1.getName()) {
                    @Override
                    public void actionPerformed(ActionEvent e) {
                        LayoutEditorFindItems lf = layoutEditor.getFinder();
                        LayoutTrack lt = lf.findObjectByName(connect1.getName());
                        // this shouldn't ever be null... however...
                        if (lt != null) {
                            layoutEditor.setSelectionRect(lt.getBounds());
                            lt.showPopup();
                        }
                    }
                });
            }
            if (connect2 != null) {
                //jmi = connectionsMenu.add(Bundle.getMessage("MakeLabel", "2") + connect2.getName());
                //jmi.setEnabled(false);
                connectionsMenu.add(new AbstractAction(Bundle.getMessage("MakeLabel", "2") + connect2.getName()) {
                    @Override
                    public void actionPerformed(ActionEvent e) {
                        LayoutEditorFindItems lf = layoutEditor.getFinder();
                        LayoutTrack lt = lf.findObjectByName(connect2.getName());
                        // this shouldn't ever be null... however...
                        if (lt != null) {
                            layoutEditor.setSelectionRect(lt.getBounds());
                            lt.showPopup();
                        }
                    }
                });
            }
            popup.add(connectionsMenu);
        }

        popup.add(new JSeparator(JSeparator.HORIZONTAL));

        if (getType() == ANCHOR) {
            if (blockBoundary) {
                jmi = popup.add(new JMenuItem(Bundle.getMessage("CanNotMergeAtBlockBoundary")));
                jmi.setEnabled(false);
            } else if ((connect1 != null) && (connect2 != null)) {
                jmi = popup.add(new AbstractAction(Bundle.getMessage("MergeAdjacentTracks")) {
                    @Override
                    public void actionPerformed(ActionEvent e) {
                        PositionablePoint pp_this = PositionablePoint.this;
                        // if I'm fully connected...
                        if ((connect1 != null) && (connect2 != null)) {
                            // who is my connect2 connected to (that's not me)?
                            LayoutTrack newConnect2 = null;
                            int newType2 = TRACK;
                            if (connect2.connect1 == pp_this) {
                                newConnect2 = connect2.connect2;
                                newType2 = connect2.type2;
                            } else if (connect2.connect2 == pp_this) {
                                newConnect2 = connect2.connect1;
                                newType2 = connect2.type1;
                            } else {
                                //this should never happen however...
                                log.error("Join: wrong connect2 error.");
                            }

                            // connect the other connection to my connect2 to my connect1
                            if (newConnect2 == null) {
                                // (this should NEVER happen... however...)
                                log.error("Merge: no 'other' connection to connect2.");
                            } else {
                                if (newConnect2 instanceof PositionablePoint) {
                                    PositionablePoint pp = (PositionablePoint) newConnect2;
                                    pp.replaceTrackConnection(connect2, connect1);
                                } else {
                                    layoutEditor.setLink(newConnect2, newType2, connect1, TRACK);
                                }
                                // connect the track at my connect1 to the newConnect2
                                if (connect1.getConnect1() == pp_this) {
                                    connect1.setNewConnect1(newConnect2, newType2);
                                } else if (connect1.getConnect2() == pp_this) {
                                    connect1.setNewConnect2(newConnect2, newType2);
                                } else {
                                    // (this should NEVER happen... however...)
                                    log.error("Merge: no connection to connect1.");
                                }
                            }

                            // remove connect2 from selection information
                            if (layoutEditor.selectedObject == connect2) {
                                layoutEditor.selectedObject = null;
                            }
                            if (layoutEditor.prevSelectedObject == connect2) {
                                layoutEditor.prevSelectedObject = null;
                            }

                            // remove connect2 from the layoutEditor's list of layout tracks
                            if (layoutEditor.getLayoutTracks().contains(connect2)) {
                                layoutEditor.getLayoutTracks().remove(connect2);
                                layoutEditor.setDirty();
                                layoutEditor.redrawPanel();
                            }

                            //update affected block
                            LayoutBlock block = connect2.getLayoutBlock();
                            if (block != null) {
                                //decrement Block use count
                                block.decrementUse();
                                layoutEditor.getLEAuxTools().setBlockConnectivityChanged();
                                block.updatePaths();
                            }
                            connect2.remove();
                            connect2.dispose();
                            connect2 = null;

                            //remove pp_this from selection information
                            if (layoutEditor.selectedObject == pp_this) {
                                layoutEditor.selectedObject = null;
                            }
                            if (layoutEditor.prevSelectedObject == pp_this) {
                                layoutEditor.prevSelectedObject = null;
                            }

                            // remove pp_this from the layoutEditor's list of layout tracks
                            if (layoutEditor.getLayoutTracks().contains(pp_this)) {
                                layoutEditor.getLayoutTracks().remove(pp_this);
                                layoutEditor.setDirty();
                                layoutEditor.redrawPanel();
                            }
                            pp_this.remove();
                            pp_this.dispose();

                            layoutEditor.setDirty();
                            layoutEditor.redrawPanel();
                        } else {
                            // (this should NEVER happen... however...)
                            log.error("Merge: missing connection(s).");
                        }   // if ((connect1 != null) && (connect2 != null))
                    }   // actionPerformed
                }); // jmi = popup.add(new AbstractAction(...) {
            }   // if (blockBoundary) {} else if ((connect1 != null) && (connect2 != null))
        }   // if (getType() == ANCHOR)

        popup.add(new AbstractAction(Bundle.getMessage("ButtonDelete")) {
            @Override
            public void actionPerformed(ActionEvent e
            ) {
                if (layoutEditor.removePositionablePoint(PositionablePoint.this)) {
                    // user is serious about removing this point from the panel
                    remove();
                    dispose();
                }
            }
        });

        JMenu lineType = new JMenu(Bundle.getMessage("ChangeTo"));
        jmi = lineType.add(new JCheckBoxMenuItem(new AbstractAction(Bundle.getMessage("Anchor")) {
            @Override
            public void actionPerformed(ActionEvent e) {
                ident = layoutEditor.getFinder().uniqueName("A", 1);
                type = ANCHOR;
                layoutEditor.repaint();
            }
        }));

        jmi.setSelected(getType() == ANCHOR);

        // you can't change it to an anchor if it has a 2nd connection
        // TODO: add error dialog if you try?
        if ((getType() == EDGE_CONNECTOR) && (getConnect2() != null)) {
            jmi.setEnabled(false);
        }

        jmi = lineType.add(new JCheckBoxMenuItem(new AbstractAction(Bundle.getMessage("EndBumper")) {
            @Override
            public void actionPerformed(ActionEvent e) {
                ident = layoutEditor.getFinder().uniqueName("EB", 1);
                type = END_BUMPER;
                layoutEditor.repaint();
            }
        }));

        jmi.setSelected(getType() == END_BUMPER);

        jmi = lineType.add(new JCheckBoxMenuItem(new AbstractAction(Bundle.getMessage("EdgeConnector")) {
            @Override
            public void actionPerformed(ActionEvent e) {
                ident = layoutEditor.getFinder().uniqueName("EC", 1);
                type = EDGE_CONNECTOR;
                layoutEditor.repaint();
            }
        }));

        jmi.setSelected(getType() == EDGE_CONNECTOR);

        popup.add(lineType);

        if (!blockBoundary && getType() == EDGE_CONNECTOR) {
            popup.add(new JSeparator(JSeparator.HORIZONTAL));
            popup.add(new AbstractAction(Bundle.getMessage("EdgeEditLink")) {
                @Override
                public void actionPerformed(ActionEvent e) {
                    setLink();
                }
            });
        }

        if (blockBoundary) {
            popup.add(new JSeparator(JSeparator.HORIZONTAL));
            if (getType() == EDGE_CONNECTOR) {
                popup.add(new AbstractAction(Bundle.getMessage("EdgeEditLink")) {
                    @Override
                    public void actionPerformed(ActionEvent e) {
                        setLink();
                    }
                });
                popup.add(new AbstractAction(Bundle.getMessage("SetSignals")) {
                    @Override
                    public void actionPerformed(ActionEvent e) {
                        // bring up signals at edge connector tool dialog
                        layoutEditor.getLETools().setSignalsAtBlockBoundaryFromMenu(PositionablePoint.this,
                                layoutEditor.signalIconEditor, layoutEditor.signalFrame);
                    }
                });
            } else {
                AbstractAction ssaa = new AbstractAction(Bundle.getMessage("SetSignals")) {
                    @Override
                    public void actionPerformed(ActionEvent e) {
                        // bring up signals at level crossing tool dialog
                        layoutEditor.getLETools().setSignalsAtBlockBoundaryFromMenu(PositionablePoint.this,
                                layoutEditor.signalIconEditor, layoutEditor.signalFrame);
                    }
                };

                JMenu jm = new JMenu(Bundle.getMessage("SignalHeads"));
                if (layoutEditor.getLETools().addBlockBoundarySignalHeadInfoToMenu(PositionablePoint.this, jm)) {
                    jm.add(ssaa);
                    popup.add(jm);
                } else {
                    popup.add(ssaa);
                }
            }
            addSensorsAndSignalMasksMenuItemsFlag = true;
        }
        if (addSensorsAndSignalMasksMenuItemsFlag) {
            popup.add(new AbstractAction(Bundle.getMessage("SetSignalMasts")) {
                @Override
                public void actionPerformed(ActionEvent event) {
                    // bring up signals at block boundary tool dialog
                    layoutEditor.getLETools().setSignalMastsAtBlockBoundaryFromMenu(PositionablePoint.this);
                }
            });
            popup.add(new AbstractAction(Bundle.getMessage("SetSensors")) {
                @Override
                public void actionPerformed(ActionEvent event) {
                    // bring up signals at block boundary tool dialog
                    layoutEditor.getLETools().setSensorsAtBlockBoundaryFromMenu(PositionablePoint.this,
                            layoutEditor.sensorIconEditor, layoutEditor.sensorFrame);
                }
            });
        }

        layoutEditor.setShowAlignmentMenu(popup);

        popup.show(mouseEvent.getComponent(), mouseEvent.getX(), mouseEvent.getY());

        return popup;
    }   // showPopup

    /**
     * Clean up when this object is no longer needed. Should not be called while
     * the object is still displayed; see remove()
     */
    void dispose() {
        if (popup != null) {
            popup.removeAll();
        }
        popup = null;
        removeLinkedPoint();
    }

    void removeLinkedPoint() {
        if (type == EDGE_CONNECTOR && getLinkedPoint() != null) {

            if (getConnect2() != null && getLinkedEditor() != null) {
                //as we have removed the point, need to force the update on the remote end.
                LayoutEditor oldLinkedEditor = getLinkedEditor();
                TrackSegment ts = getConnect2();
                getLinkedPoint().setLinkedPoint(null);
                oldLinkedEditor.repaint();
                oldLinkedEditor.getLEAuxTools().setBlockConnectivityChanged();
                ts.updateBlockInfo();
            }
            linkedPoint = null;
            //linkedEditor=null;
        }
    }

    /**
     * Removes this object from display and persistance
     */
    private void remove() {
        // remove from persistance by flagging inactive
        active = false;
    }

    private boolean active = true;

    /**
     * "active" means that the object is still displayed, and should be stored.
     */
    protected boolean isActive() {
        return active;
    }

    protected int getConnect1Dir() {
        int result = Path.NONE;

        TrackSegment ts1 = getConnect1();
        if (ts1 != null) {
            Point2D p1;
            if (ts1.getConnect1() == this) {
                p1 = LayoutEditor.getCoords(ts1.getConnect2(), ts1.getType2());
            } else {
                p1 = LayoutEditor.getCoords(ts1.getConnect1(), ts1.getType1());
            }
            result = Path.computeDirection(getCoordsCenter(), p1);
        }
        return result;
    }

    JDialog editLink = null;
    JComboBox<String> linkPointsBox;
    JComboBox<JCBHandle<LayoutEditor>> editorCombo; // Stores with LayoutEditor or "None"

    void setLink() {
        if (getConnect1() == null || getConnect1().getLayoutBlock() == null) {
            log.error("Can not set link until we have a connecting track with a block assigned");
            return;
        }
        editLink = new JDialog();
        editLink.setTitle("EDIT LINK from " + getConnect1().getLayoutBlock().getDisplayName());

        JPanel container = new JPanel();
        container.setLayout(new BorderLayout());

        JButton done = new JButton(Bundle.getMessage("ButtonDone"));
        done.addActionListener((ActionEvent a) -> {
            updateLink();
        });

        // make this button the default button (return or enter activates)
        // Note: We have to invoke this later because we don't currently have a root pane
        SwingUtilities.invokeLater(() -> {
            JRootPane rootPane = SwingUtilities.getRootPane(done);
            rootPane.setDefaultButton(done);
        });

        container.add(getLinkPanel(), BorderLayout.NORTH);
        container.add(done, BorderLayout.SOUTH);
        container.revalidate();

        editLink.add(container);

        editLink.pack();
        editLink.setModal(false);
        editLink.setVisible(true);
    }

    private ArrayList<PositionablePoint> pointList;

    public JPanel getLinkPanel() {
        editorCombo = new JComboBox<JCBHandle<LayoutEditor>>();
        ArrayList<LayoutEditor> panels = InstanceManager.getDefault(
                PanelMenu.class
        ).getLayoutEditorPanelList();
        editorCombo.addItem(new JCBHandle<LayoutEditor>("None"));
        if (panels.contains(layoutEditor)) {
            panels.remove(layoutEditor);
        }
        for (LayoutEditor p : panels) {
            JCBHandle<LayoutEditor> h = new JCBHandle<LayoutEditor>(p);
            editorCombo.addItem(h);
            if (p == getLinkedEditor()) {
                editorCombo.setSelectedItem(h);
            }
        }

        ActionListener selectPanelListener = (ActionEvent a) -> {
            updatePointBox();
        };

        editorCombo.addActionListener(selectPanelListener);
        JPanel selectorPanel = new JPanel();
        selectorPanel.add(new JLabel(Bundle.getMessage("SelectPanel")));
        selectorPanel.add(editorCombo);
        linkPointsBox = new JComboBox<String>();
        updatePointBox();
        selectorPanel.add(new JLabel(Bundle.getMessage("ConnectingBlock")));
        selectorPanel.add(linkPointsBox);
        return selectorPanel;
    }

    void updatePointBox() {
        linkPointsBox.removeAllItems();
        pointList = new ArrayList<>();
        if (editorCombo.getSelectedIndex() == 0) {
            linkPointsBox.setEnabled(false);
            return;
        }
        int ourDir = getConnect1Dir();
        linkPointsBox.setEnabled(true);
        LayoutEditor le = (LayoutEditor) editorCombo.getItemAt(
                editorCombo.getSelectedIndex()).item();
        for (PositionablePoint p : le.getPositionablePoints()) {
            if (p.getType() == EDGE_CONNECTOR) {
                if (p.getLinkedPoint() == this) {
                    pointList.add(p);
                    linkPointsBox.addItem(p.getConnect2().getLayoutBlock().getDisplayName());
                    linkPointsBox.setSelectedItem(p.getConnect2().getLayoutBlock().getDisplayName());
                } else if (p.getLinkedPoint() == null) {
                    if (p.getConnect1() != null && p.getConnect1().getLayoutBlock() != null) {
                        if (p.getConnect1().getLayoutBlock() != getConnect1().getLayoutBlock() && ourDir != p.getConnect1Dir()) {
                            pointList.add(p);
                            linkPointsBox.addItem(p.getConnect1().getLayoutBlock().getDisplayName());
                        }
                    }
                }
            }
        }
        editLink.pack();
    }   // updatePointBox

    public void updateLink() {
        if (editorCombo.getSelectedIndex() == 0 || linkPointsBox.getSelectedIndex() == -1) {
            if (getLinkedPoint() != null && getConnect2() != null) {
                String removeremote = null;
                String removelocal = null;
                if (getConnect1Dir() == Path.EAST || getConnect1Dir() == Path.SOUTH) {
                    removeremote = getLinkedPoint().getEastBoundSignal();
                    removelocal = getWestBoundSignal();
                    getLinkedPoint().setEastBoundSignal("");
                } else {
                    removeremote = getLinkedPoint().getWestBoundSignal();
                    removelocal = getEastBoundSignal();
                    getLinkedPoint().setWestBoundSignal("");

                }
                // removelocal and removeremote have been set here.
                if (!removeremote.isEmpty()) {
                    jmri.SignalHead sh = InstanceManager.getDefault(jmri.SignalHeadManager.class
                    ).getSignalHead(removeremote);
                    getLinkedEditor().removeSignalHead(sh);
                    jmri.jmrit.blockboss.BlockBossLogic.getStoppedObject(removeremote);

                }
                if (!removelocal.isEmpty()) {
                    jmri.SignalHead sh = InstanceManager.getDefault(jmri.SignalHeadManager.class
                    ).getSignalHead(removelocal);
                    layoutEditor.removeSignalHead(sh);
                    jmri.jmrit.blockboss.BlockBossLogic.getStoppedObject(removelocal);
                }
            }
            setLinkedPoint(null);
        } else {
            setLinkedPoint(pointList.get(linkPointsBox.getSelectedIndex()));
        }
        editLink.setVisible(false);

    }

    /**
     * {@inheritDoc}
     */
    @Override
    protected int findHitPointType(Point2D hitPoint, boolean useRectangles, boolean requireUnconnected) {
        int result = NONE;  // assume point not on connection
        //note: optimization here: instead of creating rectangles for all the
        // points to check below, we create a rectangle for the test point
        // and test if the points below are in that rectangle instead.
        Rectangle2D r = layoutEditor.trackControlRectAt(hitPoint);
        Point2D p, minPoint = MathUtil.zeroPoint2D;

        double circleRadius = LayoutEditor.SIZE * layoutEditor.getTurnoutCircleSize();
        double distance, minDistance = POSITIVE_INFINITY;

        if (!requireUnconnected || (getConnect1() == null)
                || ((getType() == ANCHOR) && (getConnect2() == null))) {
            // test point control rectangle
            p = getCoordsCenter();
            distance = MathUtil.distance(p, hitPoint);
            if (distance < minDistance) {
                minDistance = distance;
                minPoint = p;
                result = POS_POINT;
            }
        }
        if ((useRectangles && !r.contains(minPoint))
                || (!useRectangles && (minDistance > circleRadius))) {
            result = NONE;
        }
        return result;
    }   // findHitPointType

    /**
     * return the coordinates for a specified connection type
     *
     * @param connectionType the connection type
     * @return the coordinates for the specified connection type
     */
    public Point2D getCoordsForConnectionType(int connectionType) {
        Point2D result = getCoordsCenter();
        if (connectionType != POS_POINT) {
            log.error("Invalid connection type " + connectionType); //I18IN
        }
        return result;
    }

    /**
     * {@inheritDoc}
     */
    @Override
    public LayoutTrack getConnection(int connectionType) throws jmri.JmriException {
        LayoutTrack result = null;
        if (connectionType == POS_POINT) {
            result = getConnect1();
            if (null == result) {
                result = getConnect2();
            }
        } else {
            log.error("Invalid connection type " + connectionType); //I18IN
            throw new jmri.JmriException("Invalid Point");
        }
        return result;
    }

    /**
     * {@inheritDoc}
     */
    @Override
    public void setConnection(int connectionType, LayoutTrack o, int type) throws jmri.JmriException {
        if ((type != TRACK) && (type != NONE)) {
            log.error("unexpected type of connection to positionable point - " + type);
            throw new jmri.JmriException("unexpected type of connection to positionable point - " + type);
        }
        if (connectionType != POS_POINT) {
            log.error("Invalid Connection Type " + connectionType); //I18IN
            throw new jmri.JmriException("Invalid Connection Type " + connectionType);
        }
    }

    /**
     * return true if this connection type is disconnected
     *
     * @param connectionType - the connection type to test
     * @return true if the connection for this connection type is free
     */
    @Override
    public boolean isDisconnected(int connectionType) {
        boolean result = false;
        if (connectionType == POS_POINT) {
            result = ((getConnect1() == null) || (getConnect2() == null));
        } else {
            log.error("Invalid connection type " + connectionType); //I18IN
        }
        return result;
    }

    public boolean isMainline() {
        boolean result = false; // assume failure (pessimist!)
        if (getConnect1() != null) {
            result = getConnect1().isMainline();
        }
        if (getType() == ANCHOR) {
            if (getConnect2() != null) {
                result |= getConnect2().isMainline();
            }
        }
        return result;
    }

    /**
     * {@inheritDoc}
     */
    @Override
    protected void draw1(Graphics2D g2, boolean isMain, boolean isBlock) {
<<<<<<< HEAD
        //nothing to do here... move along...
    }   // draw1
=======
        if (getType() != ANCHOR) {
            Point2D pt = getCoordsCenter();
            //boolean mainline = false;
            Point2D ep1 = pt, ep2 = pt;

            if (getConnect1() != null) {
                //mainline = getConnect1().isMainline();
                ep1 = getConnect1().getCentreSeg();
            }
            if (getType() == ANCHOR) {
                if (getConnect2() != null) {
                    //mainline |= getConnect2().isMainline();
                    ep2 = getConnect2().getCentreSeg();
                }
            }

            double trackWidth = 2.0;
            double tieWidth = trackWidth * 2.0;
            Stroke drawingStroke = new BasicStroke((float) trackWidth, BasicStroke.CAP_BUTT, BasicStroke.JOIN_MITER, 1.F);
            g2.setColor(defaultTrackColor);

            if (!ep1.equals(ep2)) {
                double angleRAD = (Math.PI / 2.0) - MathUtil.computeAngleRAD(ep1, ep2);
                Point2D p1, p2, p3, p4;
                if (getType() == END_BUMPER) {
                    // draw a cross tie
                    p1 = new Point2D.Double(0.0, -tieWidth);
                    p2 = new Point2D.Double(0.0, +tieWidth);

                    p1 = MathUtil.add(MathUtil.rotateRAD(p1, angleRAD), pt);
                    p2 = MathUtil.add(MathUtil.rotateRAD(p2, angleRAD), pt);
                    g2.setStroke(drawingStroke);
                    g2.draw(new Line2D.Double(p1, p2));
                } else if (getType() == EDGE_CONNECTOR) {
                    // draw an X
                    p1 = new Point2D.Double(-trackWidth - tieWidth, -tieWidth);
                    p2 = new Point2D.Double(-trackWidth - tieWidth, +tieWidth);
                    p3 = new Point2D.Double(-trackWidth + tieWidth, +tieWidth);
                    p4 = new Point2D.Double(-trackWidth + tieWidth, -tieWidth);

                    p1 = MathUtil.add(MathUtil.rotateRAD(p1, angleRAD), pt);
                    p2 = MathUtil.add(MathUtil.rotateRAD(p2, angleRAD), pt);
                    p3 = MathUtil.add(MathUtil.rotateRAD(p3, angleRAD), pt);
                    p4 = MathUtil.add(MathUtil.rotateRAD(p4, angleRAD), pt);

                    g2.setStroke(drawingStroke);
                    g2.draw(new Line2D.Double(p1, p3));
                    g2.draw(new Line2D.Double(p2, p4));
                }
            }
        }   // if (getType() != ANCHOR)
    }   // draw
>>>>>>> 82850f46

    /**
     * {@inheritDoc}
     */
    @Override
    protected void draw2(Graphics2D g2, boolean isMain, float railDisplacement) {
        //nothing to do here... move along...
    }

    /**
     * {@inheritDoc}
     */
    @Override
    protected void drawUnconnected(Graphics2D g2) {
        if ((getConnect1() == null)
                || ((getType() == ANCHOR) && (getConnect2() == null))) {
            g2.fill(layoutEditor.trackControlCircleAt(getCoordsCenter()));
        }
    }

    /*
     * {@inheritDoc}
     */
    @Override
    protected void drawEditControls(Graphics2D g2) {
        g2.setStroke(new BasicStroke(1.0F, BasicStroke.CAP_ROUND, BasicStroke.JOIN_ROUND));

        TrackSegment ts1 = getConnect1();
        if (ts1 == null) {
            g2.setColor(Color.red);
        } else {
            TrackSegment ts2 = null;
            if (getType() == ANCHOR) {
                ts2 = getConnect2();
            } else if (getType() == EDGE_CONNECTOR) {
                if (getLinkedPoint() != null) {
                    ts2 = getLinkedPoint().getConnect1();
                }
            }
            if ((getType() != END_BUMPER) && (ts2 == null)) {
                g2.setColor(Color.yellow);
            } else {
                g2.setColor(Color.green);
            }
        }
        g2.draw(layoutEditor.trackEditControlRectAt(getCoordsCenter()));
    }   // drawEditControls

    /**
     * {@inheritDoc}
     */
    @Override
    protected void drawTurnoutControls(Graphics2D g2) {
        // PositionablePoints don't have turnout controls...
        // nothing to see here... move along...
    }

    /*
     * {@inheritDoc}
     */
    @Override
    public void reCheckBlockBoundary() {
        if (type == END_BUMPER) {
            return;
        }
        if (getConnect1() == null && getConnect2() == null) {
            //This is no longer a block boundary, therefore will remove signal masts and sensors if present
            if (westBoundSignalMastNamed != null) {
                removeSML(getWestBoundSignalMast());
            }
            if (eastBoundSignalMastNamed != null) {
                removeSML(getEastBoundSignalMast());
            }
            westBoundSignalMastNamed = null;
            eastBoundSignalMastNamed = null;
            setWestBoundSensor("");
            setEastBoundSensor("");
            //May want to look at a method to remove the assigned mast from the panel and potentially any SignalMast logics generated
        } else if (getConnect1() == null || getConnect2() == null) {
            //could still be in the process of rebuilding the point details
            return;
        } else if (getConnect1().getLayoutBlock() == getConnect2().getLayoutBlock()) {
            //We are no longer a block bounardy
            if (westBoundSignalMastNamed != null) {
                removeSML(getWestBoundSignalMast());
            }
            if (eastBoundSignalMastNamed != null) {
                removeSML(getEastBoundSignalMast());
            }
            westBoundSignalMastNamed = null;
            eastBoundSignalMastNamed = null;
            setWestBoundSensor("");
            setEastBoundSensor("");
            //May want to look at a method to remove the assigned mast from the panel and potentially any SignalMast logics generated
        }
    }   // reCheckBlockBoundary

    /*
     * {@inheritDoc}
     */
    @Override
    protected List<LayoutConnectivity> getLayoutConnectivity() {
        List<LayoutConnectivity> results = new ArrayList<>();
        LayoutConnectivity lc = null;
        LayoutBlock blk1 = null, blk2 = null;
        TrackSegment ts1 = getConnect1();
        Point2D p1, p2;

        if (getType() == ANCHOR) {
            TrackSegment ts2 = getConnect2();
            if ((ts1 != null) && (ts2 != null)) {
                blk1 = ts1.getLayoutBlock();
                blk2 = ts2.getLayoutBlock();
                if ((blk1 != null) && (blk2 != null) && (blk1 != blk2)) {
                    // this is a block boundary, create a LayoutConnectivity
                    log.debug("Block boundary ('{}'<->'{}') found at {}", blk1, blk2, this);
                    lc = new LayoutConnectivity(blk1, blk2);
                    // determine direction from block 1 to block 2
                    if (ts1.getConnect1() == this) {
                        p1 = LayoutEditor.getCoords(ts1.getConnect2(), ts1.getType2());
                    } else {
                        p1 = LayoutEditor.getCoords(ts1.getConnect1(), ts1.getType1());
                    }
                    if (ts2.getConnect1() == this) {
                        p2 = LayoutEditor.getCoords(ts2.getConnect2(), ts2.getType2());
                    } else {
                        p2 = LayoutEditor.getCoords(ts2.getConnect1(), ts2.getType1());
                    }
                    lc.setDirection(Path.computeDirection(p1, p2));
                    // save Connections
                    lc.setConnections(ts1, ts2, TRACK, this);
                    results.add(lc);
                }
            }
        } else if (getType() == EDGE_CONNECTOR) {
            TrackSegment ts2 = null;
            if (getLinkedPoint() != null) {
                ts2 = getLinkedPoint().getConnect1();
            }
            if ((ts1 != null) && (ts2 != null)) {
                blk1 = ts1.getLayoutBlock();
                blk2 = ts2.getLayoutBlock();
                if ((blk1 != null) && (blk2 != null) && (blk1 != blk2)) {
                    // this is a block boundary, create a LayoutConnectivity
                    log.debug("Block boundary ('{}'<->'{}') found at {}", blk1, blk2, this);
                    lc = new LayoutConnectivity(blk1, blk2);

                    // determine direction from block 1 to block 2
                    if (ts1.getConnect1() == this) {
                        p1 = LayoutEditor.getCoords(ts1.getConnect2(), ts1.getType2());
                    } else {
                        p1 = LayoutEditor.getCoords(ts1.getConnect1(), ts1.getType1());
                    }

                    //Need to find a way to compute the direction for this for a split over the panel
                    //In this instance work out the direction of the first track relative to the positionable poin.
                    lc.setDirection(Path.computeDirection(p1, getCoordsCenter()));
                    // save Connections
                    lc.setConnections(ts1, ts2, TRACK, this);
                    results.add(lc);
                }
            }
        }
        return results;
    }   // getLayoutConnectivity()

    /**
     * {@inheritDoc}
     */
    @Override
    public List<Integer> checkForFreeConnections() {
        List<Integer> result = new ArrayList<>();

        if ((getConnect1() == null)
                || ((getType() == ANCHOR) && (getConnect2() == null))) {
            result.add(Integer.valueOf(POS_POINT));
        }
        return result;
    }

    /**
     * {@inheritDoc}
     */
    @Override
    public boolean checkForUnAssignedBlocks() {
        // Positionable Points don't have blocks so...
        // nothing to see here... move along...
        return true;
    }

    /**
     * {@inheritDoc}
     */
    @Override
    public void checkForNonContiguousBlocks(
            @Nonnull HashMap<String, List<Set<String>>> blockNamesToTrackNameSetsMap
    ) {
        /*
         * For each (non-null) blocks of this track do:
         * #1) If it's got an entry in the blockNamesToTrackNameSetMap then
         * #2) If this track is not in one of the TrackNameSets for this block
         * #3) add a new set (with this block/track) to
         *     blockNamesToTrackNameSetMap and
         * #4) check all the connections in this
         *     block (by calling the 2nd method below)
         * <p>
         *     Basically, we're maintaining contiguous track sets for each block found
         *     (in blockNamesToTrackNameSetMap)
         */
        //check the 1st connection points block
        TrackSegment ts1 = getConnect1();
        String blk1 = null;
        List<Set<String>> TrackNameSets = null;
        Set<String> TrackNameSet = null;

        // this should never be null... but just in case...
        if (ts1 != null) {
            blk1 = ts1.getBlockName();
            TrackNameSet = null;    // assume not found (pessimist!)
            TrackNameSets = blockNamesToTrackNameSetsMap.get(blk1);
            if (TrackNameSets != null) { // (#1)
                for (Set<String> checkTrackNameSet : TrackNameSets) {
                    if (checkTrackNameSet.contains(getName())) { // (#2)
                        TrackNameSet = checkTrackNameSet;
                        break;
                    }
                }
            } else {    // (#3)
                log.debug("*New block ('{}') trackNameSets", blk1);
                TrackNameSets = new ArrayList<>();
                blockNamesToTrackNameSetsMap.put(blk1, TrackNameSets);
            }
            if (TrackNameSet == null) {
                TrackNameSet = new LinkedHashSet<>();
                log.debug("*    Add track '{}' to trackNameSet for block '{}'", getName(), blk1);
                TrackNameSet.add(getName());
                TrackNameSets.add(TrackNameSet);
            }
            if (connect1 != null) { // (#4)
                connect1.collectContiguousTracksNamesInBlockNamed(blk1, TrackNameSet);
            }
        }

        if (getType() == ANCHOR) {
            //check the 2nd connection points block
            TrackSegment ts2 = getConnect2();
            // this should never be null... but just in case...
            if (ts2 != null) {
                String blk2 = ts2.getBlockName();

                TrackNameSet = null;    // assume not found (pessimist!)
                TrackNameSets = blockNamesToTrackNameSetsMap.get(blk2);
                if (TrackNameSets != null) { // (#1)
                    for (Set<String> checkTrackNameSet : TrackNameSets) {
                        if (checkTrackNameSet.contains(getName())) { // (#2)
                            TrackNameSet = checkTrackNameSet;
                            break;
                        }
                    }
                } else {    // (#3)
                    log.debug("*New block ('{}') trackNameSets", blk2);
                    TrackNameSets = new ArrayList<>();
                    blockNamesToTrackNameSetsMap.put(blk2, TrackNameSets);
                }
                if (TrackNameSet == null) {
                    TrackNameSet = new LinkedHashSet<>();
                    log.debug("*    Add track '{}' to TrackNameSet for block '{}'", getName(), blk2);
                    TrackNameSets.add(TrackNameSet);
                    TrackNameSet.add(getName());
                }
                if (connect2 != null) { // (#4)
                    connect2.collectContiguousTracksNamesInBlockNamed(blk2, TrackNameSet);
                }
            }
        }
    } // collectContiguousTracksNamesInBlockNamed

    /**
     * {@inheritDoc}
     */
    public void collectContiguousTracksNamesInBlockNamed(@Nonnull String blockName,
            @Nonnull Set<String> TrackNameSet) {
        if (!TrackNameSet.contains(getName())) {
            TrackSegment ts1 = getConnect1();
            // this should never be null... but just in case...
            if (ts1 != null) {
                String blk1 = ts1.getBlockName();
                // is this the blockName we're looking for?
                if (blk1.equals(blockName)) {
                    // if we are added to the TrackNameSet
                    if (TrackNameSet.add(getName())) {
                        log.debug("*    Add track '{}'for block '{}'", getName(), blockName);
                    }
                    // this should never be null... but just in case...
                    if (connect1 != null) {
                        connect1.collectContiguousTracksNamesInBlockNamed(blockName, TrackNameSet);
                    }
                }
            }
            if (getType() == ANCHOR) {
                TrackSegment ts2 = getConnect2();
                // this should never be null... but just in case...
                if (ts2 != null) {
                    String blk2 = ts2.getBlockName();
                    // is this the blockName we're looking for?
                    if (blk2.equals(blockName)) {
                        // if we are added to the TrackNameSet
                        if (TrackNameSet.add(getName())) {
                            log.debug("*    Add track '{}'for block '{}'", getName(), blockName);
                        }
                        // this should never be null... but just in case...
                        if (connect2 != null) {
                            // it's time to play... flood your neighbour!
                            connect2.collectContiguousTracksNamesInBlockNamed(blockName, TrackNameSet);
                        }
                    }
                }
            }
        }
    }

    /**
     * {@inheritDoc}
     */
    public void setAllLayoutBlocks(LayoutBlock layoutBlock) {
        // positionable points don't have blocks...
        // nothing to see here, move along...
    }

    private final static Logger log
            = LoggerFactory.getLogger(PositionablePoint.class);
}<|MERGE_RESOLUTION|>--- conflicted
+++ resolved
@@ -1430,63 +1430,8 @@
      */
     @Override
     protected void draw1(Graphics2D g2, boolean isMain, boolean isBlock) {
-<<<<<<< HEAD
         //nothing to do here... move along...
     }   // draw1
-=======
-        if (getType() != ANCHOR) {
-            Point2D pt = getCoordsCenter();
-            //boolean mainline = false;
-            Point2D ep1 = pt, ep2 = pt;
-
-            if (getConnect1() != null) {
-                //mainline = getConnect1().isMainline();
-                ep1 = getConnect1().getCentreSeg();
-            }
-            if (getType() == ANCHOR) {
-                if (getConnect2() != null) {
-                    //mainline |= getConnect2().isMainline();
-                    ep2 = getConnect2().getCentreSeg();
-                }
-            }
-
-            double trackWidth = 2.0;
-            double tieWidth = trackWidth * 2.0;
-            Stroke drawingStroke = new BasicStroke((float) trackWidth, BasicStroke.CAP_BUTT, BasicStroke.JOIN_MITER, 1.F);
-            g2.setColor(defaultTrackColor);
-
-            if (!ep1.equals(ep2)) {
-                double angleRAD = (Math.PI / 2.0) - MathUtil.computeAngleRAD(ep1, ep2);
-                Point2D p1, p2, p3, p4;
-                if (getType() == END_BUMPER) {
-                    // draw a cross tie
-                    p1 = new Point2D.Double(0.0, -tieWidth);
-                    p2 = new Point2D.Double(0.0, +tieWidth);
-
-                    p1 = MathUtil.add(MathUtil.rotateRAD(p1, angleRAD), pt);
-                    p2 = MathUtil.add(MathUtil.rotateRAD(p2, angleRAD), pt);
-                    g2.setStroke(drawingStroke);
-                    g2.draw(new Line2D.Double(p1, p2));
-                } else if (getType() == EDGE_CONNECTOR) {
-                    // draw an X
-                    p1 = new Point2D.Double(-trackWidth - tieWidth, -tieWidth);
-                    p2 = new Point2D.Double(-trackWidth - tieWidth, +tieWidth);
-                    p3 = new Point2D.Double(-trackWidth + tieWidth, +tieWidth);
-                    p4 = new Point2D.Double(-trackWidth + tieWidth, -tieWidth);
-
-                    p1 = MathUtil.add(MathUtil.rotateRAD(p1, angleRAD), pt);
-                    p2 = MathUtil.add(MathUtil.rotateRAD(p2, angleRAD), pt);
-                    p3 = MathUtil.add(MathUtil.rotateRAD(p3, angleRAD), pt);
-                    p4 = MathUtil.add(MathUtil.rotateRAD(p4, angleRAD), pt);
-
-                    g2.setStroke(drawingStroke);
-                    g2.draw(new Line2D.Double(p1, p3));
-                    g2.draw(new Line2D.Double(p2, p4));
-                }
-            }
-        }   // if (getType() != ANCHOR)
-    }   // draw
->>>>>>> 82850f46
 
     /**
      * {@inheritDoc}

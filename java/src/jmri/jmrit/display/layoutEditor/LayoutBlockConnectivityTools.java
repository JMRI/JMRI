--- conflicted
+++ resolved
@@ -551,15 +551,9 @@
                         log.debug("Adding destination Block {}", destinationLayoutBlock.getDisplayName());
                         log.debug("arrived at destination block");
                         log.debug("{} Return as Long", sourceLayoutBlock.getDisplayName());
-<<<<<<< HEAD
                         returnBlocks.forEach((returnBlock) -> {
-                            log.debug(returnBlock.getDisplayName());
-                        });
-=======
-                        for (LayoutBlock returnBlock : returnBlocks) {
                             log.debug("  return block {}", returnBlock.getDisplayName());
-                        }
->>>>>>> 516e2e81
+                        };
                         log.debug("Finished List");
                     }
                     return returnBlocks;
@@ -649,13 +643,8 @@
             return -1;
         }
         List<Integer> blkIndexTested = new ArrayList<>(5);
-<<<<<<< HEAD
-        if (log.isDebugEnabled() && (preBlock != null)) {
-            log.debug("In find best hop current " + currentLBlock.getDisplayName() + " previous " + preBlock.getDisplayName());
-=======
         if (log.isDebugEnabled()) {
             log.debug("In find best hop current {} previous {}", currentLBlock.getDisplayName(), preBlock.getDisplayName());
->>>>>>> 516e2e81
         }
         Block block;
         while (result != -1) {

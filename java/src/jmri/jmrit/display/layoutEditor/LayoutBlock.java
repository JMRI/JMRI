--- conflicted
+++ resolved
@@ -2843,15 +2843,9 @@
     public void printAdjacencies() {
         log.info("Adjacencies for block {}", this.getDisplayName());
         log.info("Neighbour, Direction, mutual, relationship, metric");
-<<<<<<< HEAD
         neighbours.forEach((neighbour) -> {
-            log.info(neighbour.getBlock().getDisplayName() + ", " + Path.decodeDirection(neighbour.getDirection()) + ", " + neighbour.isMutual() + ", " + decodePacketFlow(neighbour.getPacketFlow()) + ", " + neighbour.getMetric());
+            log.info("{}, {}, {}, {}, {}",neighbour.getBlock().getDisplayName(), Path.decodeDirection(neighbour.getDirection()), neighbour.isMutual(), decodePacketFlow(neighbour.getPacketFlow()), neighbour.getMetric());
         });
-=======
-        for (Adjacencies neighbour : neighbours) {
-            log.info("{}, {}, {}, {}, {}",neighbour.getBlock().getDisplayName(), Path.decodeDirection(neighbour.getDirection()), neighbour.isMutual(), decodePacketFlow(neighbour.getPacketFlow()), neighbour.getMetric());
-        }
->>>>>>> aefaad9c
     }
 
     /**

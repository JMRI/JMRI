package jmri.jmrit.display.layoutEditor.configurexml;

import java.awt.Color;
import java.util.List;
import java.util.ResourceBundle;
import javax.swing.JFrame;
import javax.swing.JOptionPane;
import jmri.ConfigureManager;
import jmri.InstanceManager;
import jmri.configurexml.AbstractXmlAdapter;
import jmri.configurexml.XmlAdapter;
import jmri.jmrit.display.Positionable;
import jmri.jmrit.display.layoutEditor.LayoutEditor;
import jmri.util.ColorUtil;
import org.jdom2.Attribute;
import org.jdom2.DataConversionException;
import org.jdom2.Element;
import org.slf4j.Logger;
import org.slf4j.LoggerFactory;

/**
 * Handle configuration for LayoutEditor panes.
 *
 * Based in part on PanelEditorXml.java
 *
 * @author Dave Duchamp Copyright (c) 2007
 */
public class LayoutEditorXml extends AbstractXmlAdapter {

    public LayoutEditorXml() {
    }

    static final ResourceBundle rb = ResourceBundle.getBundle("jmri.jmrit.display.layoutEditor.LayoutEditorBundle");

    /**
     * Default implementation for storing the contents of a LayoutEditor
     *
     * @param o Object to store, of type LayoutEditor
     * @return Element containing the complete info
     */
    @Override
    public Element store(Object o) {
        LayoutEditor p = (LayoutEditor) o;
        Element panel = new Element("LayoutEditor");

        panel.setAttribute("class", getClass().getName());
        panel.setAttribute("name", p.getLayoutName());
        panel.setAttribute("x", "" + p.getUpperLeftX());
        panel.setAttribute("y", "" + p.getUpperLeftY());
        // From this version onwards separate sizes for window and panel are stored the
        // following two statements allow files written here to be read in 2.2 and before
        panel.setAttribute("height", "" + p.getLayoutHeight());
        panel.setAttribute("width", "" + p.getLayoutWidth());
        // From this version onwards separate sizes for window and panel are stored
        panel.setAttribute("windowheight", "" + p.getWindowHeight());
        panel.setAttribute("windowwidth", "" + p.getWindowWidth());
        panel.setAttribute("panelheight", "" + p.getLayoutHeight());
        panel.setAttribute("panelwidth", "" + p.getLayoutWidth());
        panel.setAttribute("sliders", "" + (p.getScroll() ? "yes" : "no")); // deprecated
        panel.setAttribute("scrollable", "" + p.getScrollable());
        panel.setAttribute("editable", "" + (p.isEditable() ? "yes" : "no"));
        panel.setAttribute("positionable", "" + (p.allPositionable() ? "yes" : "no"));
        panel.setAttribute("controlling", "" + (p.allControlling() ? "yes" : "no"));
        panel.setAttribute("animating", "" + (p.isAnimating() ? "yes" : "no"));
        panel.setAttribute("showhelpbar", "" + (p.getShowHelpBar() ? "yes" : "no"));
        panel.setAttribute("drawgrid", "" + (p.getDrawGrid() ? "yes" : "no"));
        panel.setAttribute("snaponadd", "" + (p.getSnapOnAdd() ? "yes" : "no"));
        panel.setAttribute("snaponmove", "" + (p.getSnapOnMove() ? "yes" : "no"));
        panel.setAttribute("antialiasing", "" + (p.getAntialiasingOn() ? "yes" : "no"));
        panel.setAttribute("turnoutcircles", "" + (p.getTurnoutCircles() ? "yes" : "no"));
        panel.setAttribute("tooltipsnotedit", "" + (p.getTooltipsNotEdit() ? "yes" : "no"));
        panel.setAttribute("tooltipsinedit", "" + (p.getTooltipsInEdit() ? "yes" : "no"));
        panel.setAttribute("mainlinetrackwidth", "" + p.getMainlineTrackWidth());
        panel.setAttribute("xscale", Float.toString((float) p.getXScale()));
        panel.setAttribute("yscale", Float.toString((float) p.getYScale()));
        panel.setAttribute("sidetrackwidth", "" + p.getSideTrackWidth());
        panel.setAttribute("defaulttrackcolor", p.getDefaultTrackColor());
        panel.setAttribute("defaultoccupiedtrackcolor", p.getDefaultOccupiedTrackColor());
        panel.setAttribute("defaultalternativetrackcolor", p.getDefaultAlternativeTrackColor());
        panel.setAttribute("defaulttextcolor", p.getDefaultTextColor());
        panel.setAttribute("turnoutcirclecolor", p.getTurnoutCircleColor());
        panel.setAttribute("turnoutcirclesize", "" + p.getTurnoutCircleSize());
        panel.setAttribute("turnoutdrawunselectedleg", (p.getTurnoutDrawUnselectedLeg() ? "yes" : "no"));
        panel.setAttribute("turnoutbx", Float.toString((float) p.getTurnoutBX()));
        panel.setAttribute("turnoutcx", Float.toString((float) p.getTurnoutCX()));
        panel.setAttribute("turnoutwid", Float.toString((float) p.getTurnoutWid()));
        panel.setAttribute("xoverlong", Float.toString((float) p.getXOverLong()));
        panel.setAttribute("xoverhwid", Float.toString((float) p.getXOverHWid()));
        panel.setAttribute("xovershort", Float.toString((float) p.getXOverShort()));
        panel.setAttribute("autoblkgenerate", "" + (p.getAutoBlockAssignment() ? "yes" : "no"));
        if (p.getBackgroundColor() != null) {
            panel.setAttribute("redBackground", "" + p.getBackgroundColor().getRed());
            panel.setAttribute("greenBackground", "" + p.getBackgroundColor().getGreen());
            panel.setAttribute("blueBackground", "" + p.getBackgroundColor().getBlue());
        }
        panel.setAttribute("gridSize", "" + p.getGridSize());
        p.resetDirty();
        panel.setAttribute("openDispatcher", p.getOpenDispatcherOnLoad() ? "yes" : "no");
        panel.setAttribute("useDirectTurnoutControl", p.getDirectTurnoutControl() ? "yes" : "no");
        panel.setAttribute("zoom", Double.toString(p.getZoom()));

        // note: moving zoom attribute into per-window user preference
        //panel.setAttribute("zoom", Double.toString(p.getZoom()));

        // include contents (Icons and Labels)
        List<Positionable> contents = p.getContents();
        int num = contents.size();
        if (num > 0) {
            for (int i = 0; i < num; i++) {
                Positionable sub = contents.get(i);
                if (sub != null && sub.storeItem()) {
                    try {
                        Element e = jmri.configurexml.ConfigXmlManager.elementFromObject(sub);
                        if (e != null) {
                            panel.addContent(e);
                        }
                    } catch (Exception e) {
                        log.error("Error storing panel contents element: " + e);
                    }
                } else {
                    log.warn("Null entry found when storing panel contents.");
                }
            }
        }

        // include LayoutTurnouts
        num = p.turnoutList.size();
        if (log.isDebugEnabled()) {
            log.debug("N layoutturnout elements: " + num);
        }
        if (num > 0) {
            for (int i = 0; i < num; i++) {
                Object sub = p.turnoutList.get(i);
                try {
                    Element e = jmri.configurexml.ConfigXmlManager.elementFromObject(sub);
                    if (e != null) {
                        panel.addContent(e);
                    }
                } catch (Exception e) {
                    log.error("Error storing panel layoutturnout element: " + e);
                }
            }
        }

        // include TrackSegments
        num = p.trackList.size();
        if (log.isDebugEnabled()) {
            log.debug("N tracksegment elements: " + num);
        }
        if (num > 0) {
            for (int i = 0; i < num; i++) {
                Object sub = p.trackList.get(i);
                try {
                    Element e = jmri.configurexml.ConfigXmlManager.elementFromObject(sub);
                    if (e != null) {
                        panel.addContent(e);
                    }
                } catch (Exception e) {
                    log.error("Error storing panel tracksegment element: " + e);
                }
            }
        }
        // include PositionablePoints
        num = p.pointList.size();
        if (log.isDebugEnabled()) {
            log.debug("N positionablepoint elements: " + num);
        }
        if (num > 0) {
            for (int i = 0; i < num; i++) {
                Object sub = p.pointList.get(i);
                try {
                    Element e = jmri.configurexml.ConfigXmlManager.elementFromObject(sub);
                    if (e != null) {
                        panel.addContent(e);
                    }
                } catch (Exception e) {
                    log.error("Error storing panel positionalpoint element: " + e);
                }
            }
        }
        // include LevelXings
        num = p.xingList.size();
        if (log.isDebugEnabled()) {
            log.debug("N levelxing elements: " + num);
        }
        if (num > 0) {
            for (int i = 0; i < num; i++) {
                Object sub = p.xingList.get(i);
                try {
                    Element e = jmri.configurexml.ConfigXmlManager.elementFromObject(sub);
                    if (e != null) {
                        panel.addContent(e);
                    }
                } catch (Exception e) {
                    log.error("Error storing panel levelxing element: " + e);
                }
            }
        }
        // include LayoutSlips
        num = p.slipList.size();
        if (log.isDebugEnabled()) {
            log.debug("N layoutSlip elements: " + num);
        }
        if (num > 0) {
            for (int i = 0; i < num; i++) {
                Object sub = p.slipList.get(i);
                try {
                    Element e = jmri.configurexml.ConfigXmlManager.elementFromObject(sub);
                    if (e != null) {
                        panel.addContent(e);
                    }
                } catch (Exception e) {
                    log.error("Error storing panel layoutSlip element: " + e);
                }
            }
        }
        // include LayoutTurntables
        num = p.turntableList.size();
        if (log.isDebugEnabled()) {
            log.debug("N turntable elements: " + num);
        }
        if (num > 0) {
            for (int i = 0; i < num; i++) {
                Object sub = p.turntableList.get(i);
                try {
                    Element e = jmri.configurexml.ConfigXmlManager.elementFromObject(sub);
                    if (e != null) {
                        panel.addContent(e);
                    }
                } catch (Exception e) {
                    log.error("Error storing panel turntable element: " + e);
                }
            }
        }
        return panel;
    }

    @Override
    public void load(Element element, Object o) {
        log.error("Invalid method called");
    }

    /**
     * Create a LayoutEditor object, then register and fill it, then pop it in a
     * JFrame
     *
     * @param shared Top level Element to unpack.
     */
    @Override
    public boolean load(Element shared, Element perNode) {
        boolean result = true;
        Attribute a;
        // find coordinates
        int x = 0;
        int y = 0;
        // From this version onwards separate sizes for window and panel are used
        int windowHeight = 400;
        int windowWidth = 300;
        int panelHeight = 340;
        int panelWidth = 280;
        int sidetrackwidth = 3;
        int mainlinetrackwidth = 3;
        try {
            x = shared.getAttribute("x").getIntValue();
            y = shared.getAttribute("y").getIntValue();
            // For compatibility with previous versions, try and see if height and width tags are contained in the file
            if ((a = shared.getAttribute("height")) != null) {
                windowHeight = a.getIntValue();
                panelHeight = windowHeight - 60;
            }
            if ((a = shared.getAttribute("width")) != null) {
                windowWidth = a.getIntValue();
                panelWidth = windowWidth - 18;
            }
            // For files created by the new version, retrieve window and panel sizes
            if ((a = shared.getAttribute("windowheight")) != null) {
                windowHeight = a.getIntValue();
            }
            if ((a = shared.getAttribute("windowwidth")) != null) {
                windowWidth = a.getIntValue();
            }
            if ((a = shared.getAttribute("panelheight")) != null) {
                panelHeight = a.getIntValue();
            }
            if ((a = shared.getAttribute("panelwidth")) != null) {
                panelWidth = a.getIntValue();
            }

            mainlinetrackwidth = shared.getAttribute("mainlinetrackwidth").getIntValue();
            sidetrackwidth = shared.getAttribute("sidetrackwidth").getIntValue();
        } catch (org.jdom2.DataConversionException e) {
            log.error("failed to convert LayoutEditor's attribute");
            result = false;
        }
        double xScale = 1.0;
        double yScale = 1.0;
        a = shared.getAttribute("xscale");
        if (a != null) {
            try {
                xScale = (Float.parseFloat(a.getValue()));
            } catch (Exception e) {
                log.error("failed to convert to float - " + a.getValue());
                result = false;
            }
        }
        a = shared.getAttribute("yscale");
        if (a != null) {
            try {
                yScale = (Float.parseFloat(a.getValue()));
            } catch (Exception e) {
                log.error("failed to convert to float - " + a.getValue());
                result = false;
            }
        }
        // find the name and default track color
        String name = "";
        if (shared.getAttribute("name") != null) {
            name = shared.getAttribute("name").getValue();
        }
        if (jmri.jmrit.display.PanelMenu.instance().isPanelNameUsed(name)) {
            JFrame frame = new JFrame("DialogDemo");
            frame.setDefaultCloseOperation(JFrame.DISPOSE_ON_CLOSE);
            log.warn("File contains a panel with the same name (" + name + ") as an existing panel");
            int n = JOptionPane.showConfirmDialog(frame,
                    java.text.MessageFormat.format(rb.getString("DuplicatePanel"),
                            new Object[]{name}),
                    rb.getString("DuplicatePanelTitle"),
                    JOptionPane.YES_NO_OPTION);
            if (n == JOptionPane.NO_OPTION) {
                return false;
            }
        }
        String defaultColor = "black";
        String defaultTextColor = "black";
        if (shared.getAttribute("defaulttrackcolor") != null) {
            defaultColor = shared.getAttribute("defaulttrackcolor").getValue();
        }
        if (shared.getAttribute("defaulttextcolor") != null) {
            defaultTextColor = shared.getAttribute("defaulttextcolor").getValue();
        }
        String turnoutCircleColor = "track";  //default to using use default track color for circle color
        if (shared.getAttribute("turnoutcirclecolor") != null) {
            turnoutCircleColor = shared.getAttribute("turnoutcirclecolor").getValue();
        }
        int turnoutCircleSize = 2;
        if (shared.getAttribute("turnoutcirclesize") != null) {
            try {
                turnoutCircleSize = shared.getAttribute("turnoutcirclesize").getIntValue();
            } catch (DataConversionException e1) {
                //leave at default if cannot convert
                log.warn("unable to convert turnoutcirclesize");
            }
        }
        boolean turnoutDrawUnselectedLeg = true;
        if ((a = shared.getAttribute("turnoutdrawunselectedleg")) != null && a.getValue().equals("no")) {
            turnoutDrawUnselectedLeg = false;
        }
        // create the objects
        LayoutEditor panel = new LayoutEditor(name);
        panel.setLayoutName(name);
        panel.setMainlineTrackWidth(mainlinetrackwidth);
        panel.setSideTrackWidth(sidetrackwidth);
        panel.setDefaultTrackColor(defaultColor);
        panel.setDefaultTextColor(defaultTextColor);
        panel.setTurnoutCircleColor(turnoutCircleColor);
        panel.setTurnoutCircleSize(turnoutCircleSize);
        panel.setTurnoutDrawUnselectedLeg(turnoutDrawUnselectedLeg);
        panel.setXScale(xScale);
        panel.setYScale(yScale);
        // turnout size parameters
        double sz = 20.0;
        a = shared.getAttribute("turnoutbx");
        if (a != null) {
            try {
                sz = (Float.parseFloat(a.getValue()));
                panel.setTurnoutBX(sz);
            } catch (Exception e) {
                log.error("failed to convert to float - " + a.getValue());
                result = false;
            }
        }
        a = shared.getAttribute("turnoutcx");
        if (a != null) {
            try {
                sz = (Float.parseFloat(a.getValue()));
                panel.setTurnoutCX(sz);
            } catch (Exception e) {
                log.error("failed to convert to float - " + a.getValue());
                result = false;
            }
        }
        a = shared.getAttribute("turnoutwid");
        if (a != null) {
            try {
                sz = (Float.parseFloat(a.getValue()));
                panel.setTurnoutWid(sz);
            } catch (Exception e) {
                log.error("failed to convert to float - " + a.getValue());
                result = false;
            }
        }
        a = shared.getAttribute("xoverlong");
        if (a != null) {
            try {
                sz = (Float.parseFloat(a.getValue()));
                panel.setXOverLong(sz);
            } catch (Exception e) {
                log.error("failed to convert to float - " + a.getValue());
                result = false;
            }
        }
        a = shared.getAttribute("xoverhwid");
        if (a != null) {
            try {
                sz = (Float.parseFloat(a.getValue()));
                panel.setXOverHWid(sz);
            } catch (Exception e) {
                log.error("failed to convert to float - " + a.getValue());
                result = false;
            }
        }
        a = shared.getAttribute("xovershort");
        if (a != null) {
            try {
                sz = (Float.parseFloat(a.getValue()));
                panel.setXOverShort(sz);
            } catch (Exception e) {
                log.error("failed to convert to float - " + a.getValue());
                result = false;
            }
        }
        // grid size parameter
        int iz = 10; // this value is never used but it's the default
        a = shared.getAttribute("gridSize");
        if (a != null) {
            try {
                iz = (Integer.parseInt(a.getValue()));
                panel.setGridSize(iz);
            } catch (Exception e) {
                log.error("failed to convert to int - " + a.getValue());
                result = false;
            }
        }

        // set contents state
        String slValue = "both";
        if ((a = shared.getAttribute("sliders")) != null && a.getValue().equals("no")) {
            slValue = "none";
        }
        if ((a = shared.getAttribute("scrollable")) != null) {
            slValue = a.getValue();
        }

        boolean edValue = true;
        if ((a = shared.getAttribute("editable")) != null && a.getValue().equals("no")) {
            edValue = false;
        }

        boolean value = true;
        if ((a = shared.getAttribute("positionable")) != null && a.getValue().equals("no")) {
            value = false;
        }
        panel.setAllPositionable(value);

        value = true;
        if ((a = shared.getAttribute("controlling")) != null && a.getValue().equals("no")) {
            value = false;
        }
        panel.setAllControlling(value);

        value = true;
        if ((a = shared.getAttribute("animating")) != null && a.getValue().equals("no")) {
            value = false;
        }
        panel.setTurnoutAnimation(value);

        boolean hbValue = true;
        if ((a = shared.getAttribute("showhelpbar")) != null && a.getValue().equals("no")) {
            hbValue = false;
        }

        boolean dgValue = false;
        if ((a = shared.getAttribute("drawgrid")) != null && a.getValue().equals("yes")) {
            dgValue = true;
        }

        boolean sgaValue = false;
        if ((a = shared.getAttribute("snaponadd")) != null && a.getValue().equals("yes")) {
            sgaValue = true;
        }

        boolean sgmValue = false;
        if ((a = shared.getAttribute("snaponmove")) != null && a.getValue().equals("yes")) {
            sgmValue = true;
        }

        boolean aaValue = false;
        if ((a = shared.getAttribute("antialiasing")) != null && a.getValue().equals("yes")) {
            aaValue = true;
        }

        value = false;
        if ((a = shared.getAttribute("turnoutcircles")) != null && a.getValue().equals("yes")) {
            value = true;
        }
        panel.setTurnoutCircles(value);

        value = false;
        if ((a = shared.getAttribute("tooltipsnotedit")) != null && a.getValue().equals("yes")) {
            value = true;
        }
        panel.setTooltipsNotEdit(value);

        value = false;
        if ((a = shared.getAttribute("autoblkgenerate")) != null && a.getValue().equals("yes")) {
            value = true;
        }
        panel.setAutoBlockAssignment(value);

        value = true;
        if ((a = shared.getAttribute("tooltipsinedit")) != null && a.getValue().equals("no")) {
            value = false;
        }
        panel.setTooltipsInEdit(value);
        // set default track color
        if ((a = shared.getAttribute("defaulttrackcolor")) != null) {
            panel.setDefaultTrackColor(a.getValue());
        }
        // set default track color
        if ((a = shared.getAttribute("defaultoccupiedtrackcolor")) != null) {
            panel.setDefaultOccupiedTrackColor(a.getValue());
        }
        // set default track color
        if ((a = shared.getAttribute("defaultalternativetrackcolor")) != null) {
            panel.setDefaultAlternativeTrackColor(a.getValue());
        }
        try {
            int red = shared.getAttribute("redBackground").getIntValue();
            int blue = shared.getAttribute("blueBackground").getIntValue();
            int green = shared.getAttribute("greenBackground").getIntValue();
            panel.setDefaultBackgroundColor(ColorUtil.colorToString(new Color(red, green, blue)));
            panel.setBackgroundColor(new Color(red, green, blue));
        } catch (org.jdom2.DataConversionException e) {
            log.warn("Could not parse color attributes!");
        } catch (NullPointerException e) {  // considered normal if the attributes are not present
        }
        if (shared.getAttribute("useDirectTurnoutControl") != null) {
            if (shared.getAttribute("useDirectTurnoutControl").getValue().equals("yes")) {
                panel.setDirectTurnoutControl(true);
            }
        }

<<<<<<< HEAD
        // note: moving zoom attribute into per-window user preference
        //if (shared.getAttribute("zoom") != null) {
        //    panel.setZoom(Double.valueOf(shared.getAttribute("zoom").getValue()));
        //}
=======
        if (shared.getAttribute("zoom") != null) {
            panel.setZoom(Double.valueOf(shared.getAttribute("zoom").getValue()));
        }
>>>>>>> d9118c2e

        // Set editor's option flags, load content after
        // this so that individual item flags are set as saved
        panel.initView();

        // load the contents
        List<Element> items = shared.getChildren();
        for (int i = 0; i < items.size(); i++) {
            // get the class, hence the adapter object to do loading
            Element item = items.get(i);
            String adapterName = item.getAttribute("class").getValue();
            if (log.isDebugEnabled()) {
                String id = "<null>";
                try {
                    id = item.getAttribute("ident").getValue();
                } catch (Exception e) {
                }
                log.debug("Load " + id + " for [" + panel.getName() + "] via " + adapterName);
            }
            try {
                XmlAdapter adapter = (XmlAdapter) Class.forName(adapterName).newInstance();
                // and do it
                adapter.load(item, panel);
                if (!panel.loadOK()) {
                    result = false;
                }
            } catch (Exception e) {
                log.error("Exception while loading " + item.getName() + ":" + e);
                result = false;
                e.printStackTrace();
            }
        }
        panel.disposeLoadData();     // dispose of url correction data

        // final initialization of objects
        panel.setConnections();

        // display the results
        panel.setAllEditable(edValue);  // set first since other attribute use this setting
        panel.setShowHelpBar(hbValue);
        panel.setDrawGrid(dgValue);
        panel.setSnapOnAdd(sgaValue);
        panel.setSnapOnMove(sgmValue);
        panel.setAntialiasingOn(aaValue);
        panel.setScroll(slValue);
        panel.pack();
        panel.setLayoutDimensions(windowWidth, windowHeight, x, y, panelWidth, panelHeight);
        panel.setVisible(true);    // always show the panel
        panel.resetDirty();

        // register the resulting panel for later configuration
        ConfigureManager cm = InstanceManager.getNullableDefault(jmri.ConfigureManager.class);
        if (cm != null) {
            cm.registerUser(panel);
        }
        //open Dispatcher frame if any Transits are defined, and open Dispatcher flag set on
        if (jmri.InstanceManager.getDefault(jmri.TransitManager.class).getSystemNameList().size() > 0) {
            if (shared.getAttribute("openDispatcher") != null) {
                if (shared.getAttribute("openDispatcher").getValue().equals("yes")) {
                    panel.setOpenDispatcherOnLoad(true);
                    jmri.jmrit.dispatcher.DispatcherFrame df = jmri.jmrit.dispatcher.DispatcherFrame.instance();
                    df.loadAtStartup();
                } else {
                    panel.setOpenDispatcherOnLoad(false);
                }
            }
        }
        return result;
    }

    @Override
    public int loadOrder() {
        return jmri.Manager.PANELFILES;
    }

    private final static Logger log = LoggerFactory.getLogger(LayoutEditorXml.class.getName());

}<|MERGE_RESOLUTION|>--- conflicted
+++ resolved
@@ -550,16 +550,10 @@
             }
         }
 
-<<<<<<< HEAD
         // note: moving zoom attribute into per-window user preference
         //if (shared.getAttribute("zoom") != null) {
         //    panel.setZoom(Double.valueOf(shared.getAttribute("zoom").getValue()));
         //}
-=======
-        if (shared.getAttribute("zoom") != null) {
-            panel.setZoom(Double.valueOf(shared.getAttribute("zoom").getValue()));
-        }
->>>>>>> d9118c2e
 
         // Set editor's option flags, load content after
         // this so that individual item flags are set as saved

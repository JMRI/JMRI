package jmri.jmrit.display.layoutEditor.configurexml;

import java.awt.Color;
import java.util.List;
import java.util.ResourceBundle;
import javax.swing.JFrame;
import javax.swing.JOptionPane;
import jmri.ConfigureManager;
import jmri.InstanceManager;
import jmri.configurexml.AbstractXmlAdapter;
import jmri.configurexml.XmlAdapter;
import jmri.jmrit.dispatcher.DispatcherFrame;
import jmri.jmrit.display.PanelMenu;
import jmri.jmrit.display.Positionable;
import jmri.jmrit.display.layoutEditor.LayoutEditor;
import jmri.util.ColorUtil;
import org.jdom2.Attribute;
import org.jdom2.DataConversionException;
import org.jdom2.Element;
import org.slf4j.Logger;
import org.slf4j.LoggerFactory;

/**
 * Handle configuration for LayoutEditor panes.
 * <p>
 * Based in part on PanelEditorXml.java
 *
 * @author Dave Duchamp Copyright (c) 2007
 */
public class LayoutEditorXml extends AbstractXmlAdapter {

    public LayoutEditorXml() {
    }

    static final ResourceBundle rb = ResourceBundle.getBundle("jmri.jmrit.display.layoutEditor.LayoutEditorBundle");

    /**
     * Default implementation for storing the contents of a LayoutEditor
     *
     * @param o Object to store, of type LayoutEditor
     * @return Element containing the complete info
     */
    @Override
    public Element store(Object o) {
        LayoutEditor p = (LayoutEditor) o;

        Element panel = new Element("LayoutEditor");

        panel.setAttribute("class", getClass().getName());
        panel.setAttribute("name", p.getLayoutName());
        panel.setAttribute("x", "" + p.getUpperLeftX());
        panel.setAttribute("y", "" + p.getUpperLeftY());
        // From this version onwards separate sizes for window and panel are stored the
        // following two statements allow files written here to be read in 2.2 and before
        panel.setAttribute("height", "" + p.getLayoutHeight());
        panel.setAttribute("width", "" + p.getLayoutWidth());
        // From this version onwards separate sizes for window and panel are stored
        panel.setAttribute("windowheight", "" + p.getWindowHeight());
        panel.setAttribute("windowwidth", "" + p.getWindowWidth());
        panel.setAttribute("panelheight", "" + p.getLayoutHeight());
        panel.setAttribute("panelwidth", "" + p.getLayoutWidth());
        panel.setAttribute("sliders", "" + (p.getScroll() ? "yes" : "no")); // deprecated
        panel.setAttribute("scrollable", "" + p.getScrollable());
        panel.setAttribute("editable", "" + (p.isEditable() ? "yes" : "no"));
        panel.setAttribute("positionable", "" + (p.allPositionable() ? "yes" : "no"));
        panel.setAttribute("controlling", "" + (p.allControlling() ? "yes" : "no"));
        panel.setAttribute("animating", "" + (p.isAnimating() ? "yes" : "no"));
        panel.setAttribute("showhelpbar", "" + (p.getShowHelpBar() ? "yes" : "no"));
        panel.setAttribute("drawgrid", "" + (p.getDrawGrid() ? "yes" : "no"));
        panel.setAttribute("snaponadd", "" + (p.getSnapOnAdd() ? "yes" : "no"));
        panel.setAttribute("snaponmove", "" + (p.getSnapOnMove() ? "yes" : "no"));
        panel.setAttribute("antialiasing", "" + (p.getAntialiasingOn() ? "yes" : "no"));
        panel.setAttribute("turnoutcircles", "" + (p.getTurnoutCircles() ? "yes" : "no"));
        panel.setAttribute("tooltipsnotedit", "" + (p.getTooltipsNotEdit() ? "yes" : "no"));
        panel.setAttribute("tooltipsinedit", "" + (p.getTooltipsInEdit() ? "yes" : "no"));
        panel.setAttribute("mainlinetrackwidth", "" + p.getMainlineTrackWidth());
        panel.setAttribute("xscale", Float.toString((float) p.getXScale()));
        panel.setAttribute("yscale", Float.toString((float) p.getYScale()));
        panel.setAttribute("sidetrackwidth", "" + p.getSideTrackWidth());
        panel.setAttribute("defaulttrackcolor", p.getDefaultTrackColor());
        panel.setAttribute("defaultoccupiedtrackcolor", p.getDefaultOccupiedTrackColor());
        panel.setAttribute("defaultalternativetrackcolor", p.getDefaultAlternativeTrackColor());
        panel.setAttribute("defaulttextcolor", p.getDefaultTextColor());
        panel.setAttribute("turnoutcirclecolor", p.getTurnoutCircleColor());
        panel.setAttribute("turnoutcirclesize", "" + p.getTurnoutCircleSize());
        panel.setAttribute("turnoutdrawunselectedleg", (p.getTurnoutDrawUnselectedLeg() ? "yes" : "no"));
        panel.setAttribute("turnoutbx", Float.toString((float) p.getTurnoutBX()));
        panel.setAttribute("turnoutcx", Float.toString((float) p.getTurnoutCX()));
        panel.setAttribute("turnoutwid", Float.toString((float) p.getTurnoutWid()));
        panel.setAttribute("xoverlong", Float.toString((float) p.getXOverLong()));
        panel.setAttribute("xoverhwid", Float.toString((float) p.getXOverHWid()));
        panel.setAttribute("xovershort", Float.toString((float) p.getXOverShort()));
        panel.setAttribute("autoblkgenerate", "" + (p.getAutoBlockAssignment() ? "yes" : "no"));
        if (p.getBackgroundColor() != null) {
            panel.setAttribute("redBackground", "" + p.getBackgroundColor().getRed());
            panel.setAttribute("greenBackground", "" + p.getBackgroundColor().getGreen());
            panel.setAttribute("blueBackground", "" + p.getBackgroundColor().getBlue());
        }
        panel.setAttribute("gridSize", "" + p.getGridSize());
        panel.setAttribute("gridSize2nd", "" + p.getGridSize2nd());

        p.resetDirty();
        panel.setAttribute("openDispatcher", p.getOpenDispatcherOnLoad() ? "yes" : "no");
        panel.setAttribute("useDirectTurnoutControl", p.getDirectTurnoutControl() ? "yes" : "no");

        // note: moving zoom attribute into per-window user preference
        //panel.setAttribute("zoom", Double.toString(p.getZoom()));
        int num;

        // include contents (Icons and Labels)
        List<Positionable> contents = p.getContents();
        for (Positionable sub : contents) {
            if (sub != null && sub.storeItem()) {
                try {
                    Element e = jmri.configurexml.ConfigXmlManager.elementFromObject(sub);
                    if (e != null) {
                        panel.addContent(e);
                    }
                } catch (Exception e) {
                    log.error("Error storing contents element: " + e);
                }
            } else {
                log.warn("Null entry found when storing panel contents.");
            }
        }

        // include LayoutTurnouts
        num = p.turnoutList.size();
        if (log.isDebugEnabled()) {
            log.debug("N layoutturnout elements: " + num);
        }

        for (Object sub : p.turnoutList) {
            try {
                Element e = jmri.configurexml.ConfigXmlManager.elementFromObject(sub);
                if (e != null) {
                    panel.addContent(e);
                }
            } catch (Exception e) {
                log.error("Error storing layoutturnout element: " + e);
            }
        }

        // include TrackSegments
        num = p.trackList.size();
        if (log.isDebugEnabled()) {
            log.debug("N tracksegment elements: " + num);
        }

        for (Object sub : p.trackList) {
            try {
                Element e = jmri.configurexml.ConfigXmlManager.elementFromObject(sub);
                if (e != null) {
                    panel.addContent(e);
                }
            } catch (Exception e) {
                log.error("Error storing tracksegment element: " + e);
            }
        }

        // include PositionablePoints
        num = p.pointList.size();
        if (log.isDebugEnabled()) {
            log.debug("N positionablepoint elements: " + num);
        }

        for (Object sub : p.pointList) {
            try {
                Element e = jmri.configurexml.ConfigXmlManager.elementFromObject(sub);
                if (e != null) {
                    panel.addContent(e);
                }
            } catch (Exception e) {
                log.error("Error storing positionalpoint element: " + e);
            }
        }

        // include LevelXings
        num = p.xingList.size();
        if (log.isDebugEnabled()) {
            log.debug("N levelxing elements: " + num);
        }

        for (Object sub : p.xingList) {
            try {
                Element e = jmri.configurexml.ConfigXmlManager.elementFromObject(sub);
                if (e != null) {
                    panel.addContent(e);
                }
            } catch (Exception e) {
                log.error("Error storing levelxing element: " + e);
            }
        }

        // include LayoutSlips
        num = p.slipList.size();
        if (log.isDebugEnabled()) {
            log.debug("N layoutSlip elements: " + num);
        }

        for (Object sub : p.slipList) {
            try {
                Element e = jmri.configurexml.ConfigXmlManager.elementFromObject(sub);
                if (e != null) {
                    panel.addContent(e);
                }
            } catch (Exception e) {
                log.error("Error storing layoutSlip element: " + e);
            }
        }

        // include LayoutTurntables
        num = p.turntableList.size();
        if (log.isDebugEnabled()) {
            log.debug("N turntable elements: " + num);
        }

        for (Object sub : p.turntableList) {
            try {
                Element e = jmri.configurexml.ConfigXmlManager.elementFromObject(sub);
                if (e != null) {
                    panel.addContent(e);
                }
            } catch (Exception e) {
                log.error("Error storing turntable element: " + e);
            }
        }
        return panel;
    }   // store

    @Override
    public void load(Element element, Object o) {
        log.error("Invalid method called");
    }

    /**
     * Create a LayoutEditor object, then register and fill it, then pop it in a
     * JFrame
     *
     * @param shared Top level Element to unpack.
     */
    @Override
    public boolean load(Element shared, Element perNode) {
        boolean result = true;
        Attribute a;
        // find coordinates
        int x = 0;
        int y = 0;
        // From this version onwards separate sizes for window and panel are used
        int windowHeight = 400;
        int windowWidth = 300;
        int panelHeight = 340;
        int panelWidth = 280;
        int sidetrackwidth = 3;
        int mainlinetrackwidth = 3;
        try {
            x = shared.getAttribute("x").getIntValue();
            y = shared.getAttribute("y").getIntValue();

            // For compatibility with previous versions, try and
            // see if height and width tags are contained in the file
            if ((a = shared.getAttribute("height")) != null) {
                windowHeight = a.getIntValue();
                panelHeight = windowHeight - 60;
            }
            if ((a = shared.getAttribute("width")) != null) {
                windowWidth = a.getIntValue();
                panelWidth = windowWidth - 18;
            }

            // For files created by the new version, 
            // retrieve window and panel sizes
            if ((a = shared.getAttribute("windowheight")) != null) {
                windowHeight = a.getIntValue();
            }
            if ((a = shared.getAttribute("windowwidth")) != null) {
                windowWidth = a.getIntValue();
            }
            if ((a = shared.getAttribute("panelheight")) != null) {
                panelHeight = a.getIntValue();
            }
            if ((a = shared.getAttribute("panelwidth")) != null) {
                panelWidth = a.getIntValue();
            }

            mainlinetrackwidth = shared.getAttribute("mainlinetrackwidth").getIntValue();
            sidetrackwidth = shared.getAttribute("sidetrackwidth").getIntValue();
        } catch (org.jdom2.DataConversionException e) {
            log.error("failed to convert LayoutEditor attribute");
            result = false;
        }

        double xScale = 1.0;
        double yScale = 1.0;
        a = shared.getAttribute("xscale");
        if (a != null) {
            try {
                xScale = (Float.parseFloat(a.getValue()));
            } catch (Exception e) {
                log.error("failed to convert to float - " + a.getValue());
                result = false;
            }
        }
        a = shared.getAttribute("yscale");
        if (a != null) {
            try {
                yScale = (Float.parseFloat(a.getValue()));
            } catch (Exception e) {
                log.error("failed to convert to float - " + a.getValue());
                result = false;
            }
        }

        // find the name and default track color
        String name = "";
        a = shared.getAttribute("name");
        if (a != null) {
            name = a.getValue();
        }
        if (InstanceManager.getDefault(PanelMenu.class).isPanelNameUsed(name)) {
            JFrame frame = new JFrame("DialogDemo");
            frame.setDefaultCloseOperation(JFrame.DISPOSE_ON_CLOSE);
            log.warn("File contains a panel with the same name ({}) as an existing panel", name);
            int n = JOptionPane.showConfirmDialog(frame,
                    java.text.MessageFormat.format(rb.getString("DuplicatePanel"),
                            new Object[]{name}),
                    rb.getString("DuplicatePanelTitle"),
                    JOptionPane.YES_NO_OPTION);
            if (n == JOptionPane.NO_OPTION) {
                return false;
            }
        }
        LayoutEditor panel = new LayoutEditor(name);
        panel.setLayoutName(name);
        InstanceManager.getDefault(PanelMenu.class).addEditorPanel(panel);

        // create the objects
        panel.setMainlineTrackWidth(mainlinetrackwidth);
        panel.setSideTrackWidth(sidetrackwidth);
        panel.setXScale(xScale);
        panel.setYScale(yScale);

        String defaultColor = "black";
        a = shared.getAttribute("defaulttrackcolor");
        if (a != null) {
            defaultColor = a.getValue();
        }
        panel.setDefaultTrackColor(defaultColor);

        String defaultTextColor = "black";
        a = shared.getAttribute("defaulttextcolor");
        if (a != null) {
            defaultTextColor = a.getValue();
        }
        panel.setDefaultTextColor(defaultTextColor);

        String turnoutCircleColor = "track";  //default to using use default track color for circle color
        a = shared.getAttribute("turnoutcirclecolor");
        if (a != null) {
            turnoutCircleColor = a.getValue();
        }
        panel.setTurnoutCircleColor(turnoutCircleColor);

        int turnoutCircleSize = 2;
        a = shared.getAttribute("turnoutcirclesize");
        if (a != null) {
            try {
                turnoutCircleSize = a.getIntValue();
            } catch (DataConversionException e1) {
                //leave at default if cannot convert
                log.warn("unable to convert turnoutcirclesize");
            }
        }
        panel.setTurnoutCircleSize(turnoutCircleSize);

        boolean value = true;
        try {
            value = shared.getAttribute("turnoutdrawunselectedleg").getBooleanValue();
        } catch (Exception e) {
        }
        panel.setTurnoutDrawUnselectedLeg(value);

        // turnout size parameters
        double sz = 20.0;
        a = shared.getAttribute("turnoutbx");
        if (a != null) {
            try {
                sz = (Float.parseFloat(a.getValue()));
                panel.setTurnoutBX(sz);
            } catch (Exception e) {
                log.error("failed to convert turnoutbx to float - " + a.getValue());
                result = false;
            }
        }

        a = shared.getAttribute("turnoutcx");
        if (a != null) {
            try {
                sz = (Float.parseFloat(a.getValue()));
                panel.setTurnoutCX(sz);
            } catch (Exception e) {
                log.error("failed to convert turnoutcx to float - " + a.getValue());
                result = false;
            }
        }

        a = shared.getAttribute("turnoutwid");
        if (a != null) {
            try {
                sz = (Float.parseFloat(a.getValue()));
                panel.setTurnoutWid(sz);
            } catch (Exception e) {
                log.error("failed to convert turnoutwid to float - " + a.getValue());
                result = false;
            }
        }

        a = shared.getAttribute("xoverlong");
        if (a != null) {
            try {
                sz = (Float.parseFloat(a.getValue()));
                panel.setXOverLong(sz);
            } catch (Exception e) {
                log.error("failed to convert xoverlong to float - " + a.getValue());
                result = false;
            }
        }
        a = shared.getAttribute("xoverhwid");
        if (a != null) {
            try {
                sz = (Float.parseFloat(a.getValue()));
                panel.setXOverHWid(sz);
            } catch (Exception e) {
                log.error("failed to convert xoverhwid to float - " + a.getValue());
                result = false;
            }
        }
        a = shared.getAttribute("xovershort");
        if (a != null) {
            try {
                sz = (Float.parseFloat(a.getValue()));
                panel.setXOverShort(sz);
            } catch (Exception e) {
                log.error("failed to convert xovershort to float - " + a.getValue());
                result = false;
            }
        }
        // grid size parameter
        int iz = 10; // this value is never used but it's the default
        a = shared.getAttribute("gridSize");
        if (a != null) {
            try {
                iz = (Integer.parseInt(a.getValue()));
                panel.setGridSize(iz);
            } catch (Exception e) {
                log.error("failed to convert gridSize to int - " + a.getValue());
                result = false;
            }
        }

        // second grid size parameter
        iz = 10; // this value is never used but it's the default
        a = shared.getAttribute("gridSize2nd");
        if (a != null) {
            try {
                iz = (Integer.parseInt(a.getValue()));
                panel.setGridSize2nd(iz);
            } catch (Exception e) {
                log.error("failed to convert gridSize2nd to int - " + a.getValue());
                result = false;
            }
        }

        value = true;
        try {
            value = shared.getAttribute("positionable").getBooleanValue();
        } catch (Exception e) {
        }
        panel.setAllPositionable(value);

        value = true;
        try {
            value = shared.getAttribute("controlling").getBooleanValue();
        } catch (Exception e) {
        }
        panel.setAllControlling(value);

        value = true;
        try {
            value = shared.getAttribute("animating").getBooleanValue();
        } catch (Exception e) {
        }
        panel.setTurnoutAnimation(value);

<<<<<<< HEAD
        value = false;
        try {
            value = shared.getAttribute("drawgrid").getBooleanValue();
        } catch (Exception e) {
=======
        boolean hbValue = true;
        if ((a = shared.getAttribute("showhelpbar")) != null && a.getValue().equals("no")) {
            hbValue = false;
        }

        boolean dgValue = false;
        try {
            dgValue = shared.getAttribute("drawgrid").getBooleanValue();
        } catch (Exception e) {}

        boolean sgaValue = false;
        if ((a = shared.getAttribute("snaponadd")) != null && a.getValue().equals("yes")) {
            sgaValue = true;
>>>>>>> 1bb22f42
        }
        panel.setDrawGrid(value);

        value = false;
        try {
            value = shared.getAttribute("snaponadd").getBooleanValue();
        } catch (Exception e) {
        }
        panel.setSnapOnAdd(value);

        value = false;
        try {
            value = shared.getAttribute("snaponmove").getBooleanValue();
        } catch (Exception e) {
        }
        panel.setSnapOnMove(value);

        value = false;
        try {
            value = shared.getAttribute("turnoutcircles").getBooleanValue();
        } catch (Exception e) {
        }
        panel.setTurnoutCircles(value);

        value = false;
        try {
            value = shared.getAttribute("tooltipsnotedit").getBooleanValue();
        } catch (Exception e) {
        }
        panel.setTooltipsNotEdit(value);

        value = false;
        try {
            value = shared.getAttribute("autoblkgenerate").getBooleanValue();
        } catch (Exception e) {
        }
        panel.setAutoBlockAssignment(value);

        value = true;
        try {
            value = shared.getAttribute("tooltipsinedit").getBooleanValue();
        } catch (Exception e) {
        }
        panel.setTooltipsInEdit(value);

        // set default track color
        if ((a = shared.getAttribute("defaulttrackcolor")) != null) {
            panel.setDefaultTrackColor(a.getValue());
        }
        // set default track color
        if ((a = shared.getAttribute("defaultoccupiedtrackcolor")) != null) {
            panel.setDefaultOccupiedTrackColor(a.getValue());
        }
        // set default track color
        if ((a = shared.getAttribute("defaultalternativetrackcolor")) != null) {
            panel.setDefaultAlternativeTrackColor(a.getValue());
        }
        try {
            int red = shared.getAttribute("redBackground").getIntValue();
            int blue = shared.getAttribute("blueBackground").getIntValue();
            int green = shared.getAttribute("greenBackground").getIntValue();
            panel.setDefaultBackgroundColor(ColorUtil.colorToString(new Color(red, green, blue)));
            panel.setBackgroundColor(new Color(red, green, blue));
        } catch (org.jdom2.DataConversionException e) {
            log.warn("Could not parse color attributes!");
        } catch (NullPointerException e) {  // considered normal if the attributes are not present
        }

        value = false;
        try {
            value = shared.getAttribute("useDirectTurnoutControl").getBooleanValue();
        } catch (Exception e) {
        }
        panel.setDirectTurnoutControl(value);

        // Set editor's option flags, load content after
        // this so that individual item flags are set as saved
        panel.initView();

        // load the contents
        List<Element> items = shared.getChildren();
        for (Element item : shared.getChildren()) {
            // get the class, hence the adapter object to do loading
            String adapterName = item.getAttribute("class").getValue();

            if (log.isDebugEnabled()) {
                String id = "<null>";
                try {
                    id = item.getAttribute("ident").getValue();
                    log.debug("Load " + id + " for [" + panel.getName() + "] via " + adapterName);
                } catch (Exception e) {
                    log.debug("Load layout object for [" + panel.getName() + "] via " + adapterName);
                }
            }
            try {
                XmlAdapter adapter = (XmlAdapter) Class.forName(adapterName).newInstance();
                // and do it
                adapter.load(item, panel);
                if (!panel.loadOK()) {
                    result = false;
                }
            } catch (Exception e) {
                log.error("Exception while loading " + item.getName() + ":" + e);
                result = false;
                e.printStackTrace();
            }
        }
        panel.disposeLoadData();     // dispose of url correction data

        // final initialization of objects
        panel.setConnections();

        // display the results
        value = true;
        try {
            value = shared.getAttribute("editable").getBooleanValue();
        } catch (Exception e) {
        }
        panel.setAllEditable(value);  // set first since other attribute use this setting

        value = true;
        try {
            value = shared.getAttribute("showhelpbar").getBooleanValue();
        } catch (Exception e) {
        }
        panel.setShowHelpBar(value);

        value = false;
        try {
            value = shared.getAttribute("antialiasing").getBooleanValue();
        } catch (Exception e) {
        }
        panel.setAntialiasingOn(value);

        // set contents state
        String slValue = "both";
        try {
            value = shared.getAttribute("sliders").getBooleanValue();
            slValue = value ? "both" : "none";
        } catch (Exception e) {
        }
        if ((a = shared.getAttribute("scrollable")) != null) {
            slValue = a.getValue();
        }
        panel.setScroll(slValue);

        panel.pack();
        panel.setLayoutDimensions(windowWidth, windowHeight, x, y, panelWidth, panelHeight);
        panel.setVisible(true);    // always show the panel
        panel.resetDirty();

        // register the resulting panel for later configuration
        ConfigureManager cm = InstanceManager.getNullableDefault(jmri.ConfigureManager.class);
        if (cm != null) {
            cm.registerUser(panel);
        }
        //open Dispatcher frame if any Transits are defined, and open Dispatcher flag set on
        if (jmri.InstanceManager.getDefault(jmri.TransitManager.class).getSystemNameList().size() > 0) {
            try {
                value = shared.getAttribute("openDispatcher").getBooleanValue();
                panel.setOpenDispatcherOnLoad(value);
                if (value) {
                    DispatcherFrame df = InstanceManager.getDefault(DispatcherFrame.class);
                    df.loadAtStartup();
                }
            } catch (Exception e) {
            }
        }
        return result;
    }   // load

    @Override
    public int loadOrder() {
        return jmri.Manager.PANELFILES;
    }

    private final static Logger log = LoggerFactory.getLogger(LayoutEditorXml.class.getName());

}<|MERGE_RESOLUTION|>--- conflicted
+++ resolved
@@ -492,26 +492,10 @@
         }
         panel.setTurnoutAnimation(value);
 
-<<<<<<< HEAD
         value = false;
         try {
             value = shared.getAttribute("drawgrid").getBooleanValue();
         } catch (Exception e) {
-=======
-        boolean hbValue = true;
-        if ((a = shared.getAttribute("showhelpbar")) != null && a.getValue().equals("no")) {
-            hbValue = false;
-        }
-
-        boolean dgValue = false;
-        try {
-            dgValue = shared.getAttribute("drawgrid").getBooleanValue();
-        } catch (Exception e) {}
-
-        boolean sgaValue = false;
-        if ((a = shared.getAttribute("snaponadd")) != null && a.getValue().equals("yes")) {
-            sgaValue = true;
->>>>>>> 1bb22f42
         }
         panel.setDrawGrid(value);
 
@@ -687,7 +671,5 @@
     public int loadOrder() {
         return jmri.Manager.PANELFILES;
     }
-
     private final static Logger log = LoggerFactory.getLogger(LayoutEditorXml.class.getName());
-
 }
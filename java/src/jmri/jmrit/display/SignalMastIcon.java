package jmri.jmrit.display;

import java.awt.event.ActionEvent;
import java.awt.event.ActionListener;
import javax.swing.AbstractAction;
import javax.swing.ButtonGroup;
import javax.swing.JMenu;
import javax.swing.JOptionPane;
import javax.swing.JPopupMenu;
import javax.swing.JRadioButtonMenuItem;
import jmri.InstanceManager;
import jmri.NamedBeanHandle;
import jmri.SignalMast;
import jmri.Transit;
import jmri.NamedBean.DisplayOptions;
import jmri.jmrit.catalog.NamedIcon;
import jmri.jmrit.display.palette.SignalMastItemPanel;
import jmri.jmrit.picker.PickListModel;
import org.slf4j.Logger;
import org.slf4j.LoggerFactory;

/**
 * An icon to display a status of a {@link jmri.SignalMast}.
 * <p>
 * The icons displayed are loaded from the {@link jmri.SignalAppearanceMap} in
 * the {@link jmri.SignalMast}.
 *
 * @see jmri.SignalMastManager
 * @see jmri.InstanceManager
 * @author Bob Jacobsen Copyright (C) 2009, 2014
 */
public class SignalMastIcon extends PositionableIcon implements java.beans.PropertyChangeListener {

    public SignalMastIcon(Editor editor) {
        // super ctor call to make sure this is an icon label
        super(editor);
        _control = true;
    }

    private NamedBeanHandle<SignalMast> namedMast;

    public void setShowAutoText(boolean state) {
        _text = state;
        _icon = !_text;
    }

    @Override
    public Positionable deepClone() {
        SignalMastIcon pos = new SignalMastIcon(_editor);
        return finishClone(pos);
    }

    protected Positionable finishClone(SignalMastIcon pos) {
        pos.setSignalMast(getNamedSignalMast());
        pos._iconMap = cloneMap(_iconMap, pos);
        pos.setClickMode(getClickMode());
        pos.setLitMode(getLitMode());
        pos.useIconSet(useIconSet());
        return super.finishClone(pos);
    }

    /**
     * Attached a signalmast element to this display item
     *
     * @param sh Specific SignalMast handle
     */
    public void setSignalMast(NamedBeanHandle<SignalMast> sh) {
        if (namedMast != null) {
            getSignalMast().removePropertyChangeListener(this);
        }
        namedMast = sh;
        if (namedMast != null) {
            getIcons();
            displayState(mastState());
            getSignalMast().addPropertyChangeListener(this, namedMast.getName(), "SignalMast Icon");
        }
    }

    /**
     * Taken from the layout editor Attached a numbered element to this display
     * item
     *
     * @param pName Used as a system/user name to lookup the SignalMast object
     */
    public void setSignalMast(String pName) {
        SignalMast mMast = InstanceManager.getDefault(jmri.SignalMastManager.class).getNamedBean(pName);
        if (mMast == null) {
            log.warn("did not find a SignalMast named " + pName);
        } else {
            setSignalMast(jmri.InstanceManager.getDefault(jmri.NamedBeanHandleManager.class).getNamedBeanHandle(pName, mMast));
        }
    }

    private void getIcons() {
        _iconMap = new java.util.HashMap<>();
        java.util.Enumeration<String> e = getSignalMast().getAppearanceMap().getAspects();
        boolean error = false;
        while (e.hasMoreElements()) {
            String aspect = e.nextElement();
            error = loadIcons(aspect);
        }
        if (error) {
            JOptionPane.showMessageDialog(_editor.getTargetFrame(),
                    java.text.MessageFormat.format(Bundle.getMessage("SignalMastIconLoadError"), getSignalMast().getDisplayName()),
                    Bundle.getMessage("SignalMastIconLoadErrorTitle"), JOptionPane.ERROR_MESSAGE);
        }
        //Add in specific appearances for dark and held
        loadIcons("$dark");
        loadIcons("$held");
    }

    private boolean loadIcons(String aspect) {
        String s = getSignalMast().getAppearanceMap().getImageLink(aspect, useIconSet);
        if (s.equals("")) {
            if (aspect.startsWith("$")) {
                log.debug("No icon found for specific appearance " + aspect);
            } else {
                log.error("No icon found for appearance " + aspect);
            }
            return true;
        } else {
            if (!s.contains("preference:")) {
                s = s.substring(s.indexOf("resources"));
            }
            NamedIcon n;
            try {
                n = new NamedIcon(s, s);
            } catch (java.lang.NullPointerException e) {
                JOptionPane.showMessageDialog(null, Bundle.getMessage("SignalMastIconLoadError2", aspect, s, getNameString()), Bundle.getMessage("SignalMastIconLoadErrorTitle"), JOptionPane.ERROR_MESSAGE);
                log.error(Bundle.getMessage("SignalMastIconLoadError2", aspect, s, getNameString()));
                return true;
            }
            _iconMap.put(s, n);
            if (_rotate != 0) {
                n.rotate(_rotate, this);
            }
            if (_scale != 1.0) {
                n.scale(_scale, this);
            }
        }
        return false;
    }

    public NamedBeanHandle<SignalMast> getNamedSignalMast() {
        return namedMast;
    }

    public SignalMast getSignalMast() {
        if (namedMast == null) {
            return null;
        }
        return namedMast.getBean();
    }

    @Override
    public jmri.NamedBean getNamedBean() {
        return getSignalMast();
    }

    /**
     * Get current appearance of the mast
     *
     * @return An aspect from the SignalMast
     */
    public String mastState() {
        if (getSignalMast() == null) {
            return "<empty>";
        } else {
            return getSignalMast().getAspect();
        }
    }

    // update icon as state of turnout changes
    @Override
    public void propertyChange(java.beans.PropertyChangeEvent e) {
        log.debug("property change: {} current state: {}", e.getPropertyName(), mastState());
        displayState(mastState());
        _editor.getTargetPanel().repaint();
    }

//    public String getPName() { return namedMast.getName(); }
    @Override
    public String getNameString() {
        String name;
        if (getSignalMast() == null) {
            name = Bundle.getMessage("NotConnected");
        } else {
            name = getSignalMast().getDisplayName(DisplayOptions.USERNAME_SYSTEMNAME);
        }
        return name;
    }

    ButtonGroup litButtonGroup = null;

    /**
     * Pop-up just displays the name
     */
    @Override
    public boolean showPopUp(JPopupMenu popup) {
        if (isEditable()) {

            JMenu clickMenu = new JMenu(Bundle.getMessage("WhenClicked"));
            ButtonGroup clickButtonGroup = new ButtonGroup();
            JRadioButtonMenuItem r;
            r = new JRadioButtonMenuItem(Bundle.getMessage("ChangeAspect"));
            r.addActionListener(e -> setClickMode(0));
            clickButtonGroup.add(r);
            if (clickMode == 0) {
                r.setSelected(true);
            } else {
                r.setSelected(false);
            }
            clickMenu.add(r);

            r = new JRadioButtonMenuItem(Bundle.getMessage("AlternateLit"));
            r.addActionListener(e -> setClickMode(1));
            clickButtonGroup.add(r);
            if (clickMode == 1) {
                r.setSelected(true);
            } else {
                r.setSelected(false);
            }
            clickMenu.add(r);
            r = new JRadioButtonMenuItem(Bundle.getMessage("AlternateHeld"));
            r.addActionListener(e -> setClickMode(2));
            clickButtonGroup.add(r);
            if (clickMode == 2) {
                r.setSelected(true);
            } else {
                r.setSelected(false);
            }
            clickMenu.add(r);
            popup.add(clickMenu);

            // add menu to select handling of lit parameter
            JMenu litMenu = new JMenu(Bundle.getMessage("WhenNotLit"));
            litButtonGroup = new ButtonGroup();
            r = new JRadioButtonMenuItem(Bundle.getMessage("ShowAppearance"));
            r.setIconTextGap(10);
            r.addActionListener(e -> {
                setLitMode(false);
                displayState(mastState());
            });
            litButtonGroup.add(r);
            if (!litMode) {
                r.setSelected(true);
            } else {
                r.setSelected(false);
            }
            litMenu.add(r);
            r = new JRadioButtonMenuItem(Bundle.getMessage("ShowDarkIcon"));
            r.setIconTextGap(10);
            r.addActionListener(e -> {
                setLitMode(true);
                displayState(mastState());
            });
            litButtonGroup.add(r);
            if (litMode) {
                r.setSelected(true);
            } else {
                r.setSelected(false);
            }
            litMenu.add(r);
            popup.add(litMenu);

            java.util.Enumeration<String> en = getSignalMast().getSignalSystem().getImageTypeList();
            if (en.hasMoreElements()) {
                JMenu iconSetMenu = new JMenu(Bundle.getMessage("SignalMastIconSet"));
                ButtonGroup iconTypeGroup = new ButtonGroup();
                setImageTypeList(iconTypeGroup, iconSetMenu, "default");
                while (en.hasMoreElements()) {
                    setImageTypeList(iconTypeGroup, iconSetMenu, en.nextElement());
                }
                popup.add(iconSetMenu);
            }
            popup.add(new jmri.jmrit.signalling.SignallingSourceAction(Bundle.getMessage("SignalMastLogic"), getSignalMast()));
            JMenu aspect = new JMenu(Bundle.getMessage("ChangeAspect"));
            final java.util.Vector<String> aspects = getSignalMast().getValidAspects();
            for (int i = 0; i < aspects.size(); i++) {
                final int index = i;
                aspect.add(new AbstractAction(aspects.elementAt(index)) {
                    @Override
                    public void actionPerformed(ActionEvent e) {
                        getSignalMast().setAspect(aspects.elementAt(index));
                    }
                });
            }
            popup.add(aspect);
            addTransitPopup(popup);
        } else {
            final java.util.Vector<String> aspects = getSignalMast().getValidAspects();
            for (int i = 0; i < aspects.size(); i++) {
                final int index = i;
                popup.add(new AbstractAction(aspects.elementAt(index)) {
                    @Override
                    public void actionPerformed(ActionEvent e) {
                        getSignalMast().setAspect(aspects.elementAt(index));
                    }
                });
            }
        }
        return true;
    }

    private void addTransitPopup(JPopupMenu popup) {
        if ((InstanceManager.getDefault(jmri.SectionManager.class).getNamedBeanSet().size()) > 0
                && jmri.InstanceManager.getDefault(jmri.jmrit.display.layoutEditor.LayoutBlockManager.class).isAdvancedRoutingEnabled()) {

            if (tct == null) {
                tct = new jmri.jmrit.display.layoutEditor.TransitCreationTool();
            }
            popup.addSeparator();
            String addString = Bundle.getMessage("MenuTransitCreate");
            if (tct.isToolInUse()) {
                addString = Bundle.getMessage("MenuTransitAddTo");
            }
            popup.add(new AbstractAction(addString) {
                @Override
                public void actionPerformed(ActionEvent e) {
                    try {
                        tct.addNamedBean(getSignalMast());
                    } catch (jmri.JmriException ex) {
                        JOptionPane.showMessageDialog(null, ex.getMessage(), Bundle.getMessage("TransitErrorTitle"), JOptionPane.ERROR_MESSAGE);
                    }
                }
            });
            if (tct.isToolInUse()) {
                popup.add(new AbstractAction(Bundle.getMessage("MenuTransitAddComplete")) {
                    @Override
                    public void actionPerformed(ActionEvent e) {
                        Transit created;
                        try {
                            tct.addNamedBean(getSignalMast());
                            created = tct.createTransit();
                            JOptionPane.showMessageDialog(null, Bundle.getMessage("TransitCreatedMessage", created.getDisplayName()), Bundle.getMessage("TransitCreatedTitle"), JOptionPane.INFORMATION_MESSAGE);
                        } catch (jmri.JmriException ex) {
                            JOptionPane.showMessageDialog(null, ex.getMessage(), Bundle.getMessage("TransitErrorTitle"), JOptionPane.ERROR_MESSAGE);
                        }
                    }
                });
                popup.add(new AbstractAction(Bundle.getMessage("MenuTransitCancel")) {
                    @Override
                    public void actionPerformed(ActionEvent e) {
                        tct.cancelTransitCreate();
                    }
                });
            }
            popup.addSeparator();
        }
    }

    static jmri.jmrit.display.layoutEditor.TransitCreationTool tct;

    private void setImageTypeList(ButtonGroup iconTypeGroup, JMenu iconSetMenu, final String item) {
        JRadioButtonMenuItem im;
        im = new JRadioButtonMenuItem(item);
        im.addActionListener(e -> useIconSet(item));
        iconTypeGroup.add(im);
        if (useIconSet.equals(item)) {
            im.setSelected(true);
        } else {
            im.setSelected(false);
        }
        iconSetMenu.add(im);

    }

    @Override
    public boolean setRotateOrthogonalMenu(JPopupMenu popup) {
        return false;
    }

    SignalMastItemPanel _itemPanel;

    @Override
    public boolean setEditItemMenu(JPopupMenu popup) {
        String txt = java.text.MessageFormat.format(Bundle.getMessage("EditItem"), Bundle.getMessage("BeanNameSignalMast"));
        popup.add(new AbstractAction(txt) {
            @Override
            public void actionPerformed(ActionEvent e) {
                editItem();
            }
        });
        return true;
    }

    protected void editItem() {
        _paletteFrame = makePaletteFrame(java.text.MessageFormat.format(Bundle.getMessage("EditItem"),
                Bundle.getMessage("BeanNameSignalMast")));
        _itemPanel = new SignalMastItemPanel(_paletteFrame, "SignalMast", getFamily(),
<<<<<<< HEAD
                PickListModel.signalMastPickModelInstance(), _editor);
        ActionListener updateAction = a -> updateItem();
=======
                PickListModel.signalMastPickModelInstance());
        ActionListener updateAction = new ActionListener() {
            @Override
            public void actionPerformed(ActionEvent a) {
                updateItem();
            }
        };
>>>>>>> 54468fd5
        // _iconMap keys with local names - Let SignalHeadItemPanel figure this out
        _itemPanel.init(updateAction, _iconMap);
        _itemPanel.setSelection(getSignalMast());
        initPaletteFrame(_paletteFrame, _itemPanel);
    }

    void updateItem() {
        if (!_itemPanel.oktoUpdate()) {
            return;
        }
        setSignalMast(_itemPanel.getTableSelection().getSystemName());
        setFamily(_itemPanel.getFamilyName());
        finishItemUpdate(_paletteFrame, _itemPanel);
    }

    /**
     * Change the SignalMast aspect when the icon is clicked.
     *
     */
    @Override
    public void doMouseClicked(java.awt.event.MouseEvent e) {
        if (!_editor.getFlag(Editor.OPTION_CONTROLS, isControlling())) {
            return;
        }
        performMouseClicked(e);
    }

    /**
     * Handle mouse clicks when no modifier keys are pressed. Mouse clicks with
     * modifier keys pressed can be processed by the containing component.
     *
     * @param e the mouse click event
     */
    public void performMouseClicked(java.awt.event.MouseEvent e) {
        if (e.isMetaDown() || e.isAltDown()) {
            return;
        }
        if (getSignalMast() == null) {
            log.error("No turnout connection, can't process click");
            return;
        }
        switch (clickMode) {
            case 0:
                java.util.Vector<String> aspects = getSignalMast().getValidAspects();
                int idx = aspects.indexOf(getSignalMast().getAspect()) + 1;
                if (idx >= aspects.size()) {
                    idx = 0;
                }
                getSignalMast().setAspect(aspects.elementAt(idx));
                return;
            case 1:
                getSignalMast().setLit(!getSignalMast().getLit());
                return;
            case 2:
                getSignalMast().setHeld(!getSignalMast().getHeld());
                return;
            default:
                log.error("Click in mode " + clickMode);
        }
    }

    String useIconSet = "default";

    public void useIconSet(String icon) {
        if (icon == null) {
            icon = "default";
        }
        if (useIconSet.equals(icon)) {
            return;
        }
        //clear the old icon map out.
        _iconMap = null;
        useIconSet = icon;
        getIcons();
        displayState(mastState());
        _editor.getTargetPanel().repaint();
    }

    public String useIconSet() {
        return useIconSet;
    }

    /**
     * Set display of ClipBoard copied or duplicated mast
     */
    @Override
    public void displayState(int s) {
        displayState(mastState());
    }

    /**
     * Drive the current state of the display from the state of the underlying
     * SignalMast object.
     *
     * @param state the state to display
     */
    public void displayState(String state) {
        updateSize();
        if (log.isDebugEnabled()) { // Avoid signal lookup unless needed
            if (getSignalMast() == null) {
                log.debug("Display state " + state + ", disconnected");
            } else {
                log.debug("Display state " + state + " for " + getSignalMast().getSystemName());
            }
        }
        if (isText()) {
            if (getSignalMast().getHeld()) {
                if (isText()) {
                    super.setText(Bundle.getMessage("Held"));
                }
                return;
            } else if (getLitMode() && !getSignalMast().getLit()) {
                super.setText(Bundle.getMessage("Dark"));
                return;
            }
            super.setText(state);
        }
        if (isIcon()) {
            if ((state != null) && (getSignalMast() != null)) {
                String s = getSignalMast().getAppearanceMap().getImageLink(state, useIconSet);
                if ((getSignalMast().getHeld()) && (getSignalMast().getAppearanceMap().getSpecificAppearance(jmri.SignalAppearanceMap.HELD) != null)) {
                    s = getSignalMast().getAppearanceMap().getImageLink("$held", useIconSet);
                } else if (getLitMode() && !getSignalMast().getLit() && (getSignalMast().getAppearanceMap().getImageLink("$dark", useIconSet) != null)) {
                    s = getSignalMast().getAppearanceMap().getImageLink("$dark", useIconSet);
                }
                if (s.equals("")) {
                    /*We have no appearance to set, therefore we will exit at this point.
                     This can be considered normal if we are requesting an appearance
                     that is not support or configured, such as dark or held */
                    return;
                }
                if (!s.contains("preference:")) {
                    s = s.substring(s.indexOf("resources"));
                }

                // tiny global cache, due to number of icons
                if (_iconMap == null) {
                    getIcons();
                }
                NamedIcon n = _iconMap.get(s);
                super.setIcon(n);
                updateSize();
                setSize(n.getIconWidth(), n.getIconHeight());
            }
        } else {
            super.setIcon(null);
        }
    }

    @Override
    public boolean setEditIconMenu(JPopupMenu popup) {
        return false;
    }

    @Override
    protected void rotateOrthogonal() {
        super.rotateOrthogonal();
        // bug fix, must repaint icons that have same width and height
        displayState(mastState());
        repaint();
    }

    @Override
    public void rotate(int deg) {
        super.rotate(deg);
        if (getSignalMast() != null) {
            displayState(mastState());
        }
    }

    @Override
    public void setScale(double s) {
        super.setScale(s);
        if (getSignalMast() != null) {
            displayState(mastState());
        }
    }

    /**
     * What to do on click? 0 means sequence through aspects; 1 means alternate
     * the "lit" aspect; 2 means alternate the
     * {@link jmri.SignalAppearanceMap#HELD} aspect.
     */
    protected int clickMode = 0;

    public void setClickMode(int mode) {
        clickMode = mode;
    }

    public int getClickMode() {
        return clickMode;
    }

    /**
     * How to handle lit vs not lit?
     * <p>
     * False means ignore (always show R/Y/G/etc appearance on screen); True
     * means show {@link jmri.SignalAppearanceMap#DARK} if lit is set false.
     */
    protected boolean litMode = false;

    public void setLitMode(boolean mode) {
        litMode = mode;
    }

    public boolean getLitMode() {
        return litMode;
    }

    @Override
    public void dispose() {
        getSignalMast().removePropertyChangeListener(this);
        super.dispose();
    }

    private final static Logger log = LoggerFactory.getLogger(SignalMastIcon.class);
}<|MERGE_RESOLUTION|>--- conflicted
+++ resolved
@@ -101,7 +101,8 @@
         }
         if (error) {
             JOptionPane.showMessageDialog(_editor.getTargetFrame(),
-                    java.text.MessageFormat.format(Bundle.getMessage("SignalMastIconLoadError"), getSignalMast().getDisplayName()),
+                    java.text.MessageFormat.format(Bundle.getMessage("SignalMastIconLoadError"),
+                            new Object[]{getSignalMast().getDisplayName()}),
                     Bundle.getMessage("SignalMastIconLoadErrorTitle"), JOptionPane.ERROR_MESSAGE);
         }
         //Add in specific appearances for dark and held
@@ -126,7 +127,7 @@
             try {
                 n = new NamedIcon(s, s);
             } catch (java.lang.NullPointerException e) {
-                JOptionPane.showMessageDialog(null, Bundle.getMessage("SignalMastIconLoadError2", aspect, s, getNameString()), Bundle.getMessage("SignalMastIconLoadErrorTitle"), JOptionPane.ERROR_MESSAGE);
+                JOptionPane.showMessageDialog(null, Bundle.getMessage("SignalMastIconLoadError2", new Object[]{aspect, s, getNameString()}), Bundle.getMessage("SignalMastIconLoadErrorTitle"), JOptionPane.ERROR_MESSAGE);
                 log.error(Bundle.getMessage("SignalMastIconLoadError2", aspect, s, getNameString()));
                 return true;
             }
@@ -203,7 +204,12 @@
             ButtonGroup clickButtonGroup = new ButtonGroup();
             JRadioButtonMenuItem r;
             r = new JRadioButtonMenuItem(Bundle.getMessage("ChangeAspect"));
-            r.addActionListener(e -> setClickMode(0));
+            r.addActionListener(new ActionListener() {
+                @Override
+                public void actionPerformed(ActionEvent e) {
+                    setClickMode(0);
+                }
+            });
             clickButtonGroup.add(r);
             if (clickMode == 0) {
                 r.setSelected(true);
@@ -213,7 +219,12 @@
             clickMenu.add(r);
 
             r = new JRadioButtonMenuItem(Bundle.getMessage("AlternateLit"));
-            r.addActionListener(e -> setClickMode(1));
+            r.addActionListener(new ActionListener() {
+                @Override
+                public void actionPerformed(ActionEvent e) {
+                    setClickMode(1);
+                }
+            });
             clickButtonGroup.add(r);
             if (clickMode == 1) {
                 r.setSelected(true);
@@ -222,7 +233,12 @@
             }
             clickMenu.add(r);
             r = new JRadioButtonMenuItem(Bundle.getMessage("AlternateHeld"));
-            r.addActionListener(e -> setClickMode(2));
+            r.addActionListener(new ActionListener() {
+                @Override
+                public void actionPerformed(ActionEvent e) {
+                    setClickMode(2);
+                }
+            });
             clickButtonGroup.add(r);
             if (clickMode == 2) {
                 r.setSelected(true);
@@ -237,9 +253,12 @@
             litButtonGroup = new ButtonGroup();
             r = new JRadioButtonMenuItem(Bundle.getMessage("ShowAppearance"));
             r.setIconTextGap(10);
-            r.addActionListener(e -> {
-                setLitMode(false);
-                displayState(mastState());
+            r.addActionListener(new ActionListener() {
+                @Override
+                public void actionPerformed(ActionEvent e) {
+                    setLitMode(false);
+                    displayState(mastState());
+                }
             });
             litButtonGroup.add(r);
             if (!litMode) {
@@ -250,9 +269,12 @@
             litMenu.add(r);
             r = new JRadioButtonMenuItem(Bundle.getMessage("ShowDarkIcon"));
             r.setIconTextGap(10);
-            r.addActionListener(e -> {
-                setLitMode(true);
-                displayState(mastState());
+            r.addActionListener(new ActionListener() {
+                @Override
+                public void actionPerformed(ActionEvent e) {
+                    setLitMode(true);
+                    displayState(mastState());
+                }
             });
             litButtonGroup.add(r);
             if (litMode) {
@@ -335,6 +357,7 @@
                             JOptionPane.showMessageDialog(null, Bundle.getMessage("TransitCreatedMessage", created.getDisplayName()), Bundle.getMessage("TransitCreatedTitle"), JOptionPane.INFORMATION_MESSAGE);
                         } catch (jmri.JmriException ex) {
                             JOptionPane.showMessageDialog(null, ex.getMessage(), Bundle.getMessage("TransitErrorTitle"), JOptionPane.ERROR_MESSAGE);
+                            return;
                         }
                     }
                 });
@@ -354,7 +377,12 @@
     private void setImageTypeList(ButtonGroup iconTypeGroup, JMenu iconSetMenu, final String item) {
         JRadioButtonMenuItem im;
         im = new JRadioButtonMenuItem(item);
-        im.addActionListener(e -> useIconSet(item));
+        im.addActionListener(new ActionListener() {
+            @Override
+            public void actionPerformed(ActionEvent e) {
+                useIconSet(item);
+            }
+        });
         iconTypeGroup.add(im);
         if (useIconSet.equals(item)) {
             im.setSelected(true);
@@ -388,10 +416,6 @@
         _paletteFrame = makePaletteFrame(java.text.MessageFormat.format(Bundle.getMessage("EditItem"),
                 Bundle.getMessage("BeanNameSignalMast")));
         _itemPanel = new SignalMastItemPanel(_paletteFrame, "SignalMast", getFamily(),
-<<<<<<< HEAD
-                PickListModel.signalMastPickModelInstance(), _editor);
-        ActionListener updateAction = a -> updateItem();
-=======
                 PickListModel.signalMastPickModelInstance());
         ActionListener updateAction = new ActionListener() {
             @Override
@@ -399,7 +423,6 @@
                 updateItem();
             }
         };
->>>>>>> 54468fd5
         // _iconMap keys with local names - Let SignalHeadItemPanel figure this out
         _itemPanel.init(updateAction, _iconMap);
         _itemPanel.setSelection(getSignalMast());
@@ -547,6 +570,7 @@
         } else {
             super.setIcon(null);
         }
+        return;
     }
 
     @Override

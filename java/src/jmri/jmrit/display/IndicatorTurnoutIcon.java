package jmri.jmrit.display;

import java.awt.event.ActionEvent;
import java.awt.event.ActionListener;
import java.util.ArrayList;
import java.util.HashMap;
import java.util.Iterator;
import java.util.Map.Entry;
import jmri.InstanceManager;
import jmri.NamedBeanHandle;
import jmri.NamedBeanHandleManager;
import jmri.Sensor;
import jmri.Turnout;
import jmri.jmrit.catalog.NamedIcon;
import jmri.jmrit.display.palette.IndicatorTOItemPanel;
import jmri.jmrit.logix.OBlock;
import jmri.jmrit.picker.PickListModel;
import org.slf4j.Logger;
import org.slf4j.LoggerFactory;

/**
 * An icon to display a status and state of a color coded turnout.<p>
 * This responds to only KnownState, leaving CommandedState to some other
 * graphic representation later.
 * <p>
 * "state" is the state of the underlying turnout ("closed", "thrown", etc.)
 * <p>
 * "status" is the operating condition of the track ("clear", "occupied", etc.)
 * <p>
 * A click on the icon will command a state change. Specifically, it will set
 * the CommandedState to the opposite (THROWN vs CLOSED) of the current
 * KnownState. This will display the setting of the turnout points.
 * <p>
 * The status is indicated by color and changes are done only done by the
 * occupancy sensing - OBlock or other sensor.
 * <p>
 * The default icons are for a left-handed turnout, facing point for east-bound
 * traffic.
 *
 * @author Bob Jacobsen Copyright (c) 2002
 * @author Pete Cressman Copyright (c) 2010 2012
 */
public class IndicatorTurnoutIcon extends TurnoutIcon implements IndicatorTrack {

    HashMap<String, HashMap<Integer, NamedIcon>> _iconMaps;

    private NamedBeanHandle<Sensor> namedOccSensor = null;
    private NamedBeanHandle<OBlock> namedOccBlock = null;

    private IndicatorTrackPaths _pathUtil;
    private IndicatorTOItemPanel _itemPanel;
    private String _status;

    public IndicatorTurnoutIcon(Editor editor) {
        super(editor);
        log.debug("IndicatorTurnoutIcon ctor: isIcon()= " + isIcon() + ", isText()= " + isText());
        _pathUtil = new IndicatorTrackPaths();
        _status = "DontUseTrack";
        _iconMaps = initMaps();

    }

    static HashMap<String, HashMap<Integer, NamedIcon>> initMaps() {
        HashMap<String, HashMap<Integer, NamedIcon>> iconMaps = new HashMap<>();
        iconMaps.put("ClearTrack", new HashMap<>());
        iconMaps.put("OccupiedTrack", new HashMap<>());
        iconMaps.put("PositionTrack", new HashMap<>());
        iconMaps.put("AllocatedTrack", new HashMap<>());
        iconMaps.put("DontUseTrack", new HashMap<>());
        iconMaps.put("ErrorTrack", new HashMap<>());
        return iconMaps;
    }

    HashMap<String, HashMap<Integer, NamedIcon>> cloneMaps(IndicatorTurnoutIcon pos) {
        HashMap<String, HashMap<Integer, NamedIcon>> iconMaps = initMaps();
        for (Entry<String, HashMap<Integer, NamedIcon>> entry : _iconMaps.entrySet()) {
            HashMap<Integer, NamedIcon> clone = iconMaps.get(entry.getKey());
            for (Entry<Integer, NamedIcon> ent : entry.getValue().entrySet()) {
                //                if (log.isDebugEnabled()) log.debug("key= "+ent.getKey());
                clone.put(ent.getKey(), cloneIcon(ent.getValue(), pos));
            }
        }
        return iconMaps;
    }

    @Override
    public Positionable deepClone() {
        IndicatorTurnoutIcon pos = new IndicatorTurnoutIcon(_editor);
        return finishClone(pos);
    }

    protected Positionable finishClone(IndicatorTurnoutIcon pos) {
        pos.setOccBlockHandle(namedOccBlock);
        pos.setOccSensorHandle(namedOccSensor);
        pos._iconMaps = cloneMaps(pos);
        pos._pathUtil = _pathUtil.deepClone();
        pos._iconFamily = _iconFamily;
        return super.finishClone(pos);
    }

    public HashMap<String, HashMap<Integer, NamedIcon>> getIconMaps() {
        return new HashMap<>(_iconMaps);
    }

    /**
     * Attached a named sensor to display status from OBlocks
     *
     * @param pName Used as a system/user name to lookup the sensor object
     */
    @Override
    public void setOccSensor(String pName) {
        if (pName == null || pName.trim().length() == 0) {
            setOccSensorHandle(null);
            return;
        }
        if (InstanceManager.getNullableDefault(jmri.SensorManager.class) != null) {
            try {
                Sensor sensor = InstanceManager.sensorManagerInstance().provideSensor(pName);
                setOccSensorHandle(jmri.InstanceManager.getDefault(jmri.NamedBeanHandleManager.class).getNamedBeanHandle(pName, sensor));
            } catch (IllegalArgumentException ex) {
                log.error("Occupancy Sensor '" + pName + "' not available, icon won't see changes");
            }
        } else {
            log.error("No SensorManager for this protocol, block icons won't see changes");
        }
    }

    @Override
    public void setOccSensorHandle(NamedBeanHandle<Sensor> sen) {
        if (namedOccSensor != null) {
            getOccSensor().removePropertyChangeListener(this);
        }
        namedOccSensor = sen;
        if (namedOccSensor != null) {
            Sensor sensor = getOccSensor();
            sensor.addPropertyChangeListener(this, namedOccSensor.getName(), "Indicator Turnout Icon");
            _status = _pathUtil.getStatus(sensor.getKnownState());
            if (_iconMaps != null) {
                displayState(turnoutState());
            }
        }
    }

    @Override
    public Sensor getOccSensor() {
        if (namedOccSensor == null) {
            return null;
        }
        return namedOccSensor.getBean();
    }

    @Override
    public NamedBeanHandle<Sensor> getNamedOccSensor() {
        return namedOccSensor;
    }

    /**
     * Attached a named OBlock to display status
     *
     * @param pName Used as a system/user name to lookup the OBlock object
     */
    @Override
    public void setOccBlock(String pName) {
        if (pName == null || pName.trim().length() == 0) {
            setOccBlockHandle(null);
            return;
        }
        OBlock block = InstanceManager.getDefault(jmri.jmrit.logix.OBlockManager.class).getOBlock(pName);
        if (block != null) {
            setOccBlockHandle(InstanceManager.getDefault(NamedBeanHandleManager.class)
                    .getNamedBeanHandle(pName, block));
        } else {
            log.error("Detection OBlock '" + pName + "' not available, icon won't see changes");
        }
    }

    @Override
    public void setOccBlockHandle(NamedBeanHandle<OBlock> blockHandle) {
        if (namedOccBlock != null) {
            getOccBlock().removePropertyChangeListener(this);
        }
        namedOccBlock = blockHandle;
        if (namedOccBlock != null) {
            OBlock block = getOccBlock();
            block.addPropertyChangeListener(this, namedOccBlock.getName(), "Indicator Turnout Icon");
            setStatus(block, block.getState());
            if (_iconMaps != null) {
                displayState(turnoutState());
            }
            setToolTip(new ToolTip(block.getDescription(), 0, 0));
        } else {
            setToolTip(new ToolTip(null, 0, 0));
        }
    }

    @Override
    public OBlock getOccBlock() {
        if (namedOccBlock == null) {
            return null;
        }
        return namedOccBlock.getBean();
    }

    @Override
    public NamedBeanHandle<OBlock> getNamedOccBlock() {
        return namedOccBlock;
    }

    @Override
    public void setShowTrain(boolean set) {
        _pathUtil.setShowTrain(set);
    }

    @Override
    public boolean showTrain() {
        return _pathUtil.showTrain();
    }

    @Override
    public ArrayList<String> getPaths() {
        return _pathUtil.getPaths();
    }

    public void setPaths(ArrayList<String> paths) {
        _pathUtil.setPaths(paths);
    }

    @Override
    public void addPath(String path) {
        _pathUtil.addPath(path);
    }

    @Override
    public void removePath(String path) {
        _pathUtil.removePath(path);
    }

    /**
     * get track name for known state of occupancy sensor
     */
    @Override
    public void setStatus(int state) {
        _status = _pathUtil.getStatus(state);
    }

    /**
     * Place icon by its localized bean state name
     *
     * @param status     the track condition of the icon
     * @param stateName  NamedBean name of turnout state
     * @param icon       icon corresponding to status and state
     */
    public void setIcon(String status, String stateName, NamedIcon icon) {
        if (log.isDebugEnabled()) {
            log.debug("setIcon for status \"" + status + "\", stateName= \""
                    + stateName + " icom= " + icon.getURL());
        }
//                                            ") state= "+_name2stateMap.get(stateName)+
//                                            " icon: w= "+icon.getIconWidth()+" h= "+icon.getIconHeight());
        if (_iconMaps == null) {
            _iconMaps = initMaps();
        }
        _iconMaps.get(status).put(_name2stateMap.get(stateName), icon);
        setIcon(_iconMaps.get("ClearTrack").get(_name2stateMap.get("BeanStateInconsistent")));
    }

    /*
     * Get icon by its localized bean state name
     */
    public NamedIcon getIcon(String status, int state) {
        log.debug("getIcon: status= " + status + ", state= " + state);
        HashMap<Integer, NamedIcon> map = _iconMaps.get(status);
        if (map == null) {
            return null;
        }
        return map.get(state);
    }

    public String getStateName(Integer state) {
        return _state2nameMap.get(state);
    }

    public String getStatus() {
        return _status;
    }

    @Override
    public int maxHeight() {
        int max = 0;
        if (_iconMaps != null) {
            for (HashMap<Integer, NamedIcon> integerNamedIconHashMap : _iconMaps.values()) {
                for (NamedIcon namedIcon : integerNamedIconHashMap.values()) {
                    max = Math.max(namedIcon.getIconHeight(), max);
                }
            }
        }
        return max;
    }

    @Override
    public int maxWidth() {
        int max = 0;
        if (_iconMaps != null) {
            for (HashMap<Integer, NamedIcon> integerNamedIconHashMap : _iconMaps.values()) {
                for (NamedIcon namedIcon : integerNamedIconHashMap.values()) {
                    max = Math.max(namedIcon.getIconWidth(), max);
                }
            }
        }
        return max;
    }

    /**
     * ****** popup AbstractAction.actionPerformed method overrides ********
     */
    @Override
    protected void rotateOrthogonal() {
        if (_iconMaps != null) {
            for (HashMap<Integer, NamedIcon> integerNamedIconHashMap : _iconMaps.values()) {
                for (NamedIcon icon : integerNamedIconHashMap.values()) {
                    icon.setRotation(icon.getRotation() + 1, this);
                }
            }
        }
        displayState(turnoutState());
    }

    @Override
    public void setScale(double s) {
        _scale = s;
        if (_iconMaps != null) {
            for (HashMap<Integer, NamedIcon> integerNamedIconHashMap : _iconMaps.values()) {
                for (NamedIcon namedIcon : integerNamedIconHashMap.values()) {
                    namedIcon.scale(s, this);
                }
            }
        }
        displayState(turnoutState());
    }

    @Override
    public void rotate(int deg) {
        if (_iconMaps != null) {
            for (HashMap<Integer, NamedIcon> integerNamedIconHashMap : _iconMaps.values()) {
                for (NamedIcon namedIcon : integerNamedIconHashMap.values()) {
                    namedIcon.rotate(deg, this);
                }
            }
        }
        setDegrees(deg %360);
        displayState(turnoutState());
    }

    /**
     * Drive the current state of the display from the state of the turnout and
     * status of track.
     */
    @Override
    public void displayState(int state) {
        if (getNamedTurnout() == null) {
            log.debug("Display state " + state + ", disconnected");
        } else {
            if (_status != null && _iconMaps != null) {
                NamedIcon icon = getIcon(_status, state);
                if (icon != null) {
                    super.setIcon(icon);
                }
            }
        }
        super.displayState(state);
        updateSize();
    }

    @Override
    public String getNameString() {
        String str = "";
        if (namedOccBlock != null) {
            str = " in " + namedOccBlock.getBean().getDisplayName();
        } else if (namedOccSensor != null) {
            str = " on " + namedOccSensor.getBean().getDisplayName();
        }
        return "ITrack " + super.getNameString() + str;
    }

    // update icon as state of turnout changes and status of track changes
    // Override
    @Override
    public void propertyChange(java.beans.PropertyChangeEvent evt) {
        if (log.isDebugEnabled()) {
            log.debug("property change: " + getNameString() + " property \"" + evt.getPropertyName() + "\"= "
                    + evt.getNewValue() + " from " + evt.getSource().getClass().getName());
        }

        Object source = evt.getSource();
        if (source instanceof Turnout) {
            super.propertyChange(evt);
        } else if (source instanceof OBlock) {
            String property = evt.getPropertyName();
            if ("state".equals(property) || "pathState".equals(property)) {
                int now = (Integer) evt.getNewValue();
                setStatus((OBlock) source, now);
            } else if ("pathName".equals(property)) {
                _pathUtil.removePath((String) evt.getOldValue());
                _pathUtil.addPath((String) evt.getNewValue());
            }
        } else if (source instanceof Sensor) {
            if (evt.getPropertyName().equals("KnownState")) {
                int now = (Integer) evt.getNewValue();
                if (source.equals(getOccSensor())) {
                    _status = _pathUtil.getStatus(now);
                }
            }
        }
        displayState(turnoutState());
    }

    private void setStatus(OBlock block, int state) {
        _status = _pathUtil.getStatus(block, state);
        if ((state & (OBlock.OCCUPIED | OBlock.RUNNING)) != 0) {
            _pathUtil.setLocoIcon(block, getLocation(), getSize(), _editor);
            repaint();
        }
        if ((block.getState() & OBlock.OUT_OF_SERVICE) != 0) {
            setControlling(false);
        } else {
            setControlling(true);
        }
    }

    @Override
    protected void editItem() {
        _paletteFrame = makePaletteFrame(java.text.MessageFormat.format(Bundle.getMessage("EditItem"), Bundle.getMessage("IndicatorTO")));
        _itemPanel = new IndicatorTOItemPanel(_paletteFrame, "IndicatorTO", _iconFamily,
<<<<<<< HEAD
                PickListModel.turnoutPickModelInstance(), _editor);
        ActionListener updateAction = a -> updateItem();
=======
                PickListModel.turnoutPickModelInstance());
        ActionListener updateAction = new ActionListener() {
            @Override
            public void actionPerformed(ActionEvent a) {
                updateItem();
            }
        };
>>>>>>> 54468fd5
        // Convert _iconMaps state (ints) to Palette's bean names
        HashMap<String, HashMap<String, NamedIcon>> iconMaps
                = new HashMap<>();
        iconMaps.put("ClearTrack", new HashMap<>());
        iconMaps.put("OccupiedTrack", new HashMap<>());
        iconMaps.put("PositionTrack", new HashMap<>());
        iconMaps.put("AllocatedTrack", new HashMap<>());
        iconMaps.put("DontUseTrack", new HashMap<>());
        iconMaps.put("ErrorTrack", new HashMap<>());
        for (Entry<String, HashMap<Integer, NamedIcon>> entry : _iconMaps.entrySet()) {
            HashMap<String, NamedIcon> clone = iconMaps.get(entry.getKey());
            for (Entry<Integer, NamedIcon> ent : entry.getValue().entrySet()) {
                NamedIcon oldIcon = ent.getValue();
                NamedIcon newIcon = cloneIcon(oldIcon, this);
                newIcon.rotate(0, this);
                newIcon.scale(1.0, this);
                newIcon.setRotation(4, this);
                clone.put(_state2nameMap.get(ent.getKey()), newIcon);
            }
        }
        _itemPanel.initUpdate(updateAction, iconMaps);
        
        if (namedOccSensor != null) {
            _itemPanel.setOccDetector(namedOccSensor.getBean().getDisplayName());
        }
        if (namedOccBlock != null) {
            _itemPanel.setOccDetector(namedOccBlock.getBean().getDisplayName());
        }
        _itemPanel.setShowTrainName(_pathUtil.showTrain());
        _itemPanel.setPaths(_pathUtil.getPaths());
        _itemPanel.setSelection(getTurnout());  // do after all other params set - calls resize()
        
        initPaletteFrame(_paletteFrame, _itemPanel);
    }

    @Override
    void updateItem() {
        if (log.isDebugEnabled()) {
            log.debug("updateItem: " + getNameString() + " family= " + _itemPanel.getFamilyName());
        }
        setTurnout(_itemPanel.getTableSelection().getSystemName());
        setOccSensor(_itemPanel.getOccSensor());
        setOccBlock(_itemPanel.getOccBlock());
        _pathUtil.setShowTrain(_itemPanel.getShowTrainName());
        _iconFamily = _itemPanel.getFamilyName();
        _pathUtil.setPaths(_itemPanel.getPaths());
        HashMap<String, HashMap<String, NamedIcon>> iconMap = _itemPanel.getIconMaps();
        if (iconMap != null) {
            for (Entry<String, HashMap<String, NamedIcon>> entry : iconMap.entrySet()) {
                String status = entry.getKey();
                HashMap<Integer, NamedIcon> oldMap = _iconMaps.get(entry.getKey());
                for (Entry<String, NamedIcon> ent : entry.getValue().entrySet()) {
                    if (log.isDebugEnabled()) {
                        log.debug("key= " + ent.getKey());
                    }
                    NamedIcon newIcon = cloneIcon(ent.getValue(), this);
                    NamedIcon oldIcon = oldMap.get(_name2stateMap.get(ent.getKey()));
                    newIcon.setLoad(oldIcon.getDegrees(), oldIcon.getScale(), this);
                    newIcon.setRotation(oldIcon.getRotation(), this);
                    setIcon(status, ent.getKey(), newIcon);
                }
            }
        }   // otherwise retain current map
        finishItemUpdate(_paletteFrame, _itemPanel);
        displayState(turnoutState());
    }

    @Override
    public void dispose() {
        if (namedOccSensor != null) {
            getOccSensor().removePropertyChangeListener(this);
        }
        if (namedOccBlock != null) {
            getOccBlock().removePropertyChangeListener(this);
        }
        namedOccSensor = null;
        super.dispose();
    }

    private final static Logger log = LoggerFactory.getLogger(IndicatorTurnoutIcon.class);
}<|MERGE_RESOLUTION|>--- conflicted
+++ resolved
@@ -62,21 +62,25 @@
 
     static HashMap<String, HashMap<Integer, NamedIcon>> initMaps() {
         HashMap<String, HashMap<Integer, NamedIcon>> iconMaps = new HashMap<>();
-        iconMaps.put("ClearTrack", new HashMap<>());
-        iconMaps.put("OccupiedTrack", new HashMap<>());
-        iconMaps.put("PositionTrack", new HashMap<>());
-        iconMaps.put("AllocatedTrack", new HashMap<>());
-        iconMaps.put("DontUseTrack", new HashMap<>());
-        iconMaps.put("ErrorTrack", new HashMap<>());
+        iconMaps.put("ClearTrack", new HashMap<Integer, NamedIcon>());
+        iconMaps.put("OccupiedTrack", new HashMap<Integer, NamedIcon>());
+        iconMaps.put("PositionTrack", new HashMap<Integer, NamedIcon>());
+        iconMaps.put("AllocatedTrack", new HashMap<Integer, NamedIcon>());
+        iconMaps.put("DontUseTrack", new HashMap<Integer, NamedIcon>());
+        iconMaps.put("ErrorTrack", new HashMap<Integer, NamedIcon>());
         return iconMaps;
     }
 
     HashMap<String, HashMap<Integer, NamedIcon>> cloneMaps(IndicatorTurnoutIcon pos) {
         HashMap<String, HashMap<Integer, NamedIcon>> iconMaps = initMaps();
-        for (Entry<String, HashMap<Integer, NamedIcon>> entry : _iconMaps.entrySet()) {
+        Iterator<Entry<String, HashMap<Integer, NamedIcon>>> it = _iconMaps.entrySet().iterator();
+        while (it.hasNext()) {
+            Entry<String, HashMap<Integer, NamedIcon>> entry = it.next();
             HashMap<Integer, NamedIcon> clone = iconMaps.get(entry.getKey());
-            for (Entry<Integer, NamedIcon> ent : entry.getValue().entrySet()) {
-                //                if (log.isDebugEnabled()) log.debug("key= "+ent.getKey());
+            Iterator<Entry<Integer, NamedIcon>> iter = entry.getValue().entrySet().iterator();
+            while (iter.hasNext()) {
+                Entry<Integer, NamedIcon> ent = iter.next();
+//                if (log.isDebugEnabled()) log.debug("key= "+ent.getKey());
                 clone.put(ent.getKey(), cloneIcon(ent.getValue(), pos));
             }
         }
@@ -273,7 +277,7 @@
         if (map == null) {
             return null;
         }
-        return map.get(state);
+        return map.get(Integer.valueOf(state));
     }
 
     public String getStateName(Integer state) {
@@ -288,9 +292,11 @@
     public int maxHeight() {
         int max = 0;
         if (_iconMaps != null) {
-            for (HashMap<Integer, NamedIcon> integerNamedIconHashMap : _iconMaps.values()) {
-                for (NamedIcon namedIcon : integerNamedIconHashMap.values()) {
-                    max = Math.max(namedIcon.getIconHeight(), max);
+            Iterator<HashMap<Integer, NamedIcon>> it = _iconMaps.values().iterator();
+            while (it.hasNext()) {
+                Iterator<NamedIcon> iter = it.next().values().iterator();
+                while (iter.hasNext()) {
+                    max = Math.max(iter.next().getIconHeight(), max);
                 }
             }
         }
@@ -301,9 +307,11 @@
     public int maxWidth() {
         int max = 0;
         if (_iconMaps != null) {
-            for (HashMap<Integer, NamedIcon> integerNamedIconHashMap : _iconMaps.values()) {
-                for (NamedIcon namedIcon : integerNamedIconHashMap.values()) {
-                    max = Math.max(namedIcon.getIconWidth(), max);
+            Iterator<HashMap<Integer, NamedIcon>> it = _iconMaps.values().iterator();
+            while (it.hasNext()) {
+                Iterator<NamedIcon> iter = it.next().values().iterator();
+                while (iter.hasNext()) {
+                    max = Math.max(iter.next().getIconWidth(), max);
                 }
             }
         }
@@ -316,8 +324,11 @@
     @Override
     protected void rotateOrthogonal() {
         if (_iconMaps != null) {
-            for (HashMap<Integer, NamedIcon> integerNamedIconHashMap : _iconMaps.values()) {
-                for (NamedIcon icon : integerNamedIconHashMap.values()) {
+            Iterator<HashMap<Integer, NamedIcon>> it = _iconMaps.values().iterator();
+            while (it.hasNext()) {
+                Iterator<NamedIcon> iter = it.next().values().iterator();
+                while (iter.hasNext()) {
+                    NamedIcon icon = iter.next();
                     icon.setRotation(icon.getRotation() + 1, this);
                 }
             }
@@ -329,9 +340,11 @@
     public void setScale(double s) {
         _scale = s;
         if (_iconMaps != null) {
-            for (HashMap<Integer, NamedIcon> integerNamedIconHashMap : _iconMaps.values()) {
-                for (NamedIcon namedIcon : integerNamedIconHashMap.values()) {
-                    namedIcon.scale(s, this);
+            Iterator<HashMap<Integer, NamedIcon>> it = _iconMaps.values().iterator();
+            while (it.hasNext()) {
+                Iterator<NamedIcon> iter = it.next().values().iterator();
+                while (iter.hasNext()) {
+                    iter.next().scale(s, this);
                 }
             }
         }
@@ -341,9 +354,11 @@
     @Override
     public void rotate(int deg) {
         if (_iconMaps != null) {
-            for (HashMap<Integer, NamedIcon> integerNamedIconHashMap : _iconMaps.values()) {
-                for (NamedIcon namedIcon : integerNamedIconHashMap.values()) {
-                    namedIcon.rotate(deg, this);
+            Iterator<HashMap<Integer, NamedIcon>> it = _iconMaps.values().iterator();
+            while (it.hasNext()) {
+                Iterator<NamedIcon> iter = it.next().values().iterator();
+                while (iter.hasNext()) {
+                    iter.next().rotate(deg, this);
                 }
             }
         }
@@ -397,7 +412,7 @@
         } else if (source instanceof OBlock) {
             String property = evt.getPropertyName();
             if ("state".equals(property) || "pathState".equals(property)) {
-                int now = (Integer) evt.getNewValue();
+                int now = ((Integer) evt.getNewValue()).intValue();
                 setStatus((OBlock) source, now);
             } else if ("pathName".equals(property)) {
                 _pathUtil.removePath((String) evt.getOldValue());
@@ -405,7 +420,7 @@
             }
         } else if (source instanceof Sensor) {
             if (evt.getPropertyName().equals("KnownState")) {
-                int now = (Integer) evt.getNewValue();
+                int now = ((Integer) evt.getNewValue()).intValue();
                 if (source.equals(getOccSensor())) {
                     _status = _pathUtil.getStatus(now);
                 }
@@ -431,10 +446,6 @@
     protected void editItem() {
         _paletteFrame = makePaletteFrame(java.text.MessageFormat.format(Bundle.getMessage("EditItem"), Bundle.getMessage("IndicatorTO")));
         _itemPanel = new IndicatorTOItemPanel(_paletteFrame, "IndicatorTO", _iconFamily,
-<<<<<<< HEAD
-                PickListModel.turnoutPickModelInstance(), _editor);
-        ActionListener updateAction = a -> updateItem();
-=======
                 PickListModel.turnoutPickModelInstance());
         ActionListener updateAction = new ActionListener() {
             @Override
@@ -442,19 +453,22 @@
                 updateItem();
             }
         };
->>>>>>> 54468fd5
         // Convert _iconMaps state (ints) to Palette's bean names
         HashMap<String, HashMap<String, NamedIcon>> iconMaps
                 = new HashMap<>();
-        iconMaps.put("ClearTrack", new HashMap<>());
-        iconMaps.put("OccupiedTrack", new HashMap<>());
-        iconMaps.put("PositionTrack", new HashMap<>());
-        iconMaps.put("AllocatedTrack", new HashMap<>());
-        iconMaps.put("DontUseTrack", new HashMap<>());
-        iconMaps.put("ErrorTrack", new HashMap<>());
-        for (Entry<String, HashMap<Integer, NamedIcon>> entry : _iconMaps.entrySet()) {
+        iconMaps.put("ClearTrack", new HashMap<String, NamedIcon>());
+        iconMaps.put("OccupiedTrack", new HashMap<String, NamedIcon>());
+        iconMaps.put("PositionTrack", new HashMap<String, NamedIcon>());
+        iconMaps.put("AllocatedTrack", new HashMap<String, NamedIcon>());
+        iconMaps.put("DontUseTrack", new HashMap<String, NamedIcon>());
+        iconMaps.put("ErrorTrack", new HashMap<String, NamedIcon>());
+        Iterator<Entry<String, HashMap<Integer, NamedIcon>>> it = _iconMaps.entrySet().iterator();
+        while (it.hasNext()) {
+            Entry<String, HashMap<Integer, NamedIcon>> entry = it.next();
             HashMap<String, NamedIcon> clone = iconMaps.get(entry.getKey());
-            for (Entry<Integer, NamedIcon> ent : entry.getValue().entrySet()) {
+            Iterator<Entry<Integer, NamedIcon>> iter = entry.getValue().entrySet().iterator();
+            while (iter.hasNext()) {
+                Entry<Integer, NamedIcon> ent = iter.next();
                 NamedIcon oldIcon = ent.getValue();
                 NamedIcon newIcon = cloneIcon(oldIcon, this);
                 newIcon.rotate(0, this);
@@ -491,10 +505,14 @@
         _pathUtil.setPaths(_itemPanel.getPaths());
         HashMap<String, HashMap<String, NamedIcon>> iconMap = _itemPanel.getIconMaps();
         if (iconMap != null) {
-            for (Entry<String, HashMap<String, NamedIcon>> entry : iconMap.entrySet()) {
+            Iterator<Entry<String, HashMap<String, NamedIcon>>> it = iconMap.entrySet().iterator();
+            while (it.hasNext()) {
+                Entry<String, HashMap<String, NamedIcon>> entry = it.next();
                 String status = entry.getKey();
                 HashMap<Integer, NamedIcon> oldMap = _iconMaps.get(entry.getKey());
-                for (Entry<String, NamedIcon> ent : entry.getValue().entrySet()) {
+                Iterator<Entry<String, NamedIcon>> iter = entry.getValue().entrySet().iterator();
+                while (iter.hasNext()) {
+                    Entry<String, NamedIcon> ent = iter.next();
                     if (log.isDebugEnabled()) {
                         log.debug("key= " + ent.getKey());
                     }

package jmri.jmrit.display;

import java.awt.Container;
import java.awt.Dimension;
import java.awt.Graphics;
import java.awt.Graphics2D;
import java.awt.RenderingHints;
import java.awt.event.ActionEvent;
import java.awt.event.ActionListener;
import java.awt.event.MouseEvent;
import java.awt.geom.AffineTransform;
import java.awt.image.BufferedImage;
import java.util.ResourceBundle;
import javax.swing.AbstractAction;
import javax.swing.JCheckBoxMenuItem;
import javax.swing.JComponent;
import javax.swing.JFrame;
import javax.swing.JLabel;
import javax.swing.JPopupMenu;
import jmri.jmrit.catalog.NamedIcon;
import org.slf4j.Logger;
import org.slf4j.LoggerFactory;

/**
 * PositionableLabel is a JLabel that can be dragged around the inside of the
 * enclosing Container using a right-drag.
 * <P>
 * The positionable parameter is a global, set from outside. The 'fixed'
 * parameter is local, set from the popup here.
 *
 * @author Bob Jacobsen Copyright (c) 2002
 */
public class PositionableLabel extends JLabel implements Positionable {

    public static final ResourceBundle rbean = ResourceBundle.getBundle("jmri.NamedBeanBundle");

    protected Editor _editor;

    protected boolean _icon = false;
    protected boolean _text = false;
    protected boolean _control = false;
    protected NamedIcon _namedIcon;

    protected ToolTip _tooltip;
    protected boolean _showTooltip = true;
    protected boolean _editable = true;
    protected boolean _positionable = true;
    protected boolean _viewCoordinates = true;
    protected boolean _controlling = true;
    protected boolean _hidden = false;
    protected int _displayLevel;

    protected String _unRotatedText;
    protected boolean _rotateText = false;
    private int _degrees;

    public PositionableLabel(String s, Editor editor) {
        super(s);
        _editor = editor;
        _text = true;
        _unRotatedText = s;
        log.debug("PositionableLabel ctor (text) {}", s);
        setHorizontalAlignment(JLabel.CENTER);
        setVerticalAlignment(JLabel.CENTER);
        setPopupUtility(new PositionablePopupUtil(this, this));
    }

    public PositionableLabel(NamedIcon s, Editor editor) {
        super(s);
        _editor = editor;
        _icon = true;
        _namedIcon = s;
        log.debug("PositionableLabel ctor (icon) {}", s.getName());
        setPopupUtility(new PositionablePopupUtil(this, this));
    }

    public final boolean isIcon() {
        return _icon;
    }

    public final boolean isText() {
        return _text;
    }

    public final boolean isControl() {
        return _control;
    }

    @Override
    public Editor getEditor() {
        return _editor;
    }

    @Override
    public void setEditor(Editor ed) {
        _editor = ed;
    }

    /**
     * *************** Positionable methods *********************
     */
    @Override
    public void setPositionable(boolean enabled) {
        _positionable = enabled;
    }

    @Override
    public final boolean isPositionable() {
        return _positionable;
    }

    @Override
    public void setEditable(boolean enabled) {
        _editable = enabled;
        showHidden();
    }

    @Override
    public boolean isEditable() {
        return _editable;
    }

    @Override
    public void setViewCoordinates(boolean enabled) {
        _viewCoordinates = enabled;
    }

    @Override
    public boolean getViewCoordinates() {
        return _viewCoordinates;
    }

    @Override
    public void setControlling(boolean enabled) {
        _controlling = enabled;
    }

    @Override
    public boolean isControlling() {
        return _controlling;
    }

    @Override
    public void setHidden(boolean hide) {
        _hidden = hide;
        showHidden();
    }

    @Override
    public boolean isHidden() {
        return _hidden;
    }

    @Override
    public void showHidden() {
        if (!_hidden || _editor.isEditable()) {
            setVisible(true);
        } else {
            setVisible(false);
        }
    }

    /**
     * Delayed setDisplayLevel for DnD
     */
    public void setLevel(int l) {
        _displayLevel = l;
    }

    @Override
    public void setDisplayLevel(int l) {
        int oldDisplayLevel = _displayLevel;
        _displayLevel = l;
        if (oldDisplayLevel != l) {
            log.debug("Changing label display level from {} to {}", oldDisplayLevel, _displayLevel);
            _editor.displayLevelChange(this);
        }
    }

    @Override
    public int getDisplayLevel() {
        return _displayLevel;
    }

    @Override
    public void setShowTooltip(boolean set) {
        _showTooltip = set;
    }

    @Override
    public boolean showTooltip() {
        return _showTooltip;
    }

    @Override
    public void setTooltip(ToolTip tip) {
        _tooltip = tip;
    }

    @Override
    public ToolTip getTooltip() {
        return _tooltip;
    }

    @Override
    public String getNameString() {
        if (_icon && _displayLevel > Editor.BKG) {
            return "Icon";
        } else if (_text) {
            return "Text Label";
        } else {
            return "Background";
        }
    }

    /**
     * When text is rotated or in an icon mode, the return of getText() may be
     * null or some other value
     *
     * @return original defining text set by user
     */
    public String getUnRotatedText() {
        return _unRotatedText;
    }

    public void setUnRotatedText(String s) {
        _unRotatedText = s;
    }

    @Override
    public Positionable deepClone() {
        PositionableLabel pos;
        if (_icon) {
            NamedIcon icon = new NamedIcon((NamedIcon) getIcon());
            pos = new PositionableLabel(icon, _editor);
        } else {
            pos = new PositionableLabel(getText(), _editor);
        }
        return finishClone(pos);
    }

    protected Positionable finishClone(PositionableLabel pos) {
        pos._text = _text;
        pos._icon = _icon;
        pos._control = _control;
//        pos._rotateText = _rotateText;
        pos._unRotatedText = _unRotatedText;
        pos.setLocation(getX(), getY());
        pos._displayLevel = _displayLevel;
        pos._controlling = _controlling;
        pos._hidden = _hidden;
        pos._positionable = _positionable;
        pos._showTooltip = _showTooltip;
        pos.setTooltip(getTooltip());
        pos._editable = _editable;
        if (getPopupUtility() == null) {
            pos.setPopupUtility(null);
        } else {
            pos.setPopupUtility(getPopupUtility().clone(pos, pos.getTextComponent()));
        }
        pos.setOpaque(isOpaque());
        if (_namedIcon != null) {
            pos._namedIcon = cloneIcon(_namedIcon, pos);
            pos.setIcon(pos._namedIcon);
            pos.rotate(_degrees);		//this will change text in icon with a new _namedIcon.
        }
        pos.updateSize();
        return pos;
    }

    @Override
    public JComponent getTextComponent() {
        return this;
    }

    public static NamedIcon cloneIcon(NamedIcon icon, PositionableLabel pos) {
        if (icon.getURL() != null) {
            return new NamedIcon(icon, pos);
        } else {
            NamedIcon clone = new NamedIcon(icon.getImage());
            clone.scale(icon.getScale(), pos);
            clone.rotate(icon.getDegrees(), pos);
            return clone;
        }
    }

    // overide where used - e.g. momentary
    @Override
    public void doMousePressed(MouseEvent event) {
    }

    @Override
    public void doMouseReleased(MouseEvent event) {
    }

    @Override
    public void doMouseClicked(MouseEvent event) {
    }

    @Override
    public void doMouseDragged(MouseEvent event) {
    }

    @Override
    public void doMouseMoved(MouseEvent event) {
    }

    @Override
    public void doMouseEntered(MouseEvent event) {
    }

    @Override
    public void doMouseExited(MouseEvent event) {
    }

    @Override
    public boolean storeItem() {
        return true;
    }

    @Override
    public boolean doViemMenu() {
        return true;
    }

    /**
     * ************** end Positionable methods *********************
     */
    /**
     * *************************************************************
     */
    PositionablePopupUtil _popupUtil;

    @Override
    public void setPopupUtility(PositionablePopupUtil tu) {
        _popupUtil = tu;
    }

    @Override
    public PositionablePopupUtil getPopupUtility() {
        return _popupUtil;
    }

    /**
     * Update the AWT and Swing size information due to change in internal
     * state, e.g. if one or more of the icons that might be displayed is
     * changed
     */
    @Override
    public void updateSize() {
        int width = maxWidth();
        int height = maxHeight();
        log.trace("updateSize() w= {}, h= {} _namedIcon= {}", width, height, _namedIcon);

        setSize(width, height);
        if (_namedIcon != null && _text) {
            //we have a combined icon/text therefore the icon is central to the text.
            setHorizontalTextPosition(CENTER);
        }
    }

    @Override
    public int maxWidth() {
        if (_rotateText && _namedIcon != null) {
            return _namedIcon.getIconWidth();
        }
        if (_popupUtil == null) {
            return maxWidthTrue();
        }

        switch (_popupUtil.getOrientation()) {
            case PositionablePopupUtil.VERTICAL_DOWN:
            case PositionablePopupUtil.VERTICAL_UP:
                return maxHeightTrue();
            default:
                return maxWidthTrue();
        }
    }

    @Override
    public int maxHeight() {
        if (_rotateText && _namedIcon != null) {
            return _namedIcon.getIconHeight();
        }
        if (_popupUtil == null) {
            return maxHeightTrue();
        }
        switch (_popupUtil.getOrientation()) {
            case PositionablePopupUtil.VERTICAL_DOWN:
            case PositionablePopupUtil.VERTICAL_UP:
                return maxWidthTrue();
            default:
                return maxHeightTrue();
        }
    }

    public int maxWidthTrue() {
        int max = 0;
        if (_popupUtil != null && _popupUtil.getFixedWidth() != 0) {
            max = _popupUtil.getFixedWidth();
            max += _popupUtil.getBorderSize() * 2;
            if (max < PositionablePopupUtil.MIN_SIZE) {  // don't let item disappear
                _popupUtil.setFixedWidth(PositionablePopupUtil.MIN_SIZE);
                max = PositionablePopupUtil.MIN_SIZE;
            }
        } else {
            if (_text && getText() != null) {
                if (getText().trim().length() == 0) {
                    // show width of 1 blank character
                    if (getFont() != null) {
                        max = getFontMetrics(getFont()).stringWidth("0");
                    }
                } else {
                    max = getFontMetrics(getFont()).stringWidth(getText());
                }
            }
            if (_icon && _namedIcon != null) {
                max = Math.max(_namedIcon.getIconWidth(), max);
            }
            if (_text && _popupUtil != null) {
                max += _popupUtil.getMargin() * 2;
                max += _popupUtil.getBorderSize() * 2;
            }
            if (max < PositionablePopupUtil.MIN_SIZE) {  // don't let item disappear
                max = PositionablePopupUtil.MIN_SIZE;
            }
        }
        if (log.isTraceEnabled()) { // avoid AWT size computation
            log.trace("maxWidth= {} preferred width= ", max, getPreferredSize().width);
        }
        return max;
    }

    public int maxHeightTrue() {
        int max = 0;
        if (_popupUtil != null && _popupUtil.getFixedHeight() != 0) {
            max = _popupUtil.getFixedHeight();
            max += _popupUtil.getBorderSize() * 2;
            if (max < PositionablePopupUtil.MIN_SIZE) {   // don't let item disappear
                _popupUtil.setFixedHeight(PositionablePopupUtil.MIN_SIZE);
            }
        } else {
            //if(_text) {
            if (_text && getText() != null && getFont() != null) {
                max = getFontMetrics(getFont()).getHeight();
            }
            if (_icon && _namedIcon != null) {
                max = Math.max(_namedIcon.getIconHeight(), max);
            }
            if (_text && _popupUtil != null) {
                max += _popupUtil.getMargin() * 2;
                max += _popupUtil.getBorderSize() * 2;
            }
            if (max < PositionablePopupUtil.MIN_SIZE) {  // don't let item disappear
                max = PositionablePopupUtil.MIN_SIZE;
            }
        }
        if (log.isTraceEnabled()) { // avoid AWT size computation
            log.trace("maxHeight= {} preferred height= {}", max, getPreferredSize().height);
        }
        return max;
    }

    public boolean isBackground() {
        return (_displayLevel == Editor.BKG);
    }

    public boolean isRotated() {
        return _rotateText;
    }

    public void updateIcon(NamedIcon s) {
        _namedIcon = s;
        super.setIcon(_namedIcon);
        updateSize();
    }

    /**
     * ***** Methods to add menu items to popup *******
     */
    /**
     * Call to a Positionable that has unique requirements - e.g.
     * RpsPositionIcon, SecurityElementIcon
     */
    @Override
    public boolean showPopUp(JPopupMenu popup) {
        return false;
    }

    /**
     * Rotate othogonally return true if popup is set
     */
    @Override
    public boolean setRotateOrthogonalMenu(JPopupMenu popup) {

        if (isIcon() && _displayLevel > Editor.BKG) {
            popup.add(new AbstractAction(Bundle.getMessage("Rotate")) {

                @Override
                public void actionPerformed(ActionEvent e) {
                    rotateOrthogonal();
                }
            });
            return true;
        }
        return false;
    }

    protected void rotateOrthogonal() {
        _namedIcon.setRotation(_namedIcon.getRotation() + 1, this);
        super.setIcon(_namedIcon);
        updateSize();
        repaint();
    }

    @Override
    public boolean setEditItemMenu(JPopupMenu popup) {
        return setEditIconMenu(popup);
    }

    /**
     * ********** Methods for Item Popups in Panel editor
     * ************************
     */
    JFrame _iconEditorFrame;
    IconAdder _iconEditor;

    @Override
    public boolean setEditIconMenu(JPopupMenu popup) {
        if (_icon && !_text) {
            String txt = java.text.MessageFormat.format(Bundle.getMessage("EditItem"), Bundle.getMessage("Icon"));
            popup.add(new AbstractAction(txt) {

                @Override
                public void actionPerformed(ActionEvent e) {
                    edit();
                }
            });
            return true;
        }
        return false;
    }

    /**
     * For item popups in Panel Editor
     */
    protected void makeIconEditorFrame(Container pos, String name, boolean table, IconAdder editor) {
        if (editor != null) {
            _iconEditor = editor;
        } else {
            _iconEditor = new IconAdder(name);
        }
        _iconEditorFrame = _editor.makeAddIconFrame(name, false, table, _iconEditor);
        _iconEditorFrame.addWindowListener(new java.awt.event.WindowAdapter() {
            @Override
            public void windowClosing(java.awt.event.WindowEvent e) {
                _iconEditorFrame.dispose();
                _iconEditorFrame = null;
            }
        });
        _iconEditorFrame.setLocationRelativeTo(pos);
        _iconEditorFrame.toFront();
        _iconEditorFrame.setVisible(true);
    }

    protected void edit() {
        makeIconEditorFrame(this, "Icon", false, null);
        NamedIcon icon = new NamedIcon(_namedIcon);
        _iconEditor.setIcon(0, "plainIcon", icon);
        _iconEditor.makeIconPanel(false);

        ActionListener addIconAction = new ActionListener() {
            @Override
            public void actionPerformed(ActionEvent a) {
                editIcon();
            }
        };
        _iconEditor.complete(addIconAction, true, false, true);

    }

    protected void editIcon() {
        String url = _iconEditor.getIcon("plainIcon").getURL();
        _namedIcon = NamedIcon.getIconByName(url);
        super.setIcon(_namedIcon);
        updateSize();
        _iconEditorFrame.dispose();
        _iconEditorFrame = null;
        _iconEditor = null;
        invalidate();
    }

    public jmri.util.JmriJFrame _paletteFrame;

    /**
     * ********** Methods for Item Popups in Control Panel editor
     * *******************
     */
    /**
     * For item popups in Control Panel Editor
     */
    protected void makePaletteFrame(String title) {
        jmri.jmrit.display.palette.ItemPalette.loadIcons(_editor);

        _paletteFrame = new jmri.util.JmriJFrame(title, false, false);
        _paletteFrame.setLocationRelativeTo(this);
        _paletteFrame.toFront();
<<<<<<< HEAD
        _paletteFrame.addWindowListener(new java.awt.event.WindowAdapter() {
            @Override
            public void windowClosing(java.awt.event.WindowEvent e) {
                ImageIndexEditor.checkImageIndex();   // write maps to tree
            }
        });
=======
>>>>>>> 28bf6c10
    }

    /**
     * Rotate degrees return true if popup is set
     */
    @Override
    public boolean setRotateMenu(JPopupMenu popup) {
        if (_displayLevel > Editor.BKG) {
            popup.add(CoordinateEdit.getRotateEditAction(this));
            return true;
        }
        return false;
    }

    /**
     * Scale percentage return true if popup is set
     */
    @Override
    public boolean setScaleMenu(JPopupMenu popup) {
        if (isIcon() && _displayLevel > Editor.BKG) {
            popup.add(CoordinateEdit.getScaleEditAction(this));
            return true;
        }
        return false;
    }

    @Override
    public boolean setTextEditMenu(JPopupMenu popup) {
        if (isText()) {
            popup.add(CoordinateEdit.getTextEditAction(this, "EditText"));
            return true;
        }
        return false;
    }

    JCheckBoxMenuItem disableItem = null;

    @Override
    public boolean setDisableControlMenu(JPopupMenu popup) {
        if (_control) {
            disableItem = new JCheckBoxMenuItem(Bundle.getMessage("Disable"));
            disableItem.setSelected(!_controlling);
            popup.add(disableItem);
            disableItem.addActionListener(new ActionListener() {
                @Override
                public void actionPerformed(java.awt.event.ActionEvent e) {
                    setControlling(!disableItem.isSelected());
                }
            });
            return true;
        }
        return false;
    }

    @Override
    public void setScale(double s) {
        if (_namedIcon != null) {
            _namedIcon.scale(s, this);
            super.setIcon(_namedIcon);
            updateSize();
        }
    }

    @Override
    public double getScale() {
        if (_namedIcon == null) {
            return 1.0;
        }
        return ((NamedIcon) getIcon()).getScale();
    }

    public void setIcon(NamedIcon icon) {
        _namedIcon = icon;
        super.setIcon(icon);
    }

    @Override
    public void rotate(int deg) {
        if (log.isDebugEnabled()) {
            log.debug("rotate({}) with _rotateText {}, _text {}, _icon {}", deg, _rotateText, _text, _icon);
        }
        _degrees = deg;
        if (_rotateText || deg == 0) {
            if (deg == 0) {             // restore unrotated whatever
                _rotateText = false;
                if (_text) {
                    if (log.isDebugEnabled()) {
                        log.debug("   super.setText(\"{}\");", _unRotatedText);
                    }
                    super.setText(_unRotatedText);
                    if (_popupUtil != null) {
                        setOpaque(_popupUtil.hasBackground());
                        _popupUtil.setBorder(true);
                    }
                    if (_icon) {
                        String url = _namedIcon.getURL();
                        _namedIcon = new NamedIcon(url, url);
                    } else {
                        _namedIcon = null;
                    }
                    super.setIcon(_namedIcon);
                } else {
                    _namedIcon.rotate(deg, this);
                    super.setIcon(_namedIcon);
                }
            } else {
                if (_text & _icon) {    // update text over icon
                    _namedIcon = makeTextOverlaidIcon(_unRotatedText, _namedIcon);
                } else if (_text) {     // update text only icon image                  
                    _namedIcon = makeTextIcon(_unRotatedText);
                }
                _namedIcon.rotate(deg, this);
                super.setIcon(_namedIcon);
                setOpaque(false);   // rotations cannot be opaque
            }
        } else {  // first time text or icon is rotated from horizontal
            if (_text && _icon) {   // text overlays icon  e.g. LocoIcon
                _namedIcon = makeTextOverlaidIcon(_unRotatedText, _namedIcon);
                super.setText(null);
                _rotateText = true;
                setOpaque(false);
            } else if (_text) {
                _namedIcon = makeTextIcon(_unRotatedText);
                super.setText(null);
                _rotateText = true;
                setOpaque(false);
            }
            if (_popupUtil != null) {
                _popupUtil.setBorder(false);
            }
            _namedIcon.rotate(deg, this);
            super.setIcon(_namedIcon);
        }
        updateSize();
    }

    /**
     * Create an image of icon with text overlaid
     */
    protected NamedIcon makeTextOverlaidIcon(String text, NamedIcon ic) {
        String url = ic.getURL();
        NamedIcon icon = new NamedIcon(url, url);
        int textWidth = getFontMetrics(getFont()).stringWidth(text);
        int iconWidth = icon.getIconWidth();
        int textHeight = getFontMetrics(getFont()).getHeight();
        int iconHeight = icon.getIconHeight();

        int width = Math.max(textWidth, iconWidth);
        int height = Math.max(textHeight, iconHeight);
        int hOffset = Math.max((textWidth - iconWidth) / 2, 0);
        int vOffset = Math.max((textHeight - iconHeight) / 2, 0);

        if (_popupUtil != null) {
            if (_popupUtil.getFixedWidth() != 0) {
                switch (_popupUtil.getJustification()) {
                    case PositionablePopupUtil.LEFT:
                        hOffset = _popupUtil.getBorderSize();
                        break;
                    case PositionablePopupUtil.RIGHT:
                        hOffset = _popupUtil.getFixedWidth() - width;
                        hOffset += _popupUtil.getBorderSize();
                        break;
                    default:
                        hOffset = Math.max((_popupUtil.getFixedWidth() - width) / 2, 0);
                        hOffset += _popupUtil.getBorderSize();
                        break;
                }
                width = _popupUtil.getFixedWidth() + 2 * _popupUtil.getBorderSize();
            } else {
                width += 2 * (_popupUtil.getMargin() + _popupUtil.getBorderSize());
                hOffset += _popupUtil.getMargin() + _popupUtil.getBorderSize();
            }
            if (_popupUtil.getFixedHeight() != 0) {
                vOffset = Math.max(vOffset + (_popupUtil.getFixedHeight() - height) / 2, 0);
                vOffset += _popupUtil.getBorderSize();
                height = _popupUtil.getFixedHeight() + 2 * _popupUtil.getBorderSize();
            } else {
                height += 2 * (_popupUtil.getMargin() + _popupUtil.getBorderSize());
                vOffset += _popupUtil.getMargin() + _popupUtil.getBorderSize();
            }
        }

        BufferedImage bufIm = new BufferedImage(width, height, BufferedImage.TYPE_INT_ARGB);
        Graphics2D g2d = bufIm.createGraphics();
        g2d.setRenderingHint(RenderingHints.KEY_RENDERING,
                RenderingHints.VALUE_RENDER_QUALITY);
        g2d.setRenderingHint(RenderingHints.KEY_ANTIALIASING,
                RenderingHints.VALUE_ANTIALIAS_ON);
        g2d.setRenderingHint(RenderingHints.KEY_ALPHA_INTERPOLATION,
                RenderingHints.VALUE_ALPHA_INTERPOLATION_QUALITY);
        g2d.setRenderingHint(RenderingHints.KEY_INTERPOLATION,
                RenderingHints.VALUE_INTERPOLATION_BICUBIC);

        if (_popupUtil != null) {
            if (_popupUtil.hasBackground()) {
                g2d.setColor(_popupUtil.getBackground());
                g2d.fillRect(0, 0, width, height);
            }
            if (_popupUtil.getBorderSize() != 0) {
                g2d.setColor(_popupUtil.getBorderColor());
                g2d.setStroke(new java.awt.BasicStroke(2 * _popupUtil.getBorderSize()));
                g2d.drawRect(0, 0, width, height);
            }
        }

        g2d.drawImage(icon.getImage(), AffineTransform.getTranslateInstance(hOffset, vOffset + 1), this);
        g2d.setFont(getFont());

        hOffset = Math.max((width - textWidth) / 2, 0);
        vOffset = Math.max((height - textHeight) / 2, 0) + getFontMetrics(getFont()).getAscent();
        g2d.setColor(getForeground());
        g2d.drawString(text, hOffset, vOffset);

        icon = new NamedIcon(bufIm);
        g2d.dispose();
        icon.setURL(url);
        return icon;
    }

    /**
     * create a text image whose bit map can be rotated
     *
     */
    private NamedIcon makeTextIcon(String text) {
        if (text == null || text.equals("")) {
            text = " ";
        }
        int width = getFontMetrics(getFont()).stringWidth(text);
        int height = getFontMetrics(getFont()).getHeight();
        int hOffset = 0;
        int vOffset = getFontMetrics(getFont()).getAscent();
        if (_popupUtil != null) {
            if (_popupUtil.getFixedWidth() != 0) {
                switch (_popupUtil.getJustification()) {
                    case PositionablePopupUtil.LEFT:
                        hOffset = _popupUtil.getBorderSize();
                        break;
                    case PositionablePopupUtil.RIGHT:
                        hOffset = _popupUtil.getFixedWidth() - width;
                        hOffset += _popupUtil.getBorderSize();
                        break;
                    default:
                        hOffset = Math.max((_popupUtil.getFixedWidth() - width) / 2, 0);
                        hOffset += _popupUtil.getBorderSize();
                        break;
                }
                width = _popupUtil.getFixedWidth() + 2 * _popupUtil.getBorderSize();
            } else {
                width += 2 * (_popupUtil.getMargin() + _popupUtil.getBorderSize());
                hOffset += _popupUtil.getMargin() + _popupUtil.getBorderSize();
            }
            if (_popupUtil.getFixedHeight() != 0) {
                vOffset = Math.max(vOffset + (_popupUtil.getFixedHeight() - height) / 2, 0);
                vOffset += _popupUtil.getBorderSize();
                height = _popupUtil.getFixedHeight() + 2 * _popupUtil.getBorderSize();
            } else {
                height += 2 * (_popupUtil.getMargin() + _popupUtil.getBorderSize());
                vOffset += _popupUtil.getMargin() + _popupUtil.getBorderSize();
            }
        }
        BufferedImage bufIm = new BufferedImage(width + 2, height + 2, BufferedImage.TYPE_INT_ARGB);
        Graphics2D g2d = bufIm.createGraphics();
        g2d.setFont(getFont());
        g2d.setRenderingHint(RenderingHints.KEY_RENDERING,
                RenderingHints.VALUE_RENDER_QUALITY);
        g2d.setRenderingHint(RenderingHints.KEY_ANTIALIASING,
                RenderingHints.VALUE_ANTIALIAS_ON);
        g2d.setRenderingHint(RenderingHints.KEY_ALPHA_INTERPOLATION,
                RenderingHints.VALUE_ALPHA_INTERPOLATION_QUALITY);
        g2d.setRenderingHint(RenderingHints.KEY_INTERPOLATION,
                RenderingHints.VALUE_INTERPOLATION_BICUBIC);

        if (_popupUtil != null) {
            if (_popupUtil.hasBackground()) {
                g2d.setColor(_popupUtil.getBackground());
                g2d.fillRect(0, 0, width, height);
            }
            if (_popupUtil.getBorderSize() != 0) {
                g2d.setColor(_popupUtil.getBorderColor());
                g2d.setStroke(new java.awt.BasicStroke(2 * _popupUtil.getBorderSize()));
                g2d.drawRect(0, 0, width, height);
            }
        }
        g2d.setColor(getForeground());
        g2d.drawString(text, hOffset, vOffset);
        NamedIcon icon = new NamedIcon(bufIm);
        g2d.dispose();
        return icon;
    }

    public void setDegrees(int deg) {
        _degrees = deg;
    }

    @Override
    public int getDegrees() {
        return _degrees;
    }

    /**
     * Clean up when this object is no longer needed. Should not be called while
     * the object is still displayed; see remove()
     */
    public void dispose() {
    }

    /**
     * Removes this object from display and persistance
     */
    @Override
    public void remove() {
        _editor.removeFromContents(this);
        // remove from persistance by flagging inactive
        active = false;
        dispose();
    }

    boolean active = true;

    /**
     * "active" means that the object is still displayed, and should be stored.
     */
    public boolean isActive() {
        return active;
    }

    protected void setSuperText(String text) {
        _unRotatedText = text;
        super.setText(text);
    }

    @Override
    public void setText(String text) {
        _unRotatedText = text;
        _text = (text != null && text.length() > 0);  // when "" is entered for text, and a font has been specified, the descender distance moves the position
        if (/*_rotateText &&*/!isIcon() && _namedIcon != null) {
            log.debug("setText calls rotate({})", _degrees);
            rotate(_degrees);		//this will change text label as a icon with a new _namedIcon.
        } else {
            log.debug("setText calls super.setText()");
            super.setText(text);
        }
    }

    private boolean needsRotate;

    @Override
    public Dimension getSize() {
        if (!needsRotate) {
            return super.getSize();
        }

        Dimension size = super.getSize();
        if (_popupUtil == null) {
            return super.getSize();
        }
        switch (_popupUtil.getOrientation()) {
            case PositionablePopupUtil.VERTICAL_DOWN:
            case PositionablePopupUtil.VERTICAL_UP:
                return new Dimension(size.height, size.width);
            default:
                return super.getSize();
        }
    }

    @Override
    public int getHeight() {
        return getSize().height;
    }

    @Override
    public int getWidth() {
        return getSize().width;
    }

    @Override
    protected void paintComponent(Graphics g) {
        if (_popupUtil == null) {
            super.paintComponent(g);
        } else {
            Graphics2D gr = (Graphics2D) g.create();

            switch (_popupUtil.getOrientation()) {
                case PositionablePopupUtil.VERTICAL_UP:
                    gr.translate(0, getSize().getHeight());
                    gr.transform(AffineTransform.getQuadrantRotateInstance(-1));
                    break;
                case PositionablePopupUtil.VERTICAL_DOWN:
                    gr.transform(AffineTransform.getQuadrantRotateInstance(1));
                    gr.translate(0, -getSize().getWidth());
                    break;
                default:
            }

            needsRotate = true;
            super.paintComponent(gr);
            needsRotate = false;
        }
    }

    /**
     * Provides a generic method to return the bean associated with the
     * Positionable
     */
    @Override
    public jmri.NamedBean getNamedBean() {
        return null;
    }

    private final static Logger log = LoggerFactory.getLogger(PositionableLabel.class.getName());

}<|MERGE_RESOLUTION|>--- conflicted
+++ resolved
@@ -605,15 +605,6 @@
         _paletteFrame = new jmri.util.JmriJFrame(title, false, false);
         _paletteFrame.setLocationRelativeTo(this);
         _paletteFrame.toFront();
-<<<<<<< HEAD
-        _paletteFrame.addWindowListener(new java.awt.event.WindowAdapter() {
-            @Override
-            public void windowClosing(java.awt.event.WindowEvent e) {
-                ImageIndexEditor.checkImageIndex();   // write maps to tree
-            }
-        });
-=======
->>>>>>> 28bf6c10
     }
 
     /**

package jmri.jmrit;

import javax.swing.AbstractAction;
import javax.swing.JMenu;
import javax.swing.JSeparator;
import jmri.InstanceManager;
import jmri.util.gui.GuiLafPreferencesManager;

/**
 * Create a "Tools" menu containing the Jmri system-independent tools
 * <p>
 * As a best practice, we are migrating the action names (constructor arguments)
 * out of this class and into the contructors themselves.
 *
 * @author Bob Jacobsen Copyright 2003, 2008
 * @author Matthew Harris copyright (c) 2009
 */
public class ToolsMenu extends JMenu {

    public ToolsMenu(String name) {
        this();
        setText(name);
    }

    public ToolsMenu() {

        super();

        setText(Bundle.getMessage("MenuTools"));

        JMenu programmerMenu = new JMenu(Bundle.getMessage("MenuProgrammers"));
        programmerMenu.add(new jmri.jmrit.simpleprog.SimpleProgAction());
        programmerMenu.add(new jmri.jmrit.symbolicprog.tabbedframe.PaneProgAction(Bundle.getMessage("MenuItemDecoderProServiceProgrammer")));
        programmerMenu.add(new jmri.jmrit.symbolicprog.tabbedframe.PaneOpsProgAction(Bundle.getMessage("MenuItemDecoderProOpsModeProgrammer")));
        programmerMenu.add(new jmri.jmrit.dualdecoder.DualDecoderToolAction());
        add(programmerMenu);

        // disable programmer menu if there's no programmer manager
        if (InstanceManager.getNullableDefault(jmri.AddressedProgrammerManager.class) == null
                && InstanceManager.getNullableDefault(jmri.GlobalProgrammerManager.class) == null) {
            programmerMenu.setEnabled(false);
        }

        JMenu tableMenu = new JMenu(Bundle.getMessage("MenuTables"));

        ///tableMenu.add(tableMenu);    /// <=== WHY?
        tableMenu.add(new jmri.jmrit.beantable.ListedTableAction(Bundle.getMessage("MenuItemTurnoutTable"), "jmri.jmrit.beantable.TurnoutTableTabAction"));
        tableMenu.add(new jmri.jmrit.beantable.ListedTableAction(Bundle.getMessage("MenuItemSensorTable"), "jmri.jmrit.beantable.SensorTableTabAction"));
        tableMenu.add(new jmri.jmrit.beantable.ListedTableAction(Bundle.getMessage("MenuItemLightTable"), "jmri.jmrit.beantable.LightTableTabAction"));

        JMenu signalMenu = new JMenu(Bundle.getMessage("MenuSignals"));
        signalMenu.add(new jmri.jmrit.beantable.ListedTableAction(Bundle.getMessage("MenuItemSignalTable"), "jmri.jmrit.beantable.SignalHeadTableAction"));
        signalMenu.add(new jmri.jmrit.beantable.ListedTableAction(Bundle.getMessage("MenuItemSignalMastTable"), "jmri.jmrit.beantable.SignalMastTableAction"));
        signalMenu.add(new jmri.jmrit.beantable.ListedTableAction(Bundle.getMessage("MenuItemSignalGroupTable"), "jmri.jmrit.beantable.SignalGroupTableAction"));
        signalMenu.add(new jmri.jmrit.beantable.ListedTableAction(Bundle.getMessage("MenuItemSignalMastLogicTable"), "jmri.jmrit.beantable.SignalMastLogicTableAction"));
        tableMenu.add(signalMenu);

        tableMenu.add(new jmri.jmrit.beantable.ListedTableAction(Bundle.getMessage("MenuItemReporterTable"), "jmri.jmrit.beantable.ReporterTableTabAction"));
        tableMenu.add(new jmri.jmrit.beantable.ListedTableAction(Bundle.getMessage("MenuItemMemoryTable"), "jmri.jmrit.beantable.MemoryTableAction"));
        tableMenu.add(new jmri.jmrit.beantable.ListedTableAction(Bundle.getMessage("MenuItemRouteTable"), "jmri.jmrit.beantable.RouteTableAction"));
        tableMenu.add(new jmri.jmrit.beantable.ListedTableAction(Bundle.getMessage("MenuItemLRouteTable"), "jmri.jmrit.beantable.LRouteTableAction"));
        tableMenu.add(new jmri.jmrit.beantable.ListedTableAction(Bundle.getMessage("MenuItemLogixTable"), "jmri.jmrit.beantable.LogixTableAction"));
<<<<<<< HEAD

        JMenu logixNG_Menu = new JMenu(Bundle.getMessage("MenuLogixNG"));
        logixNG_Menu.add(new jmri.jmrit.beantable.ListedTableAction(Bundle.getMessage("MenuItemLogixNGTable"), "jmri.jmrit.beantable.LogixNGTableAction"));
        logixNG_Menu.add(new jmri.jmrit.beantable.ListedTableAction(Bundle.getMessage("MenuItemLogixNGModuleTable"), "jmri.jmrit.beantable.LogixNGModuleTableAction"));
        logixNG_Menu.add(new jmri.jmrit.beantable.ListedTableAction(Bundle.getMessage("MenuItemLogixNGTableTable"), "jmri.jmrit.beantable.LogixNGTableTableAction"));
        tableMenu.add(logixNG_Menu);

=======
        tableMenu.add(new jmri.jmrit.beantable.ListedTableAction(Bundle.getMessage("MenuItemBlockTable"), "jmri.jmrit.beantable.BlockTableAction"));
>>>>>>> e344b4de
        if (InstanceManager.getDefault(GuiLafPreferencesManager.class).isOblockEditTabbed()) { // turn on or off in prefs
            tableMenu.add(new jmri.jmrit.beantable.ListedTableAction(Bundle.getMessage("MenuItemOBlockTable"), "jmri.jmrit.beantable.OBlockTableAction"));
        } else {
            tableMenu.add(new jmri.jmrit.beantable.OBlockTableAction(Bundle.getMessage("MenuItemOBlockTable")));
        }
        tableMenu.add(new jmri.jmrit.beantable.ListedTableAction(Bundle.getMessage("MenuItemSectionTable"), "jmri.jmrit.beantable.SectionTableAction"));
        tableMenu.add(new jmri.jmrit.beantable.ListedTableAction(Bundle.getMessage("MenuItemTransitTable"), "jmri.jmrit.beantable.TransitTableAction"));
        tableMenu.add(new jmri.jmrit.beantable.ListedTableAction(Bundle.getMessage("MenuItemAudioTable"), "jmri.jmrit.beantable.AudioTableAction"));
        tableMenu.add(new jmri.jmrit.beantable.ListedTableAction(Bundle.getMessage("MenuItemIdTagTable"), "jmri.jmrit.beantable.IdTagTableTabAction"));
        tableMenu.add(new jmri.jmrit.beantable.ListedTableAction(Bundle.getMessage("MenuItemRailComTable"), "jmri.jmrit.beantable.RailComTableAction"));
        add(tableMenu);

        JMenu throttleMenu = new JMenu(Bundle.getMessage("MenuThrottles"));
        throttleMenu.add(new jmri.jmrit.throttle.ThrottleCreationAction(Bundle.getMessage("MenuItemNewThrottle")));
        throttleMenu.add(new jmri.jmrit.throttle.ThrottlesListAction(Bundle.getMessage("MenuItemThrottlesList")));
        throttleMenu.addSeparator();
        throttleMenu.add(new jmri.jmrit.throttle.StoreXmlThrottlesLayoutAction(Bundle.getMessage("MenuItemSaveThrottleLayout")));
        throttleMenu.add(new jmri.jmrit.throttle.LoadXmlThrottlesLayoutAction(Bundle.getMessage("MenuItemLoadThrottleLayout")));
        throttleMenu.addSeparator();
        throttleMenu.add(new jmri.jmrit.throttle.StoreDefaultXmlThrottlesLayoutAction(Bundle.getMessage("MenuItemSaveAsDefaultThrottleLayout")));
        throttleMenu.add(new jmri.jmrit.throttle.LoadDefaultXmlThrottlesLayoutAction(Bundle.getMessage("MenuItemLoadDefaultThrottleLayout")));
        //throttleMenu.addSeparator();
        //throttleMenu.add(new jmri.jmrit.throttle.ThrottlesPreferencesAction(Bundle.getMessage("MenuItemThrottlesPreferences"))); // now in tabbed preferences
        throttleMenu.add(new JSeparator());
        throttleMenu.add(new jmri.jmrit.withrottle.WiThrottleCreationAction(Bundle.getMessage("MenuItemStartWiThrottle")));
        add(throttleMenu);

        // disable the throttle menu if there is no throttle Manager
        if (jmri.InstanceManager.getNullableDefault(jmri.ThrottleManager.class) == null) {
            throttleMenu.setEnabled(false);
        }

        AbstractAction consistAction = new jmri.jmrit.consisttool.ConsistToolAction(Bundle.getMessage("MenuItemConsistTool"));

        add(consistAction);

        // disable the consist tool if there is no consist Manager
        if (jmri.InstanceManager.getNullableDefault(jmri.ConsistManager.class) == null) {
            consistAction.setEnabled(false);
        }

        JMenu clockMenu = new JMenu(Bundle.getMessage("MenuClocks"));
        clockMenu.add(new jmri.jmrit.simpleclock.SimpleClockAction(Bundle.getMessage("MenuItemSetupClock")));
        clockMenu.add(new jmri.jmrit.nixieclock.NixieClockAction(Bundle.getMessage("MenuItemNixieClock")));
        clockMenu.add(new jmri.jmrit.lcdclock.LcdClockAction(Bundle.getMessage("MenuItemLcdClock")));
        clockMenu.add(new jmri.jmrit.analogclock.AnalogClockAction(Bundle.getMessage("MenuItemAnalogClock")));
        clockMenu.add(new jmri.jmrit.pragotronclock.PragotronClockAction(Bundle.getMessage("MenuItemPragotronClock")));
        add(clockMenu);

        add(new JSeparator());
        // single-pane tools
        add(new jmri.jmrit.powerpanel.PowerPanelAction(Bundle.getMessage("MenuItemPowerControl")));
        add(new jmri.jmrit.simpleturnoutctrl.SimpleTurnoutCtrlAction(Bundle.getMessage("MenuItemTurnoutControl")));
        add(new jmri.jmrit.simplelightctrl.SimpleLightCtrlAction(Bundle.getMessage("MenuItemLightControl")));
        add(new jmri.jmrit.speedometer.SpeedometerAction(Bundle.getMessage("MenuItemSpeedometer")));
        add(new jmri.jmrit.swing.meter.MeterAction(Bundle.getMessage("MenuItemMeter")));
        add(new jmri.jmrit.sensorgroup.SensorGroupAction(Bundle.getMessage("MenuItemSensorGroup")));
        add(new jmri.jmrit.blockboss.BlockBossAction(Bundle.getMessage("MenuItemSimpleSignal")));
        add(new jmri.jmrit.sendpacket.SendPacketAction(Bundle.getMessage("MenuItemSendDCCPacket")));

        add(new JSeparator());
        // more complex multi-window tools
        add(new jmri.jmrit.operations.OperationsMenu());
        add(new jmri.jmrit.dispatcher.DispatcherAction(Bundle.getMessage("MenuItemDispatcher")));
        add(new jmri.jmrit.timetable.swing.TimeTableAction(Bundle.getMessage("MenuItemTimeTable")));
        add(new jmri.jmrit.whereused.WhereUsedAction(Bundle.getMessage("MenuItemWhereUsed")));
        // CTC menu item with submenus
        JMenu ctcMenu = new JMenu(Bundle.getMessage("MenuCTC"));
        ctcMenu.add(new jmri.jmrit.ctc.editor.CtcEditorAction(Bundle.getMessage("MenuItemCTCEditor")));
        ctcMenu.add(new jmri.jmrit.ctc.CtcRunAction(Bundle.getMessage("MenuItemCTCMain")));
        add(ctcMenu);
        // US&S CTC subsystem tools
        add(new jmri.jmrit.ussctc.ToolsMenu());
        // add cab signals
        add(new jmri.jmrit.cabsignals.CabSignalAction());

        add(new JSeparator());
        // add start web server menu item (immediate action)
        add(new jmri.web.server.WebServerAction());
        // add the server menu
        add(new jmri.jmris.ServerMenu());

        add(new JSeparator());
        // LogixNG menu
        add(new jmri.jmrit.logixng.tools.swing.LogixNGMenu());
    }

}<|MERGE_RESOLUTION|>--- conflicted
+++ resolved
@@ -60,7 +60,6 @@
         tableMenu.add(new jmri.jmrit.beantable.ListedTableAction(Bundle.getMessage("MenuItemRouteTable"), "jmri.jmrit.beantable.RouteTableAction"));
         tableMenu.add(new jmri.jmrit.beantable.ListedTableAction(Bundle.getMessage("MenuItemLRouteTable"), "jmri.jmrit.beantable.LRouteTableAction"));
         tableMenu.add(new jmri.jmrit.beantable.ListedTableAction(Bundle.getMessage("MenuItemLogixTable"), "jmri.jmrit.beantable.LogixTableAction"));
-<<<<<<< HEAD
 
         JMenu logixNG_Menu = new JMenu(Bundle.getMessage("MenuLogixNG"));
         logixNG_Menu.add(new jmri.jmrit.beantable.ListedTableAction(Bundle.getMessage("MenuItemLogixNGTable"), "jmri.jmrit.beantable.LogixNGTableAction"));
@@ -68,9 +67,7 @@
         logixNG_Menu.add(new jmri.jmrit.beantable.ListedTableAction(Bundle.getMessage("MenuItemLogixNGTableTable"), "jmri.jmrit.beantable.LogixNGTableTableAction"));
         tableMenu.add(logixNG_Menu);
 
-=======
         tableMenu.add(new jmri.jmrit.beantable.ListedTableAction(Bundle.getMessage("MenuItemBlockTable"), "jmri.jmrit.beantable.BlockTableAction"));
->>>>>>> e344b4de
         if (InstanceManager.getDefault(GuiLafPreferencesManager.class).isOblockEditTabbed()) { // turn on or off in prefs
             tableMenu.add(new jmri.jmrit.beantable.ListedTableAction(Bundle.getMessage("MenuItemOBlockTable"), "jmri.jmrit.beantable.OBlockTableAction"));
         } else {

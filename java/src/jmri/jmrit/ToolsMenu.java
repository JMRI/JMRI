package jmri.jmrit;

import javax.swing.AbstractAction;
import javax.swing.JMenu;
import javax.swing.JSeparator;
import jmri.InstanceManager;

/**
 * Create a "Tools" menu containing the Jmri system-independent tools
 * <p>
 * As a best practice, we are migrating the action names (constructor arguments)
 * out of this class and into the contructors themselves.
 *
 * @author Bob Jacobsen Copyright 2003, 2008
 * @author Matthew Harris copyright (c) 2009
 */
public class ToolsMenu extends JMenu {

    public ToolsMenu(String name) {
        this();
        setText(name);
    }

    public ToolsMenu() {

        super();

        setText(Bundle.getMessage("MenuTools"));

        JMenu programmerMenu = new JMenu(Bundle.getMessage("MenuProgrammers"));
        programmerMenu.add(new jmri.jmrit.simpleprog.SimpleProgAction());
        programmerMenu.add(new jmri.jmrit.symbolicprog.tabbedframe.PaneProgAction(Bundle.getMessage("MenuItemDecoderProServiceProgrammer")));
        programmerMenu.add(new jmri.jmrit.symbolicprog.tabbedframe.PaneOpsProgAction(Bundle.getMessage("MenuItemDecoderProOpsModeProgrammer")));
        programmerMenu.add(new jmri.jmrit.dualdecoder.DualDecoderToolAction());
        add(programmerMenu);

        // disable programmer menu if there's no programmer manager
        if (InstanceManager.getNullableDefault(jmri.AddressedProgrammerManager.class) == null
                && InstanceManager.getNullableDefault(jmri.GlobalProgrammerManager.class) == null) {
            programmerMenu.setEnabled(false);
        }

        JMenu tableMenu = new JMenu(Bundle.getMessage("MenuTables"));

        ///tableMenu.add(tableMenu);    /// <=== WHY?
        tableMenu.add(new jmri.jmrit.beantable.ListedTableAction(Bundle.getMessage("MenuItemTurnoutTable"), "jmri.jmrit.beantable.TurnoutTableTabAction"));
        tableMenu.add(new jmri.jmrit.beantable.ListedTableAction(Bundle.getMessage("MenuItemSensorTable"), "jmri.jmrit.beantable.SensorTableTabAction"));
        tableMenu.add(new jmri.jmrit.beantable.ListedTableAction(Bundle.getMessage("MenuItemLightTable"), "jmri.jmrit.beantable.LightTableTabAction"));

        JMenu signalMenu = new JMenu(Bundle.getMessage("MenuSignals"));
        signalMenu.add(new jmri.jmrit.beantable.ListedTableAction(Bundle.getMessage("MenuItemSignalTable"), "jmri.jmrit.beantable.SignalHeadTableAction"));
        signalMenu.add(new jmri.jmrit.beantable.ListedTableAction(Bundle.getMessage("MenuItemSignalMastTable"), "jmri.jmrit.beantable.SignalMastTableAction"));
        signalMenu.add(new jmri.jmrit.beantable.ListedTableAction(Bundle.getMessage("MenuItemSignalGroupTable"), "jmri.jmrit.beantable.SignalGroupTableAction"));
        signalMenu.add(new jmri.jmrit.beantable.ListedTableAction(Bundle.getMessage("MenuItemSignalMastLogicTable"), "jmri.jmrit.beantable.SignalMastLogicTableAction"));

        tableMenu.add(signalMenu);
        tableMenu.add(new jmri.jmrit.beantable.ListedTableAction(Bundle.getMessage("MenuItemReporterTable"), "jmri.jmrit.beantable.ReporterTableTabAction"));
        tableMenu.add(new jmri.jmrit.beantable.ListedTableAction(Bundle.getMessage("MenuItemMemoryTable"), "jmri.jmrit.beantable.MemoryTableAction"));
        tableMenu.add(new jmri.jmrit.beantable.ListedTableAction(Bundle.getMessage("MenuItemRouteTable"), "jmri.jmrit.beantable.RouteTableAction"));
        tableMenu.add(new jmri.jmrit.beantable.ListedTableAction(Bundle.getMessage("MenuItemLRouteTable"), "jmri.jmrit.beantable.LRouteTableAction"));
        tableMenu.add(new jmri.jmrit.beantable.ListedTableAction(Bundle.getMessage("MenuItemLogixTable"), "jmri.jmrit.beantable.LogixTableAction"));
        tableMenu.add(new jmri.jmrit.beantable.OBlockTableAction(Bundle.getMessage("MenuItemOBlockTable")));
        tableMenu.add(new jmri.jmrit.beantable.ListedTableAction(Bundle.getMessage("MenuItemBlockTable"), "jmri.jmrit.beantable.BlockTableAction"));
        tableMenu.add(new jmri.jmrit.beantable.ListedTableAction(Bundle.getMessage("MenuItemSectionTable"), "jmri.jmrit.beantable.SectionTableAction"));
        tableMenu.add(new jmri.jmrit.beantable.ListedTableAction(Bundle.getMessage("MenuItemTransitTable"), "jmri.jmrit.beantable.TransitTableAction"));
        tableMenu.add(new jmri.jmrit.beantable.ListedTableAction(Bundle.getMessage("MenuItemAudioTable"), "jmri.jmrit.beantable.AudioTableAction"));
        tableMenu.add(new jmri.jmrit.beantable.ListedTableAction(Bundle.getMessage("MenuItemIdTagTable"), "jmri.jmrit.beantable.IdTagTableTabAction"));
        tableMenu.add(new jmri.jmrit.beantable.ListedTableAction(Bundle.getMessage("MenuItemRailComTable"), "jmri.jmrit.beantable.RailComTableAction"));
        tableMenu.add(new jmri.jmrit.beantable.ListedTableAction(Bundle.getMessage("MenuItemLogixNGTable"), "jmri.jmrit.beantable.LogixNGTableAction"));
        add(tableMenu);

        JMenu throttleMenu = new JMenu(Bundle.getMessage("MenuThrottles"));
        throttleMenu.add(new jmri.jmrit.throttle.ThrottleCreationAction(Bundle.getMessage("MenuItemNewThrottle")));
        throttleMenu.add(new jmri.jmrit.throttle.ThrottlesListAction(Bundle.getMessage("MenuItemThrottlesList")));
        throttleMenu.addSeparator();
        throttleMenu.add(new jmri.jmrit.throttle.StoreXmlThrottlesLayoutAction(Bundle.getMessage("MenuItemSaveThrottleLayout")));
        throttleMenu.add(new jmri.jmrit.throttle.LoadXmlThrottlesLayoutAction(Bundle.getMessage("MenuItemLoadThrottleLayout")));
        throttleMenu.addSeparator();
        throttleMenu.add(new jmri.jmrit.throttle.StoreDefaultXmlThrottlesLayoutAction(Bundle.getMessage("MenuItemSaveAsDefaultThrottleLayout")));
        throttleMenu.add(new jmri.jmrit.throttle.LoadDefaultXmlThrottlesLayoutAction(Bundle.getMessage("MenuItemLoadDefaultThrottleLayout")));
        //throttleMenu.addSeparator();
        //throttleMenu.add(new jmri.jmrit.throttle.ThrottlesPreferencesAction(Bundle.getMessage("MenuItemThrottlesPreferences"))); // now in tabbed preferences
        throttleMenu.add(new JSeparator());
        throttleMenu.add(new jmri.jmrit.withrottle.WiThrottleCreationAction(Bundle.getMessage("MenuItemStartWiThrottle")));
        add(throttleMenu);

        // disable the throttle menu if there is no throttle Manager
        if (jmri.InstanceManager.getNullableDefault(jmri.ThrottleManager.class) == null) {
            throttleMenu.setEnabled(false);
        }

        AbstractAction consistAction = new jmri.jmrit.consisttool.ConsistToolAction(Bundle.getMessage("MenuItemConsistTool"));

        add(consistAction);

        // disable the consist tool if there is no consist Manager
        if (jmri.InstanceManager.getNullableDefault(jmri.ConsistManager.class) == null) {
            consistAction.setEnabled(false);
        }

        JMenu clockMenu = new JMenu(Bundle.getMessage("MenuClocks"));
        clockMenu.add(new jmri.jmrit.simpleclock.SimpleClockAction(Bundle.getMessage("MenuItemSetupClock")));
        clockMenu.add(new jmri.jmrit.nixieclock.NixieClockAction(Bundle.getMessage("MenuItemNixieClock")));
        clockMenu.add(new jmri.jmrit.lcdclock.LcdClockAction(Bundle.getMessage("MenuItemLcdClock")));
        clockMenu.add(new jmri.jmrit.analogclock.AnalogClockAction(Bundle.getMessage("MenuItemAnalogClock")));
        clockMenu.add(new jmri.jmrit.pragotronclock.PragotronClockAction(Bundle.getMessage("MenuItemPragotronClock")));
        add(clockMenu);

        add(new JSeparator());
        // single-pane tools
        add(new jmri.jmrit.powerpanel.PowerPanelAction(Bundle.getMessage("MenuItemPowerControl")));
        add(new jmri.jmrit.simpleturnoutctrl.SimpleTurnoutCtrlAction(Bundle.getMessage("MenuItemTurnoutControl")));
        add(new jmri.jmrit.simplelightctrl.SimpleLightCtrlAction(Bundle.getMessage("MenuItemLightControl")));
        add(new jmri.jmrit.speedometer.SpeedometerAction(Bundle.getMessage("MenuItemSpeedometer")));
        add(new jmri.jmrit.ampmeter.AmpMeterAction(Bundle.getMessage("MenuItemAmpMeter")));
        add(new jmri.jmrit.sensorgroup.SensorGroupAction(Bundle.getMessage("MenuItemSensorGroup")));
        add(new jmri.jmrit.blockboss.BlockBossAction(Bundle.getMessage("MenuItemSimpleSignal")));
        add(new jmri.jmrit.sendpacket.SendPacketAction(Bundle.getMessage("MenuItemSendDCCPacket")));

        add(new JSeparator());
        // more complex multi-window tools
        add(new jmri.jmrit.operations.OperationsMenu());
        add(new jmri.jmrit.dispatcher.DispatcherAction(Bundle.getMessage("MenuItemDispatcher")));
        add(new jmri.jmrit.timetable.swing.TimeTableAction(Bundle.getMessage("MenuItemTimeTable")));
        add(new jmri.jmrit.whereused.WhereUsedAction(Bundle.getMessage("MenuItemWhereUsed")));
        // CTC menu item with submenus
        JMenu ctcMenu = new JMenu(Bundle.getMessage("MenuCTC"));
        ctcMenu.add(new jmri.jmrit.ctc.editor.CtcEditorAction(Bundle.getMessage("MenuItemCTCEditor")));
        ctcMenu.add(new jmri.jmrit.ctc.CtcRunAction(Bundle.getMessage("MenuItemCTCMain")));
        add(ctcMenu);
        // US&S CTC subsystem tools
        add(new jmri.jmrit.ussctc.ToolsMenu());
        // add cab signals
        add(new jmri.jmrit.cabsignals.CabSignalAction());

        add(new JSeparator());
        // add start web server menu item (immediate action)
        add(new jmri.web.server.WebServerAction());
<<<<<<< HEAD

        add(new JSeparator());
        // LogixNG menu
        add(new jmri.jmrit.logixng.tools.swing.LogixNGMenu());
=======
        // add the server menu
        add(new jmri.jmris.ServerMenu());
>>>>>>> 561ab22b
    }

}<|MERGE_RESOLUTION|>--- conflicted
+++ resolved
@@ -136,15 +136,12 @@
         add(new JSeparator());
         // add start web server menu item (immediate action)
         add(new jmri.web.server.WebServerAction());
-<<<<<<< HEAD
+        // add the server menu
+        add(new jmri.jmris.ServerMenu());
 
         add(new JSeparator());
         // LogixNG menu
         add(new jmri.jmrit.logixng.tools.swing.LogixNGMenu());
-=======
-        // add the server menu
-        add(new jmri.jmris.ServerMenu());
->>>>>>> 561ab22b
     }
 
 }
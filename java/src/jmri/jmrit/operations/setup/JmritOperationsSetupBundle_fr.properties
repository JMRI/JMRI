--- conflicted
+++ resolved
@@ -1,15 +1,10 @@
 # JmritOperationsBundle_fr.properties
 #
-<<<<<<< HEAD
-# French properties for the jmri.jmrit.operations.setup
-# Updated by BLOREC Herv\u00e9 <bzh56420@yahoo.fr> 2016-01-12
-=======
 # Revision $Revision$
 #
 # Default properties for the jmri.jmrit.operations.setup
 #
 # Updated by BLOREC Herv\u00e9 <bzh56420@yahoo.fr> 2016-06-08
->>>>>>> 3d5670a0
 
 TitleOperationsSetup    = R\u00e9glages Exploitation
 
@@ -22,22 +17,14 @@
 TitleSwitchListText     = Modifier Le Texte de la Liste de Manoeuvre
 TitleManifestHeaderText = Modifier Le Texte de l'En T\u00eate du Manifeste
 
-<<<<<<< HEAD
-# Les info-bulles
-=======
 Tools = Outils
 
 #  info-bulles
->>>>>>> 3d5670a0
 BackupToolTip       = Cr\u00e9e des fichiers de sauvegarde d'Exploitation
 RestoreToolTip      = restaure les fichiers d'Exploitation \u00e0 l'aide des fichiers de sauvegarde
 SaveToolTip         = \u00c9crit les param\u00e8tres de cette fen\u00eatre dans le fichier
 EnterPanelName      = Entrer le nom du panneau
-<<<<<<< HEAD
-TabComment          = Lorsque selectionn\u00e9, impression des manifestes et des listes de manoeuvres en colonnes
-=======
 TabComment      = Lorsque selectionn\u00e9e, impression des manifestes et des listes de manoeuvres en colonnes
->>>>>>> 3d5670a0
 AddLogoToolTip      = Ajoutez un logo au manifeste du train
 RemoveLogoToolTip   = Retirez le logo du manifeste du train
 AddLocationComments = Ajouter des commentaires sur l'emplacement dans les manifestes
@@ -56,15 +43,9 @@
 EnterYearModeled    = Entrez \u00e9ventuellement quatre chiffres repr\u00e9sentant l'ann\u00e9e de votre mod\u00e8le
 EnterNameValueTip   = Entrez le nom que vous voulez pour la valeur du champ
 EnterNameRfidTip    = Entrez le nom que vous voulez pour le champ RFID
-<<<<<<< HEAD
-AlsoAvailablePerTrain = Cette option est \u00e9galement disponible par train
-AddMessageComboboxTip = Ajouter un message combobox
-DeleteMessageComboboxTip = Supprimer le message combobox utilis\u00e9
-=======
 AlsoAvailablePerTrain   = Cette option est \u00e9galement disponible par train
 AddMessageComboboxTip   = Ajouter un message d\u00e9roulant
 DeleteMessageComboboxTip = Supprimer le message d\u00e9roulant utilis\u00e9
->>>>>>> 3d5670a0
 #TwoColumnTip       = Une fois s\u00e9lectionn\u00e9, le manifeste et les listes de manoeuvre montrer les collectes et les d\u00e9poses dans des colonnes s\u00e9par\u00e9es
 AutoBackUpTip       = Une fois s\u00e9lectionn\u00e9e, une copie de sauvegarde de vos fichiers d'Exploitation est cr\u00e9e au d\u00e9marrage
 AutoSaveTip         = Lorsqu'elle est s\u00e9lectionn\u00e9e, les fichiers d'Exploitation sont automatiquement enregistr\u00e9s d\u00e8s qu'une modification est apport\u00e9e
@@ -77,11 +58,8 @@
 CommentTip          = Commentaire pour la sauvegarde et la restauration de fichiers. Montre \u00e9galement sur les rapports de construction de train
 TrackSummaryTip     = Une fois s\u00e9lectionn\u00e9e, montre le travail par voie incluant les wagons d\u00e9tenus. Valable seulement en temps r\u00e9el
 
-<<<<<<< HEAD
-=======
 
 RailroadName    =  Cie de chemin de fer
->>>>>>> 3d5670a0
 Scale       = \u00c9chelle
 CarTypes    = Types de Wagons
 AAR         = Codes AAR 
@@ -214,16 +192,6 @@
 LimitTrainLength = \u00cates-vous s\u00fbr que vous voulez limiter vos trains \u00e0 {0} \u00e9chelle {1} ?
 WarningTooShort = Attention la longueur du train pourrait \u00eatre trop courte!
 
-<<<<<<< HEAD
-BuildReport         = Niveau de D\u00e9tail
-BuildReportRouter   = Niveau de D\u00e9ail Itin\u00e9raire
-Minimal             = Minimal
-Normal              = Normal
-Detailed            = D\u00e9taill\u00e9
-VeryDetailed        = Tr\u00e8s D\u00e9taill\u00e9
-BuildReportEdit     = Utiliser l'\u00c9diteur de Texte pour un aper\u00e7u des Rapports d'Assemblage
-BuildReportIndent   = Indent rapport d'Assemblage par Niveau de d\u00e9tail
-=======
 
 BuildReport = Niveau de D\u00e9tail
 BuildReportRouter = Niveau de D\u00e9ail Itin\u00e9raire
@@ -233,7 +201,6 @@
 VeryDetailed = Tr\u00e8s D\u00e9taill\u00e9
 BuildReportEdit = Utiliser l'\u00c9diteur de Texte pour un aper\u00e7u des Rapports d'Assemblage
 BuildReportIndent = Indente rapport d'Assemblage par Niveau de d\u00e9tail
->>>>>>> 3d5670a0
 BuildReportAlwaysPreview = Toujours utiliser l'Apercu pour les Rapports d'Assemblages
 
 StandardFormat      = Standard
@@ -309,17 +276,10 @@
 
 #Messages d'avertissement
 YouNeedToAdjustRoutes   = Vous devez ajuster votre Itin\u00e9raires! (Vous pouvez \u00e9galement afficher ce message d'avertissement \u00e0 l'aide de la console syst\u00e8me JMRI)
-<<<<<<< HEAD
-RouteMaxLengthExceeds   = Itin\u00e9raire ("{0}") b\u00e9n\u00e9ficie d'un emplacement ("{1}") d'une longueur maximale de d\u00e9part du train ("{2}") sup\u00e8rieur \u00e0 la nouvelle longueur maximale ("{3}")
-More                    = plus ...
-ChangeMaximumTrainDepartureLength   = Changer la longueur maximale du train au d\u00e9part pour "{0}"?
-ModifyAllRoutes         = Modifier tous les Itin\u00e9raires?
-=======
 RouteMaxLengthExceeds   = Itin\u00e9raire ({0}) b\u00e9n\u00e9ficie d'un emplacement ({1}) d'une longueur maximale de d\u00e9part du train ({2}) sup\u00e8rieur \u00e0 la nouvelle longueur maximale ({3})
 More = plus ...
 ChangeMaximumTrainDepartureLength   = Changer la longueur maximale du train au d\u00e9part pour {0}?
 ModifyAllRoutes             = Modifier tous les Itin\u00e9raires?
->>>>>>> 3d5670a0
 MaxTrainLengthIncreased = Vous devez augmenter la longueur maximale des trains \u00ea {0} {1}.
 RouteLengthNotModified  = Vous devez modifier manuellement les itin\u00e9raires de votre train si vous souhaitez utiliser la plus grande longueur!
 
@@ -331,28 +291,18 @@
 SaveOperationFiles      = Sauvegarde les fichiers Exploitation ?
 OperationsFilesModified = Les fichiers d'Exploitation ont \u00e9t\u00e9 modifi\u00e9s, voulez-vous les sauver?
 OverwriteBackupDirectory = Ecraser le r\u00e9pertoire de sauvegarde?
-<<<<<<< HEAD
-DirectoryAreadyExists   = R\u00e9pertoire "{0}" existe d\u00e9j\u00e0, l'\u00e9craser?
-BackupFolders           = Dossiers de sauvegarde
-=======
 DirectoryAreadyExists   = R\u00e9pertoire {0} existe d\u00e9j\u00e0, l'\u00e9craser?
 BackupFolders       = Dossiers de sauvegarde
 CanNotUseName				= Impossible d'utiliser le nom de la sauvegarde entr\u00e9!
 NameResChar    				= Le nom de la sauvegarde ne doit pas contenir de caract\u00e8res r\u00e9serv\u00e9s
 ReservedChar        		= . < > : " / \\ | ? *
->>>>>>> 3d5670a0
 
 # Sauvegarde automatique
 ManageAutoBackups = g\u00e9rer les sauvegardes automatiques
 
 # R\u00e99initialiser base de donn\u00e9es des messages
-<<<<<<< HEAD
-ResetOperations         = R\u00e9initialiser les bases de donn\u00e9es
-AreYouSureDeleteAll     = Etes-vous s\u00fbr que vous voulez supprimer tous les fichiers d'Exploitation et bases de donn\u00e9es?
-=======
 ResetOperations     = R\u00e9initialiser les bases de donn\u00e9es
 AreYouSureDeleteAll     = \u00cates-vous s\u00fbr que vous voulez supprimer tous les fichiers d'Exploitation et bases de donn\u00e9es?
->>>>>>> 3d5670a0
 YouMustRestartAfterReset = Vous devez red\u00e9marrer JMRI pour terminer la r\u00e9initialisation
 ResetSuccessful         =La R\u00e9initialisation est r\u00e9ussie!
 
@@ -395,10 +345,6 @@
 RestoreDialog.retoreButton.text         = Restaurer
 RestoreDialog.restoring             = Restauration de fichiers d'Exploitation \u00e0 partir de:
 RestoreDialog.restore.files             = Restaurer les fichiers
-<<<<<<< HEAD
-RestoreDialog.makeSure              = Assurez-vous que les jeux fichiers de sauvegarde existe et peuvent \u00eatre lu.
-=======
 RestoreDialog.makeSure              = Assurez-vous que les jeux fichiers de sauvegarde existent et peuvent \u00eatre lu.
 
 
->>>>>>> 3d5670a0

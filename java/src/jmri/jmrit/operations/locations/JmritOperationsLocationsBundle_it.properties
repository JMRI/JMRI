# JmritOperationsLocationsBundle_it.properties
#
<<<<<<< HEAD
# Translation: Enzo Fortuna (babbo_enzo@yahoo.com )
# Italian properties for the jmri.jmrit.operations.locations
=======
#
#
# Italian translation: Enzo Fortuna (babbo_enzo@yahoo.com )
#
# Default properties for the jmri.jmrit.operations.locations
>>>>>>> f87a5fae

TitleLocationsTable = Localit\u00e0
TitleLocationEdit = Modifica Localit\u00e0
TitleLocationAdd = Aggiungi Localit\u00e0
TitleScheduleEdit = Modifica pianificazione Raccordo {0}
TitleScheduleAdd = Aggiungi pianificazione Raccordo {0}
TitleSchedulesTable = Pianificazioni
TitleModifyLocation = Modifica Localit\u00e0 per tipo di Carro
TitleModifyLocations = Modifica Localit\u00e0 per tipo di Carro
TitleLocationsByType = Localit\u00e0 che servono i tipi di Carro
TitleEditTrackRoads = Modifica Opzioni Binari Compagnia
TitleEditTrackLoads = Modifica Opzioni Binari Carichi
TitleEditTrackDestinations = Modifica Destinazioni Binari
TitleCopyTrack      = Copia Binari in ({0})
TitleShowTrains     = Visual.Treni che servono {0}

MenuItemShowCars = Visualizza Carri
MenuItemPrintByType = Stampa Localit\u00e0 per tipo di Carro
MenuItemPreviewByType = Anteprima Localit\u00e0 per tipo di Carro
MenuItemChangeTrackType = Cambia Tipo Binario
MenuItemScheduleOptions = Opzioni
MenuItemPoolTrack = Gruppi di Binari
MenuItemShowSchedulesByLoad = Mostra pianificazioni per tipo di carro e carico
MenuItemCarLoadsPreview = Anteprima Carichi Carro
MenuItemCarLoadsPrint = Stampa Carichi Carro
MenuItemPlannedPickups = Prelievi Carri pianificati
MenuItemComments    = Commenti Ordini Treno
MenuItemRoadOptions     = Opzioni Compagnia
MenuItemLoadOptions     = Opzioni Carichi
MenuItemDestinations    = Destinazioni Binari
MenuItemCopyTrack   = Copia Binari
MenuItemResetHits   = Azzera Conteggio Mosse
MenuItemShowTrainsLocation = Visual.Treni che servono questa Localit\u00e0
MenuItemShowTrainsTrack = Visual.Treni che servono questo Binario
MenuItemCopyLocation    = Copia Localit\u00e0

SortBy = Ordina per

Used = Uso
Reserved = Riservato
RollingStock = Materiale Rotabile
RS = Rotabili
Pickups = Prelievi
Delivery = Consegne
Pickup  = Prelievo
Drop = Consegna
Pool = Gruppo
PlanPickUp = Pianificati
TrainLocation = Questa Localit\u00e0 \u00e0 servita da treni che viaggiano
TrainTrack = Questo Binario \u00e0 servito da treni che viaggiano
TrainYard = Questo Scalo \u00e0 servito da treni che viaggiano
#TrainInterchange = Questo Binario di Interscambio \u00e0 servito da treni che viaggiano
TrainSpur = Questo Raccordo \u00e0 servito da treni che viaggiano
TrainStaging = Questo binario di Staging \u00e0 servito da treni che viaggiano
Types = Selezionare il materiale rotabile servito da questa localit\u00e0
TypesTrack = Selezionare il materiale rotabile servito da questo binario
RoadsTrack = Selezionare le Compagnie servite da questo binario
LoadsTrack = Selezionare carichi serviti da questo binario
ShipLoadsTrack      = Selezionare carichi spediti da questo binario
DestinationTrack    = Selezionare destinazioni servite da questo binario
TypeAndLoad = Usa tipo carro e carico
TypesYard = Selezionare il materiale rotabile servito da questo scalo
TypesInterchange = Selezionare il materiale rotabile servito da questo binario di classificazione/interscambio
TypesSpur = Selezionare il materiale rotabile servito da questo Raccordo
TypesStaging = Selezionare il materiale rotabile servito da questo binario di Staging
TrainsOrRoutesDrops = Selezionare i Treni o Itinerari per Consegna carri
TrainsOrRoutesPickups = Selezionare i Treni o Itinerari per Prelievo carri
SelectTrainArrival = Selezionare i Treni o Itinerari per gli arrivi
SelectTrainDeparture = Selezionare i Treni o Itinerari per le partenze
PickupOrder = Selezionare l'ordine Prelievo carro
TracksAtLocation = Operazioni in questa Localit\u00e0
#Clear = Cancella tutto
#Select = Seleziona tutto
AutoSelect = Auto-Seleziona
RoadOption  = Opzione Compagnia
LoadOption  = Opzione Carico
ShipLoadOption  = Opzione Spedizione Carico
Next        = prossimo

Yards = Scali
Spurs = Raccordi
Interchange = Classificazione/interscambio
Staging = Staging
StagingOnly = Solo Staging
Class/Interchange   = C/I
Number          = Num

AddLocation = Aggiungi Localit\u00e0
DeleteLocation = Cancella Localit\u00e0
SaveLocation = Salva Localit\u00e0

AddYard = Aggiungi Binario di Scalo
DeleteYard = Cancella Binario di Scalo
EditYard = Modifica Binario di Scalo
SaveYard = Salva Binario di Scalo

AddInterchange = Aggiungi Binario C/I
DeleteInterchange = Cancella Binario C/I
EditInterchange = Modifica Binario Classificazione/Interscambio
SaveInterchange = Salva Binario C/I

AddSpur = Aggiungi Raccordo
DeleteSpur = Cancella Raccordo
EditSpur = Modifica Raccordo
SaveSpur = Salva Raccordo

AddStaging = Aggiungi Binario Staging
EditStaging = Modifica Binario Staging
DeleteStaging = Cancella Binario Staging
SaveStaging = Salva Binario Staging

AddTrack = Aggiungi Binario
EditTrack = Modifica Binario
DeleteTrack = Cancella Binario
SaveTrack = Salva Binario

AddRoad = Aggiungi Compagnia
DeleteRoad = Cancella Compagnia
AcceptAll = Accetta tutto
AcceptOnly = Accetta solo
ShipAll = Spedisci Tutti
ShipOnly = Spedisci Solo
Exclude = Escludi
# special case of All key:
All = Tutto

Any = Qualsiasi
Routes = Percorsi
ExcludeTrains = Escludi Treni
ExcludeRoutes = Escludi Percorsi

AddLoad = Aggiungi Carico
DeleteLoad = Cancella Carico
DeleteAll = Cancella tutti

YardName = Nome Scalo
SpurName = Nome Raccordo
InterchangeName = Nome Classificazione/Interscambio
StagingName = Nome Staging
TrackName = Nome Binario

Normal = Normale
FIFO = FIFO
LIFO = LIFO
DescriptiveFIFO = Primo In-Primo Out (FIFO)
DescriptiveLIFO = Ultimo In-Primo Out (LIFO)

Auto                = Auto
TipAutoTrack        = Quando selezionato visualizza solo treni o percorsi che servono questo binario

# error message
ErrorNoLoads        = Errore nessun carico
ErrorNeedLoads      = Occorre aggiungere almeno un carico!
ErrorNoRoads        = Errore nessuna Compagnia
ErrorNeedRoads      = Occorre aggiungere almeno una Compagnia!

deletelocation? = Cancella Localit\u00e0?
DoYouWantToDeleteLocation = Vuoi eliminare la Localit\u00e0 {0}?
LocationNameLengthMax = Nome Localit\u00e0 deve essere meno di {0} caratteri
#canNotAddLocation = Impossibile aggiungere localit\u00e0!
LocationAlreadyExists = Localit\u00e0 con questo nome esiste gi\u00e0
CanNotLocation  = Non posso {0} localit\u00e0!
MustEnterName   = Batti un nome
save            = salva
add             = aggiungi
LocationName    = Nome Localit\u00e0

#canNotAddTrack = Non posso aggiungere binario!
deleteTrack? = Cancella Binario?

TrackNameLengthMax = Nome del binario deve essere inferiore a {0} caratteri
ThereAreCars = Ci sono {0} carri o locomotive in questa localit\u00e0, Cancello?
ErrorTrackLength = Lunghezza binario errata!
TrackNotByTrain = Questo binario non \u00e8 servito dal treno ({0})
TrackNotByRoute = Questo binario non \u00e8 servito dal percorso ({0})
CanNotConvertFeet = Impossibile convertire da pollici a piedi
CanNotConvertMeter = Non \u00e8 possibile convertire da cm a metri
TrackMustBeLessThan = Lunghezza binario deve essere inferiore a {0} {1}
TrackMustBeNumber = Lunghezza binario deve essere un numero
TrackMustBeGreater = Lunghezza binario deve essere maggiore della somma di Usati e Riservati
TrackAlreadyExists = Binario con questo nome esiste gi\u00e0
CanNotTrack = Non posso {0} binario!
UseAddTrainsOrRoutes = Utilizza il pulsante Aggiungi per specificare quali treni o percorsi sono serviti da questo binario
SetOutDisabled = Consegna Carri a questo binario \u00e8 stata disabilitata!
PickUpsDisabled = Prelievo Carri da questo binario \u00e8 stato disabilitato!

autoSelectLocations? = Seleziona automaticamente Tipi di carro servito da questa localit\u00e0?
autoSelectCarTypes? = Desideri selezionare solo i Tipi di carro che hai scelto per i binari?

# print messages
TotalLengthMsg = Lunghezza Totale {0}, totale usati {1}, percentuale usati {2}%
TotalRollingMsg = Totale materiale rotabile {0}, numero di carri {1}, numero di locomotive {2}
NoteRSMsg = Nota: {0} locomotive e carri sono in viaggio!
DetailedReport = Dettagli Localit\u00e0
LocalOnly = \u00e8 solo servita da treni locali
TypesServiced = Materiale rotabile servito da questa localit\u00e0:
TypesServicedTrack = Materiale rotabile servito da questo binario:
ServicedByTrain = \u00e8 servito dal treni che viaggiano
RoadsServicedTrack = Compagnie servite da questo binario:
ExcludeRoadsTrack  = Compagnie NON servite da questo binario:
LoadsServicedTrack = Carichi serviti da questo binario:
ExcludeLoadsTrack  = Carichi NON serviti da questo binario:
LoadsShippedTrack  = Carichi spediti da questo binario:
ExcludeLoadsShippedTrack = Carichi NON spediti da questo binario:
AcceptsAllRoads = Binario accetta tutte le Compagnie
AcceptsAllLoads = Binario accetta tutti i Carichi
ShipsAllLoads   = Binario spedisce tutti i Carichi
PickUpAllTrains = Qualsiasi treno pu\u00f2 prelevare carri
SetOutAllTrains = Qualsiasi treno pu\u00f2 consegnare carri
TrainsPickUpTrack = Treni che possono prelevare carri da questo binario:
ExcludeTrainsPickUpTrack = Treni che NON possono prelevare carri da questo binario:
RoutesPickUpTrack = Itinerari che possono prelevare carri da questo binario:
ExcludeRoutesPickUpTrack = Itinerari che possono prelevare carri da questo binario:
TrainsSetOutTrack = Treni che possono consegnare carri a questo binario:
ExcludeTrainsSetOutTrack = Treni che NON possono consegnare carri a questo binario:
RoutesSetOutTrack = Itinerari che possono consegnare carri a questo binario:
ExcludeRoutesSetOutTrack = Itinerari che NON possono consegnare carri a questo binario:
LocationAcceptsAllTypes = Localit\u00e0 accetta tutti i tipi di rotabili
TrackAcceptsAllTypes = Binario accetta tutti i tipi di rotabili
TrackPickUpOrderFIFO = Ordine di prelievo carri da binario FIFO
TrackPickUpOrderLIFO = Ordine di prelievo carri da binario LIFO
TrackScheduleName = Nome pianificazione: {0}
AlternateTrackName = Binario Alternativo: {0}
PercentageStaging = Percentuale di carichi personalizzati generati da Staging: {0}

# track analysis
TrackAnalysis = Analisi Binario
NumberTypeLength = {0} {1} lunghezza totale {2}
SpurTrackThatAccept = Raccordi che accettano tipo di carro {0}:
YardTrackThatAccept = Binari di Scalo che accettano tipo di carro  {0}:
InterchangesThatAccept = Binari di Classificazione/Interscambio che accettano tipo di carro {0}:
StageTrackThatAccept = Binari di Staging che accettano tipo di carro {0}:
LocationTrackLength = {0}, {1} lunghezza {2} {3}
TotalLengthSpur = Lunghezza totale Raccordi che accettano tipo di carro {0} {1} percentuale usata {3}%
TotalLengthYard = Lunghezza totale per Scali che accettano tipo di carro {0} {1} percentuale usata {3}%
TotalLengthInterchange = Lunghezza totale per Interscambi che accettano tipo di carro {0} {1} percentuale usata {3}%
TotalLengthStage = Lunghezza totale Staging che accettano tipo di carro {0} {1} percentuale usata {3}%

PrintOptions = Opzioni di Stampa
PrintLocations = Stampa Localit\u00e0
PrintSchedules = Stampa Pianificazioni
PrintDetails = Stampa Dettagli Localit\u00e0
PrintAnalysis = Stampa Analisi Binari

# Schedule
Schedules = Pianificazioni
DeliverySchedule = Pianificazioni Opzionali
Current = Corrente
#Timetable = Orario
Count = Conteggio
Hits = Risultati
Roads = Compagnie
Load = Carico
Loads   = Carichi
Receive = Ricezione
Ship = Spedizione
Dest = Dest
Destination = Destinazione
Destinations    = Destinazioni
Wait = Attesa
Top = Aggiungi all'inizio
Bottom = Aggiungi alla fine
AddItem = Aggiungi Nuova Consegna
AddSchedule = Aggiungi Pianificazione
DeleteSchedule = Cancella Pianificazione
SaveSchedule = Salva Pianificazione
AddType = Aggiungi Tipo Carro
Up = Su
Down = Gi\u00f9
NotValid = Non Valido <{0}>
ReportExists = Una Pianificazione con questo nome esiste gi\u00e0
CanNotSchedule = Non posso {0} Pianificazione!
empty = Errore <vuoto>
ScheduleNameLengthMax = Nome Pianificazione deve essere minore di {0} caratteri
Status = Stato
StatusSpur = Stato Raccordo
SwapCarLoads = Scambia carichi di default e vuoti
EmptyDefaultCarLoads = Svuota Carri con carichi di default
EmptyCarLoads = Svuota Carri con carichi personalizzati
LoadCarLoads = Generare carichi personalizzati per raccordi serviti da questo treno
LoadAnyCarLoads = Generare carichi personalizzati per qualsiasi raccordo (pi\u00f9 treni)
LoadsStaging = Genera carico personalizzato per tutti i binari di Staging
OptionalLoads = Controlli Opzionali carichi
OptionalCustomLoads = Controlli Opzionali carichi personalizzati
AssignSchedule = \u00e8 necessario assegnare pianificazione "{0}" ad un raccordo
CanNotFindSchedule = Pianificazione ({0}) mancante!
DoYouWantToDeleteSchedule = Vuoi eliminare la pianificazione {0}?
DeleteSchedule? = Cancellare pianificazione?

# Schedule Options
ScheduleFactor = Percentuale dei carichi personalizzati generati da Staging
AlternateTrack = Binario Alternativo
TipScheduleFactor = Il valore predefinito \u00e8 100% dei carichi personalizzati da Staging
FactorMustBeNumber = Percentuale deve essere un numero compreso tra 0 e 1000
ErrorFactor = Errore!
ScheduleMode = Modo
Sequential = Sequenziale
Match = Confronta
TipSequential = Quando selezionata, gli elementi di pianificazione sono serviti in sequenza
TipMatch = Quando \u00e8 selezionato, verifica corrispondenza tra tutti gli elementi della pianificazione

# Block Options
OptionalBlocking = Bloccaggio Carri Opzionale
BlockCars = Blocca carri per localit\u00e0 di prelievo

# tool tips
TipLocCarType = Scegli questa localt\u00e0 se serve il tipo carri {0}
TipTrackCarType = Scegli questo binario se serve il tipo carri {0}
TipCopyCarType = Per prima cosa selezionare il tipo di carro che si desidera copiare, quindi selezionare Copia, quindi il tipo di carro che si desidera copiare, quindi Salva
TipAutoSelect = Selezionare solo materiale rotabile che \u00e8 servito da binari di questa localit\u00e0
TipBlockByPickUp = Blocca carri in uscita da Staging a seconda di dove sono stati prelevati
TipIgnoresAlternate = Questa opzione ignora i binari alternativi nelle pianificazioni

# Change Track Type
TrackType = Selezionare il tipo di binario desiderato per {0}
Spur = Raccordo
Yard = Scalo

# Location Switch List Statuses
Printed = Stampato
Modified = Modificato
CsvGenerated = Generato
Updated = Aggiornato

# Track Pools
PoolName = Nome Gruppo
PoolSelect = Seleziona Gruppo
PoolTrackMinimum = Lunghezza minima binario {0}
PoolTracks = Binari in Gruppo {0}
Minimum = Minimo
Totals = Totale:

# Preplanned Pickups
PrePlanedPickups = Percentuale di materiale rotabile prevista per il ritiro

# status messages when placing rolling stock
okay = ok
rollingStock    = Carro
length = lunghezza
type = tipo
road = Compagnia
schedule = pianificazione
load = carico
capacity = capacit\u00e0
track   = binario
custom = personalizzato
carDestination      = destinazione carri
carIsNotAllowed     = non \u00e8 permessa dal binario ({0})
# car has a custom load (load name)
carHasA = carro ha un {0} {1} ({2})
requestCar = richiesta carro
requestCarOnly = richiesta carro solo su
match       = corrispondenza
sequential  = sequenziale
noMatch     = non corrisponde
matchMessage        = ({0}) in modo Corrispondenza, non corrisponde
sequentialMessage   = ({0}) in modo {1} , carro ({2}) tipo({3}) Orario({4}) Compagnia({5}) Carico({6}) non corrisponde: tipo({7}) Orario({8}) Compagnia({9}) Riceve({10})

# Physical Location Tools Dialog
MenuSetPhysicalLocation = Imposta localit\u00e0 fisiche
TipSaveButton = Salva le coordinate della localit\u00e0 fisica per la localit\u00e0 selezionata
UpdatePhysicalLocation = Aggiornare le coordinate della localit\u00e0 fisica per la localit\u00e0 "{0}"?
UpdateDefaults = Aggiornare defaults per questa  localit\u00e0?
PhysicalLocation = Localit\u00e0 Fisica
PhysicalLocationToolTip = Usa questo per impostare la posizione fisica nel tracciato di questa localit\u00e0. (0,0,0) \u00e8 la posizione dell'operatore. Le Unit\u00e0 sono arbitrarie.
SelectLocationToEdit = Selezionare una localit\u00e0 da modificare
NoLocationSelected = Nessuna localit\u00e0 selezionata!
Close = Chiudi
TipCloseButton = Chiudi questa finestra

# schedules by load
trackSchedule = Binario (pianificazione)
receiveTypeLoad = Ricezione (tipo, orario, Compagnia , carico)
shipLoad = Spedisci (carico)
destinationTrack = Destinazione (binario)

# TrackEditCommentsFrame.java
CommentBoth = Commento quando ci sono Consegne e Prelievi carri
CommentSetout   = Commento quando ci sono solo Consegne
CommentPickup   = Commento quando ci sono solo Prelievi

# Yardmaster
Action      = Azione
Yardmaster  = Yardmaster
Visit       = Visita
TipDisabled = Disabilitato quando la Switch-list \u00e8 in costruzione

# Copy Track
SelectTrackToCopy   = Seleziona Binario da Copiare
SelectLocationAndTrack  = Selezionare la localit\u00e0 e il Binario che vuoi copiare
SameName        = Usa "Copia Nome Binario"
MoveRollingStock    = Muovi Rotabili nel nuovo Binario
DeleteCopiedTrack   = Cancella Binari Copiati
CanNotCopy      = Non posso copiare Binario ({0})
TrackTypeWrong      = Tipo Binario ({0}) non permesso in Localit\u00e0 ({1})
TrainsServicingTrack    = Treni occupano Binario ({0})!
FoundRollingStockPickUp = Trovati {0} rotabili da prelevare dal Treno
FoundRollingStockDrop   = Trovati {0} rotabili da Consegnare dal Treno

# Copy Location
SelectLocationToCopy    = Seleziona localit\u00e0 da copiare

# Show Trains Servicing
ShowAllTrains = Visual. tutti i treni
OkaySetOut = Consegna Carri
NoSetOut = Nessun carro in consegna
OkayPickUp = Prelievo Carro
NoPickUp = Nessun Prelievo carro
TipDeselectedShowAllTrains = Se non selezionato, visual. solo treni che possono servire la localit\u00e0

# TrackDestinationEditFrame
WarningCarMayNotMove        = Carro potrebbe non arrivare a destinazione!
WarningDestinationCarType   = Attenzione destinazione ({0}) non serve carri del tipo ({1})
WarningDestinationTrackCarType = Attenzione! Binario non trovato a ({0}) che pu\u00f2 servire carri del tipo ({1})
WarningDestinationTrackCarRoad = Attenzione! Binario non trovato a ({0}) che pu\u00f2 servire compagnia ({1})
WarningDestinationTrackCarLoad = Attenzione! Binario non trovato a ({0}) che pu\u00f2 servire carri del tipo ({1}) e carico ({2})
WarningNoTrain = Attenzione! Non trovo treno(i) che possono servire carri del tipo ({0}) compagnia ({1}), carico ({2}) verso ({3})
OkayMessage = Nessun problema con destinazione

CheckDestinations = Controllo Destinazioni<|MERGE_RESOLUTION|>--- conflicted
+++ resolved
@@ -1,15 +1,7 @@
 # JmritOperationsLocationsBundle_it.properties
 #
-<<<<<<< HEAD
+# Italian properties for the jmri.jmrit.operations.locations
 # Translation: Enzo Fortuna (babbo_enzo@yahoo.com )
-# Italian properties for the jmri.jmrit.operations.locations
-=======
-#
-#
-# Italian translation: Enzo Fortuna (babbo_enzo@yahoo.com )
-#
-# Default properties for the jmri.jmrit.operations.locations
->>>>>>> f87a5fae
 
 TitleLocationsTable = Localit\u00e0
 TitleLocationEdit = Modifica Localit\u00e0

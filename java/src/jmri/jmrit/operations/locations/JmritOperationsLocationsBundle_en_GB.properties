--- conflicted
+++ resolved
@@ -1,16 +1,8 @@
 # JmritOperationsLocationBundle_en_GB.properties
 #
-<<<<<<< HEAD
 # British english properties for the jmri.jmrit.operations.locations
-=======
-#
-#
-# Default properties for the jmri.jmrit.operations.locations
 
 TitleModifyLocations    = Modify Locations by Wagon Type
->>>>>>> f87a5fae
-
-TitleModifyLocations = Modify Locations by Wagon Type
 
 MenuItemShowCars    = Show Wagons
 

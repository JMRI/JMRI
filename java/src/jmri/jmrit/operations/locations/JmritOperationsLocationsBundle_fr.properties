# JmritOperationsLocationsBundle_fr.properties
#
<<<<<<< HEAD
# Default properties for the jmri.jmrit.operations.locations
#
=======
# French properties for the jmri.jmrit.operations.locations
>>>>>>> c5348855
# Updated by BLOREC Herv\u00e9 <bzh56420@yahoo.fr> 2016-01-11

TitleLocationsTable     = Emplacements
TitleLocationEdit       = Modifier Emplacement
TitleLocationAdd        = Ajouter un emplacement
TitleScheduleEdit       = Modifier le Planning pour l'Embranchement "{0}"
TitleScheduleAdd        = Ajouter le Planning pour l'Embranchement "{0}"
TitleSchedulesTable     = Horaires
TitleModifyLocation     = Modifier Emplacement par type de Wagon
TitleModifyLocations    = Modifier des Emplacements par type de Wagon
TitleLocationsByType    = Emplacements desservant les types de Wagons
TitleEditTrackRoads     = Modifier Options de Voie de la Ligne
TitleEditTrackLoads     = Modifier Options de chargement de Voie
TitleEditTrackDestinations = Modifier les Destinations de la Voie
TitleCopyTrack          = Copier Voie de ({0})
TitleShowTrains         = Montrer les trains desservant {0}
TitleModifyLocationLoad = Modifier Emplacement par Charge Wagon
TitleModifyLocationsLoad = Modifier Emplacements par Charge Wagon
TitleTrackBlockingOrder  = Ordre de Blocage de Voie
TitleYardmasterByTrack  = Chef de Triage par Voie

MenuItemPrint           = Imprimer
MenuItemPreview         = Pr\u00e9visualiser
MenuItemShowCars        = Afficher Wagons
MenuItemPrintByType     = Imprimer les sites par Type de Wagon
MenuItemPreviewByType   = Aper\u00e7u Emplacements par Type de Wagon
MenuItemChangeTrackType = Modifier le Type de Voie
MenuItemScheduleOptions = Options
MenuItemPoolTrack       = Groupements de Voie
MenuItemShowSchedulesByLoad = Afficher les horaires par type de wagon et de charge
MenuItemCarLoadsPreview = Aper\u00e7u Charges Wagons 
MenuItemCarLoadsPrint   = Imprimer Charges de Wagons
MenuItemPlannedPickups  = Pr\u00e9vision Collectes
MenuItemComments        = Commentaires Manifeste 
MenuItemRoadOptions     = Options de Ligne
MenuItemLoadOptions     = Options de Charge
MenuItemDestinations    = Voie de Destination
MenuItemCopyTrack       = Copier Voie
MenuItemResetHits       = R\u00e9initialiser les Compteur de R\u00e9sultat  
MenuItemShowTrainsLocation = Montrer les Trains Desservant cet Emplacement
MenuItemShowTrainsTrack = Montrer les Trains Desservant cette Voie
MenuItemCopyLocation    = Copier Emplacement
MenuItemEditCarType     = Modifier Type de Wagon
MenuItemCopySchedule    = Copier le Planning

Add         = Ajouter
#Copy        = Copie
#Delete      = Supprimer
#Edit        = Modifier
# Find      = Trouvez
Save        = Enregistrer
Tools       = Outils
SortBy      = Trier par

Comment     = Commentaire
Id          = Id
Name        = Nom
Used        = Utilis\u00e9
Reserved    = R\u00e9serv\u00e9

Location        = Emplacement
Locations       = Emplacements
Cars            = Wagons
Engines         = Locos
RollingStock    = Mat\u00e9riel Roulant
RS              = R.S.
Pickups         = Collectes
Delivery        = Livraison
Pickup          = Collecte
Drop            = D\u00e9pose
Pool            = Groupement
PlanPickUp      = Planification
TrainLocation   = Cet Emplacement est desservi par des trains roulant
Traintrack      = cette voie titre est desservi par des trains roulant
Trainyard       = Ce Triage est desservie par des trains roulant
# TrainInterchange = cette voie d'\u00e9change est desservie par des trains roulant
TrainSpur = Cet embranchement est desservie par des trains roulant
TrainStaging    = Cette Coulisse est desservie par des trains roulant
North           = Nord
South           = Sud
East            = Est
West            = Ouest
Types           = S\u00e9lectionnez le mat\u00e9riel roulant desservi par cet emplacement
TypesTrack      = S\u00e9lectionnez le mat\u00e9riel roulant desservi par cette voie
RoadsTrack      = S\u00e9lectionnez les lignes desservies par cette voie
LoadsTrack      = S\u00e9lectionner les charges desservies par cette voie
ShipLoadsTrack  = S\u00e9lectionner les charges exp\u00e9di\u00e9es \u00e0 partir de cette voie
DestinationTrack = S\u00e9lectionner les destinations desservies par cette voie
TypeAndLoad     = Utiliser le type de Wagon et la charge
TypesYard       = S\u00e9lectionnez le mat\u00e9riel roulant d\u00e9sservis par ce triage
TypesInterchange    = S\u00e9lectionnez le mat\u00e9riel roulant desservis par cette voie de classification/\u00e9change
TypesSpur       = S\u00e9lectionnez le mat\u00e9riel roulant desservie par cet embranchement
TypesStaging    = S\u00e9lectionnez le mat\u00e9riel roulant desservie par cette voie de coulisse
TrainsOrRoutesDrops     = S\u00e9lectionner les trains ou les routes pour les wagons d\u00e9pos\u00e9s
TrainsOrRoutesPickups   = S\u00e9lectionner les trains ou les routes pour les wagonss collect\u00e9s
SelectTrainArrival      = S\u00e9lectionner les trains ou les itin\u00e9raires pour les arriv\u00e9es
SelectTrainDeparture    = S\u00e9lectionner les trains ou les routes pour les d\u00e9parts
PickupOrder             = S\u00e9lection de l'ordre des wagons collect\u00e9s
TracksAtLocation        = Voies dans cet Emplacement
Clear           = Tout Effacer 
Select          = Tout S\u00e9lectionner 
AutoSelect      = S\u00e9lection Automatique
RoadOption      = Option Ligne
LoadOption      = Option Charge
ShipLoadOption  = Option Exp\u00e9dition de charge
Next            = Suivant

idReader  =  Lecteur IdTag \u00e0 cet Emplacement 

Yards           = Triages
Spurs           = Embranchements
Interchange     = Classification/\u00e9changes
Staging         = Coulisse
StagingOnly     = Coulisse seulement
Classe/Interchange   = C/E
Number          = Num

AddLocation     = Ajouter un Emplacement
DeleteLocation  = Supprimer un Emplacement
SaveLocation    = Enregistrer la position

AddYard         = Ajouter Voie de Triage
DeleteYard      = Supprimer Voies de Triage
EditYard        = Modifier Voies de Triage
SaveYard        = Enregistrer Voies de Triage

AddInterchange    = Ajouter Voie C/E 
DeleteInterchange = Supprimer  Voie C/E
EditInterchange   = Modifier Voie Classification/\u00c9changes
SaveInterchange   = Sauver  Voie C/E

AddSpur         = Ajouter voie Embranch\u00e9e
DeleteSpur      = Supprimer Voie Embranch\u00e9e
EditSpur        = Modifier voie Embranch\u00e9e
SaveSpur        = Enregistrer voie Embranch\u00e9e

AddStaging      = Ajouter Voie en Coulisse
EditStaging     = Modifier Voie en Coulisse
DeleteStaging   = Supprimer Voie en Coulisse
SaveStaging     = Enregistrer Voie en Coulisse

AddTrack        = Ajouter une Voie 
EditTrack       = Modifier une Voie
DeleteTrack     = effacer la Voie 
SaveTrack       = Enregistrer Voie 

AddRoad         = Ajouter Ligne
DeleteRoad      = Supprimer Ligne
AcceptAll       = Accepter tous
AcceptOnly      = Accepter seulement
ShipAll         = Exp\u00e9dier Tout
ShipOnly        = Exp\u00e9dier seulement
Exclude         = Exclure
All             = Tous
Include         = Inclure
Any             = Tout
Trains          = Trains
Routes          = Itin\u00e9raires
ExcludeTrains   = Exclure Trains
ExcludeRoutes   = Exclure Itin\u00e9raires

AddLoad         = Ajoutez la Charge
DeleteLoad      = Supprimer la Charge
DeleteAll       = Supprimer Tout

YardName          = Nom du Triage
SpurName = Nom de l'Embranchement
InterchangeName   = Nom Classification/\u00e9changes
StagingName       = Nom de la Coulisse
TrackName         = Nom de la Voie 

Normal = Normal
FIFO = FIFO
LIFO = LIFO
DescriptiveFIFO = Premier Entr\u00e9 Premier Sorti(FIFO)
DescriptiveLIFO = Dernier Entr\u00e9 Premier Sorti (LIFO)

Auto            = Auto
TipAutoTrack    = Une fois s\u00e9lectionn\u00e9 ne montrent que des trains ou des Itin\u00e9raires qui desservent cette voie
TipTrackLength  = Entrer la longueur de la voie \u00e0 l'\u00e9chelle {0}

# Messages d'erreur
Error = Erreur!
ErrorNoLoads            = Erreur pas de charges
ErrorNeedLoads          = Vous devez avoir au moins une charge!
ErrorNoRoads            = Erreur pas de lignes
ErrorNeedRoads          = Vous devez avoir au moins une ligne!

deletelocation?           = Supprimer emplacement?
DoYouWantToDeleteLocation = Voulez-vous supprimer l'Emplacement "{0}"?
LocationNameLengthMax     = Le Nom de l'emplacement doit \u00eatre inf\u00e9rieur \u00e0e "{0}" Caract\u00e8res
# CanNotAddLocation       = Impossible d'ajouter l'emplacement!
LocationAlreadyExists     = Lieu portant ce nom existe d\u00e9j\u00e0
CanNotLocation            = "{0}" Emplacement impossible!
MustEnterName             = Entrez un nom
save                      = Sauvegarder
add                       = Ajouter
LocationName              = Nom emplacement

# CanNotAddTrack = Impossible d'ajouter voie !
deleteTrack?            = Supprimer la voie?

TrackNameLengthMax      = Le Nom de la voie  doit \u00eatre inf\u00e9rieure \u00e0 "{0}" wagon caract\u00e8res
ThereAreCars            = Il y a "{0}" voitures ou locomotives dans ce lieu, supprimer?
ErrorTrackLength        =  longueur de voie  incorrect!
TrackNotByTrain         =cette voie  n'est pas desservie par le train ("{0}")
TrackNotByRoute         =cette voie  n'est pas desservie par l'itin\u00e9 ("{0}")
CanNotConvertFeet       = Impossible de convertir des pouces en pieds
CanNotConvertMeter      = Impossible de convertir des cm en m\u00e8tres
TrackMustBeLessThan     = La  longueur de la voie  doit \u00eatre inf\u00e9rieure \u00e0 "{0}" {1}
TrackMustBeNumber       = La  longueur de la voie  doit \u00eatre un nombre
TrackMustBeGreater      = La  longueur de la voie  doit \u00eatre sup\u00e9rieure \u00e0 la somme de voie utilis\u00e9 et voie r\u00e9serv\u00e9e
TrackAlreadyExists      = Une voie  portant ce nom existe d\u00e9j\u00e0
CanNotTrack             = "{0}" voie impossible! 
UseAddTrainsOrRoutes    = Utilisez le bouton Ajouter pour sp\u00e9cifier quels trains ou  itin\u00e9raires cette voie utilise
SetOutDisabled          = Les D\u00e9poses pourcette voie ont \u00e9t\u00e9 d\\u00e99sactiv\u00e9es!
PickUpsDisabled         = Les Collectes pourcette voie ont \u00e9t\\u00e9 d\u00e9sactiv\u00e9s!
#Do you want to force the track length from x to y feet?
TrackForceLength        = DVoulez-vous forcer la longueur de la voie de {0} \u00e0 {1} {2}?

autoSelectLocations?    = S\u00e9lectionner automatiquement lesTypes de wagons utilis\u00e9s par cet emplacement?
autoSelectCarTypes?     = Voulez-vous ne s\u00e9lectionner que les types de wagons que vous avez choisi pour vos voies?

# Imprimer des messages

TotalLengthMsg          = Longueur totale  "{0}", totale utilis\u00e9e "{1}",pourcentage utilis\u00e9 "{2}"%
TotalRollingMsg         = Mat\u00e9riel roulant total "{0}",  nombre de wagon "{1}", nombre de locomotives "{2}"
NoteRSMsg               = Remarque: "{0}" locomotives et wagons sont en circulation!
DetailedReport          = D\u00e9tails de l'emplacement
LocalOnly               = est uniquement desservie par les trains locaux
TypesServiced           = mat\u00e9riel roulant desservi par cet emplacement:
TypesServicedTrack      = mat\u00e9riel roulant desservi parcette voie:
ServicedByTrain         = est desservie par des trains roulant
RoadsServicedTrack      = Ligne desservies par cette voie:
ExcludeRoadsTrack       = Lignes NON desservies par cette voie:
LoadsServicedTrack      = Charges desservies par cette voie:
ExcludeLoadsTrack       = Charges NON desservies par cette voie:
LoadsShippedTrack       = Charges exp\u00e9di\u00e9es de cette voie:
ExcludeLoadsShippedTrack = Charges NON exp\u00e9di\u00e9es de cette voie:
AcceptsAllRoads          = Voie accepte toutes les lignes
AcceptsAllLoads          = Voie accepte toutes les charges
ShipsAllLoads            = Voie exp\u00e9die toutes les charges
PickUpAllTrains          = Aucun train ne peut ramasser de wagon
SetOutAllTrains          = Aucun train ne peut d\u00e9poser de wagon
TrainsPickUpTrack        = Trains qui peuvent collecter des wagons de cette voie:
ExcludeTrainsPickUpTrack = Trains qui NE peuvent PAS collecter de wagons de cette voie:
RoutesPickUpTrack        = Itin\u00e9raires qui peuvent collecter de wagons de cette voie:
ExcludeRoutesPickUpTrack = Itin\u00e9raires qui NE peuvent PAS collecter de wagons de cette voie:
TrainsSetOutTrack        = trains qui peuvent d\u00e9poser des wagons sur cette voie:
ExcludeTrainsSetOutTrack = trains qui NE peuvent PAS d\u00e9poser de wagons sur cette voie:
RoutesSetOutTrack        = Itin\u00e9raires qui peuvent d\u00e9poser des wagons sur cette voie:
ExcludeRoutesSetOutTrack = Itin\u00e9raires qui NE peuvent PAS d\u00e9poser dewagons sur cette voie:
LocationAcceptsAllTypes  = Emplacement accepte tous les types de mat\u00e9riel roulant
TrackAcceptsAllTypes     = voie accepte tous les types de mat\u00e9riel roulant
TrackPickUpOrderFIFO     = voie ramasser ordre FIFO
TrackPickUpOrderLIFO     = voie ramasser ordre LIFO
TrackScheduleName        = nom Horaire: "{0}"
AlternateTrackName       = Voie Alternative: "{0}"
PercentageStaging        = Pourcentage des charges personnalis\u00e9es depuis la coulisse: "{0}"
HoldCarsWithCustomLoads  = Garder les wagons avec des charges personnalis\u00e9es quand les embranchements sont plein
HoldCarsWithCustomLoadsTip = Les wagons avec des charges personnalis\u00e9es devront attendre que l'embranchement devienne vide. Cette option r\u00e9duit les mouvements de wagons.

# Analyse voie
TrackAnalysis            = Analyse de la voie
NumberTypeLength         = "{0}" "{1}" Longueur totale "{2}"
SpurTrackThatAccept = Voies Embranch\u00e9es qui acceptent le type de wagon "{0}":
YardTrackThatAccept          = Voies de triage qui acceptent le type de wagon "{0}":
InterchangesThatAccept       = Voies Classification/Echange qui acceptent le type de wagon "{0}":
StageTrackThatAccept         = Voies en coulisse qui acceptent le type de wagon "{0}":
None                         = Aucun
LocationTrackLength          = "{0}", "{1}" "{2}" Longueur
TotalLengthSpur     = Longueur totale des embranchements qui acceptent le type de wagon "{0}" "{1}" "{2}" pourcentage utilis\u00e9 "{3}"%
TotalLengthYard              = Longueur totale des triages qui acceptent le type de wagon "{0}" "{1}" "{2}" pourcentage utilis\u00e9 "{3}"%
TotalLengthInterchange       = Longueur totale des \u00e9changes qui acceptent le type de wagon "{0}" "{1}" "{2}" pourcentage utilis\u00e9 "{3}"%
TotalLengthStage             = Longueur totale des coulisses qui acceptent le type de wagon "{0}" "{1}" "{2}" pourcentage utilis\u00e9 "{3}"%


Printoptions    = Options d'impression
PrintLocations  = Imprimer Emplacements
PrintSchedules  = Imprimer Horaires 
PrintDetails    = Imprimer D\u00e9tails de l'Emplacement
PrintAnalysis   = Imprimer Analyse Voie 
PrintComments   = Imprimer les Commentires

# Annexe
Schedules        = Planning
DeliverySchedule = plannings Facultatifs
Current          = Courant
Type             = Type
Timetable        = Horaire
Count            = compteur
Hits             = Clics
Road             = Ligne
Roads            = Ligne
Load             = Charge
Loads            = Charges
Receive          = Recevoir
Ship             = Exp\u00e9dier
Dest  =   Dest
Destination      = Destination
Destinations     = Destinations
Track            = Voie
Wait             = Attendre
Top              = Ajouter au d\u00e9marrage
Bottom           = Ajouter \u00e0 la fin
AddItem          = Ajouter une nouvelle livraison
AddSchedule      = Ajouter Planning
DeleteSchedule   = Supprimer le Planning
AddType          = Ajouter un type de wagon
Up               = Haut
Down             = Bas
NotValid         = Non Valide <"{0}">
ReportExists     = Un Planning avec ce nom existe d\u00e9j\u00e0
CanNotSchedule   = Impossible de "{0}" Planning!
empty            = Erreur <vide>
ScheduleNameLengthMax   = Nom Planning doit \u00eatre inf\u00e9rieur \u00e0 "{0}" caract\u00e8res
Status                  = \u00c9tat
StatusSpur              = \u00c9tat Embranchement
Okay                    = OK
SwapCarLoads            = \u00c9change par d\u00e9faut de charge et de vide
EmptyDefaultCarLoads    = Wagon vide avec des charges par d\u00e9faut
EmptyCarLoads           = Wagon vide avec des charges personnalis\u00e9es
LoadCarLoads            = G\u00e9n\u00e9rer des charges personnalis\u00e9es pour les Embranchements desservis par ce train
LoadAnyCarLoads         = G\u00e9n\u00e9rer des charges personnalis\u00e9es pour tous les Embranchement (plusieurs trains)
LoadsStaging            = G\u00e9n\u00e9rer des charges personnalis\u00e9es pour toutes les Voie en Coulisse
OptionalLoads           = Contr\u00f4le facultatif des charge de wagons
OptionalCustomLoads     = Contr\u00f4les facultatif des charge personnalis\u00e9es de wagons
AssignSchedule          = Vous devez d'abord affecter le Planning "{0}" \u00e0 un Embranchement
CanNotFindSchedule      = \u00e9raire ("{0}") manquant!
DoYouWantToDeleteSchedule = Voulez-vous supprimer le Planning "{0}"?
DeleteSchedule?         = Supprimer le Planning?
Random                  = Al\u00e9atoire

# Options de planification
ScheduleFactor          = Pourcentage des charges personnalis\u00e9s g\u00e9n\u00e9r\u00e9s par la coulisse
AlternateTrack          = Voie Alternative
TipScheduleFactor       = La valeur par d\u00e9faut est 100% des charges personnalis\u00e9es depuis la coulisse
FactorMustBeNumber      = Le pourcentage doit \u00eatre un nombre compris entre 0 et 1000
ErrorFactor             = Erreur!
ScheduleMode            = Mode
Sequential              = Sequentiel
Match                   = Egaler
TipSequential           = Lorsqu'ils sont s\u00e9lectionn\u00e9s, les \u00e9l\u00e9ments de le Planning sont desservis s\u00e9quentiellement
TipMatch                = Quand s\u00e9lectionn\u00e9, v\u00e9rifier tous les \u00e9l\u00e9ments de le Planning pour une correspondance

#  options Bloc 
OptionalBlocking        = Mise en Bloc facultative des wagons
BlockCars               = Mettre en Bloc les wagon par lieu de collecte

# Infobulles
TipLocCarType           = S\u00e9lectionnez cet emplacement s'il dessert le type de wagon "{0}"
TipTrackCarType         = S\u00e9lectionnez cette voie si elle  dessert le type de wagon "{0}"
TipTrackCarLoad         = S\u00e9lectionnez cette voie si elle  dessert la charge de wagon {0}
TipTrackCarShipsLoad    = S\u00e9lectionnez cette voie si elle exp\u00e9die la charge de wagon {0}9lectionnez d'abord le type de wagon que vous souhaitez copier, puis s\u00e9lectionnez Copier, puis le type de wagon vous souhaitez copier, puis cliquez sur Enregistrer
TipAutoSelect           = Seulement s\u00e9lectionner le mat\u00e9riel roulant qui est desservie par cette voie de l'emplacements
TipBlockByPickUp        = Bloc de wagons de la coulisse bas\u00e9e sur l'endroit o\u00f9 ils ont \u00e9t\u00e9 collect\u00e9s
TipIgnoresAlternate     = Cette option ignore l'annexe de la voie alternative
TipTrackNotThisType     = La voie ne dessert pas le wagon type{0}

# Changement type de voie
Tracktype   = S\u00e9lectionner le Type de Voie D\u00e9sir\u00e9e pour "{0}"
Spur        = Embranchement
Yard        = Triage

# Localisation de la Liste des statuts de commutation
Printed         = Impression
Modified        = Chang\u00e9
CsvGenerated    = G\u00e9n\u00e9r\u00e9
Updated         = Mise \u00e0 jour

# Groupement de voie
PoolName         = Nom du groupement
PoolSelect       = S\u00e9lectionner groupement
PoolTrackMinimum = Longueur minimum de voie "{0}"
PoolTracks       = Voies dans la groupement "{0}"
Minimum          = Minimum
Totals           = Totaux:

# Micros pr\u00e9planifi\u00e9
PrePlanedPickups = Pourcentage de mat\u00e9riel roulant pr\u00e9vus pour \u00eatre collect\u00e9
Disabled         = D\u00e9sactiv\u00e9

# Messages d'\u00e9tat lors du placement du mat\u00e9riel roulant
okay            = ok
rollingStock    = Stock de mat\u00e9riel roulant
length          = Longueur
type            = Type
road            = Ligne
schedule        = Horaire
load            = Charge
capacity        = Capacit\u00e9
# capacity issue message
capacityIssue   = {0}, La longueur du Stock de mat\u00e9riel roulant {1} {2} est plus grande que la longueur de la voie {3} {2}
# length issue message
lengthIssue     = {0} {1} {2}, available track space {3} {2}
track           = Voie
custom          = Personalis\u00e9 
carDestination  = Destination du wagon
carIsNotAllowed = N'est pas autoris\u00e9
noFinalDestination  = wagon n'a pas une destination finale
# Wagon a une charge personnalis\u00e9e (nom de la charge)
carHasA = Wagon a une "{0}" "{1}" ("{2}")
requestCar = Demande wagon
requestCarOnly = Demande wagon seulement sur
match = Correspond
sequential = s\u00e9quentiel
noMatch = Ne correspond pas
matchMessage = ("{0}") dans le mode de jeu, aucune correspondance
sequentialMessage = ("{0}") dans "{1}" mode, wagon ("{2}") ("{3}") horaire ("{4}") ligne ("{5}") Charge ("{6}") ne correspond pas: type ("{ 7}") annexe ("{8}") ligne ("{9}") recevoir ("{10}")
scheduleRandom      = {0} ({1}) \u00e9l\u00e9ment ({2}) valeur al\u00e9atoire {3} est moins que g\u00e9n\u00e9r\u00e9 {4}

# Outils de Dialogue Emplacement physique
MenuSetPhysicalLocation = D\u00e9finir des emplacements physiques
TipSaveButton           = Enregistre les coordonn\u00e9es physiques de l'emplacement s\u00e9lectionn\u00e9
UpdatePhysicalLocation  = Mise \u00e0 jour des coordonn\u00e9es de l'emplacement physique pour l'emplacement "{0}"? 
UpdateDefaults          = Mettre \u00e0 jour les valeurs par d\u00e9faut pour cet emplacement?
PhysicalLocation        = Emplacement physique
PhysicalLocationToolTip = Utilisez cette fonction pour d\u00e9finir la position physique sur votre r\u00e9seau pour cet emplacement. (0,0,0) est la position de l'op\u00e9rateur. Les unit\u00e9s sont arbitraires.
SelectLocationToEdit    = Choisissez un endroit \u00e0 modifier
NoLocationSelected      = Aucun emplacement s\u00e9lectionn\u00e9!
Close                   = Fermer
TipCloseButton          = Fermer la fen\u00eatre

# Horaires par charge
trackSchedule           = Voie (calendrier)
receiveTypeLoad         = Recevoir (type, livraison, route, charge)
shipLoad                = Cargaison exp\u00e9di\u00e9e (charge)
destinationTrack        = Destination (voie)
spurNotTypeLoad         = Embranchement ({0}) ne dessert pas le type ({1}) charge ({2})
allLoads                = Toutes Charges
allTypes                = Tous Types

# VoieEditCommentsFrame.java

CommentBoth     = Commentaire quand il y a des d\u00e9poses et des collectes
CommentSetout   = Commentaire quand il n'y a uniquement que des d\u00e9poses
CommentPickup   = Commentaire lquand il n'y a uniquement que des collectes

# Chef de triage

Action          = Action
Yardmaster      = Chef de triage
Train           = Train
Visit           = Visite
TipDisabled     = D\u00e9sactiv\u00e9 lorsque la liste de manoeuvres est en mode de regroupement

# Copie de Voie 
SelectTrackToCopy           = S\u00e9lectionnez la voie \u00e0 Copier
#Options                     = Options
SelectLocationAndTrack      = Vous devez s\u00e9lectionner l'emplacement et la voie que vous souhaitez copier
SameName                    = Utilisez le nom de la voie \u00e0 copier
MoveRollingStock            = D\u00e9placer le stock de Mat\u00e9riel Roulant vers la Nouvelle Voie
DeleteCopiedTrack           = Effacez la Voie Copi\u00e9e
CanNotCopy                  = Impossible de Copier la Voie ({0})
TrackTypeWrong              = Le type de Voie ({0}) n'est pas autoris\u00e9 \u00e0 l'emplacement ({1})
TrainsServicingTrack        = Les Trains desservent la voie ({0})!
FoundRollingStockPickUp     = Trouv\u00e9{0} mat\u00e9riel roulant programm\u00e9 pour \u00eatre collect\u00e9 par un train
FoundRollingStockDrop       = Trouv\u00e9{0} mat\u00e9riel roulant programm\u00e9 pour \u00eatre d\u00e9pos\u00e9 par un train

# Copy Location
SelectLocationToCopy        = S\u00e9lectionner l'emplacement \u00e0 copier

# Show Trains Servicing
ShowAllTrains = Montrer tous les Trains
OkaySetOut = OK d\u00e9pose
NoSetOut = Pas de d\u00e9pose
OkayPickUp = OK collecte
NoPickUp = Pas de collecte
TipDeselectedShowAllTrains = Quand nons\u00e9lectionn\u00e9, montre seulement les train qui peuvent travailler \u00e0 cet endroit

# TrackDestinationEditFrame
WarningCarMayNotMove        = Le wagon ne peut pas atteindre la destination!
WarningDestinationCarType   =  Avertissement Destination ({0}) ne peut pas desservir le wagon type ({1})
WarningDestinationTrackCarType = Avertissement! Impossible de trouver une voie \u00e0 ({0}) qui peut dessevir le wagon type({1})
WarningDestinationTrackCarRoad = Avertissement! Impossible de trouver une voie \u00e0 ({0}) qui peut dessevir le wagon  ligne ({1})
WarningDestinationTrackCarLoad = Avertissement! Impossible de trouver une voie \u00e0 ({0}) qui peut desservir le wagon type ({1}) et charge ({2})
WarningNoTrain = Avertissement! Impossible de trouver un train(s) capable de desservir un wagon type ({0}) ligne  ({1}), charge ({2}) \u00e0 ({3})
WarningNoTrack = Avertissement! Emplacement ({0}) n'a pas de voie qui peut desservir un wagon type ({1}) ligne  ({2}), charge ({3})
OkayMessage = Pas de probl\u00e8mes trouv\u00e9s avec les destinations

CheckDestinations = V\u00e9rifier les Destinations
OnlyCarsWithFD = Cette Voie C/E accepte seulement les wagons avec une destination finale

# LocationsByCarLoadsFrame
WarningExcludeTrackLoad         = Avertissement! Voie ({0}) exclut tous les wagons avec la charge ({1})
WarningExcludeTrackTypeAndLoad  = Avertissement! Voie ({0}) exclut le wagon type ({1}) avec la charge ({2})
WarningAcceptTrackLoad          =Avertissement! Voie ({0}) accepte tous les wagons avec la charge ({1})
WarningAcceptTrackTypeAndLoad   = Avertissement! Voie ({0}) accepte le wagon type ({1}) avec la charge ({2})

WarningExcludeTrackShipLoad         = Avertissement! Voie ({0}) n'exp\u00e9die pas de wagons avec la charge ({1})
WarningExcludeTrackShipTypeAndLoad  = Avertissement! Voie ({0})  n'exp\u00e9die pas de wagon type ({1}) wavec la charge ({2})
WarningShipTrackLoad                = Avertissement! Voie ({0}) exp\u00e9die tous les wagons avec la charge ({1})
WarningShipTrackTypeAndLoad         = Avertissement! Voie ({0})) exp\u00e9die le wagon type ({1})avec la charge ({2})
Ships = Exp\u00e9ditions

# LocationTrackServiceOrderFrame
ServiceOrder = Ordre
ServiceOrderMessage = Les voies d'ordre inf\u00e9rieure utilis\u00e9es en premier pour les trains vers l'Ouest et le Nord
ServiceOrderEastSouth =Les voies d'ordre sup\u00e9rieure utilis\u00e9es en premier pour les trains vers l'Est et le Sud 
Reset = R\u00e9initialiser
Reorder = D\u00e9finir l'Ordre
TipResetButton = R\u00e9initialiser les ordres de blocage de voie par d\u00e9faut
TipReorderButton = Cr\u00e9ation d'un num\u00e9ro de commande unique pour chaque voie

# LocationsByCarTypeFrame
CopyCarTypeTitle = Copier le wagon type?
CopyCarType = Voulez-vous que le wagon type ({0}) dessert les m\u00eames voies que le wagon type ({1})?

#YardmasterByTrackPanel
TrackComment = Commentaire Voie
HoldCars = Enlever Wagons

# CopyScheduleFrame
ScheduleName = Nom de l'horaire
SelectScheduleToCopy = S\u00e9lectionnez l'horaire \u00e0 copier 
ScheduleAlreadyExists = Un Planning avec le m\u00eame nom existe d\u00e9j\u00e0<|MERGE_RESOLUTION|>--- conflicted
+++ resolved
@@ -1,11 +1,6 @@
 # JmritOperationsLocationsBundle_fr.properties
 #
-<<<<<<< HEAD
-# Default properties for the jmri.jmrit.operations.locations
-#
-=======
 # French properties for the jmri.jmrit.operations.locations
->>>>>>> c5348855
 # Updated by BLOREC Herv\u00e9 <bzh56420@yahoo.fr> 2016-01-11
 
 TitleLocationsTable     = Emplacements

package jmri.jmrit.operations.automation.actions;

import jmri.jmrit.operations.setup.Control;
import jmri.jmrit.operations.trains.Train;
import jmri.jmrit.operations.trains.TrainCustomManifest;

public class RunTrainAction extends Action {

    private static final int _code = ActionCodes.RUN_TRAIN;

    @Override
    public int getCode() {
        return _code;
    }

    @Override
    public String getName() {
        return Bundle.getMessage("RunTrain");
    }

    @Override
    public void doAction() {
        if (getAutomationItem() != null) {
            Train train = getAutomationItem().getTrain();
            if (train != null && train.isBuilt() && TrainCustomManifest.manifestCreatorFileExists()) {
<<<<<<< HEAD
//                Thread excel = new Thread(new Runnable() {
//                    public void run() {
                        setRunning(true);
                        TrainCustomManifest.addCVSFile(train.createCSVManifestFile());
                        boolean status = TrainCustomManifest.process();
                        if (status) {
                            try {
                                TrainCustomManifest.waitForProcessToComplete(60); // wait up to 60 seconds
                            } catch (InterruptedException e) {
                                // TODO Auto-generated catch block
                                e.printStackTrace();
                            }
                        }
                        finishAction(status);
//                    }
//                });
//                excel.setName("Run Excel Program"); // NOI18N
//                excel.start();
=======
                setRunning(true);
                TrainCustomManifest.addCVSFile(train.createCSVManifestFile());
                boolean status = TrainCustomManifest.process();
                if (status) {
                    try {
                        TrainCustomManifest.waitForProcessToComplete(Control.excelWaitTime); // wait up to 60 seconds
                    } catch (InterruptedException e) {
                        // TODO Auto-generated catch block
                        e.printStackTrace();
                    }
                }
                finishAction(status);
>>>>>>> 71486e0a
            } else {
                finishAction(false);
            }
        }
    }

    @Override
    public void cancelAction() {
        // no cancel for this action     
    }

}<|MERGE_RESOLUTION|>--- conflicted
+++ resolved
@@ -23,26 +23,6 @@
         if (getAutomationItem() != null) {
             Train train = getAutomationItem().getTrain();
             if (train != null && train.isBuilt() && TrainCustomManifest.manifestCreatorFileExists()) {
-<<<<<<< HEAD
-//                Thread excel = new Thread(new Runnable() {
-//                    public void run() {
-                        setRunning(true);
-                        TrainCustomManifest.addCVSFile(train.createCSVManifestFile());
-                        boolean status = TrainCustomManifest.process();
-                        if (status) {
-                            try {
-                                TrainCustomManifest.waitForProcessToComplete(60); // wait up to 60 seconds
-                            } catch (InterruptedException e) {
-                                // TODO Auto-generated catch block
-                                e.printStackTrace();
-                            }
-                        }
-                        finishAction(status);
-//                    }
-//                });
-//                excel.setName("Run Excel Program"); // NOI18N
-//                excel.start();
-=======
                 setRunning(true);
                 TrainCustomManifest.addCVSFile(train.createCSVManifestFile());
                 boolean status = TrainCustomManifest.process();
@@ -55,7 +35,6 @@
                     }
                 }
                 finishAction(status);
->>>>>>> 71486e0a
             } else {
                 finishAction(false);
             }

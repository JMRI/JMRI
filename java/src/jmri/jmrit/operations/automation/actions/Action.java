--- conflicted
+++ resolved
@@ -95,11 +95,7 @@
     }
 
     public String getActionString() {
-<<<<<<< HEAD
-        return getFormatedMessage("{0}{1}{2}{3}{4}");
-=======
         return getFormatedMessage("{0}{1}{2}{3}{4}{5}");
->>>>>>> 71486e0a
     }
     
     public String getActionSuccessfulString() {

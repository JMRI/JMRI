package jmri.jmrit.operations.automation.actions;


public class NoAction extends Action {

    private static final int _code = ActionCodes.NO_ACTION;

    @Override
    public int getCode() {
        return _code;
    }

    @Override
    public String getName() {
        return Bundle.getMessage("NoAction");
    }

    @Override
    public void doAction() {
<<<<<<< HEAD
        // nothing to do except display a message if there's one.
        finishAction(getAutomationItem().getMessage());
=======
        finishAction(true);
>>>>>>> 00a2b29f
    }

    @Override
    public void cancelAction() {
        // no cancel for this action     
    }

}<|MERGE_RESOLUTION|>--- conflicted
+++ resolved
@@ -17,12 +17,7 @@
 
     @Override
     public void doAction() {
-<<<<<<< HEAD
-        // nothing to do except display a message if there's one.
-        finishAction(getAutomationItem().getMessage());
-=======
         finishAction(true);
->>>>>>> 00a2b29f
     }
 
     @Override

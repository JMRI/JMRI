--- conflicted
+++ resolved
@@ -29,10 +29,6 @@
                     train.move();
                     finishAction(true);
                 }
-<<<<<<< HEAD
-                finishAction(true);
-=======
->>>>>>> 00a2b29f
             } else {
                 finishAction(false);
             }

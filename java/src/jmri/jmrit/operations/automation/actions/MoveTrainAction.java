package jmri.jmrit.operations.automation.actions;

import jmri.jmrit.operations.routes.RouteLocation;
import jmri.jmrit.operations.trains.Train;

public class MoveTrainAction extends Action {

    private static final int _code = ActionCodes.MOVE_TRAIN;

    @Override
    public int getCode() {
        return _code;
    }

    @Override
    public String getName() {
        return Bundle.getMessage("MoveTrain");
    }

    @Override
    public void doAction() {
        if (getAutomationItem() != null) {
            Train train = getAutomationItem().getTrain();
            if (train != null && train.getRoute() != null && train.isBuilt()) {
                setRunning(true);
                RouteLocation rl = getAutomationItem().getRouteLocation();
                if (rl != null) {
                    finishAction(train.move(rl));
                } else {
                    train.move();
                    finishAction(true);
                }
<<<<<<< HEAD
                // now show message if there's one
                if (!getAutomationItem().getMessage().equals(AutomationItem.NONE)) {
                    JOptionPane.showMessageDialog(null, getAutomationItem().getMessage(),
                            getAutomationItem().getId() + " " + toString() + " " + train.getName() + " " + train.getCurrentLocationName(),
                            JOptionPane.INFORMATION_MESSAGE);
                }
=======
            } else {
                finishAction(false);
>>>>>>> aaf13a58
            }
        }
    }

    @Override
    public void cancelAction() {
        // no cancel for this action     
    }

}<|MERGE_RESOLUTION|>--- conflicted
+++ resolved
@@ -30,17 +30,8 @@
                     train.move();
                     finishAction(true);
                 }
-<<<<<<< HEAD
-                // now show message if there's one
-                if (!getAutomationItem().getMessage().equals(AutomationItem.NONE)) {
-                    JOptionPane.showMessageDialog(null, getAutomationItem().getMessage(),
-                            getAutomationItem().getId() + " " + toString() + " " + train.getName() + " " + train.getCurrentLocationName(),
-                            JOptionPane.INFORMATION_MESSAGE);
-                }
-=======
             } else {
                 finishAction(false);
->>>>>>> aaf13a58
             }
         }
     }

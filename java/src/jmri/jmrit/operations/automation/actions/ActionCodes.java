package jmri.jmrit.operations.automation.actions;

/**
 * Action codes for automation
 *
 * @author Daniel Boudreau Copyright (C) 2016
 * @version $Revision: 22156 $
 *
 */
public class ActionCodes {

    // lower byte used in the construction of action codes
    public static final int ENABLE_TRAINS = 0x1;
    public static final int ENABLE_ROUTES = 0x2;
    public static final int OK_MESSAGE = 0x4;
    public static final int FAIL_MESSAGE = 0x8;
    
    public static final int ENABLE_AUTOMATION = 0x10;
    public static final int ENABLE_GOTO = 0x20;
    public static final int ENABLE_OTHER = 0x40;

    // codes use upper byte   
    public static final int CODE_MASK = 0xFF00; // upper byte only
<<<<<<< HEAD
    public static final int HALT_ACTION = 0x0000;
    public static final int NO_ACTION = 0x0000 + ENABLE_MESSAGES;
    public static final int BUILD_TRAIN = 0x0100 + ENABLE_TRAINS + ENABLE_MESSAGES;
    public static final int BUILD_TRAIN_IF_SELECTED = 0x0200 + ENABLE_TRAINS + ENABLE_MESSAGES;
    public static final int PRINT_TRAIN_MANIFEST = 0x0300 + ENABLE_TRAINS + ENABLE_MESSAGES;
    public static final int PRINT_TRAIN_MANIFEST_IF_SELECTED = 0x0400 + ENABLE_TRAINS + ENABLE_MESSAGES;
    public static final int MOVE_TRAIN = 0x0500 + ENABLE_TRAINS + ENABLE_ROUTES + ENABLE_MESSAGES;
    public static final int TERMINATE_TRAIN = 0x0600 + ENABLE_TRAINS + ENABLE_MESSAGES;
    public static final int WAIT_FOR_TRAIN = 0x0700 + ENABLE_TRAINS + ENABLE_ROUTES + ENABLE_MESSAGES;
    
    public static final int UPDATE_SWITCHLIST = 0x1000 + ENABLE_MESSAGES;
    public static final int PRINT_SWITCHLIST = 0x1100 + ENABLE_MESSAGES;
    
    public static final int STEP_AUTOMATION = 0x3000 + ENABLE_MESSAGES + ENABLE_AUTOMATION_LIST;
    public static final int RUN_AUTOMATION = 0x3100 + ENABLE_MESSAGES + ENABLE_AUTOMATION_LIST;
    public static final int STOP_AUTOMATION = 0x3200 + ENABLE_MESSAGES + ENABLE_AUTOMATION_LIST;
    public static final int RESUME_AUTOMATION = 0x3300 + ENABLE_MESSAGES + ENABLE_AUTOMATION_LIST;
    
    public static final int MESSAGE = 0x4000 + ENABLE_MESSAGES;
    public static final int WAIT_MESSAGE_OK = 0x4100 + ENABLE_MESSAGES;
    public static final int WAIT_MESSAGE_YES_NO = 0x4200 + ENABLE_MESSAGES;
    public static final int IF_MESSAGE_NO = 0x4300 + ENABLE_MESSAGES + ENABLE_GOTO_LIST;
=======
    
    public static final int NO_ACTION = 0x0000 + OK_MESSAGE;
    
    public static final int BUILD_TRAIN = 0x0100 + ENABLE_TRAINS + OK_MESSAGE + FAIL_MESSAGE;
    public static final int BUILD_TRAIN_IF_SELECTED = 0x0200 + ENABLE_TRAINS + OK_MESSAGE + FAIL_MESSAGE;
    public static final int PRINT_TRAIN_MANIFEST = 0x0300 + ENABLE_TRAINS + OK_MESSAGE + FAIL_MESSAGE;
    public static final int PRINT_TRAIN_MANIFEST_IF_SELECTED = 0x0400 + ENABLE_TRAINS + OK_MESSAGE + FAIL_MESSAGE;
    public static final int MOVE_TRAIN = 0x0500 + ENABLE_TRAINS + ENABLE_ROUTES + OK_MESSAGE + FAIL_MESSAGE;
    public static final int TERMINATE_TRAIN = 0x0600 + ENABLE_TRAINS + OK_MESSAGE + FAIL_MESSAGE;
    public static final int WAIT_FOR_TRAIN = 0x0700 + ENABLE_TRAINS + ENABLE_ROUTES + OK_MESSAGE + FAIL_MESSAGE;
    public static final int RESET_TRAIN = 0x0800 + ENABLE_TRAINS + OK_MESSAGE + FAIL_MESSAGE;
    public static final int RUN_TRAIN = 0x0900 + ENABLE_TRAINS + OK_MESSAGE + FAIL_MESSAGE;
    public static final int SELECT_TRAIN = 0x0A00 + ENABLE_TRAINS + OK_MESSAGE + FAIL_MESSAGE;
    public static final int DESELECT_TRAIN = 0x0B00 + ENABLE_TRAINS + OK_MESSAGE + FAIL_MESSAGE;
    public static final int WAIT_FOR_TRAIN_TERMINATE = 0x0C00 + ENABLE_TRAINS + OK_MESSAGE + FAIL_MESSAGE;
    
    public static final int UPDATE_SWITCHLIST = 0x1000 + OK_MESSAGE;
    public static final int PRINT_SWITCHLIST = 0x1100 + OK_MESSAGE;
    public static final int WAIT_SWITCHLIST = 0x1200 + OK_MESSAGE;
    public static final int RUN_SWITCHLIST_CHANGES = 0x1300 + OK_MESSAGE + FAIL_MESSAGE;
    public static final int RUN_SWITCHLIST = 0x1400 + OK_MESSAGE + FAIL_MESSAGE;
    
    public static final int ACTIVATE_TIMETABLE = 0x2000 + OK_MESSAGE + ENABLE_OTHER; 
    public static final int APPLY_TIMETABLE = 0x2100 + OK_MESSAGE + FAIL_MESSAGE;
    
    public static final int STEP_AUTOMATION = 0x3000 + OK_MESSAGE + FAIL_MESSAGE + ENABLE_AUTOMATION;
    public static final int RUN_AUTOMATION = 0x3100 + OK_MESSAGE + FAIL_MESSAGE + ENABLE_AUTOMATION;
    public static final int STOP_AUTOMATION = 0x3200 + OK_MESSAGE + FAIL_MESSAGE + ENABLE_AUTOMATION;
    public static final int RESUME_AUTOMATION = 0x3300 + OK_MESSAGE + FAIL_MESSAGE + ENABLE_AUTOMATION;
    
//    public static final int MESSAGE = 0x4000  + ENABLE_TRAINS + ENABLE_ROUTES + OK_MESSAGE;
//    public static final int MESSAGE_OK = 0x4100 + ENABLE_TRAINS + ENABLE_ROUTES + OK_MESSAGE;
    public static final int MESSAGE_YES_NO = 0x4200 + ENABLE_TRAINS + ENABLE_ROUTES + OK_MESSAGE;
//    public static final int IF_MESSAGE_NO = 0x4300 + OK_MESSAGE + ENABLE_GOTO_LIST;
    
    public static final int GOTO = 0x5000 + OK_MESSAGE + FAIL_MESSAGE + ENABLE_GOTO;
    public static final int GOTO_IF_TRUE = 0x5100 + OK_MESSAGE + FAIL_MESSAGE + ENABLE_GOTO;
    public static final int GOTO_IF_FALSE = 0x5200 + OK_MESSAGE + FAIL_MESSAGE + ENABLE_GOTO;
    
    public static final int HALT_ACTION = 0xFF00 + OK_MESSAGE;
>>>>>>> aaf13a58

}<|MERGE_RESOLUTION|>--- conflicted
+++ resolved
@@ -21,30 +21,6 @@
 
     // codes use upper byte   
     public static final int CODE_MASK = 0xFF00; // upper byte only
-<<<<<<< HEAD
-    public static final int HALT_ACTION = 0x0000;
-    public static final int NO_ACTION = 0x0000 + ENABLE_MESSAGES;
-    public static final int BUILD_TRAIN = 0x0100 + ENABLE_TRAINS + ENABLE_MESSAGES;
-    public static final int BUILD_TRAIN_IF_SELECTED = 0x0200 + ENABLE_TRAINS + ENABLE_MESSAGES;
-    public static final int PRINT_TRAIN_MANIFEST = 0x0300 + ENABLE_TRAINS + ENABLE_MESSAGES;
-    public static final int PRINT_TRAIN_MANIFEST_IF_SELECTED = 0x0400 + ENABLE_TRAINS + ENABLE_MESSAGES;
-    public static final int MOVE_TRAIN = 0x0500 + ENABLE_TRAINS + ENABLE_ROUTES + ENABLE_MESSAGES;
-    public static final int TERMINATE_TRAIN = 0x0600 + ENABLE_TRAINS + ENABLE_MESSAGES;
-    public static final int WAIT_FOR_TRAIN = 0x0700 + ENABLE_TRAINS + ENABLE_ROUTES + ENABLE_MESSAGES;
-    
-    public static final int UPDATE_SWITCHLIST = 0x1000 + ENABLE_MESSAGES;
-    public static final int PRINT_SWITCHLIST = 0x1100 + ENABLE_MESSAGES;
-    
-    public static final int STEP_AUTOMATION = 0x3000 + ENABLE_MESSAGES + ENABLE_AUTOMATION_LIST;
-    public static final int RUN_AUTOMATION = 0x3100 + ENABLE_MESSAGES + ENABLE_AUTOMATION_LIST;
-    public static final int STOP_AUTOMATION = 0x3200 + ENABLE_MESSAGES + ENABLE_AUTOMATION_LIST;
-    public static final int RESUME_AUTOMATION = 0x3300 + ENABLE_MESSAGES + ENABLE_AUTOMATION_LIST;
-    
-    public static final int MESSAGE = 0x4000 + ENABLE_MESSAGES;
-    public static final int WAIT_MESSAGE_OK = 0x4100 + ENABLE_MESSAGES;
-    public static final int WAIT_MESSAGE_YES_NO = 0x4200 + ENABLE_MESSAGES;
-    public static final int IF_MESSAGE_NO = 0x4300 + ENABLE_MESSAGES + ENABLE_GOTO_LIST;
-=======
     
     public static final int NO_ACTION = 0x0000 + OK_MESSAGE;
     
@@ -85,6 +61,5 @@
     public static final int GOTO_IF_FALSE = 0x5200 + OK_MESSAGE + FAIL_MESSAGE + ENABLE_GOTO;
     
     public static final int HALT_ACTION = 0xFF00 + OK_MESSAGE;
->>>>>>> aaf13a58
 
 }
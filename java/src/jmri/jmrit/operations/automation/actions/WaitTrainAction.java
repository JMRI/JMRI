--- conflicted
+++ resolved
@@ -63,17 +63,6 @@
                 train.removePropertyChangeListener(this);
                 finishAction(true);
             }
-<<<<<<< HEAD
-            // now show message if there's one
-            if (!getAutomationItem().getMessage().equals(AutomationItem.NONE)) {
-                JOptionPane.showMessageDialog(null, getAutomationItem().getMessage(),
-                        getAutomationItem().getId() + " " + toString() + " " + train.getName() + " " + train.getCurrentLocationName(),
-                        JOptionPane.INFORMATION_MESSAGE);
-            }
-            train.removePropertyChangeListener(this);
-            firePropertyChange(ACTION_COMPLETE_CHANGED_PROPERTY, false, true);
-=======
->>>>>>> aaf13a58
         }
     }
 

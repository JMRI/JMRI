--- conflicted
+++ resolved
@@ -23,18 +23,9 @@
             if (train != null && train.getRoute() != null && train.isBuilt()) {
                 setRunning(true);
                 train.terminate();
-<<<<<<< HEAD
-                // now show message if there's one
-                if (!getAutomationItem().getMessage().equals(AutomationItem.NONE)) {
-                    JOptionPane.showMessageDialog(null, getAutomationItem().getMessage(),
-                            getAutomationItem().getId() + " " + toString() + " " + train.getName(),
-                            JOptionPane.INFORMATION_MESSAGE);
-                }
-=======
                 finishAction(true);
             } else {
                 finishAction(false);
->>>>>>> aaf13a58
             }
         }
     }

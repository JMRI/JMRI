--- conflicted
+++ resolved
@@ -18,11 +18,7 @@
     @Override
     public void doAction() {
         // no action, stop run or step
-<<<<<<< HEAD
-        sendMessage(getAutomationItem().getMessage(), new Object[]{Bundle.getMessage("HALT")});
-=======
         sendMessage(getAutomationItem().getMessage(), new Object[]{Bundle.getMessage("HALT")}, true);
->>>>>>> 00a2b29f
     }
 
     @Override

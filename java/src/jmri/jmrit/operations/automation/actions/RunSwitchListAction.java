package jmri.jmrit.operations.automation.actions;

import java.io.File;
import jmri.jmrit.operations.locations.Location;
import jmri.jmrit.operations.locations.LocationManager;
import jmri.jmrit.operations.setup.Control;
import jmri.jmrit.operations.setup.Setup;
import jmri.jmrit.operations.trains.Train;
import jmri.jmrit.operations.trains.TrainCsvSwitchLists;
import jmri.jmrit.operations.trains.TrainCustomSwitchList;
import jmri.jmrit.operations.trains.TrainManager;
import jmri.jmrit.operations.trains.TrainSwitchLists;
import org.slf4j.Logger;
import org.slf4j.LoggerFactory;

public class RunSwitchListAction extends Action {

    private static final int _code = ActionCodes.RUN_SWITCHLIST;

    @Override
    public int getCode() {
        return _code;
    }

    @Override
    public String getName() {
        return Bundle.getMessage("RunSwitchList");
    }

    @Override
    public void doAction() {
        if (getAutomationItem() != null) {
            boolean isChanged = false;
            // TODO should we check this?
            if (!Setup.isGenerateCsvSwitchListEnabled()) {
                log.info("Generate CSV Switch List isn't enabled!");
                finishAction(false);
                return;
            }
            // we do need one of these!
            if (!TrainCustomSwitchList.manifestCreatorFileExists()) {
                log.warn("Manifest creator file not found!, directory name: {}, file name: {}", TrainCustomSwitchList
                        .getDirectoryName(), TrainCustomSwitchList.getFileName());
                finishAction(false);
                return;
            }
<<<<<<< HEAD
//            Thread excel = new Thread(new Runnable() {
//                public void run() {
                    setRunning(true);
                    TrainSwitchLists trainSwitchLists = new TrainSwitchLists();
                    TrainCsvSwitchLists trainCsvSwitchLists = new TrainCsvSwitchLists();
                    for (Location location : LocationManager.instance().getLocationsByNameList()) {
                        if (location.isSwitchListEnabled()
                                && (!isChanged || isChanged && location.getStatus().equals(Location.MODIFIED))) {
                            // also build the regular switch lists so they can be used
                            if (!Setup.isSwitchListRealTime()) {
                                trainSwitchLists.buildSwitchList(location);
                            }
                            File csvFile = trainCsvSwitchLists.buildSwitchList(location);
                            if (csvFile == null || !csvFile.exists()) {
                                log.error("CSV switch list file was not created for location {}", location.getName());
                                finishAction(false);
                                return;
                            }
                            TrainCustomSwitchList.addCVSFile(csvFile);
                        }
=======
            setRunning(true);
            TrainSwitchLists trainSwitchLists = new TrainSwitchLists();
            TrainCsvSwitchLists trainCsvSwitchLists = new TrainCsvSwitchLists();
            for (Location location : LocationManager.instance().getLocationsByNameList()) {
                if (location.isSwitchListEnabled()
                        && (!isChanged || isChanged && location.getStatus().equals(Location.MODIFIED))) {
                    // also build the regular switch lists so they can be used
                    if (!Setup.isSwitchListRealTime()) {
                        trainSwitchLists.buildSwitchList(location);
>>>>>>> 71486e0a
                    }
                    // Processes the CSV Manifest files using an external custom program.
                    int fileCount = TrainCustomSwitchList.getFileCount();
                    boolean status = TrainCustomSwitchList.process();
                    if (status) {
                        try {
                            TrainCustomSwitchList.waitForProcessToComplete(60 * fileCount); // wait up to 60 seconds per file
                        } catch (InterruptedException e) {
                            // TODO Auto-generated catch block
                            e.printStackTrace();
                        }
                    }
                    // set trains switch lists printed
                    TrainManager.instance().setTrainsSwitchListStatus(Train.PRINTED);
                    finishAction(status);
                }
<<<<<<< HEAD
//            });
//            excel.setName("Run Excel Program for Switch Lists"); // NOI18N
//            excel.start();
//        }
=======
            }
            // Processes the CSV Manifest files using an external custom program.
            int fileCount = TrainCustomSwitchList.getFileCount();
            boolean status = TrainCustomSwitchList.process();
            if (status) {
                try {
                    TrainCustomSwitchList.waitForProcessToComplete(Control.excelWaitTime * fileCount); // wait up to 60 seconds per file
                } catch (InterruptedException e) {
                    // TODO Auto-generated catch block
                    e.printStackTrace();
                }
            }
            // set trains switch lists printed
            TrainManager.instance().setTrainsSwitchListStatus(Train.PRINTED);
            finishAction(status);
        }
>>>>>>> 71486e0a
    }

    @Override
    public void cancelAction() {
        // no cancel for this action     
    }

    static Logger log = LoggerFactory.getLogger(RunSwitchListAction.class.getName());

}<|MERGE_RESOLUTION|>--- conflicted
+++ resolved
@@ -44,28 +44,6 @@
                 finishAction(false);
                 return;
             }
-<<<<<<< HEAD
-//            Thread excel = new Thread(new Runnable() {
-//                public void run() {
-                    setRunning(true);
-                    TrainSwitchLists trainSwitchLists = new TrainSwitchLists();
-                    TrainCsvSwitchLists trainCsvSwitchLists = new TrainCsvSwitchLists();
-                    for (Location location : LocationManager.instance().getLocationsByNameList()) {
-                        if (location.isSwitchListEnabled()
-                                && (!isChanged || isChanged && location.getStatus().equals(Location.MODIFIED))) {
-                            // also build the regular switch lists so they can be used
-                            if (!Setup.isSwitchListRealTime()) {
-                                trainSwitchLists.buildSwitchList(location);
-                            }
-                            File csvFile = trainCsvSwitchLists.buildSwitchList(location);
-                            if (csvFile == null || !csvFile.exists()) {
-                                log.error("CSV switch list file was not created for location {}", location.getName());
-                                finishAction(false);
-                                return;
-                            }
-                            TrainCustomSwitchList.addCVSFile(csvFile);
-                        }
-=======
             setRunning(true);
             TrainSwitchLists trainSwitchLists = new TrainSwitchLists();
             TrainCsvSwitchLists trainCsvSwitchLists = new TrainCsvSwitchLists();
@@ -75,29 +53,15 @@
                     // also build the regular switch lists so they can be used
                     if (!Setup.isSwitchListRealTime()) {
                         trainSwitchLists.buildSwitchList(location);
->>>>>>> 71486e0a
                     }
-                    // Processes the CSV Manifest files using an external custom program.
-                    int fileCount = TrainCustomSwitchList.getFileCount();
-                    boolean status = TrainCustomSwitchList.process();
-                    if (status) {
-                        try {
-                            TrainCustomSwitchList.waitForProcessToComplete(60 * fileCount); // wait up to 60 seconds per file
-                        } catch (InterruptedException e) {
-                            // TODO Auto-generated catch block
-                            e.printStackTrace();
-                        }
+                    File csvFile = trainCsvSwitchLists.buildSwitchList(location);
+                    if (csvFile == null || !csvFile.exists()) {
+                        log.error("CSV switch list file was not created for location {}", location.getName());
+                        finishAction(false);
+                        return;
                     }
-                    // set trains switch lists printed
-                    TrainManager.instance().setTrainsSwitchListStatus(Train.PRINTED);
-                    finishAction(status);
+                    TrainCustomSwitchList.addCVSFile(csvFile);
                 }
-<<<<<<< HEAD
-//            });
-//            excel.setName("Run Excel Program for Switch Lists"); // NOI18N
-//            excel.start();
-//        }
-=======
             }
             // Processes the CSV Manifest files using an external custom program.
             int fileCount = TrainCustomSwitchList.getFileCount();
@@ -114,7 +78,6 @@
             TrainManager.instance().setTrainsSwitchListStatus(Train.PRINTED);
             finishAction(status);
         }
->>>>>>> 71486e0a
     }
 
     @Override

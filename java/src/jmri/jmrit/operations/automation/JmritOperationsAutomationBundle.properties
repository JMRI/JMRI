--- conflicted
+++ resolved
@@ -1,12 +1,6 @@
 # JmritOperationsAutomationBundle.properties
 #
-<<<<<<< HEAD
-=======
-#
-#
->>>>>>> f87a5fae
-# Default properties for operations automation
-# AutomationTableFrameAction
+# Default properties for operations automation.AutomationTableFrameAction
 
 TitleAutomation         = Automation
 

--- conflicted
+++ resolved
@@ -8,10 +8,7 @@
 TitleAutomation             = Automation
 
 # Actions
-<<<<<<< HEAD
-=======
 Halt					= Halt
->>>>>>> aaf13a58
 NoAction				= Do Nothing
 BuildTrain 				= Build Train
 BuildTrainIfSelected 	= Build Train if Selected
@@ -25,13 +22,6 @@
 PrintTrainManifestIfSelected		= Print Train Manifest if Selected
 
 WaitForTrain			= Wait for Train
-<<<<<<< HEAD
-
-# next three are used for the same action
-UpdateSwitchList		= Update Switch List
-PreviewSwitchList		= Preview Switch List
-PrintSwitchList			= Print Switch List
-=======
 WaitForTrainToTerminate = Wait for Train to Terminate
 ResetTrain				= Reset Train
 RunTrain				= Run Excel for Train
@@ -68,7 +58,6 @@
 
 Yes		= Yes
 No		= No
->>>>>>> aaf13a58
 
 #AutomationsTableFrame
 TitleAutomationsTableFrame  = Automate Train Building, Manifests, and Switch Lists

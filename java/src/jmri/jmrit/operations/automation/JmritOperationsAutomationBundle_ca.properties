# JmritOperationsAutomationBundle_ca.properties
#
<<<<<<< HEAD
# Catalan properties for operations automation.
# AutomationTableFrameAction
=======
#
#
# Default properties for operations automation

#AutomationTableFrameAction
>>>>>>> f87a5fae
# Catalan translation: Joan de Castro (joan276dca@yahoo.es) 18/08/2016

TitleAutomation             = Automatitzaci\u00f3

# Actions
Halt					= Atura
NoAction				= No facis Res
BuildTrain 				= Crea un ten
BuildTrainIfSelected 	= Crea un tren si se selecciona
MoveTrain				= Mou el tren
TerminateTrain			= Acaba el tren

# next two used by same action
PreviewTrainManifest	= Visualitza el Manifest de Tren
PrintTrainManifest		= Imprimeix el manifest de Tren

# next two used by same action
PreviewTrainManifestIfSelected		= Visualitza el Manifest de Tren si se selecciona
PrintTrainManifestIfSelected		= Imprimeix el manifest de Tren si se selecciona

WaitForTrain			= Espera el tren
WaitForTrainToTerminate = Espera el tren a acabar
ResetTrain				= Reseteja el Tren
RunTrain				= Run Excel for Train
SelectTrain				= Selecciona un tren (Crea)
DeselectTrain			= Deselect Train (Build)
IsTrainEnRoute			= El tren est\u00e0 en Tr\u00e0nsit?

ActivateTimetable		= Activa Horari
ApplyTimetable			= Aplica Horari

# next two used by same action
PreviewSwitchList		= Preview Switch List
PrintSwitchList			= Print Switch List

# next three are used for the same action
UpdateSwitchList		= Update Switch List
PreviewSwitchListChanges		= Preview Switch List Changes
PrintSwitchListChanges			= Print Switch List Changes

WaitForSwitchListChange	= Wait for Switch List Change
RunSwitchList			= Run Excel Switch List
RunSwitchListChanges	= Run Excel Switch List Changes

MessageYesNo			= Message Yes or No

Goto 					= GOTO
GotoIfSuccess 			= If Success GOTO
GotoIfFailure 			= If Failure GOTO

OK = OK
HALT = ATURA
FAILED = FRACASSAT
Failed = Fracassat
Running = Funcionant

#AutomationsTableFrame
TitleAutomationsTableFrame  = Automatitza la creaci\u00f3 de Trens i Manifestos.
SortBy                      = Ordena per

#AutomationTableModel
Current = Actual
Action = Acci\u00f3
RouteLocation = Localitzaci\u00f3 d'Itinerari
AutomationOther = Automation / Other
HaltIfActionFails = HIAF
Message = Missatge
Up = Dalt
Down = Avall

DefaultMessages = Creat missatges per defecte

MessageOk = Mostra aquest missatge si succeeix una acci\u00f3
MessageFail = Mostra aquest missatge si falla una acci\u00f3
TipMessage = {0} = nom de l'acci\u00f3, {1} = nom de tren, {2} = Nom d'ubicaci\u00f3 d'Itinerari, {3} = nom d'automatitzaci\u00f3, {4} = goto id, {5} = horari del dia
TipDefaultButton = To create default messages, text must be completely empty
HaltIfFail = Halt If Action Fails

DefaultMessageOk = ************** Exit ************** \n Acci\u00f3: {0} \n Tren: {1} \n Ubicaci\u00f3 d'Itinerari: {2} \n Automatitzaci\u00f3: {3}{4} \n Horari: {5}
DefaultMessageFail = !!!!!!!!!!!!!! Frac\u00e0s !!!!!!!!!!!!!! \n Acci\u00f3: {0} \n Tren: {1} \n Ubicaci\u00f3 d'Itinerari: {2} \n Automatitzaci\u00f3: {3}{4} \n Horari: {5}

#AutomationsTableModel
Run = Executa
Resume = Torna a fer
Stop = Para
Status = Estat
LastAction = \u00daltima Acci\u00f3

#AutomationEditFrame
MenuResetAutomation = Reseteja  Automatitzaci\u00f3
MenuCopyAutomation 	= Copia Automatitzaci\u00f3
TitleAutomationEdit = Edita Automatitzaci\u00f3
TitleAutomationAdd  = Afegeix Automatitzaci\u00f3
AddAction           = Afegeix
AddAutomation       = Afegeix Automatitzaci\u00f3
SaveAutomation      = Desa Automatitzaci\u00f3
DeleteAutomation    = Elimina Automatitzaci\u00f3
StepAutomation      = Step Automatitzaci\u00f3
RunAutomation       = Executa Automatitzaci\u00f3
StopAutomation      = Para Automatitzaci\u00f3
ResumeAutomation    = Segueix amb l'Automatitzaci\u00f3
AddItem             = Afegeix \u00cdtem

save                = desa
add                 = afegeix

DoYouWantToDeleteAutomation = Vols eliminar l'automatitzaci\u00f3 {0}?
DeleteAutomation?           = Eliminar Automatitzaci\u00f3?
AutomationNameLengthMax     = La longitud m\u00e0xima del nom d'una automatitzaci\u00f3 s\u00f3n {0} car\u00e0cters
CanNotAutomation            = No es pot {0} automatitzaci\u00f3!
ReportExists                = Ja existeix una automatitzaci\u00f3 amb aquest nom!

Top                 = Superior
Middle		     	= Fila mitjana o Abans seleccionada
Bottom              = Fons

TipStepAutomation   = Executa l'acci\u00f3 actual
TipRunAutomation    = Executa totes les accions que comencen a dalt de tot de la taula
TipStopAutomation   = Para l'acci\u00f3 actual
TipResumeAutomation = Executa les accions a partir de l'actual

#AutomationCopyFrame
TitleAutomationCopy  = Copia Automatitzaci\u00f3
SelectAutomation 	 = Selecciona Automatitzaci\u00f3
CanNotCopyAutomation = No es pot copiar l'automatitzaci\u00f3
EnterAutomationName  = Entra el nom d'una automatitzaci\u00f3<|MERGE_RESOLUTION|>--- conflicted
+++ resolved
@@ -1,16 +1,7 @@
 # JmritOperationsAutomationBundle_ca.properties
 #
-<<<<<<< HEAD
-# Catalan properties for operations automation.
-# AutomationTableFrameAction
-=======
-#
-#
-# Default properties for operations automation
-
-#AutomationTableFrameAction
->>>>>>> f87a5fae
-# Catalan translation: Joan de Castro (joan276dca@yahoo.es) 18/08/2016
+# Catalan properties for operations automation.AutomationTableFrameAction
+# Translation: Joan de Castro (joan276dca@yahoo.es) 18/08/2016
 
 TitleAutomation             = Automatitzaci\u00f3
 

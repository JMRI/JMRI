# JmritOperationsEngineBundle_it.properties
#
<<<<<<< HEAD
# Translation: Enzo Fortuna (babbo_enzo@yahoo.com )
# Italian properties for the jmri.jmrit.operations.engines
=======
#
#
# Italian translation: Enzo Fortuna (babbo_enzo@yahoo.com )
#
# Default properties for the jmri.jmrit.operations.engines
>>>>>>> f87a5fae

TitleEnginesTable = Locomotive
TitleEngineEdit = Modifica Locomotive
TitleEngineAdd = Aggiungi Locomotive
TitleEngineSet = Imposta Locomotive
TitleEngineEditAtrribute = Modifica Locomotiva {0}
TitleEngineRoster = Elenco Locomotive (Roster)
TitleImportEngines = Importa locomotive da roster

Model = Modello

WeightTons = Peso in Ton
LocationAndTrack = Localit\u00e0 e binario
Destination = Destinazione
Consist = Consist
Built = Costruito

Last    = Ultimo
LastMoved = Ultimo Mosso

Replace = Rimpiazza
SortBy = Ordena per

Hp = Potenza

# Border
BorderLayoutOptional = Opzionale

engineRoadNum = Numero di serie Locomotiva deve essere meno di 10 caratteri
engineAttribute = Attributo Locomotiva deve essere {0} caratteri o meno
canNotAdd = Impossibile aggiungere {0}
canNotReplace = Non \u00e8 possibile sostituire {0}
engineRoadLong = Numero serie Locomotiva troppo lungo!
engineCanNotUpdate = Non posso aggiornare locomotiva!
roadNameNotExist = Nome Compagnia "{0}" non esiste nel tuo elenco, lo aggiungo?
engineAddRoad = Aggiungi Nome Compagnia?
typeNameNotExist = Tipo "{0}" non esiste nel tuo elenco, lo aggiungo?
engineAddType = Aggiungi tipo locomotiva?
lengthNameNotExist = Lungheza "{0}" non esiste nel tuo elenco, lo aggiungo?
engineAddLength = Aggiungi Lungheza locomotiva?
CanNotConvertFeet = Impossibile convertire da pollici a piedi
CanNotConvertMeter = Non \u00e8 possibile convertire da cm a metri
ErrorEngineLength = Lunghezza Locomotiva errata!
modelNameNotExist = Modello "{0}" non esiste nel tuo elenco, lo aggiungo?
engineAddModel = Aggiungi modello locomotiva?
ownerNameNotExist = Proprietario "{0}" non esiste nel tuo elenco, lo aggiungo?
addOwner = Aggiungi proprietario ?
engineExists = Locomotiva con il nome della compagnia e numero di serie gi\u2021 esistente
engineHorsepower = Potenza Locomotiva deve essere un numero
engineCanNotHp = Impossibile salvare Potenza locomotiva!
engineWeight = Peso Locomotiva deve essere un numero
engineCanNotWeight = Non \u00e8 possibile salvare il peso della locomotiva!
engineLocation = Localit\u00e0 non esiste!
engineTrack = Binario non esiste!
findEngine = Trova locomotiva per numero serie. Asterisco "*" = carattere jolly.
replaceMsg = Rimpiazza "{0}" con "{1}"
replaceAll = Rimpiazza tutti?
engineWithRoadNumNotFound = Locomotiva con numero serie"{0}" non trovata
engineCouldNotFind = Impossibile trovare locomotiva!
engineSureDelete = Sei sicuro di voler cancellare tutte le locomotive nel tuo Elenco?
engineDeleteAll = Elimina tutte le locomotive?
engineSureResetMoves = Sei sicuro di voler azzerare il conteggio mosse di tutte le locomotive nel tuo roster?
engineResetMovesAll = Azzera conteggio mosse?

# locomotive set frame messages
rsType = Locomotiva
rsInRoute = Alla Locomotiva \u00e8 stata assegnata una destinazione e treno
rsFullySelect = Per posizionare una locomotiva, \u00e8 necessario specificare il percorso e il binario
rsNotMove = La Locomotiva non si muove!
rsCanNotDest = Impossibile aggiornare destinazione locomotiva
rsCanNotDestMsg = Impossibile impostare destinazione  locomotiva ({0}) a causa di {1}
rsCanNotLoc = Impossibile aggiornare posizione locomotiva
rsCanNotLocMsg = Impossibile impostare posizione   locomotiva ({0}) a causa di {1}
rsOverride = Vuoi sovrascrivere {0} del binario?
rsForce = Vuoi forzare la locomotiva ({0}) al binario ({1})?

rsLocNotServ = Destinazione della locomotiva({0}) non \u00e8 servita dal treno ({1})
rsDestNotServ = Destinazione della locomotiva({0}) non \u00e8 servita dal treno ({1})
rsLocOrder = Destinazione della locomotiva({0}) era localit\u00e0 ({1}) quando servita dal treno ({2})
rsTrainNotServType = Tipo Locomotiva ({0}) non \u00e8 servita dal treno ({1})
rsTrainNotServRoad = Compagnia Locomotiva ({0}) non \u00e8 servito dal treno ({1})
rsTrainNotServBuilt = Data costruzione Locomotiva ({0}) non \u00e8 servita dal treno ({1})
rsTrainNotServOwner = Proprietario Locomotiva ({0}) non \u00e8 servito dal treno ({1})
rsInStaging = Locomotiva in binario di deposito ombra!
rsNeedToRemoveStaging = Non posso avere una Loco \"Fuori Servizio\" nella stazione ombra (staging)
rsAddManuallyToTrain = Aggiungere manualmente locomotiva al treno?
rsAddRsToTrain = Vuoi aggiungere loco ({0}) al treno ({1})?
rsRemoveRsFromTrain = Vuoi davvero eliminare loco ({0}) dal treno ({1})?
rsPressSaveWill = Premendo il pulsante Salva rilascer\u00e0 la locomotiva dal treno

engineInConsist = Questa loco \u00e8 parte di una Multi-Trazione, vuoi che anche le altre locomotive abbiano le stesse impostazioni?
enginePartConsist = Locomotiva \u00e8 parte di una Multi-Trazione

# Import Engines
ImportEngines = Importa Locomotive
LineNumber = Numero Linea:

EngineRoadNumberTooLong = Locomotiva ({0}) Numero serie  ({1}) troppo lungo!
EngineRoadNameTooLong = Loco ({0}) Nome compagnia({1}) troppo lungo!
EngineModelNameTooLong = Loco ({0}) Nome modello ({1}) troppo lungo!
EngineLengthNameTooLong = Loco ({0}) Lunghezza ({1}) troppo lungo!
EngineOwnerNameTooLong = Loco ({0}) Nome proprietario ({1}) troppo lungo!
EngineBuiltDateTooLong = Loco ({0}) data costruzione ({1}) troppo lungo!
EngineLocationNameTooLong = Loco ({0}) nome Localit\u00e0 ({1}) too troppo lungo!
EngineTrackNameTooLong = Loco ({0}) nome Binario ({1}) troppo lungo!
EngineLocationDoesNotExist = Loco ({0}) localit\u00e0  ({1}) non esiste!
DoYouWantToCreateLoc = Vuoi creare localit\u00e0 ({0})?
EngineTrackDoesNotExist = Loco ({0}) binario ({1}) in  localit\u00e0 ({2}) non esiste!
DoYouWantToCreateTrack = Vuoi creare binario ({0}) in  localit\u00e0 ({1})?
CanNotSetEngineAtLocation = Non posso impostare loco ({0}) modello ({1}) in localit\u00e0 ({2}) binario ({3}) poich\u00e8 {4}
ImportEnginesAdded = {0} locomotiva aggiunta al roster operazioni
SuccessfulImport = Importazione riuscita!
ImportFailed = Importazione fallita!
DoYouWantToAllowService = Vuoi che la localit\u00e0 ({0}) binario ({1}) serva ({2}) tipo ({3})?
ServiceEngineType = Permettere al binario di servire locomotiva?
DoYouWantToForceEngine = Vuoi forzare loco ({0}) alla localit\u00e0 ({1}) binario ({2})?
OverRide = Sostituisci restrizione binario?
DoYouWantIncreaseLength = Vuoi aumentare la lunghezza del binario ({0})?
TrackLength = Cambia lunghezza del binario?
EngineLengthNameNotNumber = Loco ({0}) lunghezza ({1}) non \u00e8 un numero!
EngineLengthMissing = Lunghezza Locomotiva mancante
EngineAttributeMissing = Attributo Locomotiva mancante!
ImportMissingAttributes = Importazione: numero linea {0} manca uno o pi\u00f9 attributi loco dei quattro richiesti

# tool tips
buildDateTip = Inserisci l'anno in cui la locomotiva \u00e8 stata costruita, utilizzare 4 cifre
TipRfid = Inserisci codice 12 cifre ID in Radiofrequenza locomotiva
rsTipAutoTrack = Quando selezionato, visualizza solo i binari disponibili per questa locomotiva

TipLocoOutOfService = Quando selezionato, ignorare questa loco durante la creazione dei treni
TipAddDeleteReplace = Aggiungi, cancella o sostituisci {0}

MenuItemImport = Importa da file
MenuItemExport = Esporta in file
MenuItemImportRoster = Importa dal roster JMRI
MenuItemDelete = Cancella tutte le locomotive
MenuItemResetMoves = Azzera conteggio mosse di tutte le locomotive
MenuItemPrint = Stampa
MenuItemPreview = Anteprima

MenuItemNceSync = Sincronizza con Multi-Trazione NCE

# Export Locomotives
ExportedEnginesToFile   = Esportate {0} locomotive nel file: {1}
ExportComplete      = Esportazione completata

# Import Locomotives
AddEngine           = Aggiungi Locomotiva:

# NCE Consist Synchronization
NceSynchronizationFailed = Sincronizzazione con NCE fallita! Nessuna connessione!
NceConsist      = Consist NCE
SynchronizeWithNce  = Sincronizza con Consist in centrale NCE?
ReadingNceConsistMemory = Sto leggendo memoria Consist NCE
ReadNumber      = Numero letto:
SuccessfulSynchronization   = Sincronizzazione eseguita con successo!
SynchronizationFailed       = Sincronizzazione fallita!
NceConsistNeedsLeadEngine   = Locomotiva{0} serve una loco di testa {1} per il consist {2}
NceConsistMissingEngineNumber = Numero Loco mancante {0} per Consist NCE {1}

engineDefaultTypes = Elettrica,Loco,Diesel,Turbina Gas,Vapore,Vapore-leggero,Vapore-pesante,Vapore-passeggeri,Vapore-misto,Manovra
engineDefaultType = Loco

engineDefaultLengths = 32,34,36,38,40,42,44,45,46,48,50,51,52,53,54,55,56,57,58,59,60,61,65,66,70,75,80,85,90
engineDefaultLength = 50
engineDefaultHp = 2000

engineDefaultModels = E8,FT,F3,F7,F9,GG1,GP20,GP30,GP35,GP38,GP40,GTEL,RS1,RS2,RS3,RS11,RS18,RS27,RSD4,Shay,SD26,SD45,SW1200,SW1500,SW8,TRAINMASTER,U28B
# Horsepower, length, type and weight(tons) have a one to one correspondence with the above Models
engineModelHorsepowers = 2250,1350,1500,1500,1750,4620,2000,2250,2500,2000,3000,4500,1000,1500,1600,1800,1800,2400,1600,70,2650,3600,1200,1500,800,2400,2800
engineModelLengths = 70,50,50,50,50,80,56,56,56,59,59,80,51,52,51,53,52,57,52,50,61,66,45,45,44,66,60
engineModelTypes = Diesel,Diesel,Diesel,Diesel,Diesel,Electric,Diesel,Diesel,Diesel,Diesel,Diesel,Gas Turbine,Diesel,Diesel,Diesel,Diesel,Diesel,Diesel,Diesel,Steam,Diesel,Diesel,Diesel,Diesel,Diesel,Diesel,Diesel
engineModelWeights = 158,115,115,115,115,238,120,130,130,125,122,204,124,115,114,125,118,132,179,50,164,195,124,124,115,188,126<|MERGE_RESOLUTION|>--- conflicted
+++ resolved
@@ -1,15 +1,7 @@
 # JmritOperationsEngineBundle_it.properties
 #
-<<<<<<< HEAD
+# Italian properties for the jmri.jmrit.operations.engines
 # Translation: Enzo Fortuna (babbo_enzo@yahoo.com )
-# Italian properties for the jmri.jmrit.operations.engines
-=======
-#
-#
-# Italian translation: Enzo Fortuna (babbo_enzo@yahoo.com )
-#
-# Default properties for the jmri.jmrit.operations.engines
->>>>>>> f87a5fae
 
 TitleEnginesTable = Locomotive
 TitleEngineEdit = Modifica Locomotive

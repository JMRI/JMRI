--- conflicted
+++ resolved
@@ -1,15 +1,6 @@
 # JmritOperationsCarsBundle.properties
 #
-<<<<<<< HEAD
-# Default properties for the jmri.jmrit.operations.rollingstock.
-=======
-#
-#
-# Default properties for the jmri.jmrit.operations.rollingstock
-#
-
->>>>>>> f87a5fae
-# RollingStock.java
+# Default properties for the jmri.jmrit.operations.rollingstock.RollingStock.java
 
 DrawBarLengthFeet   = 4
 DrawBarLengthMeter  = 1

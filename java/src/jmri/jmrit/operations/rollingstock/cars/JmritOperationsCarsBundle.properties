--- conflicted
+++ resolved
@@ -1,10 +1,5 @@
 # JmritOperationsCarsBundle.properties
 #
-<<<<<<< HEAD
-=======
-#
-#
->>>>>>> f87a5fae
 # Default properties for the jmri.jmrit.operations.cars
 
 TitleCarsTable      = Cars
@@ -19,7 +14,6 @@
 TitleShowCheckboxes = Show Checkboxes
 TitleResetCheckboxes = Reset Checkboxes
 
-#Select              = Select
 Weight              = Weight
 WeightOz            = Ounces
 WeightTons          = Tons
@@ -29,18 +23,13 @@
 FD                  = FD
 ReturnWhenEmpty     = Return When Empty
 RWELoad             = RWE Load
-#RWE                 = RWE
 Kernel              = Kernel
 Built               = Built
-#Load                = Load
 Wait                = Wait
-#Pickup              = Pickup
 Last                = Last
 LastMoved           = Last Moved
 
-#Clear               = Clear
 Replace             = Replace
-#Set                 = Set
 SortBy              = Sort by
 Change              = Change
 

--- conflicted
+++ resolved
@@ -86,13 +86,10 @@
         car.setOwner(getOwner());
         car.setRoadName(getRoadName());
         car.setTypeName(getTypeName());
-<<<<<<< HEAD
         car.setImagePath(getImagePath());
-=======
         car.setCaboose(isCaboose());
         car.setFred(hasFred());
         car.setPassenger(isPassenger());
->>>>>>> f90231c0
         car.loaded = true;
         return car;
     }

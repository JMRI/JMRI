# JmritOperationsCarsBundle_ca.properties
#
<<<<<<< HEAD
# Catalan properties for the jmri.jmrit.operations.cars
=======
#
#
# Default properties for the jmri.jmrit.operations.cars
>>>>>>> f87a5fae

TitleCarsTable      = Cars
TitleCarEdit        = Edit Car
TitleCarAdd         = Add Car
TitleCarSet         = Set Car
TitleCarRoster      = Car Roster
TitleCarEditAtrribute = Edit Car {0}
TitleCarEditLoad    = Edit {0} Loads
TitleCarLoads       = Car Loads
TitleSetCars        = Set Cars
TitleShowCheckboxes = Show Checkboxes
TitleResetCheckboxes = Reset Checkboxes

#Select              = Select
Weight              = Weight
WeightOz            = Ounces
WeightTons          = Tons
LocationAndTrack    = Location and Track
Destination         = Destination
FinalDestination    = Final Destination
FD                  = FD
ReturnWhenEmpty     = Return When Empty
RWELoad             = RWE Load
#RWE                 = RWE
Kernel              = Kernel
Built               = Built
Wait                = Wait
#Pickup              = Pickup
Last                = Last
LastMoved           = Last Moved

#Clear               = Clear
Replace             = Replace
SortBy              = Sort by
Change              = Change

Auto                = Auto
Passenger           = Passenger
Caboose             = Caboose
Fred                = FRED
Utility             = Utility

Calculate           = Calculate
Priority            = Pri

# Border
BorderLayoutOptional = Optional

BorderLayoutPriority    = Priority
BorderLayoutOptionalDrop = Optional Load Set Out Car Message
BorderLayoutOptionalPickup = Optional Load Pick Up Car Message
BorderLayoutReturnWhenEmpty = Return When Empty


BorderLayoutLoadType = Load Type
BorderLayoutOrientation = Orientation
BorderLayoutPassengerBlocking = Car Blocking Order
BorderLayoutFontSize = Font Size

# caboose, FRED, hazardous, utility abbreviations
(C)                 = (C)
(F)                 = (F)
(H)                 = (H)
(U)                 = (U)

# priority abbreviation
(P)                 = (P)

# status messages when placing rolling stock
length              = length
type                = type
road                = road
load                = load

carRoadNum          = Car road number must be less than {0} characters
roadNumNG			= Can't use road number! 
carAttribute        = Car attribute must be {0} characters or less
canNotAdd           = Can not add {0}
canNotReplace       = Can not replace {0}
canNotDelete        = Can not delete {0}
carRoadLong         = Car road number too long!
carRoadExists       = Car with this road name and number already exists!
carCanNotAdd        = Can not add car!
carCanNotUpdate     = Can not update car!
carActualWeight     = Car's actual weight incorrect
carWeightFormat     = Car's weight must be in the format of xx.x oz
carWeightFormatTon  = Car's weight must be in the format of xx tons
carWeightTon        = Car weight in tons incorrect
carWeigthCanNot     = Can not calculate car weight!
carLocation         = Location does not exist!
carTrack            = Track does not exist!
roadNameNotExist    = Road name "{0}" does not exist in your roster, add?
carAddRoad          = Add road name?
typeNameNotExist    = Type "{0}" does not exist in your roster, add?
carAddType          = Add car type?
lengthNameNotExist  = Length "{0}" does not exist in your roster, add?
carAddLength        = Add car length?
CanNotConvertFeet   = Can not convert from inches to feet
CanNotConvertMeter  = Can not convert from cm to meters
ErrorCarLength      = Car length incorrect!
colorNameNotExist   = Color "{0}" does not exist in your roster, add?
carAddColor         = Add car color?
ownerNameNotExist   = Owner "{0}" does not exist in your roster, add?
addOwner            = Add owner?
loadNameNotExist    = Load "{0}" does not exist in your roster, add?
addLoad             = Add load?
NameResChar    		= Must not contain reserved characters

carTrainNotService  = Car ({0}) can not be serviced by train ({1})

carLengthMustBe     = Car length must be a number in feet
findCar             = Find car by road number. Asterisk "*" = wild card.
carWithRoadNumNotFound = Car with road number "{0}" not found 
carCouldNotFind     = Could not find car!
carSureDelete       = Are you sure you want to delete all the cars in your roster?
carDeleteAll        = Delete all cars?
carSureResetMoves   = Are you sure you want to reset the move count for all of the cars in your roster?
carResetMovesAll    = Reset the move counts?
carDeleteCarsTrack	= Are you sure you want to delete all of the cars on track {0}?

# car set frame messages
rsType              = Car
rsInRoute           = Car has been assigned a destination and train
rsFullySelect       = To place a car, you must select the car's location and track
rsNotMove           = Car will not move!
rsCanNotDest        = Can not update car destination
rsCanNotDestMsg     = Can''t set car ({0}) destination due to {1}
rsCanNotLoc         = Can not update car location
rsCanNotLocMsg      = Can''t set car ({0}) location and track due to {1}
rsOverride          = Do you want to override track''s {0}?
rsForce             = Do you want to force car ({0}) to track ({1})?
rsTrainEnRoute      = Can''t add car ({0}) to train, train ({1}) has left location ({2})

rsCanNotRWEMsg      = Car {0} may not be able to use Return When Empty due to {1}
rsCanNotRWE         = Return When Empty
rsCanNotFinalMsg    = Car {0} may not be able to use Final Destination due to {1} 
rsCanNotFinal       = Final Destination
Ignore              = Ignore
rsDoNotSelectStaging = Do not select a staging track when sending a car to staging!
rsDoYouWantSchedule = Do you want the spur''s schedule to be applied to car ({0})?
rsSpurHasSchedule   = Spur ({0}) has schedule ({1})
rsNotAbleToApplySchedule = Not able to apply schedule because {0}
rsApplyingScheduleFailed = Applying schedule to car failed!
rsAddManuallyToTrain= Manually add car to train?
rsAddRsToTrain      = Do you want to add car ({0}) to train ({1})?
rsRemoveRsFromTrain = Do you really want to remove car ({0}) from train ({1})?

rsLocNotServ        = Car''s location ({0}) not serviced by train ({1})
rsDestNotServ       = Car''s destination ({0}) not serviced by train ({1})
rsLocOrder          = Car''s destination ({0}) is before location ({1}) when serviced by train ({2})
rsTrainNotServType  = Car''s type ({0}) is not serviced by train ({1})
rsTrainNotServRoad  = Car''s road ({0}) is not serviced by train ({1})
rsTrainNotServBuilt = Car''s built date ({0}) is not serviced by train ({1})
rsTrainNotServOwner = Car''s owner ({0}) is not serviced by train ({1})
rsInStaging         = Car on staging track!
rsNeedToRemoveStaging = Can not have an \"Out of Service\" car in staging
rsPressSaveWill     = Pressing the Save button will release the car from the train
rsPressChangeWill   = Pressing the Change button will release the car or cars from the train

carInKernel         = Car ({0}) is part of a kernel, do you want the other cars to also have the same settings?
carPartKernel       = Car is part of kernel ({0})
carTrainNotServLoad = Car''s load ({0}) is not serviced by train ({1})
carModifyTypeCaboose= Change all of your cars of type {0} to caboose?
carRemoveTypeCaboose= Remove caboose from all of your car of type {0}?
carModifyTypePassenger= Change all of your cars of type {0} to passenger?
carRemoveTypePassenger= Remove passenger from all of your car of type {0}?
carModifyTypeUtility= Change all of your cars of type {0} to utility?
carRemoveTypeUtility= Remove utility from all of your car of type {0}?
carModifyTypeHazardous= Change all of your cars of type {0} to hazardous?
carRemoveTypeHazardous= Remove hazardous from all of your car of type {0}?
carModifyAllType    = Modify all cars of type {0}?
carLoadNotValid     = Load ({0}) isn''t valid for car type ({1})
carCanNotChangeLoad = Can't change load!
carChangeBlocking   = Change passenger car order blocking to {0} for all of your {1} cars?
carCanNotChangeRweLoad = Can't change Return When Empty load!

# cars set frame messages
carNoneSelected     = No cars selected!
selectCars          = You need to select the cars you want to change!
changeDefaultCar    = Change the default car?
doYouWantToChange   = Do you want to change the default car to {0}?

PriorityLow         = Low
PriorityHigh        = High

replaceMsg          = Replace "{0}" with "{1}"
replaceDefaultLoad  = Are you sure you want to replace the default load "{0}" with "{1}"
replaceDefaultEmpty = Are you sure you want to replace the default empty "{0}" with "{1}"
replaceAll          = Replace All?
carLoadDefault      = Can not delete default Load or Empty
carDefault          = Load and Empty default names must be unique
EmptyCar            = E
LoadedCar           = L
EmptyTypeName       = Empty
LoadTypeName        = Load
AddNewCarType       = Add new car type to service?
ModifyLocations     = Modify locations?
ModifyTrains        = Modify trains?
ButtonDontShow      = Don't show again

# car import
ImportCars                  = Import Cars
LineNumber                  = Line number:

CarRoadNumberTooLong        = Car ({0}) road number ({1}) too long!
CarRoadNameTooLong          = Car ({0}) road name ({1}) too long!
CarTypeNameTooLong          = Car ({0}) type name ({1}) too long!
CarLengthNameTooLong        = Car ({0}) length field ({1}) too long!
CarWeightNameTooLong        = Car ({0}) weight field ({1}) too long!
CarColorNameTooLong         = Car ({0}) color name ({1}) too long!
CarOwnerNameTooLong         = Car ({0}) owner name ({1}) too long!
CarBuiltNameTooLong         = Car ({0}) built date ({1}) too long!
CarLocationNameTooLong      = Car ({0}) location name ({1}) too long!
CarTrackNameTooLong         = Car ({0}) track name ({1}) too long!
CarLocationDoesNotExist     = Car ({0}) location ({1}) does not exist!
DoYouWantToCreateLoc        = Do you want to create location ({0})?
DoYouWantToAutoCreateLoc    = Do you want the program to automatically create new locations?
CarTrackDoesNotExist        = Car ({0}) track ({1}) at location ({2}) does not exist!
DoYouWantToCreateTrack      = Do you want to create track ({0}) at location ({1})?
DoYouWantToAutoAddCarTypes  = Do you want the program to automatically add new car types?
DoYouWantToAutoCreateTrack  = Do you want the program to automatically create new tracks?
DoYouWantToAutoAdjustLocations = Do you want the program to automatically adjust locations and tracks to accept new car types?
DoYouWantToAutoAdjustTrackLength = Do you want the program to automatically adjust tracks lengths to accept new cars?
DoYouWantToAutoForceCar     = Do you want the program to automatically force your cars on to a track?
OnlyAskedOnce               = This question is only asked once per import!
CarWeightMissing            = Car weight missing!
CarWeightNotFound           = Car ({0}) weight not found, do you want the program to calculate it for you?
CanNotSetCarAtLocation      = Can''t set car ({0}) type ({1}) at location ({2}) track ({3}) due to {4}
ImportCarsAdded             = {0} cars added to operations roster
SuccessfulImport            = Successful import!
ImportFailed                = Import failed!
DoYouWantToAllowService     = Do you want location ({0}) and track ({1}) to service ({2}) type ({3})?
ServiceCarType              = Allow track to service car?
DoYouWantToForceCar         = Do you want to force car ({0}) to location ({1}) track ({2})?
OverRide                    = Override track restriction?
DoYouWantIncreaseLength     = Do you want to increase the length of track ({0})?
TrackLength                 = Change track length?
CarLengthMissing            = Car length missing!
CarLengthNotSpecified       = Car ({0}) length missing
CarLengthNameNotNumber      = Car ({0}) length ({1}) isn''t a number!
CarAttributeMissing         = Car attribute missing!
ImportMissingAttributes     = Import line number {0} missing one or more of the first four required car attributes
ImportMissingAttributes2    = Attribute order: Number, Road, Type, Length, Weight, Color, Owner, Built, Location,-,Track

# tool tips
TipBuildDate        = Enter when the car was built, use 4 digits yyyy or mm-yy
TipCalculateCarWeight   = Calculate car weight based on NMRA recommendations for scale and car length
TipCarWeightOz      = Enter car's weight in oz
TipCarWeightTons    = Enter car's weight in tons
TipCarCaboose       = Place car at the end of the train
TipCarPassenger     = Place car towards the rear of the train
TipCarFred          = Car has Flashing Rear End Device (FRED)
TipCarHazardous     = Add hazardous warning to manifest
TipCarUtility           = Utility car, print quantity in train and not car's road and number
TipCarAutoCalculate = Automatically calculate car's weight based on length
TipValue            = Enter car's value (cost)
TipRfid             = Enter car's 12 digit Radio Frequency Identification
rsTipAutoTrack      = When checked, show only available tracks for this car
TipIgnore           = When checked, ignore this set of fields during change
TipSelectSortByLoc  = Select sort by location to enable
rsTipAutoTrain      = When checked, show only available trains for this car
TipCarOutOfService  = When checked, ignore this car when building trains
TipPassengerCarBlocking = Enter a number between 0 and 100. Low numbers place car towards the front of the train, high numbers towards the rear.
TipAddDeleteReplace = Add, delete or replace {0}
TipLastMoved        = Date and time car was moved
TipPickup           = Car pickup set by schedule
TipDeleteButton		= Removes this car from the roster
TipAddButton		= Adds a car to the roster
TipSaveButton		= Saves changes for this car

# tool menu items
MenuItemImport      = Import from file
MenuItemExport      = Export to file
MenuItemDelete      = Delete all cars
MenuItemResetMoves  = Reset move count all cars
MenuEnableDestination   = Enable Destination
MenuDeleteCarsTrack = Delete cars on track {0}

CarQuantity          = Show the number of cars with this attribute
DeleteUnusedAttributes = Delete unused attributes
DeleteAttribute?    = Delete Attribute?
ConfirmDeleteAttribute = Do you really want to delete {0} {1}?

# print options
PrintOptions        = Print Options
PrintCarsWithLocation= Only print cars with a location
PrintCarLength      = Print car's length
PrintCarWeight      = Print car's weight
PrintCarColor       = Print car's color
PrintCarOwner       = Print car's owner
PrintCarBuilt       = Print car's built date
PrintCarLastMoved   = Print car's last moved date
PrintCarWait        = Print car's wait count
PrintCarPickup      = Print car's pickup schedule
PrintCarLoad        = Print car's load
PrintKernel         = Print car's kernel
PrintCar            = Print car''s {0}
PrintCarLocation    = Print car's location
PrintCarTrain       = Print car's train
PrintCarDestination = Print car's destination
PrintCarFinalDestination = Print car's final destination
PrintCarReturnWhenEmpty = Print car's return when empty
PrintCarComment     = Print car's comment
PrintSpace          = Add line between locations
PrintPage           = Start each location on a new page

# print car loads
LoadDropMessage     = Load Set Out Car Message
LoadPickupMessage   = Load Pick Up Car Message

# Export Cars
ExportedCarsToFile  = Exported {0} cars to file: {1}
ExportComplete      = Export complete

carColors           = Black,Blue,Brown,Gray,Yellow,Green,Orange,Purple,Red,Silver,Tuscan,White
carLengths          = 32,34,36,38,40,42,50,51,52,54,60,70

carRoadNames        = AA,ACL,ADCX,ADMX,AESX,ALTON,ATM,ATR,ATSF,ATW,B&O,BAR,BCK,BM,BN,BR,BR&S,BREX,BWCX,C&EI,C&IM,C&O,CACX,CB&Q,CCBX,CDLX,CG,CG&W,CM,CMSF,CMWX,CN,CNJ,CNW,CONX,COPR,CP,CRR,CTSE,CTT,CTTX,CV,D&H,D&M,D&RGW,EJ&E,ERIE,FCX,FDD&S,FEC,FW&D,G&F,GAT,GATX,GCR,GM&O,GN,GPEX,GRC,GRCX,GTW,IC,IGN,IN,KCS,KOT,KOTX,LN,LNE,LS&I,LV,MEC,MILW,MKT,MNS,MP,MPA,MRL,MSL,N&W,NC&SL,NH,NKP,NP,NYC,OTT,OTTX,PC,PFE,PM,PRR,PS&N,RDG,RE,REX,RF&P,RI,RP,RPX,RTC,RTCX,RUT,SAL,SDW,SDWX,SHP,SHPX,SLSF,SOO,SOU,SP,SSW,SUNX,T&P,TC,TP&W,UOCX,UP,UTL,UTLX,VGN,VN,VTR,W&LE,W&LG,WA,WAB,WDL,WDLX,WFEX,WM,WP,WRNX

carTypeNames        = Baggage,Boxcar,Caboose,Coal,Coilcar,FlatBulkHead,FlatBHPaper,FlatBHWood,FlatTimber,FlatTrailer,FlatWood,Flatcar,Gon-scrap,Gondola,HopChem,HopCmnt,HopCoal,HopCoal-Ety,HopGrain,HopSand,Hopper,MOW,MOWBox,Passenger,ReefMech,Reefer,ReeferIce,Stock,Tank Food,Tank Gas,Tank Kero,Tank Oil,Tank Veg
# The carTypeConvert must be kept in sync with carTypeNames, each lime must have the same number of elements.
# carTypeConvert is used to convert from descriptive name to AAR codes, so there's a one to one mapping, i.e. Boxcar = XM, etc.
carTypeConvert      = BE,XM,NE,HT,FD-coil,FB,FB-paper,FB-wood,FL,FC,FM-wood,FM,GB-scrap,GA,HMR-chem,HMR-cmnt,HF-coal,HF-coalEty,HMR-grain,HMR-sand,HT,MWB,MWT,PA,RP,RB,RS,SA,TG,TM-gas,TM-kero,TM-oil,TG-veg

carTypeARR          = BE,BR,CA,CS,DA,DB,DL,FA,FB,FC,FCA,FD,FL,FM,FW,GA,GB,GD,GH,GS,GT,GW,HFA,HK,HM,HMR,HT,HTA,LC,LF,LG,LM,LO,LP,LS,LU,MA,MB,MWB,MWC,MWT,MMA,NE,PA,PAS,PC,PL,PO,PS,PT,PV,RA,RB,RP,RS,SA,SC,SM,ST,T,TA,TG,THI,TL,TM,TMU,TP,TPA,TRGA,TVI,TW,XC,XF,XL,XM,XP,XT<|MERGE_RESOLUTION|>--- conflicted
+++ resolved
@@ -1,12 +1,6 @@
 # JmritOperationsCarsBundle_ca.properties
 #
-<<<<<<< HEAD
 # Catalan properties for the jmri.jmrit.operations.cars
-=======
-#
-#
-# Default properties for the jmri.jmrit.operations.cars
->>>>>>> f87a5fae
 
 TitleCarsTable      = Cars
 TitleCarEdit        = Edit Car
@@ -59,8 +53,6 @@
 BorderLayoutOptionalDrop = Optional Load Set Out Car Message
 BorderLayoutOptionalPickup = Optional Load Pick Up Car Message
 BorderLayoutReturnWhenEmpty = Return When Empty
-
-
 BorderLayoutLoadType = Load Type
 BorderLayoutOrientation = Orientation
 BorderLayoutPassengerBlocking = Car Blocking Order

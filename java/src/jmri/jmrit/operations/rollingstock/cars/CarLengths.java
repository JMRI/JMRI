--- conflicted
+++ resolved
@@ -19,13 +19,8 @@
     private static final String LENGTHS = Bundle.getMessage("carLengths");
     public static final String CARLENGTHS_CHANGED_PROPERTY = "CarLengths"; // NOI18N
     public static final String CARLENGTHS_NAME_CHANGED_PROPERTY = "CarLengthsName"; // NOI18N
-<<<<<<< HEAD
 
-    protected static final int MIN_NAME_LENGTH = Control.max_len_string_length_name;
-=======
-    
     protected static final int CAR_MIN_NAME_LENGTH = Control.max_len_string_length_name;
->>>>>>> b3ce6c0b
 
     public CarLengths() {
     }

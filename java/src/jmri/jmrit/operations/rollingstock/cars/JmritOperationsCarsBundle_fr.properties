--- conflicted
+++ resolved
@@ -79,35 +79,18 @@
 carWeightTon             = Le poids de Wagon en tonnes est incorrecte
 carWeigthCanNot          = Impossible de calculer le poids du Wagon!
 carLocation              = L'Emplacement n'existe pas!
-<<<<<<< HEAD
-carTrack                 = La Voie n'existe pas!
-typeNameNotExist         = Type  "{0}" n'existe pas dans votre liste, l'ajoutez?
-carAddType               = Ajouter type de Wagon?
-lengthNameNotExist       = Longueur  "{0}" n'existe pas dans votre liste, l'ajoutez?
-=======
 carTrack             = La Voie n'existe pas!
 roadNameNotExist         = Le nom de la Compagnie  {0} n'existe pas dans votre liste, l'ajoutez?
 carAddRoad           = Ajouter le nom de la Compagnie?
 typeNameNotExist         = Type  {0} n'existe pas dans votre liste, l'ajoutez?
 carAddType           = Ajouter type de Wagon?
 lengthNameNotExist       = Longueur  {0} n'existe pas dans votre liste, l'ajoutez?
->>>>>>> 3d5670a0
 carAddLength             = Ajouter longueur de Wagon?
 CanNotConvertFeet        = Impossible de convertir des pouces en pieds
 CanNotConvertMeter       = Impossible de convertir des cm de m\u00e8tres
 ErrorCarLength           = longueur de Wagon incorrect!
 colorNameNotExist        = Couleur  {0} n'existe pas dans votre liste, l'ajoutez?
 carAddColor              = Ajouter couleur de la Wagon?
-<<<<<<< HEAD
-loadNameNotExist         = La Charge  "{0}" n'existe pas dans votre liste, l'ajoutez?
-addLoad                  = Ajouter charge?
-
-carTrainNotService  = Ce Wagon ( "{0}" ) ne peut pas \u00eatre livr\u00e9 par le train ( "{1}" )
-
-carLengthMustBe     = La Longueur du wagon doit \u00eatre un nombre de pieds
-findCar             = Trouver Wagon par num\u00e9ro de Ligne. Ast\u00e9risque "*" = Caract\u00e8re G\u00e9n\u00e9rique.
-carWithRoadNumNotFound  = Le Wagon avec le num\u00e9ro de ligne  "{0}" introuvable
-=======
 ownerNameNotExist        = Propri\u00e9taire  {0} n'existe pas dans votre liste, l'ajoutez?
 AddOwner             = Ajouter propri\u00e9taire?
 loadNameNotExist         = La Charge  {0} n'existe pas dans votre liste, l'ajoutez?
@@ -116,7 +99,6 @@
 carLengthMustBe     = La Longueur du wagon doit \u00eatre un nombre de pieds
 findCar         = Trouver Wagon par num\u00e9ro de Ligne. Ast\u00e9risque "*" = Caract\u00e8re G\u00e9n\u00e9rique.
 carWithRoadNumNotFound  = Le Wagon avec le num\u00e9ro de ligne  {0} introuvable
->>>>>>> 3d5670a0
 carCouldNotFind     = Impossible de trouver le Wagon!
 carSureDelete       = Etes-vous s\u00fbr de vouloir supprimer tous les wagons dans votre liste?
 carDeleteAll        = Supprimer tous les wagons?
@@ -159,21 +141,6 @@
 rsPressSaveWill     = Appuyer sur le bouton Sauvegarder pour lib\u00e9rer le wagon du train
 rsPressChangeWill   = Presser sur le bouton Change lib\u00e9rera le ou les wagons du train
 
-<<<<<<< HEAD
-carInKernel         = Wagon ( "{0}" ) fait partie d'un noyau, vous voulez que les autres wagons aient \u00e9galement les m\u00eames param\u00e8tres?
-carPartKernel       = Wagon fait partie du noyau ( "{0}" )
-carTrainNotServLoad     = La charge du wagon ( "{0}" ) n'est pas achemin\u00e9e par le train ( "{1}" )
-carModifyTypeCaboose    = Changer tous vos wagons de type  "{0}"  pour Fourgon de Queue?
-carRemoveTypeCaboose    = Supprimer Fourgon de tous vos Wagon de type  "{0}" ?
-carModifyTypePassenger  = Changer tous vos wagons de type  "{0}"  pour Passager?
-carRemoveTypePassenger  = Retirer Passagers de tous vos Wagon de type  "{0}" ?
-carModifyTypeUtility    = Changer tous vos wagons de type  "{0}"  du Service?
-carRemoveTypeUtility    = Retirer du service  tous vos Wagon de type  "{0}" ?
-carModifyTypeHazardous  = Changer tous vos wagons de type  "{0}"  pour Dangereux?
-carRemoveTypeHazardous  = Supprimer Dangereux de tous vos Wagon de type  "{0}" ?
-carModifyAllType    = Modifier tous les wagons de type  "{0}" ?
-carLoadNotValid     = Charge ( "{0}" ) n'' est pas valide pour le type de Wagon ( "{1}" )
-=======
 carInKernel         = Wagon ({0}) fait partie d'un noyau, vous voulez que les autres wagons aient \u00e9galement les m\u00eames param\u00e8tres?
 carPartKernel       = Wagon fait partie du noyau ({0})
 carTrainNotServLoad     = La charge du wagon ({0}) n'est pas achemin\u00e9e par le train ({1})
@@ -187,33 +154,19 @@
 carRemoveTypeHazardous  = Supprimer dangereux de tous vos Wagon de type  {0} ?
 carModifyAllType    = Modifier tous les wagons de type  {0} ?
 carLoadNotValid     = Charge ({0}) n'' est pas valide pour le type de Wagon ({1})
->>>>>>> 3d5670a0
 carCanNotChangeLoad     = Ne peut pas changer la charge!
 carChangeBlocking = Changer l'ordre des voitures du bloc pour  {0}  pour l'ensemble de vos  {1}  voitures?
 
 # Wagons mis messages de cadre
 carNoneSelected   = Pas de Wagons s\u00e9lectionn\u00e9e!
-<<<<<<< HEAD
-selectCars    = Vous devez s\u00e9lectionner les wagons que vous voulez changer dans le tableau Wagons!
-changeDefaultCar  = Changer le Wagon par d\u00e9faut ?
-doYouWantToChange = Voulez-vous changer le Wagon par d\u00e9faut en  "{0}" ?
-=======
 selectCars    = Vous devez s\u00e9lectionner les wagons que vous voulez changer!
 changeDefaultCar  = Changer le Wagon par d\u00e9faut?} "
 doYouWantToChange = Voulez-vous changer le Wagon par d\u00e9faut en  {0} ?
->>>>>>> 3d5670a0
 
 PriorityLow         = Faible
 PriorityHigh        = Haute
 
-<<<<<<< HEAD
-replaceDefaultLoad      = Etes-vous s\u00fbr que vous voulez remplacer le chargement par d\u00e9faut  "{0}" par  "{1}" ?
-replaceDefaultEmpty     = \u00eates-vous s\u00fbr de vouloir remp}" "lacer le vide  "{0}" par d\u00e9faut par  "{1}" ?
-carLoadDefault      = Impossible de supprimer la charge par d}" "\u00e9faut ou vide
-carDefault          = Noms par d\u00e9faut de Charge et de vides doivent \u00eatre uniques
-EmptyCar            = E
-LoadedCar           = L
-=======
+
 replaceMsg          = Remplacer  {0} par  {1} 
 replaceDefaultLoad      = Etes-vous s\u00fbr que vous voulez remplacer le chargement par d\u00e9faut  {0} par  {1} 
 replaceDefaultEmpty     = \u00eates-vous s\u00fbr de vouloir remp} "lacer le vide  {0} par d\u00e9faut par  {1} 
@@ -222,7 +175,6 @@
 carDefault      = Noms par d\u00e9faut de Charge et de vides doivent \u00eatre uniques
 EmptyCar        = E
 LoadedCar       = L
->>>>>>> 3d5670a0
 EmptyTypeName       = Vide
 LoadTypeName        = Charger
 AddNewCarType       = Ajouter un nouveau type de Wagon pour le service?
@@ -233,23 +185,6 @@
 # importation Wagon 
 ImportCars          = Importation de Wagons
             
-<<<<<<< HEAD
-CarRoadNumberTooLong    = Wagon ( "{0}" ) num\u00e9ro de ligne ( "{1}" ) trop long!
-CarRoadNameTooLong      = Wagon ( "{0}" ) nom de Compagnie ( "{1}" ) trop long!
-CarTypeNameTooLong      = Wagon ( "{0}" ) nom du type ( "{1}" ) trop long!
-CarLengthNameTooLong    = Wagon ( "{0}" ) Champs longueur ( "{1}" ) trop long!
-CarWeightNameTooLong    = Wagon ( "{0}" ) champs poids ( "{1}" ) trop long!
-CarColorNameTooLong     = Wagon ( "{0}" ) nom de couleur ( "{1}" ) trop long!
-CarOwnerNameTooLong     = Wagon ( "{0}" ) le nom du propri\u00e9taire ( "{1}" ) trop long!
-CarBuiltNameTooLong     = Wagon ( "{0}" ) Date de construction ( "{1}" ) trop longue!
-CarLocationNameTooLong  = Wagon ( "{0}" ) nom du lieu ( "{1}" ) trop long!
-CarTrackNameTooLong     = Wagon ( "{0}" ) nom de la voie ( "{1}" ) trop long!
-CarLocationDoesNotExist = Wagon ( "{0}" ) lieu ( "{1}" ) n'existe pas!
-#DoYouWantToCreateLoc    = Voulez-vous cr\u00e9er l'emplacement ( "{0}" )?
-DoYouWantToAutoCreateLoc    = Voulez-vous que le programme cr\u00e9e automatiquement de nouveaux Emplacements?
-CarTrackDoesNotExist        = Wagon ( "{0}" ) voie ( "{1}" ) \u00e0 l'emplacement ( "{2}" ) n'existe pas!
-#DoYouWantToCreateTrack      = Voulez-vous cr\u00e9er la voie ( "{0}" ) \u00e0 l'emplacement ( "{1}" )?
-=======
 CarRoadNumberTooLong    = Wagon ({0}) num\u00e9ro de ligne ({1}) trop long!
 CarRoadNameTooLong  = Wagon ({0}) nom de Compagnie ({1}) trop long!
 CarTypeNameTooLong  = Wagon ({0}) nom du type ({1}) trop long!
@@ -265,7 +200,6 @@
 DoYouWantToAutoCreateLoc    = Voulez-vous  que le programme cr\u00e9e automatiquement de nouveaux emplacements?
 CarTrackDoesNotExist        = Wagon ({0}) voie ({1}) \u00e0 l'emplacement ({2}) n'existe pas!
 DoYouWantToCreateTrack      = Voulez-vous cr\u00e9er la voie ({0}) \u00e0 l'emplacement ({1})?
->>>>>>> 3d5670a0
 DoYouWantToAutoAddCarTypes  = Voulez-vous que le programme ajoute automatiquement de nouveaux types de wagons?
 DoYouWantToAutoCreateTrack  = Voulez-vous que le programme cr\u00e9e automatiquement de nouvelles voies?
 DoYouWantToAutoAdjustLocations  = Voulez-vous que le programme ajuste automatiquement les emplacements et les voies pour accepter de nouveaux types de wagons?
@@ -273,19 +207,12 @@
 DoYouWantToAutoForceCar = Voulez-vous que le programme force automatiquement vos wagons sur la voie?
 OnlyAskedOnce       = Cette question est pos\u00e9e une seule fois par importation!
 CarWeightMissing    = poids du wagon manquant!
-<<<<<<< HEAD
-CarWeightNotFound   = Wagon ( "{0}" ) poids introuvable, voulez-vous que le programme le calcule pour vous?
-CanNotSetCarAtLocation  = Impossible de d\u00e9finir le Wagon ( "{0}" ) Type ( "{1}" ) \u00e0 l'emplacement ( "{2}" ) voie ( "{3}" ) en raison de  "{4}" 
-ImportCarsAdded     =  "{0}"  wagons ajout\u00e9s \u00e0 la liste de l'Exploitation
-DoYouWantToAllowService = Voulez-vous emplacement ( "{0}" ) et voie( "{1}" ) pour servir ( "{2}" ) Type ( "{3}" )?
-=======
 CarWeightNotFound   = Wagon ({0}) poids introuvable, voulez-vous que le programme le calcule pour vous?
 CanNotSetCarAtLocation  = Impossible de d\u00e9finir le Wagon ({0}) Type ({1}) \u00e0 l'emplacement ({2}) voie ({3}) en raison de  {4} 
 ImportCarsAdded     =  {0}  wagons ajout\u00e9s \u00e0 la liste de l'exploitation
 SuccessfulImport    = Importation r\u00e9ussie!
 ImportFailed        = \u00c9chec de l'importation!
 DoYouWantToAllowService = Voulez-vous emplacement ({0}) et voie({1}) pour servir ({2}) Type ({3})?
->>>>>>> 3d5670a0
 ServiceCarType      = Autoriser la voie pour desservir le Wagon?
 DoYouWantToForceCar     = Voulez-vous forcer Wagon ({0}) \u00e0 l'emplacement ({1}) voie ({2})?
 OverRide        = Remplacer restriction de voie?
@@ -321,19 +248,10 @@
 MenuItemDelete = Supprimer tous les wagons
 MenuItemResetMoves = R\u00e9initialisation du Compteur mouvements de tous les wagons
 MenuEnableDestination = Activer Destination
-<<<<<<< HEAD
-
-CarQuantity          = Afficher le nombre de Wagons avec cet attribut
-DeleteUnusedAttributes = Supprimer les attributs inutilis\u00e9s
-DeleteAttribute?    = Supprimer un attribut?
-ConfirmDeleteAttribute = Voulez-vous vraiment supprimer "{0}" "{1}" ?
-
-=======
 CarQuanity = Afficher le nombre de Wagons avec cet attribut
 DeleteUnusedAttributes = Supprimer les attributs inutilis\u00e9s
 DeleteAttribute? = Supprimer un attribut?
 ConfirmDeleteAttribute = Voulez-vous vraiment supprimer  {0}   {1} ?
->>>>>>> 3d5670a0
 # Options d'impression
 PrintOptions        = Options d'impression
 PrintCarsWithLocation   = Imprimer seulement les Wagons avec un emplacement
@@ -347,11 +265,7 @@
 PrintCarPickup      = Imprimer le planning collecte de wagon
 PrintCarLoad        = Imprimer la charge du Wagon
 PrintKernel         = Imprimer le noyau du Wagon
-<<<<<<< HEAD
-PrintCar            = Imprimer l'emplacement du Wagon "{0}"
-=======
 PrintCar        = Imprimer l'emplacement du Wagon   {0} 
->>>>>>> 3d5670a0
 PrintCarLocation    = Imprimer l'emplacement du Wagon
 PrintCarTrain       = Imprimer le train du Wagon
 PrintCarDestination = Imprimer la destination du Wagon
@@ -366,13 +280,9 @@
 LoadPickupMessage   = Charger Message de Wagon D\u00e9pos\u00e9
 
 # Export Wagons
-<<<<<<< HEAD
-ExportedCarsToFile  = Export\u00e9s  "{0}"  Wagons dans le fichier:  "{1}"
-=======
 ExportedCarsToFile = Export\u00e9s  {0}  Wagons dans le fichier:  {1} 
 ExportComplete = Exportation Termin\u00e9e
 
->>>>>>> 3d5670a0
 
 carColors           = Noir,Bleu,Brun,Gris,Jaune,Vert,Orange,Rose,Rouge,Argent,Tuscan,Blanc
 carLengths          = 32,34,36,38,40,42,50,51,52,54,60,70
@@ -384,12 +294,8 @@
 #Le TypeConvert Wagon est utilis\u00e9 pour convertir le nom descriptif de codes AAR, donc il y a une correspondance un \u00e0 un , \u00e0 savoir Boxcar = XM,
 carTypeConvert      = BE,XM,NE,HT,FD-coil,FB,FB-paper,FB-wood,FL,FC,FM-wood,FM,GB-scrap,GA,HM-chem,HM-cmnt,HF-coal,HF-coalEty,HM-grain,HM-sand,HT,MWB,MWT,PA,RP,RB,RS,SA,TG,TM-gas,TM-kero,TM-oil,TG-veg
 
-<<<<<<< HEAD
 carTypeARR          = BE,BR,CA,CS,DA,DB,DL,FA,FB,FC,FCA,FD,FL,FM,FW,GA,GB,GD,GH,GS,GT,GW,HFA,HK,HM,HT,HTA,LC,LF,LG,LM,LO,LP,LS,LU,MA,MB,MWB,MWC,MWT,MMA,NE,PA,PAS,PC,PL,PO,PS,PT,PV,RA,RB,RP,RS,SA,SC,SM,ST,T,TA,TG,THI,TL,TM,TMU,TP,TPA,TRGA,TVI,TW,XC,XF,XL,XM,XP,XT
-=======
-carTypeARR          = BE,BR,CA,CS,DA,DB,DL,FA,FB,FC,FCA,FD,FL,FM,FW,GA,GB,GD,GH,GS,GT,GW,HFA,HK,HM,HT,HTA,LC,LF,LG,LM,LO,LP,LS,LU,MA,MB,MWB,MWC,MWT,MMA,NE,PA,PAS,PC,PL,PO,PS,PT,PV,RA,RB,RP,RS,SA,SC,SM,ST,T,TA,TG,THI,TL,TM,TMU,TP,TPA,TRGA,TVI,TW,XC,XF,XL,XM,XP,XT
-
-
-
-
->>>>>>> 3d5670a0
+
+
+
+

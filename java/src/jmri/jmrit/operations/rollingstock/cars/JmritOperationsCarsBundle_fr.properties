--- conflicted
+++ resolved
@@ -1,10 +1,4 @@
-<<<<<<< HEAD
 ## JmritOperationsCarsBundle_fr.properties
-=======
-# JmritOperationsCarsBundle_fr.properties
-##
-## Default properties for the jmri.jmrit.operations.cars
->>>>>>> f87a5fae
 #
 # French properties for the jmri.jmrit.operations.cars
 # Updated by BLOREC Herv\u00e9 <bzh56420@yahoo.fr> 2016-01-11
@@ -22,7 +16,6 @@
 TitleShowCheckboxes = Montrer les Cases \u00e0 Cocher
 TitleResetCheckboxes = R\u00e9initialiser les Cases \u00e0 Cocher
 
-#Select       = S\u00e9lectionner
 Weight       = Poids
 WeightOz     = Onces
 WeightTons   = Tonnes
@@ -32,16 +25,13 @@
 FD          = Avant
 ReturnWhenEmpty  = Retour Quand il est Vide
 RWELoad      = Inv Charge
-#RWE          = Inv
 Kernel       = Noyau
 Built        = Construit
 Wait         = Attendre
 Last         = Derni\u00e8r
 LastMoved    = Dernier D\u00e9plac\u00e9
 
-#Clear       = Effacer
 Replace     = Remplacer
-#Set         = D\u00e9finir
 SortBy      = Trier par
 Change      = Changer
 

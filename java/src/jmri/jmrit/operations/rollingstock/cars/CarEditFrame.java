--- conflicted
+++ resolved
@@ -18,10 +18,6 @@
 
 import edu.umd.cs.findbugs.annotations.SuppressFBWarnings;
 import jmri.InstanceManager;
-<<<<<<< HEAD
-import jmri.jmrit.operations.OperationsXml;
-=======
->>>>>>> 0b96ef08
 import jmri.jmrit.operations.rollingstock.RollingStock;
 import jmri.jmrit.operations.rollingstock.RollingStockAttribute;
 import jmri.jmrit.operations.rollingstock.RollingStockEditFrame;
@@ -59,11 +55,6 @@
     JComboBox<String> colorComboBox = InstanceManager.getDefault(CarColors.class).getComboBox();
     JComboBox<String> loadComboBox = InstanceManager.getDefault(CarLoads.class).getComboBox(null);
 
-<<<<<<< HEAD
-    JTextField blockingTextField = new JTextField(4);
-
-=======
->>>>>>> 0b96ef08
     CarLoadEditFrame carLoadEditFrame;
 
     public CarEditFrame() {
@@ -102,11 +93,7 @@
         blockingTextField.setToolTipText(Bundle.getMessage("TipPassengerCarBlocking"));
         fillWeightButton.setToolTipText(Bundle.getMessage("TipCalculateCarWeight"));
         builtTextField.setToolTipText(Bundle.getMessage("TipBuildDate"));
-<<<<<<< HEAD
-        valueTextField.setToolTipText(Bundle.getMessage("TipValue"));
-=======
         valueTextArea.setToolTipText(Bundle.getMessage("TipValue"));
->>>>>>> 0b96ef08
 
         editColorButton.setToolTipText(MessageFormat.format(Bundle.getMessage("TipAddDeleteReplace"),
                 new Object[]{Bundle.getMessage("Color").toLowerCase()}));
@@ -118,15 +105,6 @@
         deleteButton.setToolTipText(Bundle.getMessage("TipDeleteButton"));
         addButton.setToolTipText(Bundle.getMessage("TipAddButton"));
         saveButton.setToolTipText(Bundle.getMessage("TipSaveButton"));
-<<<<<<< HEAD
-
-        // row 4
-        pBlocking.setLayout(new GridBagLayout());
-        pBlocking.setBorder(BorderFactory.createTitledBorder(Bundle.getMessage("BorderLayoutPassengerBlocking")));
-        addItem(pBlocking, blockingTextField, 0, 0);
-        blockingTextField.setText("0");
-=======
->>>>>>> 0b96ef08
 
         // row 7
         pWeightOz.setLayout(new GridBagLayout());
@@ -148,12 +126,9 @@
         addItem(pLoad, loadComboBox, 1, 0);
         addItem(pLoad, editLoadButton, 2, 0);
         pLoad.setVisible(true);
-<<<<<<< HEAD
-=======
         
         // select first item so load combobox will update
         typeComboBox.setSelectedIndex(0);
->>>>>>> 0b96ef08
 
         // row 10
         pGroup.setBorder(BorderFactory.createTitledBorder(Bundle.getMessage("Kernel")));
@@ -229,12 +204,9 @@
             log.debug("Type comboBox sees change, update car loads");
             InstanceManager.getDefault(CarLoads.class).updateComboBox((String) typeComboBox.getSelectedItem(),
                     loadComboBox);
-<<<<<<< HEAD
-=======
             if (_rs != null) {
                 loadComboBox.setSelectedItem(((Car)_rs).getLoadName());
             }
->>>>>>> 0b96ef08
         }
         if (ae.getSource() == lengthComboBox && autoWeightCheckBox.isSelected()) {
             calculateWeight();
@@ -260,25 +232,6 @@
     @Override
     public void buttonActionPerformed(java.awt.event.ActionEvent ae) {
         super.buttonActionPerformed(ae);
-<<<<<<< HEAD
-        if (ae.getSource() == deleteButton) {
-            log.debug("car delete button activated");
-            // disable delete and save buttons
-            deleteButton.setEnabled(false);
-            saveButton.setEnabled(false);
-            if (_rs != null) {
-                _rs.removePropertyChangeListener(this);
-            }
-            Car car = carManager.getByRoadAndNumber((String) roadComboBox.getSelectedItem(), roadNumberTextField
-                    .getText());
-            if (car != null) {
-                carManager.deregister(car);
-            }
-            _rs = null;
-            OperationsXml.save();
-        }
-=======
->>>>>>> 0b96ef08
         if (ae.getSource() == fillWeightButton) {
             calculateWeight();
         }

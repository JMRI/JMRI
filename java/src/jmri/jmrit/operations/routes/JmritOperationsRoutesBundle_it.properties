--- conflicted
+++ resolved
@@ -1,15 +1,7 @@
 # JmritOperationsRoutesBundle.properties
 #
-<<<<<<< HEAD
+# Italian properties for the jmri.jmrit.operations.routes
 # Translation: Enzo Fortuna (babbo_enzo@yahoo.com )
-# Italian properties for the jmri.jmrit.operations.routes
-=======
-#
-#
-# Italian translation: Enzo Fortuna (babbo_enzo@yahoo.com )
-#
-# Default properties for the jmri.jmrit.operations.routes
->>>>>>> f87a5fae
 
 TitleRoutesTable    = Itinerari
 TitleRouteEdit      = Modifica Itinerario

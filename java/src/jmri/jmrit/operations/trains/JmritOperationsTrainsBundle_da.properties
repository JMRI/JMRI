--- conflicted
+++ resolved
@@ -607,21 +607,12 @@
 buildErrorNotAllCars    = ERROR not all cars on staging track ({0}) can be serviced by this train, {1} cars cannot be serviced
 buildErrorCarNotPartRoute = Car ({0}) departing staging with destination that is not part of this train''s route
 buildErrorCarStageDest = BUILD FAILED car ({0}) departing staging without a destination
-<<<<<<< HEAD
 buildErrorReqDepature   = Train ({0}) requires {1}, can''t find {1} at departure ({2})
 buildErrorReqDest       = Train ({0}) requires {1}, can''t set out {1} at destination ({2})
 buildErrorNoMoves       = No moves available at location ({0}) id ({1}) can''t pick up {2}
 buildErrorRequirements  = Train ({0}) requires {1}, can''t meet requirements at departure ({2}) and/or termination ({3})
 buildErrorRouteLoc      = Route ({0}) missing location ({1})
-buildErrorRsNoLoc   = ERROR Exclude rs ({0}) at location ({1}) no track assignment
-=======
-buildErrorReqDepature	= Train ({0}) requires {1}, can''t find {1} at departure ({2})
-buildErrorReqDest		= Train ({0}) requires {1}, can''t set out {1} at destination ({2})
-buildErrorNoMoves		= No moves available at location ({0}) id ({1}) can''t pick up {2}
-buildErrorRequirements	= Train ({0}) requires {1}, can''t meet requirements at departure ({2}) and/or termination ({3})
-buildErrorRouteLoc		= Route ({0}) missing location ({1})
-buildErrorRsNoLoc 	= ERROR Exclude ({0}) at location ({1}) no track assignment
->>>>>>> 4f0e17b2
+buildErrorRsNoLoc   = ERROR Exclude ({0}) at location ({1}) no track assignment
 buildErrorCarStageLoad = BUILD FAILED car ({0}) departing staging with a load ({1}) that is restricted by track ({2})
 buildErrorRandomControl = Route ({0}) location ({1}) random control value ({2}) is not an integer
 buildErrorEngHp         = ERROR could not find a locomotive that meets the train's HP requirements

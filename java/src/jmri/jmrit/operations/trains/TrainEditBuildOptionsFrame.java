package jmri.jmrit.operations.trains;

import java.awt.Dimension;
import java.awt.FlowLayout;
import java.awt.GridBagConstraints;
import java.awt.GridBagLayout;
import java.text.MessageFormat;
import java.util.List;

import javax.swing.*;

import org.slf4j.Logger;
import org.slf4j.LoggerFactory;

import jmri.InstanceManager;
import jmri.jmrit.operations.OperationsFrame;
import jmri.jmrit.operations.OperationsXml;
import jmri.jmrit.operations.rollingstock.cars.CarManager;
import jmri.jmrit.operations.rollingstock.cars.CarOwners;
import jmri.jmrit.operations.rollingstock.cars.CarRoads;
import jmri.jmrit.operations.rollingstock.engines.EngineManager;
import jmri.jmrit.operations.rollingstock.engines.EngineModels;
import jmri.jmrit.operations.routes.RouteLocation;
import jmri.jmrit.operations.setup.Control;
import jmri.jmrit.operations.setup.Setup;

/**
 * Frame for user edit of a train's build options
 *
 * @author Dan Boudreau Copyright (C) 2010, 2012, 2013
 */
public class TrainEditBuildOptionsFrame extends OperationsFrame implements java.beans.PropertyChangeListener {

    Train _train = null;

    JPanel panelOwnerNames = new JPanel();
    JPanel panelBuilt = new JPanel();
    JPanel panelTrainReq1 = new JPanel();
    JPanel panelTrainReq2 = new JPanel();

    JScrollPane ownerPane;
    JScrollPane builtPane;
    JScrollPane trainReq1Pane;
    JScrollPane trainReq2Pane;

    JPanel engine1Option = new JPanel();
    JPanel engine1DropOption = new JPanel();
    JPanel engine1caboose = new JPanel();

    JPanel engine2Option = new JPanel();
    JPanel engine2DropOption = new JPanel();
    JPanel engine2caboose = new JPanel();

    // labels
    JLabel trainName = new JLabel();
    JLabel trainDescription = new JLabel();
    JLabel before = new JLabel(Bundle.getMessage("Before"));
    JLabel after = new JLabel(Bundle.getMessage("After"));

    // major buttons
    JButton addOwnerButton = new JButton(Bundle.getMessage("AddOwner"));
    JButton deleteOwnerButton = new JButton(Bundle.getMessage("DeleteOwner"));
    JButton saveTrainButton = new JButton(Bundle.getMessage("SaveTrain"));

    // radio buttons
    JRadioButton ownerNameAll = new JRadioButton(Bundle.getMessage("AcceptAll"));
    JRadioButton ownerNameInclude = new JRadioButton(Bundle.getMessage("AcceptOnly"));
    JRadioButton ownerNameExclude = new JRadioButton(Bundle.getMessage("Exclude"));

    JRadioButton builtDateAll = new JRadioButton(Bundle.getMessage("AcceptAll"));
    JRadioButton builtDateAfter = new JRadioButton(Bundle.getMessage("After"));
    JRadioButton builtDateBefore = new JRadioButton(Bundle.getMessage("Before"));
    JRadioButton builtDateRange = new JRadioButton(Bundle.getMessage("Range"));

    ButtonGroup ownerGroup = new ButtonGroup();
    ButtonGroup builtGroup = new ButtonGroup();

    // train requirements 1st set
    JRadioButton none1 = new JRadioButton(Bundle.getMessage("None"));
    JRadioButton change1Engine = new JRadioButton(Bundle.getMessage("EngineChange"));
    JRadioButton modify1Caboose = new JRadioButton(Bundle.getMessage("ChangeCaboose"));
    JRadioButton helper1Service = new JRadioButton(Bundle.getMessage("HelperService"));
    JRadioButton remove1Caboose = new JRadioButton(Bundle.getMessage("RemoveCaboose"));
    JRadioButton keep1Caboose = new JRadioButton(Bundle.getMessage("KeepCaboose"));
    JRadioButton change1Caboose = new JRadioButton(Bundle.getMessage("ChangeCaboose"));

    ButtonGroup trainReq1Group = new ButtonGroup();
    ButtonGroup cabooseOption1Group = new ButtonGroup();

    // train requirements 2nd set
    JRadioButton none2 = new JRadioButton(Bundle.getMessage("None"));
    JRadioButton change2Engine = new JRadioButton(Bundle.getMessage("EngineChange"));
    JRadioButton modify2Caboose = new JRadioButton(Bundle.getMessage("ChangeCaboose"));
    JRadioButton helper2Service = new JRadioButton(Bundle.getMessage("HelperService"));
    JRadioButton remove2Caboose = new JRadioButton(Bundle.getMessage("RemoveCaboose"));
    JRadioButton keep2Caboose = new JRadioButton(Bundle.getMessage("KeepCaboose"));
    JRadioButton change2Caboose = new JRadioButton(Bundle.getMessage("ChangeCaboose"));

    ButtonGroup trainReq2Group = new ButtonGroup();
    ButtonGroup cabooseOption2Group = new ButtonGroup();

    // check boxes
    JCheckBox buildNormalCheckBox = new JCheckBox(Bundle.getMessage("NormalModeWhenBuilding"));
    JCheckBox sendToTerminalCheckBox = new JCheckBox();
    JCheckBox returnStagingCheckBox = new JCheckBox(Bundle.getMessage("AllowCarsToReturn"));
    JCheckBox allowLocalMovesCheckBox = new JCheckBox(Bundle.getMessage("AllowLocalMoves"));
    JCheckBox allowThroughCarsCheckBox = new JCheckBox(Bundle.getMessage("AllowThroughCars"));
    JCheckBox serviceAllCarsCheckBox = new JCheckBox(Bundle.getMessage("ServiceAllCars"));
    JCheckBox sendCustomStagngCheckBox = new JCheckBox(Bundle.getMessage("SendCustomToStaging"));
    JCheckBox buildConsistCheckBox = new JCheckBox(Bundle.getMessage("BuildConsist"));

    // text field
    JTextField builtAfterTextField = new JTextField(10);
    JTextField builtBeforeTextField = new JTextField(10);

    // combo boxes
    JComboBox<String> ownerBox = InstanceManager.getDefault(CarOwners.class).getComboBox();

    // train requirements 1st set
    JComboBox<RouteLocation> routePickup1Box = new JComboBox<>();
    JComboBox<RouteLocation> routeDrop1Box = new JComboBox<>();
    JComboBox<String> roadCaboose1Box = new JComboBox<>();
    JComboBox<String> roadEngine1Box = InstanceManager.getDefault(CarRoads.class).getComboBox();
    JComboBox<String> modelEngine1Box = InstanceManager.getDefault(EngineModels.class).getComboBox();
    JComboBox<String> numEngines1Box = new JComboBox<>();

    // train requirements 2nd set
    JComboBox<RouteLocation> routePickup2Box = new JComboBox<>();
    JComboBox<RouteLocation> routeDrop2Box = new JComboBox<>();
    JComboBox<String> roadCaboose2Box = new JComboBox<>();
    JComboBox<String> roadEngine2Box = InstanceManager.getDefault(CarRoads.class).getComboBox();
    JComboBox<String> modelEngine2Box = InstanceManager.getDefault(EngineModels.class).getComboBox();
    JComboBox<String> numEngines2Box = new JComboBox<>();

    public static final String DISPOSE = "dispose"; // NOI18N

    public TrainEditBuildOptionsFrame() {
        super(Bundle.getMessage("MenuItemBuildOptions"));
    }

    public void initComponents(TrainEditFrame parent) {

        ownerPane = new JScrollPane(panelOwnerNames);
        ownerPane.setVerticalScrollBarPolicy(ScrollPaneConstants.VERTICAL_SCROLLBAR_AS_NEEDED);
        ownerPane.setBorder(BorderFactory.createTitledBorder(Bundle.getMessage("OwnersTrain")));

        builtPane = new JScrollPane(panelBuilt);
        builtPane.setVerticalScrollBarPolicy(ScrollPaneConstants.VERTICAL_SCROLLBAR_AS_NEEDED);
        builtPane.setBorder(BorderFactory.createTitledBorder(Bundle.getMessage("BuiltDatesTrain")));

        trainReq1Pane = new JScrollPane(panelTrainReq1);
        trainReq1Pane.setVerticalScrollBarPolicy(ScrollPaneConstants.VERTICAL_SCROLLBAR_AS_NEEDED);
        trainReq1Pane.setBorder(BorderFactory.createTitledBorder(Bundle.getMessage("TrainRequires")));

        trainReq2Pane = new JScrollPane(panelTrainReq2);
        trainReq2Pane.setVerticalScrollBarPolicy(ScrollPaneConstants.VERTICAL_SCROLLBAR_AS_NEEDED);
        trainReq2Pane.setBorder(BorderFactory.createTitledBorder(Bundle.getMessage("TrainRequires")));

        parent.setChildFrame(this);
        _train = parent._train;

        getContentPane().setLayout(new BoxLayout(getContentPane(), BoxLayout.Y_AXIS));

        // Layout the panel by rows
        JPanel p1 = new JPanel();
        p1.setLayout(new BoxLayout(p1, BoxLayout.X_AXIS));
        p1.setMaximumSize(new Dimension(2000, 250));

        // Layout the panel by rows
        // row 1a
        JPanel pName = new JPanel();
        pName.setLayout(new GridBagLayout());
        pName.setBorder(BorderFactory.createTitledBorder(Bundle.getMessage("Name")));
        addItem(pName, trainName, 0, 0);

        // row 1b
        JPanel pDesc = new JPanel();
        pDesc.setLayout(new GridBagLayout());
        pDesc.setBorder(BorderFactory.createTitledBorder(Bundle.getMessage("Description")));
        addItem(pDesc, trainDescription, 0, 0);

        p1.add(pName);
        p1.add(pDesc);

        // row 2
        JPanel pOption = new JPanel();
        pOption.setLayout(new GridBagLayout());
        pOption.setBorder(BorderFactory.createTitledBorder(Bundle.getMessage("Options")));
        addItemLeft(pOption, buildNormalCheckBox, 0, 0);
        addItemLeft(pOption, sendToTerminalCheckBox, 1, 0);
        addItemLeft(pOption, returnStagingCheckBox, 0, 1);
        addItemLeft(pOption, allowLocalMovesCheckBox, 1, 1);
        addItemLeft(pOption, allowThroughCarsCheckBox, 0, 2);
        addItemLeft(pOption, serviceAllCarsCheckBox, 1, 2);
        addItemLeft(pOption, sendCustomStagngCheckBox, 0, 3);
        addItemLeft(pOption, buildConsistCheckBox, 1, 3);
        pOption.setMaximumSize(new Dimension(2000, 250));

<<<<<<< HEAD
        buildNormalCheckBox.setEnabled(Setup.isBuildAggressive());
=======
        //buildNormalCheckBox.setEnabled(Setup.isBuildAggressive());
>>>>>>> 796a830b
        returnStagingCheckBox.setEnabled(false); // only enable if train departs and returns to same staging loc

        // row 7
        panelOwnerNames.setLayout(new GridBagLayout());
        ownerGroup.add(ownerNameAll);
        ownerGroup.add(ownerNameInclude);
        ownerGroup.add(ownerNameExclude);

        // row 9
        panelBuilt.setLayout(new GridBagLayout());
        builtAfterTextField.setToolTipText(Bundle.getMessage("EnterYearTip"));
        builtBeforeTextField.setToolTipText(Bundle.getMessage("EnterYearTip"));
        addItem(panelBuilt, builtDateAll, 0, 0);
        addItem(panelBuilt, builtDateAfter, 1, 0);
        addItem(panelBuilt, builtDateBefore, 2, 0);
        addItem(panelBuilt, builtDateRange, 3, 0);
        addItem(panelBuilt, after, 1, 1);
        addItem(panelBuilt, builtAfterTextField, 2, 1);
        addItem(panelBuilt, before, 1, 2);
        addItem(panelBuilt, builtBeforeTextField, 2, 2);
        builtGroup.add(builtDateAll);
        builtGroup.add(builtDateAfter);
        builtGroup.add(builtDateBefore);
        builtGroup.add(builtDateRange);

        // row 11
        panelTrainReq1.setLayout(new BoxLayout(panelTrainReq1, BoxLayout.Y_AXIS));

        JPanel trainOption1 = new JPanel();
        trainOption1.add(none1);
        trainOption1.add(change1Engine);
        trainOption1.add(modify1Caboose);
        trainOption1.add(helper1Service);
        panelTrainReq1.add(trainOption1);

        trainReq1Group.add(none1);
        trainReq1Group.add(change1Engine);
        trainReq1Group.add(modify1Caboose);
        trainReq1Group.add(helper1Service);

        // engine options
        engine1Option.setLayout(new GridBagLayout());

        for (int i = 0; i < Setup.getMaxNumberEngines() + 1; i++) {
            numEngines1Box.addItem(Integer.toString(i));
        }
        numEngines1Box.setMinimumSize(new Dimension(50, 20));
        modelEngine1Box.insertItemAt("", 0);
        modelEngine1Box.setSelectedIndex(0);
        modelEngine1Box.setMinimumSize(new Dimension(120, 20));
        modelEngine1Box.setToolTipText(Bundle.getMessage("ModelEngineTip"));
        roadEngine1Box.insertItemAt("", 0);
        roadEngine1Box.setSelectedIndex(0);
        roadEngine1Box.setMinimumSize(new Dimension(120, 20));
        roadEngine1Box.setToolTipText(Bundle.getMessage("RoadEngineTip"));
        panelTrainReq1.add(engine1Option);

        // caboose options
        engine1caboose.setLayout(new GridBagLayout());
        engine1caboose.setBorder(BorderFactory.createTitledBorder(Bundle.getMessage("ChangeCaboose")));
        roadCaboose1Box.setMinimumSize(new Dimension(120, 20));
        roadCaboose1Box.setToolTipText(Bundle.getMessage("RoadCabooseTip"));
        panelTrainReq1.add(engine1caboose);

        cabooseOption1Group.add(remove1Caboose);
        cabooseOption1Group.add(keep1Caboose);
        cabooseOption1Group.add(change1Caboose);

        // drop engine panel
        addItem(engine1DropOption, new JLabel(Bundle.getMessage("DropEnginesAt")), 0, 0);
        addItem(engine1DropOption, routeDrop1Box, 1, 0);
        panelTrainReq1.add(engine1DropOption);

        // row 13
        panelTrainReq2.setLayout(new BoxLayout(panelTrainReq2, BoxLayout.Y_AXIS));

        JPanel trainOption2 = new JPanel();
        trainOption2.add(none2);
        trainOption2.add(change2Engine);
        trainOption2.add(modify2Caboose);
        trainOption2.add(helper2Service);
        panelTrainReq2.add(trainOption2);

        trainReq2Group.add(none2);
        trainReq2Group.add(change2Engine);
        trainReq2Group.add(modify2Caboose);
        trainReq2Group.add(helper2Service);

        // engine options
        engine2Option.setLayout(new GridBagLayout());

        for (int i = 0; i < Setup.getMaxNumberEngines() + 1; i++) {
            numEngines2Box.addItem(Integer.toString(i));
        }
        numEngines2Box.setMinimumSize(new Dimension(50, 20));
        modelEngine2Box.insertItemAt("", 0);
        modelEngine2Box.setSelectedIndex(0);
        modelEngine2Box.setMinimumSize(new Dimension(120, 20));
        modelEngine2Box.setToolTipText(Bundle.getMessage("ModelEngineTip"));
        roadEngine2Box.insertItemAt("", 0);
        roadEngine2Box.setSelectedIndex(0);
        roadEngine2Box.setMinimumSize(new Dimension(120, 20));
        roadEngine2Box.setToolTipText(Bundle.getMessage("RoadEngineTip"));
        panelTrainReq2.add(engine2Option);

        // caboose options
        engine2caboose.setLayout(new GridBagLayout());
        engine2caboose.setBorder(BorderFactory.createTitledBorder(Bundle.getMessage("ChangeCaboose")));
        roadCaboose2Box.setMinimumSize(new Dimension(120, 20));
        roadCaboose2Box.setToolTipText(Bundle.getMessage("RoadCabooseTip"));
        panelTrainReq2.add(engine2caboose);

        cabooseOption2Group.add(remove2Caboose);
        cabooseOption2Group.add(keep2Caboose);
        cabooseOption2Group.add(change2Caboose);

        // drop engine panel
        addItem(engine2DropOption, new JLabel(Bundle.getMessage("DropEnginesAt")), 0, 0);
        addItem(engine2DropOption, routeDrop2Box, 1, 0);
        panelTrainReq2.add(engine2DropOption);

        // row 15 buttons
        JPanel pB = new JPanel();
        pB.setLayout(new GridBagLayout());
        //  pB.setMaximumSize(new Dimension(2000, 250));
        addItem(pB, saveTrainButton, 3, 0);

        getContentPane().add(p1);
        getContentPane().add(pOption);
        getContentPane().add(ownerPane);
        getContentPane().add(builtPane);
        getContentPane().add(trainReq1Pane);
        getContentPane().add(trainReq2Pane);
        getContentPane().add(pB);

        // setup buttons
        addButtonAction(deleteOwnerButton);
        addButtonAction(addOwnerButton);
        addButtonAction(saveTrainButton);

        addRadioButtonAction(ownerNameAll);
        addRadioButtonAction(ownerNameInclude);
        addRadioButtonAction(ownerNameExclude);

        addRadioButtonAction(builtDateAll);
        addRadioButtonAction(builtDateAfter);
        addRadioButtonAction(builtDateBefore);
        addRadioButtonAction(builtDateRange);

        addRadioButtonAction(none1);
        addRadioButtonAction(change1Engine);
        addRadioButtonAction(modify1Caboose);
        addRadioButtonAction(helper1Service);
        addRadioButtonAction(remove1Caboose);
        addRadioButtonAction(keep1Caboose);
        addRadioButtonAction(change1Caboose);

        addRadioButtonAction(none2);
        addRadioButtonAction(change2Engine);
        addRadioButtonAction(modify2Caboose);
        addRadioButtonAction(helper2Service);
        addRadioButtonAction(remove2Caboose);
        addRadioButtonAction(keep2Caboose);
        addRadioButtonAction(change2Caboose);

        addComboBoxAction(numEngines1Box);
        addComboBoxAction(modelEngine1Box);
        addComboBoxAction(numEngines2Box);
        addComboBoxAction(modelEngine2Box);

        if (_train != null) {
            trainName.setText(_train.getName());
            trainDescription.setText(_train.getDescription());
            buildNormalCheckBox.setSelected(_train.isBuildTrainNormalEnabled());
            sendToTerminalCheckBox.setSelected(_train.isSendCarsToTerminalEnabled());
            allowLocalMovesCheckBox.setSelected(_train.isAllowLocalMovesEnabled());
            allowThroughCarsCheckBox.setSelected(_train.isAllowThroughCarsEnabled());
            serviceAllCarsCheckBox.setSelected(_train.isServiceAllCarsWithFinalDestinationsEnabled());
            sendCustomStagngCheckBox.setSelected(_train.isSendCarsWithCustomLoadsToStagingEnabled());
            buildConsistCheckBox.setSelected(_train.isBuildConsistEnabled());
            sendToTerminalCheckBox.setText(MessageFormat.format(Bundle.getMessage("SendToTerminal"),
                    new Object[]{_train.getTrainTerminatesName()}));
            builtAfterTextField.setText(_train.getBuiltStartYear());
            builtBeforeTextField.setText(_train.getBuiltEndYear());
            setBuiltRadioButton();
            enableButtons(true);
            // does train depart and return to same staging location?
            updateReturnToStagingCheckbox();
            // listen for train changes
            _train.addPropertyChangeListener(this);
        } else {
            enableButtons(false);
        }
        addHelpMenu("package.jmri.jmrit.operations.Operations_TrainBuildOptions", true); // NOI18N
        updateOwnerNames();
        updateBuilt();
        updateTrainRequires1Option();
        updateTrainRequires2Option();

        // get notified if car owners or engine models gets modified
        InstanceManager.getDefault(CarOwners.class).addPropertyChangeListener(this);
        InstanceManager.getDefault(EngineModels.class).addPropertyChangeListener(this);

        // get notified if return to staging option changes
        Setup.addPropertyChangeListener(this);

        initMinimumSize();
    }

    // Save
    @Override
    public void buttonActionPerformed(java.awt.event.ActionEvent ae) {
        if (_train != null) {
            if (ae.getSource() == saveTrainButton) {
                log.debug("train save button activated");
                saveTrain();
            }
            if (ae.getSource() == addOwnerButton) {
                if (_train.addOwnerName((String) ownerBox.getSelectedItem())) {
                    updateOwnerNames();
                }
                selectNextItemComboBox(ownerBox);
            }
            if (ae.getSource() == deleteOwnerButton) {
                if (_train.deleteOwnerName((String) ownerBox.getSelectedItem())) {
                    updateOwnerNames();
                }
                selectNextItemComboBox(ownerBox);
            }
        }
    }

    @Override
    public void radioButtonActionPerformed(java.awt.event.ActionEvent ae) {
        log.debug("radio button activated");
        if (_train != null) {
            if (ae.getSource() == ownerNameAll) {
                _train.setOwnerOption(Train.ALL_OWNERS);
                updateOwnerNames();
            }
            if (ae.getSource() == ownerNameInclude) {
                _train.setOwnerOption(Train.INCLUDE_OWNERS);
                updateOwnerNames();
            }
            if (ae.getSource() == ownerNameExclude) {
                _train.setOwnerOption(Train.EXCLUDE_OWNERS);
                updateOwnerNames();
            }
            if (ae.getSource() == builtDateAll ||
                    ae.getSource() == builtDateAfter ||
                    ae.getSource() == builtDateBefore ||
                    ae.getSource() == builtDateRange) {
                updateBuilt();
            }
            if (ae.getSource() == none1) {
                _train.setSecondLegOptions(Train.NO_CABOOSE_OR_FRED);
                updateTrainRequires1Option();
                updateTrainRequires2Option();
            }
            if (ae.getSource() == change1Engine) {
                _train.setSecondLegOptions(Train.CHANGE_ENGINES);
                updateTrainRequires1Option();
                updateTrainRequires2Option();
            }
            if (ae.getSource() == modify1Caboose) {
                _train.setSecondLegOptions(Train.ADD_CABOOSE);
                updateTrainRequires1Option();
                updateTrainRequires2Option();
            }
            if (ae.getSource() == helper1Service) {
                _train.setSecondLegOptions(Train.HELPER_ENGINES);
                updateTrainRequires1Option();
            }
            if (ae.getSource() == keep1Caboose ||
                    ae.getSource() == change1Caboose ||
                    ae.getSource() == remove1Caboose) {
                roadCaboose1Box.setEnabled(change1Caboose.isSelected());
                updateTrainRequires2Option();
            }
            if (ae.getSource() == none2) {
                _train.setThirdLegOptions(Train.NO_CABOOSE_OR_FRED);
                updateTrainRequires2Option();
            }
            if (ae.getSource() == change2Engine) {
                _train.setThirdLegOptions(Train.CHANGE_ENGINES);
                updateTrainRequires2Option();
            }
            if (ae.getSource() == modify2Caboose) {
                _train.setThirdLegOptions(Train.ADD_CABOOSE);
                updateTrainRequires2Option();
            }
            if (ae.getSource() == helper2Service) {
                _train.setThirdLegOptions(Train.HELPER_ENGINES);
                updateTrainRequires2Option();
            }
            if (ae.getSource() == keep2Caboose ||
                    ae.getSource() == change2Caboose ||
                    ae.getSource() == remove2Caboose) {
                roadCaboose2Box.setEnabled(change2Caboose.isSelected());
            }
        }
    }

    // Car type combo box has been changed, show loads associated with this car type
    @Override
    public void comboBoxActionPerformed(java.awt.event.ActionEvent ae) {
        if (ae.getSource() == numEngines1Box) {
            modelEngine1Box.setEnabled(!numEngines1Box.getSelectedItem().equals("0"));
            roadEngine1Box.setEnabled(!numEngines1Box.getSelectedItem().equals("0"));
        }
        if (ae.getSource() == modelEngine1Box) {
            updateEngineRoadComboBox(roadEngine1Box, (String) modelEngine1Box.getSelectedItem());
            if (_train != null) {
                roadEngine1Box.setSelectedItem(_train.getSecondLegEngineRoad());
            }
        }
        if (ae.getSource() == numEngines2Box) {
            modelEngine2Box.setEnabled(!numEngines2Box.getSelectedItem().equals("0"));
            roadEngine2Box.setEnabled(!numEngines2Box.getSelectedItem().equals("0"));
        }
        if (ae.getSource() == modelEngine2Box) {
            updateEngineRoadComboBox(roadEngine2Box, (String) modelEngine2Box.getSelectedItem());
            if (_train != null) {
                roadEngine2Box.setSelectedItem(_train.getThirdLegEngineRoad());
            }
        }
    }

    private void updateOwnerNames() {
        panelOwnerNames.removeAll();

        JPanel p = new JPanel();
        p.setLayout(new GridBagLayout());
        p.add(ownerNameAll, 0);
        p.add(ownerNameInclude, 1);
        p.add(ownerNameExclude, 2);
        GridBagConstraints gc = new GridBagConstraints();
        gc.gridwidth = 6;
        panelOwnerNames.add(p, gc);

        int y = 1; // vertical position in panel

        if (_train != null) {
            // set radio button
            ownerNameAll.setSelected(_train.getOwnerOption().equals(Train.ALL_OWNERS));
            ownerNameInclude.setSelected(_train.getOwnerOption().equals(Train.INCLUDE_OWNERS));
            ownerNameExclude.setSelected(_train.getOwnerOption().equals(Train.EXCLUDE_OWNERS));

            if (!ownerNameAll.isSelected()) {
                p = new JPanel();
                p.setLayout(new FlowLayout());
                p.add(ownerBox);
                p.add(addOwnerButton);
                p.add(deleteOwnerButton);
                gc.gridy = y++;
                panelOwnerNames.add(p, gc);

                int x = 0;
                for (String ownerName : _train.getOwnerNames()) {
                    JLabel owner = new JLabel();
                    owner.setText(ownerName);
                    addItem(panelOwnerNames, owner, x++, y);
                    if (x > 6) {
                        y++;
                        x = 0;
                    }
                }
            }
        } else {
            ownerNameAll.setSelected(true);
        }
        panelOwnerNames.revalidate();
        panelOwnerNames.repaint();
        revalidate();
    }

    private void setBuiltRadioButton() {
        if (_train.getBuiltStartYear().equals(Train.NONE) && _train.getBuiltEndYear().equals(Train.NONE)) {
            builtDateAll.setSelected(true);
        } else if (!_train.getBuiltStartYear().equals(Train.NONE) && !_train.getBuiltEndYear().equals(Train.NONE)) {
            builtDateRange.setSelected(true);
        } else if (!_train.getBuiltStartYear().equals(Train.NONE)) {
            builtDateAfter.setSelected(true);
        } else if (!_train.getBuiltEndYear().equals(Train.NONE)) {
            builtDateBefore.setSelected(true);
        }
    }

    private void updateBuilt() {
        builtAfterTextField.setVisible(false);
        builtBeforeTextField.setVisible(false);
        after.setVisible(false);
        before.setVisible(false);
        if (builtDateAll.isSelected()) {
            builtAfterTextField.setText("");
            builtBeforeTextField.setText("");
        } else if (builtDateAfter.isSelected()) {
            builtBeforeTextField.setText("");
            builtAfterTextField.setVisible(true);
            after.setVisible(true);
        } else if (builtDateBefore.isSelected()) {
            builtAfterTextField.setText("");
            builtBeforeTextField.setVisible(true);
            before.setVisible(true);
        } else if (builtDateRange.isSelected()) {
            after.setVisible(true);
            before.setVisible(true);
            builtAfterTextField.setVisible(true);
            builtBeforeTextField.setVisible(true);
        }
        revalidate();
    }

    private void updateTrainRequires1Option() {
        none1.setSelected(true);
        if (_train != null) {

            updateCabooseRoadComboBox(roadCaboose1Box);
            updateEngineRoadComboBox(roadEngine1Box, (String) modelEngine1Box.getSelectedItem());
            if (_train.getRoute() != null) {
                _train.getRoute().updateComboBox(routePickup1Box);
                _train.getRoute().updateComboBox(routeDrop1Box);
            }

            change1Engine.setSelected((_train.getSecondLegOptions() & Train.CHANGE_ENGINES) == Train.CHANGE_ENGINES);
            helper1Service.setSelected((_train.getSecondLegOptions() & Train.HELPER_ENGINES) == Train.HELPER_ENGINES);
            if (!change1Engine.isSelected() && !helper1Service.isSelected()) {
                modify1Caboose.setSelected((_train.getSecondLegOptions() & Train.ADD_CABOOSE) == Train.ADD_CABOOSE ||
                        (_train.getSecondLegOptions() & Train.REMOVE_CABOOSE) == Train.REMOVE_CABOOSE);
            }
            numEngines1Box.setSelectedItem(_train.getSecondLegNumberEngines());
            modelEngine1Box.setSelectedItem(_train.getSecondLegEngineModel());
            routePickup1Box.setSelectedItem(_train.getSecondLegStartLocation());
            routeDrop1Box.setSelectedItem(_train.getSecondLegEndLocation());
            roadEngine1Box.setSelectedItem(_train.getSecondLegEngineRoad());
            keep1Caboose.setSelected(true);
            remove1Caboose.setSelected((_train.getSecondLegOptions() & Train.REMOVE_CABOOSE) == Train.REMOVE_CABOOSE);
            change1Caboose.setSelected((_train.getSecondLegOptions() & Train.ADD_CABOOSE) == Train.ADD_CABOOSE);
            roadCaboose1Box.setEnabled(change1Caboose.isSelected());
            roadCaboose1Box.setSelectedItem(_train.getSecondLegCabooseRoad());
            // adjust radio button text
            if ((_train.getRequirements() & Train.CABOOSE) == Train.CABOOSE) {
                change1Caboose.setText(Bundle.getMessage("ChangeCaboose"));
                remove1Caboose.setEnabled(true);
            } else {
                change1Caboose.setText(Bundle.getMessage("AddCaboose"));
                remove1Caboose.setEnabled(false);
            }
        }
        engine1Option.setVisible(change1Engine.isSelected() || helper1Service.isSelected());
        engine1caboose.setVisible(change1Engine.isSelected() || modify1Caboose.isSelected());
        engine1DropOption.setVisible(helper1Service.isSelected());
        engine1Option.setBorder(BorderFactory.createTitledBorder(Bundle.getMessage("EngineChange")));
        if (change1Engine.isSelected() || helper1Service.isSelected()) {
            createEngine1Panel();
        }
        if (change1Engine.isSelected() || modify1Caboose.isSelected()) {
            createCaboose1Panel(modify1Caboose.isSelected());
        }
        if (helper1Service.isSelected()) {
            engine1Option.setBorder(BorderFactory.createTitledBorder(Bundle.getMessage("AddHelpers")));
        }
        revalidate();
    }

    private void updateTrainRequires2Option() {
        none2.setSelected(true);
        if (_train != null) {

            updateCabooseRoadComboBox(roadCaboose2Box);
            updateEngineRoadComboBox(roadEngine2Box, (String) modelEngine2Box.getSelectedItem());
            if (_train.getRoute() != null) {
                _train.getRoute().updateComboBox(routePickup2Box);
                _train.getRoute().updateComboBox(routeDrop2Box);
            }

            change2Engine.setSelected((_train.getThirdLegOptions() & Train.CHANGE_ENGINES) == Train.CHANGE_ENGINES);
            helper2Service.setSelected((_train.getThirdLegOptions() & Train.HELPER_ENGINES) == Train.HELPER_ENGINES);
            if (!change2Engine.isSelected() && !helper2Service.isSelected()) {
                modify2Caboose.setSelected((_train.getThirdLegOptions() & Train.ADD_CABOOSE) == Train.ADD_CABOOSE ||
                        (_train.getThirdLegOptions() & Train.REMOVE_CABOOSE) == Train.REMOVE_CABOOSE);
            }
            numEngines2Box.setSelectedItem(_train.getThirdLegNumberEngines());
            modelEngine2Box.setSelectedItem(_train.getThirdLegEngineModel());
            routePickup2Box.setSelectedItem(_train.getThirdLegStartLocation());
            routeDrop2Box.setSelectedItem(_train.getThirdLegEndLocation());
            roadEngine2Box.setSelectedItem(_train.getThirdLegEngineRoad());
            keep2Caboose.setSelected(true);
            remove2Caboose.setSelected((_train.getThirdLegOptions() & Train.REMOVE_CABOOSE) == Train.REMOVE_CABOOSE);
            change2Caboose.setSelected((_train.getThirdLegOptions() & Train.ADD_CABOOSE) == Train.ADD_CABOOSE);
            roadCaboose2Box.setEnabled(change2Caboose.isSelected());
            roadCaboose2Box.setSelectedItem(_train.getThirdLegCabooseRoad());
            // adjust radio button text
            if (((_train.getRequirements() & Train.CABOOSE) == Train.CABOOSE || change1Caboose.isSelected()) &&
                    !remove1Caboose.isSelected()) {
                change2Caboose.setText(Bundle.getMessage("ChangeCaboose"));
                remove2Caboose.setEnabled(true);
            } else {
                change2Caboose.setText(Bundle.getMessage("AddCaboose"));
                remove2Caboose.setEnabled(false);
            }
        }
        engine2Option.setVisible(change2Engine.isSelected() || helper2Service.isSelected());
        engine2caboose.setVisible(change2Engine.isSelected() || modify2Caboose.isSelected());
        engine2DropOption.setVisible(helper2Service.isSelected());
        engine2Option.setBorder(BorderFactory.createTitledBorder(Bundle.getMessage("EngineChange")));
        if (change2Engine.isSelected() || helper2Service.isSelected()) {
            createEngine2Panel();
        }
        if (change2Engine.isSelected() || modify2Caboose.isSelected()) {
            createCaboose2Panel(modify2Caboose.isSelected());
        }
        if (helper2Service.isSelected()) {
            engine2Option.setBorder(BorderFactory.createTitledBorder(Bundle.getMessage("AddHelpers")));
        }
        revalidate();
    }

    private void saveTrain() {
        if (!checkInput()) {
            return;
        }
        _train.setBuildTrainNormalEnabled(buildNormalCheckBox.isSelected());
        _train.setSendCarsToTerminalEnabled(sendToTerminalCheckBox.isSelected());
        if (returnStagingCheckBox.isEnabled()) {
            _train.setAllowReturnToStagingEnabled(returnStagingCheckBox.isSelected());
        }
        _train.setAllowLocalMovesEnabled(allowLocalMovesCheckBox.isSelected());
        _train.setAllowThroughCarsEnabled(allowThroughCarsCheckBox.isSelected());
        _train.setServiceAllCarsWithFinalDestinationsEnabled(serviceAllCarsCheckBox.isSelected());
        _train.setSendCarsWithCustomLoadsToStagingEnabled(sendCustomStagngCheckBox.isSelected());
        _train.setBuildConsistEnabled(buildConsistCheckBox.isSelected());
        _train.setBuiltStartYear(builtAfterTextField.getText().trim());
        _train.setBuiltEndYear(builtBeforeTextField.getText().trim());

        int options1 = Train.NO_CABOOSE_OR_FRED;
        if (change1Engine.isSelected()) {
            options1 = options1 | Train.CHANGE_ENGINES;
        }
        if (remove1Caboose.isSelected()) {
            options1 = options1 | Train.REMOVE_CABOOSE;
        } else if (change1Caboose.isSelected()) {
            options1 = options1 | Train.ADD_CABOOSE | Train.REMOVE_CABOOSE;
        }
        if (helper1Service.isSelected()) {
            options1 = options1 | Train.HELPER_ENGINES;
        }
        _train.setSecondLegOptions(options1);
        if (routePickup1Box.getSelectedItem() != null) {
            _train.setSecondLegStartLocation((RouteLocation) routePickup1Box.getSelectedItem());
        } else {
            _train.setSecondLegStartLocation(null);
        }
        if (routeDrop1Box.getSelectedItem() != null) {
            _train.setSecondLegEndLocation((RouteLocation) routeDrop1Box.getSelectedItem());
        } else {
            _train.setSecondLegEndLocation(null);
        }
        _train.setSecondLegNumberEngines((String) numEngines1Box.getSelectedItem());
        _train.setSecondLegEngineModel((String) modelEngine1Box.getSelectedItem());
        _train.setSecondLegEngineRoad((String) roadEngine1Box.getSelectedItem());
        _train.setSecondLegCabooseRoad((String) roadCaboose1Box.getSelectedItem());

        int options2 = Train.NO_CABOOSE_OR_FRED;
        if (change2Engine.isSelected()) {
            options2 = options2 | Train.CHANGE_ENGINES;
        }
        if (remove2Caboose.isSelected()) {
            options2 = options2 | Train.REMOVE_CABOOSE;
        } else if (change2Caboose.isSelected()) {
            options2 = options2 | Train.ADD_CABOOSE | Train.REMOVE_CABOOSE;
        }
        if (helper2Service.isSelected()) {
            options2 = options2 | Train.HELPER_ENGINES;
        }
        _train.setThirdLegOptions(options2);
        if (routePickup2Box.getSelectedItem() != null) {
            _train.setThirdLegStartLocation((RouteLocation) routePickup2Box.getSelectedItem());
        } else {
            _train.setThirdLegStartLocation(null);
        }
        if (routeDrop2Box.getSelectedItem() != null) {
            _train.setThirdLegEndLocation((RouteLocation) routeDrop2Box.getSelectedItem());
        } else {
            _train.setThirdLegEndLocation(null);
        }
        _train.setThirdLegNumberEngines((String) numEngines2Box.getSelectedItem());
        _train.setThirdLegEngineModel((String) modelEngine2Box.getSelectedItem());
        _train.setThirdLegEngineRoad((String) roadEngine2Box.getSelectedItem());
        _train.setThirdLegCabooseRoad((String) roadCaboose2Box.getSelectedItem());

        OperationsXml.save();
        if (Setup.isCloseWindowOnSaveEnabled()) {
            dispose();
        }
    }

    private boolean checkInput() {
        if ((!none1.isSelected() && routePickup1Box.getSelectedItem() == null) ||
                (!none2.isSelected() && routePickup2Box.getSelectedItem() == null)) {
            JOptionPane.showMessageDialog(this, Bundle.getMessage("SelectLocationEngChange"), Bundle
                    .getMessage("CanNotSave"), JOptionPane.ERROR_MESSAGE);
            return false;
        }
        if ((helper1Service.isSelected() && routeDrop1Box.getSelectedItem() == null) ||
                (helper2Service.isSelected() && routeDrop2Box.getSelectedItem() == null)) {
            JOptionPane.showMessageDialog(this, Bundle.getMessage("SelectLocationEndHelper"), Bundle
                    .getMessage("CanNotSave"), JOptionPane.ERROR_MESSAGE);
            return false;
        }
        try {
            if (!builtAfterTextField.getText().trim().equals("")) {
                Integer.parseInt(builtAfterTextField.getText().trim());
            }
            if (!builtBeforeTextField.getText().trim().equals("")) {
                Integer.parseInt(builtBeforeTextField.getText().trim());
            }
        } catch (NumberFormatException e) {
            JOptionPane.showMessageDialog(this, Bundle.getMessage("EnterFourDigitYear"), Bundle
                    .getMessage("CanNotSave"), JOptionPane.ERROR_MESSAGE);
            return false;
        }
        return true;
    }

    private void enableButtons(boolean enabled) {
        ownerNameAll.setEnabled(enabled);
        ownerNameInclude.setEnabled(enabled);
        ownerNameExclude.setEnabled(enabled);

        builtDateAll.setEnabled(enabled);
        builtDateAfter.setEnabled(enabled);
        builtDateBefore.setEnabled(enabled);
        builtDateRange.setEnabled(enabled);

        none1.setEnabled(enabled);
        change1Engine.setEnabled(enabled);
        modify1Caboose.setEnabled(enabled);
        helper1Service.setEnabled(enabled);

        none2.setEnabled(enabled);
        change2Engine.setEnabled(enabled);
        modify2Caboose.setEnabled(enabled);
        helper2Service.setEnabled(enabled);

        saveTrainButton.setEnabled(enabled);
    }

    private void updateModelComboBoxes() {
        InstanceManager.getDefault(EngineModels.class).updateComboBox(modelEngine1Box);
        InstanceManager.getDefault(EngineModels.class).updateComboBox(modelEngine2Box);
        modelEngine1Box.insertItemAt("", 0);
        modelEngine2Box.insertItemAt("", 0);
        if (_train != null) {
            modelEngine1Box.setSelectedItem(_train.getSecondLegEngineModel());
            modelEngine2Box.setSelectedItem(_train.getThirdLegEngineModel());
        }
    }

    private void updateOwnerComboBoxes() {
        InstanceManager.getDefault(CarOwners.class).updateComboBox(ownerBox);
    }

    // update caboose road box based on radio selection
    private void updateCabooseRoadComboBox(JComboBox<String> box) {
        box.removeAllItems();
        box.addItem("");
        List<String> roads = InstanceManager.getDefault(CarManager.class).getCabooseRoadNames();
        for (String road : roads) {
            box.addItem(road);
        }
    }

    private void updateEngineRoadComboBox(JComboBox<String> box, String engineModel) {
        if (engineModel == null) {
            return;
        }
        box.removeAllItems();
        box.addItem("");
        List<String> roads = InstanceManager.getDefault(EngineManager.class).getEngineRoadNames(engineModel);
        for (String road : roads) {
            box.addItem(road);
        }
    }

    private void updateReturnToStagingCheckbox() {
        if (_train != null &&
                _train.getTrainDepartsRouteLocation() != null &&
                _train.getTrainTerminatesRouteLocation() != null &&
                _train.getTrainTerminatesRouteLocation().getLocation() != null &&
                _train.getTrainTerminatesRouteLocation().getLocation().isStaging() &&
                _train.getTrainDepartsRouteLocation().getName().equals(
                        _train.getTrainTerminatesRouteLocation().getName())) {
            allowThroughCarsCheckBox.setEnabled(false);
            if (Setup.isAllowReturnToStagingEnabled()) {
                returnStagingCheckBox.setEnabled(false);
                returnStagingCheckBox.setSelected(true);
                returnStagingCheckBox.setToolTipText(Bundle.getMessage("TipReturnToStaging"));
            } else {
                returnStagingCheckBox.setEnabled(true);
                returnStagingCheckBox.setSelected(_train.isAllowReturnToStagingEnabled());
                returnStagingCheckBox.setToolTipText("");
            }
        }
    }

    private void createEngine1Panel() {
        engine1Option.removeAll();
        addItem(engine1Option, new JLabel(Bundle.getMessage("ChangeEnginesAt")), 0, 0);
        addItem(engine1Option, routePickup1Box, 1, 0);
        addItem(engine1Option, new JLabel(Bundle.getMessage("Engines")), 2, 0);
        addItem(engine1Option, numEngines1Box, 3, 0);
        addItem(engine1Option, new JLabel(Bundle.getMessage("Model")), 4, 0);
        addItem(engine1Option, modelEngine1Box, 5, 0);
        addItem(engine1Option, new JLabel(Bundle.getMessage("Road")), 6, 0);
        addItem(engine1Option, roadEngine1Box, 7, 0);
    }

    private void createEngine2Panel() {
        engine2Option.removeAll();
        addItem(engine2Option, new JLabel(Bundle.getMessage("ChangeEnginesAt")), 0, 0);
        addItem(engine2Option, routePickup2Box, 1, 0);
        addItem(engine2Option, new JLabel(Bundle.getMessage("Engines")), 2, 0);
        addItem(engine2Option, numEngines2Box, 3, 0);
        addItem(engine2Option, new JLabel(Bundle.getMessage("Model")), 4, 0);
        addItem(engine2Option, modelEngine2Box, 5, 0);
        addItem(engine2Option, new JLabel(Bundle.getMessage("Road")), 6, 0);
        addItem(engine2Option, roadEngine2Box, 7, 0);
    }

    private void createCaboose1Panel(boolean withCombox) {
        engine1caboose.removeAll();
        addItem(engine1caboose, remove1Caboose, 2, 6);
        addItem(engine1caboose, change1Caboose, 4, 6);
        addItem(engine1caboose, new JLabel(Bundle.getMessage("Road")), 5, 6);
        addItem(engine1caboose, roadCaboose1Box, 6, 6);
        if (withCombox) {
            addItem(engine1caboose, new JLabel(Bundle.getMessage("ChangeEnginesAt")), 0, 6);
            addItem(engine1caboose, routePickup1Box, 1, 6);
        } else {
            addItem(engine1caboose, keep1Caboose, 3, 6);
        }
    }

    private void createCaboose2Panel(boolean withCombox) {
        engine2caboose.removeAll();
        addItem(engine2caboose, remove2Caboose, 2, 6);
        addItem(engine2caboose, change2Caboose, 4, 6);
        addItem(engine2caboose, new JLabel(Bundle.getMessage("Road")), 5, 6);
        addItem(engine2caboose, roadCaboose2Box, 6, 6);
        if (withCombox) {
            addItem(engine2caboose, new JLabel(Bundle.getMessage("ChangeEnginesAt")), 0, 6);
            addItem(engine2caboose, routePickup2Box, 1, 6);
        } else {
            addItem(engine2caboose, keep2Caboose, 3, 6);
        }
    }

    /*
     * private boolean checkModel(String model, String numberEngines){ if
     * (numberEngines.equals("0") || model.equals("")) return true; String type
     * = InstanceManager.getDefault(EngineModels.class).getModelType(model);
     * if(_train.acceptsTypeName(type)) return true;
     * JOptionPane.showMessageDialog(this,
     * MessageFormat.format(Bundle.getMessage("TrainModelService"), new Object[]
     * {model, type}), MessageFormat.format(Bundle.getMessage("CanNot"), new
     * Object[] {Bundle.getMessage("save")}), JOptionPane.ERROR_MESSAGE); return
     * false; }
     */
    @Override
    public void dispose() {
        InstanceManager.getDefault(CarOwners.class).removePropertyChangeListener(this);
        InstanceManager.getDefault(EngineModels.class).removePropertyChangeListener(this);
        Setup.removePropertyChangeListener(this);
        if (_train != null) {
            _train.removePropertyChangeListener(this);
        }
        super.dispose();
    }

    @Override
    public void propertyChange(java.beans.PropertyChangeEvent e) {
        if (Control.SHOW_PROPERTY) {
            log.debug("Property change: ({}) old: ({}) new: ({})", e.getPropertyName(), e.getOldValue(), e
                    .getNewValue());
        }
        if (e.getPropertyName().equals(CarOwners.CAROWNERS_CHANGED_PROPERTY)) {
            updateOwnerComboBoxes();
            updateOwnerNames();
        }
        if (e.getPropertyName().equals(EngineModels.ENGINEMODELS_CHANGED_PROPERTY) ||
                e.getPropertyName().equals(Train.TYPES_CHANGED_PROPERTY)) {
            updateModelComboBoxes();
        }
        if (e.getPropertyName().equals(Train.TRAIN_REQUIREMENTS_CHANGED_PROPERTY)) {
            updateTrainRequires1Option();
            updateTrainRequires2Option();
        }
        if (e.getPropertyName().equals(Setup.ALLOW_CARS_TO_RETURN_PROPERTY_CHANGE)) {
            updateReturnToStagingCheckbox();
        }
    }

    private final static Logger log = LoggerFactory.getLogger(TrainEditBuildOptionsFrame.class);
}<|MERGE_RESOLUTION|>--- conflicted
+++ resolved
@@ -196,11 +196,8 @@
         addItemLeft(pOption, buildConsistCheckBox, 1, 3);
         pOption.setMaximumSize(new Dimension(2000, 250));
 
-<<<<<<< HEAD
+
         buildNormalCheckBox.setEnabled(Setup.isBuildAggressive());
-=======
-        //buildNormalCheckBox.setEnabled(Setup.isBuildAggressive());
->>>>>>> 796a830b
         returnStagingCheckBox.setEnabled(false); // only enable if train departs and returns to same staging loc
 
         // row 7

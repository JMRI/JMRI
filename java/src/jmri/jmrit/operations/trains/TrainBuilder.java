--- conflicted
+++ resolved
@@ -46,3828 +46,6 @@
 @edu.umd.cs.findbugs.annotations.SuppressFBWarnings(value = "BC_UNCONFIRMED_CAST_OF_RETURN_VALUE", justification = "CarManager only provides Car Objects")
 public class TrainBuilder extends TrainCommon {
 
-<<<<<<< HEAD
-	// report levels
-	protected static final String ONE = Setup.BUILD_REPORT_MINIMAL;
-	protected static final String THREE = Setup.BUILD_REPORT_NORMAL;
-	protected static final String FIVE = Setup.BUILD_REPORT_DETAILED;
-	protected static final String SEVEN = Setup.BUILD_REPORT_VERY_DETAILED;
-
-	protected static final String BLANK_LINE = " ";
-
-	// build variables shared between local routines
-	Train train; // the train being built
-	int numberCars = 0; // how many cars are moved by this train
-	int reqNumEngines = 0; // the number of engines required for this train
-	List<String> engineList; // list of engines available for this train
-	Engine leadEngine; // last lead engine found from getEngine
-	int carIndex; // index for carList
-	List<String> carList; // list of cars available for this train
-	List<String> routeList; // list of locations from departure to termination served by this train
-	Hashtable<String, Integer> numOfBlocks; // Number of blocks of cars departing staging.
-	int completedMoves; // the number of pick up car moves for a location
-	double maxWeight = 0; // the maximum weight of cars in train
-	int reqNumOfMoves; // the requested number of car moves for a location
-	Location departLocation; // train departs this location
-	Track departStageTrack; // departure staging track (null if not staging)
-	Location terminateLocation; // train terminate at this location
-	Track terminateStageTrack; // terminate staging track (null if not staging)
-	boolean success; // true when enough cars have been picked up from a location
-	PrintWriter buildReport; // build report for this train
-
-	// managers
-	CarManager carManager = CarManager.instance();
-	LocationManager locationManager = LocationManager.instance();
-	EngineManager engineManager = EngineManager.instance();
-
-	/**
-	 * Build rules:
-	 * <ul>
-	 * <li>1. Need at least one location in route to build train
-	 * <li>2. Select only locos and cars the that train can service
-	 * <li>3. Optional, train must depart with the required number of moves (cars)
-	 * <li>4. If required, add caboose or car with FRED to train
-	 * <li>5. When departing staging find a track matching train requirements
-	 * <li>6. All cars and locos on one track must leave staging
-	 * <li>7. Service locations based on train direction, location car types and roads
-	 * <li>8. Ignore track direction when train is a local (serves one location)
-	 * 
-	 * @param train
-	 *            the train that is to be built
-	 * 
-	 */
-	public void build(Train train) {
-		this.train = train;
-		try {
-			build();
-		} catch (BuildFailedException e) {
-			buildFailed(e);
-		}
-	}
-
-	private void build() throws BuildFailedException {
-		log.debug("Building train " + train.getName());
-
-		train.setStatus(Train.BUILDING);
-		train.setBuilt(false);
-		train.setLeadEngine(null);
-
-		// create build status file
-		File file = TrainManagerXml.instance().createTrainBuildReportFile(train.getName());
-		try {
-			buildReport = new PrintWriter(new BufferedWriter(new OutputStreamWriter(
-					new FileOutputStream(file), "UTF-8")), true);	// NOI18N
-		} catch (IOException e) {
-			log.error("can not open build status file");
-			return;
-		}
-		Date startTime = new Date();
-		addLine(buildReport, ONE, MessageFormat.format(Bundle.getMessage("BuildReportMsg"), new Object[] {
-				train.getName(), startTime }));
-		addLine(buildReport, ONE, MessageFormat.format(Bundle.getMessage("BuildReportVersion"),
-				new Object[] { Version.name() }));
-		// show the various build detail levels
-		addLine(buildReport, THREE, Bundle.getMessage("buildReportLevelThree"));
-		addLine(buildReport, FIVE, Bundle.getMessage("buildReportLevelFive"));
-		addLine(buildReport, SEVEN, Bundle.getMessage("buildReportLevelSeven"));
-		
-		if (Setup.getRouterBuildReportLevel().equals(Setup.BUILD_REPORT_DETAILED))
-			addLine(buildReport, SEVEN, Bundle.getMessage("buildRouterReportLevelDetailed"));
-		else if (Setup.getRouterBuildReportLevel().equals(Setup.BUILD_REPORT_VERY_DETAILED))
-			addLine(buildReport, SEVEN, Bundle.getMessage("buildRouterReportLevelVeryDetailed"));
-
-		if (train.getRoute() == null) {
-			throw new BuildFailedException(MessageFormat.format(Bundle.getMessage("buildErrorRoute"),
-					new Object[] { train.getName() }));
-		}
-		// get the train's route
-		routeList = train.getRoute().getLocationsBySequenceList();
-		if (routeList.size() < 1) {
-			throw new BuildFailedException(MessageFormat.format(Bundle.getMessage("buildErrorNeedRoute"),
-					new Object[] { train.getName() }));
-		}
-		// train departs
-		departLocation = locationManager.getLocationByName(train.getTrainDepartsName());
-		if (departLocation == null) {
-			throw new BuildFailedException(MessageFormat.format(Bundle.getMessage("buildErrorNeedDepLoc"),
-					new Object[] { train.getName() }));
-		}
-		// train terminates
-		terminateLocation = locationManager.getLocationByName(train.getTrainTerminatesName());
-		if (terminateLocation == null) {
-			throw new BuildFailedException(MessageFormat.format(Bundle.getMessage("buildErrorNeedTermLoc"),
-					new Object[] { train.getName() }));
-		}
-
-		// show train build options in very detailed mode
-		addLine(buildReport, SEVEN, Bundle.getMessage("MenuItemBuildOptions") + ":");
-		if (Setup.isBuildAggressive())
-			addLine(buildReport, SEVEN, Bundle.getMessage("BuildModeAggressive"));
-		else
-			addLine(buildReport, SEVEN, Bundle.getMessage("BuildModeNormal"));
-		if (train.isBuildTrainNormalEnabled())
-			addLine(buildReport, SEVEN, Bundle.getMessage("NormalModeWhenBuilding"));
-		if (train.isSendCarsToTerminalEnabled())
-			addLine(buildReport, SEVEN, MessageFormat.format(Bundle.getMessage("SendToTerminal"),
-					new Object[] { terminateLocation.getName() }));
-		if (train.isAllowReturnToStagingEnabled()  || Setup.isAllowReturnToStagingEnabled())
-			addLine(buildReport, SEVEN, Bundle.getMessage("AllowCarsToReturn"));
-		if (train.isAllowLocalMovesEnabled())
-			addLine(buildReport, SEVEN, Bundle.getMessage("AllowLocalMoves"));
-		if (train.isAllowThroughCarsEnabled())
-			addLine(buildReport, SEVEN, Bundle.getMessage("AllowThroughCars"));
-		if (train.isServiceAllCarsWithFinalDestinationsEnabled())
-			addLine(buildReport, SEVEN, Bundle.getMessage("ServiceAllCars"));
-		addLine(buildReport, SEVEN, BLANK_LINE); // add line when in very detailed report mode
-
-		// TODO: DAB control minimal build by each train
-		if (train.getTrainDepartsRouteLocation().getMaxCarMoves() > departLocation.getNumberRS()
-				&& Control.fullTrainOnly) {
-			throw new BuildFailedException(MessageFormat.format(Bundle.getMessage("buildErrorCars"),
-					new Object[] { Integer.toString(departLocation.getNumberRS()),
-							train.getTrainDepartsName(), train.getName() }));
-		}
-		// get the number of requested car moves for this train
-		int requested = 0;
-		for (int i = 0; i < routeList.size(); i++) {
-			RouteLocation rl = train.getRoute().getLocationById(routeList.get(i));
-			// check to see if there's a location for each stop in the route
-			Location l = locationManager.getLocationByName(rl.getName());
-			if (l == null || rl.getLocation() == null) {
-				throw new BuildFailedException(MessageFormat.format(
-						Bundle.getMessage("buildErrorLocMissing"),
-						new Object[] { train.getRoute().getName() }));
-			}
-			// train doesn't drop or pick up cars from staging locations found in middle of a route
-			List<String> slStage = l.getTrackIdsByMovesList(Track.STAGING);
-			if (slStage.size() > 0 && i != 0 && i != routeList.size() - 1) {
-				addLine(buildReport, ONE, MessageFormat.format(Bundle.getMessage("buildLocStaging"),
-						new Object[] { rl.getName() }));
-				rl.setCarMoves(rl.getMaxCarMoves()); // don't allow car moves for this location
-			}
-			// if a location is skipped, no car drops or pick ups
-			else if (train.skipsLocation(rl.getId())) {
-				addLine(buildReport, THREE, MessageFormat.format(Bundle.getMessage("buildLocSkippedMaxTrain"),
-						new Object[] { rl.getName(), train.getName(), rl.getMaxTrainLength(), Setup.getLengthUnit() }));
-				rl.setCarMoves(rl.getMaxCarMoves()); // don't allow car moves for this location
-			} else {
-				// we're going to use this location, so initialize the location
-				rl.setCarMoves(0); // clear the number of moves
-				// show the type of moves allowed at this location
-				if (!rl.isDropAllowed() && !rl.isPickUpAllowed()) {
-					addLine(buildReport, THREE, MessageFormat.format(Bundle.getMessage("buildLocNoDropsOrPickups"),
-							new Object[] { rl.getName(), rl.getMaxTrainLength(), Setup.getLengthUnit() }));
-				} else {
-					requested = requested + rl.getMaxCarMoves(); // add up the total number of car moves requested
-					if (rl.isDropAllowed() && rl.isPickUpAllowed())
-						addLine(buildReport, THREE, MessageFormat.format(Bundle.getMessage("buildLocRequestMoves"),
-								new Object[] { rl.getName(), rl.getMaxCarMoves(), rl.getMaxTrainLength(),
-										Setup.getLengthUnit() }));
-					else if (!rl.isDropAllowed())
-						addLine(buildReport, THREE, MessageFormat.format(Bundle.getMessage("buildLocRequestPickups"),
-								new Object[] { rl.getName(), rl.getMaxCarMoves(), rl.getMaxTrainLength(),
-										Setup.getLengthUnit() }));
-					else
-						addLine(buildReport, THREE, MessageFormat.format(Bundle.getMessage("buildLocRequestDrops"),
-								new Object[] { rl.getName(), rl.getMaxCarMoves(), rl.getMaxTrainLength(),
-										Setup.getLengthUnit() }));
-				}
-			}
-			rl.setTrainWeight(0); // clear the total train weight
-			rl.setTrainLength(0); // and length
-		}
-		int numMoves = requested; // number of car moves
-		if (routeList.size() > 1)
-			requested = requested / 2; // only need half as many cars to meet requests
-		addLine(buildReport, ONE, MessageFormat.format(Bundle.getMessage("buildRouteRequest"), new Object[] {
-				train.getRoute().getName(), Integer.toString(requested), Integer.toString(numMoves) }));
-		addLine(buildReport, SEVEN, BLANK_LINE); // add line when in very detailed report mode
-
-		// show road names that this train will service
-		if (!train.getRoadOption().equals(Train.ALLROADS)) {
-			addLine(buildReport, FIVE, MessageFormat.format(Bundle.getMessage("buildTrainRoads"),
-					new Object[] { train.getName(), train.getRoadOption(),
-							formatStringToCommaSeparated(train.getRoadNames()) }));
-		}
-		// show owner names that this train will service
-		if (!train.getOwnerOption().equals(Train.ALLOWNERS)) {
-			addLine(buildReport, FIVE, MessageFormat.format(Bundle.getMessage("buildTrainOwners"),
-					new Object[] { train.getName(), train.getOwnerOption(),
-							formatStringToCommaSeparated(train.getOwnerNames()) }));
-		}
-		// show built date serviced
-		if (!train.getBuiltStartYear().equals(""))
-			addLine(buildReport, FIVE, MessageFormat.format(Bundle.getMessage("buildTrainBuiltAfter"),
-					new Object[] { train.getName(), train.getBuiltStartYear() }));
-		if (!train.getBuiltEndYear().equals(""))
-			addLine(buildReport, FIVE, MessageFormat.format(Bundle.getMessage("buildTrainBuiltBefore"),
-					new Object[] { train.getName(), train.getBuiltEndYear() }));
-
-		// show engine info
-		if (train.getNumberEngines().equals(Train.AUTO)) {
-			reqNumEngines = getAutoEngines();
-		} else {
-			reqNumEngines = Integer.parseInt(train.getNumberEngines());
-		}
-		// show engine types that this train will service
-		if (reqNumEngines > 0) {
-			addLine(buildReport, FIVE, MessageFormat.format(Bundle
-					.getMessage("buildTrainServicesEngineTypes"), new Object[] { train.getName() }));
-			addLine(buildReport, FIVE, formatStringToCommaSeparated(train.getLocoTypeNames()));
-		}
-
-		// show engine requirements for this train
-		if (reqNumEngines == 0)
-			addLine(buildReport, ONE, Bundle.getMessage("buildTrainReq0Engine"));
-		else if (reqNumEngines == 1)
-			addLine(buildReport, ONE, MessageFormat.format(Bundle.getMessage("buildTrainReq1Engine"),
-					new Object[] { train.getEngineModel(), train.getEngineRoad() }));
-		else
-			addLine(buildReport, ONE, MessageFormat.format(Bundle.getMessage("buildTrainReqEngine"),
-					new Object[] { train.getNumberEngines(), train.getEngineModel(), train.getEngineRoad() }));
-
-		// allow up to two engine and caboose swaps in the train's route
-		RouteLocation engineTerminatesFirstLeg = train.getTrainTerminatesRouteLocation();
-		RouteLocation cabooseOrFredTerminatesFirstLeg = train.getTrainTerminatesRouteLocation();
-		RouteLocation engineTerminatesSecondLeg = train.getTrainTerminatesRouteLocation();
-		RouteLocation cabooseOrFredTerminatesSecondLeg = train.getTrainTerminatesRouteLocation();
-		RouteLocation engineTerminatesThirdLeg = train.getTrainTerminatesRouteLocation();
-		RouteLocation cabooseOrFredTerminatesThirdLeg = train.getTrainTerminatesRouteLocation();
-
-		// show any engine changes or helper services
-		if ((train.getSecondLegOptions() & Train.CHANGE_ENGINES) == Train.CHANGE_ENGINES) {
-			addLine(buildReport, ONE, MessageFormat.format(Bundle.getMessage("buildTrainEngineChange"),
-					new Object[] { train.getSecondLegStartLocationName(), train.getSecondLegNumberEngines(),
-							train.getSecondLegEngineModel(), train.getSecondLegEngineRoad() }));
-			if (train.getSecondLegStartLocation() != null) {
-				engineTerminatesFirstLeg = train.getSecondLegStartLocation();
-			}
-		}
-		if ((train.getSecondLegOptions() & Train.HELPER_ENGINES) == Train.HELPER_ENGINES) {
-			addLine(buildReport, ONE, MessageFormat.format(Bundle.getMessage("buildTrainHelperEngines"),
-					new Object[] { train.getSecondLegNumberEngines(), train.getSecondLegStartLocationName(),
-							train.getSecondLegEndLocationName(), train.getSecondLegEngineModel(),
-							train.getSecondLegEngineRoad() }));
-		}
-		if ((train.getThirdLegOptions() & Train.CHANGE_ENGINES) == Train.CHANGE_ENGINES) {
-			addLine(buildReport, ONE, MessageFormat.format(Bundle.getMessage("buildTrainEngineChange"),
-					new Object[] { train.getThirdLegStartLocationName(), train.getThirdLegNumberEngines(),
-							train.getThirdLegEngineModel(), train.getThirdLegEngineRoad() }));
-			if (train.getThirdLegStartLocation() != null) {
-				engineTerminatesSecondLeg = train.getThirdLegStartLocation();
-				// No engine or caboose change at first leg?
-				if ((train.getSecondLegOptions() & Train.CHANGE_ENGINES) != Train.CHANGE_ENGINES) {
-					engineTerminatesFirstLeg = train.getThirdLegStartLocation();
-				}
-			}
-		}
-		if ((train.getThirdLegOptions() & Train.HELPER_ENGINES) == Train.HELPER_ENGINES) {
-			addLine(buildReport, ONE, MessageFormat.format(Bundle.getMessage("buildTrainHelperEngines"),
-					new Object[] { train.getThirdLegNumberEngines(), train.getThirdLegStartLocationName(),
-							train.getThirdLegEndLocationName(), train.getThirdLegEngineModel(),
-							train.getThirdLegEngineRoad() }));
-		}
-		// make any caboose changes
-		if ((train.getSecondLegOptions() & Train.REMOVE_CABOOSE) == Train.REMOVE_CABOOSE
-				|| (train.getSecondLegOptions() & Train.ADD_CABOOSE) == Train.ADD_CABOOSE)
-			cabooseOrFredTerminatesFirstLeg = train.getSecondLegStartLocation();
-		else if ((train.getThirdLegOptions() & Train.REMOVE_CABOOSE) == Train.REMOVE_CABOOSE
-				|| (train.getThirdLegOptions() & Train.ADD_CABOOSE) == Train.ADD_CABOOSE)
-			cabooseOrFredTerminatesFirstLeg = train.getThirdLegStartLocation();
-		if ((train.getThirdLegOptions() & Train.REMOVE_CABOOSE) == Train.REMOVE_CABOOSE
-				|| (train.getThirdLegOptions() & Train.ADD_CABOOSE) == Train.ADD_CABOOSE)
-			cabooseOrFredTerminatesSecondLeg = train.getThirdLegStartLocation();
-
-		// does train terminate into staging?
-		terminateStageTrack = null;
-		List<String> stagingTracksTerminate = terminateLocation.getTrackIdsByMovesList(Track.STAGING);
-		if (stagingTracksTerminate.size() > 0) {
-			addLine(buildReport, ONE, MessageFormat.format(Bundle.getMessage("buildTerminateStaging"),
-					new Object[] { terminateLocation.getName(),
-							Integer.toString(stagingTracksTerminate.size()) }));
-			if (stagingTracksTerminate.size() > 1 && Setup.isPromptToStagingEnabled()) {
-				terminateStageTrack = PromptToStagingDialog();
-				startTime = new Date(); // reset build time
-			} else
-				for (int i = 0; i < stagingTracksTerminate.size(); i++) {
-					terminateStageTrack = terminateLocation.getTrackById(stagingTracksTerminate.get(i));
-					if (checkTerminateStagingTrack(terminateStageTrack)) {
-						addLine(buildReport, ONE, MessageFormat.format(
-								Bundle.getMessage("buildStagingAvail"), new Object[] {
-										terminateStageTrack.getName(), terminateLocation.getName() }));
-						break;
-					}
-					terminateStageTrack = null;
-				}
-			if (terminateStageTrack == null) {
-				// is this train returning to the same staging in aggressive mode?
-				if (departLocation == terminateLocation && Setup.isBuildAggressive()
-						&& Setup.isStagingTrackImmediatelyAvail()) {
-					addLine(buildReport, ONE, MessageFormat.format(Bundle.getMessage("buildStagingReturn"),
-							new Object[] { terminateLocation.getName() }));
-				} else {
-					addLine(buildReport, ONE, Bundle.getMessage("buildErrorStagingFullNote"));
-					throw new BuildFailedException(MessageFormat.format(Bundle
-							.getMessage("buildErrorStagingFull"),
-							new Object[] { terminateLocation.getName() }));
-				}
-			}
-		}
-
-		// get list of engines for this route
-		engineList = engineManager.getAvailableTrainList(train);
-
-		// determine if train is departing staging
-		departStageTrack = null;
-		List<String> stagingTracks = departLocation.getTrackIdsByMovesList(Track.STAGING);
-		if (stagingTracks.size() > 0) {
-			addLine(buildReport, ONE, MessageFormat.format(Bundle.getMessage("buildDepartStaging"),
-					new Object[] { departLocation.getName(), Integer.toString(stagingTracks.size()) }));
-			if (stagingTracks.size() > 1 && Setup.isPromptFromStagingEnabled()) {
-				departStageTrack = PromptFromStagingDialog();
-				startTime = new Date(); // restart build timer
-				if (departStageTrack == null)
-					throw new BuildFailedException(MessageFormat.format(Bundle
-							.getMessage("buildErrorStagingEmpty"), new Object[] { departLocation.getName() }));
-				// load engines for this train
-				if (!getEngines(reqNumEngines, train.getEngineModel(), train.getEngineRoad(), train
-						.getTrainDepartsRouteLocation(), engineTerminatesFirstLeg)) {
-					throw new BuildFailedException(MessageFormat.format(Bundle
-							.getMessage("buildErrorEngines"), new Object[] { reqNumEngines,
-							train.getTrainDepartsName(), engineTerminatesFirstLeg.getName() }));
-				}
-			} else
-				for (int i = 0; i < stagingTracks.size(); i++) {
-					departStageTrack = departLocation.getTrackById(stagingTracks.get(i));
-					addLine(buildReport, THREE, MessageFormat.format(Bundle.getMessage("buildStagingHas"),
-							new Object[] { departStageTrack.getName(),
-									Integer.toString(departStageTrack.getNumberEngines()),
-									Integer.toString(departStageTrack.getNumberCars()) }));
-					// is the departure track available?
-					if (!checkDepartureStagingTrack(departStageTrack)) {
-						departStageTrack = null;
-						continue;
-					}
-					// try each departure track for the required engines
-					if (getEngines(reqNumEngines, train.getEngineModel(), train.getEngineRoad(), train
-							.getTrainDepartsRouteLocation(), engineTerminatesFirstLeg)) {
-						addLine(buildReport, SEVEN, Bundle.getMessage("buildDoneAssignEnginesStaging"));
-						break; // done!
-					}
-					departStageTrack = null;
-				}
-			if (departStageTrack == null) {
-				throw new BuildFailedException(MessageFormat.format(Bundle
-						.getMessage("buildErrorStagingEmpty"), new Object[] { departLocation.getName() }));
-				// departing staging and returning to same track?
-			} else if (terminateStageTrack == null && departLocation == terminateLocation
-					&& Setup.isBuildAggressive() && Setup.isStagingTrackImmediatelyAvail()) {
-				terminateStageTrack = departStageTrack; // use the same track
-			}
-			// no staging tracks at this location, load engines for this train
-		} else if (!getEngines(reqNumEngines, train.getEngineModel(), train.getEngineRoad(), train
-				.getTrainDepartsRouteLocation(), engineTerminatesFirstLeg)) {
-			throw new BuildFailedException(MessageFormat.format(Bundle.getMessage("buildErrorEngines"),
-					new Object[] { reqNumEngines, train.getTrainDepartsName(),
-							engineTerminatesFirstLeg.getName() }));
-		}
-
-		// Save termination and departure tracks
-		train.setTerminationTrack(terminateStageTrack);
-		train.setDepartureTrack(departStageTrack);
-
-		// First engine change in route?
-		Engine secondLeadEngine = null;
-		if ((train.getSecondLegOptions() & Train.CHANGE_ENGINES) == Train.CHANGE_ENGINES) {
-			addLine(buildReport, THREE, MessageFormat.format(Bundle.getMessage("buildTrainEngineChange"),
-					new Object[] { train.getSecondLegStartLocationName(), train.getSecondLegNumberEngines(),
-							train.getSecondLegEngineModel(), train.getSecondLegEngineRoad() }));
-			if (getEngines(Integer.parseInt(train.getSecondLegNumberEngines()), train
-					.getSecondLegEngineModel(), train.getSecondLegEngineRoad(), train
-					.getSecondLegStartLocation(), engineTerminatesSecondLeg)) {
-				secondLeadEngine = leadEngine;
-			} else {
-				throw new BuildFailedException(MessageFormat.format(Bundle.getMessage("buildErrorEngines"),
-						new Object[] { Integer.parseInt(train.getSecondLegNumberEngines()),
-								train.getSecondLegStartLocation(), engineTerminatesSecondLeg }));
-			}
-		}
-		// Second engine change in route?
-		Engine thirdLeadEngine = null;
-		if ((train.getThirdLegOptions() & Train.CHANGE_ENGINES) == Train.CHANGE_ENGINES) {
-			addLine(buildReport, THREE, MessageFormat.format(Bundle.getMessage("buildTrainEngineChange"),
-					new Object[] { train.getThirdLegStartLocationName(), train.getThirdLegNumberEngines(),
-							train.getThirdLegEngineModel(), train.getThirdLegEngineRoad() }));
-			if (getEngines(Integer.parseInt(train.getThirdLegNumberEngines()),
-					train.getThirdLegEngineModel(), train.getThirdLegEngineRoad(), train
-							.getThirdLegStartLocation(), engineTerminatesThirdLeg)) {
-				thirdLeadEngine = leadEngine;
-			} else {
-				throw new BuildFailedException(MessageFormat.format(Bundle.getMessage("buildErrorEngines"),
-						new Object[] { Integer.parseInt(train.getThirdLegNumberEngines()),
-								train.getThirdLegStartLocation(), engineTerminatesThirdLeg }));
-			}
-		}
-		addLine(buildReport, SEVEN, MessageFormat.format(Bundle.getMessage("buildDoneAssingEnginesTrain"),
-				new Object[] { train.getName() }));
-		addLine(buildReport, SEVEN, BLANK_LINE); // add line when in very detailed report mode
-		
-		// show car types and loads that this train will service
-		addLine(buildReport, FIVE, MessageFormat.format(Bundle.getMessage("buildTrainServicesCarTypes"),
-				new Object[] { train.getName() }));
-		addLine(buildReport, FIVE, formatStringToCommaSeparated(train.getCarTypeNames()));
-		// show load names that this train will service
-		if (!train.getLoadOption().equals(Train.ALLLOADS)) {
-			addLine(buildReport, FIVE, MessageFormat.format(Bundle.getMessage("buildTrainLoads"),
-					new Object[] { train.getName(), train.getLoadOption(),
-							formatStringToCommaSeparated(train.getLoadNames()) }));
-		}
-
-		// get list of cars for this route
-		carList = carManager.getAvailableTrainList(train);
-		// TODO: DAB this needs to be controlled by each train
-		if (requested > carList.size() && Control.fullTrainOnly) {
-			throw new BuildFailedException(MessageFormat.format(Bundle.getMessage("buildErrorNumReq"),
-					new Object[] { Integer.toString(requested), train.getName(),
-							Integer.toString(carList.size()) }));
-		}
-
-		// remove unwanted cars
-		removeCars();
-
-		// Do caboose changes in reverse order in case there isn't enough track space
-
-		// second caboose change?
-		if ((train.getThirdLegOptions() & Train.ADD_CABOOSE) > 0 && train.getThirdLegStartLocation() != null
-				&& cabooseOrFredTerminatesThirdLeg != null) {
-			getCaboose(train.getThirdLegCabooseRoad(), thirdLeadEngine, train.getThirdLegStartLocation(),
-					cabooseOrFredTerminatesThirdLeg, true);
-		}
-		
-		// first caboose change?
-		if ((train.getSecondLegOptions() & Train.ADD_CABOOSE) > 0
-				&& train.getSecondLegStartLocation() != null && cabooseOrFredTerminatesSecondLeg != null) {
-			getCaboose(train.getSecondLegCabooseRoad(), secondLeadEngine, train.getSecondLegStartLocation(),
-					cabooseOrFredTerminatesSecondLeg, true);
-		}
-		
-		// get caboose or car with FRED if needed for train
-		getCaboose(train.getCabooseRoad(), train.getLeadEngine(), train.getTrainDepartsRouteLocation(),
-				cabooseOrFredTerminatesFirstLeg, (train.getRequirements() & Train.CABOOSE) > 0);
-		getCarWithFred(train.getCabooseRoad(), train.getTrainDepartsRouteLocation(),
-				cabooseOrFredTerminatesFirstLeg);
-
-
-		// done assigning cabooses and cars with FRED, remove the rest, and save final destination
-		removeCaboosesAndCarsWithFredAndSaveFinalDestination();
-
-		blockCarsFromStaging(); // block cars from staging
-
-		// now find destinations for cars
-		addLine(buildReport, SEVEN, BLANK_LINE); // add line when in very detailed report mode
-		addLine(buildReport, THREE, MessageFormat.format(Bundle.getMessage("buildTrain"), new Object[] {
-				requested, train.getName(), carList.size() }));
-
-		if (Setup.isBuildAggressive() && !train.isBuildTrainNormalEnabled()) {
-			// perform a two pass build for this train
-			placeCars(50); // find destination for 50% of the available moves
-		}
-		placeCars(100); // done finding cars for this train!
-
-		train.setCurrentLocation(train.getTrainDepartsRouteLocation());
-		if (numberCars < requested) {
-			train.setStatus(Train.PARTIALBUILT + " " + train.getNumberCarsWorked() + "/" + requested + " "
-					+ Bundle.getMessage("cars"));
-			addLine(buildReport, ONE, Train.PARTIALBUILT + " " + train.getNumberCarsWorked() + "/"
-					+ requested + " " + Bundle.getMessage("cars"));
-		} else {
-			train.setStatus(Train.BUILT + " " + train.getNumberCarsWorked() + " " + Bundle.getMessage("cars"));
-			addLine(buildReport, ONE, Train.BUILT + " " + train.getNumberCarsWorked() + " "
-					+ Bundle.getMessage("cars"));
-		}
-		train.setBuilt(true);
-		addLine(buildReport, FIVE, MessageFormat.format(Bundle.getMessage("buildTime"), new Object[] {
-				train.getName(), new Date().getTime() - startTime.getTime() }));
-		buildReport.flush();
-		buildReport.close();
-
-		// now make manifest
-		new TrainManifest(train);
-		if (Setup.isGenerateCsvManifestEnabled())
-			new TrainCsvManifest(train);
-		// now create and place train icon
-		train.moveTrainIcon(train.getTrainDepartsRouteLocation());
-		log.debug("Done building train " + train.getName());
-	}
-
-	/**
-	 * Ask which staging track the train is to depart on.
-	 * 
-	 * @return The departure track the user selected.
-	 */
-	private Track PromptFromStagingDialog() {
-		List<String> trackIds = departLocation.getTrackIdsByNameList(null);
-		List<String> validTrackIds = new ArrayList<String>();
-		// only show valid tracks
-		for (int i = 0; i < trackIds.size(); i++) {
-			Track track = departLocation.getTrackById(trackIds.get(i));
-			if (checkDepartureStagingTrack(track))
-				validTrackIds.add(trackIds.get(i));
-		}
-		Object[] tracks = new Object[validTrackIds.size()];
-		for (int i = 0; i < validTrackIds.size(); i++)
-			tracks[i] = departLocation.getTrackById(validTrackIds.get(i));
-		if (validTrackIds.size() > 1) {
-			Track selected = (Track) JOptionPane.showInputDialog(null, MessageFormat.format(Bundle
-					.getMessage("TrainDepartingStaging"), new Object[] { train.getName(),
-					departLocation.getName() }), Bundle.getMessage("SelectDepartureTrack"),
-					JOptionPane.QUESTION_MESSAGE, null, tracks, null);
-		if (selected != null)
-				addLine(buildReport, FIVE, MessageFormat.format(Bundle
-						.getMessage("buildUserSelectedDeparture"), new Object[] { selected.getName(),
-						selected.getLocation().getName() }));
-			return selected;
-		} else if (validTrackIds.size() == 1)
-			return (Track) tracks[0];
-		return null; // no tracks available
-	}
-
-	/**
-	 * Ask which staging track the train is to terminate on.
-	 * 
-	 * @return The arrival track selected by the user.
-	 */
-	private Track PromptToStagingDialog() {
-		List<String> trackIds = terminateLocation.getTrackIdsByNameList(null);
-		List<String> validTrackIds = new ArrayList<String>();
-		// only show valid tracks
-		for (int i = 0; i < trackIds.size(); i++) {
-			Track track = terminateLocation.getTrackById(trackIds.get(i));
-			if (checkTerminateStagingTrack(track))
-				validTrackIds.add(trackIds.get(i));
-		}
-		Object[] tracks = new Object[validTrackIds.size()];
-		for (int i = 0; i < validTrackIds.size(); i++)
-			tracks[i] = terminateLocation.getTrackById(validTrackIds.get(i));
-		if (validTrackIds.size() > 1) {
-			Track selected = (Track) JOptionPane.showInputDialog(null, MessageFormat.format(Bundle
-					.getMessage("TrainTerminatingStaging"), new Object[] { train.getName(),
-					terminateLocation.getName() }), Bundle.getMessage("SelectArrivalTrack"),
-					JOptionPane.QUESTION_MESSAGE, null, tracks, null);
-			if (selected != null)
-				addLine(buildReport, FIVE, MessageFormat.format(
-						Bundle.getMessage("buildUserSelectedArrival"), new Object[] { selected.getName(),
-								selected.getLocation().getName() }));
-			return selected;
-		} else if (validTrackIds.size() == 1)
-			return (Track) tracks[0];
-		return null; // no tracks available
-	}
-
-	/**
-	 * Get the engines for this train. If departing from staging (departStageTrack != null) engines must come from that
-	 * track.
-	 * 
-	 * @return true if correct number of engines found.
-	 * @throws BuildFailedException
-	 */
-	private boolean getEngines(int numberOfEngines, String model, String road, RouteLocation rl,
-			RouteLocation rld) throws BuildFailedException {
-		// load departure track if staging
-		Track departTrack = null;
-		if (rl == train.getTrainDepartsRouteLocation())
-			departTrack = departStageTrack; // get departure track from staging, could be null
-		// load termination track if staging
-		Track terminateTrack = null;
-		if (rld == train.getTrainTerminatesRouteLocation())
-			terminateTrack = terminateStageTrack; // get termination track to staging, could be null
-		// departing staging and returning to same track?
-		if (departStageTrack != null && terminateTrack == null
-				&& rld == train.getTrainTerminatesRouteLocation() && departLocation == terminateLocation
-				&& Setup.isBuildAggressive() && Setup.isStagingTrackImmediatelyAvail())
-			terminateTrack = departStageTrack;
-
-		// if not departing staging track and engines aren't required done!
-		if (departTrack == null && numberOfEngines == 0)
-			return true;
-
-		// if departing staging and no engines required and none available, we're done
-		if (departTrack != null && numberOfEngines == 0 && departTrack.getNumberEngines() == 0)
-			return true;
-
-		// if leaving staging, use any number of engines if required number is 0
-		if (departTrack != null && numberOfEngines != 0 && departTrack.getNumberEngines() != numberOfEngines) {
-			addLine(buildReport, THREE, MessageFormat.format(Bundle.getMessage("buildStagingNotEngines"),
-					new Object[] { departTrack.getName() }));
-			return false; // done, wrong number of engines on staging track
-		}
-
-		// code check
-		if (rl == null || rld == null)
-			throw new BuildFailedException(MessageFormat.format(Bundle.getMessage("buildErrorEngLocUnknown"),
-					new Object[] {}));
-
-		addLine(buildReport, FIVE, MessageFormat.format(Bundle.getMessage("buildBegineSearchEngines"),
-				new Object[] { numberOfEngines, model, road, rl.getName(), rld.getName() }));
-		boolean foundLoco = false;
-		for (int indexEng = 0; indexEng < engineList.size(); indexEng++) {
-			Engine engine = engineManager.getById(engineList.get(indexEng));
-			log.debug("Engine (" + engine.toString() + ") at location (" + engine.getLocationName() + ")");
-
-			// use engines that are departing from the selected staging track (departTrack != null if staging)
-			if (departTrack != null && !departTrack.equals(engine.getTrack())) {
-				continue;
-			}
-
-			// use engines that are departing from the correct location
-			if (!engine.getLocationName().equals(rl.getName())) {
-				log.debug("Skipping engine (" + engine.toString() + ") at location ("
-						+ engine.getLocationName() + ")");
-				continue;
-			}
-
-			// remove engines types that train does not service
-			if (!train.acceptsTypeName(engine.getTypeName())) {
-				addLine(buildReport, SEVEN, MessageFormat.format(Bundle.getMessage("buildExcludeEngineType"),
-						new Object[] { engine.toString(), engine.getTypeName() }));
-				engineList.remove(indexEng);
-				indexEng--;
-				continue;
-			}
-			// skip engines models that train does not service
-			if (!model.equals("") && !engine.getModel().equals(model)) {
-				addLine(buildReport, SEVEN, MessageFormat.format(
-						Bundle.getMessage("buildExcludeEngineModel"), new Object[] { engine.toString(),
-								engine.getModel(), engine.getLocationName() }));
-				continue;
-			}
-			// Does the train have a very specific engine road name requirement?
-			if (!road.equals("") && !engine.getRoadName().equals(road)) {
-				addLine(buildReport, SEVEN, MessageFormat.format(Bundle.getMessage("buildExcludeEngineRoad"),
-						new Object[] { engine.toString(), engine.getRoadName() }));
-				continue;
-			}
-			// remove rolling stock with roads that train does not service
-			if (road.equals("") && !train.acceptsRoadName(engine.getRoadName())) {
-				addLine(buildReport, SEVEN, MessageFormat.format(Bundle.getMessage("buildExcludeEngineRoad"),
-						new Object[] { engine.toString(), engine.getRoadName() }));
-				engineList.remove(indexEng);
-				indexEng--;
-				continue;
-			}
-			// remove engines with owners that train does not service
-			if (!train.acceptsOwnerName(engine.getOwner())) {
-				addLine(buildReport, SEVEN, MessageFormat.format(
-						Bundle.getMessage("buildExcludeEngineOwner"), new Object[] { engine.toString(),
-								engine.getOwner() }));
-				engineList.remove(indexEng);
-				indexEng--;
-				continue;
-			}
-			// remove engines with built dates that train does not service
-			if (!train.acceptsBuiltDate(engine.getBuilt())) {
-				addLine(buildReport, SEVEN, MessageFormat.format(
-						Bundle.getMessage("buildExcludeEngineBuilt"), new Object[] { engine.toString(),
-								engine.getBuilt() }));
-				engineList.remove(indexEng);
-				indexEng--;
-				continue;
-			}
-			// skip engines on tracks that don't service the train's departure direction
-			if (!checkPickUpTrainDirection(engine, rl)) {
-				continue;
-			}
-			// skip engines that have been assigned destinations that don't match the terminal
-			if (engine.getDestination() != null && !engine.getDestinationName().equals(rl.getName())) {
-				addLine(buildReport, SEVEN, MessageFormat.format(Bundle
-						.getMessage("buildExcludeEngineDestination"), new Object[] { engine.toString(),
-						engine.getDestinationName() }));
-				continue;
-			}
-			// remove engines that are out of service
-			if (engine.isOutOfService()) {
-				addLine(buildReport, SEVEN, MessageFormat.format(Bundle
-						.getMessage("buildExcludeEngineOutOfService"), new Object[] { engine.toString(),
-						engine.getLocationName(), engine.getTrackName() }));
-				engineList.remove(indexEng);
-				indexEng--;
-				continue;
-			}
-			// is this engine part of a consist?
-			if (engine.getConsist() == null) {
-				// single engine, but does the train require a consist?
-				if (numberOfEngines > 1) {
-					addLine(buildReport, SEVEN, MessageFormat.format(Bundle
-							.getMessage("buildExcludeEngineSingle"), new Object[] { engine.toString(),
-							numberOfEngines }));
-					continue;
-				}
-				// engine is part of a consist
-			} else {
-				// Keep only lead engines in consist if required number is correct.
-				if (!engine.getConsist().isLead(engine)) {
-					addLine(buildReport, SEVEN, MessageFormat.format(Bundle
-							.getMessage("buildEnginePartConsist"), new Object[] { engine.toString(),
-							engine.getConsist().getName(), engine.getConsist().getEngines().size() }));
-					if (engine.getConsist().getSize() != numberOfEngines && numberOfEngines != 0)
-						addLine(buildReport, SEVEN, MessageFormat.format(Bundle
-								.getMessage("buildExcludeEngConsistNumber"), new Object[] {
-								engine.toString(), engine.getConsist().getName(),
-								engine.getConsist().getSize() }));
-					// remove non-lead engines
-					engineList.remove(indexEng);
-					indexEng--;
-					continue;
-					// lead engine in consist
-				} else {
-					addLine(buildReport, SEVEN, MessageFormat.format(Bundle
-							.getMessage("buildEngineLeadConsist"), new Object[] { engine.toString(),
-							engine.getConsist().getName(), engine.getConsist().getSize() }));
-					if (engine.getConsist().getSize() == numberOfEngines) {
-						log.debug("Consist (" + engine.getConsist().getName()
-								+ ") has the required number of engines"); // NOI18N
-					} else if (numberOfEngines != 0) {
-						// log.debug("Consist ("+engine.getConsist().getName()+") doesn't have the required number of engines");
-						addLine(buildReport, SEVEN, MessageFormat.format(Bundle
-								.getMessage("buildExcludeEngConsistNumber"), new Object[] {
-								engine.toString(), engine.getConsist().getName(),
-								engine.getConsist().getSize() }));
-						continue;
-					}
-				}
-			}
-			// found a loco!
-			foundLoco = true;
-
-			// now find terminal track for engine(s)
-			addLine(buildReport, FIVE, MessageFormat
-					.format(Bundle.getMessage("buildEngineRoadModelType"), new Object[] { engine.toString(),
-							engine.getRoadName(), engine.getModel(), engine.getTypeName() }));
-			addLine(buildReport, FIVE, MessageFormat
-					.format(Bundle.getMessage("buildAtLocation"), new Object[] {
-							(engine.getLocationName() + ", " + engine.getTrackName()), rld.getName() }));
-			// is there a staging track?
-			if (terminateTrack != null) {
-				String status = engine.testDestination(terminateTrack.getLocation(), terminateTrack);
-				if (status.equals(Track.OKAY)) {
-					addEngineToTrain(engine, rl, rld, terminateTrack);
-					engineList.remove(indexEng);
-					indexEng--;
-					return true; // done
-				} else {
-					addLine(buildReport, SEVEN, MessageFormat.format(Bundle
-							.getMessage("buildCanNotDropEngineToTrack"), new Object[] { engine.toString(),
-							terminateTrack.getName(), status }));
-				}
-				// find a destination track for this engine
-			} else {
-				Location destination = rld.getLocation();
-				List<String> destTracks = destination.getTrackIdsByMovesList(null);
-				if (destTracks.size() == 0) {
-					addLine(buildReport, THREE, MessageFormat.format(
-							Bundle.getMessage("buildNoTracksAtDestination"), new Object[] { rld.getName() }));
-				}
-				for (int s = 0; s < destTracks.size(); s++) {
-					Track track = destination.getTrackById(destTracks.get(s));
-					if (!checkDropTrainDirection(engine, rld, track))
-						continue;
-					String status = engine.testDestination(destination, track);
-					if (status.equals(Track.OKAY)) {
-						addEngineToTrain(engine, rl, rld, track);
-						engineList.remove(indexEng);
-						indexEng--;
-						return true; // done
-					} else {
-						addLine(buildReport, SEVEN, MessageFormat.format(Bundle
-								.getMessage("buildCanNotDropEngineToTrack"), new Object[] {
-								engine.toString(), track.getName(), status }));
-					}
-				}
-				addLine(buildReport, FIVE, MessageFormat.format(
-						Bundle.getMessage("buildCanNotDropEngToDest"), new Object[] { engine.toString(),
-								rld.getName() }));
-			}
-		}
-		if (!foundLoco)
-			addLine(buildReport, FIVE, MessageFormat.format(Bundle.getMessage("buildNoLocosFoundAtLocation"),
-					new Object[] { rl.getName() }));
-		// not able to assign engines to train
-		return false;
-	}
-
-	/**
-	 * Returns the number of engines needed for this train, minimum 1, maximum user specified in setup. Based on maximum
-	 * allowable train length and grade between locations, and the maximum cars that the train can have at the maximum
-	 * train length. One engine per sixteen 40' cars for 1% grade. TODO Currently ignores the cars weight and engine
-	 * horsepower
-	 * 
-	 * @return The number of engines needed
-	 */
-	private int getAutoEngines() {
-		double numberEngines = 1;
-		int moves = 0;
-
-		for (int i = 0; i < routeList.size() - 1; i++) {
-			RouteLocation rl = train.getRoute().getLocationById(routeList.get(i));
-			moves += rl.getMaxCarMoves();
-			double carDivisor = 16; // number of 40' cars per engine 1% grade
-			// change engine requirements based on grade
-			if (rl.getGrade() > 1) {
-				double grade = rl.getGrade();
-				carDivisor = carDivisor / grade;
-			}
-			log.debug("Maximum train length "+rl.getMaxTrainLength()+" for location "+rl.getName());
-			if (rl.getMaxTrainLength() / (carDivisor * 40) > numberEngines) {
-				numberEngines = rl.getMaxTrainLength() / (carDivisor * (40 + Car.COUPLER));
-				// round up to next whole integer
-				numberEngines = Math.ceil(numberEngines);
-				if (numberEngines > moves / carDivisor)
-					numberEngines = Math.ceil(moves / carDivisor);
-				if (numberEngines < 1)
-					numberEngines = 1;
-			}
-		}
-		int nE = (int) numberEngines;
-		addLine(buildReport, ONE, MessageFormat.format(Bundle.getMessage("buildAutoBuildMsg"),
-				new Object[] { Integer.toString(nE) }));
-		if (nE > Setup.getEngineSize()) {
-			addLine(buildReport, THREE, MessageFormat.format(Bundle.getMessage("buildMaximumNumberEngines"),
-					new Object[] { Setup.getEngineSize() }));
-			nE = Setup.getEngineSize();
-		}
-		return nE;
-	}
-
-	/**
-	 * Find a car with FRED if needed at the correct location and add it to the train. If departing staging, places car
-	 * with FRED at the rear of the train.
-	 * 
-	 * @param road
-	 *            Optional road name for this car.
-	 * @param rl
-	 *            Where in the route to pick up this car.
-	 * @param rld
-	 *            Where in the route to set out this car.
-	 * @throws BuildFailedException
-	 *             If car not found.
-	 */
-	private void getCarWithFred(String road, RouteLocation rl, RouteLocation rld) throws BuildFailedException {
-		// load departure track if staging
-		Track departTrack = null;
-		if (rl == train.getTrainDepartsRouteLocation())
-			departTrack = departStageTrack;
-		boolean foundCar = false;
-		boolean requiresCar = false;
-		// Does this train require a car with FRED?
-		if ((train.getRequirements() & Train.FRED) == 0) {
-			addLine(buildReport, FIVE, Bundle.getMessage("buildTrainNoFred"));
-			if (departTrack == null) // if not departing staging we're done
-				return;
-		} else {
-			addLine(buildReport, ONE, MessageFormat.format(Bundle.getMessage("buildTrainReqFred"),
-					new Object[] { train.getName(), road, rl.getName(), rld.getName() }));
-			requiresCar = true;
-		}
-		for (carIndex = 0; carIndex < carList.size(); carIndex++) {
-			Car car = carManager.getById(carList.get(carIndex));
-			if (car.hasFred()) {
-				addLine(buildReport, SEVEN, MessageFormat.format(Bundle.getMessage("buildCarHasFRED"),
-						new Object[] { car.toString(), car.getRoadName(), car.getLocationName() }));
-				// car departing staging must leave with train
-				if (car.getTrack() == departTrack) {
-					foundCar = false;
-					if (checkCarForDestinationAndTrack(car, rl, rld)) {
-						if (car.getTrain() == train)
-							foundCar = true;
-					} else if (findDestinationAndTrack(car, rl, rld)) {
-						foundCar = true;
-					}
-					if (!foundCar) {
-						throw new BuildFailedException(MessageFormat.format(Bundle
-								.getMessage("buildErrorCarStageDest"), new Object[] { car.toString() }));
-					}
-				}
-				// is there a specific road requirement for the car with FRED?
-				else if (!road.equals("") && !road.equals(car.getRoadName())) {
-					addLine(buildReport, SEVEN, MessageFormat.format(Bundle
-							.getMessage("buildExcludeCarWrongRoad"), new Object[] { car.toString(),
-							car.getTypeName(), car.getRoadName() }));
-					carList.remove(car.getId()); // remove this car from the list
-					carIndex--;
-					continue;
-				} else if (!foundCar && car.getLocationName().equals(rl.getName())) {
-					// remove cars that can't be picked up due to train and track directions
-					if (!checkPickUpTrainDirection(car, rl)) {
-						addLine(buildReport, SEVEN, MessageFormat.format(Bundle
-								.getMessage("buildExcludeCarTypeAtLoc"), new Object[] { car.toString(),
-								car.getTypeName(), (car.getLocationName() + " " + car.getTrackName()) }));
-						carList.remove(car.getId()); // remove this car from the list
-						carIndex--;
-						continue;
-					}
-					if (checkCarForDestinationAndTrack(car, rl, rld)) {
-						if (car.getTrain() == train)
-							foundCar = true;
-					} else if (findDestinationAndTrack(car, rl, rld)) {
-						foundCar = true;
-					}
-					if (foundCar && departTrack == null)
-						break;
-				}
-			}
-		}
-		if (requiresCar && !foundCar)
-			throw new BuildFailedException(MessageFormat.format(Bundle.getMessage("buildErrorRequirements"),
-					new Object[] { train.getName(), Bundle.getMessage("FRED"), rl.getName(), rld.getName() }));
-	}
-
-	/**
-	 * Find a caboose if needed at the correct location and add it to the train. If departing staging, places caboose at
-	 * the rear of the train.
-	 * 
-	 * @param roadCaboose
-	 *            Optional road name for this car.
-	 * @param leadEngine
-	 *            The lead engine for this train. Used to find a caboose with the same road name as the the engine.
-	 * @param rl
-	 *            Where in the route to pick up this car.
-	 * @param rld
-	 *            Where in the route to set out this car.
-	 * @param requiresCaboose
-	 *            When true, the train requires a caboose.
-	 * @throws BuildFailedException
-	 *             If car not found.
-	 */
-	private void getCaboose(String roadCaboose, Engine leadEngine, RouteLocation rl, RouteLocation rld,
-			boolean requiresCaboose) throws BuildFailedException {
-		if (rl == null) {
-			throw new BuildFailedException(MessageFormat.format(Bundle.getMessage("buildErrorCabooseNoLocation"),
-					new Object[] { train.getName() }));
-		}
-		if (rld == null) {
-			throw new BuildFailedException(MessageFormat.format(Bundle.getMessage("buildErrorCabooseNoDestination"),
-					new Object[] { train.getName(), rl.getName() }));
-		}
-		// load departure track if staging
-		Track departTrack = null;
-		if (rl == train.getTrainDepartsRouteLocation())
-			departTrack = departStageTrack;
-		if (!requiresCaboose) {
-			addLine(buildReport, FIVE, MessageFormat.format(Bundle.getMessage("buildTrainNoCaboose"),
-					new Object[] { rl.getName() }));
-			if (departTrack == null)
-				return;
-		} else {
-			addLine(buildReport, ONE, MessageFormat.format(Bundle.getMessage("buildTrainReqCaboose"),
-					new Object[] { train.getName(), roadCaboose, rl.getName(), rld.getName() }));
-		}
-		// Does the route have enough moves?
-		if (requiresCaboose && rl.getMaxCarMoves() - rl.getCarMoves() <= 0) {
-			throw new BuildFailedException(MessageFormat.format(Bundle.getMessage("buildErrorNoMoves"),
-					new Object[] {rl.getName(), Bundle.getMessage("Caboose")}));
-		}
-		// Now go through the car list looking for cabooses
-		boolean cabooseTip = true; // add a user tip to the build report about cabooses if none found
-		boolean cabooseAtDeparture = false; // set to true if caboose at departure location is found
-		boolean foundCaboose = false;
-		for (carIndex = 0; carIndex < carList.size(); carIndex++) {
-			Car car = carManager.getById(carList.get(carIndex));
-			if (car.isCaboose()) {
-				cabooseTip = false; // found at least one caboose, so they exist!
-				addLine(buildReport, SEVEN, MessageFormat.format(Bundle.getMessage("buildCarIsCaboose"),
-						new Object[] { car.toString(), car.getRoadName(), car.getLocationName() }));
-				// car departing staging must leave with train
-				if (car.getTrack() == departTrack) {
-					foundCaboose = false;
-					if (checkCarForDestinationAndTrack(car, rl, rld)) {
-						if (car.getTrain() == train)
-							foundCaboose = true;
-					} else if (findDestinationAndTrack(car, rl, rld)) {
-						foundCaboose = true;
-					}
-					if (!foundCaboose) {
-						throw new BuildFailedException(MessageFormat.format(Bundle
-								.getMessage("buildErrorCarStageDest"), new Object[] { car.toString() }));
-					}
-				}
-				// is there a specific road requirement for the caboose?
-				else if (!roadCaboose.equals("") && !roadCaboose.equals(car.getRoadName())) {
-					continue;
-				} else if (!foundCaboose && car.getLocationName().equals(rl.getName())) {
-					// remove cars that can't be picked up due to train and track directions
-					if (!checkPickUpTrainDirection(car, rl)) {
-						addLine(buildReport, SEVEN, MessageFormat.format(Bundle
-								.getMessage("buildExcludeCarTypeAtLoc"), new Object[] { car.toString(),
-								car.getTypeName(), (car.getLocationName() + " " + car.getTrackName()) }));
-						carList.remove(car.getId()); // remove this car from the list
-						carIndex--;
-						continue;
-					}
-					// first pass, take a caboose that matches the engine
-					if (leadEngine != null && car.getRoadName().equals(leadEngine.getRoadName())) {
-						addLine(buildReport, SEVEN, MessageFormat.format(Bundle
-								.getMessage("buildCabooseRoadMatches"), new Object[] { car.toString(),
-								car.getRoadName(), leadEngine.toString() }));
-						if (checkCarForDestinationAndTrack(car, rl, rld)) {
-							if (car.getTrain() == train)
-								foundCaboose = true;
-						} else if (findDestinationAndTrack(car, rl, rld)) {
-							foundCaboose = true;
-						}
-						if (!foundCaboose) {
-							carList.remove(car.getId()); // remove this car from the list
-							carIndex--;
-							continue;
-						}
-					}
-					// done if we found a caboose and not departing staging
-					if (foundCaboose && departTrack == null)
-						break;
-				}
-			}
-		}
-		if (requiresCaboose && !foundCaboose) {
-			log.debug("Second pass looking for caboose");
-			// second pass, take any caboose available
-			for (carIndex = 0; carIndex < carList.size(); carIndex++) {
-				Car car = carManager.getById(carList.get(carIndex));
-				if (car.isCaboose() && car.getLocationName().equals(rl.getName())) {
-					// is there a specific road requirement for the caboose?
-					if (!roadCaboose.equals("") && !roadCaboose.equals(car.getRoadName())) {
-						continue; // yes
-					}
-					// okay, we found a caboose at the departure location
-					cabooseAtDeparture = true;
-					if (checkCarForDestinationAndTrack(car, rl, rld)) {
-						if (car.getTrain() == train) {
-							foundCaboose = true;
-							break;
-						}
-					} else if (findDestinationAndTrack(car, rl, rld)) {
-						foundCaboose = true;
-						break;
-					}
-				}
-			}
-		}
-		if (requiresCaboose && !foundCaboose) {
-			if (cabooseTip) {
-				addLine(buildReport, ONE, Bundle.getMessage("buildNoteCaboose"));
-				addLine(buildReport, ONE, Bundle.getMessage("buildNoteCaboose2"));
-			}
-			if (!cabooseAtDeparture)
-				throw new BuildFailedException(MessageFormat.format(Bundle
-						.getMessage("buildErrorReqDepature"), new Object[] { train.getName(),
-						Bundle.getMessage("Caboose"), rl.getName() }));
-			// we did find a caboose at departure that meet requirements, but couldn't place it at destination.
-			throw new BuildFailedException(MessageFormat.format(Bundle.getMessage("buildErrorReqDest"),
-					new Object[] { train.getName(), Bundle.getMessage("Caboose"), rld.getName() }));
-		}
-	}
-
-	/**
-	 * Removes the remaining cabooses and cars with FRED from consideration. Also saves a car's final destination
-	 * in case of train reset.
-	 * @throws BuildFailedException 
-	 */
-	private void removeCaboosesAndCarsWithFredAndSaveFinalDestination() throws BuildFailedException {
-		for (carIndex = 0; carIndex < carList.size(); carIndex++) {
-			Car car = carManager.getById(carList.get(carIndex));
-			if (car.isCaboose() || car.hasFred()) {
-				addLine(buildReport, SEVEN, MessageFormat.format(Bundle
-						.getMessage("buildExcludeCarTypeAtLoc"), new Object[] { car.toString(),
-						car.getTypeName(), (car.getLocationName() + ", " + car.getTrackName()) }));
-				if (car.getTrack() == departStageTrack)
-					throw new BuildFailedException("ERROR: Attempt to removed car with FRED or Caboose from staging");
-				carList.remove(car.getId()); // remove this car from the list
-				carIndex--;
-			}
-			// save final destination and track values in case of train reset
-			car.setPreviousFinalDestination(car.getFinalDestination());
-			car.setPreviousFinalDestinationTrack(car.getFinalDestinationTrack());
-			car.setPreviousScheduleId(car.getScheduleId());
-		}
-	}
-
-	/**
-	 * Remove unwanted cars from the car list. Remove cars that don't have a track assignment, and check that the car
-	 * can be serviced by this train
-	 */
-	private void removeCars() throws BuildFailedException {
-		addLine(buildReport, SEVEN, Bundle.getMessage("buildRemoveCars"));
-		for (carIndex = 0; carIndex < carList.size(); carIndex++) {
-			Car car = carManager.getById(carList.get(carIndex));
-			// remove cars that don't have a track assignment
-			if (car.getTrack() == null) {
-				addLine(buildReport, ONE, MessageFormat.format(Bundle.getMessage("buildErrorRsNoLoc"),
-						new Object[] { car.toString(), car.getLocationName() }));
-				carList.remove(car.getId());
-				carIndex--;
-				continue;
-			}
-			// remove cars that have been reported as missing
-			if (car.isLocationUnknown()) {
-				addLine(buildReport, SEVEN, MessageFormat.format(Bundle
-						.getMessage("buildExcludeCarLocUnknown"), new Object[] { car.toString(),
-						car.getLocationName(), car.getTrackName() }));
-				if (car.getTrack().equals(departStageTrack))
-					throw new BuildFailedException(MessageFormat.format(Bundle
-							.getMessage("buildErrorLocationUnknown"), new Object[] { car.getLocationName(),
-							car.getTrackName(), car.toString() }));
-				carList.remove(car.getId());
-				carIndex--;
-				continue;
-			}
-			// remove cars that are out of service
-			if (car.isOutOfService()) {
-				addLine(buildReport, SEVEN, MessageFormat.format(Bundle
-						.getMessage("buildExcludeCarOutOfService"), new Object[] { car.toString(),
-						car.getLocationName(), car.getTrackName() }));
-				if (car.getTrack().equals(departStageTrack))
-					throw new BuildFailedException(MessageFormat.format(Bundle
-							.getMessage("buildErrorLocationOutOfService"), new Object[] {
-							car.getLocationName(), car.getTrackName(), car.toString() }));
-				carList.remove(car.getId());
-				carIndex--;
-				continue;
-			}
-
-			// remove cars with FRED that have a destination that isn't the terminal
-			if (car.hasFred() && car.getDestination() != null && car.getDestination() != terminateLocation) {
-				addLine(buildReport, FIVE, MessageFormat.format(
-						Bundle.getMessage("buildExcludeCarWrongDest"), new Object[] { car.toString(),
-								car.getTypeName(), car.getDestinationName() }));
-				carList.remove(car.getId());
-				carIndex--;
-				continue;
-			}
-
-			// remove cabooses that have a destination that isn't the terminal, no caboose changes in the train's route
-			if (car.isCaboose() && car.getDestination() != null && car.getDestination() != terminateLocation
-					&& train.getSecondLegOptions() == Train.NONE && train.getThirdLegOptions() == Train.NONE) {
-				addLine(buildReport, FIVE, MessageFormat.format(
-						Bundle.getMessage("buildExcludeCarWrongDest"), new Object[] { car.toString(),
-								car.getTypeName(), car.getDestinationName() }));
-				carList.remove(car.getId());
-				carIndex--;
-				continue;
-			}
-
-			// is car at interchange?
-			if (car.getTrack().getTrackType().equals(Track.INTERCHANGE)) {
-				// don't service a car at interchange and has been dropped of by this train
-				if (car.getTrack().getPickupOption().equals(Track.ANY)
-						&& car.getSavedRouteId().equals(train.getRoute().getId())) {
-					addLine(buildReport, SEVEN, MessageFormat.format(Bundle.getMessage("buildExcludeCarDropByTrain"),
-							new Object[] { car.toString(), train.getRoute().getName(), car.getLocationName(),
-									car.getTrackName() }));
-					carList.remove(car.getId());
-					carIndex--;
-					continue;
-				}
-			}
-			if (car.getTrack().getTrackType().equals(Track.INTERCHANGE)
-					|| car.getTrack().getTrackType().equals(Track.SPUR)) {
-				if (car.getTrack().getPickupOption().equals(Track.TRAINS)
-						|| car.getTrack().getPickupOption().equals(Track.EXCLUDE_TRAINS)) {
-					if (car.getTrack().acceptsPickupTrain(train)) {
-						log.debug("Car (" + car.toString() + ") can be picked up by this train");
-					} else {
-						addLine(buildReport, SEVEN, MessageFormat.format(Bundle
-								.getMessage("buildExcludeCarByTrain"), new Object[] { car.toString(),
-								car.getLocationName(), car.getTrackName() }));
-						carList.remove(car.getId());
-						carIndex--;
-						continue;
-					}
-				} else if (car.getTrack().getPickupOption().equals(Track.ROUTES)
-						|| car.getTrack().getPickupOption().equals(Track.EXCLUDE_ROUTES)) {
-					if (car.getTrack().acceptsPickupRoute(train.getRoute())) {
-						log.debug("Car (" + car.toString() + ") can be picked up by this route");
-					} else {
-						addLine(buildReport, SEVEN, MessageFormat.format(Bundle
-								.getMessage("buildExcludeCarByRoute"), new Object[] { car.toString(),
-								car.getLocationName(), car.getTrackName() }));
-						carList.remove(car.getId());
-						carIndex--;
-						continue;
-					}
-				}
-			}
-
-			// all cars in staging must be accepted, so don't exclude if in staging
-			// note that for trains departing staging the engine and car roads and types were
-			// checked in the routine checkDepartureStagingTrack().
-			if (departStageTrack == null || car.getTrack() != departStageTrack) {
-				if (!train.acceptsRoadName(car.getRoadName())) {
-					addLine(buildReport, SEVEN, MessageFormat.format(Bundle
-							.getMessage("buildExcludeCarWrongRoad"), new Object[] { car.toString(),
-							car.getTypeName(), car.getRoadName() }));
-					carList.remove(car.getId());
-					carIndex--;
-					continue;
-				}
-				if (!train.acceptsTypeName(car.getTypeName())) {
-					addLine(buildReport, SEVEN, MessageFormat.format(Bundle
-							.getMessage("buildExcludeCarTypeAtLoc"), new Object[] { car.toString(),
-							car.getTypeName(), (car.getLocationName() + ", " + car.getTrackName()) }));
-					carList.remove(car.getId());
-					carIndex--;
-					continue;
-				}
-				if (!car.isCaboose() && !car.isPassenger() && !train.acceptsLoad(car.getLoadName(), car.getTypeName())) {
-					addLine(buildReport, SEVEN, MessageFormat.format(Bundle
-							.getMessage("buildExcludeCarLoadAtLoc"), new Object[] { car.toString(), car.getTypeName(),
-							car.getLoadName() }));
-					carList.remove(car.getId());
-					carIndex--;
-					continue;
-				}
-				if (!train.acceptsOwnerName(car.getOwner())) {
-					addLine(buildReport, SEVEN, MessageFormat.format(Bundle
-							.getMessage("buildExcludeCarOwnerAtLoc"), new Object[] { car.toString(),
-							car.getOwner(), (car.getLocationName() + ", " + car.getTrackName()) }));
-					carList.remove(car.getId());
-					carIndex--;
-					continue;
-				}
-				if (!train.acceptsBuiltDate(car.getBuilt())) {
-					addLine(buildReport, SEVEN, MessageFormat.format(Bundle
-							.getMessage("buildExcludeCarBuiltAtLoc"), new Object[] { car.toString(),
-							car.getBuilt(), (car.getLocationName() + ", " + car.getTrackName()) }));
-					carList.remove(car.getId());
-					carIndex--;
-					continue;
-				}
-				// remove cars with FRED if not needed by train
-				if (car.hasFred() && (train.getRequirements() & Train.FRED) == 0) {
-					addLine(buildReport, SEVEN, MessageFormat.format(Bundle
-							.getMessage("buildExcludeCarWithFredAtLoc"), new Object[] { car.toString(),
-							car.getTypeName(), (car.getLocationName() + ", " + car.getTrackName()) }));
-					carList.remove(car.getId()); // remove this car from the list
-					carIndex--;
-					continue;
-				}
-				// does car have a wait count?
-				if (car.getWait() > 0 && train.services(car)) {
-					addLine(buildReport, SEVEN, MessageFormat.format(
-							Bundle.getMessage("buildExcludeCarWait"),
-							new Object[] { car.toString(), car.getTypeName(),
-									(car.getLocationName() + ", " + car.getTrackName()), car.getWait() }));
-					car.setWait(car.getWait() - 1); // decrement wait count
-					carList.remove(car.getId());
-					carIndex--;
-					continue;
-				}
-			}
-		}
-		// adjust car list to only have cars from one staging track
-		if (departStageTrack != null) {
-			// Make sure that all cars in staging are moved
-			train.getTrainDepartsRouteLocation().setCarMoves(
-					train.getTrainDepartsRouteLocation().getMaxCarMoves() - departStageTrack.getNumberCars());
-			int numCarsFromStaging = 0;
-			numOfBlocks = new Hashtable<String, Integer>();
-			for (carIndex = 0; carIndex < carList.size(); carIndex++) {
-				Car c = carManager.getById(carList.get(carIndex));
-				if (c.getLocationName().equals(departLocation.getName())) {
-					if (c.getTrackName().equals(departStageTrack.getName())) {
-						numCarsFromStaging++;
-						// populate car blocking hashtable
-						// don't block cabooses, cars with FRED, or passenger. Only block lead cars in kernel
-						if (!c.isCaboose() && !c.hasFred() && !c.isPassenger()
-								&& (c.getKernel() == null || c.getKernel().isLead(c))) {
-							log.debug("last location id: " + c.getLastLocationId());
-							Integer number = 1;
-							if (numOfBlocks.containsKey(c.getLastLocationId())) {
-								number = numOfBlocks.get(c.getLastLocationId()) + 1;
-								numOfBlocks.remove(c.getLastLocationId());
-							}
-							numOfBlocks.put(c.getLastLocationId(), number);
-						}
-					} else {
-						addLine(buildReport, SEVEN, MessageFormat.format(Bundle
-								.getMessage("buildExcludeCarAtLoc"), new Object[] { c.toString(),
-								(c.getLocationName() + ", " + c.getTrackName()) }));
-						carList.remove(c.getId());
-						carIndex--;
-					}
-				}
-			}
-			// show how many cars are departing from staging
-			addLine(buildReport, FIVE, MessageFormat.format(Bundle.getMessage("buildDepartingStagingCars"),
-					new Object[] { departStageTrack.getLocation().getName(), departStageTrack.getName(),
-							numCarsFromStaging }));
-			// and list them
-			for (carIndex = 0; carIndex < carList.size(); carIndex++) {
-				Car c = carManager.getById(carList.get(carIndex));
-				if (c.getTrack() == departStageTrack) {
-					addLine(buildReport, SEVEN, MessageFormat.format(Bundle
-							.getMessage("buildStagingCarAtLoc"), new Object[] { c.toString(), c.getTypeName(),
-							c.getLoadName() }));
-				}
-			}
-			// error if all of the cars and engines from staging aren't available
-			if (numCarsFromStaging + departStageTrack.getNumberEngines() != departStageTrack.getNumberRS()) {
-				throw new BuildFailedException(MessageFormat.format(Bundle.getMessage("buildErrorNotAll"),
-						new Object[] { Integer.toString(departStageTrack.getNumberRS()
-								- (numCarsFromStaging + departStageTrack.getNumberEngines())) }));
-			}
-			log.debug("Staging departure track (" + departStageTrack.getName() + ") has "
-					+ numCarsFromStaging + " cars and " + numOfBlocks.size() + " blocks"); // NOI18N
-		}
-
-		// show how many cars were found
-		addLine(buildReport, ONE, MessageFormat.format(Bundle.getMessage("buildFoundCars"), new Object[] {
-				Integer.toString(carList.size()), train.getName() }));
-
-		// now go through the car list and remove non-lead cars in kernels, destinations that aren't part of this route
-		for (carIndex = 0; carIndex < carList.size(); carIndex++) {
-			Car c = carManager.getById(carList.get(carIndex));
-			// only print out the first 500 cars
-			if (carIndex < 500) {
-				if (c.getLoadPriority().equals(CarLoad.PRIORITY_LOW))
-					addLine(buildReport, FIVE, MessageFormat.format(Bundle.getMessage("buildCarAtLocWithMoves"),
-							new Object[] { c.toString(), c.getTypeName(), (c.getLocationName() + ", " + c.getTrackName()),
-						c.getMoves() }));
-				else
-					addLine(buildReport, FIVE, MessageFormat.format(Bundle.getMessage("buildCarAtLocWithMovesPriority"),
-							new Object[] { c.toString(), c.getTypeName(), (c.getLocationName() + ", " + c.getTrackName()),
-						c.getMoves(), c.getLoadPriority() }));
-			}
-			if (carIndex == 500)
-				addLine(buildReport, FIVE, Bundle.getMessage("buildOnlyFirst500Cars"));
-			// use only the lead car in a kernel for building trains
-			if (c.getKernel() != null) {
-				addLine(buildReport, FIVE, MessageFormat.format(Bundle.getMessage("buildCarPartOfKernel"),
-						new Object[] { c.toString(), c.getKernelName(), c.getKernel().getSize() }));
-				checkKernel(c);
-				if (!c.getKernel().isLead(c)) {
-					carList.remove(c.getId()); // remove this car from the list
-					carIndex--;
-					continue;
-				}
-			}
-			if (train.equals(c.getTrain())) {
-				addLine(buildReport, THREE, MessageFormat.format(
-						Bundle.getMessage("buildCarAlreadyAssigned"), new Object[] { c.toString() }));
-			}
-			// does car have a destination that is part of this train's route?
-			if (c.getDestination() != null) {
-				addLine(buildReport, SEVEN, MessageFormat.format(
-						Bundle.getMessage("buildCarHasAssignedDest"), new Object[] { c.toString(),
-								(c.getDestinationName() + ", " + c.getDestinationTrackName()) }));
-				RouteLocation rld = train.getRoute().getLastLocationByName(c.getDestinationName());
-				if (rld == null) {
-					addLine(buildReport, FIVE, MessageFormat.format(Bundle
-							.getMessage("buildExcludeCarDestNotPartRoute"), new Object[] { c.toString(),
-							c.getDestinationName(), train.getRoute().getName() }));
-					// build failure if car departing staging
-					if (c.getLocation().equals(departLocation) && departStageTrack != null) {
-						// The following code should not be executed, departing staging tracks are checked before this
-						// routine.
-						throw new BuildFailedException(MessageFormat.format(Bundle
-								.getMessage("buildErrorCarNotPartRoute"), new Object[] { c.toString() }));
-					}
-					carList.remove(c.getId()); // remove this car from the list
-					carIndex--;
-				}
-			}
-		}
-		return;
-	}
-
-	/**
-	 * Verifies that all cars in the kernel have the same departure track. Also checks to see if the kernel has a lead
-	 * car and the lead car is in service.
-	 * 
-	 * @param car
-	 * @throws BuildFailedException
-	 */
-	private void checkKernel(Car car) throws BuildFailedException {
-		List<Car> cars = car.getKernel().getCars();
-		boolean foundLeadCar = false;
-		for (int i = 0; i < cars.size(); i++) {
-			// check that lead car exists
-			Car c = cars.get(i);
-			if (c.getKernel().isLead(c) && !c.isOutOfService())
-				foundLeadCar = true;
-			// check to see that all cars have the same location and track
-			if (car.getLocation() != c.getLocation() || car.getTrack() != c.getTrack())
-				throw new BuildFailedException(MessageFormat.format(Bundle.getMessage("buildErrorCarKernelLocation"),
-						new Object[] { c.toString(), car.getKernelName(), car.toString() }));
-		}
-		if (foundLeadCar == false)
-			throw new BuildFailedException(MessageFormat.format(Bundle.getMessage("buildErrorCarKernelNoLead"),
-					new Object[] { car.getKernelName() }));
-	}
-
-	/**
-	 * Block cars departing staging. No guarantee that cars departing staging can be blocked by destination. By using
-	 * the pick up location id, this routine tries to find destinations that are willing to accepts all of the cars that
-	 * were "blocked" together when they were picked up. Rules: The route must allow set outs at the destination. The
-	 * route must allow the correct number of set outs. The destination must accept all cars in the pick up block.
-	 * 
-	 * @throws BuildFailedException
-	 */
-	private void blockCarsFromStaging() throws BuildFailedException {
-		if (departStageTrack == null || !departStageTrack.isBlockCarsEnabled()) {
-			return;
-		}
-
-		addLine(buildReport, SEVEN, MessageFormat.format(Bundle.getMessage("blockDepartureHasBlocks"),
-				new Object[] { departStageTrack.getName(), numOfBlocks.size() }));
-
-		Enumeration<String> en = numOfBlocks.keys();
-		while (en.hasMoreElements()) {
-			String locId = en.nextElement();
-			int numCars = numOfBlocks.get(locId);
-			String locName = "";
-			Location l = locationManager.getLocationById(locId);
-			if (l != null)
-				locName = l.getName();
-			addLine(buildReport, SEVEN, MessageFormat.format(Bundle.getMessage("blockFromHasCars"),
-					new Object[] { locId, locName, numCars }));
-			if (numOfBlocks.size() < 2) {
-				addLine(buildReport, SEVEN, Bundle.getMessage("blockUnable"));
-				return;
-			}
-		}
-		blockByLocationMoves();
-		addLine(buildReport, SEVEN, MessageFormat.format(Bundle.getMessage("blockDone"),
-				new Object[] { departStageTrack.getName() }));
-	}
-
-	/**
-	 * Blocks cars out of staging by assigning the largest blocks of cars to locations requesting the most moves.
-	 */
-	private void blockByLocationMoves() throws BuildFailedException {
-		// start at the second location in the route to begin blocking
-		List<String> routeList = train.getRoute().getLocationsBySequenceList();
-		for (int i = 1; i < routeList.size(); i++) {
-			RouteLocation rl = train.getRoute().getLocationById(routeList.get(i));
-			int possibleMoves = rl.getMaxCarMoves() - rl.getCarMoves();
-			if (rl.isDropAllowed() && possibleMoves > 0) {
-				addLine(buildReport, SEVEN, MessageFormat.format(Bundle.getMessage("blockLocationHasMoves"),
-						new Object[] { rl.getName(), possibleMoves }));
-			}
-		}
-		// now block out cars, send the largest block of cars to the locations requesting the greatest number of moves
-		RouteLocation rl = train.getTrainDepartsRouteLocation();
-		while (true) {
-			String blockId = getLargestBlock(); // get the id of the largest block of cars
-			if (blockId.equals("") || numOfBlocks.get(blockId) == 1)
-				break; // done
-			RouteLocation rld = getLocationWithMaximumMoves(routeList, blockId); // get the location with the greatest
-																					// number of moves
-			if (rld == null)
-				break; // done
-			// check to see if there are enough moves for all of the cars departing staging
-			if (rld.getMaxCarMoves() > numOfBlocks.get(blockId)) {
-				// remove the largest block and maximum moves RouteLocation from the lists
-				numOfBlocks.remove(blockId);
-				// block 0 cars have never left staging.
-				if (blockId.equals("0"))
-					continue;
-				routeList.remove(rld.getId());
-				Location loc = locationManager.getLocationById(blockId);
-				Location setOutLoc = rld.getLocation();
-				if (loc != null && setOutLoc != null && checkDropTrainDirection(rld)) {
-					for (carIndex = 0; carIndex < carList.size(); carIndex++) {
-						Car car = carManager.getById(carList.get(carIndex));
-						if (car.getTrack() == departStageTrack && car.getLastLocationId().equals(blockId)) {
-							if (car.getDestination() != null) {
-								addLine(buildReport, SEVEN, MessageFormat.format(Bundle
-										.getMessage("blockNotAbleDest"), new Object[] { car.toString(),
-										car.getDestinationName() }));
-								continue;
-							}
-							if (car.getFinalDestination() != null) {
-								addLine(buildReport, SEVEN, MessageFormat.format(Bundle
-										.getMessage("blockNotAbleFinalDest"), new Object[] { car.toString(),
-										car.getFinalDestination().getName() }));
-								continue;
-							}
-							if (!car.getLoadName().equals(CarLoads.instance().getDefaultEmptyName())
-									&& !car.getLoadName().equals(CarLoads.instance().getDefaultLoadName())) {
-								addLine(buildReport, SEVEN, MessageFormat.format(Bundle
-										.getMessage("blockNotAbleCustomLoad"), new Object[] { car.toString(),
-										car.getLoadName() }));
-								continue;
-							}
-							if (car.getLoadName().equals(CarLoads.instance().getDefaultEmptyName())
-									&& (departStageTrack.isAddCustomLoadsEnabled()
-											|| departStageTrack.isAddCustomLoadsAnySpurEnabled() || departStageTrack
-												.isAddCustomLoadsAnyStagingTrackEnabled())) {
-								addLine(buildReport, SEVEN, MessageFormat.format(Bundle
-										.getMessage("blockNotAbleCarTypeGenerate"), new Object[] {
-										car.toString(), car.getLoadName() }));
-								continue;
-							}
-							addLine(buildReport, SEVEN, MessageFormat.format(
-									Bundle.getMessage("blockingCar"), new Object[] { car.toString(),
-											loc.getName(), rld.getName() }));
-							if (!findDestinationAndTrack(car, rl, rld)) {
-								addLine(buildReport, SEVEN, MessageFormat.format(Bundle
-										.getMessage("blockNotAbleCarType"), new Object[] { car.toString(),
-										rld.getName(), car.getTypeName() }));
-							}
-						}
-					}
-				}
-			} else {
-				addLine(buildReport, SEVEN, MessageFormat.format(
-						Bundle.getMessage("blockDestNotEnoughMoves"), new Object[] { rl.getName(), blockId }));
-				numOfBlocks.remove(blockId); // block is too large for any stop along this train's route
-			}
-		}
-	}
-
-	private String getLargestBlock() {
-		Enumeration<String> en = numOfBlocks.keys();
-		String largestBlock = "";
-		int maxCars = 0;
-		while (en.hasMoreElements()) {
-			String locId = en.nextElement();
-			if (numOfBlocks.get(locId) > maxCars) {
-				largestBlock = locId;
-				maxCars = numOfBlocks.get(locId);
-			}
-		}
-		return largestBlock;
-	}
-
-	/**
-	 * Returns the routeLocation with the most available moves.
-	 * 
-	 * @param routeList
-	 *            The route for this train.
-	 * @param blockId
-	 *            Where these cars were originally picked up from.
-	 * @return The location in the route with the most available moves.
-	 */
-	private RouteLocation getLocationWithMaximumMoves(List<String> routeList, String blockId) {
-		RouteLocation rlMax = null;
-		int maxMoves = 0;
-		for (int i = 1; i < routeList.size(); i++) {
-			RouteLocation rl = train.getRoute().getLocationById(routeList.get(i));
-			if (rl.getMaxCarMoves() - rl.getCarMoves() > maxMoves) {
-				maxMoves = rl.getMaxCarMoves() - rl.getCarMoves();
-				rlMax = rl;
-			}
-			// if two locations have the same number of moves, return the one that doesn't match the block id
-			if (rl.getMaxCarMoves() - rl.getCarMoves() == maxMoves
-					&& !rl.getLocation().getId().equals(blockId)) {
-				rlMax = rl;
-			}
-		}
-		return rlMax;
-	}
-
-	boolean multipass = false;
-
-	/**
-	 * Main routine to place cars into the train. Can be called multiple times, percent controls how many cars are
-	 * placed in any given pass.
-	 */
-	private void placeCars(int percent) throws BuildFailedException {
-		if (percent < 100) {
-			addLine(buildReport, THREE, MessageFormat.format(Bundle.getMessage("buildMultiplePass"),
-					new Object[] { percent }));
-			multipass = true;
-		}
-		if (percent == 100 && multipass) {
-			addLine(buildReport, SEVEN, BLANK_LINE); // add line when in very detailed report mode
-			addLine(buildReport, THREE, Bundle.getMessage("buildFinalPass"));
-		}
-		// now go through each location starting at departure and place cars as requested
-		for (int routeIndex = 0; routeIndex < routeList.size(); routeIndex++) {
-			RouteLocation rl = train.getRoute().getLocationById(routeList.get(routeIndex));
-			if (train.skipsLocation(rl.getId())) {
-				addLine(buildReport, ONE, MessageFormat.format(Bundle.getMessage("buildLocSkipped"),
-						new Object[] { rl.getName(), train.getName() }));
-				continue;
-			}
-			if (!rl.isPickUpAllowed()) {
-				addLine(buildReport, ONE, MessageFormat.format(Bundle.getMessage("buildLocNoPickups"),
-						new Object[] { train.getRoute().getName(), rl.getId(), rl.getName() }));
-				continue;
-			}
-			// the next check provides a build report message if there's an issue with the train direction
-			if (!checkPickUpTrainDirection(rl)) {
-				continue;
-			}
-			completedMoves = 0; // the number of moves completed for this location
-			success = true; // true when done with this location
-			reqNumOfMoves = rl.getMaxCarMoves() - rl.getCarMoves(); // the number of moves requested
-			int saveReqMoves = reqNumOfMoves; // save a copy for status message
-			// multiple pass build?
-			if (percent < 100) {
-				reqNumOfMoves = reqNumOfMoves * percent / 100;
-				// Departing staging?
-				if (routeIndex == 0 && departStageTrack != null) {
-					reqNumOfMoves = 0; // Move cars out of staging after working other locations
-					// if leaving and returning to staging on the same track temporary pull cars off the track
-					if (departStageTrack == terminateStageTrack 
-							&& !train.isAllowReturnToStagingEnabled() && !Setup.isAllowReturnToStagingEnabled()) {
-						for (int i = 0; i < carList.size(); i++) {
-							Car car = carManager.getById(carList.get(i));
-							if (car.getTrack() == departStageTrack)
-								car.setLocation(car.getLocation(), null);
-						}
-					}
-					addLine(buildReport, THREE, MessageFormat.format(Bundle
-							.getMessage("buildDepartStagingAggressive"), new Object[] { departStageTrack
-							.getLocation().getName() }));
-				}
-				// restore departure track for cars departing staging
-			} else if (departStageTrack != null && departStageTrack == terminateStageTrack
-					&& !train.isAllowReturnToStagingEnabled() && !Setup.isAllowReturnToStagingEnabled()) {
-				for (int i = 0; i < carList.size(); i++) {
-					Car car = carManager.getById(carList.get(i));
-					if (car.getTrack() == null)
-						car.setLocation(car.getLocation(), departStageTrack, true); // force
-				}
-			}
-			addLine(buildReport, THREE, MessageFormat.format(Bundle.getMessage("buildLocReqMoves"),
-					new Object[] { rl.getName(), reqNumOfMoves, saveReqMoves, rl.getMaxCarMoves() }));
-			addLine(buildReport, SEVEN, BLANK_LINE); // add line when in very detailed report mode
-			findDestinationsForCarsFromLocation(rl, routeIndex, false);
-			// perform a another pass if aggressive and there are requested moves
-			// this will perform local moves at this location, services off spot tracks
-			// only in aggressive mode, and at least one car has a new destination
-			if (Setup.isBuildAggressive() && saveReqMoves != reqNumOfMoves) {
-				log.debug("Perform extra pass at location " + rl.getName());
-				// use up to half of the available moves left for this location
-				if (reqNumOfMoves < (rl.getMaxCarMoves() - rl.getCarMoves()) / 2)
-					reqNumOfMoves = (rl.getMaxCarMoves() - rl.getCarMoves()) / 2;
-				findDestinationsForCarsFromLocation(rl, routeIndex, true);
-			}
-
-			// we might have freed up space at a spur that has an alternate track
-			if (redirectCarsFromAlternateTrack())
-				addLine(buildReport, SEVEN, BLANK_LINE); // add line when in very detailed report mode
-			if (routeIndex == 0)
-				checkDepartureForStaging(percent); // report ASAP that the build has failed
-			
-			addLine(buildReport, ONE, MessageFormat.format(Bundle.getMessage("buildStatusMsg"), new Object[] {
-					(success ? Bundle.getMessage("Success") : Bundle.getMessage("Partial")),
-					Integer.toString(completedMoves), Integer.toString(saveReqMoves), rl.getName(), train.getName() }));
-			
-			reportCarsNotMoved(rl, percent);
-		}
-		checkDepartureForStaging(percent); // covers the cases: no pick ups, wrong train direction and train skips,
-	}
-
-	/**
-	 * Attempts to find a destinations for cars departing a specific route location.
-	 * 
-	 * @param rl
-	 *            The route location to search for cars.
-	 * @param routeIndex
-	 *            Where in the route to add cars to this train.
-	 * @param isSecondPass
-	 *            When true this is the second time we've looked at these cars.
-	 * @throws BuildFailedException
-	 */
-	private void findDestinationsForCarsFromLocation(RouteLocation rl, int routeIndex, boolean isSecondPass)
-			throws BuildFailedException {
-		if (reqNumOfMoves <= 0)
-			return;
-		boolean messageFlag = true;
-		success = false;
-		for (carIndex = 0; carIndex < carList.size(); carIndex++) {
-			Car car = carManager.getById(carList.get(carIndex));
-			// second pass only cares about cars that have a final destination equal to this location
-			if (isSecondPass && !car.getFinalDestinationName().equals(rl.getName()))
-				continue;
-			// find a car at this location
-			if (!car.getLocationName().equals(rl.getName()))
-				continue;
-			// add message that we're on the second pass for this location
-			if (isSecondPass && messageFlag) {
-				messageFlag = false;
-				addLine(buildReport, FIVE, MessageFormat.format(Bundle
-						.getMessage("buildExtraPassForLocation"), new Object[] { rl.getName() }));
-				addLine(buildReport, SEVEN, BLANK_LINE); // add line when in very detailed report mode
-			}
-			// can this car be picked up?
-			if (!checkPickUpTrainDirection(car, rl)) {
-				addLine(buildReport, SEVEN, BLANK_LINE); // add line when in very detailed report mode
-				continue; // no
-			}
-			// check for car order?
-			car = getCarOrder(car);
-			// is car departing staging and generate custom load?
-			if (!generateCarLoadFromStaging(car)) {
-				if (!generateCarLoadStagingToStaging(car) && car.getTrack() == departStageTrack
-						&& !departStageTrack.shipsLoad(car.getLoadName(), car.getTypeName())) {
-					// build failure car departing staging with a restricted load
-					addLine(buildReport, ONE, MessageFormat.format(Bundle.getMessage("buildErrorCarStageLoad"),
-							new Object[] { car.toString(), car.getLoadName(), departStageTrack.getName() }));
-					addLine(buildReport, SEVEN, BLANK_LINE); // add line when in very detailed report mode
-					continue;
-				}
-			}
-			// does car have a custom load without a destination?
-			// If departing staging, a destination for this car is needed.
-			if (findFinalDestinationForCarLoad(car) && car.getDestination() == null
-					&& car.getTrack() != departStageTrack) {
-				// done with this car, it has a custom load, and there are spurs/schedules, but no destination found
-				addLine(buildReport, SEVEN, BLANK_LINE); // add line when in very detailed report mode
-				continue;
-			}
-			// does car have a final destination, but no destination
-			if (car.getFinalDestination() != null && car.getDestination() == null) {
-				// no local moves for this train?
-				if (!train.isAllowLocalMovesEnabled()
-						&& splitString(car.getLocationName()).equals(splitString(car.getFinalDestinationName()))
-						&& car.getTrack() != departStageTrack) {
-					addLine(buildReport, FIVE, MessageFormat.format(Bundle.getMessage("buildCarHasFinalDestNoMove"),
-							new Object[] { car.toString(), car.getFinalDestinationName() }));
-					addLine(buildReport, SEVEN, BLANK_LINE); // add line when in very detailed report mode
-					log.debug("Removing car (" + car.toString() + ") from list");
-					carList.remove(car.getId());
-					carIndex--;
-					continue;
-				}
-				// no through traffic from origin to terminal?
-				if (!train.isAllowThroughCarsEnabled()
-						&& !train.isLocalSwitcher()
-						&& !car.isCaboose()
-						&& !car.hasFred()
-						&& !car.isPassenger()
-						&& splitString(car.getLocationName()).equals(splitString(departLocation.getName()))
-						&& splitString(car.getFinalDestinationName()).equals(splitString(terminateLocation.getName()))
-						&& !splitString(car.getLocationName()).equals(splitString(car.getFinalDestinationName()))) {
-					addLine(buildReport, FIVE, MessageFormat.format(Bundle
-							.getMessage("buildCarHasFinalDestination"), new Object[] { car.toString(),
-							departLocation.getName(), terminateLocation.getName() }));
-					addLine(buildReport, FIVE, MessageFormat.format(Bundle
-							.getMessage("buildThroughTrafficNotAllow"), new Object[] {
-							departLocation.getName(), terminateLocation.getName() }));
-					// don't remove car from list if departing staging
-					if (car.getTrack() == departStageTrack) {
-						addLine(buildReport, ONE, MessageFormat.format(Bundle.getMessage("buildErrorCarStageDest"),
-								new Object[] { car.toString() }));
-					} else {
-						log.debug("Removing car (" + car.toString() + ") from list");
-						carList.remove(car.getId());
-						carIndex--;
-					}
-					addLine(buildReport, SEVEN, BLANK_LINE); // add line when in very detailed report mode
-					continue;
-				}
-				addLine(buildReport, FIVE, MessageFormat.format(Bundle
-						.getMessage("buildCarRoutingBegins"), new Object[] { car.toString(), car.getTypeName(),
-					car.getLoadName(), car.getLocationName(), car.getTrackName(), car.getFinalDestinationName(),
-					car.getFinalDestinationTrackName() }));
-				if (!Router.instance().setDestination(car, train, buildReport)) {
-					addLine(buildReport, SEVEN, MessageFormat.format(Bundle
-							.getMessage("buildNotAbleToSetDestination"), new Object[] { car.toString(),
-						Router.instance().getStatus() }));
-					// don't move car if routing issue was track space but not departing staging
-//					if ((!Router.instance().getStatus().startsWith(Track.LENGTH) && !Router.instance()
-//							.getStatus().startsWith(Track.CAPACITY))
-					if ((!Router.instance().getStatus().startsWith(Track.LENGTH) && !train.isServiceAllCarsWithFinalDestinationsEnabled())
-							|| (car.getLocationName().equals(departLocation.getName()) && departStageTrack != null))
-						// move this car, routing failed!
-						findDestinationAndTrack(car, rl, routeIndex, routeList.size());
-					else
-						addLine(buildReport, SEVEN, BLANK_LINE); // add line when in very detailed report mode
-				} else {
-					// did the router assign a destination?
-					if (!checkCarForDestinationAndTrack(car, rl, routeIndex)
-							&& car.getTrack() != departStageTrack) {
-						log.debug("Skipping car (" + car.toString() + ") no car destination"); // NOI18N
-						addLine(buildReport, SEVEN, BLANK_LINE); // add line when in very detailed report mode
-						continue;
-					}
-				}
-			}
-			// does car have a destination?
-			else if (checkCarForDestinationAndTrack(car, rl, routeIndex)) {
-				// car does not have a destination, search for the best one
-			} else {
-				findDestinationAndTrack(car, rl, routeIndex, routeList.size());
-			}
-			if (success) {
-				// log.debug("done with location ("+destinationSave.getName()+")");
-				break;
-			}
-			// build failure if car departing staging without a destination and a train
-			// we'll just put out a warning message here so we can find out how many cars have issues
-			if (car.getLocationName().equals(departLocation.getName())
-					&& departStageTrack != null
-					&& (car.getDestination() == null || car.getDestinationTrack() == null || car.getTrain() == null)) {
-				addLine(buildReport, ONE, MessageFormat.format(Bundle.getMessage("buildErrorCarStageDest"),
-						new Object[] { car.toString() }));
-				// does the car has a final destination track going into staging? If so we need to reset this car
-				if (car.getFinalDestinationTrack() != null
-						&& car.getFinalDestinationTrack() == terminateStageTrack) {
-					addLine(buildReport, THREE, MessageFormat.format(Bundle
-							.getMessage("buildStatingCarHasFinal"), new Object[] { car.toString(),
-							car.getFinalDestinationName(), car.getFinalDestinationTrackName() }));
-					car.reset();
-				}
-				addLine(buildReport, SEVEN, BLANK_LINE); // add line when in very detailed report mode
-			}
-		}
-	}
-
-	/**
-	 * Checks to see if all cars on a staging track have been given a destination. Throws exception if there's a car
-	 * without a destination.
-	 */
-	private void checkDepartureForStaging(int percent) throws BuildFailedException {
-		if (percent != 100)
-			return; // only check departure track after last pass is complete
-		// is train departing staging?
-		if (departStageTrack == null)
-			return; // no, so we're done
-		int carCount = 0;
-		StringBuffer buf = new StringBuffer();
-		// confirm that all cars in staging are departing
-		for (carIndex = 0; carIndex < carList.size(); carIndex++) {
-			Car car = carManager.getById(carList.get(carIndex));
-			// build failure if car departing staging without a destination and a train
-			if (car.getLocationName().equals(departLocation.getName())
-					&& (car.getDestination() == null || car.getDestinationTrack() == null || car.getTrain() == null)) {
-				carCount++;
-				if (carCount < 21)
-					buf.append(NEW_LINE + " " + car.toString());
-			}
-		}
-		if (carCount > 0) {
-			log.debug(carCount + " cars stuck in staging");
-			String msg = MessageFormat.format(Bundle.getMessage("buildStagingCouldNotFindDest"),
-					new Object[] { carCount, departStageTrack.getLocation().getName(),
-							departStageTrack.getName() });
-			throw new BuildFailedException(msg + buf.toString(), BuildFailedException.STAGING);
-		}
-	}
-
-	private void addEngineToTrain(Engine engine, RouteLocation rl, RouteLocation rld, Track track) {
-		leadEngine = engine;
-		if (train.getLeadEngine() == null)
-			train.setLeadEngine(engine); // load lead engine
-		addLine(buildReport, ONE, MessageFormat.format(Bundle.getMessage("buildEngineAssigned"),
-				new Object[] { engine.toString(), rld.getName(), track.getName() }));
-		engine.setDestination(track.getLocation(), track);
-		int length = Integer.parseInt(engine.getLength()) + Engine.COUPLER;
-		int weightTons = engine.getAdjustedWeightTons();
-		// engine in consist?
-		if (engine.getConsist() != null) {
-			List<Engine> cEngines = engine.getConsist().getEngines();
-			length = engine.getConsist().getTotalLength();
-			weightTons = engine.getConsist().getAdjustedWeightTons();
-			for (int j = 0; j < cEngines.size(); j++) {
-				Engine cEngine = cEngines.get(j);
-				if (cEngine == engine)
-					continue;
-				addLine(buildReport, ONE, MessageFormat.format(Bundle.getMessage("buildEngineAssigned"),
-						new Object[] { cEngine.toString(), rld.getName(), track.getName() }));
-				cEngine.setTrain(train);
-				cEngine.setRouteLocation(rl);
-				cEngine.setRouteDestination(rld);
-				cEngine.setDestination(track.getLocation(), track, true); // force destination
-			}
-		}
-		// now adjust train length and weight for each location that engines are in the train
-		addRsToTrain(engine, rl, rld, track, length, weightTons);
-	}
-
-	/**
-	 * Add car to train
-	 * 
-	 * @param car
-	 *            The car!
-	 * @param rl
-	 *            the planned origin for this car
-	 * @param rld
-	 *            the planned destination for this car
-	 * @param track
-	 *            the final destination for car
-	 * @return true if car was successfully added to train. Also makes the boolean "success" true if location doesn't
-	 *         need any more pick ups.
-	 */
-	private void addCarToTrain(Car car, RouteLocation rl, RouteLocation rld, Track track) {
-		addLine(buildReport, THREE, MessageFormat.format(Bundle.getMessage("buildCarAssignedDest"),
-				new Object[] { car.toString(), rld.getName(), track.getName() }));
-		car.setDestination(track.getLocation(), track);
-		// don't update car's previous location if just re-staging car
-		if (routeList.size() > 2)
-			car.setLastLocationId(car.getLocationId());
-		int length = car.getTotalLength();
-		int weightTons = car.getAdjustedWeightTons();
-		// car could be part of a kernel
-		if (car.getKernel() != null) {
-			length = car.getKernel().getTotalLength(); // includes couplers
-			weightTons = car.getKernel().getAdjustedWeightTons();
-			List<Car> kCars = car.getKernel().getCars();
-			addLine(buildReport, THREE, MessageFormat.format(Bundle.getMessage("buildCarPartOfKernel"),
-					new Object[] { car.toString(), car.getKernelName(), kCars.size() }));
-			for (int i = 0; i < kCars.size(); i++) {
-				Car kCar = kCars.get(i);
-				if (kCar == car)
-					continue;
-				addLine(buildReport, THREE, MessageFormat.format(Bundle
-						.getMessage("buildCarKernelAssignedDest"), new Object[] { kCar.toString(),
-						kCar.getKernelName(), rld.getName(), track.getName() }));
-				kCar.setTrain(train);
-				kCar.setRouteLocation(rl);
-				kCar.setRouteDestination(rld);
-				kCar.setDestination(track.getLocation(), track, true); // force destination
-				// save final destination and track values in case of train reset
-				kCar.setPreviousFinalDestination(car.getPreviousFinalDestination());
-				kCar.setPreviousFinalDestinationTrack(car.getPreviousFinalDestinationTrack());
-			}
-		}
-		// warn if car's load wasn't generated out of staging
-		if (!train.acceptsLoad(car.getLoadName(), car.getTypeName())) {
-			addLine(buildReport, SEVEN, MessageFormat.format(Bundle.getMessage("buildWarnCarDepartStaging"),
-					new Object[] { car.toString(), car.getLoadName() }));
-		}
-		addLine(buildReport, SEVEN, BLANK_LINE); // add line when in very detailed report mode
-		numberCars++; // bump number of cars moved by this train
-		completedMoves++; // bump number of car pick up moves for the location
-		reqNumOfMoves--; // decrement number of moves left for the location
-		if (reqNumOfMoves <= 0)
-			success = true; // done with this location!
-		carList.remove(car.getId());
-		carIndex--; // removed car from list, so backup pointer
-
-		rl.setCarMoves(rl.getCarMoves() + 1);
-		if (rl != rld)
-			rld.setCarMoves(rld.getCarMoves() + 1);
-		// now adjust train length and weight for each location that car is in the train
-		addRsToTrain(car, rl, rld, track, length, weightTons);
-		return;
-	}
-
-	private void addRsToTrain(RollingStock rs, RouteLocation rl, RouteLocation rld, Track track, int length,
-			int weightTons) {
-		rl.getLocation().setStatusModified();
-		rld.getLocation().setStatusModified();
-		rs.setTrain(train);
-		rs.setRouteLocation(rl);
-		rs.setRouteDestination(rld);
-		// now adjust train length and weight for each location that the rolling stock is in the train
-		boolean inTrain = false;
-		for (int i = 0; i < routeList.size(); i++) {
-			RouteLocation r = train.getRoute().getLocationById(routeList.get(i));
-			if (rl == r) {
-				inTrain = true;
-			}
-			if (rld == r) {
-				break;
-			}
-			if (inTrain) {
-				r.setTrainLength(r.getTrainLength() + length); // couplers are included
-				r.setTrainWeight(r.getTrainWeight() + weightTons);
-			}
-			if (r.getTrainWeight() > maxWeight) {
-				maxWeight = r.getTrainWeight(); // used for AUTO engines
-			}
-		}
-	}
-
-	private boolean checkPickUpTrainDirection(RollingStock rs, RouteLocation rl) {
-		// check that car or engine is located on a track
-		if (rs.getTrack() == null) {
-			addLine(buildReport, ONE, MessageFormat.format(Bundle.getMessage("buildErrorRsNoLoc"),
-					new Object[] { rs.toString(), rs.getLocationName() }));
-			return false;
-		}
-		if (train.isLocalSwitcher()) // ignore local switcher direction
-			return true;
-		if ((rl.getTrainDirection() & rs.getLocation().getTrainDirections() & rs.getTrack()
-				.getTrainDirections()) > 0)
-			return true;
-
-		// Only track direction can cause the following message. Location direction has already been checked
-		addLine(buildReport, FIVE, MessageFormat.format(Bundle.getMessage("buildRsCanNotPickupUsingTrain"),
-				new Object[] { rs.toString(), rl.getTrainDirectionString(), rs.getTrackName() }));
-		addLine(buildReport, FIVE, MessageFormat.format(Bundle.getMessage("buildRsCanNotPickupUsingTrain2"),
-				new Object[] { rs.getLocation().getName() }));
-		return false;
-	}
-
-	private boolean checkPickUpTrainDirection(RouteLocation rl) {
-		if (train.isLocalSwitcher()) // ignore local switcher direction
-			return true;
-		if ((rl.getTrainDirection() & rl.getLocation().getTrainDirections()) > 0)
-			return true;
-
-		addLine(buildReport, ONE, MessageFormat.format(Bundle.getMessage("buildLocDirection"), new Object[] {
-				rl.getName(), rl.getTrainDirectionString() }));
-		return false;
-	}
-
-	/**
-	 * Checks to see if train length would be exceeded if this car was added to the train.
-	 * 
-	 * @param car
-	 *            the car
-	 * @param rl
-	 *            the planned origin for this car
-	 * @param rld
-	 *            the planned destination for this car
-	 * @return true if car can be added to train
-	 */
-	private boolean checkTrainLength(Car car, RouteLocation rl, RouteLocation rld) {
-		boolean carInTrain = false;
-		for (int i = 0; i < routeList.size(); i++) {
-			RouteLocation rlt = train.getRoute().getLocationById(routeList.get(i));
-			if (rl == rlt) {
-				carInTrain = true;
-			}
-			if (rld == rlt) {
-				carInTrain = false;
-			}
-			// car can be a kernel so get total length
-			int length = car.getTotalLength();
-			if (car.getKernel() != null)
-				length = car.getKernel().getTotalLength();
-			if (carInTrain && rlt.getTrainLength() + length > rlt.getMaxTrainLength()) {
-				addLine(buildReport, FIVE, MessageFormat.format(Bundle
-						.getMessage("buildCanNotPickupCarLength"), new Object[] { car.toString(), length }));
-				addLine(buildReport, FIVE, MessageFormat.format(Bundle
-						.getMessage("buildCanNotPickupCarLength2"), new Object[] { rlt.getMaxTrainLength(),
-						rlt.getName() }));
-				return false;
-			}
-		}
-		return true;
-	}
-
-	private final boolean ignoreTrainDirectionIfLastLoc = false;
-
-	private boolean checkDropTrainDirection(RollingStock rs, RouteLocation rld, Track track) {
-		// local?
-		if (train.isLocalSwitcher())
-			return true;
-		// is the destination the last location on the route?
-		if (ignoreTrainDirectionIfLastLoc && rld == train.getTrainTerminatesRouteLocation())
-			return true; // yes, ignore train direction
-
-		// this location only services trains with these directions
-		int serviceTrainDir = rld.getLocation().getTrainDirections();
-		if (track != null)
-			serviceTrainDir = serviceTrainDir & track.getTrainDirections();
-		
-		// is this a car going to alternate track?
-		if ((rld.getTrainDirection() & serviceTrainDir) > 0 && rs != null && Car.class.isInstance(rs)) {
-			Car car = (Car) rs;
-			if (car.getFinalDestinationTrack() != null
-					&& track == car.getFinalDestinationTrack().getAlternateTrack()
-					&& (rld.getTrainDirection() & serviceTrainDir & car.getFinalDestinationTrack()
-							.getTrainDirections()) == 0) {
-				addLine(buildReport, SEVEN, MessageFormat.format(Bundle
-						.getMessage("buildCanNotDropRsUsingTrain"), new Object[] { rs.toString(),
-						rld.getTrainDirectionString() }));
-				addLine(buildReport, SEVEN, MessageFormat.format(Bundle
-						.getMessage("buildCanNotDropRsUsingTrain2"), new Object[] { car
-						.getFinalDestinationTrack().getName() }));
-				return false;
-			}
-		}
-		
-		if ((rld.getTrainDirection() & serviceTrainDir) > 0) {
-			return true;
-		}
-		if (rs == null) {
-			addLine(buildReport, SEVEN, MessageFormat.format(Bundle
-					.getMessage("buildDestinationDoesNotService"), new Object[] {
-					rld.getLocation().getName(), rld.getTrainDirectionString() }));
-			return false;
-		}
-		addLine(buildReport, SEVEN, MessageFormat.format(Bundle.getMessage("buildCanNotDropRsUsingTrain"),
-				new Object[] { rs.toString(), rld.getTrainDirectionString() }));
-		if (track != null)
-			addLine(buildReport, SEVEN, MessageFormat.format(
-					Bundle.getMessage("buildCanNotDropRsUsingTrain2"), new Object[] { track.getName() }));
-		else
-			addLine(buildReport, SEVEN, MessageFormat.format(
-					Bundle.getMessage("buildCanNotDropRsUsingTrain3"), new Object[] { rld.getLocation()
-							.getName() }));
-		return false;
-	}
-
-	private boolean checkDropTrainDirection(RouteLocation rld) {
-		return (checkDropTrainDirection(null, rld, null));
-	}
-
-	/**
-	 * Determinate if car can be dropped by this train to the track specified.
-	 * 
-	 * @param car
-	 *            the car.
-	 * @param track
-	 *            the destination track.
-	 * @return true if able to drop.
-	 */
-	private boolean checkTrainCanDrop(Car car, Track track) {
-		if (track.getTrackType().equals(Track.INTERCHANGE) || track.getTrackType().equals(Track.SPUR)) {
-			if (track.getDropOption().equals(Track.TRAINS)
-					|| track.getDropOption().equals(Track.EXCLUDE_TRAINS)) {
-				if (track.acceptsDropTrain(train)) {
-					log.debug("Car (" + car.toString() + ") can be droped by train to track ("
-							+ track.getName() + ")");
-				} else {
-					addLine(buildReport, SEVEN, MessageFormat.format(Bundle
-							.getMessage("buildCanNotDropCarTrain"), new Object[] { car.toString(),
-							train.getName(), track.getName() }));
-					return false;
-				}
-			}
-			if (track.getDropOption().equals(Track.ROUTES)
-					|| track.getDropOption().equals(Track.EXCLUDE_ROUTES)) {
-				if (track.acceptsDropRoute(train.getRoute())) {
-					log.debug("Car (" + car.toString() + ") can be droped by route to track ("
-							+ track.getName() + ")");
-				} else {
-					addLine(buildReport, SEVEN, MessageFormat.format(Bundle
-							.getMessage("buildCanNotDropCarRoute"), new Object[] { car.toString(),
-							train.getRoute().getName(), track.getName() }));
-					return false;
-				}
-			}
-		}
-		return true;
-	}
-
-	/**
-	 * Check departure staging track to see if engines and cars are available to a new train. Also confirms that the
-	 * engine and car type, load, road, etc. are accepted by the train.
-	 * 
-	 * @return true is there are engines and cars available.
-	 */
-	private boolean checkDepartureStagingTrack(Track departStageTrack) {
-		if (departStageTrack.getNumberRS() == 0) {
-			addLine(buildReport, THREE, MessageFormat.format(Bundle.getMessage("buildStagingEmpty"),
-					new Object[] { departStageTrack.getName() }));
-			return false;
-		}
-		// does the staging track have the right number of locomotives?
-		if (reqNumEngines > 0 && reqNumEngines != departStageTrack.getNumberEngines()) {
-			addLine(buildReport, THREE, MessageFormat.format(Bundle.getMessage("buildStagingNotEngines"),
-					new Object[] { departStageTrack.getName() }));
-			return false;
-		}
-		// is the staging track direction correct for this train?
-		if ((departStageTrack.getTrainDirections() & train.getTrainDepartsRouteLocation().getTrainDirection()) == 0) {
-			addLine(buildReport, THREE, MessageFormat.format(Bundle.getMessage("buildStagingNotDirection"),
-					new Object[] { departStageTrack.getName() }));
-			return false;
-		}
-		// does this staging track service this train?
-		if (!departStageTrack.acceptsPickupTrain(train)) {
-			addLine(buildReport, THREE, MessageFormat.format(Bundle.getMessage("buildStagingNotTrain"),
-					new Object[] { departStageTrack.getName() }));
-			return false;
-		}
-		if (departStageTrack.getNumberEngines() > 0) {
-			List<String> engs = engineManager.getList();
-			for (int i = 0; i < engs.size(); i++) {
-				Engine eng = engineManager.getById(engs.get(i));
-				if (eng.getTrack() == departStageTrack) {
-					// has engine been assigned to another train?
-					if (eng.getRouteLocation() != null) {
-						addLine(buildReport, THREE, MessageFormat.format(Bundle
-								.getMessage("buildStagingDepart"), new Object[] { departStageTrack.getName(),
-								eng.getTrainName() }));
-						return false;
-					}
-					// does the train accept the engine type from the staging track?
-					if (!train.acceptsTypeName(eng.getTypeName())) {
-						addLine(buildReport, THREE, MessageFormat.format(Bundle
-								.getMessage("buildStagingDepartEngineType"), new Object[] {
-								departStageTrack.getName(), eng.toString(), eng.getTypeName(), train.getName() }));
-						return false;
-					}
-					// does the train accept the engine model from the staging track?
-					if (!train.getEngineModel().equals("") && !train.getEngineModel().equals(eng.getModel())) {
-						addLine(buildReport, THREE, MessageFormat
-								.format(Bundle.getMessage("buildStagingDepartEngineModel"), new Object[] {
-										departStageTrack.getName(), eng.toString(), eng.getModel(),
-										train.getName() }));
-						return false;
-					}
-					// does the engine road match the train requirements?
-					if (!train.getRoadOption().equals(Train.ALLLOADS) && !train.getEngineRoad().equals("")
-							&& !train.getEngineRoad().equals(eng.getRoadName())) {
-						addLine(buildReport, THREE, MessageFormat.format(Bundle
-								.getMessage("buildStagingDepartEngineRoad"), new Object[] {
-								departStageTrack.getName(), eng.toString(), eng.getRoadName(), train.getName() }));
-						return false;
-					}
-					// does the train accept the engine road from the staging track?
-					if (train.getEngineRoad().equals("") && !train.acceptsRoadName(eng.getRoadName())) {
-						addLine(buildReport, THREE, MessageFormat.format(Bundle
-								.getMessage("buildStagingDepartEngineRoad"), new Object[] {
-								departStageTrack.getName(), eng.toString(), eng.getRoadName(), train.getName() }));
-						return false;
-					}
-					// does the train accept the engine owner from the staging track?
-					if (!train.acceptsOwnerName(eng.getOwner())) {
-						addLine(buildReport, THREE, MessageFormat
-								.format(Bundle.getMessage("buildStagingDepartEngineOwner"), new Object[] {
-										departStageTrack.getName(), eng.toString(), eng.getOwner(),
-										train.getName() }));
-						return false;
-					}
-					// does the train accept the engine built date from the staging track?
-					if (!train.acceptsBuiltDate(eng.getBuilt())) {
-						addLine(buildReport, THREE, MessageFormat
-								.format(Bundle.getMessage("buildStagingDepartEngineBuilt"), new Object[] {
-										departStageTrack.getName(), eng.toString(), eng.getBuilt(),
-										train.getName() }));
-						return false;
-					}
-				}
-			}
-		}
-		boolean foundCaboose = false;
-		boolean foundFRED = false;
-		if (departStageTrack.getNumberCars() > 0) {
-			List<String> cars = carManager.getList();
-			for (int i = 0; i < cars.size(); i++) {
-				Car car = carManager.getById(cars.get(i));
-				if (car.getTrack() == departStageTrack) {
-					// ignore non-lead cars in kernels
-					if (car.getKernel() != null && !car.getKernel().isLead(car)) {
-						continue; // ignore non-lead cars
-					}
-					// has car been assigned to another train?
-					if (car.getRouteLocation() != null) {
-						log.debug("Car " + car.toString() + " has route location "
-								+ car.getRouteLocation().getName());
-						addLine(buildReport, THREE, MessageFormat.format(Bundle
-								.getMessage("buildStagingDepart"), new Object[] { departStageTrack.getName(),
-								car.getTrainName() }));
-						return false;
-					}
-					// does the train accept the car type from the staging track?
-					if (!train.acceptsTypeName(car.getTypeName())) {
-						addLine(buildReport, THREE, MessageFormat.format(Bundle
-								.getMessage("buildStagingDepartCarType"), new Object[] {
-								departStageTrack.getName(), car.toString(), car.getTypeName(), train.getName() }));
-						return false;
-					}
-					// does the train accept the car road from the staging track?
-					if (!train.acceptsRoadName(car.getRoadName())) {
-						addLine(buildReport, THREE, MessageFormat.format(Bundle
-								.getMessage("buildStagingDepartCarRoad"), new Object[] {
-								departStageTrack.getName(), car.toString(), car.getRoadName(), train.getName() }));
-						return false;
-					}
-					// does the train accept the car load from the staging track?
-					if (!car.isCaboose()
-							&& !car.isPassenger()
-							&& (!car.getLoadName().equals(CarLoads.instance().getDefaultEmptyName()) || !departStageTrack
-									.isAddCustomLoadsEnabled()
-									&& !departStageTrack.isAddCustomLoadsAnySpurEnabled()
-									&& !departStageTrack.isAddCustomLoadsAnyStagingTrackEnabled())
-							&& !train.acceptsLoad(car.getLoadName(), car.getTypeName())) {
-						addLine(buildReport, THREE, MessageFormat.format(Bundle
-								.getMessage("buildStagingDepartCarLoad"), new Object[] {
-								departStageTrack.getName(), car.toString(), car.getLoadName(), train.getName() }));
-						return false;
-					}
-					// does the train accept the car owner from the staging track?
-					if (!train.acceptsOwnerName(car.getOwner())) {
-						addLine(buildReport, THREE, MessageFormat
-								.format(Bundle.getMessage("buildStagingDepartCarOwner"), new Object[] {
-										departStageTrack.getName(), car.toString(), car.getOwner(),
-										train.getName() }));
-						return false;
-					}
-					// does the train accept the car built date from the staging track?
-					if (!train.acceptsBuiltDate(car.getBuilt())) {
-						addLine(buildReport, THREE, MessageFormat
-								.format(Bundle.getMessage("buildStagingDepartCarBuilt"), new Object[] {
-										departStageTrack.getName(), car.toString(), car.getBuilt(),
-										train.getName() }));
-						return false;
-					}
-					// does the car have a destination serviced by this train?
-					if (car.getDestination() != null) {
-						log.debug("Car (" + car.toString() + ") has a destination ("
-								+ car.getDestinationName() + ", " + car.getDestinationTrackName() + ")");
-						if (!train.services(car)) {
-							addLine(buildReport, THREE, MessageFormat.format(Bundle
-									.getMessage("buildStagingDepartCarDestination"), new Object[] {
-									departStageTrack.getName(), car.toString(), car.getDestinationName(),
-									train.getName() }));
-							return false;
-						}
-					}
-					// is this car a caboose with the correct road for this train?
-					if (car.isCaboose()
-							&& (train.getCabooseRoad().equals("") || train.getCabooseRoad().equals(
-									car.getRoadName())))
-						foundCaboose = true;
-					// is this car have a FRED with the correct road for this train?
-					if (car.hasFred()
-							&& (train.getCabooseRoad().equals("") || train.getCabooseRoad().equals(
-									car.getRoadName())))
-						foundFRED = true;
-				}
-			}
-		}
-		// does the train require a caboose and did we find one from staging?
-		if ((train.getRequirements() & Train.CABOOSE) == Train.CABOOSE && !foundCaboose) {
-			addLine(buildReport, THREE, MessageFormat.format(Bundle.getMessage("buildStagingNoCaboose"),
-					new Object[] { departStageTrack.getName(), train.getCabooseRoad() }));
-			return false;
-		}
-		// does the train require a car with FRED and did we find one from staging?
-		if ((train.getRequirements() & Train.FRED) == Train.FRED && !foundFRED) {
-			addLine(buildReport, THREE, MessageFormat.format(Bundle.getMessage("buildStagingNoCarFRED"),
-					new Object[] { departStageTrack.getName(), train.getCabooseRoad() }));
-			return false;
-		}
-		addLine(buildReport, SEVEN, MessageFormat.format(Bundle.getMessage("buildTrainCanDepartTrack"),
-				new Object[] { train.getName(), departStageTrack.getName() }));
-		return true;
-	}
-
-	/**
-	 * Checks to see if staging track can accept train.
-	 * 
-	 * @return true if staging track is empty, not reserved, and accepts car and engine types, roads, and loads.
-	 */
-	private boolean checkTerminateStagingTrack(Track terminateStageTrack) {
-		// In normal mode, find a completely empty track. In aggressive mode, a track that scheduled to depart is okay
-		if (((!Setup.isBuildAggressive() || !Setup.isStagingTrackImmediatelyAvail()) && terminateStageTrack
-				.getNumberRS() != 0)
-				|| terminateStageTrack.getNumberRS() != terminateStageTrack.getPickupRS()) {
-			addLine(buildReport, FIVE, MessageFormat.format(Bundle.getMessage("buildStagingTrackOccupied"),
-					new Object[] { terminateStageTrack.getName(), terminateStageTrack.getNumberEngines(),
-							terminateStageTrack.getNumberCars() }));
-			return false;
-		}
-		if (terminateStageTrack.getDropRS() != 0) {
-			addLine(buildReport, FIVE, MessageFormat.format(Bundle.getMessage("buildStagingTrackReserved"),
-					new Object[] { terminateStageTrack.getName(), terminateStageTrack.getDropRS() }));
-			return false;
-		}
-		if (terminateStageTrack.getPickupRS() > 0) {
-			addLine(buildReport, FIVE, MessageFormat.format(Bundle.getMessage("buildStagingTrackDepart"),
-					new Object[] { terminateStageTrack.getName() }));
-		}
-		if (!terminateStageTrack.acceptsDropTrain(train)) {
-			addLine(buildReport, FIVE, MessageFormat.format(Bundle.getMessage("buildStagingNotTrain"),
-					new Object[] { terminateStageTrack.getName() }));
-			return false;
-		// if track is setup to accept a specific train or route, then ignore other track restrictions
-		} else if (terminateStageTrack.getDropOption().equals(Track.TRAINS)
-				|| terminateStageTrack.getDropOption().equals(Track.ROUTES)) {
-			addLine(buildReport, SEVEN, MessageFormat.format(
-					Bundle.getMessage("buildTrainCanTerminateTrack"), new Object[] { train.getName(),
-							terminateStageTrack.getName() }));
-			return true; // train can drop to this track, ignore other track restrictions
-		}
-		if (!Setup.isTrainIntoStagingCheckEnabled()) {
-			addLine(buildReport, SEVEN, MessageFormat.format(
-					Bundle.getMessage("buildTrainCanTerminateTrack"), new Object[] { train.getName(),
-							terminateStageTrack.getName() }));
-			return true;
-		}
-		if (!checkTerminateStagingTrackRestrications(terminateStageTrack)) {
-			addLine(buildReport, SEVEN, Bundle.getMessage("buildOptionRestrictStaging"));
-			return false;
-		}
-		return true;
-	}
-
-	private boolean checkTerminateStagingTrackRestrications(Track terminateStageTrack) {
-		// check go see if location/track will accept the train's car and engine types
-		String[] types = train.getTypeNames();
-		for (int i = 0; i < types.length; i++) {
-			if (!terminateLocation.acceptsTypeName(types[i])) {
-				addLine(buildReport, FIVE, MessageFormat.format(Bundle.getMessage("buildDestinationType"),
-						new Object[] { terminateLocation.getName(), types[i] }));
-				return false;
-			}
-			if (!terminateStageTrack.acceptsTypeName(types[i])) {
-				addLine(buildReport, FIVE, MessageFormat.format(Bundle.getMessage("buildStagingTrackType"),
-						new Object[] { terminateStageTrack.getName(), types[i] }));
-				return false;
-			}
-		}
-		// check go see if track will accept the train's car and engine roads
-		if (train.getRoadOption().equals(Train.ALLROADS)
-				&& !terminateStageTrack.getRoadOption().equals(Track.ALL_ROADS)) {
-			addLine(buildReport, FIVE, MessageFormat.format(Bundle.getMessage("buildStagingTrackAllRoads"),
-					new Object[] { terminateStageTrack.getName() }));
-			return false;
-
-		} else if (train.getRoadOption().equals(Train.INCLUDEROADS)) {
-			String[] roads = train.getRoadNames();
-			for (int i = 0; i < roads.length; i++) {
-				if (!terminateStageTrack.acceptsRoadName(roads[i])) {
-					addLine(buildReport, FIVE, MessageFormat.format(Bundle
-							.getMessage("buildStagingTrackRoad"), new Object[] {
-							terminateStageTrack.getName(), roads[i] }));
-					return false;
-				}
-			}
-		} else if (train.getRoadOption().equals(Train.EXCLUDEROADS)) {
-			String[] excludeRoads = train.getRoadNames();
-			String[] allroads = CarRoads.instance().getNames();
-			List<String> roads = new ArrayList<String>();
-			for (int i = 0; i < allroads.length; i++) {
-				roads.add(allroads[i]);
-			}
-			for (int i = 0; i < excludeRoads.length; i++) {
-				roads.remove(excludeRoads[i]);
-			}
-			for (int i = 0; i < roads.size(); i++) {
-				if (!terminateStageTrack.acceptsRoadName(roads.get(i))) {
-					addLine(buildReport, FIVE, MessageFormat.format(Bundle
-							.getMessage("buildStagingTrackRoad"), new Object[] {
-							terminateStageTrack.getName(), roads.get(i) }));
-					return false;
-				}
-			}
-		}
-		// check go see if track will accept the train's car loads
-		if (train.getLoadOption().equals(Train.ALLLOADS)
-				&& !terminateStageTrack.getLoadOption().equals(Track.ALL_LOADS)) {
-			addLine(buildReport, FIVE, MessageFormat.format(Bundle.getMessage("buildStagingTrackAllLoads"),
-					new Object[] { terminateStageTrack.getName() }));
-			return false;
-
-		} else if (train.getLoadOption().equals(Train.INCLUDELOADS)) {
-			String[] loads = train.getLoadNames();
-			for (int i = 0; i < loads.length; i++) {
-				String loadParts[] = loads[i].split(CarLoad.SPLIT_CHAR); // split load name
-				if (loadParts.length > 1) {
-					if (!terminateStageTrack.acceptsLoad(loadParts[1], loadParts[0])) {
-						addLine(buildReport, FIVE, MessageFormat.format(Bundle
-								.getMessage("buildStagingTrackLoad"), new Object[] {
-								terminateStageTrack.getName(), loads[i] }));
-						return false;
-					}
-				} else {
-					if (!terminateStageTrack.acceptsLoadName(loads[i])) {
-						addLine(buildReport, FIVE, MessageFormat.format(Bundle
-								.getMessage("buildStagingTrackLoad"), new Object[] {
-								terminateStageTrack.getName(), loads[i] }));
-						return false;
-					}
-				}
-			}
-		} else if (train.getLoadOption().equals(Train.EXCLUDELOADS)) {
-			// build a list of loads that the staging track must accept
-			List<String> loads = new ArrayList<String>();
-			for (int i = 0; i < types.length; i++) {
-				List<String> allLoads = CarLoads.instance().getNames(types[i]);
-				for (int j = 0; j < allLoads.size(); j++) {
-					if (!loads.contains(allLoads.get(j)))
-						loads.add(allLoads.get(j));
-				}
-			}
-			// remove the loads that the train won't carry
-			String[] excludeLoads = train.getLoadNames();
-			for (int i = 0; i < excludeLoads.length; i++) {
-				loads.remove(excludeLoads[i]);
-			}
-			for (int i = 0; i < loads.size(); i++) {
-				String loadParts[] = loads.get(i).split(CarLoad.SPLIT_CHAR); // split load name
-				if (loadParts.length > 1) {
-					if (!terminateStageTrack.acceptsLoad(loadParts[1], loadParts[0])) {
-						addLine(buildReport, FIVE, MessageFormat.format(Bundle
-								.getMessage("buildStagingTrackLoad"), new Object[] {
-								terminateStageTrack.getName(), loads.get(i) }));
-						return false;
-					}
-				} else {
-					if (!terminateStageTrack.acceptsLoadName(loads.get(i))) {
-						addLine(buildReport, FIVE, MessageFormat.format(Bundle
-								.getMessage("buildStagingTrackLoad"), new Object[] {
-								terminateStageTrack.getName(), loads.get(i) }));
-						return false;
-					}
-				}
-			}
-		}
-		addLine(buildReport, SEVEN, MessageFormat.format(Bundle.getMessage("buildTrainCanTerminateTrack"),
-				new Object[] { train.getName(), terminateStageTrack.getName() }));
-		return true;
-	}
-
-	/**
-	 * Find the final destination and track for a car with a custom load. Car doesn't have a destination or final
-	 * destination. There's a check to see if there's a spur/ schedule for this car. Returns true if a schedule was
-	 * found.
-	 * 
-	 * @param car
-	 *            the car with the load
-	 * @return true if there's a schedule that can be routed to for this car and load
-	 * @throws BuildFailedException
-	 */
-	private boolean findFinalDestinationForCarLoad(Car car) throws BuildFailedException {
-		boolean routeToSpurFound = false;
-		if (car.getLoadName().equals(CarLoads.instance().getDefaultEmptyName())
-				|| car.getLoadName().equals(CarLoads.instance().getDefaultLoadName())
-				|| car.getDestination() != null || car.getFinalDestination() != null)
-			return routeToSpurFound; // no schedule found for this car
-		addLine(buildReport, FIVE, MessageFormat.format(Bundle.getMessage("buildSearchForSpur"),
-				new Object[] { car.toString(), car.getLoadName(),
-						car.getLocationName() + ", " + car.getTrackName() }));
-		List<Track> tracks = locationManager.getTracks(Track.SPUR);
-		log.debug("Found " + tracks.size() + " spurs");
-		for (int i = 0; i < tracks.size(); i++) {
-			Track track = tracks.get(i);
-			if (car.getTrack() == track || track.getSchedule() == null)
-				continue;
-			if (!train.isAllowLocalMovesEnabled()
-					&& splitString(car.getLocationName()).equals(splitString(track.getLocation().getName()))) {
-				log.debug("Skipping track (" + track.getName() + "), it would require a local move"); // NOI18N
-				continue;
-			}
-			if (!train.isAllowThroughCarsEnabled()
-					&& !train.isLocalSwitcher()
-					&& !car.isCaboose()
-					&& !car.hasFred()
-					&& !car.isPassenger()
-					&& splitString(car.getLocationName()).equals(splitString(departLocation.getName()))
-					&& splitString(track.getLocation().getName()).equals(splitString(terminateLocation.getName()))
-					&& !splitString(departLocation.getName()).equals(splitString(terminateLocation.getName()))) {
-				log.debug("Skipping track (" + track.getName() + "), through cars not allowed to terminal (" // NOI18N
-						+ terminateLocation.getName() + ")");
-				continue;
-			}
-			String status = car.testDestination(track.getLocation(), track);
-			if (!status.equals(Track.OKAY)) {
-				if (track.getScheduleMode() == Track.SEQUENTIAL && status.startsWith(Track.SCHEDULE))
-					addLine(buildReport, SEVEN, MessageFormat.format(Bundle
-							.getMessage("buildTrackSequentialMode"), new Object[] { track.getName(),
-							track.getLocation().getName(), status }));
-				// if the track has an alternate track don't abort if the issue was space
-				if (!status.startsWith(Track.LENGTH) || !track.checkSchedule(car).equals(Track.OKAY))
-					continue;
-				if (track.getAlternateTrack() == null) {
-					// report that the spur is full and no alternate
-					addLine(buildReport, SEVEN, MessageFormat.format(Bundle
-							.getMessage("buildSpurFullNoAlternate"), new Object[] {
-							track.getLocation().getName(), track.getName() }));
-					continue;
-				}
-			}
-			
-			addLine(buildReport, SEVEN, MessageFormat.format(Bundle.getMessage("buildSetFinalDestination"),
-					new Object[] { car.toString(), car.getLoadName(), track.getLocation().getName(),
-							track.getName() }));
-
-			// check the number of in bound cars to this track
-			if (!track.isSpaceAvailable(car)) {
-				// Now determine if we should move the car or just leave it where it is
-				String id = track.getScheduleItemId();	// save the tracks schedule item id
-				// determine if this car can be routed to the spur
-				car.setFinalDestination(track.getLocation());
-				car.setFinalDestinationTrack(track);
-				if (Router.instance().setDestination(car, train, buildReport))
-					routeToSpurFound = true; // if we don't find another spur, keep the car here for now
-				car.setDestination(null, null); 
-				car.setFinalDestination(null);
-				car.setFinalDestinationTrack(null);
-				track.setScheduleItemId(id);	// restore id
-				addLine(buildReport, SEVEN, MessageFormat.format(Bundle.getMessage("buildNoDestTrackSpace"),
-						new Object[] { car.toString(), track.getLocation().getName(), track.getName(),
-								track.getNumberOfCarsInRoute(), track.getReservedInRoute(),
-								track.getReservationFactor() }));
-				continue;
-			}
-			// try to send car to this spur
-			car.setFinalDestination(track.getLocation());
-			car.setFinalDestinationTrack(track);
-			// test to see if destination is reachable by this train
-			if (Router.instance().setDestination(car, train, buildReport))
-				routeToSpurFound = true; // found a route to the spur
-			if (car.getDestination() != null) {
-				// is car part of kernel?
-				car.updateKernel();
-				if (car.getDestination() != track.getLocation()) {
-					car.setScheduleId(track.getCurrentScheduleItem().getId());
-					track.bumpSchedule();
-				}
-				return routeToSpurFound; // done, car has a new destination
-			}
-			addLine(buildReport, SEVEN, MessageFormat.format(Bundle
-					.getMessage("buildNotAbleToSetDestination"), new Object[] { car.toString(),
-					Router.instance().getStatus() }));
-			car.setFinalDestination(null);
-			car.setFinalDestinationTrack(null);
-		}
-		addLine(buildReport, SEVEN, MessageFormat.format(Bundle.getMessage("buildCouldNotFindSpur"),
-				new Object[] { car.toString(), car.getLoadName() }));
-		if (!routeToSpurFound) {
-			// try and send car to staging
-			addLine(buildReport, FIVE, MessageFormat.format(Bundle.getMessage("buildTrySendCarToStaging"),
-					new Object[] { car.toString(), car.getLoadName() }));
-			tracks = locationManager.getTracks(Track.STAGING);
-			log.debug("Found " + tracks.size() + " staging tracks");
-			// Only try routing to a staging location once
-			List<Location> locations = new ArrayList<Location>();
-			for (int i = 0; i < tracks.size(); i++) {
-				Track track = tracks.get(i);
-				log.debug("Staging track (" + track.getLocation().getName() + ", " + track.getName() + ")");
-				if (track.getLocation() == car.getLocation())
-					continue;
-				if (locations.contains(track.getLocation()))
-					continue;
-				String status = track.accepts(car);
-				if (!status.equals(Track.OKAY) && !status.startsWith(Track.LENGTH))
-					continue;
-				addLine(buildReport, SEVEN, MessageFormat.format(Bundle
-						.getMessage("buildStagingCanAcceptLoad"), new Object[] { track.getLocation(),
-						track.getName(), car.getLoadName() }));
-				// try to send car to staging
-				car.setFinalDestination(track.getLocation());
-				// test to see if destination is reachable by this train
-				if (Router.instance().setDestination(car, train, buildReport))
-					routeToSpurFound = true; // found a route to staging
-				if (car.getDestination() != null) {
-					// is car part of kernel?
-					car.updateKernel();
-					return true;
-				}
-				locations.add(track.getLocation()); // couldn't route to this staging location
-				car.setFinalDestination(null);
-			}
-			if (locations.isEmpty())
-				addLine(buildReport, SEVEN, MessageFormat.format(Bundle
-						.getMessage("buildNoStagingForCarLoad"), new Object[] { car.toString(),
-						car.getLoadName() }));
-		}
-		return routeToSpurFound; // done
-	}
-
-	/**
-	 * Used to generate a car's load from staging. Search for a spur with a schedule and load car if possible.
-	 * 
-	 * @param car
-	 *            the car
-	 * @throws BuildFailedException
-	 */
-	private boolean generateCarLoadFromStaging(Car car) throws BuildFailedException {
-		if (car.getTrack() == null || !car.getTrack().getTrackType().equals(Track.STAGING)
-				|| !car.getTrack().isAddCustomLoadsAnySpurEnabled()
-				|| !car.getLoadName().equals(CarLoads.instance().getDefaultEmptyName()) || car.getDestination() != null
-				|| car.getFinalDestination() != null) {
-			log.debug("No load generation for car (" + car.toString()
-					+ ") isAddLoadsAnySpurEnabled: " // NOI18N
-					+ (car.getTrack().isAddCustomLoadsAnySpurEnabled() ? "true" : "false") // NOI18N
-					+ ", car load (" + car.getLoadName() + ") destination (" + car.getDestinationName() // NOI18N
-					+ ") final destination (" + car.getFinalDestinationName() + ")"); // NOI18N
-			if (car.getTrack() != null && car.getTrack().getTrackType().equals(Track.STAGING)
-				&& car.getTrack().isAddCustomLoadsAnySpurEnabled() && car.getLoadName().equals(CarLoads.instance().getDefaultEmptyName()))
-						addLine(buildReport, FIVE, MessageFormat.format(Bundle.getMessage("buildCarNoLoadGenerated"),
-				new Object[] { car.toString(), car.getLoadName(), car.getDestinationName(), car.getFinalDestinationName() }));
-			return false; // no load generated for this car
-		}
-		addLine(buildReport, SEVEN, MessageFormat.format(Bundle.getMessage("buildSearchTrackNewLoad"),
-				new Object[] { car.toString(), car.getTypeName(), car.getLoadName(), car.getTrackName() }));
-		List<Track> tracks = locationManager.getTracks(Track.SPUR);
-		log.debug("Found " + tracks.size() + " spurs");
-		for (int i = 0; i < tracks.size(); i++) {
-			Track track = tracks.get(i);
-			ScheduleItem si = getScheduleItem(car, track);
-			if (si == null)
-				continue; // no match
-			// need to set car load so testDestination will work properly
-			String oldCarLoad = car.getLoadName();
-			car.setLoadName(si.getReceiveLoadName());
-			String status = car.testDestination(track.getLocation(), track);
-			if (!status.equals(Track.OKAY) && !status.startsWith(Track.LENGTH)) {
-				addLine(buildReport, SEVEN, MessageFormat.format(
-						Bundle.getMessage("buildNoDestTrackNewLoad"), new Object[] {
-								track.getLocation().getName(), track.getName(), car.toString(), si.getReceiveLoadName(),
-								status }));
-				// restore car's load
-				car.setLoadName(oldCarLoad);
-				continue;
-			}
-			addLine(buildReport, SEVEN, MessageFormat.format(Bundle.getMessage("buildTrySpurLoad"),
-					new Object[] { track.getLocation().getName(), track.getName(), car.getLoadName() }));
-			if (!track.isSpaceAvailable(car)) {
-				addLine(buildReport, SEVEN, MessageFormat.format(Bundle.getMessage("buildNoDestTrackSpace"),
-						new Object[] { car.toString(), track.getLocation().getName(), track.getName(),
-								track.getNumberOfCarsInRoute(), track.getReservedInRoute(),
-								track.getReservationFactor() }));
-				// restore car's load
-				car.setLoadName(oldCarLoad);
-				continue;
-			}
-			car.setFinalDestination(track.getLocation());
-			car.setFinalDestinationTrack(track);
-			// try routing car
-			if (Router.instance().setDestination(car, train, buildReport) && car.getDestination() != null) {
-				// return car with this custom load and destination
-				addLine(buildReport, FIVE, MessageFormat.format(
-						Bundle.getMessage("buildCreateNewLoadForCar"), new Object[] { car.toString(),
-								si.getReceiveLoadName(), track.getLocation().getName(), track.getName() }));
-				car.setScheduleId(track.getCurrentScheduleItem().getId());
-				car.setLoadGeneratedFromStaging(true);
-				// is car part of kernel?
-				car.updateKernel();
-				track.bumpSchedule();
-				return true; // done, car now has a custom load
-			}
-			addLine(buildReport, SEVEN, MessageFormat.format(Bundle.getMessage("buildCanNotRouteCar"),
-					new Object[] { car.toString(), si.getReceiveLoadName(), track.getLocation().getName(),
-							track.getName() }));
-			car.setDestination(null, null);
-			// restore load and final destination and track
-			car.setLoadName(oldCarLoad);
-			car.setFinalDestination(null);
-			car.setFinalDestinationTrack(null);
-		}
-		addLine(buildReport, SEVEN, MessageFormat.format(Bundle.getMessage("buildUnableNewLoad"),
-				new Object[] { car.toString() }));
-		return false; // done, no load generated for this car
-	}
-
-	/**
-	 * Tries to place a custom load in the car that is departing staging, and may terminate to staging. Tries to create
-	 * a custom load that will be accepted by the train's terminal if the terminal is staging. Otherwise, any staging
-	 * track is searched for that will accept this car and a custom load.
-	 * 
-	 * @param car
-	 *            the car
-	 * @throws BuildFailedException
-	 */
-	private boolean generateCarLoadStagingToStaging(Car car) throws BuildFailedException {
-		if (car.getTrack() == null || !car.getTrack().getTrackType().equals(Track.STAGING)
-				|| !car.getTrack().isAddCustomLoadsAnyStagingTrackEnabled()
-				|| !car.getLoadName().equals(CarLoads.instance().getDefaultEmptyName())
-				|| car.getDestination() != null || car.getFinalDestination() != null) {
-			log.debug("No load generation for car (" + car.toString() + ") isAddCustomLoadsAnyStagingTrackEnabled: " // NOI18N
-					+ (car.getTrack().isAddCustomLoadsAnySpurEnabled() ? "true" : "false") // NOI18N
-					+ ", car load (" + car.getLoadName() + ") destination (" + car.getDestinationName() // NOI18N
-					+ ") final destination (" + car.getFinalDestinationName() + ")"); // NOI18N
-			return false;
-		}
-		// TODO, not sure if we really need to try the terminate track, attempt to generate car load to staging was done earlier
-		//first try this train's termination track if one exists
-		if (train.isAllowThroughCarsEnabled()
-				&& generateLoadCarDepartingAndTerminatingIntoStaging(car, terminateStageTrack))
-			return true;
-		List<Track> tracks = locationManager.getTracks(Track.STAGING);
-		log.debug("Found " + tracks.size() + " staging tracks for load generation");
-		for (int i = 0; i < tracks.size(); i++) {
-			Track track = tracks.get(i);
-			log.debug("Staging track (" + track.getLocation().getName() + ", " + track.getName() + ")");
-			// find a staging track that isn't at the departure or terminal
-			if (track.getLocation() == departLocation || track.getLocation() == terminateLocation)
-				continue;
-			// the following method sets the load generated from staging boolean
-			if (generateLoadCarDepartingAndTerminatingIntoStaging(car, track)) {
-				// try sending car to this destination, but not staging track
-				car.setFinalDestination(track.getLocation());
-				car.setFinalDestinationTrack(null);
-				// test to see if destination is reachable by this train
-				if (Router.instance().setDestination(car, train, buildReport) && car.getDestination() != null) {
-					return true; // done, car has a custom load and a destination
-				}
-				addLine(buildReport, SEVEN, MessageFormat.format(Bundle
-						.getMessage("buildStagingTrackNotReachable"), new Object[] {
-						track.getLocation().getName(), track.getName(), car.getLoadName() }));
-				// return car to original state
-				car.setLoadName(CarLoads.instance().getDefaultEmptyName());
-				car.setLoadGeneratedFromStaging(false);
-				car.setFinalDestination(null);
-				car.updateKernel();
-			}
-		}
-		return false;
-	}
-
-	/**
-	 * Used when generating a car load from staging.
-	 * 
-	 * @param car
-	 *            the car.
-	 * @param track
-	 *            the car's destination track that has the schedule.
-	 * @return ScheduleItem si if match found, null otherwise.
-	 * @throws BuildFailedException
-	 */
-	private ScheduleItem getScheduleItem(Car car, Track track) throws BuildFailedException {
-		if (track.getSchedule() == null)
-			return null;
-		ScheduleItem si = null;
-		if (track.getScheduleMode() == Track.SEQUENTIAL) {
-			si = track.getCurrentScheduleItem();
-			if (si == null)
-				throw new BuildFailedException(MessageFormat.format(Bundle
-						.getMessage("buildErrorNoScheduleItem"), new Object[] { track.getScheduleItemId(),
-						track.getScheduleName(), track.getName(), track.getLocation().getName() }));
-			return checkScheduleItem(si, car, track);
-		}
-		log.debug("Track (" + track.getName() + ") in match mode");
-		for (int i = 0; i < track.getSchedule().getSize(); i++) {
-			si = track.getNextScheduleItem();
-			if (si == null)
-				throw new BuildFailedException(MessageFormat.format(Bundle
-						.getMessage("buildErrorNoScheduleItem"), new Object[] { track.getScheduleItemId(),
-						track.getScheduleName(), track.getName(), track.getLocation().getName() }));
-			si = checkScheduleItem(si, car, track);
-			if (si != null)
-				return si;
-		}
-		return si;
-	}
-
-	/**
-	 * Checks a schedule item to see if the car type matches, and the train and track can service the schedule item's
-	 * load. This code doesn't check to see if the car's load can be serviced by the schedule. Instead a schedule item
-	 * is returned that allows the program to assign a custom load to the car that matches a schedule item. Therefore,
-	 * schedule items that request don't request a custom load are ignored.
-	 * 
-	 * @param si
-	 *            the schedule item
-	 * @param car
-	 *            the car to check
-	 * @param track
-	 *            the destination track
-	 * @return Schedule item si if okay, null otherwise.
-	 */
-	private ScheduleItem checkScheduleItem(ScheduleItem si, Car car, Track track) {
-		if (!car.getTypeName().equals(si.getTypeName()) || si.getReceiveLoadName().equals("")
-				|| si.getReceiveLoadName().equals(CarLoads.instance().getDefaultEmptyName())
-				|| si.getReceiveLoadName().equals(CarLoads.instance().getDefaultLoadName())) {
-			log.debug("Not using track (" + track.getName() + ") schedule request type (" + si.getTypeName()
-					+ ") road (" + si.getRoadName() + ") load (" + si.getReceiveLoadName() + ")"); // NOI18N
-			return null;
-		}
-		if (!si.getRoadName().equals("") && !car.getRoadName().equals(si.getRoadName())) {
-			log.debug("Not using track (" + track.getName() + ") schedule request type (" + si.getTypeName()
-					+ ") road (" + si.getRoadName() + ") load (" + si.getReceiveLoadName() + ")"); // NOI18N
-			return null;
-		}
-		if (!train.acceptsLoad(si.getReceiveLoadName(), si.getTypeName())) {
-			addLine(buildReport, SEVEN, MessageFormat.format(Bundle.getMessage("buildTrainNotNewLoad"),
-					new Object[] { train.getName(), si.getReceiveLoadName(), track.getLocation().getName(),
-							track.getName() }));
-			return null;
-		}
-		// does the departure track allow this load?
-		if (!car.getTrack().shipsLoad(si.getReceiveLoadName(), car.getTypeName())) {
-			addLine(buildReport, SEVEN, MessageFormat.format(Bundle.getMessage("buildTrackNotNewLoad"),
-					new Object[] { car.getTrackName(), si.getReceiveLoadName(), track.getLocation().getName(),
-							track.getName() }));
-			return null;
-		}
-		if (!si.getTrainScheduleId().equals("")
-				&& !TrainManager.instance().getTrainScheduleActiveId().equals(si.getTrainScheduleId())) {
-			log.debug("Schedule item isn't active");
-			// build the status message
-			TrainSchedule aSch = TrainScheduleManager.instance().getScheduleById(
-					TrainManager.instance().getTrainScheduleActiveId());
-			TrainSchedule tSch = TrainScheduleManager.instance().getScheduleById(si.getTrainScheduleId());
-			String aName = "";
-			String tName = "";
-			if (aSch != null)
-				aName = aSch.getName();
-			if (tSch != null)
-				tName = tSch.getName();
-			addLine(buildReport, SEVEN, MessageFormat.format(Bundle.getMessage("buildScheduleNotActive"),
-					new Object[] { track.getName(), si.getId(), tName, aName }));
-
-			return null;
-		}
-		return si;
-	}
-
-	/**
-	 * Checks all of the cars on an interchange track and returns the oldest (FIFO) or newest (LIFO) car residing on
-	 * that track. Note high priority cars will be serviced first, then low.
-	 * 
-	 * @param car
-	 *            the car being pulled from the interchange track
-	 * @return The FIFO car at this interchange
-	 */
-	private Car getCarOrder(Car car) {
-		if (car.getTrack().getServiceOrder().equals(Track.NORMAL))
-			return car;
-		log.debug("Get " + car.getTrack().getServiceOrder() + " car (" + car.toString() + ") from "
-				+ car.getTrack().getTrackType() + " (" + car.getTrackName() + "), order: " // NOI18N
-				+ car.getOrder());
-		Car bestCar = car;
-		for (int i = carIndex + 1; i < carList.size(); i++) {
-			Car testCar = carManager.getById(carList.get(i));
-			if (testCar.getTrack() == car.getTrack()) {
-				log.debug(car.getTrack().getTrackType() + " car (" + testCar.toString() + ") has order: "
-						+ testCar.getOrder()); // NOI18N
-				if (car.getTrack().getServiceOrder().equals(Track.FIFO)
-						&& bestCar.getOrder() > testCar.getOrder()
-						&& bestCar.getLoadPriority().equals(testCar.getLoadPriority()))
-					bestCar = testCar;
-				if (car.getTrack().getServiceOrder().equals(Track.LIFO)
-						&& bestCar.getOrder() < testCar.getOrder()
-						&& bestCar.getLoadPriority().equals(testCar.getLoadPriority()))
-					bestCar = testCar;
-			}
-		}
-		if (car != bestCar)
-			addLine(buildReport, SEVEN, MessageFormat.format(Bundle.getMessage("buildTrackModeCarPriority"),
-					new Object[] { car.getTrack().getTrackType(), car.getTrackName(),
-							car.getTrack().getServiceOrder(), bestCar.toString(), car.toString() }));
-		return bestCar;
-	}
-
-	private boolean checkCarForDestinationAndTrack(Car car, RouteLocation rl, RouteLocation rld)
-			throws BuildFailedException {
-		int index;
-		for (index = 0; index < routeList.size(); index++) {
-			if (rld == train.getRoute().getLocationById(routeList.get(index)))
-				break;
-		}
-		return checkCarForDestinationAndTrack(car, rl, index - 1);
-	}
-
-	/**
-	 * Checks to see if car has a destination and tries to add car to train
-	 * 
-	 * @param car
-	 * @param rl
-	 *            the car's route location
-	 * @param routeIndex
-	 *            where in the route the car pick up is
-	 * @return true if car has a destination.
-	 * @throws BuildFailedException
-	 *             if destination was staging and can't place car there
-	 */
-	private boolean checkCarForDestinationAndTrack(Car car, RouteLocation rl, int routeIndex)
-			throws BuildFailedException {
-		if (car.getDestination() == null)
-			return false;
-		addLine(buildReport, SEVEN, MessageFormat.format(Bundle.getMessage("buildCarHasAssignedDest"),
-				new Object[] { car.toString(),
-						(car.getDestinationName() + ", " + car.getDestinationTrackName()) }));
-		RouteLocation rld = train.getRoute().getLastLocationByName(car.getDestinationName());
-		if (rld == null) {
-			// car has a destination that isn't serviced by this train (destination loaded by router)
-			addLine(buildReport, FIVE, MessageFormat.format(Bundle
-					.getMessage("buildExcludeCarDestNotPartRoute"), new Object[] { car.toString(),
-					car.getDestinationName(), train.getRoute().getName() }));
-			return true; // done
-		}
-		if (car.getRouteLocation() != null) {
-			// The following code should not be executed, this should not occur if train was reset before a build!
-			addLine(buildReport, THREE, MessageFormat.format(Bundle.getMessage("buildCarAlreadyAssigned"),
-					new Object[] { car.toString() }));
-		}
-		// now go through the route and try and find a location with
-		// the correct destination name
-		int locCount = 0;
-		for (int k = routeIndex; k < routeList.size(); k++) {
-			rld = train.getRoute().getLocationById(routeList.get(k));
-			// if car can be picked up later at same location, skip
-			if (checkForLaterPickUp(rl, rld, car)) {
-				addLine(buildReport, THREE, MessageFormat.format(Bundle.getMessage("buildCarHasSecond"),
-						new Object[] { car.toString(), car.getLocationName() }));
-				break;
-			}
-			if (!rld.getName().equals(car.getDestinationName()))
-				continue;
-			// is the car's destination the terminal and is that allowed?
-			if (!train.isAllowThroughCarsEnabled()
-					&& !train.isLocalSwitcher() 
-					&& !car.isCaboose()
-					&& !car.hasFred() 
-					&& !car.isPassenger()
-					&& splitString(car.getLocationName()).equals(splitString(departLocation.getName()))
-					&& splitString(car.getDestinationName()).equals(splitString(terminateLocation.getName()))
-					&& !splitString(departLocation.getName()).equals(splitString(terminateLocation.getName()))) {
-				addLine(buildReport, FIVE, MessageFormat.format(Bundle.getMessage("buildCarHasDestination"),
-						new Object[] { car.toString(), departLocation.getName(), terminateLocation.getName() }));
-				addLine(buildReport, FIVE, MessageFormat.format(Bundle.getMessage("buildThroughTrafficNotAllow"),
-						new Object[] { departLocation.getName(), terminateLocation.getName() }));
-				addLine(buildReport, SEVEN, BLANK_LINE); // add line when in very detailed report mode
-				return true; // done
-			}
-			locCount++; // show when this car would be dropped at location
-			log.debug("Car (" + car.toString() + ") found a destination in train's route");
-			// are drops allows at this location?
-			if (!rld.isDropAllowed()) {
-				addLine(buildReport, THREE, MessageFormat.format(Bundle.getMessage("buildRouteNoDropsStop"),
-						new Object[] { train.getRoute().getName(), rld.getName(), locCount }));
-				continue;
-			}
-			if (rld.getCarMoves() >= rld.getMaxCarMoves()) {
-				addLine(buildReport, THREE, MessageFormat.format(Bundle.getMessage("buildNoAvailableMovesStop"),
-						new Object[] { train.getRoute().getName(), rld.getId(), rld.getName(), locCount }));
-				continue;
-			}
-			// is the train length okay?
-			if (!checkTrainLength(car, rl, rld)) {
-				continue;
-			}
-			// check for valid destination track
-			if (car.getDestinationTrack() == null) {
-				addLine(buildReport, FIVE, MessageFormat.format(Bundle.getMessage("buildCarDoesNotHaveDest"),
-						new Object[] { car.toString() }));
-				// is there a destination track assigned for staging cars?
-				if (rld == train.getTrainTerminatesRouteLocation() && terminateStageTrack != null) {
-					String status = car.testDestination(car.getDestination(), terminateStageTrack);
-					if (status.equals(Track.OKAY)) {
-						addLine(buildReport, THREE, MessageFormat.format(Bundle
-								.getMessage("buildCarAssignedToStaging"), new Object[] { car.toString(),
-								terminateStageTrack.getName() }));
-						addCarToTrain(car, rl, rld, terminateStageTrack);
-						return true;
-					} else {
-						addLine(buildReport, SEVEN, MessageFormat.format(Bundle
-								.getMessage("buildCanNotDropCarBecause"), new Object[] { car.toString(),
-								terminateStageTrack.getName(), status }));
-						continue;
-					}
-					// no staging at this location, now find a destination track this this car
-				} else {
-					List<String> tracks = car.getDestination().getTrackIdsByMovesList(null);
-					addLine(buildReport, SEVEN, MessageFormat.format(
-							Bundle.getMessage("buildSearchForTrack"), new Object[] { tracks.size(),
-									car.getDestinationName(), car.toString(), car.getLoadName() }));
-					for (int s = 0; s < tracks.size(); s++) {
-						Track testTrack = car.getDestination().getTrackById(tracks.get(s));
-						// log.debug("track (" +testTrack.getName()+ ") has "+ testTrack.getMoves() + " moves");
-						// dropping to the same track isn't allowed
-						if (testTrack == car.getTrack()) {
-							addLine(buildReport, SEVEN, MessageFormat.format(Bundle
-									.getMessage("buildCanNotDropCarSameTrack"), new Object[] {
-									car.toString(), testTrack.getName() }));
-							continue;
-						}
-						// is train direction correct?
-						if (!checkDropTrainDirection(car, rld, testTrack))
-							continue;
-						// drop to interchange or spur?
-						if (!checkTrainCanDrop(car, testTrack))
-							continue;
-						String status = car.testDestination(car.getDestination(), testTrack);
-						// is the testTrack a spur with a schedule and alternate track?
-						if (!status.equals(Track.OKAY) && status.startsWith(Track.LENGTH)
-								&& testTrack.checkSchedule(car).equals(Track.OKAY)
-								&& testTrack.getTrackType().equals(Track.SPUR)
-								&& testTrack.getAlternateTrack() != null) {
-							addLine(buildReport, SEVEN, MessageFormat.format(Bundle
-									.getMessage("buildTrackHasAlternate"), new Object[] {
-									testTrack.getName(), testTrack.getAlternateTrack().getName() }));
-							String altStatus = car.testDestination(car.getDestination(), testTrack
-									.getAlternateTrack());
-							if (altStatus.equals(Track.OKAY)
-							// "CUSTOM" and "LOAD" are in the status message if spur, must use contains
-							// the following code allows the alternate track to be a spur TODO other code only yard or interchange is correct
-									|| (altStatus.contains(Track.CUSTOM) && altStatus.contains(Track.LOAD))) {
-								addLine(buildReport, SEVEN, MessageFormat.format(Bundle
-										.getMessage("buildUseAlternateTrack"), new Object[] { car.toString(),
-										testTrack.getAlternateTrack().getName() }));
-								addCarToTrain(car, rl, rld, testTrack.getAlternateTrack());
-								// and forward the car to the original destination
-								car.setFinalDestination(car.getDestination());
-								car.setFinalDestinationTrack(testTrack);
-								car.setNextLoadName(car.getLoadName());
-								testTrack.setMoves(testTrack.getMoves() + 1); // bump the number of moves
-								return true;
-							} else {
-								addLine(buildReport, SEVEN, MessageFormat.format(Bundle
-										.getMessage("buildCanNotDropCarBecause"),
-										new Object[] { car.toString(),
-												testTrack.getAlternateTrack().getName(), altStatus }));
-							}
-						}
-						if (!status.equals(Track.OKAY)) {
-							addLine(buildReport, SEVEN, MessageFormat.format(Bundle
-									.getMessage("buildCanNotDropCarBecause"), new Object[] { car.toString(),
-									testTrack.getName(), status }));
-							continue;
-						}
-						addCarToTrain(car, rl, rld, testTrack);
-						return true;
-					}
-				}
-				// car has a destination track
-			} else {
-				log.debug("Car (" + car.toString() + ") has a destination track ("
-						+ car.getDestinationTrack().getName() + ")");
-				// going into the correct staging track?
-				if (rld.equals(train.getTrainTerminatesRouteLocation()) && terminateStageTrack != null
-						&& terminateStageTrack != car.getDestinationTrack()) {
-					// car going to wrong track in staging, change track
-					addLine(buildReport, SEVEN, MessageFormat.format(Bundle
-							.getMessage("buildCarDestinationStaging"), new Object[] { car.toString(),
-							car.getDestinationName(), car.getDestinationTrackName() }));
-					car.setDestination(terminateStageTrack.getLocation(), terminateStageTrack);
-				}
-				if (!rld.equals(train.getTrainTerminatesRouteLocation()) || terminateStageTrack == null
-						|| terminateStageTrack == car.getDestinationTrack()) {
-					// is train direction correct?
-					if (checkDropTrainDirection(car, rld, car.getDestinationTrack())) {
-						// drop to interchange or spur?
-						if (checkTrainCanDrop(car, car.getDestinationTrack())) {
-							String status = car.testDestination(car.getDestination(), car
-									.getDestinationTrack());
-							if (status.equals(Track.OKAY)
-									&& checkDropTrainDirection(car, rld, car.getDestinationTrack())) {
-								addCarToTrain(car, rl, rld, car.getDestinationTrack());
-								return true;
-							} else if (!status.equals(Track.OKAY)) {
-								addLine(buildReport, SEVEN, MessageFormat.format(Bundle
-										.getMessage("buildCanNotDropCarBecause"), new Object[] {
-										car.toString(), car.getDestinationTrackName(), status }));
-							}
-						}
-					}
-				} else {
-					throw new BuildFailedException(MessageFormat.format(Bundle
-							.getMessage("buildCarDestinationStaging"), new Object[] { car.toString(),
-							car.getDestinationName(), car.getDestinationTrackName() }));
-				}
-			}
-			addLine(buildReport, THREE, MessageFormat.format(Bundle.getMessage("buildCanNotDropCar"),
-					new Object[] { car.toString(), car.getDestinationName(), locCount }));
-			if (car.getDestinationTrack() == null) {
-				log.debug("Could not find a destination track for location " + car.getDestinationName());
-			}
-		}
-		log.debug("car (" + car.toString() + ") not added to train");
-		// remove destination and revert to final destination
-		if (car.getDestinationTrack() != null) {
-			Track destTrack = car.getDestinationTrack();
-			// TODO should we leave the car's destination? The spur expects this car!
-			if (destTrack.getSchedule() != null && destTrack.getScheduleMode() == Track.SEQUENTIAL) {
-				// log.debug("Scheduled delivery to ("+destTrack.getName()+") cancelled");
-				addLine(buildReport, SEVEN, MessageFormat.format(Bundle.getMessage("buildPickupCancelled"),
-						new Object[] { destTrack.getLocation().getName(), destTrack.getName() }));
-			}
-		}
-		car.setFinalDestination(car.getPreviousFinalDestination());
-		car.setFinalDestinationTrack(car.getPreviousFinalDestinationTrack());
-		car.setDestination(null, null);
-		// is car sitting on a FIFO or LIFO track?
-		if (car.getTrack() != null && !car.getTrack().getServiceOrder().equals(Track.NORMAL)) {
-			addLine(buildReport, SEVEN, MessageFormat
-					.format(Bundle.getMessage("buildBypassCarServiceOrder"), new Object[] { car.toString(),
-							car.getTrackName(), car.getTrack().getServiceOrder() }));
-			// move car id in front of current pointer so car is no longer used on this pass
-			carList.remove(car.getId());
-			carList.add(carIndex, car.getId());
-		}
-		addLine(buildReport, FIVE, MessageFormat.format(Bundle.getMessage("buildNoDestForCar"),
-				new Object[] { car.toString() }));
-		addLine(buildReport, SEVEN, BLANK_LINE); // add line when in very detailed report mode
-		return true; // car no longer has a destination, but it had one.
-	}
-
-	/**
-	 * Find a destination for the car at a specified location.
-	 * 
-	 * @param car
-	 *            the car!
-	 * @param rl
-	 *            The car's route location
-	 * @param rld
-	 *            The car's route destination
-	 * @return true if successful.
-	 * @throws BuildFailedException
-	 */
-	private boolean findDestinationAndTrack(Car car, RouteLocation rl, RouteLocation rld)
-			throws BuildFailedException {
-		int index;
-		for (index = 0; index < routeList.size(); index++) {
-			if (rld == train.getRoute().getLocationById(routeList.get(index)))
-				break;
-		}
-		return findDestinationAndTrack(car, rl, index - 1, index + 1);
-	}
-
-	/**
-	 * Find a destination and track for a car, and add the car to the train.
-	 * 
-	 * @param car
-	 *            The car that is looking for a destination and destination track.
-	 * @param rl
-	 *            The current route location for this car.
-	 * @param routeIndex
-	 *            Where in the train's route to begin a search for a destination for this car.
-	 * @param routeEnd
-	 *            Where to stop looking for a destination.
-	 * @return true if successful, car has destination, track and a train.
-	 * @throws BuildFailedException
-	 */
-	private boolean findDestinationAndTrack(Car car, RouteLocation rl, int routeIndex, int routeEnd)
-			throws BuildFailedException {
-		addLine(buildReport, FIVE, MessageFormat.format(Bundle.getMessage("buildFindDestinationForCar"),
-				new Object[] { car.toString(), car.getTypeName(),
-						(car.getLocationName() + ", " + car.getTrackName()) }));
-		int start = routeIndex; // start looking after car's current location
-		RouteLocation rld = null; // the route location destination being checked for the car
-		RouteLocation rldSave = null; // holds the best route location destination for the car
-		Track trackSave = null; // holds the best track at destination for the car
-		boolean multiplePickup = false; // true when car can be picked up from two or more locations in the route
-
-		// more than one location in this route?
-		if (routeList.size() > 1)
-			start++; // yes!, no car drops at departure
-		// all pick ups to terminal?
-		if (train.isSendCarsToTerminalEnabled() && routeIndex > 0 && routeEnd == routeList.size()) {
-			addLine(buildReport, FIVE, MessageFormat.format(Bundle.getMessage("buildSendToTerminal"),
-					new Object[] { terminateLocation.getName() }));
-			start = routeEnd - 1;
-		}
-		for (int k = start; k < routeEnd; k++) {
-			rld = train.getRoute().getLocationById(routeList.get(k));
-			// if car can be picked up later at same location, set flag
-			if (checkForLaterPickUp(rl, rld, car)) {
-				multiplePickup = true;
-			}
-			if (rld.isDropAllowed() || car.hasFred() || car.isCaboose()) {
-				addLine(buildReport, SEVEN, MessageFormat.format(Bundle.getMessage("buildSearchingLocation"),
-						new Object[] { rld.getName(), }));
-			} else {
-				addLine(buildReport, SEVEN, MessageFormat.format(Bundle
-						.getMessage("buildRouteNoDropLocation"), new Object[] { train.getRoute().getName(),
-					rld.getId(), rld.getName() }));
-				continue;
-			}
-			// get the destination
-			Location testDestination = rld.getLocation();
-			if (testDestination == null) {
-				// The following should never throw, all locations in the route have been already checked
-				throw new BuildFailedException(MessageFormat.format(Bundle.getMessage("buildErrorRouteLoc"),
-						new Object[] { train.getRoute().getName(), rld.getName() }));
-			}			
-			// any moves left at this location?
-			if (rld.getCarMoves() >= rld.getMaxCarMoves()) {
-				addLine(buildReport, FIVE, MessageFormat.format(Bundle
-						.getMessage("buildNoAvailableMovesDest"), new Object[] { train.getRoute().getName(), rld.getId(), rld.getName() }));
-				continue;
-			}
-			Location destinationTemp = null;
-			Track trackTemp = null;
-			
-			// don't move car to same location unless the route only has one location (local moves) or is passenger,
-			// caboose or car with FRED
-			if (splitString(rl.getName()).equals(splitString(rld.getName())) && !train.isLocalSwitcher()
-					&& !car.isPassenger() && !car.isCaboose() && !car.hasFred()) {
-				// allow cars to return to the same staging location if no other options (tracks) are available
-				if ((train.isAllowReturnToStagingEnabled()  || Setup.isAllowReturnToStagingEnabled())
-						&& testDestination.getLocationOps() == Location.STAGING && trackSave == null) {
-					addLine(buildReport, SEVEN, MessageFormat.format(Bundle
-							.getMessage("buildReturnCarToStaging"), new Object[] { car.toString(),
-							rld.getName() }));
-				} else {
-					addLine(buildReport, SEVEN, MessageFormat.format(Bundle
-							.getMessage("buildCarLocEqualDestination"), new Object[] { car.toString(),
-							rld.getName() }));
-					continue;
-				}
-			}
-			
-			// check to see if departure track has any restrictions
-			if (!car.getTrack().acceptsDestination(testDestination)) {
-				addLine(buildReport, SEVEN, MessageFormat.format(Bundle
-						.getMessage("buildDestinationNotServiced"), new Object[] { testDestination.getName(),
-						car.getTrackName() }));
-				continue;
-			}
-
-			if (!testDestination.acceptsTypeName(car.getTypeName())) {
-				addLine(buildReport, SEVEN, MessageFormat.format(
-						Bundle.getMessage("buildCanNotDropLocation"), new Object[] { car.toString(),
-								car.getTypeName(), testDestination.getName() }));
-				continue;
-			}
-			// can this location service this train's direction
-			if (!checkDropTrainDirection(rld))
-				continue;
-			// is the train length okay?
-			if (!checkTrainLength(car, rl, rld)) {
-				break; // done with this route
-			}
-			// no through traffic from origin to terminal?
-			if (!train.isAllowThroughCarsEnabled() 
-					&& !train.isLocalSwitcher() 
-					&& !car.isCaboose()
-					&& !car.hasFred() 
-					&& !car.isPassenger()
-					&& splitString(car.getLocationName()).equals(splitString(departLocation.getName()))
-					&& splitString(rld.getName()).equals(splitString(terminateLocation.getName()))) {
-				addLine(buildReport, SEVEN, MessageFormat.format(Bundle
-						.getMessage("buildThroughTrafficNotAllow"), new Object[] { departLocation.getName(),
-						terminateLocation.getName() }));
-				continue;
-			}
-			// is there a track assigned for staging cars?
-			if (rld == train.getTrainTerminatesRouteLocation() && terminateStageTrack != null) {
-				// no need to check train and track direction into staging, already done
-				String status = car.testDestination(testDestination, terminateStageTrack); // will staging accept this																						// car?
-				if (status.equals(Track.OKAY)) {
-					trackTemp = terminateStageTrack;
-					destinationTemp = testDestination;
-					// only generate a new load if there aren't any other tracks available for this car
-				} else if (status.startsWith(Track.LOAD)
-						&& car.getTrack() == departStageTrack
-						&& car.getLoadName().equals(CarLoads.instance().getDefaultEmptyName())
-						&& rldSave == null
-						&& (departStageTrack.isAddCustomLoadsAnyStagingTrackEnabled()
-								|| departStageTrack.isAddCustomLoadsEnabled() || departStageTrack
-									.isAddCustomLoadsAnySpurEnabled())) {
-					// try and generate a load for this car into staging
-					if (generateLoadCarDepartingAndTerminatingIntoStaging(car, terminateStageTrack)) {
-						trackTemp = terminateStageTrack;
-						destinationTemp = testDestination;
-					} else {
-						addLine(buildReport, SEVEN, MessageFormat.format(Bundle
-								.getMessage("buildCanNotDropCarBecause"), new Object[] { car.toString(),
-								terminateStageTrack.getName(), status }));
-						continue; // failed to create load
-					}
-				} else {
-					addLine(buildReport, SEVEN, MessageFormat.format(Bundle
-							.getMessage("buildCanNotDropCarBecause"), new Object[] { car.toString(),
-							terminateStageTrack.getName(), status }));
-					continue;
-				}
-				// no staging track assigned, start track search
-			} else {
-				List<String> tracks = testDestination.getTrackIdsByMovesList(null);
-				for (int s = 0; s < tracks.size(); s++) {
-					Track testTrack = testDestination.getTrackById(tracks.get(s));
-					// log.debug("track (" +testTrack.getName()+ ") has "+ testTrack.getMoves() + " moves");
-					// dropping to the same track isn't allowed
-					if (testTrack == car.getTrack() && !car.isPassenger() && !car.isCaboose()
-							&& !car.hasFred()) {
-						addLine(buildReport, SEVEN, MessageFormat.format(Bundle
-								.getMessage("buildCanNotDropCarSameTrack"), new Object[] { car.toString(),
-								testTrack.getName() }));
-						continue;
-					}
-					// Can the train service this track?
-					if (!checkDropTrainDirection(car, rld, testTrack))
-						continue;
-					// drop to interchange or spur?
-					if (!checkTrainCanDrop(car, testTrack))
-						continue;
-					String status = car.testDestination(testDestination, testTrack);
-					// is the destination a spur with a schedule demanding this car's custom load?
-					if (status.equals(Track.OKAY) && !testTrack.getScheduleId().equals("")
-							&& !car.getLoadName().equals(CarLoads.instance().getDefaultEmptyName())
-							&& !car.getLoadName().equals(CarLoads.instance().getDefaultLoadName())) {
-						addLine(buildReport, FIVE, MessageFormat.format(Bundle
-								.getMessage("buildSpurScheduleLoad"), new Object[] { testTrack.getName(),
-								car.getLoadName() }));
-						// is car part of kernel?
-						car.updateKernel();
-						addCarToTrain(car, rl, rld, testTrack);
-						return true;
-					}
-					// is the destination a spur with a Schedule?
-					// And is car departing a staging track that can generate schedule loads?
-					if (!status.equals(Track.OKAY)
-							&& (!status.startsWith(Track.TYPE)) // can't generate load for spur that doesn't accept this
-																// car type
-							&& (!status.startsWith(Track.LENGTH)) // can't generate load for spur that is full
-							&& testTrack.getTrackType().equals(Track.SPUR)
-							&& !testTrack.getScheduleId().equals("")
-							&& (car.getTrack().isAddCustomLoadsEnabled() || car.getTrack()
-									.isAddCustomLoadsAnySpurEnabled())
-							&& car.getLoadName().equals(CarLoads.instance().getDefaultEmptyName())) {
-						// can we use this track?
-						if (!testTrack.isSpaceAvailable(car)) {
-							addLine(buildReport, SEVEN, MessageFormat.format(Bundle
-									.getMessage("buildNoDestTrackSpace"), new Object[] { car.toString(),
-									testTrack.getLocation().getName(), testTrack.getName(),
-									testTrack.getNumberOfCarsInRoute(), testTrack.getReservedInRoute(),
-									testTrack.getReservationFactor() }));
-							continue; // no
-						}
-						addLine(buildReport, SEVEN, MessageFormat.format(Bundle
-								.getMessage("buildGenerateLoad"), new Object[] { car.toString(),
-								car.getTypeName(), testDestination.getName(), testTrack.getName() }));
-						String carLoad = car.getLoadName(); // save the car's load
-						ScheduleItem si = getScheduleItem(car, testTrack);
-						if (si != null) {
-							car.setLoadName(si.getReceiveLoadName());
-							status = car.testDestination(testDestination, testTrack);
-							if (status.equals(Track.OKAY)) {
-								addLine(buildReport, FIVE, MessageFormat.format(Bundle
-										.getMessage("buildAddingScheduleLoad"), new Object[] { si.getReceiveLoadName(),
-										car.toString() }));
-								car.setLoadGeneratedFromStaging(true);
-								car.updateKernel();
-								addCarToTrain(car, rl, rld, testTrack);
-								return true;
-							}
-						}
-						car.setLoadName(carLoad); // restore car's load
-					}
-					// okay to drop car?
-					if (!status.equals(Track.OKAY)) {
-						addLine(buildReport, SEVEN, MessageFormat.format(Bundle
-								.getMessage("buildCanNotDropCarBecause"), new Object[] { car.toString(),
-								testTrack.getName(), status }));
-						continue;
-					}
-					// No local moves from spur to spur
-					if (train.isLocalSwitcher() && !Setup.isLocalSpurMovesEnabled()
-							&& testTrack.getTrackType().equals(Track.SPUR)
-							&& car.getTrack().getTrackType().equals(Track.SPUR)) {
-						addLine(buildReport, FIVE, MessageFormat.format(Bundle
-								.getMessage("buildNoSpurToSpurMove"),
-								new Object[] { testTrack.getName() }));
-						continue;
-					}
-					// No local moves from yard to yard
-					if (train.isLocalSwitcher() && !Setup.isLocalYardMovesEnabled()
-							&& testTrack.getTrackType().equals(Track.YARD)
-							&& car.getTrack().getTrackType().equals(Track.YARD)) {
-						addLine(buildReport, FIVE, MessageFormat.format(Bundle
-								.getMessage("buildNoYardToYardMove"), new Object[] { testTrack.getName() }));
-						continue;
-					}
-					// No local moves from interchange to interchange
-					if (train.isLocalSwitcher() && !Setup.isLocalInterchangeMovesEnabled()
-							&& testTrack.getTrackType().equals(Track.INTERCHANGE)
-							&& car.getTrack().getTrackType().equals(Track.INTERCHANGE)) {
-						addLine(buildReport, FIVE, MessageFormat.format(Bundle
-								.getMessage("buildNoInterchangeToInterchangeMove"), new Object[] { testTrack
-								.getName() }));
-						continue;
-					}
-
-					// not staging, then use
-					if (!testTrack.getTrackType().equals(Track.STAGING)) {
-						trackTemp = testTrack;
-						destinationTemp = testDestination;
-						break;
-					}
-				}
-			}
-			// did we find a new destination?
-			if (destinationTemp != null) {
-				// check for programming error
-				if (trackTemp == null) {
-					// The following code should never execute
-					throw new BuildFailedException("Build Failure, trackTemp is null!"); // NOI18N
-				}
-				addLine(buildReport, THREE, MessageFormat.format(Bundle.getMessage("buildCarCanDropMoves"),
-						new Object[] { car.toString(),
-								(destinationTemp.getName() + ", " + trackTemp.getName()), +rld.getCarMoves(),
-								rld.getMaxCarMoves() }));
-				if (rldSave == null && multiplePickup) {
-					addLine(buildReport, THREE, MessageFormat.format(Bundle.getMessage("buildCarHasSecond"),
-							new Object[] { car.toString(), car.getLocationName() }));
-					trackSave = null;
-					break; // done
-				}
-				// if there's more than one available destination use the one with the least moves
-				if (rldSave != null) {
-					double saveCarMoves = rldSave.getCarMoves();
-					double saveRatio = saveCarMoves / rldSave.getMaxCarMoves();
-					double nextCarMoves = rld.getCarMoves();
-					double nextRatio = nextCarMoves / rld.getMaxCarMoves();
-					// bias cars to the terminal
-					if (rld.getName().equals(terminateLocation.getName())) {
-						log.debug("Location " + rld.getName() + " is terminate location "
-								+ Double.toString(nextRatio));
-						nextRatio = nextRatio * nextRatio;
-					}
-					// bias cars with default loads to a track with a schedule
-					if (!trackTemp.getScheduleId().equals("")) {
-						log.debug("Track (" + trackTemp.getName() + ") has schedule ("
-								+ trackTemp.getScheduleName() + ") adjust nextRatio = " // NOI18N
-								+ Double.toString(nextRatio));
-						nextRatio = nextRatio * nextRatio;
-					}
-					// check for an earlier drop in the route
-					for (int m = start; m < routeEnd; m++) {
-						RouteLocation rle = train.getRoute().getLocationById(routeList.get(m));
-						if (rle == rld)
-							break; // done
-						if (rle.getName().equals(rld.getName())
-								&& (rle.getMaxCarMoves() - rle.getCarMoves() > 0) && rle.isDropAllowed()
-								&& checkDropTrainDirection(car, rle, trackTemp)) {
-							log.debug("Found an earlier drop for car (" + car.toString() + ") destination ("
-									+ rle.getName() + ")"); // NOI18N
-							nextCarMoves = rle.getCarMoves();
-							nextRatio = nextCarMoves / rle.getMaxCarMoves();
-							rld = rle; // set car drop to earlier stop
-							break;
-						}
-					}
-					log.debug(rldSave.getName() + " = " + Double.toString(saveRatio) + " " + rld.getName()
-							+ " = " + Double.toString(nextRatio));
-					if (saveRatio < nextRatio) {
-						rld = rldSave; // the saved is better than the last found
-						trackTemp = trackSave;
-					} else if (multiplePickup) {
-						addLine(buildReport, THREE, MessageFormat.format(Bundle
-								.getMessage("buildCarHasSecond"), new Object[] { car.toString(),
-								car.getLocationName() }));
-						trackSave = null;
-						break; // done
-					}
-				}
-				// every time through, save the best route destination, and track
-				rldSave = rld;
-				trackSave = trackTemp;
-			} else {
-				addLine(buildReport, FIVE, MessageFormat.format(Bundle
-						.getMessage("buildCouldNotFindDestForCar"), new Object[] { car.toString(),
-						rld.getName() }));
-			}
-		}
-		// did we find a destination?
-		if (trackSave != null) {
-			addCarToTrain(car, rl, rldSave, trackSave);
-			return true;
-		}
-		// is car sitting on a FIFO or LIFO track?
-		if (car.getTrack() != null && !car.getTrack().getServiceOrder().equals(Track.NORMAL)) {
-			addLine(buildReport, SEVEN, MessageFormat
-					.format(Bundle.getMessage("buildBypassCarServiceOrder"), new Object[] { car.toString(),
-							car.getTrackName(), car.getTrack().getServiceOrder() }));
-			// move car id in front of current pointer so car is no longer used on this pass
-			carList.remove(car.getId());
-			carList.add(carIndex, car.getId());
-		}
-		addLine(buildReport, FIVE, MessageFormat.format(Bundle.getMessage("buildNoDestForCar"),
-				new Object[] { car.toString() }));
-		addLine(buildReport, SEVEN, BLANK_LINE); // add line when in very detailed report mode
-		return false; // no build errors, but car not given destination
-	}
-
-	/**
-	 * Returns true if car can be picked up later in a train's route
-	 */
-	private boolean checkForLaterPickUp(RouteLocation rl, RouteLocation rld, Car car) {
-		if (rl != rld && rld.getName().equals(car.getLocationName())) {
-			// don't delay adding a caboose, passenger car, or car with FRED
-			if (car.isCaboose() || car.isPassenger() || car.hasFred())
-				return false;
-			if (!checkPickUpTrainDirection(car, rld)) {
-				addLine(buildReport, SEVEN, MessageFormat.format(Bundle.getMessage("buildPickupLaterDirection"),
-						new Object[] { car.toString(), rld.getName(), rld.getId() }));
-				return false;
-			}
-			if (!rld.isPickUpAllowed()) {
-				addLine(buildReport, SEVEN, MessageFormat.format(Bundle.getMessage("buildPickupLater"),
-						new Object[] { car.toString(), rld.getName(), rld.getId() }));
-				return false;
-			}
-			if (rld.getMaxCarMoves() - rld.getCarMoves() <= 0) {
-				addLine(buildReport, SEVEN, MessageFormat.format(Bundle.getMessage("buildPickupLaterNoMoves"),
-						new Object[] { car.toString(), rld.getName(), rld.getId() }));
-				return false;
-			}
-			log.debug("Car (" + car.toString() + ") can be picked up later!");
-			return true;
-		}
-		return false;
-	}
-
-	/**
-	 * Creates a car load for a car departing staging and terminating into staging.
-	 * 
-	 * @param car
-	 *            the car!
-	 * @return true if a load was generated this this car.
-	 */
-	private boolean generateLoadCarDepartingAndTerminatingIntoStaging(Car car, Track stageTrack) {
-		if (stageTrack == null || !stageTrack.getTrackType().equals(Track.STAGING)
-				|| !stageTrack.acceptsTypeName(car.getTypeName()) || !stageTrack.acceptsRoadName(car.getRoadName()))
-			return false;
-		// Departing and returning to same location in staging?
-		if (!train.isAllowReturnToStagingEnabled() && !car.isCaboose() && !car.hasFred() && !car.isPassenger()
-				&& splitString(car.getLocationName()).equals(splitString(stageTrack.getLocation().getName()))) {
-			log.debug("Returning car to staging not allowed");
-			return false;
-		}
-		// figure out which loads the car can use
-		List<String> loads = CarLoads.instance().getNames(car.getTypeName());
-		// remove the default names
-		loads.remove(CarLoads.instance().getDefaultEmptyName());
-		loads.remove(CarLoads.instance().getDefaultLoadName());
-		if (loads.size() == 0)
-			return false;
-		addLine(buildReport, SEVEN, MessageFormat.format(Bundle.getMessage("buildSearchTrackLoadStaging"),
-				new Object[] { car.toString(), car.getTypeName(), car.getLoadName(), car.getTrackName(),
-						stageTrack.getLocation().getName(), stageTrack.getName() }));
-		for (int i = loads.size() - 1; i >= 0; i--) {
-			String load = loads.get(i);
-			if (!car.getTrack().shipsLoad(load, car.getTypeName())
-					|| !stageTrack.acceptsLoad(load, car.getTypeName())
-					|| !train.acceptsLoad(load, car.getTypeName())) {
-				if (!car.getTrack().shipsLoad(load, car.getTypeName())) {
-					addLine(buildReport, SEVEN, MessageFormat.format(Bundle
-							.getMessage("buildTrackNotNewLoad"), new Object[] { car.getTrackName(), load,
-							stageTrack.getLocation().getName(), stageTrack.getName() }));
-				}
-				if (!stageTrack.acceptsLoad(load, car.getTypeName())) {
-					addLine(buildReport, SEVEN, MessageFormat
-							.format(Bundle.getMessage("BuildDestTrackNoLoad"), new Object[] {
-									stageTrack.getLocation().getName(), stageTrack.getName(), car.toString(),
-									load, }));
-				}
-				if (!train.acceptsLoad(load, car.getTypeName())) {
-					addLine(buildReport, SEVEN, MessageFormat.format(Bundle
-							.getMessage("buildTrainNotNewLoad"), new Object[] { train.getName(), load,
-							stageTrack.getLocation().getName(), stageTrack.getName() }));
-
-				}
-			loads.remove(i);
-			}
-		}
-		// Use random loads rather that the first one that works to create interesting loads
-		if (loads.size() > 0) {
-			String oldLoad = car.getLoadName(); // in case creating a new load still doesn't allow the car to be placed into
-											// staging
-			int rnd = (int) (Math.random() * loads.size());
-			car.setLoadName(loads.get(rnd));
-			// check to see if car is now accepted by staging
-			String status = car.testDestination(stageTrack.getLocation(), stageTrack); // will staging now accept this
-																						// car?
-			if (status.equals(Track.OKAY)) {
-				car.setLoadGeneratedFromStaging(true);
-				car.setFinalDestination(stageTrack.getLocation());
-				car.setFinalDestinationTrack(stageTrack);	// TODO should we be setting the track in staging?
-				// is car part of kernel?
-				car.updateKernel();
-				addLine(buildReport, SEVEN, MessageFormat.format(
-						Bundle.getMessage("buildAddingScheduleLoad"), new Object[] { car.getLoadName(),
-								car.toString() }));
-				return true;
-			}
-			car.setLoadName(oldLoad); // restore load and report failure
-			addLine(buildReport, SEVEN, MessageFormat.format(Bundle.getMessage("buildCanNotDropCarBecause"),
-					new Object[] { car.toString(), stageTrack.getName(), status }));
-		}
-		addLine(buildReport, SEVEN, MessageFormat.format(Bundle.getMessage("buildUnableNewLoadStaging"),
-				new Object[] { car.toString(), car.getTrackName(), stageTrack.getLocation().getName(),
-						stageTrack.getName() }));
-		return false;
-	}
-
-	/**
-	 * Checks to see if cars that are already in the train can be redirected from the alternate track to the spur that
-	 * really wants the car. Fixes the issue of having cars placed at the alternate when the spur's cars get pulled by
-	 * this train, but cars were sent to the alternate because the spur was full at the time it was tested.
-	 * 
-	 * @param rl
-	 * @return true if one or more cars were redirected
-	 */
-	private boolean redirectCarsFromAlternateTrack() {
-		if (!Setup.isBuildAggressive())
-			return false;
-		boolean redirected = false;
-		List<String> cars = carManager.getByTrainList(train);
-		for (int i = 0; i < cars.size(); i++) {
-			Car car = carManager.getById(cars.get(i));
-			// does the car have a final destination and the destination is this one?
-			if (car.getFinalDestination() == null || car.getFinalDestinationTrack() == null
-					|| !car.getFinalDestinationName().equals(car.getDestinationName()))
-				continue;
-			log.debug("Car (" + car.toString() + ") destination track (" + car.getDestinationTrackName()
-					+ ") has final destination track (" // NOI18N
-					+ car.getFinalDestinationTrackName() + ") location (" + car.getDestinationName() + ")"); // NOI18N
-			if (car.testDestination(car.getFinalDestination(), car.getFinalDestinationTrack()).equals(Track.OKAY)) {
-				Track alternate = car.getFinalDestinationTrack().getAlternateTrack();
-				if (alternate != null
-						&& car.getDestinationTrack() == alternate
-						&& (alternate.getTrackType().equals(Track.YARD) || alternate.getTrackType().equals(
-								Track.INTERCHANGE))
-						&& checkDropTrainDirection(car, car.getRouteDestination(), car.getFinalDestinationTrack())
-						&& checkTrainCanDrop(car, car.getFinalDestinationTrack())) {
-				log.debug("Car (" + car.toString() + ") alternate track ("
-							+ car.getDestinationTrackName()
-							+ ") can be redirected to final destination track (" // NOI18N
-							+ car.getFinalDestinationTrackName() + ")");
-					addLine(buildReport, FIVE, MessageFormat.format(Bundle
-							.getMessage("buildRedirectFromAlternate"), new Object[] { car.getFinalDestinationName(), 
-							car.getFinalDestinationTrackName(), car.toString(), car.getDestinationTrackName() }));
-					car.setDestination(car.getFinalDestination(), car.getFinalDestinationTrack());
-					redirected = true;
-				}
-			}
-		}
-		return redirected;
-	}
-	
-	// report any cars left at location
-	private void reportCarsNotMoved(RouteLocation rl, int percent) {
-		// only report if requested moves completed and final pass
-		if (!success || percent != 100)
-			return;
-		if (carIndex < 0)
-			carIndex = 0;
-		// cars up this point have build report messages, only show the cars that aren't in the build report
-		boolean printHeader = true;
-		for (int i = carIndex; i < carList.size(); i++) {
-			Car car = carManager.getById(carList.get(i));
-			// find a car at this location that hasn't been given a destination
-			if (!car.getLocationName().equals(rl.getName()) || car.getRouteDestination() != null)
-				continue;
-			if (printHeader) {
-				addLine(buildReport, SEVEN, MessageFormat.format(Bundle.getMessage("buildMovesCompleted"),
-						new Object[] { rl.getName() }));
-				printHeader = false;
-			}
-			addLine(buildReport, SEVEN, MessageFormat.format(Bundle.getMessage("buildCarIgnored"),
-					new Object[] { car.toString(), car.getTypeName(), car.getLoadName(), car.getLocationName(),
-							car.getTrackName() }));
-		}
-		addLine(buildReport, SEVEN, BLANK_LINE);
-	}
-
-	private void buildFailed(BuildFailedException e) {
-		String msg = e.getMessage();
-		train.setBuildFailedMessage(msg);
-		train.setStatus(Train.BUILDFAILED);
-		train.setBuildFailed(true);
-		if (log.isDebugEnabled())
-			log.debug(msg);
-		if (TrainManager.instance().isBuildMessagesEnabled()) {
-			if (e.getExceptionType().equals(BuildFailedException.NORMAL)) {
-				JOptionPane.showMessageDialog(null, msg, MessageFormat.format(Bundle
-						.getMessage("buildErrorMsg"),
-						new Object[] { train.getName(), train.getDescription() }), JOptionPane.ERROR_MESSAGE);
-			} else {
-				// build error, could not find destinations for cars departing staging
-				Object[] options = { Bundle.getMessage("buttonRemoveCars"), "OK" };
-				int results = JOptionPane.showOptionDialog(null, msg, MessageFormat.format(Bundle
-						.getMessage("buildErrorMsg"),
-						new Object[] { train.getName(), train.getDescription() }),
-						JOptionPane.DEFAULT_OPTION, JOptionPane.ERROR_MESSAGE, null, options, options[1]);
-				if (results == 0) {
-					log.debug("User requested that cars be removed from staging track");
-					removeCarsFromStaging();
-				}
-			}
-			int size = carManager.getByTrainList(train).size();
-			if (size > 0) {
-				if (JOptionPane.showConfirmDialog(null, MessageFormat.format(Bundle
-						.getMessage("buildCarsResetTrain"), new Object[] { size, train.getName() }), Bundle
-						.getMessage("buildResetTrain"), JOptionPane.YES_NO_OPTION) == JOptionPane.YES_OPTION) {
-					train.reset();
-				}
-			}
-		}
-		if (buildReport != null) {
-			addLine(buildReport, ONE, msg);
-			// Write to disk and close buildReport
-			addLine(buildReport, ONE, MessageFormat.format(Bundle.getMessage("buildFailedMsg"),
-					new Object[] { train.getName() }));
-			buildReport.flush();
-			buildReport.close();
-		}
-	}
-
-	/**
-	 * build has failed due to cars in staging not having destinations this routine removes those cars from the staging
-	 * track by user request.
-	 */
-	private void removeCarsFromStaging() {
-		if (departStageTrack == null)
-			return;
-		for (carIndex = 0; carIndex < carList.size(); carIndex++) {
-			Car car = carManager.getById(carList.get(carIndex));
-			// remove cars from departure staging track that haven't been assigned to this train
-			if (car.getTrack().equals(departStageTrack) && car.getTrain() == null) {
-				car.setLocation(car.getLocation(), null);
-			}
-		}
-	}
-
-	static Logger log = LoggerFactory.getLogger(TrainBuilder.class.getName());
-
-}
-
-class BuildFailedException extends Exception {
-
-	public final static String NORMAL = "normal"; // NOI18N
-	public final static String STAGING = "staging"; // NOI18N
-	private String type = NORMAL;
-
-	public BuildFailedException(String s, String type) {
-		super(s);
-		this.type = type;
-	}
-
-	public BuildFailedException(String s) {
-		super(s);
-	}
-
-	public String getExceptionType() {
-		return type;
-	}
-=======
     // report levels
     protected static final String ONE = Setup.BUILD_REPORT_MINIMAL;
     protected static final String THREE = Setup.BUILD_REPORT_NORMAL;
@@ -8674,5 +4852,4 @@
 
     private final static Logger log = LoggerFactory.getLogger(TrainBuilder.class.getName());
 
->>>>>>> 91c31e8a
 }
--- conflicted
+++ resolved
@@ -44,25 +44,18 @@
         getContentPane().setLayout(new GridBagLayout());
 
         trainScheduleManager.addPropertyChangeListener(this);
-<<<<<<< HEAD
-=======
 
         initComponents();
->>>>>>> 348fe6e4
     }
 
     @Override
     public void initComponents() {
-<<<<<<< HEAD
-        comboBox = trainScheduleManager.getComboBox();
-=======
         try {
            comboBox = trainScheduleManager.getComboBox();
         } catch(IllegalArgumentException iae) {
            comboBox = new JComboBox<TrainSchedule>();
            trainScheduleManager.updateComboBox(comboBox);
         }
->>>>>>> 348fe6e4
 
         // row 1
         addItem(addTextBox, 2, 2);
@@ -90,7 +83,6 @@
 
     @Override
     public void buttonActionPerformed(java.awt.event.ActionEvent ae) {
-        log.error("action performed source {} data {}",ae.getSource(),addTextBox.getText());
         if (ae.getSource() == deleteButton && comboBox.getSelectedItem() != null) {
             trainScheduleManager.deregister((TrainSchedule) comboBox.getSelectedItem());
         }
@@ -105,7 +97,6 @@
         }
         if (ae.getSource() == addButton) {
             trainScheduleManager.newSchedule(s);
-            new Exception().printStackTrace();
         }
         if (ae.getSource() == replaceButton && comboBox.getSelectedItem() != null) {
             TrainSchedule ts = ((TrainSchedule) comboBox.getSelectedItem());

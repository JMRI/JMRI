// TrainPrintUtilities
package jmri.jmrit.operations.trains;

import java.awt.Color;
import java.awt.Dimension;
import java.awt.Frame;
import java.io.BufferedReader;
import java.io.BufferedWriter;
import java.io.File;
import java.io.FileInputStream;
import java.io.FileNotFoundException;
import java.io.FileOutputStream;
import java.io.IOException;
import java.io.InputStreamReader;
import java.io.OutputStreamWriter;
import java.io.PrintWriter;
import java.io.UnsupportedEncodingException;
import javax.print.PrintService;
import javax.print.PrintServiceLookup;
import javax.swing.ImageIcon;
import javax.swing.JComboBox;
import javax.swing.JLabel;
import jmri.InstanceManager;
import jmri.jmrit.operations.setup.Setup;
import jmri.util.davidflanagan.HardcopyWriter;
import org.slf4j.Logger;
import org.slf4j.LoggerFactory;

/**
 * Train print utilities. Used for train manifests and build reports.
 *
 * @author Daniel Boudreau (C) 2010
 *
 */
public class TrainPrintUtilities {

    static final String NEW_LINE = "\n"; // NOI18N
    static final char HORIZONTAL_LINE_SEPARATOR = '-'; // NOI18N
    static final char VERTICAL_LINE_SEPARATOR = '|'; // NOI18N
    static final char SPACE = ' ';

    /**
     * Print or preview a train manifest, build report, or switch list.
     *
     * @param file          File to be printed or previewed
     * @param name          Title of document
     * @param isPreview     true if preview
     * @param fontName      optional font to use when printing document
     * @param isBuildReport true if build report
     * @param logoURL       optional pathname for logo
     * @param printerName   optional default printer name
     * @param orientation   Setup.LANDSCAPE, Setup.PORTRAIT, or Setup.HANDHELD
     * @param fontSize      font size
     */
    public static void printReport(File file, String name, boolean isPreview, String fontName,
            boolean isBuildReport, String logoURL, String printerName, String orientation, int fontSize) {
        // obtain a HardcopyWriter to do this
        HardcopyWriter writer = null;
        Frame mFrame = new Frame();
        boolean isLandScape = false;
        boolean printHeader = true;
        double margin = .5;
        Dimension pagesize = null; // HardcopyWritter provides default page sizes for portrait and landscape
        if (orientation.equals(Setup.LANDSCAPE)) {
            margin = .65;
            isLandScape = true;
        }
        if (orientation.equals(Setup.HANDHELD) || orientation.equals(Setup.HALFPAGE)) {
            printHeader = false;
            // add margins to page size
            pagesize = new Dimension(TrainCommon.getPageSize(orientation).width + TrainCommon.PAPER_MARGINS.width,
                    TrainCommon.getPageSize(orientation).height + TrainCommon.PAPER_MARGINS.height);
        }
        try {
            writer = new HardcopyWriter(mFrame, name, fontSize, margin, margin, .5, .5,
                    isPreview, printerName, isLandScape, printHeader, pagesize);
        } catch (HardcopyWriter.PrintCanceledException ex) {
            log.debug("Print cancelled");
            return;
        }
        // set font
        if (!fontName.equals("")) {
            writer.setFontName(fontName);
        }

        // now get the build file to print
        BufferedReader in = null;
        try {
            in = new BufferedReader(new InputStreamReader(new FileInputStream(file), "UTF-8")); // NOI18N
        } catch (FileNotFoundException e) {
            log.error("Build file doesn't exist");
            writer.close();
            return;
        } catch (UnsupportedEncodingException e) {
            log.error("Doesn't support UTF-8 encoding");
            writer.close();
            return;
        }
        String line;

        if (!isBuildReport && logoURL != null && !logoURL.equals(Setup.NONE)) {
            ImageIcon icon = new ImageIcon(logoURL);
            if (icon.getIconWidth() == -1) {
                log.error("Logo not found: " + logoURL);
            } else {
                writer.write(icon.getImage(), new JLabel(icon));
            }
        }
        Color c = null;
        while (true) {
            try {
                line = in.readLine();
            } catch (IOException e) {
                log.debug("Print read failed");
                break;
            }
            if (line == null) {
                if (isPreview) {
                    try {
                        writer.write(" "); // need to do this in case the input file was empty to create preview
                    } catch (IOException e) {
                        log.debug("Print write failed for null line");
                    }
                }
                break;
            }
            //   log.debug("Line: {}", line.toString());
            // check for build report print level
            if (isBuildReport) {
                line = filterBuildReport(line, false); // no indent
                if (line.equals("")) {
                    continue;
                }
                // printing the train manifest
            } else {
                // determine if there's a line separator
                if (line.length() > 0) {
                    boolean horizontialLineSeparatorFound = true;
                    for (int i = 0; i < line.length(); i++) {
                        if (line.charAt(i) != HORIZONTAL_LINE_SEPARATOR) {
                            horizontialLineSeparatorFound = false;
                            break;
                        }
                    }
                    if (horizontialLineSeparatorFound) {
                        writer.write(writer.getCurrentLineNumber(), 0, writer.getCurrentLineNumber(), line.length() + 1);
                        c = null;
                        continue;
                    }
                }
                for (int i = 0; i < line.length(); i++) {
                    if (line.charAt(i) == VERTICAL_LINE_SEPARATOR) {
                        // make a frame (manifest two column format)
                        if (Setup.isTabEnabled()) {
                            writer.write(writer.getCurrentLineNumber(), 0, writer.getCurrentLineNumber() + 1, 0);
                            writer.write(writer.getCurrentLineNumber(), line.length() + 1,
                                    writer.getCurrentLineNumber() + 1, line.length() + 1);
                        }
                        writer.write(writer.getCurrentLineNumber(), i + 1, writer.getCurrentLineNumber() + 1, i + 1);
                    }
                }
                line = line.replace(VERTICAL_LINE_SEPARATOR, SPACE);
                // determine if line is a pickup or drop
                if ((!Setup.getPickupEnginePrefix().equals("") && line.startsWith(Setup
                        .getPickupEnginePrefix()))
                        || (!Setup.getPickupCarPrefix().equals("") && line.startsWith(Setup
                        .getPickupCarPrefix()))
                        || (!Setup.getSwitchListPickupCarPrefix().equals("") && line
                        .startsWith(Setup.getSwitchListPickupCarPrefix()))) {
                    // log.debug("found a pickup line");
                    c = Setup.getPickupColor();
                } else if ((!Setup.getDropEnginePrefix().equals("") && line.startsWith(Setup
                        .getDropEnginePrefix()))
                        || (!Setup.getDropCarPrefix().equals("") && line.startsWith(Setup
                        .getDropCarPrefix()))
                        || (!Setup.getSwitchListDropCarPrefix().equals("") && line.startsWith(Setup
                        .getSwitchListDropCarPrefix()))) {
                    // log.debug("found a drop line");
                    c = Setup.getDropColor();
                } else if ((!Setup.getLocalPrefix().equals("") && line.startsWith(Setup
                        .getLocalPrefix()))
                        || (!Setup.getSwitchListLocalPrefix().equals("") && line.startsWith(Setup
                        .getSwitchListLocalPrefix()))) {
                    // log.debug("found a drop line");
                    c = Setup.getLocalColor();
                } else if (!line.startsWith(TrainCommon.TAB)) {
                    c = null;
                }
                if (c != null) {
                    try {
                        writer.write(c, line + NEW_LINE);
                        continue;
                    } catch (IOException e) {
                        log.debug("Print write color failed");
                        break;
                    }
                }
            }
            try {
                writer.write(line + NEW_LINE);
            } catch (IOException e) {
                log.debug("Print write failed");
                break;
            }
        }
        // and force completion of the printing
        try {
            in.close();
        } catch (IOException e) {
            log.debug("Print close failed");
        }
        writer.close();
    }

    /**
     * Creates a new build report file with the print detail numbers replaced by
     * indentations. Then calls open desktop editor.
     *
     * @param file build file
     * @param name train name
     */
    public static void editReport(File file, String name) {
        // make a new file with the build report levels removed
        BufferedReader in = null;
        try {
            in = new BufferedReader(new InputStreamReader(new FileInputStream(file), "UTF-8")); // NOI18N
        } catch (FileNotFoundException e) {
            log.error("Build file doesn't exist");
            return;
        } catch (UnsupportedEncodingException e) {
            log.error("Doesn't support UTF-8 encoding");
            return;
        }
        PrintWriter out;
        File buildReport = InstanceManager.getDefault(TrainManagerXml.class).createTrainBuildReportFile(
                Bundle.getMessage("Report") + " " + name);
        try {
            out = new PrintWriter(new BufferedWriter(new OutputStreamWriter(
                    new FileOutputStream(buildReport), "UTF-8")), true); // NOI18N
        } catch (IOException e) {
            log.error("Can not create build report file");
            try {
                in.close();
            } catch (IOException ee) {
            }
            return;
        }
        String line = " ";
        while (true) {
            try {
                line = in.readLine();
                if (line == null) {
                    break;
                }
                line = filterBuildReport(line, Setup.isBuildReportIndentEnabled());
                if (line.equals("")) {
                    continue;
                }
                out.println(line); // indent lines for each level
            } catch (IOException e) {
                log.debug("Print read failed");
                break;
            }
        }
        // and force completion of the printing
        try {
            in.close();
        } catch (IOException e) {
            log.debug("Close failed");
        }
        out.close();
        // open the file
        TrainUtilities.openDesktop(buildReport);
    }

    /*
     * Removes the print levels from the build report
     */
    private static String filterBuildReport(String line, boolean indent) {
        String[] inputLine = line.split("\\s+"); // NOI18N
        if (inputLine.length == 0) {
            return "";
        }
        if (inputLine[0].equals(Setup.BUILD_REPORT_VERY_DETAILED + "-")
                || inputLine[0].equals(Setup.BUILD_REPORT_DETAILED + "-")
                || inputLine[0].equals(Setup.BUILD_REPORT_NORMAL + "-")
                || inputLine[0].equals(Setup.BUILD_REPORT_MINIMAL + "-")) {

            if (Setup.getBuildReportLevel().equals(Setup.BUILD_REPORT_MINIMAL)) {
                if (inputLine[0].equals(Setup.BUILD_REPORT_NORMAL + "-")
                        || inputLine[0].equals(Setup.BUILD_REPORT_DETAILED + "-")
                        || inputLine[0].equals(Setup.BUILD_REPORT_VERY_DETAILED + "-")) {
                    return ""; // don't print this line
                }
            }
            if (Setup.getBuildReportLevel().equals(Setup.BUILD_REPORT_NORMAL)) {
                if (inputLine[0].equals(Setup.BUILD_REPORT_DETAILED + "-")
                        || inputLine[0].equals(Setup.BUILD_REPORT_VERY_DETAILED + "-")) {
                    return ""; // don't print this line
                }
            }
            if (Setup.getBuildReportLevel().equals(Setup.BUILD_REPORT_DETAILED)) {
                if (inputLine[0].equals(Setup.BUILD_REPORT_VERY_DETAILED + "-")) {
                    return ""; // don't print this line
                }
            }
            // do not indent if false
            int start = 0;
            if (indent) {
                // indent lines based on level
                if (inputLine[0].equals(Setup.BUILD_REPORT_VERY_DETAILED + "-")) {
                    inputLine[0] = "   ";
                } else if (inputLine[0].equals(Setup.BUILD_REPORT_DETAILED + "-")) {
                    inputLine[0] = "  ";
                } else if (inputLine[0].equals(Setup.BUILD_REPORT_NORMAL + "-")) {
                    inputLine[0] = " ";
                } else if (inputLine[0].equals(Setup.BUILD_REPORT_MINIMAL + "-")) {
                    inputLine[0] = "";
                }
            } else {
                start = 1;
            }
            // rebuild line
            StringBuffer buf = new StringBuffer();
            for (int i = start; i < inputLine.length; i++) {
                buf.append(inputLine[i] + " ");
            }
            // blank line?
            if (buf.length() == 0) {
                return " ";
            }
            return buf.toString();
        } else {
            log.debug("ERROR first characters of build report not valid (" + line + ")");
            return "ERROR " + line; // NOI18N
        }
    }

<<<<<<< HEAD
    /**
     * This method uses Desktop which is supported in Java 1.6.
     *
     * @param file The File to be opened using an editor.
     */
    public static void openDesktopEditor(File file) {
        if (!java.awt.Desktop.isDesktopSupported()) {
            log.warn("desktop not supported");
            return;
        }
        java.awt.Desktop desktop = java.awt.Desktop.getDesktop();
        if (desktop.isSupported(java.awt.Desktop.Action.EDIT)) {
            try {
                desktop.edit(file);
            } catch (IOException e) {
                log.error("Unable to edit {} in deskop application", file, e);
            }
        } else if (desktop.isSupported(java.awt.Desktop.Action.OPEN)) {
            try {
                desktop.open(file);
            } catch (IOException e) {
                log.error("Unable to open {} in desktop application", file, e);
            }
        } else {
            log.warn("desktop edit or open not supported");
        }
    }

=======
>>>>>>> a2453469
    public static JComboBox<String> getPrinterJComboBox() {
        JComboBox<String> box = new JComboBox<>();
        PrintService[] services = PrintServiceLookup.lookupPrintServices(null, null);
        for (PrintService printService : services) {
            box.addItem(printService.getName());
        }

        // Set to default printer
        box.setSelectedItem(getDefaultPrinterName());

        return box;
    }

    public static String getDefaultPrinterName() {
        if (PrintServiceLookup.lookupDefaultPrintService() != null) {
            return PrintServiceLookup.lookupDefaultPrintService().getName();
        }
        return ""; // no default printer specified
    }

    private final static Logger log = LoggerFactory.getLogger(TrainPrintUtilities.class);
}<|MERGE_RESOLUTION|>--- conflicted
+++ resolved
@@ -336,37 +336,6 @@
         }
     }
 
-<<<<<<< HEAD
-    /**
-     * This method uses Desktop which is supported in Java 1.6.
-     *
-     * @param file The File to be opened using an editor.
-     */
-    public static void openDesktopEditor(File file) {
-        if (!java.awt.Desktop.isDesktopSupported()) {
-            log.warn("desktop not supported");
-            return;
-        }
-        java.awt.Desktop desktop = java.awt.Desktop.getDesktop();
-        if (desktop.isSupported(java.awt.Desktop.Action.EDIT)) {
-            try {
-                desktop.edit(file);
-            } catch (IOException e) {
-                log.error("Unable to edit {} in deskop application", file, e);
-            }
-        } else if (desktop.isSupported(java.awt.Desktop.Action.OPEN)) {
-            try {
-                desktop.open(file);
-            } catch (IOException e) {
-                log.error("Unable to open {} in desktop application", file, e);
-            }
-        } else {
-            log.warn("desktop edit or open not supported");
-        }
-    }
-
-=======
->>>>>>> a2453469
     public static JComboBox<String> getPrinterJComboBox() {
         JComboBox<String> box = new JComboBox<>();
         PrintService[] services = PrintServiceLookup.lookupPrintServices(null, null);

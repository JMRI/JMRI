<<<<<<< HEAD
## JmritOperationsRouterBundle_fr.properties
#
# French properties for the jmri.jmrit.operations.router
## Updated by BLOREC Herv\u00e9 <bzh56420@yahoo.fr> 2016-01-12

RouterCanNotDeliverCar  = Le routeur ne peut pas livrer le wagon ("{0}") \u00e0 destination ("{1}", "{2}") en raison de "{3}"
=======
# JmritOperationsRouterBundle_fr.properties
# Revision $Revision$
# Default properties for the jmri.jmrit.operations.router
# Updated by BLOREC Herv\u00e9 <bzh56420@yahoo.fr> 2016-01-12


RouterCanNotDeliverCar  = Vous ne pouvez pas utiliser ({0}) \u00e0 destination ({1}, {2}) en raison de {3}
>>>>>>> 3d5670a0
RouterNoTracks  = Impossible de trouver une voie \u00e0 ({0}) capable de desservir le wagon ({1}
RouterTrainCanNotDueTo  = le train ({0}) ne peut pas transporter la wagon ({1}) \u00e0 ({2}, {3}) d\u00fb \u00e0 {4}
RouterIgnoreAlternate   = Le Wagon ({0}) est \u00e0 la destination finale ({1}) Voie alternative et des options de triage sont ignor\u00e9es
RouterSpurFull      = Voie ({0}) pleine, recherche d'un triage \u00e0 destination ({1})
TrainDoesNotServiceCar  = Le Train ({0}) ne peut pas acheminer le wagon ({1}) directement \u00e0 ({2}, {3})
RouterSendCarToAlternative = Livraison du wagon ({0}) \u00e0 la voie alternative ({1}) \u00e0 destination ({2})
RouterNotSendCarToAlternative = Le Train ({0}) ne peut pas livrer le wagon ({1}) \u00e0 la voie alternative ({2}) \u00e0 destination ({3})
RouterAlternateFailed   = La voie alternative ({0}) n'est pas disponibles en raison de {1}
RouterAtAlternate   = Enlever wagon ({0}) sur la voie alternative ({1}) destination finale ({2}, {3})
RouterSendCarToYard     = Exp\u00e9dition du wagon ({0}) au triage ({1}) \u00e0 destination ({2})
RouterCanNotUseYard = Impossible d'utiliser le triage ({0}) d\u00fb \u00e0 {1}
RouterNoYardTracks  = Impossible de trouver un triage \u00e0 ({0}) pour le wagon ({1})
#RouterCarSingleTrain   = Le Train ({0}) peut acheminer le wagon ({1}) \u00e0 ({2}, {3})
RouterCouldNotFind  = Le routeur ne peut pas trouver une voie de triage temporaire ou de classement/\u00e9change pouvant accueillir ce wagon \u00e0 destination ({0})
RouterCouldNotFindStaging = Impossible de trouver une voie temporairede C/E, Triage, oou coulisse qui puisse desservir le wagon \u00e0 destination de  ({0})
RouterCouldNotFindLoc   = Le routeur ne peut pas trouver une voie de triage temporaire ou de classement/\u00e9change pouvant accueillir ce wagon \u00e0 l'emplacement  ({0})
RouterCouldNotFindTrain = Le routeur n'a pas pu trouver un train pour acheminer de wagon ({0}, {1}) \u00e0 ({2}, {3})
RouterOptionToCarry = Option pour desservir tous les wagons avec une destination finale activ\u00e9e, ignorant le train ({0}) capable de desservir le wagon ({1}) pour ({2}, {3})
RouterNotAble       = Pas capable d'acheminer le wagon
RouterDisabled      = Le routeur est d\u00e9sactiv\u00e9e,
RouterCarAtDestination  = Wagon est \u00e0 destination
RouterTrain         = train
RouterDestination        = destination
RouterTrainCanNotStaging = Train ({0}) ne peut pas transporter le wagon ({1}) hors de de la coulisse ({2}) directement \u00e0 ({3}, {4})
#RouterNoTrains         = Impossible de trouver un train
RouterAttemptStaging    = Essayer de trouver un itin\u00e9raire pour le wagon ({0})  \u00e0 travers la coulisse
RouterThreeTrains   = Le Routage utilisant trois destination de trains ({0}) commence
RouterFourTrains    = Le Routage utilisant quatre destination de trains ({0}) commence
RouterFiveTrains    = Le Routage utilisant cinq destination de trains ({0}) commence
RouterRoute2ForCar  = Itin\u00e9raire pour le wagon ({0}): ({1}, {2}) -> ({3}, {4}) -> ({5}, {6})
RouterRoute3ForCar  = Itin\u00e9raire pour le wagon ({0}): ({1}, {2}) -> ({3}, {4}) -> ({5}, {6}) -> ({7}, { 8})
RouterRoute4ForCar  = Itin\u00e9raire pour le wagon ({0}): ({1}, {2}) -> ({3}, {4}) -> ({5}, {6}) -> ({7}, { 8}) -> ({9}, {10})
RouterRoute5ForCar  = Itin\u00e9raire pour le wagon ({0}): ({1}, {2}) -> ({3}, {4}) -> ({5}, {6}) -> ({7}, { 8}) -> ({9}, {10}) -> ({11}, {12})

RouterRoute1TrainsForCar = Itin\u00e9raire pour le wagon ({0}): ({1}, {2})->({3})->({4}, {5})
RouterRoute2TrainsForCar = Itin\u00e9raire pour le wagon ({0}): ({1}, {2})->({3})->({4}, {5})->({6})->({7}, {8})
RouterRoute3TrainsForCar = Itin\u00e9raire pour le wagon ({0}): ({1}, {2})->({3})->({4}, {5})->({6})->({7}, {8})->({9})->({10}, {11})
RouterRoute4TrainsForCar = Itin\u00e9raire pour le wagon ({0}): ({1}, {2})->({3})->({4}, {5})->({6})->({7}, {8})->({9})->({10}, {11})->({12})->({13}, {14})
RouterRoute5TrainsForCar = Itin\u00e9raire pour le wagon ({0}): ({1}, {2})->({3})->({4}, {5})->({6})->({7}, {8})->({9})->({10}, {11})->({12})->({13}, {14})->({15})->({16}, {17})

# niveau d\u00e9tail des messages
<<<<<<< HEAD
RouterFindTrack = Le routeur a trouv\u00e9 "{0}" voie pour le wagon ("{1}") destination finale ("{2}", "{3}")
RouterFoundTrack = Le routeur a trouv\u00e9 "{0}" voie ("{1}", "{2}") pour le wagon ("{3}")
RouterNotFindTrain = Le routeur n'a pas pu trouver un train pour acheminer le wagon de "{0}" ("{1}", "{2}") \u00e0 ("{3}" "{4}")
RouterTrainCanTransport = Le train ("{0}") peut acheminer le wagon ("{1}") de "{2}" ("{3}" "{4}") \u00e0 ("{5}", "{6}")
RouterTrainCanNot = Le train ("{0}") ne peut pas acheminer le wagon ("{1}") de ("{2}", "{3}") \u00e0 ("{4}", "{5}")
RouterBeginTwoTrain = Le routeur n'a pas pu trouver un train pouvant acheminer le wagon ("{0}") directement \u00e0 partir de ("{1}") \u00e0 ("{2}") commence deux trains de routage
RouterTrainCanService = Le train ("{0}") peut acheminer le wagon ("{1}") de ("{2}", "{3}") \u00e0 "{4}" ("{5}", "{6}")
=======

RouterFindTrack = Le routeur a trouv\u00e9 {0} voie pour le wagon ({1}) destination finale ({2}, {3})
RouterFoundTrack = Le routeur a trouv\u00e9 {0} voie ({1}, {2}) pour le wagon ({3})
RouterNotFindTrain = Le routeur n'a pas pu trouver un train pour acheminer le wagon de {0} ({1}, {2}) \u00e0 ({3} {4})
RouterTrainCanTransport = Le train ({0}) peut acheminer le wagon ({1}) de {2} ({3} {4}) \u00e0 ({5}, {6})
RouterTrainCanNot = Le train ({0}) ne peut pas acheminer le wagon ({1}) de ({2}, {3}) \u00e0 ({4}, {5})
RouterBeginTwoTrain = Le routeur n'a pas pu trouver un train pouvant acheminer le wagon ({0}) directement \u00e0 partir de ({1}) \u00e0 ({2}) commence deux trains de routage
RouterTrainCanService = Le train ({0}) peut acheminer le wagon ({1}) de ({2}, {3}) \u00e0 {4} ({5}, {6})
RouterTrainIntoStaging	= Le Train ({0}) se termine dans la coulisse en utilisant la voie ({1}, {2})
>>>>>>> 3d5670a0
<|MERGE_RESOLUTION|>--- conflicted
+++ resolved
@@ -1,11 +1,3 @@
-<<<<<<< HEAD
-## JmritOperationsRouterBundle_fr.properties
-#
-# French properties for the jmri.jmrit.operations.router
-## Updated by BLOREC Herv\u00e9 <bzh56420@yahoo.fr> 2016-01-12
-
-RouterCanNotDeliverCar  = Le routeur ne peut pas livrer le wagon ("{0}") \u00e0 destination ("{1}", "{2}") en raison de "{3}"
-=======
 # JmritOperationsRouterBundle_fr.properties
 # Revision $Revision$
 # Default properties for the jmri.jmrit.operations.router
@@ -13,7 +5,6 @@
 
 
 RouterCanNotDeliverCar  = Vous ne pouvez pas utiliser ({0}) \u00e0 destination ({1}, {2}) en raison de {3}
->>>>>>> 3d5670a0
 RouterNoTracks  = Impossible de trouver une voie \u00e0 ({0}) capable de desservir le wagon ({1}
 RouterTrainCanNotDueTo  = le train ({0}) ne peut pas transporter la wagon ({1}) \u00e0 ({2}, {3}) d\u00fb \u00e0 {4}
 RouterIgnoreAlternate   = Le Wagon ({0}) est \u00e0 la destination finale ({1}) Voie alternative et des options de triage sont ignor\u00e9es
@@ -55,15 +46,6 @@
 RouterRoute5TrainsForCar = Itin\u00e9raire pour le wagon ({0}): ({1}, {2})->({3})->({4}, {5})->({6})->({7}, {8})->({9})->({10}, {11})->({12})->({13}, {14})->({15})->({16}, {17})
 
 # niveau d\u00e9tail des messages
-<<<<<<< HEAD
-RouterFindTrack = Le routeur a trouv\u00e9 "{0}" voie pour le wagon ("{1}") destination finale ("{2}", "{3}")
-RouterFoundTrack = Le routeur a trouv\u00e9 "{0}" voie ("{1}", "{2}") pour le wagon ("{3}")
-RouterNotFindTrain = Le routeur n'a pas pu trouver un train pour acheminer le wagon de "{0}" ("{1}", "{2}") \u00e0 ("{3}" "{4}")
-RouterTrainCanTransport = Le train ("{0}") peut acheminer le wagon ("{1}") de "{2}" ("{3}" "{4}") \u00e0 ("{5}", "{6}")
-RouterTrainCanNot = Le train ("{0}") ne peut pas acheminer le wagon ("{1}") de ("{2}", "{3}") \u00e0 ("{4}", "{5}")
-RouterBeginTwoTrain = Le routeur n'a pas pu trouver un train pouvant acheminer le wagon ("{0}") directement \u00e0 partir de ("{1}") \u00e0 ("{2}") commence deux trains de routage
-RouterTrainCanService = Le train ("{0}") peut acheminer le wagon ("{1}") de ("{2}", "{3}") \u00e0 "{4}" ("{5}", "{6}")
-=======
 
 RouterFindTrack = Le routeur a trouv\u00e9 {0} voie pour le wagon ({1}) destination finale ({2}, {3})
 RouterFoundTrack = Le routeur a trouv\u00e9 {0} voie ({1}, {2}) pour le wagon ({3})
@@ -72,5 +54,4 @@
 RouterTrainCanNot = Le train ({0}) ne peut pas acheminer le wagon ({1}) de ({2}, {3}) \u00e0 ({4}, {5})
 RouterBeginTwoTrain = Le routeur n'a pas pu trouver un train pouvant acheminer le wagon ({0}) directement \u00e0 partir de ({1}) \u00e0 ({2}) commence deux trains de routage
 RouterTrainCanService = Le train ({0}) peut acheminer le wagon ({1}) de ({2}, {3}) \u00e0 {4} ({5}, {6})
-RouterTrainIntoStaging	= Le Train ({0}) se termine dans la coulisse en utilisant la voie ({1}, {2})
->>>>>>> 3d5670a0
+RouterTrainIntoStaging	= Le Train ({0}) se termine dans la coulisse en utilisant la voie ({1}, {2})
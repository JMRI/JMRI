# JmritOperationsRouterBundle.properties
#
<<<<<<< HEAD
=======
#
#
>>>>>>> f87a5fae
# Default properties for the jmri.jmrit.operations.router

RouterCanNotDeliverCar  = Can''t use {4} ({1}, {2}) for ({0}) due to {3}
RouterNoTracks          = Could not find a track at ({0}) able to service car ({1})
RouterTrainCanNotDueTo  = Train ({0}) can''t transport car ({1}) to ({2}, {3}) due to {4}
RouterIgnoreAlternate   = Car ({0}) is at final destination ({1}) alternate track and yard options are ignored
RouterSpurFull          = Track ({0}) full, searching for a yard at destination ({1})
TrainDoesNotServiceCar  = Train ({0}) can''t transport car ({1}) directly to ({2}, {3})
RouterSendCarToAlternative  = Delivering car ({0}) to alternate track ({1}) at destination ({2})
RouterNotSendCarToAlternative = Train ({0}) can not deliver car ({1}) to alternate track ({2}) at destination ({3})
RouterAlternateFailed   = Alternate track ({0}) isn''t available due to {1}
RouterAtAlternate       = Hold car ({0}) at alternate track ({1}) final destination ({2}, {3})
RouterSendCarToYard     = Sending car ({0}) to yard ({1}) at destination ({2})
RouterCanNotUseYard     = Can''t use yard ({0}) due to {1}
RouterNoYardTracks      = Could not find a yard at ({0}) for car ({1})
#RouterCarSingleTrain   = Train ({0}) can transport car ({1}) to ({2}, {3})
RouterCouldNotFind      = Could not find an interim C/I or yard track that can service car to destination ({0})
RouterCouldNotFindStaging = Could not find an interim C/I, yard, or staging track that can service car to destination ({0})
RouterCouldNotFindLoc   = Could not find an interim C/I or yard track that can service car from location ({0})
RouterCouldNotFindTrain = Could not find a train (single local move) to transport car directly from ({0}, {1}) to ({2}, {3})
RouterOptionToCarry     = Option to service all cars with a final destination enabled, ignoring train ({0}) ability to service car ({1}) to ({2}, {3})
RouterNotAble           = not able to route car
RouterDisabled          = router is disabled
RouterCarAtDestination  = car is at destination
RouterTrain             = Train
RouterDestination       = destination
RouterTrainCanNotStaging = Train ({0}) can''t transport car ({1}) out of staging ({2}) directly to ({3}, {4})
#RouterNoTrains         = couldn't find a train
RouterAttemptStaging    = Try to find a route for car ({0}) through staging
RouterThreeTrains       = Routing using three trains destination ({0}) begins
RouterFourTrains        = Routing using four trains destination ({0}) begins
RouterFiveTrains        = Routing using five trains destination ({0}) begins
RouterRoute2ForCar      = Route for car ({0}): ({1}, {2})->({3}, {4})->({5}, {6})
RouterRoute3ForCar      = Route for car ({0}): ({1}, {2})->({3}, {4})->({5}, {6})->({7}, {8})
RouterRoute4ForCar      = Route for car ({0}): ({1}, {2})->({3}, {4})->({5}, {6})->({7}, {8})->({9}, {10})
RouterRoute5ForCar      = Route for car ({0}): ({1}, {2})->({3}, {4})->({5}, {6})->({7}, {8})->({9}, {10})->({11}, {12})

RouterRoute1TrainsForCar = Route for car ({0}): ({1}, {2})->({3})->({4}, {5})
RouterRoute2TrainsForCar = Route for car ({0}): ({1}, {2})->({3})->({4}, {5})->({6})->({7}, {8})
RouterRoute3TrainsForCar = Route for car ({0}): ({1}, {2})->({3})->({4}, {5})->({6})->({7}, {8})->({9})->({10}, {11})
RouterRoute4TrainsForCar = Route for car ({0}): ({1}, {2})->({3})->({4}, {5})->({6})->({7}, {8})->({9})->({10}, {11})->({12})->({13}, {14})
RouterRoute5TrainsForCar = Route for car ({0}): ({1}, {2})->({3})->({4}, {5})->({6})->({7}, {8})->({9})->({10}, {11})->({12})->({13}, {14})->({15})->({16}, {17})

# Detail level messages

RouterFindTrack         = Router find {0} track for car ({1}) final destination ({2}, {3})
RouterFoundTrack        = Router found {0} track ({1}, {2}) for car ({3})
RouterNotFindTrain      = Router could not find a train to transport car from {0} ({1}, {2}) to ({3}, {4})
RouterTrainCanTransport = Train ({0}) can transport car ({1}) from {2} ({3}, {4}) to ({5}, {6})
RouterTrainCanNot       = Train ({0}) can''t transport car ({1}) from ({2}, {3}) to ({4}, {5})
RouterBeginTwoTrain     = Router could not find a train able to transport car ({0}) directly from ({1}) to ({2}) begin two train routing
RouterTrainCanService   = Train ({0}) can service car ({1}) from ({2}, {3}) to {4} ({5}, {6})
RouterTrainIntoStaging	= Train ({0}) terminates into staging using track ({1}, {2})<|MERGE_RESOLUTION|>--- conflicted
+++ resolved
@@ -1,10 +1,5 @@
 # JmritOperationsRouterBundle.properties
 #
-<<<<<<< HEAD
-=======
-#
-#
->>>>>>> f87a5fae
 # Default properties for the jmri.jmrit.operations.router
 
 RouterCanNotDeliverCar  = Can''t use {4} ({1}, {2}) for ({0}) due to {3}
@@ -49,7 +44,6 @@
 RouterRoute5TrainsForCar = Route for car ({0}): ({1}, {2})->({3})->({4}, {5})->({6})->({7}, {8})->({9})->({10}, {11})->({12})->({13}, {14})->({15})->({16}, {17})
 
 # Detail level messages
-
 RouterFindTrack         = Router find {0} track for car ({1}) final destination ({2}, {3})
 RouterFoundTrack        = Router found {0} track ({1}, {2}) for car ({3})
 RouterNotFindTrain      = Router could not find a train to transport car from {0} ({1}, {2}) to ({3}, {4})

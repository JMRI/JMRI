--- conflicted
+++ resolved
@@ -1,15 +1,7 @@
 # JmritOperationsRouterBundle_it.properties
 #
-<<<<<<< HEAD
+# Italian properties for the jmri.jmrit.operations.router
 # Translation: Enzo Fortuna (babbo_enzo@yahoo.com )
-# Italian properties for the jmri.jmrit.operations.router
-=======
-#
-#
-# Italian translation: Enzo Fortuna (babbo_enzo@yahoo.com )
-#
-# Default properties for the jmri.jmrit.operations.router
->>>>>>> f87a5fae
 
 RouterCanNotDeliverCar = Non si pu\u00f2 consegnare il carro ({0}) alla destinazione ({1}, {2}) a causa di {3}
 RouterNoTracks          = Binario non trovato a ({0}) capace di servire il carro ({1})
@@ -45,7 +37,6 @@
 RouterRoute5ForCar = Itinerario per carro ({0}): ({1}, {2})->({3}, {4})->({5}, {6})->({7}, {8})->({9}, {10})->({11}, {12})
 
 # Detail level messages
-
 RouterFindTrack     = Router trova {0} binario per carro ({1}) destinazione finale ({2}, {3})
 RouterFoundTrack    = Router trova {0} binario ({1}, {2}) per carro ({3})
 RouterNotFindTrain  = Router non trova un treno per trasportare carro da {0} ({1}, {2}) a ({3}, {4})

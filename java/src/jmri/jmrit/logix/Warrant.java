--- conflicted
+++ resolved
@@ -85,7 +85,7 @@
     private boolean _waitForSignal; // train may not move until false
     private boolean _waitForBlock; // train may not move until false
     private boolean _waitForWarrant;
-    private String _curSignalAspect;   // speed type to restore when flags are cleared;
+    private String _curSignalAspect;   // speed type to restore when flags are cleared; 
     protected String _message; // last message returned from an action
     private ThrottleManager tm;
 
@@ -94,7 +94,7 @@
     public static final int MODE_LEARN = 1; // Record a command list
     public static final int MODE_RUN = 2;   // Autorun, playback the command list
     public static final int MODE_MANUAL = 3; // block detection of manually run train
-    static final String[] MODES = {"none", "LearnMode", "RunAuto", "RunManual", "Abort"};
+    public static final String[] MODES = {"none", "LearnMode", "RunAuto", "RunManual", "Abort"};
     public static final int MODE_ABORT = 4; // used to set status string in WarrantTableFrame
 
     // control states
@@ -107,7 +107,7 @@
     public static final int RAMP_HALT = 6;
     public static final int SPEED_UP = 7;
     public static final int DEBUG = 8;
-    static final String[] CNTRL_CMDS = {"Stop", "Halt", "Resume", "Abort", "MoveToNext", "EStop", "SmoothHalt", "SpeedUp", "Debug"};
+    public static final String[] CNTRL_CMDS = {"Stop", "Halt", "Resume", "Abort", "MoveToNext", "EStop", "SmoothHalt", "SpeedUp", "Debug"};
 
     // engineer running states
     protected static final int RUNNING = 7;
@@ -118,14 +118,14 @@
     protected static final int WAIT_FOR_DELAYED_START = 12;
     protected static final int LEARNING = 13;
     protected static final int STOP_PENDING = 14;
-    static final String[] RUN_STATE = {"HaltStart", "atHalt", "Resumed", "Aborts", "Retried",
+    protected static final String[] RUN_STATE = {"HaltStart", "atHalt", "Resumed", "Aborts", "Retried",
             "EStop", "HaltPending", "Running", "changeSpeed", "WaitingForClear", "WaitingForSensor",
             "RunningLate", "WaitingForStart", "RecordingScript", "StopPending"};
 
     static final float BUFFER_DISTANCE = 9144 / WarrantPreferences.getDefault().getLayoutScale(); // 30 scale feet for safety distance
     protected boolean _trace = WarrantPreferences.getDefault().getTrace();
 
-    // Speed states: steady, increasing, decreasing
+    // Speed states: steady, increasing, decreasing 
     static final int AT_SPEED = 1;
     static final int RAMP_DOWN = 2;
     static final int RAMP_UP = 3;
@@ -141,7 +141,7 @@
             _speedStateId = id;
             _bundleKey = bundleName;
         }
-
+ 
         public int getIntId() {
             return _speedStateId;
         }
@@ -1111,7 +1111,7 @@
                     ret = true;
                     break;
                 case RESUME:
-                    OBlock block = getBlockAt(_idxCurrentOrder);
+                    OBlock block = getBlockAt(_idxCurrentOrder); 
                     if ((block.getState() & OBlock.OCCUPIED) == 0) {
                         break;
                     }
@@ -1126,18 +1126,6 @@
                     break;
                 case SPEED_UP:
                     // user wants to increase throttle of stalled train slowly
-<<<<<<< HEAD
-                    block = getBlockAt(_idxCurrentOrder);
-                    if ((block.getState() & OBlock.OCCUPIED) == 0) {
-                        break;
-                    }
-                    if ((_waitForSignal || _waitForBlock || _waitForWarrant) ||
-                            (runState != RUNNING && runState != SPEED_RESTRICTED)) {
-                        ret = askResumeQuestion(block);
-                        if (ret) {
-                            if (WarrantPreferences.getDefault().getTrace()) {
-                                log.info(Bundle.getMessage("userOverRide", _trainName, block.getDisplayName()));
-=======
                     if (checkBlockForRunning(_idxCurrentOrder)) {
                         if ((_waitForSignal || _waitForBlock || _waitForWarrant) ||
                                 (runState != RUNNING && runState != SPEED_RESTRICTED)) {
@@ -1145,7 +1133,6 @@
                             ret = askResumeQuestion(block);
                             if (ret) {
                                 ret = bumpSpeed();
->>>>>>> d83b0771
                             }
                         } else {
                             ret = bumpSpeed();
@@ -1153,13 +1140,8 @@
                     }
                     break;
                 case RETRY: // Force move into next block
-<<<<<<< HEAD
-                    block = getBlockAt(_idxCurrentOrder + 1);
-                    if (block.allocate(this) == null && block.isOccupied()) {
-=======
                     if (checkBlockForRunning(_idxCurrentOrder + 1)) {
                         block = getBlockAt(_idxCurrentOrder + 1); 
->>>>>>> d83b0771
                         if ((_waitForSignal || _waitForBlock || _waitForWarrant) ||
                                 (runState != RUNNING && runState != SPEED_RESTRICTED)) {
                             ret = askResumeQuestion(block);
@@ -1321,11 +1303,7 @@
                 } else {
                     who = "Unknown Train";
                 }
-<<<<<<< HEAD
-                info.append("\n\t\""); info.append(who); info.append("\" occupies Block \"");
-=======
                 info.append("\n\twait for \""); info.append(who); info.append("\" occupying Block \""); 
->>>>>>> d83b0771
                 info.append(_stoppingBlock.getDisplayName()); info.append("\"");
             }
         } else {
@@ -1336,7 +1314,7 @@
         } else {
             info.append("\n\tNo messages.");
         }
-
+        
         if (_engineer != null) {
             info.append(_engineer.debugInfo());
          } else {
@@ -1710,7 +1688,7 @@
                             _waitForWarrant = false;
                             _waitForBlock = true;
                         }
-
+                        
                     }
                 } else if ((((Number) evt.getNewValue()).intValue() & OBlock.UNOCCUPIED) != 0) {
                     //  blocking occupation has left the stopping block
@@ -1754,7 +1732,7 @@
         }
         // Signals may change after entry and while the train in the block.
         // Normally these changes are ignored.
-        // However for the case of an overrun stop aspect, the train is waiting.
+        // However for the case of an overrun stop aspect, the train is waiting. 
         if (_idxProtectSignal == _idxCurrentOrder && !_waitForSignal) { // not waiting
             changeSignalListener(null, _idxCurrentOrder);  // remove signal
             return; // normal case
@@ -1768,7 +1746,7 @@
             curSpeedType = _engineer.getSpeedType(true);    // current or pending ramp completion
         }
         if (log.isDebugEnabled()) {
-            log.debug("{}: Signal \"{}\" changed to aspect \"{}\" {} blocks ahead. curSpeedType= {}",
+            log.debug("{}: Signal \"{}\" changed to aspect \"{}\" {} blocks ahead. curSpeedType= {}", 
                     getDisplayName(), _protectSignal.getDisplayName(), speedType, _idxProtectSignal-_idxCurrentOrder, curSpeedType);
         }
 
@@ -1799,24 +1777,11 @@
                 if (_trace || log.isDebugEnabled()) {
                     log.info(Bundle.getMessage("SignalCleared", _protectSignal.getDisplayName(), speedType, _trainName));
                 }
-<<<<<<< HEAD
-                _message = getBlockOrderAt(_idxCurrentOrder + 1).setPath(this); // allocates, if necessary
-                if (setPathMessageOk(_idxProtectSignal)) {
-                    // train is stopped. If occupied, it is a rogue
-                    ThreadingUtil.runOnGUIDelayed(() -> {
-                        restoreRunning(speedType);
-                    }, 2500);
-                } else {
-                    log.warn("Cannot restore signal speed \"{}\" for signal at \"{}\" from block= \"{}\". {}",
-                            speedType, getBlockAt(_idxProtectSignal).getDisplayName(),
-                            getBlockAt(_idxCurrentOrder).getDisplayName(), _message);
-=======
                 OBlock block = getBlockAt(_idxProtectSignal);
                 // train is stopped. If occupied by a rogue don't move.
                 if (block.isOccupied() && !_overrun) {
                     setStoppingBlock(block);
                     _waitForBlock = true;
->>>>>>> d83b0771
                 }
                 Warrant w = block.getWarrant();
                 // or owned by another warrant, don't move.
@@ -1968,7 +1933,7 @@
 
     /**
      * A layout condition that has restricted or stopped a train has been cleared.
-     * i.e. Signal aspect, rogue occupied block, contesting warrant or user halt.
+     * i.e. Signal aspect, rogue occupied block, contesting warrant or user halt. 
      * This may or may not be all the conditions restricting speed.
      * @return true if automatic restart is done
      */
@@ -1981,14 +1946,6 @@
                 _engineer.rampSpeedTo(speedType, -1);
                 _overrun = false;
                 _curSignalAspect = null;
-<<<<<<< HEAD
-                fireRunStatus("SpeedChange", _idxCurrentOrder - 1, _idxCurrentOrder);
-                if (log.isDebugEnabled()) {
-                    log.debug("{}: restoreRunning(): rampSpeedTo to \"{}\"",
-                            getDisplayName(), speedType);
-                }
-                return true;
-=======
                 // continue, there may be blocks ahead that need a speed decrease to begin in this block
                 if (_idxCurrentOrder < _orders.size() - 1) {
                     lookAheadforSpeedChange(speedType);
@@ -1998,7 +1955,6 @@
                     }
                 } // else at last block, forget about speed changes
                 return true;                
->>>>>>> d83b0771
             } else {
                 log.error("train \"{}\" of {} cannot set path - {}", getTrainName(), getDisplayName(), _message);
             }
@@ -2091,9 +2047,9 @@
         if (_protectSignal != null) {
             _protectSignal.removePropertyChangeListener(this);
             if (log.isDebugEnabled()) {
-                sb.append(" - removes signal \"");
+                sb.append(" - removes signal \""); 
                 sb.append(_protectSignal.getDisplayName());
-                sb.append(" at \"");
+                sb.append(" at \""); 
                 sb.append(getBlockAt(_idxProtectSignal).getDisplayName());
                 sb.append("\"");
             }
@@ -2108,7 +2064,7 @@
             if (log.isDebugEnabled()) {
                 sb.append(" - sets signal \"");
                 sb.append(_protectSignal.getDisplayName());
-                sb.append(" at \"");
+                sb.append(" at \""); 
                 sb.append(getBlockAt(_idxProtectSignal).getDisplayName());
                 sb.append("\"");
             }
@@ -2166,14 +2122,8 @@
         }
         if (activeIdx == _idxCurrentOrder) {
             // unusual occurrence.  dirty track? sensor glitch?
-<<<<<<< HEAD
-            if (WarrantPreferences.getDefault().getTrace()) {
-                log.info("{}: Train \"{}\" regained Detection at \"{}\"",
-                        getDisplayName(), getTrainName(), block.getDisplayName());
-=======
             if (_trace || log.isDebugEnabled()) {
                 log.info(Bundle.getMessage("RegainDetection", getTrainName(), block.getDisplayName()));
->>>>>>> d83b0771
             }
         } else if (activeIdx == _idxCurrentOrder + 1) {
             if (_delayStart) {
@@ -2217,7 +2167,7 @@
             // continue on.
         } else if (_idxCurrentOrder > activeIdx) {
             // unusual occurrence.  dirty track, sensor glitch, too fast for goingInactive() for complete?
-            log.info("Tail of Train {} regained detection behind Block= {} at block= {}",
+            log.info("Tail of Train {} regained detection behind Block= {} at block= {}", 
                     getTrainName(), block.getDisplayName(), getBlockAt(activeIdx).getDisplayName());
             return;
         }
@@ -2303,59 +2253,8 @@
             if (_idxCurrentOrder + 1 < _orders.size()) {
                 OBlock nextBlock = getBlockAt(_idxCurrentOrder + 1);
                 if (nextBlock.isDark()) {
-<<<<<<< HEAD
-                    if (_engineer != null) {
-                        goingActive(nextBlock); // fake occupancy for dark block
-                        releaseBlock(block, idx);
-                    } else {
-                        if (_runMode == MODE_LEARN) {
-                            _idxCurrentOrder++; // assume train has moved into the dark block
-                            fireRunStatus("blockChange", block, nextBlock);
-                        } else if (_runMode == MODE_RUN) {  // actually can't be, _engineer is null
-                            controlRunTrain(ABORT); // no harm, let it be.
-                        }
-                    }
-                } else {
-                    if (nextBlock.isOccupied() && (_waitForBlock || _waitForWarrant)) {
-                        // assume train rolled into block ahead that is either occupied or owned by another.
-                        // Should _idxCurrentOrder & _idxLastOrder be incremented? Better to let user take control?
-                        releaseBlock(block, idx);
-                        setHeadOfTrain(nextBlock);
-                        fireRunStatus("blockChange", block, nextBlock);
-                        log.warn("block \"{}\" goingInactive. train has entered rogue occupied block {}! warrant {}",
-                                block.getDisplayName(), nextBlock.getDisplayName(), getDisplayName());
-                   } else { // not Dark and not occupied
-                       boolean lostTest = true;
-                       if (_idxCurrentOrder > 0) {
-                           OBlock prevBlock = getBlockAt(_idxCurrentOrder - 1);
-                           if (prevBlock.isOccupied() && this.equals(prevBlock.getWarrant())) {
-                               // assume nosed into block, then lost contact. Insure it is still allocated.
-                               if (prevBlock.allocate(this) == null) {
-                                   _idxCurrentOrder -= 1;       // set head to previous BlockOrder
-                                   lostTest = false;
-                                   fireRunStatus("blockChange", block, prevBlock);
-                               } else {
-
-                               }
-                           }
-                       }
-                       if (lostTest) {
-                           log.warn("block \"{}\" goingInactive. train is lost! warrant {}",
-                                       block.getDisplayName(), getDisplayName());
-                           fireRunStatus("blockChange", block, null);
-                           if (_engineer != null) {
-                               _engineer.setSpeedToType(EStop);   // halt and set 0 throttle
-                               if (_idxCurrentOrder == 0) {
-                                   setStoppingBlock(block);
-                                   _lost = true;
-                               }
-                           }
-                       }
-                   }
-=======
                     goingActive(nextBlock); // fake occupancy for dark block
                     return;
->>>>>>> d83b0771
                 }
                 if (nextBlock.isOccupied()) {
                     log.debug("Train \"{}\" Current position in block \"{}\" goingInactive. next block \"{}\" is occupied! (warrant {})",
@@ -2393,7 +2292,7 @@
         /*
          * Deallocate block if train will not use the block again. Warrant
          * could loop back and re-enter blocks previously traversed. That is,
-         * they will need to re-allocation of blocks ahead.
+         * they will need to re-allocation of blocks ahead. 
          * Previous Dark blocks also need deallocation. Thus we must deallocate
          * backward until we reach two consecutive detectable blocks.
          */
@@ -2535,7 +2434,7 @@
                     long time = 0;
                     while (time <= _waitTime) {
                         if (_engineer.getSpeedSetting() > _waitSpeed) {
-                            break; // stop ramping beyond this speed
+                            break; // stop ramping beyond this speed 
                         }
                         try {
                             wait(50);
@@ -2597,12 +2496,8 @@
     /**
      * Orders are parsed to get any speed restrictions. Called from
      * setMovement
-<<<<<<< HEAD
-     *
-=======
      * lookAheadforSpeedChange
      * 
->>>>>>> d83b0771
      * @param idxBlockOrder index of Orders. always > _idxCurrentOrder
      * @return Speed type name
      */
@@ -2637,21 +2532,12 @@
                 _waitForBlock = true;   // OUT_OF_SERVICE
                 speedType = Warrant.Stop;
                 if (log.isDebugEnabled()) {
-                    log.debug("{}: Cannot allocate {}. {}",
+                    log.debug("{}: Cannot allocate {}. {}", 
                             getDisplayName(), block.getDisplayName(), _message);
                 }
-            }
-        }
-<<<<<<< HEAD
-
-        if (block.isOccupied()) {
-            _waitForBlock = true;       // OCCUPIED
-            speedType = Warrant.Stop;
-        }
-        if (!Warrant.Stop.equals(speedType) && !_partialAllocate) {
-=======
+            }            
+        }
         if (!Warrant.Stop.equals(speedType) && okToAllocate) {
->>>>>>> d83b0771
             _message = blkOrder.setPath(this);
             if (_message != null) {
                 _waitForWarrant = true;
@@ -2663,7 +2549,7 @@
         if (log.isDebugEnabled()) {
             if (_waitForSignal || _waitForBlock || _waitForWarrant) {
                 log.debug ("{}: \"{}\" speed change of type \"{}\" needed to enter block \"{}\".",
-                        getDisplayName(), (_waitForSignal?"Signal":(_waitForWarrant?"Warrant":"Block")),
+                        getDisplayName(), (_waitForSignal?"Signal":(_waitForWarrant?"Warrant":"Block")), 
                         speedType, block.getDisplayName());
             }
         }
@@ -2724,19 +2610,6 @@
         BlockOrder curBlkOrder = getBlockOrderAt(_idxCurrentOrder);
         OBlock curBlock = curBlkOrder.getBlock();
 
-<<<<<<< HEAD
-        // Should be allocated and set if
-        _message = curBlkOrder.setPath(this);
-        if (_message != null) {
-            // out of service or failed to set _waitForWarrant,
-            _engineer.setSpeedToType(Stop);   // speed set to 0.0 (not E-top) User must restart
-            log.error("Train \"{}\" in block \"{}\" but path cannot be set! msg= {}. Warrant {}",
-                    getTrainName(), curBlock.getDisplayName(), _message, getDisplayName());
-            return false;
-        }
-
-=======
->>>>>>> d83b0771
         String currentSpeedType = _engineer.getSpeedType(true); // current or pending speed type
         float speedSetting = _engineer.getSpeedSetting();       // current speed
         String entrySpeedType = getPermissibleSpeedAt(curBlkOrder);    // speed limit for this block
@@ -2782,18 +2655,13 @@
             }
             if (_waitForSignal) {
                 if (_idxProtectSignal < _idxCurrentOrder) {
-<<<<<<< HEAD
-                    log.error("Train {} on {}: Waiting For Signal at block {} when entering block ",
-                            getTrainName(), getBlockAt(_idxProtectSignal).getDisplayName(), curBlock.getDisplayName());
-=======
                     log.error("Warrant \"{}\" with train \"{}\" is waiting For Signal at block \"{}\" when entering block \"{}\"",
                             getDisplayName(), getTrainName(), getBlockAt(_idxProtectSignal).getDisplayName(), curBlock.getDisplayName());
->>>>>>> d83b0771
                 } else {
                     BlockOrder bo = getBlockOrderAt(_idxProtectSignal);
                     jmri.NamedBean signal = bo.getSignal();
                     if (log.isDebugEnabled()) {
-                        log.debug("{}: Ramping to stop in block {} for signal {} protecting block {}.", getDisplayName(),
+                        log.debug("{}: Ramping to stop in block {} for signal {} protecting block {}.", getDisplayName(), 
                                 curBlock.getDisplayName(), signal.getDisplayName(), bo.getBlock().getDisplayName());
                     }
                     if (_idxProtectSignal > _idxCurrentOrder && currentSpeedType.equals(Stop)) {
@@ -2806,18 +2674,13 @@
                     }
                 }
             }
-<<<<<<< HEAD
-            _message = curBlock.allocate(this);
-
-=======
             
->>>>>>> d83b0771
             if (_speedUtil.secondGreaterThanFirst(currentSpeedType, entrySpeedType)) {
                 // Increase speed. (entrySpeedType == null comparison returns false)
                 restoreRunning(entrySpeedType);
                 return;
             } else if (entrySpeedType!= null && !currentSpeedType.equals(entrySpeedType)){
-                // signal or block speed entrySpeedType is less than desired currentSpeedType.
+                // signal or block speed entrySpeedType is less than desired currentSpeedType. 
                 // Speed for this block is violated so set end speed immediately
                 jmri.NamedBean signal = curBlkOrder.getSignal();
                 if (signal != null) {
@@ -2863,7 +2726,7 @@
                 if (s != null) {
                     speedType = s;
                 }
-            }
+            }            
         }
         OBlock block = getBlockAt(idxSpeedChange);
 
@@ -2925,10 +2788,10 @@
      *  waitThrottle is throttleSpeed when ramp is started. This may not be the scriptSpeed now
      *  Start with waitThrottle (modSetting) being at the entrance to the block.
      *  modSetting gives the current trackSpeed.
-     *  accumulate the time and distance and determine the distance (changeDist) needed for entrance into
+     *  accumulate the time and distance and determine the distance (changeDist) needed for entrance into 
      *  block (at idxSpeedChange) requiring speed change to speedType
      *  final ramp should modify waitSpeed to endSpeed and must end at the exit of end block (endBlockIdx)
-     *
+     * 
      * @param availDist     distance available to make the ramp
      * @param changeDist    distance needed for the rmp
      * @param idxSpeedChange block order index of block to complete change before entry
@@ -2958,15 +2821,8 @@
         float deltaTime = 0;
         float timeRatio = 1; // time adjustment for current speed type
         if (trackSpeed > _speedUtil.getRampThrottleIncrement()) {
-<<<<<<< HEAD
-            if (trackSpeed > 0) {
-                deltaTime = remDist / trackSpeed;
-                timeRatio = _speedUtil.getTrackSpeed(scriptSpeed) / trackSpeed;
-            }
-=======
             deltaTime = remDist / trackSpeed;
             timeRatio = _speedUtil.getTrackSpeed(scriptSpeed) / trackSpeed;
->>>>>>> d83b0771
         } else {
             deltaTime = 0;
             timeRatio = 1;

--- conflicted
+++ resolved
@@ -83,7 +83,7 @@
     private boolean _waitForSignal; // train may not move until false
     private boolean _waitForBlock; // train may not move until false
     private boolean _waitForWarrant;
-    private String _curSignalAspect;   // speed type to restore when flags are cleared;
+    private String _curSignalAspect;   // speed type to restore when flags are cleared; 
     protected String _message; // last message returned from an action
     private ThrottleManager tm;
 
@@ -92,7 +92,7 @@
     public static final int MODE_LEARN = 1; // Record a command list
     public static final int MODE_RUN = 2;   // Autorun, playback the command list
     public static final int MODE_MANUAL = 3; // block detection of manually run train
-    static final String[] MODES = {"none", "LearnMode", "RunAuto", "RunManual", "Abort"};
+    public static final String[] MODES = {"none", "LearnMode", "RunAuto", "RunManual", "Abort"};
     public static final int MODE_ABORT = 4; // used to set status string in WarrantTableFrame
 
     // control states
@@ -116,14 +116,7 @@
     protected static final int WAIT_FOR_DELAYED_START = 12;
     protected static final int LEARNING = 13;
     protected static final int STOP_PENDING = 14;
-<<<<<<< HEAD
-    protected static final int DEBUG = 8;
-    protected static final int SPEED_UP = 7;
-    static final String[] CNTRL_CMDS = {"Stop", "Halt", "Resume", "Abort", "MoveToNext", "EStop", "SmoothHalt", "SpeedUp", "Debug"};
-    static final String[] RUN_STATE = {"HaltStart", "atHalt", "Resumed", "Aborts", "Retried",
-=======
     protected static final String[] RUN_STATE = {"HaltStart", "atHalt", "Resumed", "Aborts", "Retried",
->>>>>>> 32fc44aa
             "EStop", "HaltPending", "Running", "changeSpeed", "WaitingForClear", "WaitingForSensor",
             "RunningLate", "WaitingForStart", "RecordingScript", "StopPending"};
 
@@ -896,11 +889,7 @@
             LearnThrottleFrame student,
             List<ThrottleSetting> commands, boolean runBlind) {
         if (log.isDebugEnabled()) {
-<<<<<<< HEAD
-            log.debug("setRunMode({}) ({}) called with _runMode= {} {}.",
-=======
             log.debug("{}: setRunMode({}) ({}) called with _runMode= {}.",
->>>>>>> 32fc44aa
                   getDisplayName(), mode, MODES[mode], MODES[_runMode]);
         }
         _message = null;
@@ -1103,7 +1092,7 @@
                     ret = true;
                     break;
                 case RESUME:
-                    OBlock block = getBlockAt(_idxCurrentOrder);
+                    OBlock block = getBlockAt(_idxCurrentOrder); 
                     if ((block.getState() & OBlock.OCCUPIED) == 0) {
                         break;
                     }
@@ -1121,7 +1110,7 @@
                     break;
                 case SPEED_UP:
                     // user wants to increase throttle of stalled train slowly
-                    block = getBlockAt(_idxCurrentOrder);
+                    block = getBlockAt(_idxCurrentOrder); 
                     if ((block.getState() & OBlock.OCCUPIED) == 0) {
                         break;
                     }
@@ -1139,13 +1128,8 @@
                     }
                     break;
                 case RETRY: // Force move into next block
-<<<<<<< HEAD
-                    block = getBlockAt(_idxCurrentOrder + 1);
-                    if (block.allocate(this) == null && (block.getState() & OBlock.OCCUPIED) != 0) {
-=======
                     block = getBlockAt(_idxCurrentOrder + 1); 
                     if (block.allocate(this) == null && block.isOccupied()) {
->>>>>>> 32fc44aa
                         if ((_waitForSignal || _waitForBlock || _waitForWarrant) ||
                                 (runState != RUNNING && runState != SPEED_RESTRICTED)) {
                             ret = askResumeQuestion(block);
@@ -1306,7 +1290,7 @@
                 } else {
                     who = "Unknown Train";
                 }
-                info.append("\n\t\""); info.append(who); info.append("\" occupies Block \"");
+                info.append("\n\t\""); info.append(who); info.append("\" occupies Block \""); 
                 info.append(_stoppingBlock.getDisplayName()); info.append("\"");
             }
         } else {
@@ -1317,7 +1301,7 @@
         } else {
             info.append("\n\tNo messages.");
         }
-
+        
         if (_engineer != null) {
             info.append(_engineer.debugInfo());
          } else {
@@ -1755,16 +1739,6 @@
             curSpeedType = _engineer.getSpeedType(true);    // current or pending ramp completion
         }
         if (log.isDebugEnabled()) {
-<<<<<<< HEAD
-            log.debug("{}: Signal \"{}\" sets speed \"{}\" {} blocks ahead.",
-                    getDisplayName(), _protectSignal.getDisplayName(), speedType, _idxProtectSignal-_idxCurrentOrder);
-        }
-
-        if (speedType.equals(Warrant.Stop)) {
-            float availDist = getAvailableDistance(_idxProtectSignal);
-            float changeDist = getEntranceDistance(_engineer.getSpeedSetting(), _idxProtectSignal, speedType);
-            if (changeDist < availDist) {
-=======
             log.debug("{}: Signal \"{}\" changed to aspect \"{}\" {} blocks ahead. curSpeedType= {}", 
                     getDisplayName(), _protectSignal.getDisplayName(), speedType, _idxProtectSignal-_idxCurrentOrder, curSpeedType);
         }
@@ -1785,7 +1759,6 @@
                     }
                     makespeedChange(availDist, changeDist, _idxProtectSignal, speedType);
                 }   // otherwise do ramp when entering a block
->>>>>>> 32fc44aa
                 return;
             }
         }
@@ -1925,59 +1898,8 @@
             } else {
                 speedType = _engineer.getSpeedType(false);
             }
-<<<<<<< HEAD
-            return restoreRunning(speedType);
-        }
-
-        // If this warrant is waiting for the block that another
-        // warrant has occupied, and now the latter warrant leaves
-        // the block - there are notifications to each warrant "simultaneously".
-        // The latter warrant's deallocation may not have happened yet and
-        // this has prevented allocation to this warrant.  For this case,
-        // wait until leaving warrant's deallocation is seen and completed.
-        @SuppressFBWarnings(value = "UW_UNCOND_WAIT", justification="false postive, guarded by while statement")
-        final Runnable allocateBlocks = new Runnable() {
-            @Override
-            public void run() {
-                long time = 0;
-                try {
-                    synchronized (this) {
-                        String speedType;
-                        if (_curSignalAspect != null) {
-                            speedType = _curSignalAspect;
-                        } else {
-                            speedType = _engineer.getSpeedType(false);
-                        }
-                        while (time < 200) {
-                            _message = allocateFromIndex(true, _idxCurrentOrder + 1);
-                            if (_message == null) {
-                                doStoppingBlockClear();
-                                restoreRunning(speedType);
-                                break;
-                            }
-                            wait(20);
-                            time += 20;
-                        }
-                        if (_message != null) {
-                            log.warn("{}: unable to clear StoppingBlock message= \"{}\" time= {}",
-                                    getDisplayName(), _message, time);
-                        }
-                    }
-                }
-                catch (InterruptedException ie) {
-                    log.warn("Warrant \"{}\" InterruptedException message= \"{}\" time= {}",
-                            getDisplayName(), ie.toString(), time);
-                    Thread.currentThread().interrupt();
-                }
-                if (log.isDebugEnabled())
-                    log.debug("{}: waited {}ms for clearStoppingBlock to allocateFrom block \"{}\"",
-                           getDisplayName(), time, getBlockAt(_idxCurrentOrder + 1).getDisplayName());
-            }
-        };
-=======
             restoreRunning(speedType);
         }, time);
->>>>>>> 32fc44aa
 
         return true;
     }
@@ -2002,7 +1924,7 @@
 
     /**
      * A layout condition that has restricted or stopped a train has been cleared.
-     * i.e. Signal aspect, rogue occupied block, contesting warrant or user halt.
+     * i.e. Signal aspect, rogue occupied block, contesting warrant or user halt. 
      * This may or may not be all the conditions restricting speed.
      * @return true if automatic restart is done
      */
@@ -2113,9 +2035,9 @@
         if (_protectSignal != null) {
             _protectSignal.removePropertyChangeListener(this);
             if (log.isDebugEnabled()) {
-                sb.append(" - removes signal \"");
+                sb.append(" - removes signal \""); 
                 sb.append(_protectSignal.getDisplayName());
-                sb.append(" at \"");
+                sb.append(" at \""); 
                 sb.append(getBlockAt(_idxProtectSignal).getDisplayName());
                 sb.append("\"");
             }
@@ -2130,7 +2052,7 @@
             if (log.isDebugEnabled()) {
                 sb.append(" - sets signal \"");
                 sb.append(_protectSignal.getDisplayName());
-                sb.append(" at \"");
+                sb.append(" at \""); 
                 sb.append(getBlockAt(_idxProtectSignal).getDisplayName());
                 sb.append("\"");
             }
@@ -2189,7 +2111,7 @@
         if (activeIdx == _idxCurrentOrder) {
             // unusual occurrence.  dirty track? sensor glitch?
             if (WarrantPreferences.getDefault().getTrace()) {
-                log.info("{}: Train \"{}\" regained Detection at \"{}\"",
+                log.info("{}: Train \"{}\" regained Detection at \"{}\"", 
                         getDisplayName(), getTrainName(), block.getDisplayName());
             }
         } else if (activeIdx == _idxCurrentOrder + 1) {
@@ -2199,32 +2121,7 @@
                 _message = Bundle.getMessage("BlockRougeOccupied", block.getDisplayName());
                 return;
             }
-<<<<<<< HEAD
-            // be sure path is set for train in this block
-            _message = getBlockOrderAt(activeIdx).setPath(this);
-            if (_message != null) {
-                log.error("goingActive setPath fails: {}", _message);
-            }
-            if (_engineer != null && _engineer.getSpeedSetting() <= 0.0f) {
-                // Train can still be moving after throttle set to 0. Block
-                // boundaries can be crossed.  This is due to momentum 'gliding'
-                // for any nonE-Stop or by choosing ramping to a stop.
-                // spotbugs knows runState != HALT here
-                if (runState != WAIT_FOR_CLEAR && runState != STOP_PENDING && runState != RAMP_HALT) {
-                    // Apparently NOT already stopped and NOT about to be.
-                    // Therefore, assume a Rogue has just entered.
-                    log.info("Train \"{}\" at speed 0, runState= {}, but block \"{}\" entered.",
-                            getTrainName(), RUN_STATE[runState], block.getDisplayName());
-                    setStoppingBlock(block);
-                    _waitForBlock = true;   // normally SetMovement would do this
-                    _engineer.setSpeedToType(Warrant.Stop);     // for safety
-                    return;
-                }
-            }
-            // Since we are moving at speed we assume it is our train entering the block
-=======
             // Since we are moving at speed we assume it is our train that entered the block
->>>>>>> 32fc44aa
             // continue on.
             _idxLastOrder = _idxCurrentOrder;
             _idxCurrentOrder = activeIdx;
@@ -2264,7 +2161,7 @@
             // continue on.
         } else if (_idxCurrentOrder > activeIdx) {
             // unusual occurrence.  dirty track, sensor glitch, too fast for goingInactive() for complete?
-            log.info("Tail of Train {} regained detection behind Block= {} at block= {}",
+            log.info("Tail of Train {} regained detection behind Block= {} at block= {}", 
                     getTrainName(), block.getDisplayName(), getBlockAt(activeIdx).getDisplayName());
             return;
         }
@@ -2422,14 +2319,9 @@
         /*
          * Deallocate block if train will not use the block again. Warrant
          * could loop back and re-enter blocks previously traversed. That is,
-<<<<<<< HEAD
-         * they will need to re-allocation of blocks ahead.
-         * Previous Dark blocks also need deallocation.
-=======
          * they will need to re-allocation of blocks ahead. 
          * Previous Dark blocks also need deallocation. Thus we must deallocate
          * backward until we reach two consecutive detectable blocks.
->>>>>>> 32fc44aa
          */
         OBlock prevBlock =null;
         if (idx > 0) {
@@ -2569,7 +2461,7 @@
                     long time = 0;
                     while (time <= _waitTime) {
                         if (_engineer.getSpeedSetting() > _waitSpeed) {
-                            break; // stop ramping beyond this speed
+                            break; // stop ramping beyond this speed 
                         }
                         try {
                             wait(50);
@@ -2630,13 +2522,8 @@
     /**
      * Orders are parsed to get any speed restrictions. Called from
      * setMovement
-<<<<<<< HEAD
-     *
-     * @param idxBlockOrder index of Orders
-=======
      * 
      * @param idxBlockOrder index of Orders. always > _idxCurrentOrder
->>>>>>> 32fc44aa
      * @return Speed type name
      */
     private String getSpeedTypeForBlock(int idxBlockOrder) {
@@ -2657,19 +2544,6 @@
             _message = block.allocate(this);
             if (_message != null) {  // only 2 messages possible
                 _waitForBlock = true;   // OUT_OF_SERVICE
-<<<<<<< HEAD
-            }
-            speedType = Warrant.Stop;
-        }
-
-        if ((block.getState() & OBlock.OCCUPIED) != 0) {
-            if (idxBlockOrder > _idxCurrentOrder) {
-                _waitForBlock = true;       // OCCUPIED
-                speedType = Warrant.Stop;
-            }
-        }
-        if (!Warrant.Stop.equals(speedType) && okToAllocate) {
-=======
                 speedType = Warrant.Stop;
                 if (log.isDebugEnabled()) {
                     log.debug("{}: Cannot allocate {}. {}", 
@@ -2683,7 +2557,6 @@
             speedType = Warrant.Stop;
         } 
         if (!Warrant.Stop.equals(speedType) && !_partialAllocate) {
->>>>>>> 32fc44aa
             _message = blkOrder.setPath(this);
             if (_message != null) {
                 _waitForWarrant = true;
@@ -2695,7 +2568,7 @@
         if (log.isDebugEnabled()) {
             if (_waitForSignal || _waitForBlock || _waitForWarrant) {
                 log.debug ("{}: \"{}\" speed change of type \"{}\" needed to enter block \"{}\".",
-                        getDisplayName(), (_waitForSignal?"Signal":(_waitForWarrant?"Warrant":"Block")),
+                        getDisplayName(), (_waitForSignal?"Signal":(_waitForWarrant?"Warrant":"Block")), 
                         speedType, block.getDisplayName());
             }
         }
@@ -2760,10 +2633,6 @@
      * is not immediate, then determine the proper time delay to start the speed
      * change.
      *
-<<<<<<< HEAD
-     *@param signalChange speed change occurred at while traversing a block
-=======
->>>>>>> 32fc44aa
      * @return false on errors
      */
     private boolean setMovement() {
@@ -2965,32 +2834,6 @@
             }
         }
 
-<<<<<<< HEAD
-        // Must start the ramp in current block. ( at _idxCurrentOrder)
-        // find the time when ramp should start in this block, then use thread CommandDelay to start the ramp.
-        // Train must travel a deltaDist for a deltaTime to the start of the ramp.
-        // It travels at throttle settings of scriptSpeed(s) modified by currentSpeedType.
-        // trackSpeed(s) of these modified scriptSettings are computed from SpeedProfile
-        // waitThrottle is throttleSpeed when ramp is started. This may not be the scriptSpeed now
-        // Start with waitThrottle (modSetting) being at the entrance to the block.
-        // modSetting gives the current trackSpeed.
-        // accumulate the time and distance and determine the distance (changeDist) needed for entrance into
-        // block (at idxSpeedChange) requiring speed change to speedType
-        // final ramp should modify waitSpeed to endSpeed and must end at the exit of end block (endBlockIdx)
-        BlockSpeedInfo blkSpeedInfo = _speedUtil.getBlockSpeedInfo(_idxCurrentOrder);
-
-        int cmdIdx = blkSpeedInfo.getFirstIndex();
-        int endIdx = _speedUtil.getBlockSpeedInfo(idxSpeedChange - 1).getLastIndex();
-        float scriptSpeed;  // script throttle setting
-        float modSetting;   // modified setting
-        float trackSpeed;   // mm/sec track speed at modSetting
-        float timeRatio; // time adjustment for current speed type.
-        if (_idxCurrentOrder == 0) {
-            scriptSpeed = 0;
-            modSetting = 0;
-            trackSpeed = 0;
-            timeRatio = 1;
-=======
         makespeedChange(availDist, changeDist, idxSpeedChange, speedType);
         return true;
     }   // end setMovement
@@ -3024,7 +2867,6 @@
         float modSetting = speedSetting;      // _speedUtil.modifySpeed(scriptSpeed, currentSpeedType);
         float trackSpeed = _speedUtil.getTrackSpeed(modSetting);   // mm/sec track speed at modSetting
         if (_idxCurrentOrder == 0 && availDist > BUFFER_DISTANCE) {
->>>>>>> 32fc44aa
             changeDist = 0;
         }
         if (log.isDebugEnabled()) {

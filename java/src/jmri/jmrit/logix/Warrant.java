package jmri.jmrit.logix;

import edu.umd.cs.findbugs.annotations.SuppressFBWarnings;

import java.util.ArrayList;
import java.util.List;

import javax.annotation.concurrent.GuardedBy;
import javax.swing.JOptionPane;

import jmri.*;
import jmri.implementation.SignalSpeedMap;
import jmri.util.ThreadingUtil;
import jmri.jmrit.logix.ThrottleSetting.CommandValue;
import jmri.jmrit.logix.ThrottleSetting.ValueType;

/**
 * An Warrant contains the operating permissions and directives needed for a
 * train to proceed from an Origin to a Destination. There are three modes that
 * a Warrant may execute;
 * <p>
 * MODE_LEARN - Warrant is created or edited in WarrantFrame and then launched
 * from WarrantFrame who records throttle commands from "_student" throttle.
 * Warrant fires PropertyChanges for WarrantFrame to record when blocks are
 * entered. "_engineer" thread is null.
 * <p>
 * MODE_RUN - Warrant may be launched from several places. An array of
 * BlockOrders, _savedOrders, and corresponding _throttleCommands allow an
 * "_engineer" thread to execute the throttle commands. The blockOrders
 * establish the route for the Warrant to acquire and reserve OBlocks. The
 * Warrant monitors block activity (entrances and exits, signals, rogue
 * occupancy etc) and modifies speed as needed.
 * <p>
 * MODE_MANUAL - Warrant may be launched from several places. The Warrant to
 * acquires and reserves the route from the array of BlockOrders. Throttle
 * commands are done by a human operator. "_engineer" and "_throttleCommands"
 * are not used. Warrant monitors block activity but does not set _stoppingBlock
 * or _protectSignal since it cannot control speed. It does attempt to realign
 * the route as needed, but can be thwarted.
 * <p>
 * Version 1.11 - remove setting of SignalHeads
 *
 * @author Pete Cressman Copyright (C) 2009, 2010, 2022
 */
public class Warrant extends jmri.implementation.AbstractNamedBean implements ThrottleListener, java.beans.PropertyChangeListener {

    public static final String Stop = jmri.InstanceManager.getDefault(SignalSpeedMap.class).getNamedSpeed(0.0f); // aspect name
    public static final String EStop = Bundle.getMessage("EStop");
    public static final String Normal ="Normal";    // Cannot determine which SignalSystem(s) and their name(s) for "Clear"

    // permanent members.
    private List<BlockOrder> _orders;
    private BlockOrder _viaOrder;
    private BlockOrder _avoidOrder;
    private List<ThrottleSetting> _commands = new ArrayList<>();
    protected String _trainName; // User train name for icon
    private SpeedUtil _speedUtil;
    private boolean _runBlind; // Unable to use block detection, must run on et only
    private boolean _shareRoute;// only allocate one block at a time for sharing route.
    private boolean _addTracker;    // start tracker when warrant ends normally.
    private boolean _haltStart;     // Hold train in Origin block until Resume command
    private boolean _noRamp; // do not ramp speed changes. make immediate speed change when entering approach block.
    private boolean _nxWarrant = false;

    // transient members
    private LearnThrottleFrame _student; // need to callback learning throttle in learn mode
    private boolean _tempRunBlind; // run mode flag to allow running on ET only
    private boolean _delayStart; // allows start block unoccupied and wait for train
    private boolean _lost;      // helps recovery if _idxCurrentOrder block goes inactive
    private boolean _overrun;   // train overran a signal or warrant stop
    private boolean _overBlkOccupied;  // test for overruns. =true assumes occupied by another train
    private int _idxCurrentOrder; // Index of block at head of train (if running)
    private int _idxLastOrder; // Index of block at tail of train just left

    protected int _runMode = MODE_NONE;
    private Engineer _engineer; // thread that runs the train
    @GuardedBy("this")
    private CommandDelay _delayCommand; // thread for delayed ramp down
    private boolean _allocated; // initial Blocks of _orders have been allocated
    private boolean _totalAllocated; // All Blocks of _orders have been allocated
    private boolean _routeSet; // all allocated Blocks of _orders have paths set for route
    protected OBlock _stoppingBlock; // Block occupied by rogue train or halted
    private int _idxStoppingBlock;      // BlockOrder index of _stoppingBlock
    private NamedBean _protectSignal; // Signal stopping train movement
    private int _idxProtectSignal;      // BlockOrder index of _protectSignal

    private boolean _waitForSignal; // train may not move until false
    private boolean _waitForBlock; // train may not move until false
    private boolean _waitForWarrant;
    private String _curSignalAspect;   // speed type to restore when flags are cleared;
    protected String _message; // last message returned from an action
    private ThrottleManager tm;

    // Running modes
    public static final int MODE_NONE = 0;
    public static final int MODE_LEARN = 1; // Record a command list
    public static final int MODE_RUN = 2;   // Autorun, playback the command list
    public static final int MODE_MANUAL = 3; // block detection of manually run train
    static final String[] MODES = {"none", "LearnMode", "RunAuto", "RunManual", "Abort"};
    public static final int MODE_ABORT = 4; // used to set status string in WarrantTableFrame

    // control states
    public static final int STOP = 0;
    public static final int HALT = 1;
    public static final int RESUME = 2;
    public static final int ABORT = 3;
    public static final int RETRY_FWD = 4;
    public static final int ESTOP = 5;
    public static final int RAMP_HALT = 6;
    public static final int SPEED_UP = 7;
    public static final int RETRY_BKWD = 8;
    public static final int DEBUG = 9;
    static final String[] CNTRL_CMDS = {"Stop", "Halt", "Resume", "Abort", "MoveToNext", 
            "EStop", "SmoothHalt", "SpeedUp", "MoveToPrevious","Debug"};

    // engineer running states
    protected static final int RUNNING = 7;
    protected static final int SPEED_RESTRICTED = 8;
    protected static final int WAIT_FOR_CLEAR = 9;
    protected static final int WAIT_FOR_SENSOR = 10;
    protected static final int WAIT_FOR_TRAIN = 11;
    protected static final int WAIT_FOR_DELAYED_START = 12;
    protected static final int LEARNING = 13;
    protected static final int STOP_PENDING = 14;
    static final String[] RUN_STATE = {"HaltStart", "atHalt", "Resumed", "Aborts", "Retried",
            "EStop", "HaltPending", "Running", "changeSpeed", "WaitingForClear", "WaitingForSensor",
            "RunningLate", "WaitingForStart", "RecordingScript", "StopPending"};

    static final float BUFFER_DISTANCE = 50*12*25.4F / WarrantPreferences.getDefault().getLayoutScale(); // 50 scale feet for safety distance
    protected boolean _trace = WarrantPreferences.getDefault().getTrace();

    // Speed states: steady, increasing, decreasing
    static final int AT_SPEED = 1;
    static final int RAMP_DOWN = 2;
    static final int RAMP_UP = 3;
    public enum SpeedState {
        STEADY_SPEED(AT_SPEED, "SteadySpeed"),
        RAMPING_DOWN(RAMP_DOWN, "RampingDown"),
        RAMPING_UP(RAMP_UP, "RampingUp");

        int _speedStateId;  // state id
        String _bundleKey; // key to get state display name

        SpeedState(int id, String bundleName) {
            _speedStateId = id;
            _bundleKey = bundleName;
        }

        public int getIntId() {
            return _speedStateId;
        }

        @Override
        public String toString() {
            return Bundle.getMessage(_bundleKey);
        }
    }

    /**
     * Create an object with no route defined. The list of BlockOrders is the
     * route from an Origin to a Destination
     *
     * @param sName system name
     * @param uName user name
     */
    public Warrant(String sName, String uName) {
        super(sName, uName);
        _idxCurrentOrder = 0;
        _idxLastOrder = 0;
        _idxProtectSignal = -1;
        _orders = new ArrayList<>();
        _runBlind = false;
        _speedUtil = new SpeedUtil();
        tm = InstanceManager.getNullableDefault(ThrottleManager.class);
    }

    protected void setNXWarrant(boolean set) {
        _nxWarrant = set;
    }
    protected boolean isNXWarrant() {
        return _nxWarrant;
    }

    @Override
    public int getState() {
        if (_engineer != null) {
            return _engineer.getRunState();
        }
        if (_delayStart) {
            return WAIT_FOR_DELAYED_START;
        }
        if (_runMode == MODE_LEARN) {
            return LEARNING;
        }
        if (_runMode != MODE_NONE) {
            return RUNNING;
        }
        return -1;
    }

    @Override
    public void setState(int state) {
        // warrant state is computed from other values
    }

    public SpeedUtil getSpeedUtil() {
        return _speedUtil;
    }

    public void setSpeedUtil(SpeedUtil su) {
        _speedUtil = su;
    }

    /**
     * Return BlockOrders.
     *
     * @return list of block orders
     */
    public List<BlockOrder> getBlockOrders() {
        return _orders;
    }

    /**
     * Add permanently saved BlockOrder.
     *
     * @param order block order
     */
    public void addBlockOrder(BlockOrder order) {
        _orders.add(order);
    }

    public void setBlockOrders(List<BlockOrder> orders) {
        _orders = orders;
    }

    /**
     * Return permanently saved Origin.
     *
     * @return origin block order
     */
    public BlockOrder getfirstOrder() {
        if (_orders.isEmpty()) {
            return null;
        }
        return new BlockOrder(_orders.get(0));
    }

    /**
     * Return permanently saved Destination.
     *
     * @return destination block order
     */
    public BlockOrder getLastOrder() {
        int size = _orders.size();
        if (size < 2) {
            return null;
        }
        return new BlockOrder(_orders.get(size - 1));
    }

    /**
     * Return permanently saved BlockOrder that must be included in the route.
     *
     * @return via block order
     */
    public BlockOrder getViaOrder() {
        if (_viaOrder == null) {
            return null;
        }
        return new BlockOrder(_viaOrder);
    }

    public void setViaOrder(BlockOrder order) {
        _viaOrder = order;
    }

    public BlockOrder getAvoidOrder() {
        if (_avoidOrder == null) {
            return null;
        }
        return new BlockOrder(_avoidOrder);
    }

    public void setAvoidOrder(BlockOrder order) {
        _avoidOrder = order;
    }

    /**
     * @return block order currently at the train position
     */
    final public BlockOrder getCurrentBlockOrder() {
        return getBlockOrderAt(_idxCurrentOrder);
    }

    /**
     * @return index of block order currently at the train position
     */
    final public int getCurrentOrderIndex() {
        return _idxCurrentOrder;
    }

    protected int getNumOrders() {
        return _orders.size();
    }
    /*
     * Used only by SCWarrant
     * SCWarrant overrides goingActive
     */
    protected void incrementCurrentOrderIndex() {
        _idxCurrentOrder++;
    }

    /**
     * Find index of a block AFTER BlockOrder index.
     *
     * @param block used by the warrant
     * @param idx start index of search
     * @return index of block after of block order index, -1 if not found
     */
    protected int getIndexOfBlockAfter(OBlock block, int idx) {
        for (int i = idx; i < _orders.size(); i++) {
            if (_orders.get(i).getBlock().equals(block)) {
                return i;
            }
        }
        return -1;
    }

    /**
     * Find index of block BEFORE BlockOrder index.
     *
     * @param idx start index of search
     * @param block used by the warrant
     * @return index of block before of block order index, -1 if not found
     */
    protected int getIndexOfBlockBefore(int idx, OBlock block) {
        for (int i = idx; i >= 0; i--) {
            if (_orders.get(i).getBlock().equals(block)) {
                return i;
            }
        }
        return -1;
    }

    /**
     * Call is only valid when in MODE_LEARN and MODE_RUN.
     *
     * @param index index of block order
     * @return block order or null if not found
     */
    protected BlockOrder getBlockOrderAt(int index) {
        if (index >= 0 && index < _orders.size()) {
            return _orders.get(index);
        }
        return null;
    }

    /**
     * Call is only valid when in MODE_LEARN and MODE_RUN.
     *
     * @param idx index of block order
     * @return block of the block order
     */
    protected OBlock getBlockAt(int idx) {

        BlockOrder bo = getBlockOrderAt(idx);
        if (bo != null) {
            return bo.getBlock();
        }
        return null;
    }

    /**
     * Call is only valid when in MODE_LEARN and MODE_RUN.
     *
     * @return Name of OBlock currently occupied
     */
    public String getCurrentBlockName() {
        OBlock block = getBlockAt(_idxCurrentOrder);
        if (block == null) {
            return "";
        } else {
            return block.getDisplayName();
        }
    }

    /**
     * @return throttle commands
     */
    public List<ThrottleSetting> getThrottleCommands() {
        return _commands;
    }

    public void setThrottleCommands(List<ThrottleSetting> list) {
        _commands = list;
    }

    public void addThrottleCommand(ThrottleSetting ts) {
        if (ts == null) {
            log.error("warrant {} cannot add null ThrottleSetting", getDisplayName());
        } else {
            _commands.add(ts);
        }
    }

    public void setTrackSpeeds() {
        float speed = 0.0f;
        for (ThrottleSetting ts :_commands) {
            CommandValue cmdVal = ts.getValue();
            ValueType valType = cmdVal.getType();
            switch (valType) {
                case VAL_FLOAT:
                    speed = _speedUtil.getTrackSpeed(cmdVal.getFloat());
                    break;
                case VAL_TRUE:
                    _speedUtil.setIsForward(true);
                    break;
                case VAL_FALSE:
                    _speedUtil.setIsForward(false);
                    break;
                default:
            }
            ts.setTrackSpeed(speed);
        }
    }

    public void setNoRamp(boolean set) {
        _noRamp = set;
    }

    public void setShareRoute(boolean set) {
        _shareRoute = set;
    }

    public void setAddTracker (boolean set) {
        _addTracker = set;
    }

    public void setHaltStart (boolean set) {
        _haltStart = set;
    }

    public boolean getNoRamp() {
        return _noRamp;
    }

    public boolean getShareRoute() {
        return _shareRoute;
    }

    public boolean getAddTracker() {
        return _addTracker;
    }

    public boolean getHaltStart() {
        return _haltStart;
    }

    public String getTrainName() {
        return _trainName;
    }

    public void setTrainName(String name) {
        _trainName = name;
    }

    public boolean getRunBlind() {
        return _runBlind;
    }

    public void setRunBlind(boolean runBlind) {
        _runBlind = runBlind;
    }

    /*
     * Engineer reports its status
     */
    protected void fireRunStatus(String property, Object old, Object status) {
//        jmri.util.ThreadingUtil.runOnLayout(() -> {   // Will hang GUI!
        ThreadingUtil.runOnGUIEventually(() -> { // OK but can be quite late in reporting speed changes
            firePropertyChange(property, old, status);
        });
    }

    /**
     * ****************************** state queries ****************
     */
    /**
     * @return true if listeners are installed enough to run
     */
    public boolean isAllocated() {
        return _allocated;
    }

    /**
     * @return true if listeners are installed for entire route
     */
    public boolean isTotalAllocated() {
        return _totalAllocated;
    }

    /**
     * Turnouts are set for the route
     *
     * @return true if turnouts are set
     */
    public boolean hasRouteSet() {
        return _routeSet;
    }

    /**
     * Test if the permanent saved blocks of this warrant are free (unoccupied
     * and unallocated)
     *
     * @return true if route is free
     */
    public boolean routeIsFree() {
        for (int i = 0; i < _orders.size(); i++) {
            OBlock block = _orders.get(i).getBlock();
            if (!block.isFree()) {
                return false;
            }
        }
        return true;
    }

    /**
     * Test if the permanent saved blocks of this warrant are occupied
     *
     * @return true if any block is occupied
     */
    public boolean routeIsOccupied() {
        for (int i = 1; i < _orders.size(); i++) {
            OBlock block = _orders.get(i).getBlock();
            if ((block.getState() & Block.OCCUPIED) != 0) {
                return true;
            }
        }
        return false;
    }

    /* ************* Methods for running trains *****************/
/*
    protected void setWaitingForSignal(Boolean set) {
        _waitForSignal = set;
    }
    protected void setWaitingForBlock(Boolean set) {
        _waitForBlock = set;
    }
    protected void setWaitingForWarrant(Boolean set) {
        _waitForWarrant = set;
    }
    */
    protected boolean isWaitingForSignal() {
        return _waitForSignal;
    }
    protected boolean isWaitingForBlock() {
        return _waitForBlock;
    }
    protected boolean isWaitingForWarrant() {
        return _waitForWarrant;
    }
    protected Warrant getBlockingWarrant() {
        if (_stoppingBlock != null && !this.equals(_stoppingBlock.getWarrant())) {
            return _stoppingBlock.getWarrant();
        }
        return null;
    }

    /**
      *  @return ID of run mode
     */
    public int getRunMode() {
        return _runMode;
    }

    protected String getRunModeMessage() {
        String modeDesc = null;
        switch (_runMode) {
            case MODE_NONE:
                return Bundle.getMessage("NotRunning", getDisplayName());
            case MODE_LEARN:
                modeDesc = Bundle.getMessage("Recording");
                break;
            case MODE_RUN:
                modeDesc = Bundle.getMessage("AutoRun");
                break;
            case MODE_MANUAL:
                modeDesc = Bundle.getMessage("ManualRun");
                break;
            default:
        }
        return Bundle.getMessage("WarrantInUse", modeDesc, getDisplayName());

    }

    @SuppressWarnings("fallthrough")
    @SuppressFBWarnings(value = "SF_SWITCH_FALLTHROUGH")
    protected String getRunningMessage() {
        if (_delayStart) {
            return Bundle.getMessage("waitForDelayStart", _trainName, getBlockAt(0).getDisplayName());
        }
        switch (_runMode) {
            case Warrant.MODE_NONE:
                _message = null;
            case Warrant.MODE_ABORT:
                if (getBlockOrders().isEmpty()) {
                    return Bundle.getMessage("BlankWarrant");
                }
                if (_speedUtil.getAddress() == null) {
                    return Bundle.getMessage("NoLoco");
                }
                if (!(this instanceof SCWarrant) && _commands.size() <= _orders.size()) {
                    return Bundle.getMessage("NoCommands", getDisplayName());
                }
                if (_message == null) {
                    return Bundle.getMessage("Idle");
                }
                if (_idxCurrentOrder != 0 && _idxLastOrder == _idxCurrentOrder) {
                    return Bundle.getMessage("locationUnknown", _trainName, getCurrentBlockName()) + _message;
                }
                return Bundle.getMessage("Idle1", _message);
            case Warrant.MODE_LEARN:
                return Bundle.getMessage("Learning", getCurrentBlockName());
            case Warrant.MODE_RUN:
                if (_engineer == null) {
                    return Bundle.getMessage("engineerGone", getCurrentBlockName());
                }
                int cmdIdx = _engineer.getCurrentCommandIndex();
                if (cmdIdx >= _commands.size()) {
                    cmdIdx = _commands.size() - 1;
                }
                cmdIdx++;   // display is 1-based
                OBlock block = getBlockAt(_idxCurrentOrder);
                if ((block.getState() & (Block.OCCUPIED | Block.UNDETECTED)) == 0) {
                    return Bundle.getMessage("TrackerNoCurrentBlock", _trainName, block.getDisplayName());
                }
                String blockName = block.getDisplayName();
                String speedMsg = getSpeedMessage(_engineer.getSpeedType(true));
                int runState = _engineer.getRunState();

                switch (runState) {
                    case Warrant.ABORT:
                        if (cmdIdx == _commands.size() - 1) {
                            return Bundle.getMessage("endOfScript", _trainName);
                        }
                        return Bundle.getMessage("Aborted", blockName, cmdIdx);

                    case Warrant.HALT:
                        return Bundle.getMessage("RampHalt", getTrainName(), blockName);
                    case Warrant.WAIT_FOR_CLEAR:
                        SpeedState ss = _engineer.getSpeedState();
                        if (ss.equals(SpeedState.STEADY_SPEED)) {
                            return  makeWaitMessage(blockName, cmdIdx);
                        } else {
                            return Bundle.getMessage("Ramping", ss.toString(), speedMsg, blockName);
                        }
                    case Warrant.WAIT_FOR_TRAIN:
                        if (_engineer.getSpeedSetting() <= 0) {
                            return makeWaitMessage(blockName, cmdIdx);
                        } else {
                            return Bundle.getMessage("WaitForTrain", cmdIdx,
                                    _engineer.getSynchBlock().getDisplayName(), speedMsg);
                        }
                    case Warrant.WAIT_FOR_SENSOR:
                        return Bundle.getMessage("WaitForSensor",
                                cmdIdx, _engineer.getWaitSensor().getDisplayName(),
                                blockName, speedMsg);

                    case Warrant.RUNNING:
                        return Bundle.getMessage("WhereRunning", blockName, cmdIdx, speedMsg);
                    case Warrant.SPEED_RESTRICTED:
                        return Bundle.getMessage("changeSpeed", blockName, cmdIdx, speedMsg);

                    case Warrant.RAMP_HALT:
                        return Bundle.getMessage("HaltPending", speedMsg, blockName);

                    case Warrant.STOP_PENDING:
                        return Bundle.getMessage("StopPending", speedMsg, blockName, (_waitForSignal
                                ? Bundle.getMessage("Signal") : (_waitForWarrant
                                        ? Bundle.getMessage("Warrant") :Bundle.getMessage("Occupancy"))));

                    default:
                        return _message;
                }

            case Warrant.MODE_MANUAL:
                BlockOrder bo = getCurrentBlockOrder();
                if (bo != null) {
                    return Bundle.getMessage("ManualRunning", bo.getBlock().getDisplayName());
                }
                return Bundle.getMessage("ManualRun");

            default:
        }
        return "ERROR mode= " + MODES[_runMode];
    }

    /**
     * Calculates the scale speed of the current throttle setting for display
     * @param speedType name of current speed
     * @return text message
     */
    private String getSpeedMessage(String speedType) {
        float speed = 0;
        String units;
        SignalSpeedMap speedMap = jmri.InstanceManager.getDefault(SignalSpeedMap.class);
        switch (speedMap.getInterpretation()) {
            case SignalSpeedMap.PERCENT_NORMAL:
                speed = _engineer.getSpeedSetting() * 100;
                float scriptSpeed = _engineer.getScriptSpeed();
                scriptSpeed = (scriptSpeed > 0 ? (speed/scriptSpeed) : 0);
                units = Bundle.getMessage("percentNormal", Math.round(scriptSpeed));
                break;
            case SignalSpeedMap.PERCENT_THROTTLE:
                units = Bundle.getMessage("percentThrottle");
                speed = _engineer.getSpeedSetting() * 100;
                break;
            case SignalSpeedMap.SPEED_MPH:
                units = Bundle.getMessage("mph");
                speed = _speedUtil.getTrackSpeed(_engineer.getSpeedSetting()) * speedMap.getLayoutScale();
                speed = speed * 2.2369363f;
                break;
            case SignalSpeedMap.SPEED_KMPH:
                units = Bundle.getMessage("kph");
                speed = _speedUtil.getTrackSpeed(_engineer.getSpeedSetting()) * speedMap.getLayoutScale();
                speed = speed * 3.6f;
                break;
            default:
                log.error("{} Unknown speed interpretation {}", getDisplayName(), speedMap.getInterpretation());
                throw new java.lang.IllegalArgumentException("Unknown speed interpretation " + speedMap.getInterpretation());
        }
        return Bundle.getMessage("atSpeed", speedType, Math.round(speed), units);
    }

    private String makeWaitMessage(String blockName, int cmdIdx) {
        String which = null;
        String where = null;
        if (_waitForSignal) {
            which = Bundle.getMessage("Signal");
            OBlock protectedBlock = getBlockAt(_idxProtectSignal);
            if (protectedBlock != null) {
                where = protectedBlock.getDisplayName();
            }
        } else if (_waitForWarrant) {
            Warrant w = getBlockingWarrant();
            if (w != null) {
                which = Bundle.getMessage("WarrantWait",  w.getDisplayName());
            } else {
                which = Bundle.getMessage("WarrantWait", "Unknown");
            }
            if (_stoppingBlock != null) {
                where = _stoppingBlock.getDisplayName();
            }
        } else if (_waitForBlock) {
            which = Bundle.getMessage("Occupancy");
            if (_stoppingBlock != null) {
                where = _stoppingBlock.getDisplayName();
            }
        }
        int runState = _engineer.getRunState();
        if (which == null) {
            if (runState == HALT || runState == RAMP_HALT) {
                which = Bundle.getMessage("Halt");
                where = blockName;
            }
        }
        if (_engineer.isRamping() && runState != RAMP_HALT) {
            String speedMsg = getSpeedMessage(_engineer.getSpeedType(true));
            return Bundle.getMessage("changeSpeed", blockName, cmdIdx, speedMsg);
        }
        
        if (where == null) {
            // flags can't identify cause.
            if (_message == null) {
                _message = Bundle.getMessage(RUN_STATE[runState], blockName);
            }
            return Bundle.getMessage("trainWaiting", getTrainName(), _message, blockName);
        }
        return Bundle.getMessage("WaitForClear", blockName, which, where);
    }

    @jmri.InvokeOnLayoutThread
    private void startTracker() {
        ThreadingUtil.runOnGUIEventually(() -> {
            new Tracker(getCurrentBlockOrder().getBlock(), _trainName,
                    null, InstanceManager.getDefault(TrackerTableAction.class));
        });
    }

    // Get engineer thread to TERMINATED state - didn't answer CI test problem, but let it be.
    private void killEngineer(Engineer engineer, boolean abort, boolean functionFlag) {
        engineer.stopRun(abort, functionFlag); // releases throttle
        engineer.interrupt();
        if (!engineer.getState().equals(Thread.State.TERMINATED)) {
            Thread curThread = Thread.currentThread();
            if (!curThread.equals(_engineer)) {
                kill( engineer, abort, functionFlag, curThread);
            } else {   // can't join yourself if called by _engineer
                class Killer implements Runnable {
                    Engineer victim;
                    boolean abortFlag;
                    boolean functionFlag;
                    Killer (Engineer v, boolean a, boolean f) {
                        victim = v;
                        abortFlag = a;
                        functionFlag = f;
                    }
                    @Override
                    public void run() {
                        kill(victim, abortFlag, functionFlag, victim);
                    }
                }
                final Runnable killer = new Killer(engineer, abort, functionFlag);
                synchronized (killer) {
                    Thread hit = jmri.util.ThreadingUtil.newThread(killer,
                            getDisplayName()+" Killer");
                    hit.start();
                }
            }
        }
    }

    private void kill(Engineer eng, boolean a, boolean f, Thread monitor) {
        long time = 0;
        while (!eng.getState().equals(Thread.State.TERMINATED) && time < 100) {
            try {
                eng.stopRun(a, f); // releases throttle
                monitor.join(10);
            } catch (InterruptedException ex) {
                log.info("victim.join() interrupted. warrant {}", getDisplayName());
            }
            time += 10;
        }
        log.debug("{}: engineer state {} after {}ms", getDisplayName(), eng.getState().toString(), time);
    }

    public void stopWarrant(boolean abort, boolean turnOffFunctions) {
        _delayStart = false;
        clearWaitFlags(true);
        if (_student != null) {
            _student.dispose(); // releases throttle
            _student = null;
        }
        _curSignalAspect = null;
        cancelDelayRamp(true);
        // insulate possible non-GUI thread making a block state change
        ThreadingUtil.runOnGUI(()-> deAllocate());

        if (_engineer != null) {
            if (!_engineer.getState().equals(Thread.State.TERMINATED)) {
                killEngineer(_engineer, abort, turnOffFunctions);
            }
            _engineer = null;
        }

        int oldMode = _runMode;
        int newMode;
        if (abort) {
            newMode = MODE_ABORT;
        } else {
            newMode = MODE_NONE;
        }
        if (turnOffFunctions && _idxCurrentOrder == _orders.size()-1) { // run was complete to end
            _speedUtil.mergeSpeedProfile();   // write speed profile measurements
            if (_addTracker) {
                startTracker();
                _runMode = MODE_MANUAL;
            }
        }
        _addTracker = false;
        if (_trace || log.isDebugEnabled()) {
            if (abort) {
                log.info("{} block {}", Bundle.getMessage("warrantAbort", getTrainName(), getDisplayName()), 
                        getBlockAt(_idxCurrentOrder).getDisplayName());
            } else {
                log.info(Bundle.getMessage("warrantComplete",
                        getTrainName(), getDisplayName(), getBlockAt(_idxCurrentOrder).getDisplayName()));
            }
        }
        fireRunStatus("runMode", oldMode, newMode);
        _runMode = MODE_NONE;
    }

    /**
     * Sets up recording and playing back throttle commands - also cleans up
     * afterwards. MODE_LEARN and MODE_RUN sessions must end by calling again
     * with MODE_NONE. It is important that the route be deAllocated (remove
     * listeners).
     * <p>
     * Rule for (auto) MODE_RUN: 1. At least the Origin block must be owned
     * (allocated) by this warrant. (block._warrant == this) and path set for
     * Run Mode Rule for (auto) LEARN_RUN: 2. Entire Route must be allocated and
     * Route Set for Learn Mode. i.e. this warrant has listeners on all block
     * sensors in the route. Rule for MODE_MANUAL The Origin block must be
     * allocated to this warrant and path set for the route
     *
     * @param mode run mode
     * @param address DCC loco address
     * @param student throttle frame for learn mode parameters
     * @param commands list of throttle commands
     * @param runBlind true if occupancy should be ignored
     * @return error message, if any
     */
    public String setRunMode(int mode, DccLocoAddress address,
            LearnThrottleFrame student,
            List<ThrottleSetting> commands, boolean runBlind) {
        if (log.isDebugEnabled()) {
            log.debug("{}: setRunMode({}) ({}) called with _runMode= {}.",
                  getDisplayName(), mode, MODES[mode], MODES[_runMode]);
        }
        _message = null;
        if (_runMode != MODE_NONE) {
            _message = getRunModeMessage();
            log.error("{} called setRunMode when mode= {}. {}", getDisplayName(), MODES[_runMode],  _message);
            return _message;
        }
        _delayStart = false;
        _lost = false;
        _overrun = false;
        _overBlkOccupied = true;   // safety to assume somebody else is ahead
        clearWaitFlags(true);
        if (address != null) {
            _speedUtil.setDccAddress(address);
        }
        _message = setPathAt(0);
        if (_message != null) {
            return _message;
        }

        if (mode == MODE_LEARN) {
            // Cannot record if block 0 is not occupied or not dark. If dark, user is responsible for occupation
            if (student == null) {
                _message = Bundle.getMessage("noLearnThrottle", getDisplayName());
                log.error("{} called setRunMode for mode= {}. {}", getDisplayName(), MODES[mode],  _message);
                return _message;
            }
            synchronized (this) {
                _student = student;
            }
            // set mode before notifyThrottleFound is called
            _runMode = mode;
        } else if (mode == MODE_RUN) {
            if (commands != null && commands.size() > 1) {
                _commands = commands;
            }
            // set mode before setStoppingBlock and callback to notifyThrottleFound are called
            _idxCurrentOrder = 0;
            _runMode = mode;
            OBlock b = getBlockAt(0);
            if (b.isDark()) {
                _haltStart = true;
            } else if (!b.isOccupied()) {
                // continuing with no occupation of starting block
                setStoppingBlock(0);
                _delayStart = true;
            }
        } else if (mode == MODE_MANUAL) {
            if (commands != null) {
                _commands = commands;
            }
        } else {
            deAllocate();
            return _message;
        }
        getBlockAt(0)._entryTime = System.currentTimeMillis();
        _tempRunBlind = runBlind;
        if (!_delayStart) {
            if (mode != MODE_MANUAL) {
                _message = acquireThrottle();
            } else {
                startupWarrant(); // assuming manual operator will go to start block
            }
        }
        fireRunStatus("runMode", MODE_NONE, _runMode);
        return _message;
    } // end setRunMode

    /////////////// start warrant run - end of create/edit/setup methods //////////////////

    /**
     * @return error message if any
     */
    protected String acquireThrottle() {
        String msg = null;
        DccLocoAddress dccAddress = _speedUtil.getDccAddress();
        if (log.isDebugEnabled()) {
            log.debug("{}: acquireThrottle request at {}",
                    getDisplayName(), dccAddress);
        }
        if (dccAddress == null) {
            msg = Bundle.getMessage("NoAddress", getDisplayName());
        } else {
            if (tm == null) {
                msg = Bundle.getMessage("noThrottle", _speedUtil.getDccAddress().getNumber());
            } else {
                if (!tm.requestThrottle(dccAddress, this, false)) {
                    return Bundle.getMessage("trainInUse", dccAddress.getNumber());
                }
            }
        }
        if (msg != null) {
            fireRunStatus("throttleFail", null, msg);
            abortWarrant(msg);
            return msg;
        }
        return null;
    }

    @Override
    public void notifyThrottleFound(DccThrottle throttle) {
        if (throttle == null) {
            _message = Bundle.getMessage("noThrottle", getDisplayName());
            fireRunStatus("throttleFail", null, _message);
            abortWarrant(_message);
            return;
        }
        if (log.isDebugEnabled()) {
            log.debug("{}: notifyThrottleFound for address= {}, class= {},",
                  getDisplayName(), throttle.getLocoAddress(), throttle.getClass().getName());
        }
        _speedUtil.setThrottle(throttle);
        if (_trace) {
        log.info(Bundle.getMessage("warrantStart", getTrainName(), getDisplayName(),
                        getBlockAt(0).getDisplayName()));
        }
        startupWarrant();
        runWarrant(throttle);
    } //end notifyThrottleFound

    @Override
    public void notifyFailedThrottleRequest(LocoAddress address, String reason) {
        _message = Bundle.getMessage("noThrottle",
                (reason + " " + (address != null ? address.getNumber() : getDisplayName())));
        fireRunStatus("throttleFail", null, reason);
        abortWarrant(_message);
    }

    /**
     * No steal or share decisions made locally
     * <p>
     * {@inheritDoc}
     */
    @Override
    public void notifyDecisionRequired(jmri.LocoAddress address, DecisionType question) {
    }

    protected void releaseThrottle(DccThrottle throttle) {
        if (throttle != null) {
            if (tm != null) {
                tm.releaseThrottle(throttle, this);
            } else {
                log.error("{} releaseThrottle. {} on thread {}",
                        getDisplayName(), Bundle.getMessage("noThrottle", throttle.getLocoAddress()),
                        Thread.currentThread().getName());
            }
        }
    }

    protected void abortWarrant(String msg) {
        log.error("Abort warrant \"{}\" - {} ", getDisplayName(), msg);
        _engineer.stopRun(true, true);
    }

    /**
     * Pause and resume auto-running train or abort any allocation state User
     * issued overriding commands during run time of warrant _engineer.abort()
     * calls setRunMode(MODE_NONE,...) which calls deallocate all.
     *
     * @param idx index of control command
     * @return false if command cannot be given
     */
    public boolean controlRunTrain(int idx) {
        if (idx < 0) {
            return false;
        }
        boolean ret = false;
        if (_engineer == null) {
            if (log.isDebugEnabled()) {
                log.debug("{}: controlRunTrain({})= \"{}\" for train {} runMode= {}",
                      getDisplayName(), idx, CNTRL_CMDS[idx], getTrainName(), MODES[_runMode]);
            }
            switch (idx) {
                case HALT:
                case RESUME:
                case RETRY_FWD:
                case RETRY_BKWD:
                case RAMP_HALT:
                case SPEED_UP:
                    break;
                case STOP:
                case ABORT:
                    if (_runMode == Warrant.MODE_LEARN) {
                        // let WarrantFrame do the abort. (WarrantFrame listens for "abortLearn")
                        fireRunStatus("abortLearn", -MODE_LEARN, _idxCurrentOrder);
                    } else {
                        stopWarrant(true, true);
                    }
                    break;
                case DEBUG:
                    ret = debugInfo();
                    break;
                default:
            }
            return ret;
        }
        int runState = _engineer.getRunState();
        if (runState == Warrant.HALT) {
            if (_waitForSignal || _waitForBlock || _waitForWarrant) {
                runState = WAIT_FOR_CLEAR;
            }
        }
        if (_trace || log.isDebugEnabled()) {
            log.info(Bundle.getMessage("controlChange",
                    getTrainName(), Bundle.getMessage(Warrant.CNTRL_CMDS[idx]),
                    getCurrentBlockName()));
        }
        synchronized (this) {
            switch (idx) {
                case RAMP_HALT:
                    rampSpeedTo(Warrant.Stop, -1);  // ramp down
                    _engineer.setHalt(true);
                    ret = true;
                    break;
                case RESUME:
                    OBlock block = getBlockAt(_idxCurrentOrder);
                    String msg = null;
                    if (_waitForSignal || _waitForBlock || _waitForWarrant) {
                        msg = makeWaitMessage(block.getDisplayName(), _idxCurrentOrder);
                    } else {
                        String train = (String)block.getValue();
                        if (train == null) {
                            train = Bundle.getMessage("unknownTrain");
                        }
                        if (block.isOccupied() && !_trainName.equals(train)) {
                            msg = Bundle.getMessage("blockInUse", train, block.getDisplayName());
                        }
                    }
                    if (msg != null) {
                        ret = askResumeQuestion(block, msg);
                        if (ret) {
                            ret = reStartTrain();
                        }
                    } else {
                        ret = reStartTrain();
                    }
                    if (!ret) {
                        _engineer.setHalt(true);
                        if (_message.equals(Bundle.getMessage("blockUnoccupied", block.getDisplayName()))) {
                            ret = askResumeQuestion(block, _message);                            
                            if (ret) {
                                ret = reStartTrain();
                            }
                        }
                    }
                    break;
                case SPEED_UP:
                    // user wants to increase throttle of stalled train slowly
                    if (checkBlockForRunning(_idxCurrentOrder)) {
                        if ((_waitForSignal || _waitForBlock || _waitForWarrant) ||
                                (runState != RUNNING && runState != SPEED_RESTRICTED)) {
                            block = getBlockAt(_idxCurrentOrder); 
                            msg = makeWaitMessage(block.getDisplayName(), _idxCurrentOrder);
                            ret = askResumeQuestion(block, msg);
                            if (ret) {
                                ret = bumpSpeed();
                            }
                        } else {
                            ret = bumpSpeed();
                        }
                    }
                    break;
                case RETRY_FWD: // Force move into next block
                    if (checkBlockForRunning(_idxCurrentOrder + 1)) {
                        BlockOrder bo = getBlockOrderAt(_idxCurrentOrder + 1);
                        block = bo.getBlock(); 
                        if ((_waitForSignal || _waitForBlock || _waitForWarrant) ||
                                (runState != RUNNING && runState != SPEED_RESTRICTED)) {
                            msg = makeWaitMessage(block.getDisplayName(), _idxCurrentOrder);
                            ret = askResumeQuestion(block, msg);
                            if (ret) {
                                ret = moveToBlock(bo, _idxCurrentOrder + 1);
                            }
                        } else {
                            ret = moveToBlock(bo, _idxCurrentOrder + 1);
                        }
                    }
                    break;
                case RETRY_BKWD: // Force move into previous block - Not enabled.
                    if (checkBlockForRunning(_idxCurrentOrder - 1)) {
                        BlockOrder bo = getBlockOrderAt(_idxCurrentOrder - 1);
                        block = bo.getBlock(); 
                        if ((_waitForSignal || _waitForBlock || _waitForWarrant) ||
                                (runState != RUNNING && runState != SPEED_RESTRICTED)) {
                            msg = makeWaitMessage(block.getDisplayName(), _idxCurrentOrder);
                            ret = askResumeQuestion(block, msg);
                            if (ret) {
                                ret = moveToBlock(bo, _idxCurrentOrder - 1);
                            }
                        } else {
                            ret = moveToBlock(bo, _idxCurrentOrder - 1);
                        }
                    }
                    break;
                case ABORT:
                    stopWarrant(true, true);
                    ret = true;
                    break;
                case HALT:
                case STOP:
                    setSpeedToType(Stop); // sets _halt
                    _engineer.setHalt(true);
                    ret = true;
                    break;
                case ESTOP:
                    setSpeedToType(EStop); // E-stop & halt
                    _engineer.setHalt(true);
                    ret = true;
                    break;
                case DEBUG:
                    ret = debugInfo();
                    break;
                default:
            }
        }
        if (ret) {
            fireRunStatus("controlChange", runState, idx);
        } else {
            if (_trace || log.isDebugEnabled()) {
                log.info(Bundle.getMessage("controlFailed",
                        getTrainName(), _message,
                        Bundle.getMessage(Warrant.CNTRL_CMDS[idx])));
            }
            fireRunStatus("controlFailed", _message, idx);
        }
        return ret;
    }

    private boolean askResumeQuestion(OBlock block, String reason) {
        String msg = Bundle.getMessage("ResumeQuestion", reason);
            boolean ret = jmri.util.ThreadingUtil.runOnGUIwithReturn(() -> {
                int result = JOptionPane.showConfirmDialog(WarrantTableFrame.getDefault(), msg, Bundle.getMessage("ResumeTitle"),
                    JOptionPane.YES_NO_OPTION, JOptionPane.QUESTION_MESSAGE);
                if (result==JOptionPane.YES_OPTION) {
                    return true;
                }
            return false;
        });
        return ret;
    }
    // User insists to run train
    private boolean reStartTrain() {
        BlockOrder bo = getBlockOrderAt(_idxCurrentOrder);
        OBlock block = bo.getBlock();
        if (!block.isOccupied() && !block.isDark()) {
            _message = Bundle.getMessage("blockUnoccupied", block.getDisplayName());
            return false;
        }
        // OK, will do it as it long as you own it, and you are where you think you are there.
        block.setValue(_trainName); // indicate position
        block.setState(block.getState());
        _engineer.setHalt(false);
        clearWaitFlags(false);
        _overrun = true;    // allows doRestoreRunning to run at an OCCUPY state
        return restoreRunning(_engineer.getSpeedType(false));
    }

    // returns true if block is owned and occupied by this warrant
    private boolean checkBlockForRunning(int idxBlockOrder) {
        BlockOrder bo = getBlockOrderAt(idxBlockOrder);
        if (bo == null) {
            _message = Bundle.getMessage("BlockNotInRoute", "?");
            return false;
        }
        OBlock block = bo.getBlock();
        if ((block.getState() & OBlock.OCCUPIED) == 0) {
            _message = Bundle.getMessage("blockUnoccupied", block.getDisplayName());
            return false;
        }
        return true;
    }
 
    // User increases speed
    private boolean bumpSpeed() {
        // OK, will do as it long as you own it, and you are where you think you are.
        _engineer.setHalt(false);
        clearWaitFlags(false);
        float speedSetting = _engineer.getSpeedSetting();
        if (speedSetting < 0) { // may have done E-Stop
            speedSetting = 0.0f;
        }
        float bumpSpeed = Math.max(WarrantPreferences.getDefault().getSpeedAssistance(), _speedUtil.getRampThrottleIncrement());
        _engineer.setSpeed(speedSetting + bumpSpeed);
        return true;
    }

    private boolean moveToBlock(BlockOrder bo, int idx) {
        _idxCurrentOrder = idx;
        _message = setPathAt(idx);    // no checks. Force path set and allocation
        if (_message != null) {
            return false;
        }
        OBlock block = bo.getBlock();
        if (block.equals(_stoppingBlock)) {
            clearStoppingBlock();
            _engineer.setHalt(false);
        }
        goingActive(block);
        return true;
    }

    protected boolean debugInfo() {
        StringBuffer info = new StringBuffer("\nWarrant: \""); info.append(getDisplayName());
        info.append("\" Train \""); info.append(getTrainName()); info.append("\" - Current Block \"");
        info.append(getBlockAt(_idxCurrentOrder).getDisplayName());
        info.append("\" BlockOrder idx= "); info.append(_idxCurrentOrder);
        info.append("\n\tWait flags: _waitForSignal= "); info.append(_waitForSignal);
        info.append(", _waitForBlock= "); info.append(_waitForBlock);
        info.append(", _waitForWarrant= "); info.append(_waitForWarrant);
        info.append("\n\tStatus flags: _overrun= "); info.append(_overrun); info.append(", _overBlkOccupied= "); 
        info.append(_overBlkOccupied);info.append(", _lost= "); info.append(_lost);
        if (_protectSignal != null) {
            info.append("\n\tWait for Signal \"");info.append(_protectSignal.getDisplayName());info.append("\" protects block ");
            info.append(getBlockAt(_idxProtectSignal).getDisplayName()); info.append("\" from approch block \"");
            info.append(getBlockAt(_idxProtectSignal - 1).getDisplayName()); info.append("\". Shows aspect \"");
            info.append(getSignalSpeedType(_protectSignal)); info.append("\".");
        } else {
            info.append("\n\tNo signals ahead with speed restrictions");
        }
        if(_stoppingBlock != null) {
            if (_waitForWarrant) {
                info.append("\n\tWait for Warrant \"");
                Warrant w = getBlockingWarrant(); info.append((w != null?w.getDisplayName():"Unknown"));
                info.append("\" owns block \"");info.append(_stoppingBlock.getDisplayName()); info.append("\"");
            } else {
                Object what = _stoppingBlock.getValue();
                String who;
                if (what != null) {
                    who = what.toString();
                } else {
                    who = "Unknown Train";
                }
                info.append("\n\tWait for \""); info.append(who); info.append("\" occupying Block \""); 
                info.append(_stoppingBlock.getDisplayName()); info.append("\"");
            }
        } else {
            info.append("\n\tNo occupied blocks ahead");
        }
        if (_message != null) {
            info.append("\n\tLast message = ");info.append(_message);
        } else {
            info.append("\n\tNo messages.");
        }

        if (_engineer != null) {
            info.append(_engineer.debugInfo());
         } else {
            info.append("No engineer.");
        }
        log.info(info.toString());
        return true;
    }

    protected void startupWarrant() {
        _idxCurrentOrder = 0;
        _idxLastOrder = 0;
        // set block state to show our train occupies the block
        BlockOrder bo = getBlockOrderAt(0);
        OBlock b = bo.getBlock();
        b.setValue(_trainName);
        b.setState(b.getState() | OBlock.RUNNING);
    }

    private void runWarrant(DccThrottle throttle) {
        if (_runMode == MODE_LEARN) {
            synchronized (this) {
                // No Engineer. LearnControlPanel does throttle settings
                _student.notifyThrottleFound(throttle);
            }
        } else {
            if (_engineer != null) {    // should not happen
                killEngineer(_engineer, true, true);
            }
            _engineer = new Engineer(this, throttle);

            if (!_noRamp) { // _noRamp makes immediate speed changes
                _speedUtil.getBlockSpeedTimes(_commands, _orders);   // initialize SpeedUtil
            }
            if (_tempRunBlind) {
                _engineer.setRunOnET(true);
            }
            if (_delayStart || _haltStart) {
                _engineer.setHalt(true);    // throttle already at 0
                // user must explicitly start train (resume) in a dark block
                fireRunStatus("ReadyToRun", -1, 0);   // ready to start msg
            }
            _delayStart = false;
            _engineer.start();

            int runState = _engineer.getRunState();
            if (runState != HALT && runState != RAMP_HALT) {
                setMovement();
            }
        }
    }

    private String setPathAt(int idx) {
        BlockOrder bo = _orders.get(idx);
        OBlock b = bo.getBlock();
        String msg = b.allocate(this);
        if (msg == null) {
            OPath path1 = bo.getPath();
            Portal exit = bo.getExitPortal();
            OBlock block = _orders.get(idx+1).getBlock();
            Warrant w = block.getWarrant();
            if ((w != null && !w.equals(this)) || (w == null && block.isOccupied())) {
                msg =  bo.pathsConnect(path1, exit, block);
                if (msg == null) {
                    msg = bo.setPath(this);
                }
            }
            b.showAllocated(this, bo.getPathName());
        }
        return msg;
    }

    /**
     * Allocate as many blocks as possible from the start of the warrant.
     * The first block must be allocated and all blocks of the route must
     * be in service. Otherwise partial success is OK.
     * Installs listeners for the entire route.
     * If occupation by another train is detected, a message will be
     * posted to the Warrant List Window. Note that warrants sharing their
     * clearance only allocate and set paths one block in advance.
     *
     * @param orders list of block orders
     * @param show _message for use ONLY to display a temporary route) continues to
     *  allocate skipping over blocks occupied or owned by another warrant.
     * @return error message, if unable to allocate first block or if any block
     *         is OUT_OF_SERVICE
     */
    public String allocateRoute(boolean show, List<BlockOrder> orders) {
        if (_totalAllocated) {
            return null;
        }
        if (orders != null) {
            _orders = orders;
        }
        _allocated = false;
        _message = null;

        int idxSpeedChange = 0;  // idxBlockOrder where speed changes
        do {
            TrainOrder to = getBlockOrderAt(idxSpeedChange).allocatePaths(this, true);
            switch (to._cause) {
                case NONE:
                    break;
               case WARRANT:
                   _waitForWarrant = true;
                   if (_message == null) {
                       _message = to._message;
                   }
                   if (!show && to._idxContrlBlock == 0) {
                       return _message;
                   }
                   break;
                case OCCUPY:
                    _waitForBlock = true;
                    if (_message == null) {
                        _message = to._message;
                    }
                    break;
                case SIGNAL:
                    if (Stop.equals(to._speedType)) {
                        _waitForSignal = true;
                        if (_message == null) {
                            _message = to._message;
                        }
                    }
                    break;
                default:
                    log.error("{}: allocateRoute at block \"{}\" setPath returns: {}", 
                            getDisplayName(), getBlockAt(idxSpeedChange).getDisplayName(), to.toString());
                    if (_message == null) {
                        _message = to._message;
                    }
            }
            if (!show) {
                if (_message != null || (_shareRoute && idxSpeedChange > 1)) {
                    break;
                }
            }
            idxSpeedChange++;
        } while (idxSpeedChange < _orders.size());

        if (log.isDebugEnabled()) {
            log.debug("{}: allocateRoute() _shareRoute= {} show= {}. Break at {} of {}. msg= {}",
                getDisplayName(), _shareRoute, show, idxSpeedChange, _orders.size(), _message);
        }
        _allocated = true; // start block allocated
        if (_message == null) {
            _totalAllocated = true;
            if (show && _shareRoute) {
                _message = Bundle.getMessage("sharedRoute");
            }
        }
        if (show) {
            return _message;
        }
        return null;
    }

    /**
     * Deallocates blocks from the current BlockOrder list
     */
    public void deAllocate() {
        _allocated = false;
        _totalAllocated = false;
        _routeSet = false;
        for (int i = 0; i < _orders.size(); i++) {
            deAllocateBlock(_orders.get(i).getBlock());
        }
    }

    private boolean deAllocateBlock(OBlock block) {
        if (block.isAllocatedTo(this)) {
            block.deAllocate(this);
            if (block.equals(_stoppingBlock)){
                doStoppingBlockClear();
            }
            return true;
        }
        return false;
    }

    /**
     * Convenience routine to use from Python to start a warrant.
     *
     * @param mode run mode
     */
    public void runWarrant(int mode) {
        setRunMode(mode, null, null, null, false);
    }

    /**
     * Set the route paths and turnouts for the warrant. Only the first block
     * must be allocated and have its path set. Partial success is OK.
     * A message of the first subsequent block that fails allocation
     * or path setting is written to a field that is
     * displayed in the Warrant List window. When running with block
     * detection, occupation by another train or block 'not in use' or
     * Signals denying movement are reasons
     * for such a message, otherwise only allocation to another warrant
     * prevents total success. Note that warrants sharing their clearance
     * only allocate and set paths one block in advance.
     *
     * @param show If true allocateRoute returns messages for display.
     * @param orders  BlockOrder list of route. If null, use permanent warrant
     *            copy.
     * @return message if the first block fails allocation, otherwise null
     */
    public String setRoute(boolean show, List<BlockOrder> orders) {
        if (_shareRoute) { // full route of a shared warrant may be displayed
            deAllocate();   // clear route to allow sharing with another warrant
        }

        // allocateRoute may set _message for status info, but return null msg
        _message = allocateRoute(show, orders);
        if (_message != null) {
            log.debug("{}: setRoute: {}", getDisplayName(), _message);
            return _message;
        }
        _routeSet = true;
        return null;
    } // setRoute

    /**
     * Check start block for occupied for start of run
     *
     * @return error message, if any
     */
    public String checkStartBlock() {
        if (log.isDebugEnabled()) {
            log.debug("{}: checkStartBlock.", getDisplayName());
        }
        BlockOrder bo = _orders.get(0);
        OBlock block = bo.getBlock();
        String msg = block.allocate(this);
        if (msg != null) {
            return msg;
        }
        if (block.isDark() || _tempRunBlind) {
            msg = "BlockDark";
        } else if (!block.isOccupied()) {
            msg = "warnStart";
        }
        return msg;
    }

    protected String checkforTrackers() {
        BlockOrder bo = _orders.get(0);
        OBlock block = bo.getBlock();
        log.debug("{}: checkforTrackers at block {}", getDisplayName(), block.getDisplayName());
        Tracker t = InstanceManager.getDefault(TrackerTableAction.class).findTrackerIn(block);
        if (t != null) {
            return Bundle.getMessage("blockInUse", t.getTrainName(), block.getDisplayName());
        }
        return null;
    }

    /**
     * Report any occupied blocks in the route
     *
     * @return String
     */
    public String checkRoute() {
        if (log.isDebugEnabled()) {
            log.debug("{}: checkRoute.", getDisplayName());
        }
        if (_orders==null || _orders.size() == 0) {
            return Bundle.getMessage("noBlockOrders");
        }
        OBlock startBlock = _orders.get(0).getBlock();
        for (int i = 1; i < _orders.size(); i++) {
            OBlock block = _orders.get(i).getBlock();
            if (block.isOccupied() && !startBlock.equals(block)) {
                return Bundle.getMessage("BlockRougeOccupied", block.getDisplayName());
            }
            Warrant w = block.getWarrant();
            if (w !=null && !this.equals(w)) {
                return Bundle.getMessage("AllocatedToWarrant",
                        w.getDisplayName(), block.getDisplayName(), w.getTrainName());
            }
        }
        return null;
    }

    @Override
    public void propertyChange(java.beans.PropertyChangeEvent evt) {
        if (!(evt.getSource() instanceof NamedBean)) {
            return;
        }
        String property = evt.getPropertyName();
        if (log.isDebugEnabled()) {
            log.debug("{}: propertyChange \"{}\" new= {} source= {}", getDisplayName(),
                    property, evt.getNewValue(), ((NamedBean) evt.getSource()).getDisplayName());
        }

        if (_protectSignal != null && _protectSignal == evt.getSource()) {
            if (property.equals("Aspect") || property.equals("Appearance")) {
                // signal controlling warrant has changed.
                readStoppingSignal();
            }
        } else if (property.equals("state")) {
            if (_stoppingBlock != null && _stoppingBlock.equals(evt.getSource())) {
                // starting block is allocated but not occupied
                int newState = ((Number) evt.getNewValue()).intValue();
                if ((newState & OBlock.OCCUPIED) != 0) {
                    if (_delayStart) { // wait for arrival of train to begin the run
                        // train arrived at starting block or last known block of lost train is found
                        clearStoppingBlock();
                        OBlock block = getBlockAt(_idxCurrentOrder);
                        if (_runMode == MODE_RUN && _engineer == null) {
                            acquireThrottle();
                        } else if (_runMode == MODE_MANUAL) {
                            fireRunStatus("ReadyToRun", -1, 0);   // ready to start msg
                            _delayStart = false;
                        }
                        block._entryTime = System.currentTimeMillis();
                        block.setValue(_trainName);
                        block.setState(block.getState() | OBlock.RUNNING);
                    } else if ((((Number) evt.getNewValue()).intValue() & OBlock.ALLOCATED) == 0) {
                        // blocking warrant has released allocation but train still occupies the block
                        clearStoppingBlock();
                        log.debug("\"{}\" cleared its wait. but block \"{}\" remains occupied", getDisplayName(), 
                                (((Block)evt.getSource()).getDisplayName()));
                    }
                } else if ((((Number) evt.getNewValue()).intValue() & OBlock.UNOCCUPIED) != 0) {
                    //  blocking occupation has left the stopping block
                    clearStoppingBlock();
                }
            }
        }
    } //end propertyChange

    private String getSignalSpeedType(NamedBean signal) {
        String speedType;
        if (signal instanceof SignalHead) {
            SignalHead head = (SignalHead) signal;
            int appearance = head.getAppearance();
            speedType = jmri.InstanceManager.getDefault(SignalSpeedMap.class)
                    .getAppearanceSpeed(head.getAppearanceName(appearance));
            if (log.isDebugEnabled()) {
                log.debug("{}: SignalHead {} sets appearance speed to {}",
                      getDisplayName(), signal.getDisplayName(), speedType);
            }
        } else {
            SignalMast mast = (SignalMast) signal;
            String aspect = mast.getAspect();
            speedType = jmri.InstanceManager.getDefault(SignalSpeedMap.class).getAspectSpeed(aspect,
                    mast.getSignalSystem());
            if (log.isDebugEnabled()) {
                log.debug("{}: SignalMast {} sets aspect speed to {}",
                      getDisplayName(), signal.getDisplayName(), speedType);
            }
        }
        return speedType;
    }

    /*
     * _protectSignal made an aspect change
     */
    private void readStoppingSignal() {
        if (_idxProtectSignal < _idxCurrentOrder) { // signal is behind train. ignore
            changeSignalListener(null, _idxCurrentOrder);  // remove signal
            return;
        }
        // Signals may change after entry and while the train in the block.
        // Normally these changes are ignored.
        // However for the case of an overrun stop aspect, the train is waiting.
        if (_idxProtectSignal == _idxCurrentOrder && !_waitForSignal) { // not waiting
            changeSignalListener(null, _idxCurrentOrder);  // remove signal
            return; // normal case
        }// else Train previously overran stop aspect. Continue and respond to signal.

        String speedType = getSignalSpeedType(_protectSignal);
        String curSpeedType;
        if (_waitForSignal) {
            curSpeedType = Stop;
        } else {
            curSpeedType = _engineer.getSpeedType(true);    // current or pending ramp completion
        }
        if (log.isDebugEnabled()) {
            log.debug("{}: Signal \"{}\" changed to aspect \"{}\" {} blocks ahead. curSpeedType= {}",
                    getDisplayName(), _protectSignal.getDisplayName(), speedType, _idxProtectSignal-_idxCurrentOrder, curSpeedType);
        }

        if (curSpeedType.equals(speedType)) {
            return;
        }
        if (_idxProtectSignal > _idxCurrentOrder) {
            if (_speedUtil.secondGreaterThanFirst(speedType, curSpeedType)) {
                // change to slower speed. Check if speed change should occur now
                float availDist = getAvailableDistance(_idxProtectSignal);
                float changeDist = getChangeSpeedDistance(_idxProtectSignal, speedType);
                if (changeDist > availDist) {
                    // Not enough room in blocks ahead. start ramp in current block
                    availDist += getAvailableDistanceAt(_idxCurrentOrder);
                    if (speedType.equals(Warrant.Stop)) {
                        _waitForSignal = true;
                    }
                    int cmdStartIdx = _engineer.getCurrentCommandIndex(); // blkSpeedInfo.getFirstIndex();
                    if (!doDelayRamp(availDist, changeDist, _idxProtectSignal, speedType, cmdStartIdx)) {
                        log.info("No room for train {} to ramp to \"{}\" from \"{}\" for signal \"{}\"!. availDist={}, changeDist={} on warrant {}",
                                getTrainName(), speedType, curSpeedType, _protectSignal.getDisplayName(),
                                availDist,  changeDist, getDisplayName());
                    }   // otherwise will do ramp when entering a block ahead
                }
                return;
            }
        }
        if (!speedType.equals(Warrant.Stop)) {  // a moving aspect clears a signal wait
            if (_waitForSignal) {
                // signal protecting next block just released its hold
                _curSignalAspect = speedType;
                _waitForSignal = false;
                if (_trace || log.isDebugEnabled()) {
                    log.info(Bundle.getMessage("SignalCleared", _protectSignal.getDisplayName(), speedType, _trainName));
                }
                ThreadingUtil.runOnGUIDelayed(() -> {
                    restoreRunning(speedType);
                }, 2000);
            }
        }
    }


    /*
     * return distance from the exit of the current block "_idxCurrentOrder"
     * to the entrance of the "idxChange" block.
     */
    private float getAvailableDistance(int idxChange) {
        float availDist = 0;
        int idxBlockOrder = _idxCurrentOrder + 1;
        if (idxBlockOrder < _orders.size() - 1) {
            while (idxBlockOrder < idxChange) {
                availDist += getAvailableDistanceAt(idxBlockOrder++);   // distance to next block
            }
        }
        return availDist;
    }

    /*
     * Get distance needed to ramp so the speed into the next block satisfies the speedType
     * @param idxBlockOrder blockOrder index of entrance block
     */
    private float getChangeSpeedDistance(int idxBlockOrder, String speedType) {
        float speedSetting = _engineer.getSpeedSetting();       // current speed
        boolean ramping = _engineer.isRamping();
        // Estimate speed at start of ramp
        float enterSpeed;   // speed at start of ramp
        if (speedSetting > 0.1f && (_idxCurrentOrder == idxBlockOrder - 1 || ramping)) {
            // if in the block immediately before the entrance block, use current speed
            enterSpeed = speedSetting;
            if (ramping) {
                cancelDelayRamp(false);
            }
        } else { // else use entrance speed of previous block
            String currentSpeedType = _engineer.getSpeedType(true); // current or pending speed type
            float scriptSpeed = _speedUtil.getBlockSpeedInfo(idxBlockOrder - 1).getEntranceSpeed();
            enterSpeed = _speedUtil.modifySpeed(scriptSpeed, currentSpeedType);
        }
        float scriptSpeed = _speedUtil.getBlockSpeedInfo(idxBlockOrder).getEntranceSpeed();
        float endSpeed = _speedUtil.modifySpeed(scriptSpeed, speedType);
        // compare distance needed for script throttle at entrance to entrance speed,
        // to the distance needed for current throttle to entrance speed.
        float enterLen = _speedUtil.getRampLengthForEntry(enterSpeed, endSpeed);
        // add buffers for signal and safety clearance
        float bufDist = getEntranceBufferDist(idxBlockOrder);
        log.debug("{}: getChangeSpeedDistance curSpeed= {} enterSpeed= {} endSpeed= {}", getDisplayName(), speedSetting, enterSpeed, endSpeed);
        return enterLen + bufDist;
    }

    private void doStoppingBlockClear() {
        if (_stoppingBlock == null) {
            return;
        }
        _stoppingBlock.removePropertyChangeListener(this);
        _stoppingBlock = null;
        _idxStoppingBlock = -1;
    }

    /**
     * Called when a rogue or warranted train has left a block.
     * Also called from propertyChange() to allow warrant to acquire a throttle
     * and launch an engineer. Also called by retry control command to help user
     * work out of an error condition.
     */
    synchronized private void clearStoppingBlock() {
        if (_stoppingBlock == null) {
            return;
        }
        String name = _stoppingBlock.getDisplayName();
        doStoppingBlockClear();

        if (_delayStart) {
            return;    // don't start. Let user resume start
        }
        if (_trace || log.isDebugEnabled()) {
            String reason;
            if (_waitForBlock) {
                reason = Bundle.getMessage("Occupancy");
            } else {
                reason = Bundle.getMessage("Warrant");
            }
            log.info(Bundle.getMessage("StopBlockCleared",
                    getTrainName(), getDisplayName(), reason, name));
        }
        cancelDelayRamp(true);
        int time = 1000;
        if (_waitForBlock) {
            _waitForBlock = false;
            time = 4000;
        }
        if (_waitForWarrant) {
            _waitForWarrant = false;
            time = 3000;
        }
        String speedType;
        if (_curSignalAspect != null) {
            speedType = _curSignalAspect;
        } else {
            speedType = _engineer.getSpeedType(false);
        }
        ThreadingUtil.runOnGUIDelayed(() -> {
            restoreRunning(speedType);
        }, time);
    }

    private String okToRun() {
        boolean cannot = false;
        StringBuffer sb = new StringBuffer();
        if (_waitForSignal) {
            sb.append(Bundle.getMessage("Signal"));
            cannot = true;
        }
        if (_waitForWarrant) {
            if (cannot) {
                sb.append(", ");
            } else {
                cannot = true;
            }
            Warrant w = getBlockingWarrant();
           if (w != null) {
                sb.append(Bundle.getMessage("WarrantWait",  w.getDisplayName()));
            } else {
                sb.append(Bundle.getMessage("WarrantWait", "Unknown"));
            }
        }
        if (_waitForBlock) {
            if (cannot) {
                sb.append(", ");
            } else {
                cannot = true;
            }
            sb.append(Bundle.getMessage("Occupancy"));
        }

        if (_engineer != null) {
            int runState = _engineer.getRunState();
            if (runState == HALT || runState == RAMP_HALT) {
                if (cannot) {
                    sb.append(", ");
                } else {
                    cannot = true;
                }
                sb.append(Bundle.getMessage("userHalt"));
            }
        }
        if (cannot) {
            return sb.toString();
        }
        return null;
    }

    /**
     * A layout condition that has restricted or stopped a train has been cleared.
     * i.e. Signal aspect, rogue occupied block, contesting warrant or user halt.
     * This may or may not be all the conditions restricting speed.
     * @return true if automatic restart is done
     */
    private boolean restoreRunning(String speedType) {
        _message = okToRun();
        if (_message == null) {
            BlockOrder bo = getBlockOrderAt(_idxCurrentOrder); 
            TrainOrder to = bo.allocatePaths(this, true);
            OBlock block = bo.getBlock();
            if (log.isDebugEnabled()) {
                log.debug("{}: restoreRunning {}", getDisplayName(), to.toString());
            }
            switch (to._cause) {    // to._cause - precedence of checks is WARRANT, OCCUPY, SIGNAL
                case NONE:
                    doRestoreRunning(block, speedType);
                    return true;
                case WARRANT:
                   _waitForWarrant = true;
                   _message = to._message;
                   setStoppingBlock(to._idxContrlBlock);
                   break;
                case OCCUPY:
                    if (_overrun) {
                        _message = setPathAt(_idxCurrentOrder);
                        if (_message == null) {
                            doRestoreRunning(block, speedType);
                            return true;
                        }
                        break;
                    }
                    _waitForBlock = true;
                    _message = to._message;
                    setStoppingBlock(to._idxContrlBlock);
                    break;
                case SIGNAL:
                    if (to._idxContrlBlock == _idxCurrentOrder) {
                        doRestoreRunning(block, speedType);
                        return true;
                    }
                    if (Stop.equals(to._speedType)) {
                        _waitForSignal = true;
                        _message = to._message;
                        setProtectingSignal(to._idxContrlBlock);
                        break;
                    }
                    speedType = to._speedType;
                    doRestoreRunning(block, speedType);
                    return true;
                default:
                    log.error("restoreRunning TrainOrder {}", to.toString());
                    _message = to._message;
            }
        }
        String blockName = getBlockAt(_idxCurrentOrder).getDisplayName();
        if (_trace || log.isDebugEnabled()) {
            log.info(Bundle.getMessage("trainWaiting",
                    getTrainName(), _message, blockName));
        }
        fireRunStatus("cannotRun", blockName, _message);
        return false;
    }

    private void doRestoreRunning(OBlock block, String speedType) {
        _overrun = false;
        _overBlkOccupied = true;   // for safety, assume somebody else is ahead
        _curSignalAspect = null;
        setPathAt(_idxCurrentOrder);    // show ownership and train Id
        _engineer.clearWaitForSync(block);
        if (log.isDebugEnabled()) {
            log.debug("{}: restoreRunning(): rampSpeedTo to \"{}\"",
                    getDisplayName(), speedType);
        }
        rampSpeedTo(speedType, -1);
        // continue, there may be blocks ahead that need a speed decrease before entering them
        if (!_overrun && _idxCurrentOrder < _orders.size() - 1) {
            lookAheadforSpeedChange(speedType, speedType);
        } // else at last block, forget about speed changes
    }

    /**
     * Stopping block only used in MODE_RUN _stoppingBlock is an occupied OBlock
     * preventing the train from continuing the route OR another warrant
     * is preventing this warrant from allocating the block to continue.
     * <p>
     */
    private void setStoppingBlock(int idxBlock) {
        OBlock block = getBlockAt(idxBlock);
        if (block == null) {
            return;
        }
        // _idxCurrentOrder == 0 may be a delayed start waiting for loco.
        // Otherwise don't set _stoppingBlock for a block occupied by train
        if (idxBlock < 0 || (_idxCurrentOrder == idxBlock && _idxCurrentOrder > 0)) {
            return;
        }
        OBlock prevBlk = _stoppingBlock;
        if (_stoppingBlock != null) {
            if (_stoppingBlock.equals(block)) {
                return;
            }

            int idxStop = getIndexOfBlockAfter(_stoppingBlock, _idxCurrentOrder);
            if ((idxBlock < idxStop) || idxStop < 0) {
                prevBlk.removePropertyChangeListener(this);
            } else {
                if (idxStop < _idxCurrentOrder) {
                    log.error("{}: _stoppingBlock \"{}\" index {} < _idxCurrentOrder {}",
                            getDisplayName(), _stoppingBlock.getDisplayName(), idxStop, _idxCurrentOrder);
                }
                return;
            }
        }
        _stoppingBlock = block;
        _idxStoppingBlock = idxBlock;
        _stoppingBlock.addPropertyChangeListener(this);
        if ((_trace || log.isDebugEnabled()) && (_waitForBlock || _waitForWarrant)) {
            String reason;
            if (_waitForWarrant) {
                reason = Bundle.getMessage("Warrant");
            } else {
                reason = Bundle.getMessage("Occupancy");                
            }
            log.info(Bundle.getMessage("StopBlockSet", _stoppingBlock.getDisplayName(), getTrainName(), reason));
        }
    }

    /**
     * set signal listening for aspect change for block at index.
     * return true if signal is set.
     */
    private boolean setProtectingSignal(int idx) {
        if (_idxProtectSignal == idx) {
            return true;
        }
        BlockOrder blkOrder = getBlockOrderAt(idx);
        NamedBean signal = blkOrder.getSignal();

        if (_protectSignal != null && _protectSignal.equals(signal)) {
            // Must be the route coming back to the same block. Same signal, move index only.
            if (_idxProtectSignal < idx && idx >= 0) {
                _idxProtectSignal = idx;
            }
            return true;
        }

        if (_protectSignal != null) {
            if (idx > _idxProtectSignal && _idxProtectSignal > _idxCurrentOrder) {
                return true;
            }
        }

        return changeSignalListener(signal, idx);
    }

    /**
     * if current listening signal is not at signalIndex, remove listener and
     * set new listening signal
     */
    private boolean changeSignalListener(NamedBean  signal,  int signalIndex) {
        if (signalIndex == _idxProtectSignal) {
            return true;
        }
        StringBuffer sb = new StringBuffer(getDisplayName());
        if (_protectSignal != null) {
            _protectSignal.removePropertyChangeListener(this);
            if (log.isDebugEnabled()) {
                sb.append(" - removes signal \"");
                sb.append(_protectSignal.getDisplayName());
                sb.append(" at \"");
                sb.append(getBlockAt(_idxProtectSignal).getDisplayName());
                sb.append("\"");
            }
            _protectSignal = null;
            _idxProtectSignal = -1;
        }
        boolean ret = false;
        if (signal != null) {
            _protectSignal = signal;
            _idxProtectSignal = signalIndex;
            _protectSignal.addPropertyChangeListener(this);
            if (_trace || log.isDebugEnabled()) {
                log.info(Bundle.getMessage("ProtectSignalSet", getTrainName(),
                        _protectSignal.getDisplayName(), getBlockAt(_idxProtectSignal).getDisplayName()));
            }
            ret = true;
        }
        return ret;
    }

    /**
     * Check if this is the next block of the train moving under the warrant
     * Learn mode assumes route is set and clear. Run mode update conditions.
     * <p>
     * Must be called on Layout thread.
     *
     * @param block Block in the route is going active.
     */
    @jmri.InvokeOnLayoutThread
    protected void goingActive(OBlock block) {
        if (log.isDebugEnabled()) {
            if (!ThreadingUtil.isLayoutThread()) {
                log.error("{} invoked on wrong thread", getDisplayName(), new Exception("traceback"));
                stopWarrant(true, true);
                return;
            }
        }

        if (_runMode == MODE_NONE) {
            return;
        }
        int activeIdx = getIndexOfBlockAfter(block, _idxCurrentOrder);
        if (log.isDebugEnabled()) {
            log.debug("{}: **Block \"{}\" goingActive. activeIdx= {}, _idxCurrentOrder= {}.",
                    getDisplayName(), block.getDisplayName(), activeIdx, _idxCurrentOrder);
        }
        Warrant w = block.getWarrant();
        if (w == null || !this.equals(w)) {
            if (log.isDebugEnabled()) {
                log.debug("{}: **Block \"{}\" owned by {}!",
                        getDisplayName(), block.getDisplayName(), (w==null?"NO One":w.getDisplayName()));
            }
            return;
        }
        if (_lost && !getBlockAt(_idxCurrentOrder).isOccupied()) {
            _idxCurrentOrder = activeIdx;
            if (log.isDebugEnabled()) {
                log.debug("{}: Lost train {} found at block \"{}\".",
                        getDisplayName(), getTrainName(), block.getDisplayName());
            }
            _lost = false;
            rampSpeedTo(_engineer.getSpeedType(true), - 1);
            setMovement();
            return;
        }
        if (activeIdx <= 0) {
            return;
        }
        if (activeIdx == _idxCurrentOrder) {
            // unusual occurrence.  dirty track? sensor glitch?
            if (_trace || log.isDebugEnabled()) {
                log.info(Bundle.getMessage("RegainDetection", getTrainName(), block.getDisplayName()));
            }
        } else if (activeIdx == _idxCurrentOrder + 1) {
            if (_delayStart) {
                log.warn("{}: Rogue entered Block \"{}\" ahead of {}.",
                        getDisplayName(), block.getDisplayName(), getTrainName());
                _message = Bundle.getMessage("BlockRougeOccupied", block.getDisplayName());
                return;
            }
            // Since we are moving at speed we assume it is our train that entered the block
            // continue on.
            _idxLastOrder = _idxCurrentOrder;
            _idxCurrentOrder = activeIdx;
        } else if (activeIdx > _idxCurrentOrder + 1) {
            // if previous blocks are dark, this could be for our train
            // check from current (last known) block to this just activated block
            for (int idx = _idxCurrentOrder + 1; idx < activeIdx; idx++) {
                OBlock preBlock = getBlockAt(idx);
                if (!preBlock.isDark()) {
                    // not dark, therefore not our train
                    if (log.isDebugEnabled()) {
                        OBlock curBlock = getBlockAt(_idxCurrentOrder);
                        log.debug("Rogue train entered block \"{}\" ahead of train {} currently in block \"{}\"!",
                                block.getDisplayName(), _trainName, curBlock.getDisplayName());
                    }
                    return;
                }
                // we assume this is our train entering block
                _idxCurrentOrder = activeIdx;
            }
            // previous blocks were checked as UNDETECTED above
            // Indicate the previous dark block was entered
            OBlock prevBlock = getBlockAt(activeIdx - 1);
            prevBlock._entryTime = System.currentTimeMillis() - 1000; // arbitrarily say
            prevBlock.setValue(_trainName);
            prevBlock.setState(prevBlock.getState() | OBlock.RUNNING);
            if (log.isDebugEnabled()) {
                log.debug("{}: Train moving from UNDETECTED block \"{}\" now entering block\"{}\"",
                        getDisplayName(), prevBlock.getDisplayName(), block.getDisplayName());
            }
        } else if (_idxCurrentOrder > activeIdx) {
            // unusual occurrence.  dirty track, sensor glitch, too fast for goingInactive() for complete?
            log.info("Tail of Train {} regained detection behind Block= {} at block= {}",
                    getTrainName(), block.getDisplayName(), getBlockAt(activeIdx).getDisplayName());
            return;
        }
        // Since we are moving we assume it is our train entering the block
        // continue on.
        setHeadOfTrain(block);
        if (_engineer != null) {
            _engineer.clearWaitForSync(block); // Sync commands if train is faster than ET
        }
        if (_trace) {
            log.info(Bundle.getMessage("TrackerBlockEnter", getTrainName(),  block.getDisplayName()));
        }
        fireRunStatus("blockChange", getBlockAt(activeIdx - 1), block);
        if (_runMode == MODE_LEARN) {
            return;
        }
        // _idxCurrentOrder has been incremented. Warranted train has entered this block.
        // Do signals, speed etc.
        if (_idxCurrentOrder < _orders.size() - 1) {
            if (_engineer != null) {
                BlockOrder bo = _orders.get(_idxCurrentOrder + 1);
                if (bo.getBlock().isDark()) {
                    // can't detect next block, use ET
                    _engineer.setRunOnET(true);
                } else if (!_tempRunBlind) {
                    _engineer.setRunOnET(false);
                }
            }
        }
        if (log.isTraceEnabled()) {
            log.debug("{}: end of goingActive. leaving \"{}\" entered \"{}\"",
                    getDisplayName(), getBlockAt(activeIdx - 1).getDisplayName(), block.getDisplayName());
        }
        setMovement();
    } //end goingActive

    private void setHeadOfTrain(OBlock block ) {
        block.setValue(_trainName);
        block.setState(block.getState() | OBlock.RUNNING);
        block._entryTime = System.currentTimeMillis();
        if (_runMode == MODE_RUN) {
            _speedUtil.leavingBlock(_idxCurrentOrder - 1);
        }
    }

    /**
     * @param block Block in the route is going Inactive
     */
    @jmri.InvokeOnLayoutThread
    protected void goingInactive(OBlock block) {
        if (log.isDebugEnabled()) {
            if (!ThreadingUtil.isLayoutThread()) {
                log.error("{} invoked on wrong thread", getDisplayName(), new Exception("traceback"));
            }
        }
        if (_runMode == MODE_NONE) {
            return;
        }

        int idx = getIndexOfBlockBefore(_idxCurrentOrder, block); // if idx >= 0, it is in this warrant
        if (log.isDebugEnabled()) {
            log.debug("{}: *Block \"{}\" goingInactive. idx= {}, _idxCurrentOrder= {}.",
                    getDisplayName(), block.getDisplayName(), idx, _idxCurrentOrder);
        }
        if (idx > _idxCurrentOrder) {
            return;
        }
        releaseBlock(block, idx);
        block.setValue(null);
        if (idx == _idxCurrentOrder) {
            // Train not visible if current block goes inactive. This is OK if the next block is Dark.
            if (_idxCurrentOrder + 1 < _orders.size()) {
                OBlock nextBlock = getBlockAt(_idxCurrentOrder + 1);
                if (nextBlock.isDark()) {
                    goingActive(nextBlock); // fake occupancy for dark block
                    return;
                }
                Warrant w = nextBlock.getWarrant();
                if (w != null && !w.equals(this)) {
                    _message = nextBlock.getDisplayName() + " owned by " + w.getDisplayName();
                }
                if (nextBlock.isOccupied()) {   // this may be an overrun
                    _overrun = true;
                    if (w == null) {   // take ownership. 
                        _message = setPathAt(_idxCurrentOrder + 1);    //  no TrainOrder checks. allocates and sets path
                        if (_message == null) {
                            _overBlkOccupied = false;  // occupier is us
                            goingActive(nextBlock);
                            return;
                        }
                    } else if (w.equals(this)) {
                        return;
                    }
                }
                log.debug("{}: Current position in block \"{}\" goingInactive. next block \"{}\" is occupied! - {}",
                        getDisplayName(), block.getDisplayName(), nextBlock.getDisplayName(), _message);
            }
            _lost = true;
            if (_engineer != null) {
                setSpeedToType(Stop);   // set 0 throttle
                setStoppingBlock(_idxCurrentOrder);
            }
            if (_idxCurrentOrder == 0) {
                setStoppingBlock(0);
            }
            if (_trace) {
                log.info(Bundle.getMessage("ChangedRoute", _trainName, block.getDisplayName()));
            }
            fireRunStatus("blockChange", block, null);  // train is lost
        }
    } // end goingInactive

    /**
     * Deallocates all blocks prior to and including block at index idx
     * of _orders, if not needed again.
     * Comes from goingInactive, i.e. warrant has a listener on the block.
     * @param block warrant is releasing
     * @param idx index in BlockOrder list
     */
    private void releaseBlock(OBlock block, int idx) {
        /*
         * Deallocate block if train will not use the block again. Warrant
         * could loop back and re-enter blocks previously traversed. That is,
         * they will need to re-allocation of blocks ahead.
         * Previous Dark blocks also need deallocation and other trains or cars
         * dropped may have prevented previous blocks from going inactive.
         * Thus we must deallocate backward until we reach inactive detectable blocks
         * or blocks we no longer own.
         */
        for (int i = idx; i > -1; i--) {
            boolean neededLater = false;
            OBlock curBlock = getBlockAt(i);
            for (int j = i + 1; j < _orders.size(); j++) {
                if (curBlock.equals(getBlockAt(j))) {
                    neededLater = true;
                }
            }
            if (!neededLater) {
                if (deAllocateBlock(curBlock)) {
                    curBlock.setValue(null);
                    _totalAllocated = false;
                }
            } else {
                if (curBlock.isAllocatedTo(this)) {
                    // Can't deallocate, but must listen for followers
                    // who may be occupying the block
                    if (_idxCurrentOrder != idx + 1) {
                        curBlock.setValue(null);
                    }
                    if (curBlock.equals(_stoppingBlock)){
                        doStoppingBlockClear();
                    }
                }
            }
        }
    }

    @Override
    public void dispose() {
        if (_runMode != MODE_NONE) {
            stopWarrant(true, true);
        }
        super.dispose();
    }

    @Override
    public String getBeanType() {
        return Bundle.getMessage("BeanNameWarrant");
    }

    private class CommandDelay extends Thread {

        String _speedType;
        long _startTime = 0;
        long _waitTime = 0;
        float _waitSpeed;
        boolean quit = false;
        int _endBlockIdx;

        CommandDelay(String speedType, long startWait, float waitSpeed, int endBlockIdx) {
            _speedType = speedType;
            _waitTime = startWait;
            _waitSpeed = waitSpeed;
            _endBlockIdx = endBlockIdx;
            setName("CommandDelay(" + getTrainName() +")");
        }

        // check if request for a duplicate CommandDelay can be cancelled
        boolean isDuplicate(String speedType, long startWait, int endBlockIdx) {
            if (endBlockIdx == _endBlockIdx && speedType.equals(_speedType) &&
                    (_waitTime - (System.currentTimeMillis() - _startTime)) < startWait) {
                return true;    // keeps this thread
            }
            return false;   // not a duplicate or does not shorten time wait. this thread will be cancelled
        }

        @Override
        @SuppressFBWarnings(value = "WA_NOT_IN_LOOP", justification = "notify never called on this thread")
        public void run() {
            synchronized (this) {
                _startTime = System.currentTimeMillis();
                boolean ramping = _engineer.isRamping();
                if (ramping) {
                    long time = 0;
                    while (time <= _waitTime) {
                        if (_engineer.getSpeedSetting() >= _waitSpeed) {
                            break; // stop ramping beyond this speed
                        }
                        try {
                            wait(100);
                        } catch (InterruptedException ie) {
                            if (log.isDebugEnabled()) {
                                log.debug("CommandDelay interrupt.  Ramp to {} not done. warrant {}",
                                        _speedType, getDisplayName());
                            }
                        }
                        time += 50;
                    }
                } else {
                    try {
                        wait(_waitTime);
                    } catch (InterruptedException ie) {
                        if (log.isDebugEnabled()) {
                            log.debug("CommandDelay interrupt.  Ramp to {} not done. warrant {}",
                                    _speedType, getDisplayName());
                        }
                    }
                }

                if (!quit && _engineer != null) {
                    fireRunStatus("RampBegin", String.valueOf(_waitTime), _speedType);
                    _engineer.rampSpeedTo(_speedType, _endBlockIdx);
                }
            }
            endDelayCommand();
        }
    }

    synchronized private void cancelDelayRamp(boolean quit) {
        if (_delayCommand != null) {
            log.debug("{}: cancelDelayRamp({}) called. _speedType= {}", getDisplayName(), quit, _delayCommand._speedType);
            _delayCommand.quit = quit;
            _delayCommand.interrupt();
            _delayCommand = null;
        }
    }

    synchronized private void endDelayCommand() {
        _delayCommand = null;
    }

    private void rampSpeedTo(String speedType, int idx) {
        cancelDelayRamp(true);
        if (log.isDebugEnabled()) {
            log.debug("{}: rampSpeedTo \"{}\" at block \"{}\"", getDisplayName(), speedType, getCurrentBlockName());
        }
        if (_engineer != null) {
            _engineer.rampSpeedTo(speedType, idx);
        } else {
            log.error("{}: No Engineer!", getDisplayName());
        }
    }

    private void setSpeedToType(String speedType) {
        cancelDelayRamp(true);
        _engineer.setSpeedToType(speedType);
        
    }
    
    private void clearWaitFlags(boolean removeListeners) {
        if (log.isTraceEnabled()) {
            log.trace("{}: Flags cleared {}.", getDisplayName(), removeListeners?"and removed Listeners":"only");
        }
        _waitForBlock = false;
        _waitForSignal = false;
        _waitForWarrant = false;
        if (removeListeners) {
            if (_protectSignal != null) {
                _protectSignal.removePropertyChangeListener(this);
                _protectSignal = null;
                _idxProtectSignal = -1;
            }
            if (_stoppingBlock != null) {
                _stoppingBlock.removePropertyChangeListener(this);
                _stoppingBlock = null;
                _idxStoppingBlock = -1;
            }
        }
    }

    /*
     * Return pathLength of the block.
     */
    private float getAvailableDistanceAt(int idxBlockOrder) {
        BlockOrder blkOrder = getBlockOrderAt(idxBlockOrder);
        float pathLength = blkOrder.getPathLength();
        if (idxBlockOrder == 0 || pathLength <= 20.0f) {
            // Position in block is unknown. use calculated distances instead
            float blkDist = _speedUtil.getBlockSpeedInfo(idxBlockOrder).getCalcLen();
            if (log.isDebugEnabled()) {
                log.debug("{}: getAvailableDistanceAt: block \"{}\" using calculated blkDist= {}, pathLength= {}",
                        getDisplayName(), blkOrder.getBlock().getDisplayName(), blkDist, pathLength);
            }
            return blkDist;
        } else {
            return pathLength;
        }
    }

    private float getEntranceBufferDist(int idxBlockOrder) {
        float bufDist = BUFFER_DISTANCE;
        if (_waitForSignal) {        // signal restricting speed
            bufDist+= getBlockOrderAt(idxBlockOrder).getEntranceSpace(); // signal's adjustment
        }
        return bufDist;
    }

    /**
     * Called to set the correct speed for the train when the scripted speed
     * must be modified due to a track condition (signaled speed or rogue
     * occupation). Also called to return to the scripted speed after the
     * condition is cleared. Assumes the train occupies the block of the current
     * block order.
     * <p>
     * Looks for speed requirements of this block and takes immediate action if
     * found. Otherwise looks ahead for future speed change needs. If speed
     * restriction changes are required to begin in this block, but the change
     * is not immediate, then determine the proper time delay to start the speed
     * change.
     */
    private void setMovement() {
        BlockOrder curBlkOrder = getBlockOrderAt(_idxCurrentOrder);
        OBlock curBlock = curBlkOrder.getBlock();
        String currentSpeedType = _engineer.getSpeedType(true); // current or pending speed type
        String entrySpeedType = BlockOrder.getPermissibleSpeedAt(curBlkOrder); // expected speed type for this block
        if (entrySpeedType == null) {
            entrySpeedType = currentSpeedType;
        }
        curBlkOrder.setPath(this);  // restore running

        if (log.isDebugEnabled()) {
            SpeedState speedState = _engineer.getSpeedState();
            int runState = _engineer.getRunState();
            log.debug("{}: SET MOVEMENT Block \"{}\" runState= {}, speedState= {} for currentSpeedType= {}. entrySpeedType= {}.",
                    getDisplayName(), curBlock.getDisplayName(), RUN_STATE[runState], speedState.toString(),
                    currentSpeedType, entrySpeedType);
            log.debug("{}: Flags: _waitForBlock={}, _waitForSignal={}, _waitForWarrant={} curThrottle= {}.",
                    getDisplayName(), _waitForBlock, _waitForSignal, _waitForWarrant, _engineer.getSpeedSetting());
            if (_message != null) {
                log.debug("{}: _message ({}) ", getDisplayName(), _message);
            }
        }
        // Delayed ramps must begin within the blocks where there were made
        cancelDelayRamp(false); // interrupts and launches ramp

        if (_noRamp) {
            if (_idxCurrentOrder < _orders.size() - 1) {
                entrySpeedType = BlockOrder.getPermissibleSpeedAt(getBlockOrderAt(_idxCurrentOrder + 1));
                if (_speedUtil.secondGreaterThanFirst(entrySpeedType, currentSpeedType)) {
                    if (log.isDebugEnabled()) {
                        log.debug("{}: noRamping speed change of \"{}\" from \"{}\" in block \"{}\"",
                              getDisplayName(), entrySpeedType, currentSpeedType, curBlock.getDisplayName());
                    }
                    setSpeedToType(entrySpeedType);
                }
            }
            if (log.isDebugEnabled()) {
                log.debug("{}: Exit setMovement due to no ramping.", getDisplayName());
            }
            return;
        }

        // Check that flags and states agree with expected speed and position
        // A signal drop down can appear to be a speed violation, but only when a violation when expected
        if (_idxCurrentOrder > 0) {
            if (_waitForSignal) {
                if (_idxProtectSignal == _idxCurrentOrder) {
                    makeOverrunMessage(curBlkOrder);
                    setSpeedToType(Stop); // immediate decrease
                    return;
                }
            }
            if (_idxStoppingBlock == _idxCurrentOrder) {
                if (_waitForBlock || _waitForWarrant) {
                    makeOverrunMessage(curBlkOrder);
                    setSpeedToType(Stop); // immediate decrease
                    return;
                }
            }
            
            if (_speedUtil.secondGreaterThanFirst(entrySpeedType, currentSpeedType)) {
                // signal or block speed entrySpeedType is less than currentSpeedType.
                // Speed for this block is violated so set end speed immediately
                jmri.NamedBean signal = curBlkOrder.getSignal();
                if (signal != null) {
                    log.info("Train {} moved past required {} speed for signal \"{}\" at block \"{}\" on warrant {}!",
                            getTrainName(), entrySpeedType, signal.getDisplayName(), curBlock.getDisplayName(), getDisplayName());
                } else {
                    log.info("Train {} moved past required \"{}\" speed at block \"{}\" on warrant {}!",
                            getTrainName(), entrySpeedType, curBlock.getDisplayName(), getDisplayName());
                }
                fireRunStatus("SignalOverrun", (signal!=null?signal.getDisplayName():curBlock.getDisplayName()),
                        entrySpeedType); // message of speed violation
               setSpeedToType(entrySpeedType); // immediate decrease
               currentSpeedType = entrySpeedType;
            }
        } else {    // at origin block and train has arrived,. ready to move
            if (Stop.equals(currentSpeedType)) {
                currentSpeedType = Normal;
            }
        }

        if (_idxCurrentOrder < _orders.size() - 1) {
            lookAheadforSpeedChange(currentSpeedType, entrySpeedType);
        } // else at last block, forget about speed changes, return;
    }

    /*
     * entrySpeedType (expected type) will be either equal to or greater than currentSpeedType 
     * for all blocks except rhe first.
     */
    private void lookAheadforSpeedChange(String currentSpeedType, String entrySpeedType) {
        clearWaitFlags(false);
        // look ahead for speed type slower than current type, refresh flags
        // entrySpeedType is the expected speed to be reached, if no speed change ahead

        String speedType = currentSpeedType;    // first slower speedType ahead
        int idx = _idxCurrentOrder + 1;
        int idxSpeedChange = -1;  // idxBlockOrder where speed changes
        int idxContrlBlock = -1;
        int limit;
        if (_shareRoute) {
            limit = Math.min(_orders.size(), _idxCurrentOrder + 3); 
        } else {
            limit = _orders.size();
        }
        boolean allocate = true;
        int numAllocated = 0;
        do {
            TrainOrder to = getBlockOrderAt(idx).allocatePaths(this, allocate);
            if (log.isDebugEnabled()) {
                log.debug("{}: lookAheadforSpeedChange {}", getDisplayName(), to.toString());
            }
            switch (to._cause) {
                case NONE:
                    break;
               case WARRANT:
                   _waitForWarrant = true;
                   _message = to._message;
                   idxContrlBlock = to._idxContrlBlock;
                   idxSpeedChange = to._idxEnterBlock;
                   speedType = Stop;
                   break;
                case OCCUPY:
                    _waitForBlock = true;
                    _message = to._message;
                    idxContrlBlock = to._idxContrlBlock;
                    idxSpeedChange = to._idxEnterBlock;
                    speedType = Stop;
                    break;
                case SIGNAL:
                    speedType = to._speedType;
                    if (Stop.equals(speedType)) {
                        _waitForSignal = true;
                    }
                    idxContrlBlock = to._idxContrlBlock;
                    idxSpeedChange = to._idxEnterBlock;
                    _message = to._message;
                    break;
                default:
                    log.error("{}: lookAheadforSpeedChange at block \"{}\" setPath returns: {}", 
                            getDisplayName(), getBlockAt(_idxCurrentOrder).getDisplayName(), to.toString());
                    _message = to._message;
                    setSpeedToType(Stop);
                    return;
            }
            numAllocated++;
            if (Stop.equals(speedType)) {
                break;
            }
            if (_shareRoute && numAllocated > 1 ) {
                allocate = false;
            }
            idx++;

        } while ((idxSpeedChange < 0) && (idx < limit) &&
                !_speedUtil.secondGreaterThanFirst(speedType, currentSpeedType));

        if (!Stop.equals(speedType)) {
            while ((idx < limit)) { // allocate and set paths beyond speed change
                TrainOrder to = getBlockOrderAt(idx).allocatePaths(this, false);
                if (Stop.equals(to._speedType)) {
                    break;
                }
                idx++;
            }
        }
        if (idxSpeedChange < 0) {
            idxSpeedChange = _orders.size() - 1;
        }

        float availDist = getAvailableDistance(idxSpeedChange);  // distance ahead (excluding current block
        float changeDist = getChangeSpeedDistance(idxSpeedChange, speedType);    // distance needed to change speed for speedType

        if (!currentSpeedType.equals(entrySpeedType)) {
            // entrySpeedType is greater than currentSpeedType. i.e. increase speed.
            rampSpeedTo(entrySpeedType, -1);
        }

        // set next signal after current block for aspect speed change
        for (int i = _idxCurrentOrder + 1; i < _orders.size(); i++) {
            if (setProtectingSignal(i)) {
               break;
           }
        }

        OBlock block = getBlockAt(idxSpeedChange);
        if (log.isDebugEnabled()) {
            log.debug("{}: Speed \"{}\" at block \"{}\" until speed \"{}\" at block \"{}\", availDist={}, changeDist={}",
                    getDisplayName(), currentSpeedType, getBlockAt(_idxCurrentOrder).getDisplayName(), speedType,
                    block.getDisplayName(), availDist, changeDist);
        }

        if (changeDist <= availDist) {
            clearWaitFlags(false);
            return;
        }

        // Now set stopping condition of flags, if any. Not, if current block is also ahead. 
        if (_waitForBlock) {
            if (!getBlockAt(_idxCurrentOrder).equals(block)) {
                setStoppingBlock(idxContrlBlock);
            }
        } else if (_waitForWarrant) {
            // if block is allocated and unoccupied, but cannot set path exit.
            if (_stoppingBlock == null) {
                setStoppingBlock(idxContrlBlock);
            }
        }

        // Begin a ramp for speed change in this block. If due to a signal, watch that one
        if(_waitForSignal) {
            // Watch this signal. Should be the previous set signal above.
            // If not, then user has not configured signal system to allow room for speed changes. 
            setProtectingSignal(idxContrlBlock);
        }

        // either ramp in progress or no changes needed. Stopping conditions set, so move on.
        if (!_speedUtil.secondGreaterThanFirst(speedType, currentSpeedType)) {
            return;
        }

        availDist += getAvailableDistanceAt(_idxCurrentOrder);   // Add available length in this block

        int cmdStartIdx = _speedUtil.getBlockSpeedInfo(_idxCurrentOrder).getFirstIndex();
        if (!doDelayRamp(availDist, changeDist, idxSpeedChange, speedType, cmdStartIdx)) {
            log.warn("No room for train {} to ramp to \"{}\" from \"{}\" in block \"{}\"!. availDist={}, changeDist={} on warrant {}",
                    getTrainName(), speedType, currentSpeedType, getBlockAt(_idxCurrentOrder).getDisplayName(),
                    availDist,  changeDist, getDisplayName());
        }
    }

    /*
     * if there is sufficient room calculate a wait time, otherwise ramp immediately.
     */
    private boolean doDelayRamp(float availDist, float changeDist, int idxSpeedChange, String speedType, int cmdStartIdx) {
        String pendingSpeedType = _engineer.getSpeedType(true); // current or pending speed type
        if (_trace || log.isDebugEnabled()) {
            String reason;
            if(_waitForSignal) {
                reason = Bundle.getMessage("Signal");
            } else if (_waitForWarrant) {
                reason = Bundle.getMessage("Warrant");
            } else if (_waitForBlock) {
                reason = Bundle.getMessage("Occupancy");                
            } else {
                reason ="Unspecified";
            }

            if (log.isDebugEnabled()) {
                log.info("Train \"{}\" needs speed decrease to \"{}\" from \"{}\" for {} before entering block \"{}\", availDist={}, changeDist={}",
                        getTrainName(), speedType, pendingSpeedType, reason, getBlockAt(idxSpeedChange).getDisplayName(), 
                        availDist, changeDist);
           }
        }
        if (availDist <= 0) {
            setSpeedToType(speedType);
            return false;
        } else {
            if (changeDist > availDist && _idxCurrentOrder > 0) {
                rampSpeedTo(speedType, idxSpeedChange);
                return false;
            } else {
                makespeedChange(availDist, changeDist, idxSpeedChange, speedType, cmdStartIdx);
            }
            return true;
        }
    }

    /**
     *  Must start the ramp in current block. ( at _idxCurrentOrder)
     *  find the time when ramp should start in this block, then use thread CommandDelay to start the ramp.
     *  Train must travel a deltaDist for a deltaTime to the start of the ramp.
     *  It travels at throttle settings of scriptSpeed(s) modified by currentSpeedType.
     *  trackSpeed(s) of these modified scriptSettings are computed from SpeedProfile
     *  waitThrottle is throttleSpeed when ramp is started. This may not be the scriptSpeed now
     *  Start with waitThrottle (modSetting) being at the entrance to the block.
     *  modSetting gives the current trackSpeed.
     *  accumulate the time and distance and determine the distance (changeDist) needed for entrance into
     *  block (at idxSpeedChange) requiring speed change to speedType
     *  final ramp should modify waitSpeed to endSpeed and must end at the exit of end block (endBlockIdx)
     *
     * @param availDist     distance available to make the ramp
     * @param changeDist    distance needed for the rmp
     * @param idxSpeedChange block order index of block to complete change before entry
     * @param speedType     speed aspect of speed change
     * @param cmdStartIdx   command index of delay  
     */
    private long makespeedChange(float availDist, float changeDist, int idxSpeedChange, String speedType, int cmdStartIdx) {
        String currentSpeedType = _engineer.getSpeedType(false); // current or pending speed type

        int cmdEndIdx = _speedUtil.getBlockSpeedInfo(idxSpeedChange - 1).getLastIndex();
        float scriptSpeed = _speedUtil.getBlockSpeedInfo(idxSpeedChange).getEntranceSpeed();
        float endSpeed = _speedUtil.modifySpeed(scriptSpeed, speedType);    // throttle at end of ramp

<<<<<<< HEAD
        float modSetting = speedSetting;      // _speedUtil.modifySpeed(scriptSpeed, currentSpeedType);
        float beginTrackSpeed = _speedUtil.getTrackSpeed(modSetting);   // mm/sec track speed at modSetting
        float curTrackSpeed = beginTrackSpeed;
        float prevTrackSpeed = beginTrackSpeed;
=======
        scriptSpeed = _engineer.getScriptSpeed();  // script throttle setting
        float startSpeed = _engineer.getSpeedSetting();       // throttle at start of ramp

        float beginTrackSpeed = _speedUtil.getTrackSpeed(startSpeed);   // mm/sec track speed at modSetting
        float trackSpeed = beginTrackSpeed;
>>>>>>> cb7a7c11
        if (_idxCurrentOrder == 0 && availDist > BUFFER_DISTANCE) {
            changeDist = 0;
        }
        if (log.isDebugEnabled()) {
            log.debug("makespeedChange cmdIdx #{} to #{} at speedType \"{}\" to \"{}\". speedSetting={}, changeDist={}, availDist={}",
                    cmdStartIdx+1, cmdEndIdx+1, currentSpeedType, speedType, startSpeed, changeDist, availDist);
            // command index numbers biased by 1
        }
        float accumTime = 0;    // accumulated time of commands up to ramp start
        float accumDist = 0;
        float timeRatio = 1; // time adjustment for current speed type
        if (curTrackSpeed > _speedUtil.getRampThrottleIncrement()) {
            timeRatio = _speedUtil.getTrackSpeed(scriptSpeed) / curTrackSpeed;
        } else {
            timeRatio = 1;
        }
        float bufDist = getEntranceBufferDist(idxSpeedChange);

        boolean messageFlag = false;
        for (int i = cmdStartIdx; i <= cmdEndIdx; i++) {
            ThrottleSetting ts = _commands.get(i);
            accumDist += trackSpeed * ts.getTime() * timeRatio;
            accumTime += ts.getTime() * timeRatio;
            ThrottleSetting.CommandValue cmdVal = ts.getValue();
            if (cmdVal.getType().equals(ThrottleSetting.ValueType.VAL_FLOAT)) {
                accumDist += _speedUtil.getDistanceOfSpeedChange(prevTrackSpeed, curTrackSpeed, ts.getTime());
                scriptSpeed = cmdVal.getFloat();
<<<<<<< HEAD
                modSetting = _speedUtil.modifySpeed(scriptSpeed, currentSpeedType);
                changeDist = _speedUtil.getRampLengthForEntry(speedSetting, modSetting) + bufDist;
                prevTrackSpeed = curTrackSpeed;
                curTrackSpeed = _speedUtil.getTrackSpeed(modSetting);
                timeRatio = _speedUtil.getTrackSpeed(scriptSpeed) / curTrackSpeed;
            } else {
                accumDist += curTrackSpeed * ts.getTime() * timeRatio;
            }
            accumTime += ts.getTime() * timeRatio;
=======
                startSpeed = _speedUtil.modifySpeed(scriptSpeed, currentSpeedType);
                changeDist = _speedUtil.getRampLengthForEntry(startSpeed, endSpeed) + bufDist;
                trackSpeed = _speedUtil.getTrackSpeed(startSpeed);
                timeRatio = _speedUtil.getTrackSpeed(scriptSpeed) / trackSpeed;
            }
            if (log.isDebugEnabled()) {
                log.debug("{}: cmd#{} accumTime= {} accumDist= {} changeDist= {} startSpeed= {}",
                        getDisplayName(), i+1, accumTime, accumDist, changeDist, startSpeed);
            }
>>>>>>> cb7a7c11
            if (changeDist + accumDist >= availDist) {
                float remDist = changeDist + accumDist - availDist;
                if (curTrackSpeed > 0) {
                    accumTime -= remDist / curTrackSpeed;
                } else {
                    messageFlag = true;
                    log.error("\"{}\" cmd#{} cannot make \"{}\" ramp for block \"{}\". trackSpeed= {} accumDist= {}", getDisplayName(),
                            i+1, speedType, getBlockAt(idxSpeedChange).getDisplayName(), curTrackSpeed, accumDist);
                }
                break;
            }
            if (cmdVal.getType().equals(ThrottleSetting.ValueType.VAL_NOOP)) {
                // speed change is supposed to start in current block
                // start ramp in next block?
                log.error("{} cmd#{} NOOP. \"{}\" ramp premature for block \"{}\". accumDist= {} availDist= {} changeDist= {}",
                        getDisplayName(), i+1, speedType, getBlockAt(idxSpeedChange).getDisplayName(), accumDist, availDist, changeDist);
                if (changeDist + accumDist < availDist) {
                    float remDist = availDist - changeDist - accumDist;
                    if (curTrackSpeed > 0) {
                        accumTime += remDist / curTrackSpeed;
                    }
                }
                break;
            }
        }

        if (accumTime == 0 && beginTrackSpeed > 0) {
            accumTime = availDist - changeDist / beginTrackSpeed;
        }
        int waitTime = Math.round(accumTime);

        if (messageFlag || log.isDebugEnabled()) {
            log.info("{}: RAMP waitTime={} availDist={}, enterLen={} accumDist={} startSpeed={} endSpeed={} for ramp start",
                    getDisplayName(), waitTime, availDist, changeDist, accumDist, startSpeed, endSpeed);
        }

        rampSpeedDelay(waitTime, speedType, startSpeed, idxSpeedChange - 1);
        return waitTime;
    }

    synchronized private void rampSpeedDelay (long waitTime, String speedType, float waitSpeed, int endBlockIdx) {
        waitTime -= 50;     // Subtract a bit
        if( waitTime < 0) {
            rampSpeedTo(speedType, endBlockIdx);   // do it now on this thread.
            return;
        }
        if (_delayCommand != null) {
            if (_delayCommand.isDuplicate(speedType, waitTime, endBlockIdx)) {
                return;
            }
            cancelDelayRamp(true);
        }
        _delayCommand = new CommandDelay(speedType, waitTime, waitSpeed, endBlockIdx);
        _delayCommand.start();
        if (log.isDebugEnabled()) {
            log.debug("{}: CommandDelay: will wait {}ms, then Ramp to {} in block {}.",
                    getDisplayName(), waitTime, speedType, getBlockAt(endBlockIdx).getDisplayName());
        }
    }

    protected void downRampBegun(int endBlockIdx) {
        OBlock block = getBlockAt(endBlockIdx + 1);
        if (block != null) {
            _overBlkOccupied = block.isOccupied();
        } else {
            _overBlkOccupied = true;
        }
    }

    protected void downRampDone(boolean stop, boolean halted, String speedType, int endBlockIdx) {
        if (_idxCurrentOrder < endBlockIdx) {
            return;     // overrun not possible.
        }
        // look for overruns
        int nextIdx = endBlockIdx + 1;
        if (nextIdx > 0 && nextIdx < _orders.size()) {
            BlockOrder bo = getBlockOrderAt(nextIdx);
            OBlock block = bo.getBlock();
            if (block.isOccupied() && !_overBlkOccupied) {
                // Occupied now, but not occupied by another train at start of ramp.
                Warrant w = block.getWarrant();
                _overrun = true;    // endBlock occupied during ramp down. Speed overrun!
                if (w != null && !w.equals(this)) { // probably redundant
                    _waitForWarrant = true;
                    setStoppingBlock(nextIdx);
                } else {    // take ownership, if possible
                    _message = setPathAt(nextIdx);
                }
                if (Stop.equals(BlockOrder.getPermissibleSpeedAt(bo))) { // probably redundant
                    _overrun = true;    // endBlock occupied during ramp down. Speed overrun!
                    _waitForSignal = true;
                    setProtectingSignal(nextIdx);
                }
                makeOverrunMessage(bo);
            }   // case where occupied at start of ramp is indeterminate
        }
    }

    protected void locateTrain() {
        BlockOrder curBlkOrder = getBlockOrderAt(_idxCurrentOrder);
        OBlock curBlock = curBlkOrder.getBlock();
        if (curBlock.isOccupied()) {
            if (_overrun) {
                makeOverrunMessage(curBlkOrder);
            } else if (_lost) {
                int cmdIdx = _engineer.getCurrentCommandIndex();
                cmdIdx++;   // display is 1-based
                String msg = makeWaitMessage(curBlock.getDisplayName(), cmdIdx);
                fireRunStatus("cannotRun", curBlock.getDisplayName(), msg);
            }
        } else {
            fireRunStatus("blockChange", curBlock, null);
        }
    }
    
    private void makeOverrunMessage(BlockOrder curBlkOrder) {
        OBlock curBlock = curBlkOrder.getBlock();
        String name = null;
        if (_waitForSignal) {
            jmri.NamedBean signal = curBlkOrder.getSignal();
            if (signal!=null) {
                name = signal.getDisplayName();
            } else {
                name = curBlock.getDisplayName();
            }
            _overrun = true;
            String entrySpeedType = BlockOrder.getPermissibleSpeedAt(curBlkOrder); // expected speed type for this block
            log.info(Bundle.getMessage("SignalOverrun", getTrainName(), entrySpeedType, name));
            fireRunStatus("SignalOverrun", name, entrySpeedType); // message of speed violation
            return;
        }
        String bundleKey = null;
        if (_waitForWarrant) {
            bundleKey ="WarrantOverrun";
            Warrant w = curBlock.getWarrant();
            if (w != null) {
                name = w.getDisplayName();
            }
        } else if (_waitForBlock){
            bundleKey ="OccupyOverrun";
            name = (String)curBlock.getValue();
        }
        if (name == null) {
            name = Bundle.getMessage("unknownTrain");
        }
        if (bundleKey != null) {
            _overrun = true;
            log.info(Bundle.getMessage(bundleKey, getTrainName(), curBlock.getDisplayName(), name));
            fireRunStatus(bundleKey, curBlock.getDisplayName(), name); // message of speed violation
        } else {
            log.error("Train \"{}\" entered stopping block \"{}\" for unknown reason on warrant {}!",
                getTrainName(), curBlock.getDisplayName(), getDisplayName());
        }
    }

    /**
     * {@inheritDoc}
     * <p>
     * This implementation tests that
     * {@link jmri.NamedBean#getSystemName()}
     * is equal for this and obj.
     * To allow a warrant to run with sections, DccLocoAddress is included to test equality
     *
     * @param obj the reference object with which to compare.
     * @return {@code true} if this object is the same as the obj argument;
     *         {@code false} otherwise.
     */
    @Override
    public boolean equals(Object obj) {
        if (obj == null) return false; // by contract

        if (obj instanceof Warrant) {  // NamedBeans are not equal to things of other types
            Warrant b = (Warrant) obj;
            DccLocoAddress addr = this._speedUtil.getDccAddress();
            if (addr == null) {
                if (b._speedUtil.getDccAddress() != null) {
                    return false;
                }
                return (this.getSystemName().equals(b.getSystemName()));
            }
            return (this.getSystemName().equals(b.getSystemName()) && addr.equals(b._speedUtil.getDccAddress()));
        }
        return false;
    }

    /**
     * {@inheritDoc}
     *
     * @return hash code value is based on the system name and DccLocoAddress.
     */
    @Override
    public int hashCode() {
        return (getSystemName().concat(_speedUtil.getDccAddress().toString())).hashCode();
    }

    @Override
    public List<NamedBeanUsageReport> getUsageReport(NamedBean bean) {
        List<NamedBeanUsageReport> report = new ArrayList<>();
        if (bean != null) {
            if (bean.equals(getBlockingWarrant())) {
                report.add(new NamedBeanUsageReport("WarrantBlocking"));
            }
            getBlockOrders().forEach((blockOrder) -> {
                if (bean.equals(blockOrder.getBlock())) {
                    report.add(new NamedBeanUsageReport("WarrantBlock"));
                }
                if (bean.equals(blockOrder.getSignal())) {
                    report.add(new NamedBeanUsageReport("WarrantSignal"));
                }
            });
        }
        return report;
    }

    private final static org.slf4j.Logger log = org.slf4j.LoggerFactory.getLogger(Warrant.class);
}<|MERGE_RESOLUTION|>--- conflicted
+++ resolved
@@ -2828,30 +2828,21 @@
      * @param cmdStartIdx   command index of delay  
      */
     private long makespeedChange(float availDist, float changeDist, int idxSpeedChange, String speedType, int cmdStartIdx) {
+        int cmdEndIdx = _speedUtil.getBlockSpeedInfo(idxSpeedChange - 1).getLastIndex();
+        float scriptSpeed = _engineer.getScriptSpeed();  // script throttle setting
+        float speedSetting = _engineer.getSpeedSetting();       // current speed
         String currentSpeedType = _engineer.getSpeedType(false); // current or pending speed type
 
-        int cmdEndIdx = _speedUtil.getBlockSpeedInfo(idxSpeedChange - 1).getLastIndex();
-        float scriptSpeed = _speedUtil.getBlockSpeedInfo(idxSpeedChange).getEntranceSpeed();
-        float endSpeed = _speedUtil.modifySpeed(scriptSpeed, speedType);    // throttle at end of ramp
-
-<<<<<<< HEAD
         float modSetting = speedSetting;      // _speedUtil.modifySpeed(scriptSpeed, currentSpeedType);
         float beginTrackSpeed = _speedUtil.getTrackSpeed(modSetting);   // mm/sec track speed at modSetting
         float curTrackSpeed = beginTrackSpeed;
         float prevTrackSpeed = beginTrackSpeed;
-=======
-        scriptSpeed = _engineer.getScriptSpeed();  // script throttle setting
-        float startSpeed = _engineer.getSpeedSetting();       // throttle at start of ramp
-
-        float beginTrackSpeed = _speedUtil.getTrackSpeed(startSpeed);   // mm/sec track speed at modSetting
-        float trackSpeed = beginTrackSpeed;
->>>>>>> cb7a7c11
         if (_idxCurrentOrder == 0 && availDist > BUFFER_DISTANCE) {
             changeDist = 0;
         }
         if (log.isDebugEnabled()) {
             log.debug("makespeedChange cmdIdx #{} to #{} at speedType \"{}\" to \"{}\". speedSetting={}, changeDist={}, availDist={}",
-                    cmdStartIdx+1, cmdEndIdx+1, currentSpeedType, speedType, startSpeed, changeDist, availDist);
+                    cmdStartIdx+1, cmdEndIdx+1, currentSpeedType, speedType, speedSetting, changeDist, availDist);
             // command index numbers biased by 1
         }
         float accumTime = 0;    // accumulated time of commands up to ramp start
@@ -2867,13 +2858,10 @@
         boolean messageFlag = false;
         for (int i = cmdStartIdx; i <= cmdEndIdx; i++) {
             ThrottleSetting ts = _commands.get(i);
-            accumDist += trackSpeed * ts.getTime() * timeRatio;
-            accumTime += ts.getTime() * timeRatio;
             ThrottleSetting.CommandValue cmdVal = ts.getValue();
             if (cmdVal.getType().equals(ThrottleSetting.ValueType.VAL_FLOAT)) {
                 accumDist += _speedUtil.getDistanceOfSpeedChange(prevTrackSpeed, curTrackSpeed, ts.getTime());
                 scriptSpeed = cmdVal.getFloat();
-<<<<<<< HEAD
                 modSetting = _speedUtil.modifySpeed(scriptSpeed, currentSpeedType);
                 changeDist = _speedUtil.getRampLengthForEntry(speedSetting, modSetting) + bufDist;
                 prevTrackSpeed = curTrackSpeed;
@@ -2883,17 +2871,6 @@
                 accumDist += curTrackSpeed * ts.getTime() * timeRatio;
             }
             accumTime += ts.getTime() * timeRatio;
-=======
-                startSpeed = _speedUtil.modifySpeed(scriptSpeed, currentSpeedType);
-                changeDist = _speedUtil.getRampLengthForEntry(startSpeed, endSpeed) + bufDist;
-                trackSpeed = _speedUtil.getTrackSpeed(startSpeed);
-                timeRatio = _speedUtil.getTrackSpeed(scriptSpeed) / trackSpeed;
-            }
-            if (log.isDebugEnabled()) {
-                log.debug("{}: cmd#{} accumTime= {} accumDist= {} changeDist= {} startSpeed= {}",
-                        getDisplayName(), i+1, accumTime, accumDist, changeDist, startSpeed);
-            }
->>>>>>> cb7a7c11
             if (changeDist + accumDist >= availDist) {
                 float remDist = changeDist + accumDist - availDist;
                 if (curTrackSpeed > 0) {
@@ -2926,11 +2903,11 @@
         int waitTime = Math.round(accumTime);
 
         if (messageFlag || log.isDebugEnabled()) {
-            log.info("{}: RAMP waitTime={} availDist={}, enterLen={} accumDist={} startSpeed={} endSpeed={} for ramp start",
-                    getDisplayName(), waitTime, availDist, changeDist, accumDist, startSpeed, endSpeed);
-        }
-
-        rampSpeedDelay(waitTime, speedType, startSpeed, idxSpeedChange - 1);
+            log.info("{}: RAMP waitTime={}, waitThrottle={}, availDist={}, enterLen={} accumDist={} for ramp start",
+                    getDisplayName(), waitTime, modSetting, availDist, changeDist, accumDist);
+        }
+
+        rampSpeedDelay(waitTime, speedType, modSetting, idxSpeedChange - 1);
         return waitTime;
     }
 

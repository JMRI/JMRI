--- conflicted
+++ resolved
@@ -2765,7 +2765,6 @@
             }
             return true;
         }
-<<<<<<< HEAD
 
         // Check that flags and states agree with expected speed and position
         // A signal drop down can appear to be a speed violation, but only is a violation when expected
@@ -2835,19 +2834,7 @@
             }
             // continue, there may be blocks ahead that need a speed decrease to begin in this block
         } 
-=======
-
-        // entrySpeedType is the required speed limit for this block
-        String entrySpeedType = getPermissibleSpeedAt(blkOrder);
-        if (_speedUtil.secondGreaterThanFirst(currentSpeedType, entrySpeedType)) {
-            // speed increases since type entrySpeedType > currentSpeedType
-            if (!_engineer.isRamping()) {
-                // Ramp has begun already in a previous block. Don't interfere.
-                restoreRunning(entrySpeedType);
-            }
-            // continue to look ahead
-        }
->>>>>>> 2965a9ca
+
 
         if (_idxCurrentOrder == _orders.size() - 1) {
             return true;

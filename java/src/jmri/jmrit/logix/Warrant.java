package jmri.jmrit.logix;

import edu.umd.cs.findbugs.annotations.SuppressFBWarnings;

import java.util.ArrayList;
import java.util.List;

import javax.annotation.concurrent.GuardedBy;
import javax.swing.JOptionPane;

import jmri.*;
import jmri.implementation.SignalSpeedMap;
import jmri.util.ThreadingUtil;
import jmri.jmrit.logix.ThrottleSetting.CommandValue;
import jmri.jmrit.logix.ThrottleSetting.ValueType;

/**
 * An Warrant contains the operating permissions and directives needed for a
 * train to proceed from an Origin to a Destination. There are three modes that
 * a Warrant may execute;
 * <p>
 * MODE_LEARN - Warrant is created or edited in WarrantFrame and then launched
 * from WarrantFrame who records throttle commands from "_student" throttle.
 * Warrant fires PropertyChanges for WarrantFrame to record when blocks are
 * entered. "_engineer" thread is null.
 * <p>
 * MODE_RUN - Warrant may be launched from several places. An array of
 * BlockOrders, _savedOrders, and corresponding _throttleCommands allow an
 * "_engineer" thread to execute the throttle commands. The blockOrders
 * establish the route for the Warrant to acquire and reserve OBlocks. The
 * Warrant monitors block activity (entrances and exits, signals, rogue
 * occupancy etc) and modifies speed as needed.
 * <p>
 * MODE_MANUAL - Warrant may be launched from several places. The Warrant to
 * acquires and reserves the route from the array of BlockOrders. Throttle
 * commands are done by a human operator. "_engineer" and "_throttleCommands"
 * are not used. Warrant monitors block activity but does not set _stoppingBlock
 * or _shareTOBlock since it cannot control speed. It does attempt to realign
 * the route as needed, but can be thwarted.
 * <p>
 * Version 1.11 - remove setting of SignalHeads
 *
 * @author Pete Cressman Copyright (C) 2009, 2010, 2022
 */
public class Warrant extends jmri.implementation.AbstractNamedBean implements ThrottleListener, java.beans.PropertyChangeListener {

    public static final String Stop = jmri.InstanceManager.getDefault(SignalSpeedMap.class).getNamedSpeed(0.0f); // aspect name
    public static final String EStop = Bundle.getMessage("EStop");
    public static final String Normal ="Normal";    // Cannot determine which SignalSystem(s) and their name(s) for "Clear"

    // permanent members.
    private List<BlockOrder> _orders;
    private BlockOrder _viaOrder;
    private BlockOrder _avoidOrder;
    private List<ThrottleSetting> _commands = new ArrayList<>();
    protected String _trainName; // User train name for icon
    private SpeedUtil _speedUtil;
    private boolean _runBlind; // Unable to use block detection, must run on et only
    private boolean _shareRoute;// only allocate one block at a time for sharing route.
    private boolean _addTracker;    // start tracker when warrant ends normally.
    private boolean _haltStart;     // Hold train in Origin block until Resume command
    private boolean _noRamp; // do not ramp speed changes. make immediate speed change when entering approach block.
    private boolean _nxWarrant = false;

    // transient members
    private LearnThrottleFrame _student; // need to callback learning throttle in learn mode
    private boolean _tempRunBlind; // run mode flag to allow running on ET only
    private boolean _delayStart; // allows start block unoccupied and wait for train
    private boolean _lost;      // helps recovery if _idxCurrentOrder block goes inactive
    private boolean _overrun;   // train overran a signal or warrant stop
    private int _idxCurrentOrder; // Index of block at head of train (if running)
    private int _idxLastOrder; // Index of block at tail of train just left

    protected int _runMode = MODE_NONE;
    private Engineer _engineer; // thread that runs the train
    @GuardedBy("this")
    private CommandDelay _delayCommand; // thread for delayed ramp down
    private boolean _allocated; // initial Blocks of _orders have been allocated
    private boolean _totalAllocated; // All Blocks of _orders have been allocated
    private boolean _routeSet; // all allocated Blocks of _orders have paths set for route
    protected OBlock _stoppingBlock; // Block occupied by rogue train or halted
    private NamedBean _protectSignal; // Signal stopping train movement
    private int _idxProtectSignal;      // BlockOrder index of _protectSignal

    private boolean _waitForSignal; // train may not move until false
    private boolean _waitForBlock; // train may not move until false
    private boolean _waitForWarrant;
    private String _curSignalAspect;   // speed type to restore when flags are cleared;
    protected String _message; // last message returned from an action
    private ThrottleManager tm;

    // Running modes
    public static final int MODE_NONE = 0;
    public static final int MODE_LEARN = 1; // Record a command list
    public static final int MODE_RUN = 2;   // Autorun, playback the command list
    public static final int MODE_MANUAL = 3; // block detection of manually run train
    static final String[] MODES = {"none", "LearnMode", "RunAuto", "RunManual", "Abort"};
    public static final int MODE_ABORT = 4; // used to set status string in WarrantTableFrame

    // control states
    public static final int STOP = 0;
    public static final int HALT = 1;
    public static final int RESUME = 2;
    public static final int ABORT = 3;
    public static final int RETRY = 4;
    public static final int ESTOP = 5;
    public static final int RAMP_HALT = 6;
    public static final int SPEED_UP = 7;
    public static final int DEBUG = 8;
    static final String[] CNTRL_CMDS = {"Stop", "Halt", "Resume", "Abort", "MoveToNext", "EStop", "SmoothHalt", "SpeedUp", "Debug"};

    // engineer running states
    protected static final int RUNNING = 7;
    protected static final int SPEED_RESTRICTED = 8;
    protected static final int WAIT_FOR_CLEAR = 9;
    protected static final int WAIT_FOR_SENSOR = 10;
    protected static final int WAIT_FOR_TRAIN = 11;
    protected static final int WAIT_FOR_DELAYED_START = 12;
    protected static final int LEARNING = 13;
    protected static final int STOP_PENDING = 14;
    static final String[] RUN_STATE = {"HaltStart", "atHalt", "Resumed", "Aborts", "Retried",
            "EStop", "HaltPending", "Running", "changeSpeed", "WaitingForClear", "WaitingForSensor",
            "RunningLate", "WaitingForStart", "RecordingScript", "StopPending"};

    static final float BUFFER_DISTANCE = 9144 / WarrantPreferences.getDefault().getLayoutScale(); // 30 scale feet for safety distance
    protected boolean _trace = WarrantPreferences.getDefault().getTrace();

    // Speed states: steady, increasing, decreasing
    static final int AT_SPEED = 1;
    static final int RAMP_DOWN = 2;
    static final int RAMP_UP = 3;
    public enum SpeedState {
        STEADY_SPEED(AT_SPEED, "SteadySpeed"),
        RAMPING_DOWN(RAMP_DOWN, "RampingDown"),
        RAMPING_UP(RAMP_UP, "RampingUp");

        int _speedStateId;  // state id
        String _bundleKey; // key to get state display name

        SpeedState(int id, String bundleName) {
            _speedStateId = id;
            _bundleKey = bundleName;
        }

        public int getIntId() {
            return _speedStateId;
        }

        @Override
        public String toString() {
            return Bundle.getMessage(_bundleKey);
        }
    }

    /**
     * Create an object with no route defined. The list of BlockOrders is the
     * route from an Origin to a Destination
     *
     * @param sName system name
     * @param uName user name
     */
    public Warrant(String sName, String uName) {
        super(sName, uName);
        _idxCurrentOrder = 0;
        _idxLastOrder = 0;
        _idxProtectSignal = -1;
        _orders = new ArrayList<>();
        _runBlind = false;
        _speedUtil = new SpeedUtil();
        tm = InstanceManager.getNullableDefault(ThrottleManager.class);
    }

    protected void setNXWarrant(boolean set) {
        _nxWarrant = set;
    }
    protected boolean isNXWarrant() {
        return _nxWarrant;
    }

    @Override
    public int getState() {
        if (_engineer != null) {
            return _engineer.getRunState();
        }
        if (_delayStart) {
            return WAIT_FOR_DELAYED_START;
        }
        if (_runMode == MODE_LEARN) {
            return LEARNING;
        }
        if (_runMode != MODE_NONE) {
            return RUNNING;
        }
        return -1;
    }

    @Override
    public void setState(int state) {
        // warrant state is computed from other values
    }

    public SpeedUtil getSpeedUtil() {
        return _speedUtil;
    }

    public void setSpeedUtil(SpeedUtil su) {
        _speedUtil = su;
    }

    /**
     * Return BlockOrders.
     *
     * @return list of block orders
     */
    public List<BlockOrder> getBlockOrders() {
        return _orders;
    }

    /**
     * Add permanently saved BlockOrder.
     *
     * @param order block order
     */
    public void addBlockOrder(BlockOrder order) {
        _orders.add(order);
    }

    public void setBlockOrders(List<BlockOrder> orders) {
        _orders = orders;
    }

    /**
     * Return permanently saved Origin.
     *
     * @return origin block order
     */
    public BlockOrder getfirstOrder() {
        if (_orders.isEmpty()) {
            return null;
        }
        return new BlockOrder(_orders.get(0));
    }

    /**
     * Return permanently saved Destination.
     *
     * @return destination block order
     */
    public BlockOrder getLastOrder() {
        int size = _orders.size();
        if (size < 2) {
            return null;
        }
        return new BlockOrder(_orders.get(size - 1));
    }

    /**
     * Return permanently saved BlockOrder that must be included in the route.
     *
     * @return via block order
     */
    public BlockOrder getViaOrder() {
        if (_viaOrder == null) {
            return null;
        }
        return new BlockOrder(_viaOrder);
    }

    public void setViaOrder(BlockOrder order) {
        _viaOrder = order;
    }

    public BlockOrder getAvoidOrder() {
        if (_avoidOrder == null) {
            return null;
        }
        return new BlockOrder(_avoidOrder);
    }

    public void setAvoidOrder(BlockOrder order) {
        _avoidOrder = order;
    }

    protected String getRoutePathInBlock(OBlock block) {
        for (int i = 0; i < _orders.size(); i++) {
            if (_orders.get(i).getBlock().equals(block)) {
                return _orders.get(i).getPathName();
            }
        }
        return null;
    }

    /**
     * @return block order currently at the train position
     */
    final public BlockOrder getCurrentBlockOrder() {
        return getBlockOrderAt(_idxCurrentOrder);
    }

    /**
     * @return index of block order currently at the train position
     */
    final public int getCurrentOrderIndex() {
        return _idxCurrentOrder;
    }

    /*
     * Used only by SCWarrant
     * SCWarrant overrides goingActive
     */
    protected void incrementCurrentOrderIndex() {
        _idxCurrentOrder++;
    }

    /**
     * Find block AFTER startIdx.
     *
     * @param block used by the warrant
     * @param startIdx index of block order
     * @return index of block ahead of block order index, -1 if not found
     */
    protected int getIndexOfBlock(OBlock block, int startIdx) {
        for (int i = startIdx; i < _orders.size(); i++) {
            if (_orders.get(i).getBlock().equals(block)) {
                return i;
            }
        }
        return -1;
    }

    /**
     * Find block BEFORE endIdx.
     *
     * @param endIdx index of block order
     * @param block used by the warrant
     * @return index of block ahead of block order index, -1 if not found
     */
    protected int getIndexOfBlockBefore(int endIdx, OBlock block) {
        for (int i = endIdx; i >= 0; i--) {
            if (_orders.get(i).getBlock().equals(block)) {
                return i;
            }
        }
        return -1;
    }

    /*
     * Find block after startIdx. Call is only valid when in MODE_LEARN and
     * MODE_RUN (previously start was i=_idxCurrentOrder)
     */
    protected int getIndexOfBlock(String name, int startIdx) {
        for (int i = startIdx; i < _orders.size(); i++) {
            if (_orders.get(i).getBlock().getDisplayName().equals(name)) {
                return i;
            }
        }
        return -1;
    }

    /**
     * Call is only valid when in MODE_LEARN and MODE_RUN.
     *
     * @param index index of block order
     * @return block order or null if not found
     */
    protected BlockOrder getBlockOrderAt(int index) {
        if (index >= 0 && index < _orders.size()) {
            return _orders.get(index);
        }
        return null;
    }

    /**
     * Call is only valid when in MODE_LEARN and MODE_RUN.
     *
     * @param idx index of block order
     * @return block of the block order
     */
    protected OBlock getBlockAt(int idx) {

        BlockOrder bo = getBlockOrderAt(idx);
        if (bo != null) {
            return bo.getBlock();
        }
        return null;
    }

    /**
     * Call is only valid when in MODE_LEARN and MODE_RUN.
     *
     * @return Name of OBlock currently occupied
     */
    public String getCurrentBlockName() {
        OBlock block = getBlockAt(_idxCurrentOrder);
        if (block == null) {
            return "";
        } else {
            return block.getDisplayName();
        }
    }

    /**
     * Call is only valid when in MODE_LEARN and MODE_RUN.
     */
    private int getBlockStateAt(int idx) {

        OBlock b = getBlockAt(idx);
        if (b != null) {
            return b.getState();
        }
        return NamedBean.UNKNOWN;
    }

    /**
     * @return throttle commands
     */
    public List<ThrottleSetting> getThrottleCommands() {
        return _commands;
    }

    public void setThrottleCommands(List<ThrottleSetting> list) {
        _commands = list;
    }

    public void addThrottleCommand(ThrottleSetting ts) {
        if (ts == null) {
            log.error("warrant {} cannot add null ThrottleSetting", getDisplayName());
        } else {
            _commands.add(ts);
        }
    }

    public void setTrackSpeeds() {
        float speed = 0.0f;
        for (ThrottleSetting ts :_commands) {
            CommandValue cmdVal = ts.getValue();
            ValueType valType = cmdVal.getType();
            switch (valType) {
                case VAL_FLOAT:
                    speed = _speedUtil.getTrackSpeed(cmdVal.getFloat());
                    break;
                case VAL_TRUE:
                    _speedUtil.setIsForward(true);
                    break;
                case VAL_FALSE:
                    _speedUtil.setIsForward(false);
                    break;
                default:
            }
            ts.setTrackSpeed(speed);
        }
    }

    public void setNoRamp(boolean set) {
        _noRamp = set;
    }

    public void setShareRoute(boolean set) {
        _shareRoute = set;
    }

    public void setAddTracker (boolean set) {
        _addTracker = set;
    }

    public void setHaltStart (boolean set) {
        _haltStart = set;
    }

    public boolean getNoRamp() {
        return _noRamp;
    }

    public boolean getShareRoute() {
        return _shareRoute;
    }

    public boolean getAddTracker() {
        return _addTracker;
    }

    public boolean getHaltStart() {
        return _haltStart;
    }

    public String getTrainName() {
        return _trainName;
    }

    public void setTrainName(String name) {
        _trainName = name;
    }

    public boolean getRunBlind() {
        return _runBlind;
    }

    public void setRunBlind(boolean runBlind) {
        _runBlind = runBlind;
    }

    /*
     * Engineer reports its status
     */
    protected void fireRunStatus(String property, Object old, Object status) {
//        jmri.util.ThreadingUtil.runOnLayout(() -> {   // Will hang GUI!
        ThreadingUtil.runOnGUIEventually(() -> { // OK but can be quite late in reporting speed changes
            firePropertyChange(property, old, status);
        });
    }

    /**
     * ****************************** state queries ****************
     */
    /**
     * @return true if listeners are installed enough to run
     */
    public boolean isAllocated() {
        return _allocated;
    }

    /**
     * @return true if listeners are installed for entire route
     */
    public boolean isTotalAllocated() {
        return _totalAllocated;
    }

    /**
     * Turnouts are set for the route
     *
     * @return true if turnouts are set
     */
    public boolean hasRouteSet() {
        return _routeSet;
    }

    /**
     * Test if the permanent saved blocks of this warrant are free (unoccupied
     * and unallocated)
     *
     * @return true if route is free
     */
    public boolean routeIsFree() {
        for (int i = 0; i < _orders.size(); i++) {
            OBlock block = _orders.get(i).getBlock();
            if (!block.isFree()) {
                return false;
            }
        }
        return true;
    }

    /**
     * Test if the permanent saved blocks of this warrant are occupied
     *
     * @return true if any block is occupied
     */
    public boolean routeIsOccupied() {
        for (int i = 1; i < _orders.size(); i++) {
            OBlock block = _orders.get(i).getBlock();
            if ((block.getState() & Block.OCCUPIED) != 0) {
                return true;
            }
        }
        return false;
    }

    /* ************* Methods for running trains *****************/

    protected boolean isWaitingForSignal() {
        return _waitForSignal;
    }
    protected boolean isWaitingForClear() {
        return _waitForBlock;
    }
    protected boolean isWaitingForWarrant() {
        return _waitForWarrant;
    }
    protected Warrant getBlockingWarrant() {
        if (_stoppingBlock != null && !this.equals(_stoppingBlock.getWarrant())) {
            return _stoppingBlock.getWarrant();
        }
        return null;
    }
     /**
      *  @return ID of run mode
     */
    public int getRunMode() {
        return _runMode;
    }

    protected String getRunModeMessage() {
        String modeDesc = null;
        switch (_runMode) {
            case MODE_NONE:
                return Bundle.getMessage("NotRunning", getDisplayName());
            case MODE_LEARN:
                modeDesc = Bundle.getMessage("Recording");
                break;
            case MODE_RUN:
                modeDesc = Bundle.getMessage("AutoRun");
                break;
            case MODE_MANUAL:
                modeDesc = Bundle.getMessage("ManualRun");
                break;
            default:
        }
        return Bundle.getMessage("WarrantInUse", modeDesc, getDisplayName());

    }

    @SuppressWarnings("fallthrough")
    @SuppressFBWarnings(value = "SF_SWITCH_FALLTHROUGH")
    protected String getRunningMessage() {
        if (_delayStart) {
            return Bundle.getMessage("waitForDelayStart",
                    _trainName, getBlockOrderAt(0).getBlock().getDisplayName());
        }
        switch (_runMode) {
            case Warrant.MODE_NONE:
                _message = null;
            case Warrant.MODE_ABORT:
                if (getBlockOrders().isEmpty()) {
                    return Bundle.getMessage("BlankWarrant");
                }
                if (_speedUtil.getAddress() == null) {
                    return Bundle.getMessage("NoLoco");
                }
                if (!(this instanceof SCWarrant) && _commands.size() <= _orders.size()) {
                    return Bundle.getMessage("NoCommands", getDisplayName());
                }
                if (_message == null) {
                    return Bundle.getMessage("Idle");
                }
                if (_idxCurrentOrder != 0 && _idxLastOrder == _idxCurrentOrder) {
                    return Bundle.getMessage("locationUnknown", _trainName, getCurrentBlockName()) + _message;
                }
                return Bundle.getMessage("Idle1", _message);
            case Warrant.MODE_LEARN:
                return Bundle.getMessage("Learning", getCurrentBlockName());
            case Warrant.MODE_RUN:
                if (_engineer == null) {
                    return Bundle.getMessage("engineerGone", getCurrentBlockName());
                }
                int cmdIdx = _engineer.getCurrentCommandIndex();
                if (cmdIdx >= _commands.size()) {
                    cmdIdx = _commands.size() - 1;
                }
                cmdIdx++;   // display is 1-based
                OBlock block = getBlockAt(_idxCurrentOrder);
                if ((block.getState() & (Block.OCCUPIED | Block.UNDETECTED)) == 0) {
                    // perhaps redundant, but be sure to stop train
                    _engineer.setSpeedToType(EStop);
                    return Bundle.getMessage("ChangedRoute", _trainName, block.getDisplayName(), getDisplayName());
                }
                String blockName = block.getDisplayName();
                String speedMsg = getSpeedMessage(_engineer.getSpeedType(true));
                int runState = _engineer.getRunState();

                switch (runState) {
                    case Warrant.ABORT:
                        if (cmdIdx == _commands.size() - 1) {
                            _engineer = null;
                            return Bundle.getMessage("endOfScript", _trainName);
                        }
                        return Bundle.getMessage("Aborted", blockName, cmdIdx);

                    case Warrant.HALT:
                        return Bundle.getMessage("RampHalt", getTrainName(), blockName);
                    case Warrant.WAIT_FOR_CLEAR:
                        SpeedState ss = _engineer.getSpeedState();
                        if (ss.equals(SpeedState.STEADY_SPEED)) {
                            return  makeWaitMessage(blockName, cmdIdx);
                        } else {
                            return Bundle.getMessage("Ramping", ss.toString(), speedMsg, blockName);
                        }
                    case Warrant.WAIT_FOR_TRAIN:
                        if (_engineer.getSpeedSetting() <= 0) {
                            return makeWaitMessage(blockName, cmdIdx);
                        } else {
                            return Bundle.getMessage("WaitForTrain", cmdIdx,
                                    _engineer.getSynchBlock().getDisplayName(), speedMsg);
                        }
                    case Warrant.WAIT_FOR_SENSOR:
                        return Bundle.getMessage("WaitForSensor",
                                cmdIdx, _engineer.getWaitSensor().getDisplayName(),
                                blockName, speedMsg);

                    case Warrant.RUNNING:
                        return Bundle.getMessage("WhereRunning", blockName, cmdIdx, speedMsg);
                    case Warrant.SPEED_RESTRICTED:
                        return Bundle.getMessage("changeSpeed", blockName, cmdIdx, speedMsg);

                    case Warrant.RAMP_HALT:
                        return Bundle.getMessage("HaltPending", speedMsg, blockName);

                    case Warrant.STOP_PENDING:
                        return Bundle.getMessage("StopPending", speedMsg, blockName, (_waitForSignal
                                ? Bundle.getMessage("Signal") : (_waitForWarrant
                                        ? Bundle.getMessage("Warrant") :Bundle.getMessage("Occupancy"))));

                    default:
                        return _message;
                }

            case Warrant.MODE_MANUAL:
                BlockOrder bo = getCurrentBlockOrder();
                if (bo != null) {
                    return Bundle.getMessage("ManualRunning", bo.getBlock().getDisplayName());
                }
                return Bundle.getMessage("ManualRun");

            default:
        }
        return "ERROR mode= " + MODES[_runMode];
    }

    /**
     * Calculates the scale speed of the current throttle setting for display
     * @param speedType name of current speed
     * @return text message
     */
    private String getSpeedMessage(String speedType) {
        float speed = 0;
        String units;
        SignalSpeedMap speedMap = jmri.InstanceManager.getDefault(SignalSpeedMap.class);
        switch (speedMap.getInterpretation()) {
            case SignalSpeedMap.PERCENT_NORMAL:
                speed = _engineer.getSpeedSetting() * 100;
                float scriptSpeed = _engineer.getScriptSpeed();
                scriptSpeed = (scriptSpeed > 0 ? (speed/scriptSpeed) : 0);
                units = Bundle.getMessage("percentNormal", Math.round(scriptSpeed));
                break;
            case SignalSpeedMap.PERCENT_THROTTLE:
                units = Bundle.getMessage("percentThrottle");
                speed = _engineer.getSpeedSetting() * 100;
                break;
            case SignalSpeedMap.SPEED_MPH:
                units = Bundle.getMessage("mph");
                speed = _speedUtil.getTrackSpeed(_engineer.getSpeedSetting()) * speedMap.getLayoutScale();
                speed = speed * 2.2369363f;
                break;
            case SignalSpeedMap.SPEED_KMPH:
                units = Bundle.getMessage("kph");
                speed = _speedUtil.getTrackSpeed(_engineer.getSpeedSetting()) * speedMap.getLayoutScale();
                speed = speed * 3.6f;
                break;
            default:
                log.error("{} Unknown speed interpretation {}", getDisplayName(), speedMap.getInterpretation());
                throw new java.lang.IllegalArgumentException("Unknown speed interpretation " + speedMap.getInterpretation());
        }
        return Bundle.getMessage("atSpeed", speedType, Math.round(speed), units);
    }

    protected String makeWaitMessage(String blockName, int cmdIdx) {
        String which = null;
        String where = null;
        if (_waitForSignal) {
            which = Bundle.getMessage("Signal");
            OBlock protectedBlock = getBlockAt(_idxProtectSignal);
            if (protectedBlock != null) {
                where = protectedBlock.getDisplayName();
            }
        } else if (_waitForWarrant) {
            Warrant w = getBlockingWarrant();
            if (w != null) {
                which = Bundle.getMessage("WarrantWait",  w.getDisplayName());
            } else {
                which = Bundle.getMessage("WarrantWait", "Unknown");
            }
            if (_stoppingBlock != null) {
                where = _stoppingBlock.getDisplayName();
            }
        } else if (_waitForBlock) {
            which = Bundle.getMessage("Occupancy");
            if (_stoppingBlock != null) {
                where = _stoppingBlock.getDisplayName();
            }
        }
        int runState = _engineer.getRunState();
        if (which == null) {
            if (runState == HALT || runState == RAMP_HALT) {
                which = Bundle.getMessage("Halt");
                where = blockName;
            }
        }
        if (_engineer.isRamping() && runState != RAMP_HALT) {
            String speedMsg = getSpeedMessage(_engineer.getSpeedType(true));
            return Bundle.getMessage("changeSpeed", blockName, cmdIdx, speedMsg);
        }
        if (where == null) {
            // No block found for waiting condition. Must be an overrun
            clearWaitFlags(false);
            return "No Reason to Wait";
        }
        return Bundle.getMessage("WaitForClear", blockName, which, where);
            
//            return Bundle.getMessage(RUN_STATE[_engineer.getRunState()], blockName, cmdIdx);
    }

    @jmri.InvokeOnLayoutThread
    private void startTracker() {
        ThreadingUtil.runOnGUIEventually(() -> {
            new Tracker(getCurrentBlockOrder().getBlock(), _trainName,
                    null, InstanceManager.getDefault(TrackerTableAction.class));
        });
    }

    public void stopWarrant(boolean abort, boolean turnOffFunctions) {
        _delayStart = false;
        clearWaitFlags(true);
        if (_student != null) {
            _student.dispose(); // releases throttle
            _student = null;
        }
        _curSignalAspect = null;
        cancelDelayRamp();
        if (_engineer != null) {
            _engineer.stopRun(abort, turnOffFunctions); // releases throttle
            _engineer.interrupt();
            if ((!_engineer.getState().equals(Thread.State.TERMINATED))) {
                class Killer implements Runnable {
                    Engineer victim;
                    boolean functionFlag;
                    Killer (Engineer v, boolean f) {
                        victim = v;
                        functionFlag = f;
                    }
                    @Override
                    public void run() {
                        long time = 0;
                        while (!victim.getState().equals(Thread.State.TERMINATED) && time < 100) {
                            try {
                                victim.stopRun(abort, functionFlag); // releases throttle
                                victim.join(10);
                            } catch (InterruptedException ex) {
                                log.info("victim.join() interrupted. warrant {}", getDisplayName());
                            }
                            time += 10;
                        }
                        victim.debugInfo();
                        log.debug("{}: _engineer state {} after {}ms", getDisplayName(), victim.getState().toString(), time);
                    }
                }
                final Runnable killer = new Killer(_engineer, turnOffFunctions);
                synchronized (killer) {
                    Thread hit = jmri.util.ThreadingUtil.newThread(killer,
                            getDisplayName()+" Killer");
                    hit.start();
                }
            }
            _engineer = null;
        }
        deAllocate();

        int oldMode = _runMode;
        int newMode;
        if (abort) {
            newMode = MODE_ABORT;
        } else {
            newMode = MODE_NONE;
        }
         if (turnOffFunctions && _idxCurrentOrder == _orders.size()-1) { // run was complete to end
            _speedUtil.stopRun(true);   // write speed profile measurements
            if (_addTracker) {
                startTracker();
                _runMode = MODE_MANUAL;
            }
        }
        _addTracker = false;
        if (_trace || log.isDebugEnabled()) {
            if (abort) {
                log.info("{} block {}", Bundle.getMessage("warrantAbort", getTrainName(), getDisplayName()), 
                        getBlockAt(_idxCurrentOrder).getDisplayName());
            } else {
                log.info(Bundle.getMessage("warrantComplete",
                        getTrainName(), getDisplayName(), getBlockAt(_idxCurrentOrder).getDisplayName()));
            }
        }
        fireRunStatus("runMode", oldMode, newMode);
        _runMode = MODE_NONE;
    }

    /**
     * Sets up recording and playing back throttle commands - also cleans up
     * afterwards. MODE_LEARN and MODE_RUN sessions must end by calling again
     * with MODE_NONE. It is important that the route be deAllocated (remove
     * listeners).
     * <p>
     * Rule for (auto) MODE_RUN: 1. At least the Origin block must be owned
     * (allocated) by this warrant. (block._warrant == this) and path set for
     * Run Mode Rule for (auto) LEARN_RUN: 2. Entire Route must be allocated and
     * Route Set for Learn Mode. i.e. this warrant has listeners on all block
     * sensors in the route. Rule for MODE_MANUAL The Origin block must be
     * allocated to this warrant and path set for the route
     *
     * @param mode run mode
     * @param address DCC loco address
     * @param student throttle frame for learn mode parameters
     * @param commands list of throttle commands
     * @param runBlind true if occupancy should be ignored
     * @return error message, if any
     */
    public String setRunMode(int mode, DccLocoAddress address,
            LearnThrottleFrame student,
            List<ThrottleSetting> commands, boolean runBlind) {
        if (log.isDebugEnabled()) {
            log.debug("{}: setRunMode({}) ({}) called with _runMode= {}.",
                  getDisplayName(), mode, MODES[mode], MODES[_runMode]);
        }
        _message = null;
        if (_runMode != MODE_NONE) {
            _message = getRunModeMessage();
            log.error("{} called setRunMode when mode= {}. {}", getDisplayName(), MODES[_runMode],  _message);
            return _message;
        }
        _delayStart = false;
        _lost = false;
        _overrun = false;
        clearWaitFlags(true);
        if (address != null) {
            _speedUtil.setDccAddress(address);
        }
        if (mode == MODE_LEARN) {
            // Cannot record if block 0 is not occupied or not dark. If dark, user is responsible for occupation
            if (student == null) {
                _message = Bundle.getMessage("noLearnThrottle", getDisplayName());
                log.error("{} called setRunMode for mode= {}. {}", getDisplayName(), MODES[mode],  _message);
                return _message;
            }
            synchronized (this) {
                _student = student;
            }
            // set mode before notifyThrottleFound is called
            _runMode = mode;
        } else if (mode == MODE_RUN || mode == MODE_MANUAL) {
            if (commands != null && commands.size() > _orders.size()) {
                _commands = commands;
            }
            // set mode before setStoppingBlock and callback to notifyThrottleFound are called
            _idxCurrentOrder = 0;
            _runMode = mode;
            // Delayed start is OK if block 0 is not occupied. Note can't delay start if block is dark
            if (!runBlind) {
                int state = getBlockStateAt(0);
                // Note: StoppingBlock set ONLY if origin block is not occupied.
                if ((state & (Block.OCCUPIED | Block.UNDETECTED)) == 0) {
                    // continuing with no occupation of starting block
                    setStoppingBlock(getBlockAt(0));
                    _delayStart = true;
                }
            }
        } else {
            deAllocate();
            return _message;
        }
        getBlockAt(0)._entryTime = System.currentTimeMillis();
        _tempRunBlind = runBlind;
        if (!_delayStart) {
            if (mode != MODE_MANUAL) {
                _message = acquireThrottle();
            } else {
                startupWarrant(); // assuming manual operator will go to start block
            }
        }
        if (_trace) {
            log.info(Bundle.getMessage("warrantStart", getTrainName(), getDisplayName(),
                            getBlockAt(0).getDisplayName()));
        }
        fireRunStatus("runMode", MODE_NONE, _runMode);
        return _message;
    } // end setRunMode

    /////////////// start warrant run - end of create/edit/setup methods //////////////////

    /**
     * @return error message if any
     */
    protected String acquireThrottle() {
        String msg = null;
        DccLocoAddress dccAddress = _speedUtil.getDccAddress();
        if (log.isDebugEnabled()) {
            log.debug("{}: acquireThrottle request at {}",
                    getDisplayName(), dccAddress);
        }
        if (dccAddress == null) {
            msg = Bundle.getMessage("NoAddress", getDisplayName());
        } else {
            if (tm == null) {
                msg = Bundle.getMessage("noThrottle", _speedUtil.getDccAddress().getNumber());
            } else {
                if (!tm.requestThrottle(dccAddress, this, false)) {
                    return Bundle.getMessage("trainInUse", dccAddress.getNumber());
                }
            }
        }
        if (msg != null) {
            fireRunStatus("throttleFail", null, msg);
            abortWarrant(msg);
            return msg;
        }
        return null;
    }

    @Override
    public void notifyThrottleFound(DccThrottle throttle) {
        if (throttle == null) {
            _message = Bundle.getMessage("noThrottle", getDisplayName());
            fireRunStatus("throttleFail", null, _message);
            abortWarrant(_message);
            return;
        }
        if (log.isDebugEnabled()) {
            log.debug("{}: notifyThrottleFound for address= {}, class= {},",
                  getDisplayName(), throttle.getLocoAddress(), throttle.getClass().getName());
        }
        _speedUtil.setThrottle(throttle);
        startupWarrant();
        runWarrant(throttle);
    } //end notifyThrottleFound

    @Override
    public void notifyFailedThrottleRequest(LocoAddress address, String reason) {
        _message = Bundle.getMessage("noThrottle",
                (reason + " " + (address != null ? address.getNumber() : getDisplayName())));
        fireRunStatus("throttleFail", null, reason);
        abortWarrant(_message);
    }

    /**
     * No steal or share decisions made locally
     * <p>
     * {@inheritDoc}
     */
    @Override
    public void notifyDecisionRequired(jmri.LocoAddress address, DecisionType question) {
    }

    protected void releaseThrottle(DccThrottle throttle) {
        if (throttle != null) {
            if (tm != null) {
                tm.releaseThrottle(throttle, this);
            } else {
                log.error("{} releaseThrottle. {} on thread {}",
                        getDisplayName(), Bundle.getMessage("noThrottle", throttle.getLocoAddress()),
                        Thread.currentThread().getName());
            }
        }
    }

    protected void abortWarrant(String msg) {
        log.error("Abort warrant \"{}\" - {} ", getDisplayName(), msg);
        stopWarrant(true, true);
    }

    /**
     * Pause and resume auto-running train or abort any allocation state User
     * issued overriding commands during run time of warrant _engineer.abort()
     * calls setRunMode(MODE_NONE,...) which calls deallocate all.
     *
     * @param idx index of control command
     * @return false if command cannot be given
     */
    public boolean controlRunTrain(int idx) {
        if (idx < 0) {
            return false;
        }
        boolean ret = false;
        if (_engineer == null) {
            if (log.isDebugEnabled()) {
                log.debug("{}: controlRunTrain({})= \"{}\" for train {} runMode= {}",
                      getDisplayName(), idx, CNTRL_CMDS[idx], getTrainName(), MODES[_runMode]);
            }
            switch (idx) {
                case HALT:
                case RESUME:
                case RETRY:
                case RAMP_HALT:
                case SPEED_UP:
                    break;
                case STOP:
                case ABORT:
                    if (_runMode == Warrant.MODE_LEARN) {
                        // let WarrantFrame do the abort. (WarrantFrame listens for "abortLearn")
                        fireRunStatus("abortLearn", -MODE_LEARN, _idxCurrentOrder);
                    } else {
                        fireRunStatus("controlChange", null, ABORT);
                        stopWarrant(true, true);
                    }
                    break;
                case DEBUG:
                    ret = debugInfo();
                    break;
                default:
            }
            return ret;
        }
        int runState = _engineer.getRunState();
        if (log.isDebugEnabled()) {
            log.debug("{}: controlRunTrain({})= \"{}\" for train {} runstate= {}, in block {}.",
                    getDisplayName(), idx, CNTRL_CMDS[idx], getTrainName(), RUN_STATE[runState],
                    getBlockAt(_idxCurrentOrder).getDisplayName());
        }

        synchronized (this) {
            switch (idx) {
                case RAMP_HALT:
                    _engineer.rampSpeedTo(Warrant.Stop, -1);  // ramp down
                    _engineer.setHalt(true);
                    ret = true;
                    break;
                case RESUME:
                    OBlock block = getBlockAt(_idxCurrentOrder);
                    if ((block.getState() & OBlock.OCCUPIED) == 0) {
                        break;
                    }
                    if (_waitForSignal || _waitForBlock || _waitForWarrant) {
                        ret = askResumeQuestion(block);
                        if (ret) {
                            ret = reStartTrain();
                        }
                    } else {
                        ret = reStartTrain();
                    }
                    break;
                case SPEED_UP:
                    // user wants to increase throttle of stalled train slowly
<<<<<<< HEAD
                    block = getBlockAt(_idxCurrentOrder);
                    if ((block.getState() & OBlock.OCCUPIED) == 0) {
                        break;
                    }
                    if ((_waitForSignal || _waitForBlock || _waitForWarrant) ||
                            (runState != RUNNING && runState != SPEED_RESTRICTED)) {
                        ret = askResumeQuestion(block);
                        if (ret) {
                            if (WarrantPreferences.getDefault().getTrace()) {
                                log.info(Bundle.getMessage("userOverRide", _trainName, block.getDisplayName()));
=======
                    if (checkBlockForRunning(_idxCurrentOrder)) {
                        if ((_waitForSignal || _waitForBlock || _waitForWarrant) ||
                                (runState != RUNNING && runState != SPEED_RESTRICTED)) {
                            block = getBlockAt(_idxCurrentOrder); 
                            ret = askResumeQuestion(block);
                            if (ret) {
                                ret = bumpSpeed();
>>>>>>> 02b43308
                            }
                        } else {
                            ret = bumpSpeed();
                        }
                    }
                    break;
                case RETRY: // Force move into next block
<<<<<<< HEAD
                    block = getBlockAt(_idxCurrentOrder + 1);
                    if (block.allocate(this) == null && block.isOccupied()) {
=======
                    if (checkBlockForRunning(_idxCurrentOrder + 1)) {
                        block = getBlockAt(_idxCurrentOrder + 1); 
>>>>>>> 02b43308
                        if ((_waitForSignal || _waitForBlock || _waitForWarrant) ||
                                (runState != RUNNING && runState != SPEED_RESTRICTED)) {
                            ret = askResumeQuestion(block);
                            if (ret) {
                                ret = moveToNextBlock(block);
                            }
                        } else {
                            ret = moveToNextBlock(block);
                        }
                    }
                    break;
                case ABORT:
                    stopWarrant(true, true);
                    ret = true;
                    break;
                case HALT:
                case STOP:
                    cancelDelayRamp();
                    _engineer.setSpeedToType(Stop); // sets _halt
                    _engineer.setHalt(true);
                    ret = true;
                    break;
                case ESTOP:
                    cancelDelayRamp();
                    _engineer.setSpeedToType(EStop); // E-stop & halt
                    _engineer.setHalt(true);
                    ret = true;
                    break;
                case DEBUG:
                    ret = debugInfo();
                    break;
                default:
            }
        }
        int state = runState;
        if (state == Warrant.HALT) {
            if (_waitForSignal || _waitForBlock || _waitForWarrant) {
                state = WAIT_FOR_CLEAR;
            }
        }
        if (ret) {
            if (_trace || log.isDebugEnabled()) {
                OBlock block = getBlockAt(_idxCurrentOrder); 
                Bundle.getMessage("controlChange",
                        getTrainName(), Bundle.getMessage(Warrant.RUN_STATE[state], block.getDisplayName()),
                        Bundle.getMessage(Warrant.CNTRL_CMDS[idx]));
            }
            fireRunStatus("controlChange", state, idx);
        } else {
            if (_trace || log.isDebugEnabled()) {
                Bundle.getMessage("controlFailed",
                        getTrainName(), _message,
                        Bundle.getMessage(Warrant.CNTRL_CMDS[idx]));
            }
            fireRunStatus("controlFailed", _message, idx);
        }
        return ret;
    }

    private boolean askResumeQuestion(OBlock block) {
        String msg = Bundle.getMessage("ResumeQuestion",
                makeWaitMessage(block.getDisplayName(), _idxCurrentOrder));
            boolean ret = jmri.util.ThreadingUtil.runOnGUIwithReturn(() -> {
                int result = JOptionPane.showConfirmDialog(WarrantTableFrame.getDefault(), msg, Bundle.getMessage("ResumeTitle"),
                    JOptionPane.YES_NO_OPTION, JOptionPane.QUESTION_MESSAGE);
                if (result==JOptionPane.YES_OPTION) {
                    return true;
                }
            return false;
        });
        return ret;
    }
    // User insists to run train
    private boolean reStartTrain() {
        OBlock block = getBlockAt(_idxCurrentOrder);
        if ((block.getState() & OBlock.OCCUPIED) == 0) {
            _message = Bundle.getMessage("blockUnoccupied", block.getDisplayName());
            if (_message != null ) {
                return false;
            }
        }
        _message = allocateFromIndex(_idxCurrentOrder); // checks, allocates, sets Path etc
        if (_message != null ) {
            log.warn("Cannot reStartTrain train for warrant \"{}\" at block \"{}\" ahead. - msg = {}",
                    getDisplayName(), getBlockAt(_idxCurrentOrder).getDisplayName(), _message);
            return false;
        }
        // OK, will do as it long as you own it, and you are where you think you are there.
        _engineer.setHalt(false);
        clearWaitFlags(false);
        return restoreRunning(_engineer.getSpeedType(false));
    }

    // returns true if block is owned and occupied by this warrant
    private boolean checkBlockForRunning(int idxBlockOrder) {
        BlockOrder bo = getBlockOrderAt(idxBlockOrder);
        _message = bo.setPath(this);    // checks for allocation etc.
        if (_message != null ) {
            return false;
        }
        OBlock block = bo.getBlock();
        if ((block.getState() & OBlock.OCCUPIED) == 0) {
            _message = Bundle.getMessage("blockUnoccupied", block.getDisplayName());
            return false;
        }
        return true;
    }
 
    // User increases speed
    private boolean bumpSpeed() {
        // OK, will do as it long as you own it, and you are where you think you are.
        _engineer.setHalt(false);
        clearWaitFlags(false);
        float speedSetting = _engineer.getSpeedSetting();
        if (speedSetting < 0) { // may have done E-Stop
            speedSetting = 0.0f;
        }
        float bumpSpeed = Math.max(WarrantPreferences.getDefault().getSpeedAssistance(), _speedUtil.getRampThrottleIncrement());
        _engineer.setSpeed(speedSetting + bumpSpeed);
        return true;
    }

    private boolean moveToNextBlock(OBlock block) {
        _idxCurrentOrder++;
        if (block.equals(_stoppingBlock)) {
            clearStoppingBlock();
        }
        goingActive(block);
        return true;
    }

    protected boolean debugInfo() {
        StringBuffer info = new StringBuffer("\nWarrant: \""); info.append(getDisplayName());
        info.append("\" Train \""); info.append(getTrainName()); info.append("\" - Current Block \"");
        info.append(getBlockAt(_idxCurrentOrder).getDisplayName());
        info.append("\" BlockOrder idx= "); info.append(_idxCurrentOrder);
        info.append("\n\tWait flags: _waitForSignal= "); info.append(_waitForSignal);
        info.append(", _waitForBlock= "); info.append(_waitForBlock);
        info.append(", _waitForWarrant= "); info.append(_waitForWarrant);
        info.append("\n\tStatus flags: _overrun= "); info.append(_overrun);
        info.append(", _lost= "); info.append(_lost);
        if (_protectSignal != null) {
            info.append("\n\twait for Signal \"");info.append(_protectSignal.getDisplayName());info.append("\" protects block ");
            info.append(getBlockAt(_idxProtectSignal).getDisplayName()); info.append("\" from approch block \"");
            info.append(getBlockAt(_idxProtectSignal - 1).getDisplayName()); info.append("\". Shows aspect \"");
            info.append(getSignalSpeedType(_protectSignal)); info.append("\".");
        } else {
            info.append("\n\tNo signals ahead with speed restrictions");
        }
        if(_stoppingBlock != null) {
            if (_waitForWarrant) {
                info.append("\n\twait for Warrant \"");info.append(getBlockingWarrant().getDisplayName());
                info.append("\" owns block \"");info.append(_stoppingBlock.getDisplayName()); info.append("\"");
            } else {
                Object what = _stoppingBlock.getValue();
                String who;
                if (what != null) {
                    who = what.toString();
                } else {
                    who = "Unknown Train";
                }
<<<<<<< HEAD
                info.append("\n\t\""); info.append(who); info.append("\" occupies Block \"");
=======
                info.append("\n\twait for \""); info.append(who); info.append("\" occupying Block \""); 
>>>>>>> 02b43308
                info.append(_stoppingBlock.getDisplayName()); info.append("\"");
            }
        } else {
            info.append("\n\tNo occupied blocks ahead");
        }
        if (_message != null) {
            info.append("\n\tLast message \"");info.append(_message);info.append("\"");
        } else {
            info.append("\n\tNo messages.");
        }

        if (_engineer != null) {
            info.append(_engineer.debugInfo());
         } else {
            info.append("No engineer.");
        }
        log.info(info.toString());
        return true;
    }

    protected void startupWarrant() {
        _idxCurrentOrder = 0;
        _idxLastOrder = 0;
        // set block state to show our train occupies the block
        BlockOrder bo = getBlockOrderAt(0);
        OBlock b = bo.getBlock();
        b.setValue(_trainName);
        b.setState(b.getState() | OBlock.RUNNING);
    }

    private void runWarrant(DccThrottle throttle) {
        if (_runMode == MODE_LEARN) {
            synchronized (this) {
                // No Engineer. LearnControlPanel does throttle settings
                _student.notifyThrottleFound(throttle);
            }
        } else {
            if (_engineer != null && !_engineer.getState().equals(Thread.State.TERMINATED)) {
                // should not happen
                log.error(_engineer.debugInfo());
                if (!Thread.currentThread().equals(_engineer)) {
                    try {   // can't join yourself if called by _engineer
                        _engineer.join(200);
                    } catch (InterruptedException ex) {
                        log.info("_engineer.join() interrupted. warrant {}", getDisplayName());
                    }
                    if (log.isDebugEnabled()) {
                        log.debug(_engineer.debugInfo());
                    }
                }   // else can't do anything but hope this instance of_engineer terminates
                _engineer = null;
            }

            if (!_noRamp) { // _noRamp makes immediate speed changes
                _speedUtil.getBlockSpeedTimes(_commands);   // initialize SpeedUtil
            }
             _engineer = new Engineer(this, throttle);
            if (_tempRunBlind) {
                _engineer.setRunOnET(true);
            }
            if (_delayStart || _haltStart) {
                _engineer.setHalt(true);    // throttle already at 0
                // user must explicitly start train (resume) in a dark block
                fireRunStatus("ReadyToRun", -1, 0);   // ready to start msg
            }

            _engineer.start();
            setMovement();
            _delayStart = false; // script should start when user resumes - no more delay
        }
    }

    /**
     * Allocate as many blocks as possible from the start of the warrant.
     * The first block must be allocated and all blocks of the route must
     * be in service. Otherwise partial success is OK.
     * Installs listeners for the entire route.
     * If occupation by another train is detected, a message will be
     * posted to the Warrant List Window. Note that warrants sharing their
     * clearance only allocate and set paths one block in advance.
     *
     * @param orders list of block orders
     * @param show (for use ONLY to display a temporary route) continues to
     *  allocate skipping over blocks occupied or owned by another warrant.
     * @return error message, if unable to allocate first block or if any block
     *         is OUT_OF_SERVICE
     */
    public String allocateRoute(boolean show, List<BlockOrder> orders) {
        if (_totalAllocated) {
            return null;
        }
        if (orders != null) {
            _orders = orders;
        }
        _allocated = false;
        BlockOrder bo = _orders.get(0);
        _message = bo.setPath(this);    // allocates and sets path
        if (_message != null) {
            return _message;
        }

        _allocated = true; // start block allocated
        String msg = allocateFromIndex(0);
        if (msg != null) {
            _message = msg;
        } else if (_shareRoute) {
            _message = Bundle.getMessage("sharedRoute");
        }
        if (show) {
            return _message;
        }
        return null;
    }

    /*
     * Allocate and set path
     * Only return a message if allocation of first index block fails.
     * @param setOne only allocates and sets path in one block, the 'index' block
     * used so not to totally reallocate whenever entering a block.
     * show the entire route but do not set any turnouts in occupied blocks
     */
    private String allocateFromIndex(int index) {
        int limit;
        if (_shareRoute) {
            // !!!TODO skip over dark blocks
            limit = Math.min(index + 1, _orders.size());
        } else {
            limit = _orders.size() - 1;
        }
        OBlock currentBlock = getBlockAt(_idxCurrentOrder);
        if (log.isDebugEnabled()) {
            log.debug("{}: allocateFromIndex({}) block= {}  _shareRoute= {}.",
                getDisplayName(), index, currentBlock.getDisplayName(), _shareRoute);
        }
        _message = null;
        boolean passageDenied = false;      // cannot move beyond this point
        boolean allocationDenied = false;   // cannot allocate beyond this point
        for (int i = index; i <= limit; i++) {
            BlockOrder bo = _orders.get(i);
            OBlock block = bo.getBlock();
            if (block.isOccupied()) {
                if (!currentBlock.equals(block)) {
                    if (_message == null) {
                        _message = Bundle.getMessage("BlockRougeOccupied", block.getDisplayName());
                    }
                    if (_shareRoute) { // shared warrants may not allocate beyond a stop block
                        allocationDenied = true;
                    }
                    passageDenied = true;   // do not set paths beyond a stop block
                }
            }
            if (Warrant.Stop.equals(getPermissibleSpeedAt(bo))) {
                if (!currentBlock.equals(block)) {
                    if (_message == null) {
                        _message = Bundle.getMessage("BlockStopAspect", block.getDisplayName());
                    }
                    if (_shareRoute) { // shared warrants may not allocate beyond a stop signal
                        allocationDenied = true;
                    }
                    passageDenied = true;   // do not set paths beyond a stop signal
                }
            }
            if (!allocationDenied) {
                _message = block.allocate(this);                
                if (_message != null) {
                    passageDenied = true;
                    allocationDenied = true;
                }
            }
            if (!passageDenied) {
                _message = bo.setPath(this);
                if (_message != null) {
                    passageDenied = true;
                }
            }
            if (allocationDenied) {
                break;
            }
        }
        if (!allocationDenied && limit == _orders.size()) {
            _totalAllocated = true;
        }
        return _message;
    }

    /**
     * Deallocates blocks from the current BlockOrder list
     */
    public void deAllocate() {
        _allocated = false;
        _totalAllocated = false;
        _routeSet = false;
        for (int i = 0; i < _orders.size(); i++) {
            deAllocateBlock(_orders.get(i).getBlock());
        }
    }

    protected void deAllocateBlock(OBlock block) {
        if (block.isAllocatedTo(this)) {
            block.deAllocate(this);
            if (block.equals(_stoppingBlock)){
                doStoppingBlockClear();
            }
        }
    }

    /**
     * Convenience routine to use from Python to start a warrant.
     *
     * @param mode run mode
     */
    public void runWarrant(int mode) {
        setRoute(false, null);
        setRunMode(mode, null, null, null, false);
    }

    /**
     * Set the route paths and turnouts for the warrant. Only the first block
     * must be allocated and have its path set. Partial success is OK.
     * A message of the first subsequent block that fails allocation
     * or path setting is written to a field that is
     * displayed in the Warrant List window. When running with block
     * detection, occupation by another train or block 'not in use' or
     * Signals denying movement are reasons
     * for such a message, otherwise only allocation to another warrant
     * prevents total success. Note that warrants sharing their clearance
     * only allocate and set paths one block in advance.
     *
     * @param show If true allocateRoute returns messages for display.
     * @param orders  BlockOrder list of route. If null, use permanent warrant
     *            copy.
     * @return message if the first block fails allocation, otherwise null
     */
    public String setRoute(boolean show, List<BlockOrder> orders) {
        if (_shareRoute) { // full route of a shared warrant may be displayed
            deAllocate();   // clear route to allow sharing with another warrant
        }
        // allocateRoute may set _message for status info, but return null msg
        String msg = allocateRoute(show, orders);
        if (msg != null) {
            _message = msg;
            log.debug("{}: setRoute: {}", getDisplayName(), msg);
            return _message;
        }
        BlockOrder bo = _orders.get(0);
        msg = bo.setPath(this);
        if (msg != null) {
            _message = msg;
            log.debug("{}: setRoute: {}", getDisplayName(), msg);
            return _message;
        }
        if (!_shareRoute) {
            for (int i = 1; i < _orders.size(); i++) {
                bo = _orders.get(i);
                OBlock block = bo.getBlock();
                if (block.isOccupied()) {
                    if (_message != null) {
                        _message = Bundle.getMessage("BlockRougeOccupied", block.getDisplayName());
                    }
                    break; // OK. warning status is posted with _message
                }
                if (Warrant.Stop.equals(getPermissibleSpeedAt(bo))) {
                    if (_message != null) {
                        _message = Bundle.getMessage("BlockStopAspect", block.getDisplayName());
                    }
                    break; // OK. warning status is posted with _message
                }
                msg = bo.setPath(this);
                if (msg != null && _message == null) {
                    _message = msg;
                    log.debug("{}: setRoute: {}", getDisplayName(), msg);
                    break; // OK. warning status is posted with _message
                }
            }
        }
        _routeSet = true;
        return null;
    } // setRoute

    /**
     * Check start block for occupied for start of run
     *
     * @return error message, if any
     */
    public String checkStartBlock() {
        if (log.isDebugEnabled()) {
            log.debug("{}: checkStartBlock.", getDisplayName());
        }
        BlockOrder bo = _orders.get(0);
        OBlock block = bo.getBlock();
        String msg = block.allocate(this);
        if (msg != null) {
            return msg;
        }
        msg = bo.setPath(this);
        if (msg != null) {
            return msg;
        }
        if (block.isDark() || _tempRunBlind) {
            msg = "BlockDark";
        } else if (!block.isOccupied()) {
            msg = "warnStart";
        }
        return msg;
    }

    protected String checkforTrackers() {
        BlockOrder bo = _orders.get(0);
        OBlock block = bo.getBlock();
        log.debug("{}: checkforTrackers at block {}", getDisplayName(), block.getDisplayName());
        Tracker t = InstanceManager.getDefault(TrackerTableAction.class).findTrackerIn(block);
        if (t != null) {
            return Bundle.getMessage("blockInUse", t.getTrainName(), block.getDisplayName());
        }
        return null;
    }

    /**
     * Report any occupied blocks in the route
     *
     * @return String
     */
    public String checkRoute() {
        if (log.isDebugEnabled()) {
            log.debug("{}: checkRoute.", getDisplayName());
        }
        if (_orders==null || _orders.size() == 0) {
            return Bundle.getMessage("noBlockOrders");
        }
        OBlock startBlock = _orders.get(0).getBlock();
        for (int i = 1; i < _orders.size(); i++) {
            OBlock block = _orders.get(i).getBlock();
            if (block.isOccupied() && !startBlock.equals(block)) {
                return Bundle.getMessage("BlockRougeOccupied", block.getDisplayName());
            }
            Warrant w = block.getWarrant();
            if (w !=null && !this.equals(w)) {
                return Bundle.getMessage("AllocatedToWarrant",
                        w.getDisplayName(), block.getDisplayName(), w.getTrainName());
            }
        }
        return null;
    }

    @Override
    public void propertyChange(java.beans.PropertyChangeEvent evt) {
        if (!(evt.getSource() instanceof NamedBean)) {
            return;
        }
        String property = evt.getPropertyName();
        if (log.isDebugEnabled()) {
            log.debug("{}: propertyChange \"{}\" new= {} source= {}", getDisplayName(),
                    property, evt.getNewValue(), ((NamedBean) evt.getSource()).getDisplayName());
        }

        if (_protectSignal != null && _protectSignal == evt.getSource()) {
            if (property.equals("Aspect") || property.equals("Appearance")) {
                // signal controlling warrant has changed.
                readStoppingSignal();
            }
        } else if (property.equals("state")) {
            if (_stoppingBlock != null && _stoppingBlock.equals(evt.getSource())) {
                // starting block is allocated but not occupied
                if ((((Number) evt.getNewValue()).intValue() & OBlock.OCCUPIED) != 0) {
                    if (_delayStart) { // wait for arrival of train to begin the run
                        // train arrived at starting block or last known block of lost train is found
                        if (clearStoppingBlock()) {
                            OBlock block = getBlockAt(_idxCurrentOrder);
                            if (_runMode == MODE_RUN && _engineer == null) {
                                acquireThrottle();
                            } else if (_runMode == MODE_MANUAL) {
                                fireRunStatus("ReadyToRun", -1, 0);   // ready to start msg
                                _delayStart = false;
                            }
                            block._entryTime = System.currentTimeMillis();
                            block.setValue(_trainName);
                            block.setState(block.getState() | OBlock.RUNNING);
                        }
                    } else if (_waitForWarrant) {   // doubt this can occur
                        // blocking warrant has released allocation but train still occupies the block
                        if (_stoppingBlock.allocate(this) == null) {
                            _waitForWarrant = false;
                            _waitForBlock = true;
                        }

                    }
                } else if ((((Number) evt.getNewValue()).intValue() & OBlock.UNOCCUPIED) != 0) {
                    //  blocking occupation has left the stopping block
                    clearStoppingBlock();
                }
            }
        }
    } //end propertyChange

    private String getSignalSpeedType(NamedBean signal) {
        String speedType;
        if (signal instanceof SignalHead) {
            SignalHead head = (SignalHead) signal;
            int appearance = head.getAppearance();
            speedType = jmri.InstanceManager.getDefault(SignalSpeedMap.class)
                    .getAppearanceSpeed(head.getAppearanceName(appearance));
            if (log.isDebugEnabled()) {
                log.debug("{}: SignalHead {} sets appearance speed to {}",
                      getDisplayName(), signal.getDisplayName(), speedType);
            }
        } else {
            SignalMast mast = (SignalMast) signal;
            String aspect = mast.getAspect();
            speedType = jmri.InstanceManager.getDefault(SignalSpeedMap.class).getAspectSpeed(aspect,
                    mast.getSignalSystem());
            if (log.isDebugEnabled()) {
                log.debug("{}: SignalMast {} sets aspect speed to {}",
                      getDisplayName(), signal.getDisplayName(), speedType);
            }
        }
        return speedType;
    }

    /*
     * _protectSignal made an aspect change
     */
    private void readStoppingSignal() {
        if (_idxProtectSignal < _idxCurrentOrder) { // signal is behind train. ignore
            changeSignalListener(null, _idxCurrentOrder);  // remove signal
            return;
        }
        // Signals may change after entry and while the train in the block.
        // Normally these changes are ignored.
        // However for the case of an overrun stop aspect, the train is waiting.
        if (_idxProtectSignal == _idxCurrentOrder && !_waitForSignal) { // not waiting
            changeSignalListener(null, _idxCurrentOrder);  // remove signal
            return; // normal case
        }// else Train previously overran stop aspect. Continue and respond to signal.

        String speedType = getSignalSpeedType(_protectSignal);
        String curSpeedType;
        if (_waitForSignal) {
            curSpeedType = Stop;
        } else {
            curSpeedType = _engineer.getSpeedType(true);    // current or pending ramp completion
        }
        if (log.isDebugEnabled()) {
            log.debug("{}: Signal \"{}\" changed to aspect \"{}\" {} blocks ahead. curSpeedType= {}",
                    getDisplayName(), _protectSignal.getDisplayName(), speedType, _idxProtectSignal-_idxCurrentOrder, curSpeedType);
        }

        if (curSpeedType.equals(speedType)) {
            return;
        }
        if (_idxProtectSignal > _idxCurrentOrder) {
            if (_speedUtil.secondGreaterThanFirst(speedType, curSpeedType)) {
                // change to slower speed. Check if speed change should occur now
                float availDist = getAvailableDistance(_idxProtectSignal);
                float changeDist = getEntranceDistance(_engineer.getSpeedSetting(), _idxProtectSignal, speedType);
                if (changeDist > availDist) {
                    // Not enough room in blocks ahead. start ramp in current block
                    availDist += getAvailableDistanceAt(_idxCurrentOrder);
                    if (speedType.equals(Warrant.Stop)) {
                        _waitForSignal = true;
                    }
                    makespeedChange(availDist, changeDist, _idxProtectSignal, speedType);
                }   // otherwise do ramp when entering a block
                return;
            }
        }
        if (!speedType.equals(Warrant.Stop)) {  // a moving aspect clears a signal wait
            if (_waitForSignal) {
                // signal protecting next block just released its hold
                _curSignalAspect = speedType;
                _waitForSignal = false;
                if (_trace || log.isDebugEnabled()) {
                    log.info(Bundle.getMessage("SignalCleared", _protectSignal.getDisplayName(), speedType, _trainName));
                }
<<<<<<< HEAD
                _message = getBlockOrderAt(_idxCurrentOrder + 1).setPath(this); // allocates, if necessary
                if (setPathMessageOk(_idxProtectSignal)) {
                    // train is stopped. If occupied, it is a rogue
                    ThreadingUtil.runOnGUIDelayed(() -> {
                        restoreRunning(speedType);
                    }, 2500);
                } else {
                    log.warn("Cannot restore signal speed \"{}\" for signal at \"{}\" from block= \"{}\". {}",
                            speedType, getBlockAt(_idxProtectSignal).getDisplayName(),
                            getBlockAt(_idxCurrentOrder).getDisplayName(), _message);
=======
                OBlock block = getBlockAt(_idxProtectSignal);
                // train is stopped. If occupied by a rogue don't move.
                if (block.isOccupied() && !_overrun) {
                    setStoppingBlock(block);
                    _waitForBlock = true;
>>>>>>> 02b43308
                }
                Warrant w = block.getWarrant();
                // or owned by another warrant, don't move.
                if (w != null && !this.equals(w)) {
                    _waitForWarrant = true;
                }
                ThreadingUtil.runOnGUIDelayed(() -> {
                    restoreRunning(speedType);
                }, 2000);
            }
        }
    }
 
    /*
     * return distance from the exit of the current block "_idxCurrentOrder"
     * to the entrance of the "idxChange" block.
     */
    private float getAvailableDistance(int idxChange) {
        float availDist = 0;
        int idxBlockOrder = _idxCurrentOrder + 1;
        if (idxBlockOrder < _orders.size() - 1) {
            while (idxBlockOrder < idxChange) {
                availDist += getAvailableDistanceAt(idxBlockOrder++);   // distance to next block
            }
        }
        return availDist;
    }

    /*
     * Get distance needed to ramp so the speed into the next block satisfies the speedType
     * @param idxBlockOrder blockOrder index of entrance block
     */
    private float getEntranceDistance(float speedSetting, int idxBlockOrder, String speedType) {
        float scriptSpeed = _speedUtil.getBlockSpeedInfo(idxBlockOrder).getEntranceSpeed();
        float endSpeed = _speedUtil.modifySpeed(scriptSpeed, speedType);
        // compare distance needed for script throttle at entrance to entrance speed,
        // to the distance needed for current throttle to entrance speed.
        float enterLen = getRampLengthForEntry(scriptSpeed, endSpeed);
        // add buffers for signal and safety clearance
        float bufDist = getEntranceBufferDist(idxBlockOrder);
        return enterLen + bufDist;
    }

    private void doStoppingBlockClear() {
        if (_stoppingBlock == null) {
            return;
        }
        _stoppingBlock.removePropertyChangeListener(this);
        String reason = "?";
        if (_waitForBlock) {
            _waitForBlock = false;
            reason = Bundle.getMessage("Occupancy");
        }
        if (_waitForWarrant) {
            _waitForWarrant = false;
            reason = Bundle.getMessage("Warrant");
        }
        if (_trace || log.isDebugEnabled()) {
            log.info(Bundle.getMessage("StopBlockCleared", getTrainName(), reason, 
                    Bundle.getMessage("removeStopBlock", _stoppingBlock.getDisplayName())));
        }
        _stoppingBlock = null;
    }

    /**
     * Called when a rogue train has left a block or another warrant has deallocated this block.
     * Also called from propertyChange() to allow warrant to acquire a throttle
     * and launch an engineer. Also called by retry control command to help user
     * work out of an error condition.
     */
    synchronized private boolean clearStoppingBlock() {
        if (_stoppingBlock == null) {
            return true;
        }
        if (_delayStart) {
            doStoppingBlockClear();
            return true;    // don't start. Let user resume start
        }

        int time = 20;
        if (_waitForBlock) {
            time = 5000;
        } else if (_waitForWarrant) {
            time = 2000;
        } else {
            time = 1000;
        }
        ThreadingUtil.runOnGUIDelayed(() -> {
            doStoppingBlockClear();
            String speedType;
            if (_curSignalAspect != null) {
                speedType = _curSignalAspect;
            } else {
                speedType = _engineer.getSpeedType(false);
            }
            restoreRunning(speedType);
        }, time);

        return true;
    }

    private String okToRun() {
        boolean cannot = false;
        StringBuffer sb = new StringBuffer();
        if (_waitForSignal) {
            sb.append(Bundle.getMessage("Signal"));
            cannot = true;
        }
        if (_waitForWarrant) {
            if (cannot) {
                sb.append(", ");
            } else {
                cannot = true;
            }
            Warrant w = getBlockingWarrant();
            String name;
            if (w != null) {
                name = Bundle.getMessage("WarrantWait",  w.getDisplayName());
            } else {
                name = Bundle.getMessage("WarrantWait", "Unknown");
            }
            sb.append(Bundle.getMessage("WarrantWait", name));
        }
        if (_waitForBlock) {
            if (cannot) {
                sb.append(", ");
            } else {
                cannot = true;
            }
            sb.append(Bundle.getMessage("Occupancy"));
        }

        if (_engineer != null) {
            int runState = _engineer.getRunState();
            if (runState == HALT || runState == RAMP_HALT) {
                if (cannot) {
                    sb.append(", ");
                } else {
                    cannot = true;
                }
                sb.append(Bundle.getMessage("userHalt"));
            }
        }
        if (cannot) {
            return sb.toString();
        }
        return null;
    }

    /**
     * A layout condition that has restricted or stopped a train has been cleared.
     * i.e. Signal aspect, rogue occupied block, contesting warrant or user halt.
     * This may or may not be all the conditions restricting speed.
     * @return true if automatic restart is done
     */
    private boolean restoreRunning(String speedType) {
        _message = okToRun();
        if (_message == null) {
            _message = allocateFromIndex(_idxCurrentOrder);
            if (_message ==  null) {
                cancelDelayRamp();
                _engineer.rampSpeedTo(speedType, -1);
                _overrun = false;
                _curSignalAspect = null;
<<<<<<< HEAD
                fireRunStatus("SpeedChange", _idxCurrentOrder - 1, _idxCurrentOrder);
                if (log.isDebugEnabled()) {
                    log.debug("{}: restoreRunning(): rampSpeedTo to \"{}\"",
                            getDisplayName(), speedType);
                }
                return true;
=======
                // continue, there may be blocks ahead that need a speed decrease to begin in this block
                if (_idxCurrentOrder < _orders.size() - 1) {
                    lookAheadforSpeedChange(speedType);
                    if (log.isDebugEnabled()) {
                        log.debug("{}: restoreRunning(): rampSpeedTo to \"{}\"",
                                getDisplayName(), speedType);
                    }
                } // else at last block, forget about speed changes
                return true;                
>>>>>>> 02b43308
            } else {
                log.error("train \"{}\" of {} cannot set path - {}", getTrainName(), getDisplayName(), _message);
            }
        }
        if (_trace) {
            log.info(Bundle.getMessage("trainWaiting", getTrainName(), speedType, _message));
        }
        fireRunStatus("cannotRun", speedType, _message);
        return false;
    }

    /**
     * Stopping block only used in MODE_RUN _stoppingBlock is an occupied OBlock
     * preventing the train from continuing the route OR another warrant
     * is preventing this warrant from allocating the block to continue.
     * <p>
     */
    private void setStoppingBlock(OBlock block) {
        if (block == null) {
            return;
        }
        int idxBlock = getIndexOfBlock(block, _idxCurrentOrder);
        // _idxCurrentOrder == 0 may be a delayed start waiting for loco.
        // Otherwise don't set _stoppingBlock for a block occupied by train
        if (idxBlock < 0 || (_idxCurrentOrder == idxBlock && _idxCurrentOrder > 0)) {
            return;
        }
        OBlock prevBlk = _stoppingBlock;
        if (_stoppingBlock != null) {
            if (_stoppingBlock.equals(block)) {
                return;
            }

            int idxStop = getIndexOfBlock(_stoppingBlock, _idxCurrentOrder);
            if ((idxBlock < idxStop) || idxStop < 0) {
                prevBlk.removePropertyChangeListener(this);
            } else {
                if (idxStop < _idxCurrentOrder) {
                    log.error("{}: _stoppingBlock \"{}\" index {} < _idxCurrentOrder {}",
                            getDisplayName(), _stoppingBlock.getDisplayName(), idxStop, _idxCurrentOrder);
                }
                return;
            }
        }
        _stoppingBlock = block;
        _stoppingBlock.addPropertyChangeListener(this);
        if (_trace || log.isDebugEnabled()) {
            String msg = "";
            if (prevBlk != null) {
                msg = Bundle.getMessage("removeStopBlock", prevBlk.getDisplayName());
            }
            log.info("{} {}", Bundle.getMessage("StopBlockSet", _stoppingBlock.getDisplayName(), getTrainName()), msg);
        }
    }

    /**
     * set signal listening for aspect change for block at index.
     * return true if signal is set.
     */
    private boolean setProtectingSignal(int idx) {
        BlockOrder blkOrder = getBlockOrderAt(idx);
        NamedBean signal = blkOrder.getSignal();

        if (_protectSignal != null && _protectSignal.equals(signal)) {
            // Must be the route coming back to the same block. Same signal, move index only.
            if (_idxProtectSignal < idx && idx >= 0) {
                _idxProtectSignal = idx;
            }
            return true;
        }

        if (_protectSignal != null) {
            if (idx > _idxProtectSignal && _idxProtectSignal > _idxCurrentOrder) {
                return true;
            }
        }

        return changeSignalListener(signal, idx);
    }

    /**
     * if current listening signal is not at signalIndex, remove listener and
     * set new listening signal
     */
    private boolean changeSignalListener(NamedBean  signal,  int signalIndex) {
        if (signalIndex == _idxProtectSignal) {
            return true;
        }
        StringBuffer sb = new StringBuffer(getDisplayName());
        if (_protectSignal != null) {
            _protectSignal.removePropertyChangeListener(this);
            if (log.isDebugEnabled()) {
                sb.append(" - removes signal \"");
                sb.append(_protectSignal.getDisplayName());
                sb.append(" at \"");
                sb.append(getBlockAt(_idxProtectSignal).getDisplayName());
                sb.append("\"");
            }
            _protectSignal = null;
            _idxProtectSignal = -1;
        }
        boolean ret = false;
        if (signal != null) {
            _protectSignal = signal;
            _idxProtectSignal = signalIndex;
            _protectSignal.addPropertyChangeListener(this);
            if (log.isDebugEnabled()) {
                sb.append(" - sets signal \"");
                sb.append(_protectSignal.getDisplayName());
                sb.append(" at \"");
                sb.append(getBlockAt(_idxProtectSignal).getDisplayName());
                sb.append("\"");
            }
            ret = true;
        }
        return ret;
    }

    /**
     * Check if this is the next block of the train moving under the warrant
     * Learn mode assumes route is set and clear. Run mode update conditions.
     * <p>
     * Must be called on Layout thread.
     *
     * @param block Block in the route is going active.
     */
    @jmri.InvokeOnLayoutThread
    protected void goingActive(OBlock block) {
        if (log.isDebugEnabled()) {
            if (!ThreadingUtil.isLayoutThread()) {
                log.error("{} invoked on wrong thread", getDisplayName(), new Exception("traceback"));
                stopWarrant(true, true);
                return;
            }
        }

        if (_runMode == MODE_NONE) {
            return;
        }
        int activeIdx = getIndexOfBlock(block, _idxCurrentOrder);
        if (log.isDebugEnabled()) {
            log.debug("{}: **Block \"{}\" goingActive. activeIdx= {}, _idxCurrentOrder= {}.",
                    getDisplayName(), block.getDisplayName(), activeIdx, _idxCurrentOrder);
        }
        Warrant w = block.getWarrant();
        if (w == null || !this.equals(w)) {
            if (log.isDebugEnabled()) {
                log.debug("{}: **Block \"{}\" owned by {}!",
                        getDisplayName(), block.getDisplayName(), (w==null?"NO One":w.getDisplayName()));
            }
            return;
        }
        if (_lost && !getBlockAt(_idxCurrentOrder).isOccupied()) {
            _idxCurrentOrder = activeIdx;
            if (log.isDebugEnabled()) {
                log.debug("{}: Lost train {} found at block \"{}\".",
                        getDisplayName(), getTrainName(), block.getDisplayName());
            }
            _lost = false;
            setMovement();
            return;
        }
        if (activeIdx <= 0) {
            return;
        }
        if (activeIdx == _idxCurrentOrder) {
            // unusual occurrence.  dirty track? sensor glitch?
<<<<<<< HEAD
            if (WarrantPreferences.getDefault().getTrace()) {
                log.info("{}: Train \"{}\" regained Detection at \"{}\"",
                        getDisplayName(), getTrainName(), block.getDisplayName());
=======
            if (_trace || log.isDebugEnabled()) {
                log.info(Bundle.getMessage("RegainDetection", getTrainName(), block.getDisplayName()));
>>>>>>> 02b43308
            }
        } else if (activeIdx == _idxCurrentOrder + 1) {
            if (_delayStart) {
                log.warn("{}: Rogue entered Block \"{}\" ahead of {}.",
                        getDisplayName(), block.getDisplayName(), getTrainName());
                _message = Bundle.getMessage("BlockRougeOccupied", block.getDisplayName());
                return;
            }
            // Since we are moving at speed we assume it is our train that entered the block
            // continue on.
            _idxLastOrder = _idxCurrentOrder;
            _idxCurrentOrder = activeIdx;
        } else if (activeIdx > _idxCurrentOrder + 1) {
            // if previous blocks are dark, this could be for our train
            // check from current (last known) block to this just activated block
            for (int idx = _idxCurrentOrder + 1; idx < activeIdx; idx++) {
                OBlock preBlock = getBlockAt(idx);
                if (!preBlock.isDark()) {
                    // not dark, therefore not our train
                    if (log.isDebugEnabled()) {
                        OBlock curBlock = getBlockAt(_idxCurrentOrder);
                        log.debug("Rogue train entered block \"{}\" ahead of train {} currently in block \"{}\"!",
                                block.getDisplayName(), _trainName, curBlock.getDisplayName());
                    }
                    return;
                }
                // we assume this is our train entering block
                _idxCurrentOrder = activeIdx;
            }
            // previous blocks were checked as UNDETECTED above
            // Indicate the previous dark block was entered
            OBlock prevBlock = getBlockAt(activeIdx - 1);
            prevBlock._entryTime = System.currentTimeMillis() - 1000; // arbitrarily say
            prevBlock.setValue(_trainName);
            prevBlock.setState(prevBlock.getState() | OBlock.RUNNING);
            if (log.isDebugEnabled()) {
                log.debug("{}: Train moving from UNDETECTED block \"{}\" now entering block\"{}\"",
                        getDisplayName(), prevBlock.getDisplayName(), block.getDisplayName());
            }
            // Since we are moving we assume it is our train entering the block
            // continue on.
        } else if (_idxCurrentOrder > activeIdx) {
            // unusual occurrence.  dirty track, sensor glitch, too fast for goingInactive() for complete?
            log.info("Tail of Train {} regained detection behind Block= {} at block= {}",
                    getTrainName(), block.getDisplayName(), getBlockAt(activeIdx).getDisplayName());
            return;
        }
        setHeadOfTrain(block);
        if (_engineer != null) {
            _engineer.clearWaitForSync(block); // Sync commands if train is faster than ET
        }
        if (_trace) {
            log.info(Bundle.getMessage("TrackerBlockEnter", getTrainName(),  block.getDisplayName()));
        }
        fireRunStatus("blockChange", getBlockAt(activeIdx - 1), block);
        if (_runMode == MODE_LEARN) {
            return;
        }
        // _idxCurrentOrder has been incremented. Warranted train has entered this block.
        // Do signals, speed etc.
        if (_idxCurrentOrder < _orders.size() - 1) {
            if (_engineer != null) {
                BlockOrder bo = _orders.get(_idxCurrentOrder + 1);
                if (bo.getBlock().isDark()) {
                    // can't detect next block, use ET
                    _engineer.setRunOnET(true);
                } else if (!_tempRunBlind) {
                    _engineer.setRunOnET(false);
                }
            }
        }
        if (log.isTraceEnabled()) {
            log.debug("{}: end of goingActive. leaving \"{}\" entered \"{}\"",
                    getDisplayName(), getBlockAt(activeIdx - 1).getDisplayName(), block.getDisplayName());
        }
        setMovement();
    } //end goingActive

    private void setHeadOfTrain(OBlock block ) {
        block.setValue(_trainName);
        block.setState(block.getState() | OBlock.RUNNING);
        block._entryTime = System.currentTimeMillis();
        if (_runMode == MODE_RUN) {
            float length = 0;
            // Just left _idxCurrentOrder-1 and entered _idxCurrentOrder
            if (_idxCurrentOrder == 1 || _idxCurrentOrder == _orders.size() - 1) {
                // Starting and ending position of the train is not known
                // estimate distance to be mid-block
                BlockOrder bo = getBlockOrderAt(_idxCurrentOrder-1);
                length = bo.getPath().getLengthMm() / 2;
            } else {
                for (int i = _idxLastOrder; i < _idxCurrentOrder; i++) {
                    // add length of possible dark block
                    BlockOrder bo = getBlockOrderAt(i);
                    length += bo.getPath().getLengthMm();
                }
            }
            _speedUtil.leavingBlock(getBlockAt(_idxCurrentOrder-1), length);
        }
    }

    /**
     * @param block Block in the route is going Inactive
     */
    @jmri.InvokeOnLayoutThread
    protected void goingInactive(OBlock block) {
        if (log.isDebugEnabled()) {
            if (!ThreadingUtil.isLayoutThread()) {
                log.error("{} invoked on wrong thread", getDisplayName(), new Exception("traceback"));
            }
        }
        if (_runMode == MODE_NONE) {
            return;
        }

        int idx = getIndexOfBlockBefore(_idxCurrentOrder, block); // if idx >= 0, it is in this warrant
        if (log.isDebugEnabled()) {
            log.debug("{}: *Block \"{}\" goingInactive. idx= {}, _idxCurrentOrder= {}.",
                    getDisplayName(), block.getDisplayName(), idx, _idxCurrentOrder);
        }
        if (idx > _idxCurrentOrder) {
            return;
        }
        releaseBlock(block, idx);
        if (idx == _idxCurrentOrder) {
            // Train not visible if current block goes inactive. This is OK if the next block is Dark.
            if (_idxCurrentOrder + 1 < _orders.size()) {
                OBlock nextBlock = getBlockAt(_idxCurrentOrder + 1);
                if (nextBlock.isDark()) {
<<<<<<< HEAD
                    if (_engineer != null) {
                        goingActive(nextBlock); // fake occupancy for dark block
                        releaseBlock(block, idx);
                    } else {
                        if (_runMode == MODE_LEARN) {
                            _idxCurrentOrder++; // assume train has moved into the dark block
                            fireRunStatus("blockChange", block, nextBlock);
                        } else if (_runMode == MODE_RUN) {  // actually can't be, _engineer is null
                            controlRunTrain(ABORT); // no harm, let it be.
                        }
                    }
                } else {
                    if (nextBlock.isOccupied() && (_waitForBlock || _waitForWarrant)) {
                        // assume train rolled into block ahead that is either occupied or owned by another.
                        // Should _idxCurrentOrder & _idxLastOrder be incremented? Better to let user take control?
                        releaseBlock(block, idx);
                        setHeadOfTrain(nextBlock);
                        fireRunStatus("blockChange", block, nextBlock);
                        log.warn("block \"{}\" goingInactive. train has entered rogue occupied block {}! warrant {}",
                                block.getDisplayName(), nextBlock.getDisplayName(), getDisplayName());
                   } else { // not Dark and not occupied
                       boolean lostTest = true;
                       if (_idxCurrentOrder > 0) {
                           OBlock prevBlock = getBlockAt(_idxCurrentOrder - 1);
                           if (prevBlock.isOccupied() && this.equals(prevBlock.getWarrant())) {
                               // assume nosed into block, then lost contact. Insure it is still allocated.
                               if (prevBlock.allocate(this) == null) {
                                   _idxCurrentOrder -= 1;       // set head to previous BlockOrder
                                   lostTest = false;
                                   fireRunStatus("blockChange", block, prevBlock);
                               } else {

                               }
                           }
                       }
                       if (lostTest) {
                           log.warn("block \"{}\" goingInactive. train is lost! warrant {}",
                                       block.getDisplayName(), getDisplayName());
                           fireRunStatus("blockChange", block, null);
                           if (_engineer != null) {
                               _engineer.setSpeedToType(EStop);   // halt and set 0 throttle
                               if (_idxCurrentOrder == 0) {
                                   setStoppingBlock(block);
                                   _lost = true;
                               }
                           }
                       }
                   }
=======
                    goingActive(nextBlock); // fake occupancy for dark block
                    return;
>>>>>>> 02b43308
                }
                if (nextBlock.isOccupied()) {
                    log.debug("Train \"{}\" Current position in block \"{}\" goingInactive. next block \"{}\" is occupied! (warrant {})",
                            getTrainName(), block.getDisplayName(), nextBlock.getDisplayName(), getDisplayName());
                    if (nextBlock.getWarrant() == null) {   // take ownership. this may be an overrun
                        getBlockOrderAt(_idxCurrentOrder + 1).setPath(this);
                        _overrun = true;
                        goingActive(nextBlock);
                        return;
                    }
                }
            }
            _lost = true;
            if (_engineer != null) {
                _engineer.setSpeedToType(Stop);   // set 0 throttle
            }
            if (_idxCurrentOrder == 0) {
                setStoppingBlock(block);
            }
            if (_trace) {
                log.info(Bundle.getMessage("ChangedRoute", _trainName, block.getDisplayName(), getDisplayName()));
            }
            fireRunStatus("blockChange", block, null);  // train is lost
        }
    } // end goingInactive

    /**
     * Deallocates all blocks prior to and including block at index idx
     * of _orders, if not needed again.
     * Comes from goingInactive, i.e. warrant has a listener on the block.
     * @param block warrant is releasing
     * @param idx index in BlockOrder list
     */
    private void releaseBlock(OBlock block, int idx) {
        /*
         * Deallocate block if train will not use the block again. Warrant
         * could loop back and re-enter blocks previously traversed. That is,
         * they will need to re-allocation of blocks ahead.
         * Previous Dark blocks also need deallocation. Thus we must deallocate
         * backward until we reach two consecutive detectable blocks.
         */
        OBlock prevBlock =null;
        if (idx > 0) {
            prevBlock = getBlockAt(idx - 1);
        }
        if (_shareRoute) { // shared route
            for (int i = idx; i > -1; i--) {
                OBlock curBlock = getBlockAt(i);
                OBlock nextBlock = getBlockAt(_idxCurrentOrder + 1);
                if (!curBlock.equals(nextBlock)) {
                    deAllocateBlock(curBlock);
                }
                _totalAllocated = false;
                if (prevBlock != null && !prevBlock.isDark()) {
                    break;
                }
                prevBlock = curBlock;
            }
        } else {
            for (int i = idx; i > -1; i--) {
                boolean neededLater = false;
                OBlock curBlock = getBlockAt(i);
                for (int j = i + 1; j < _orders.size(); j++) {
                    if (curBlock.equals(getBlockAt(j))) {
                        neededLater = true;
                    }
                }
                if (!neededLater) {
                    deAllocateBlock(curBlock);
                    _totalAllocated = false;
                } else {
                    if (curBlock.isAllocatedTo(this)) {
                        // Can't deallocate, but must listen for followers
                        // who may be occupying the block
                        if (_idxCurrentOrder != idx + 1) {
                            curBlock.setValue(null);
                        }
                        if (curBlock.equals(_stoppingBlock)){
                            doStoppingBlockClear();
                        }
                    }
                }
                if (prevBlock != null && !prevBlock.isDark()) {
                    break;
                }
                prevBlock = curBlock;
            }
        }
    }

    /**
     * Finds speed change type at entrance of a block. Called by:
     * getSpeedTypeForBlock
     * setMovement
     * allocateFromIndex
     * setRoute
     *
     * @return a speed type or null for continue at current type
     */
    private String getPermissibleSpeedAt(BlockOrder bo) {
        OBlock block = bo.getBlock();
        String speedType = bo.getPermissibleEntranceSpeed();
        if (speedType != null) {
            if (log.isDebugEnabled()) {
                log.debug("{}: getPermissibleSpeedAt(): \"{}\" Signal speed= {}",
                        getDisplayName(), block.getDisplayName(), speedType);
            }
        } else { //  if signal is configured, ignore block
            speedType = block.getBlockSpeed();
            if (speedType.equals("")) {
                speedType = null;
            }
            if (speedType != null) {
                if (log.isDebugEnabled()) {
                    log.debug("{}: getPermissibleSpeedAt(): \"{}\" Block speed= {}",
                            getDisplayName(), block.getDisplayName(), speedType);
                }
            }
        }
        return speedType;
    }

    synchronized private void cancelDelayRamp() {
        if (_delayCommand != null) {
            _delayCommand.interrupt();
            log.debug("{}: cancelDelayRamp called.", getDisplayName());
            _delayCommand = null;
        }
    }

    @Override
    public void dispose() {
        if (_runMode != MODE_NONE) {
            stopWarrant(false, true);
        }
        super.dispose();
    }

    @Override
    public String getBeanType() {
        return Bundle.getMessage("BeanNameWarrant");
    }

    private class CommandDelay extends Thread {

        String nextSpeedType;
        long _startTime = 0;
        long _waitTime = 0;
        float _waitSpeed;
        boolean quit = false;
        int _endBlockIdx;

        CommandDelay(String speedType, long startWait, float waitSpeed, int endBlockIdx) {
            nextSpeedType = speedType;
            _waitTime = startWait;
            _waitSpeed = waitSpeed;
            _endBlockIdx = endBlockIdx;
            setName("CommandDelay(" + getTrainName() +")");
        }

        // check if request for a duplicate CommandDelay can be cancelled
        boolean isDuplicate(String speedType, long startWait, int endBlockIdx) {
            if (endBlockIdx == _endBlockIdx && speedType.equals(nextSpeedType) &&
                    (_waitTime - (System.currentTimeMillis() - _startTime)) < startWait) {
                return true;
            }
            return false;   // not a duplicate or shortens time wait.
        }

        @Override
        @SuppressFBWarnings(value = "WA_NOT_IN_LOOP", justification = "notify never called on this thread")
        public void run() {
            synchronized (this) {
                _startTime = System.currentTimeMillis();
                boolean ramping = _engineer.isRamping();
                if (ramping) {
                    long time = 0;
                    while (time <= _waitTime) {
                        if (_engineer.getSpeedSetting() > _waitSpeed) {
                            break; // stop ramping beyond this speed
                        }
                        try {
                            wait(50);
                        } catch (InterruptedException ie) {
                            if (log.isDebugEnabled()) {
                                log.debug("CommandDelay interrupt.  Ramp to {} not done. warrant {}",
                                        nextSpeedType, getDisplayName());
                            }
                            quit = true;
                        }
                        time += 50;
                    }
                } else {
                    try {
                        wait(_waitTime);
                    } catch (InterruptedException ie) {
                        if (log.isDebugEnabled()) {
                            log.debug("CommandDelay interrupt.  Ramp to {} not done. warrant {}",
                                    nextSpeedType, getDisplayName());
                        }
                        quit = true;
                    }
                }

                if (!quit && _engineer != null) {
                    if (_trace || log.isDebugEnabled()) {
                        log.info(Bundle.getMessage("RampStart", getTrainName(), String.valueOf(_waitTime),
                        nextSpeedType, getBlockAt(_idxCurrentOrder).getDisplayName()));
                    }
                    fireRunStatus("RampBegin", String.valueOf(_waitTime), nextSpeedType);
                    _engineer.rampSpeedTo(nextSpeedType, _endBlockIdx);
                }
            }
            endDelayCommand();
        }
    }

    synchronized private void endDelayCommand() {
        _delayCommand = null;
    }

    private void clearWaitFlags(boolean removeListeners) {
        log.debug("{}: Flags cleared {}.", getDisplayName(), removeListeners?"and removed Listeners":"only");
        _waitForBlock = false;
        _waitForSignal = false;
        _waitForWarrant = false;
        if (removeListeners) {
            if (_protectSignal != null) {
                _protectSignal.removePropertyChangeListener(this);
                _protectSignal = null;
                _idxProtectSignal = -1;
            }
            if (_stoppingBlock != null) {
                _stoppingBlock.removePropertyChangeListener(this);
                _stoppingBlock = null;
            }
        }
    }
    /**
     * Orders are parsed to get any speed restrictions. Called from
     * setMovement
<<<<<<< HEAD
     *
=======
     * lookAheadforSpeedChange
     * 
>>>>>>> 02b43308
     * @param idxBlockOrder index of Orders. always > _idxCurrentOrder
     * @return Speed type name
     */
    private String getSpeedTypeForBlock(int idxBlockOrder) {
        BlockOrder blkOrder = getBlockOrderAt(idxBlockOrder);
        OBlock block = blkOrder.getBlock();
        boolean okToAllocate;
        if (_shareRoute) {
            okToAllocate = idxBlockOrder == _idxCurrentOrder + 1;
        } else {
            okToAllocate = true;
        }

        String speedType = getPermissibleSpeedAt(blkOrder);
        if (Warrant.Stop.equals(speedType)) {
            // block speed cannot be Stop, so OK to assume signal
            _waitForSignal = true;
        }


        if (block.isOccupied()) {
            _waitForBlock = true;       // OCCUPIED
            speedType = Warrant.Stop;
        } 
        Warrant w = block.getWarrant();
        if (w != null && !this.equals(w)) {
            _waitForWarrant = true; // w owns block
            speedType = Warrant.Stop;
        } else if (okToAllocate && !Stop.equals(speedType)) {
            _message = block.allocate(this);
            if (_message != null) {  // only 2 messages possible
                _waitForBlock = true;   // OUT_OF_SERVICE
                speedType = Warrant.Stop;
                if (log.isDebugEnabled()) {
                    log.debug("{}: Cannot allocate {}. {}",
                            getDisplayName(), block.getDisplayName(), _message);
                }
            }
        }
<<<<<<< HEAD

        if (block.isOccupied()) {
            _waitForBlock = true;       // OCCUPIED
            speedType = Warrant.Stop;
        }
        if (!Warrant.Stop.equals(speedType) && !_partialAllocate) {
=======
        if (!Warrant.Stop.equals(speedType) && okToAllocate) {
>>>>>>> 02b43308
            _message = blkOrder.setPath(this);
            if (_message != null) {
                _waitForWarrant = true;
                speedType = Warrant.Stop;
                log.warn(_message);
            }
        }

        if (log.isDebugEnabled()) {
            if (_waitForSignal || _waitForBlock || _waitForWarrant) {
                log.debug ("{}: \"{}\" speed change of type \"{}\" needed to enter block \"{}\".",
                        getDisplayName(), (_waitForSignal?"Signal":(_waitForWarrant?"Warrant":"Block")),
                        speedType, block.getDisplayName());
            }
        }
        return speedType;
    }

    /*
     * Return pathLength of the block.
     */
    private float getAvailableDistanceAt(int idxBlockOrder) {
        BlockOrder blkOrder = getBlockOrderAt(idxBlockOrder);
        float pathLength = blkOrder.getPath().getLengthMm();
        if (idxBlockOrder == 0 || pathLength <= 1.0f) {
            // Position in block is unknown. use calculated distances instead
            float blkDist = _speedUtil.getBlockSpeedInfo(idxBlockOrder).getDistance();
            if (log.isDebugEnabled()) {
                log.debug("{}: getAvailableDistanceAt: block \"{}\" using calculated blkDist= {}, pathLength= {}",
                        getDisplayName(), blkOrder.getBlock().getDisplayName(), blkDist, pathLength);
            }
            return blkDist;
        } else {
            return pathLength;
        }
    }

    private float getRampLengthForEntry(float currentSpeed, float endSpeed) {
        RampData ramp = _speedUtil.getRampForSpeedChange(currentSpeed, endSpeed);
        float enterLen = ramp.getRampLength();
        if (log.isTraceEnabled()) {
            log.debug("{}: getRampLengthForEntry: from speed={} to speed={}. rampLen={}",
                    getDisplayName(), currentSpeed, endSpeed, enterLen);
        }
        return enterLen;
    }

    private float getEntranceBufferDist(int idxBlockOrder) {
        float bufDist = BUFFER_DISTANCE;
        if (_waitForSignal) {        // signal restricting speed
            bufDist+= getBlockOrderAt(idxBlockOrder).getEntranceSpace(); // signal's adjustment
        }
        return bufDist;
    }

    /**
     * Called to set the correct speed for the train when the scripted speed
     * must be modified due to a track condition (signaled speed or rogue
     * occupation). Also called to return to the scripted speed after the
     * condition is cleared. Assumes the train occupies the block of the current
     * block order.
     * <p>
     * Looks for speed requirements of this block and takes immediate action if
     * found. Otherwise looks ahead for future speed change needs. If speed
     * restriction changes are required to begin in this block, but the change
     * is not immediate, then determine the proper time delay to start the speed
     * change.
     */
    private void setMovement() {
        BlockOrder curBlkOrder = getBlockOrderAt(_idxCurrentOrder);
        OBlock curBlock = curBlkOrder.getBlock();

<<<<<<< HEAD
        // Should be allocated and set if
        _message = curBlkOrder.setPath(this);
        if (_message != null) {
            // out of service or failed to set _waitForWarrant,
            _engineer.setSpeedToType(Stop);   // speed set to 0.0 (not E-top) User must restart
            log.error("Train \"{}\" in block \"{}\" but path cannot be set! msg= {}. Warrant {}",
                    getTrainName(), curBlock.getDisplayName(), _message, getDisplayName());
            return false;
        }

=======
>>>>>>> 02b43308
        String currentSpeedType = _engineer.getSpeedType(true); // current or pending speed type
        float speedSetting = _engineer.getSpeedSetting();       // current speed
        String entrySpeedType = getPermissibleSpeedAt(curBlkOrder);    // speed limit for this block

        if (log.isDebugEnabled()) {
            SpeedState speedState = _engineer.getSpeedState();
            int runState = _engineer.getRunState();
            log.debug("{}: SET MOVEMENT Block\"{}\" runState= {}, speedState= {} for currentSpeedType= {}. entrySpeedType= {}.",
                    getDisplayName(), curBlock.getDisplayName(), RUN_STATE[runState], speedState.toString(),
                    currentSpeedType, entrySpeedType);
            log.debug("{}: Flags: _waitForBlock={}, _waitForSignal={}, _waitForWarrant={} speedSetting= {}.",
                    getDisplayName(), _waitForBlock, _waitForSignal, _waitForWarrant, speedSetting);
            if (_message != null) {
                log.debug("{}:  ", getDisplayName(), _message);
            }
        }

        if (_noRamp) {
            if (_idxCurrentOrder < _orders.size() - 1) {
                entrySpeedType = getSpeedTypeForBlock(_idxCurrentOrder + 1);
                if (entrySpeedType != null && _speedUtil.secondGreaterThanFirst(entrySpeedType, currentSpeedType)) {
                    if (log.isDebugEnabled()) {
                        log.debug("{}: No ramp speed change of \"{}\" from \"{}\" in block \"{}\"",
                              getDisplayName(), entrySpeedType, currentSpeedType, curBlock.getDisplayName());
                    }
                    _engineer.setSpeedToType(entrySpeedType);
                }
            }
            if (log.isDebugEnabled()) {
                log.debug("{}: Exit setMovement due to no ramping.", getDisplayName());
            }
            return;
        }

        // Check that flags and states agree with expected speed and position
        // A signal drop down can appear to be a speed violation, but only when a violation when expected
        if (_idxCurrentOrder > 0) {
            int idxStop = getIndexOfBlock(_stoppingBlock, _idxCurrentOrder);
            if (idxStop == _idxCurrentOrder) {
                makeOverrunMessage(curBlock);
               _engineer.setSpeedToType(Stop); // immediate decrease
               return;
            }
            if (_waitForSignal) {
                if (_idxProtectSignal < _idxCurrentOrder) {
<<<<<<< HEAD
                    log.error("Train {} on {}: Waiting For Signal at block {} when entering block ",
                            getTrainName(), getBlockAt(_idxProtectSignal).getDisplayName(), curBlock.getDisplayName());
=======
                    log.error("Warrant \"{}\" with train \"{}\" is waiting For Signal at block \"{}\" when entering block \"{}\"",
                            getDisplayName(), getTrainName(), getBlockAt(_idxProtectSignal).getDisplayName(), curBlock.getDisplayName());
>>>>>>> 02b43308
                } else {
                    BlockOrder bo = getBlockOrderAt(_idxProtectSignal);
                    jmri.NamedBean signal = bo.getSignal();
                    if (log.isDebugEnabled()) {
                        log.debug("{}: Ramping to stop in block {} for signal {} protecting block {}.", getDisplayName(),
                                curBlock.getDisplayName(), signal.getDisplayName(), bo.getBlock().getDisplayName());
                    }
                    if (_idxProtectSignal > _idxCurrentOrder && currentSpeedType.equals(Stop)) {
                        return;    // more than one block needed to ramp down before signal
                    } else {
                        fireRunStatus("SignalOverrun", (signal!=null?signal.getDisplayName():curBlock.getDisplayName()),
                                entrySpeedType); // message of speed violation
                        _engineer.setSpeedToType(Stop); // immediate decrease
                        return;
                    }
                }
            }
<<<<<<< HEAD
            _message = curBlock.allocate(this);

=======
            
>>>>>>> 02b43308
            if (_speedUtil.secondGreaterThanFirst(currentSpeedType, entrySpeedType)) {
                // Increase speed. (entrySpeedType == null comparison returns false)
                restoreRunning(entrySpeedType);
                return;
            } else if (entrySpeedType!= null && !currentSpeedType.equals(entrySpeedType)){
                // signal or block speed entrySpeedType is less than desired currentSpeedType.
                // Speed for this block is violated so set end speed immediately
                jmri.NamedBean signal = curBlkOrder.getSignal();
                if (signal != null) {
                    log.info("Train {} moved past required {} speed for signal \"{}\" at block \"{}\" on warrant {}!",
                            getTrainName(), entrySpeedType, signal.getDisplayName(), curBlock.getDisplayName(), getDisplayName());
                } else {
                    log.info("Train {} moved past required \"{}\" speed at block \"{}\" on warrant {}!",
                            getTrainName(), entrySpeedType, curBlock.getDisplayName(), getDisplayName());
                }
                fireRunStatus("SignalOverrun", (signal!=null?signal.getDisplayName():curBlock.getDisplayName()),
                        entrySpeedType); // message of speed violation
               _engineer.setSpeedToType(entrySpeedType); // immediate decrease
                return;
            }
        }

        if (_idxCurrentOrder < _orders.size() - 1) {
            lookAheadforSpeedChange(currentSpeedType);
        } // else at last block, forget about speed changes
    }

    private void lookAheadforSpeedChange(String currentSpeedType) {
        float speedSetting = _engineer.getSpeedSetting();       // current speed

        clearWaitFlags(false);
        // look ahead for speed type slower than current type, refresh flags

        String speedType;    // first slower speedType ahead
        int idxSpeedChange = _idxCurrentOrder + 1;  // idxBlockOrder where speed changes before entry
        Warrant w = getBlockAt(idxSpeedChange).getWarrant();
        if (w != null && !this.equals(w)) {
            speedType = Stop;
            _waitForWarrant = true;
        } else if (getBlockAt(idxSpeedChange).isOccupied()) {
            speedType = Stop;
            _waitForBlock = true;
        } else {
            speedType = currentSpeedType;       // first slower speedType ahead
            idxSpeedChange = _idxCurrentOrder;  // idxBlockOrder where speed changes before entry
            while (!_speedUtil.secondGreaterThanFirst(speedType, currentSpeedType) && idxSpeedChange < _orders.size() - 1) {
                idxSpeedChange++;
                String s = getSpeedTypeForBlock(idxSpeedChange);  // speed for entry into next block
                if (s != null) {
                    speedType = s;
                }
            }
        }
        OBlock block = getBlockAt(idxSpeedChange);

        // Now set stopping condition flags for blocks, if any
        if (_waitForBlock || _waitForWarrant) {
            setStoppingBlock(block);
        }
        float availDist = getAvailableDistance(idxSpeedChange);  // distance ahead (excluding current block
        float changeDist = getEntranceDistance(speedSetting, idxSpeedChange, speedType);    // distance needed to change speed for speedType

        if (log.isDebugEnabled()) {
            log.debug("{}: Speed \"{}\" at block \"{}\" until speed \"{}\" at block \"{}\", availDist={}, changeDist={}",
                    getDisplayName(), currentSpeedType, getBlockAt(_idxCurrentOrder).getDisplayName(), speedType, block.getDisplayName(), availDist, changeDist);
        }

        // set next signal after current block for aspect speed change
        for (int i = _idxCurrentOrder + 1; i < _orders.size(); i++) {
            if (setProtectingSignal(i)) {
               break;
           }
        }
        if (changeDist <= availDist) {
            clearWaitFlags(false);
            return;
        }

        // Begin a ramp for speed change in this block. If due to a signal, watch that one
        if(_waitForSignal) {
            // watch this signal. if it's not the next signal, then user has not configured signal system correctly
            setProtectingSignal(idxSpeedChange);
        }

        // either ramp in progress or no changes needed. Stopping conditions set, so move on.
        if (!_speedUtil.secondGreaterThanFirst(speedType, currentSpeedType)) {
            return;
        }

        availDist += getAvailableDistanceAt(_idxCurrentOrder);   // Add available length in this block

        if (changeDist > availDist) {
            log.warn("No room for train {} to ramp to speed \"{}\" in block \"{}\"!. availDist={}, changeDist={} on warrant {}",
                    getTrainName(), speedType, getBlockAt(_idxCurrentOrder).getDisplayName(), availDist,  changeDist, getDisplayName());
            _engineer.rampSpeedTo(speedType, idxSpeedChange - 1);
        } else {
            if (log.isDebugEnabled()) {
                log.debug("{}: Speed decrease to \"{}\" from {} needed before entering block \"{}\", availDist={}, changeDist={}",
                        getDisplayName(), speedType, currentSpeedType, block.getDisplayName(), availDist, changeDist);
            }
            makespeedChange(availDist, changeDist, idxSpeedChange, speedType);
        }
    }

    /**
     *  Must start the ramp in current block. ( at _idxCurrentOrder)
     *  find the time when ramp should start in this block, then use thread CommandDelay to start the ramp.
     *  Train must travel a deltaDist for a deltaTime to the start of the ramp.
     *  It travels at throttle settings of scriptSpeed(s) modified by currentSpeedType.
     *  trackSpeed(s) of these modified scriptSettings are computed from SpeedProfile
     *  waitThrottle is throttleSpeed when ramp is started. This may not be the scriptSpeed now
     *  Start with waitThrottle (modSetting) being at the entrance to the block.
     *  modSetting gives the current trackSpeed.
     *  accumulate the time and distance and determine the distance (changeDist) needed for entrance into
     *  block (at idxSpeedChange) requiring speed change to speedType
     *  final ramp should modify waitSpeed to endSpeed and must end at the exit of end block (endBlockIdx)
     *
     * @param availDist     distance available to make the ramp
     * @param changeDist    distance needed for the rmp
     * @param idxSpeedChange block order index of block to complete change before entry
     * @param speedType     speed aspect of spped change
     */
    private void makespeedChange(float availDist, float changeDist, int idxSpeedChange, String speedType) {

        int cmdStartIdx = _engineer.getCurrentCommandIndex(); // blkSpeedInfo.getFirstIndex();
        int cmdEndIdx = _speedUtil.getBlockSpeedInfo(idxSpeedChange - 1).getLastIndex();
        float scriptSpeed = _engineer.getScriptSpeed();  // script throttle setting
        float speedSetting = _engineer.getSpeedSetting();       // current speed
        String currentSpeedType = _engineer.getSpeedType(false); // current or pending speed type

        float modSetting = speedSetting;      // _speedUtil.modifySpeed(scriptSpeed, currentSpeedType);
        float trackSpeed = _speedUtil.getTrackSpeed(modSetting);   // mm/sec track speed at modSetting
        if (_idxCurrentOrder == 0 && availDist > BUFFER_DISTANCE) {
            changeDist = 0;
        }
        if (log.isDebugEnabled()) {
            log.debug("makespeedChange cmdIdx #{} to #{} at speedType \"{}\" to \"{}\". speedSetting={}, changeDist={}, availDist={}",
                    cmdStartIdx+1, cmdEndIdx+1, currentSpeedType, speedType, speedSetting, changeDist, availDist);
            // command index numbers biased by 1
        }
        float accumTime = 0;    // accumulated time of commands up to ramp start
        float accumDist = 0;
        float remDist = availDist - changeDist;
        float deltaTime = 0;
        float timeRatio = 1; // time adjustment for current speed type
        if (trackSpeed > _speedUtil.getRampThrottleIncrement()) {
<<<<<<< HEAD
            if (trackSpeed > 0) {
                deltaTime = remDist / trackSpeed;
                timeRatio = _speedUtil.getTrackSpeed(scriptSpeed) / trackSpeed;
            }
=======
            deltaTime = remDist / trackSpeed;
            timeRatio = _speedUtil.getTrackSpeed(scriptSpeed) / trackSpeed;
>>>>>>> 02b43308
        } else {
            deltaTime = 0;
            timeRatio = 1;
        }
        float bufDist = getEntranceBufferDist(idxSpeedChange);

        for (int i = cmdStartIdx; i <= cmdEndIdx; i++) {
            ThrottleSetting ts = _commands.get(i);
            accumDist += trackSpeed * ts.getTime() * timeRatio;
            accumTime += ts.getTime() * timeRatio;
            if (changeDist + accumDist >= availDist) {
                float overDist = changeDist + accumDist - availDist;
                if (trackSpeed <= 0) {
                    log.error("{} Cannot ramp to \"{}\". trackSpeed= {} at block \"{}\".", getDisplayName(),
                            speedType, trackSpeed, getBlockAt(idxSpeedChange).getDisplayName());
                }
                if (trackSpeed > 0) {
                    accumTime -= overDist / trackSpeed;
                }
                deltaTime = accumTime;
                break;
            }
            ThrottleSetting.CommandValue cmdVal = ts.getValue();
            if (cmdVal.getType().equals(ThrottleSetting.ValueType.VAL_FLOAT)) {
                scriptSpeed = cmdVal.getFloat();
                modSetting = _speedUtil.modifySpeed(scriptSpeed, currentSpeedType);
                changeDist = getRampLengthForEntry(speedSetting, modSetting) + bufDist;
                trackSpeed = _speedUtil.getTrackSpeed(modSetting);
                timeRatio = _speedUtil.getTrackSpeed(scriptSpeed) / trackSpeed;
           }
           log.debug("{}: cmd#{} accumTime= {} accumDist= {} changeDist= {}", getDisplayName(), i+1, accumTime, accumDist, changeDist);
        }

        int waitTime = Math.round(deltaTime);
        if (log.isDebugEnabled()) {
            log.debug("{}: RAMP waitTime={}, waitThrottle={}, availDist={}, enterLen={} for ramp start",
                    getDisplayName(), waitTime, modSetting, availDist, changeDist);
        }

        waitTime -= 50;     // Subtract a bit to avoid last unwanted speed command
        if (waitTime <= 0) {
            _engineer.rampSpeedTo(speedType, idxSpeedChange - 1);
        } else {    // cancelDelayRamp has been called
            rampSpeedDelay(waitTime, speedType, modSetting, idxSpeedChange - 1);
        }
    }

    synchronized private void rampSpeedDelay (long waitTime, String speedType, float waitSpeed, int endBlockIdx) {
        if (_delayCommand != null) {
            if (_delayCommand.isDuplicate(speedType, waitTime, endBlockIdx)) {
                return;
            }
            cancelDelayRamp();
        }
        _delayCommand = new CommandDelay(speedType, waitTime, waitSpeed, endBlockIdx);
        _delayCommand.start();
        if (log.isDebugEnabled()) {
            log.debug("{}: CommandDelay: will wait {}ms, then Ramp to {} in block {}.",
                    getDisplayName(), waitTime, speedType, getBlockAt(endBlockIdx).getDisplayName());
        }
    }

    protected void rampDone(boolean stop, boolean halted, String speedType, int endBlockIdx) {
        if (_trace || log.isDebugEnabled()) {
            if (halted || speedType.equals(Warrant.EStop)) {
                log.info(Bundle.getMessage("RampHalt",
                        getTrainName(), getBlockAt(_idxCurrentOrder).getDisplayName()));
            } else {
                log.info(Bundle.getMessage("RampSpeed", getTrainName(), 
                        speedType, getBlockAt(_idxCurrentOrder).getDisplayName()));
            }
        }
        if (!stop) {
            fireRunStatus("RampDone", halted, speedType);
        }

        int nextIdx = endBlockIdx + 1;
        if (nextIdx > 0 && nextIdx < _orders.size()) {
            OBlock block = getBlockAt(nextIdx);
            if (block.isOccupied() && !_waitForBlock) {
                Warrant w = block.getWarrant();
                if (w == null) {
                    _overrun = true;    // endBlock occupied during ramp down. Speed overrun!
                    ThreadingUtil.runOnGUIEventually(() -> {
                        _message = getBlockOrderAt(nextIdx).setPath(this);
                        if (_message == null) {
                            goingActive(block);
                        }
                    });
                } else if (!this.equals(w)) {
                    _overrun = true;    // endBlock occupied during ramp down. Speed overrun!
                    if (_waitForSignal) {
                        jmri.NamedBean signal = getBlockOrderAt(nextIdx).getSignal();
                        fireRunStatus("SignalOverrun",
                                (signal!=null?signal.getDisplayName():block.getDisplayName()), speedType);
                    } else {
                        makeOverrunMessage(block);  // does fireRunStatus for other waits
                    }
                }
                // case where owning block & _waitForBlock was already set is indeterminate
            }
        }
    }

    private void makeOverrunMessage(OBlock curBlock) {
        String bundleKey = null;
        String name = null;
        if (_waitForWarrant) {
            bundleKey ="WarrantOverrun";
            Warrant w = curBlock.getWarrant();
            if (w != null) {
                name = w.getDisplayName();
            }
        } else if (_waitForBlock){
            bundleKey ="OccupyOverrun";
            name = (String)curBlock.getValue();
        }
        if (name == null) {
            name = Bundle.getMessage("unknownTrain");
        }
        if (bundleKey != null) {
            fireRunStatus(bundleKey, curBlock.getDisplayName(), name); // message of speed violation
        } else {
            log.error("Train \"{}\" entered stopping block \"{}\" for unknown reason on warrant {}!",
                getTrainName(), curBlock.getDisplayName(), getDisplayName());
        }
        log.info("Train \"{}\" moved past required STOP at block \"{}\" on warrant {}!",
                getTrainName(), curBlock.getDisplayName(), getDisplayName());
    }

    /**
     * {@inheritDoc}
     * <p>
     * This implementation tests that
     * {@link jmri.NamedBean#getSystemName()}
     * is equal for this and obj.
     * To allow a warrant to run with sections, DccLocoAddress is included to test equality
     *
     * @param obj the reference object with which to compare.
     * @return {@code true} if this object is the same as the obj argument;
     *         {@code false} otherwise.
     */
    @Override
    public boolean equals(Object obj) {
        if (obj == null) return false; // by contract

        if (obj instanceof Warrant) {  // NamedBeans are not equal to things of other types
            Warrant b = (Warrant) obj;
            DccLocoAddress addr = this._speedUtil.getDccAddress();
            if (addr == null) {
                if (b._speedUtil.getDccAddress() != null) {
                    return false;
                }
                return (this.getSystemName().equals(b.getSystemName()));
            }
            return (this.getSystemName().equals(b.getSystemName()) && addr.equals(b._speedUtil.getDccAddress()));
        }
        return false;
    }

    /**
     * {@inheritDoc}
     *
     * @return hash code value is based on the system name and DccLocoAddress.
     */
    @Override
    public int hashCode() {
        return (getSystemName().concat(_speedUtil.getDccAddress().toString())).hashCode();
    }

    @Override
    public List<NamedBeanUsageReport> getUsageReport(NamedBean bean) {
        List<NamedBeanUsageReport> report = new ArrayList<>();
        if (bean != null) {
            if (bean.equals(getBlockingWarrant())) {
                report.add(new NamedBeanUsageReport("WarrantBlocking"));
            }
            getBlockOrders().forEach((blockOrder) -> {
                if (bean.equals(blockOrder.getBlock())) {
                    report.add(new NamedBeanUsageReport("WarrantBlock"));
                }
                if (bean.equals(blockOrder.getSignal())) {
                    report.add(new NamedBeanUsageReport("WarrantSignal"));
                }
            });
        }
        return report;
    }

    private final static org.slf4j.Logger log = org.slf4j.LoggerFactory.getLogger(Warrant.class);
}<|MERGE_RESOLUTION|>--- conflicted
+++ resolved
@@ -1126,18 +1126,6 @@
                     break;
                 case SPEED_UP:
                     // user wants to increase throttle of stalled train slowly
-<<<<<<< HEAD
-                    block = getBlockAt(_idxCurrentOrder);
-                    if ((block.getState() & OBlock.OCCUPIED) == 0) {
-                        break;
-                    }
-                    if ((_waitForSignal || _waitForBlock || _waitForWarrant) ||
-                            (runState != RUNNING && runState != SPEED_RESTRICTED)) {
-                        ret = askResumeQuestion(block);
-                        if (ret) {
-                            if (WarrantPreferences.getDefault().getTrace()) {
-                                log.info(Bundle.getMessage("userOverRide", _trainName, block.getDisplayName()));
-=======
                     if (checkBlockForRunning(_idxCurrentOrder)) {
                         if ((_waitForSignal || _waitForBlock || _waitForWarrant) ||
                                 (runState != RUNNING && runState != SPEED_RESTRICTED)) {
@@ -1145,7 +1133,6 @@
                             ret = askResumeQuestion(block);
                             if (ret) {
                                 ret = bumpSpeed();
->>>>>>> 02b43308
                             }
                         } else {
                             ret = bumpSpeed();
@@ -1153,13 +1140,8 @@
                     }
                     break;
                 case RETRY: // Force move into next block
-<<<<<<< HEAD
-                    block = getBlockAt(_idxCurrentOrder + 1);
-                    if (block.allocate(this) == null && block.isOccupied()) {
-=======
                     if (checkBlockForRunning(_idxCurrentOrder + 1)) {
                         block = getBlockAt(_idxCurrentOrder + 1); 
->>>>>>> 02b43308
                         if ((_waitForSignal || _waitForBlock || _waitForWarrant) ||
                                 (runState != RUNNING && runState != SPEED_RESTRICTED)) {
                             ret = askResumeQuestion(block);
@@ -1321,11 +1303,7 @@
                 } else {
                     who = "Unknown Train";
                 }
-<<<<<<< HEAD
-                info.append("\n\t\""); info.append(who); info.append("\" occupies Block \"");
-=======
                 info.append("\n\twait for \""); info.append(who); info.append("\" occupying Block \""); 
->>>>>>> 02b43308
                 info.append(_stoppingBlock.getDisplayName()); info.append("\"");
             }
         } else {
@@ -1799,24 +1777,11 @@
                 if (_trace || log.isDebugEnabled()) {
                     log.info(Bundle.getMessage("SignalCleared", _protectSignal.getDisplayName(), speedType, _trainName));
                 }
-<<<<<<< HEAD
-                _message = getBlockOrderAt(_idxCurrentOrder + 1).setPath(this); // allocates, if necessary
-                if (setPathMessageOk(_idxProtectSignal)) {
-                    // train is stopped. If occupied, it is a rogue
-                    ThreadingUtil.runOnGUIDelayed(() -> {
-                        restoreRunning(speedType);
-                    }, 2500);
-                } else {
-                    log.warn("Cannot restore signal speed \"{}\" for signal at \"{}\" from block= \"{}\". {}",
-                            speedType, getBlockAt(_idxProtectSignal).getDisplayName(),
-                            getBlockAt(_idxCurrentOrder).getDisplayName(), _message);
-=======
                 OBlock block = getBlockAt(_idxProtectSignal);
                 // train is stopped. If occupied by a rogue don't move.
                 if (block.isOccupied() && !_overrun) {
                     setStoppingBlock(block);
                     _waitForBlock = true;
->>>>>>> 02b43308
                 }
                 Warrant w = block.getWarrant();
                 // or owned by another warrant, don't move.
@@ -1981,14 +1946,6 @@
                 _engineer.rampSpeedTo(speedType, -1);
                 _overrun = false;
                 _curSignalAspect = null;
-<<<<<<< HEAD
-                fireRunStatus("SpeedChange", _idxCurrentOrder - 1, _idxCurrentOrder);
-                if (log.isDebugEnabled()) {
-                    log.debug("{}: restoreRunning(): rampSpeedTo to \"{}\"",
-                            getDisplayName(), speedType);
-                }
-                return true;
-=======
                 // continue, there may be blocks ahead that need a speed decrease to begin in this block
                 if (_idxCurrentOrder < _orders.size() - 1) {
                     lookAheadforSpeedChange(speedType);
@@ -1998,7 +1955,6 @@
                     }
                 } // else at last block, forget about speed changes
                 return true;                
->>>>>>> 02b43308
             } else {
                 log.error("train \"{}\" of {} cannot set path - {}", getTrainName(), getDisplayName(), _message);
             }
@@ -2166,14 +2122,8 @@
         }
         if (activeIdx == _idxCurrentOrder) {
             // unusual occurrence.  dirty track? sensor glitch?
-<<<<<<< HEAD
-            if (WarrantPreferences.getDefault().getTrace()) {
-                log.info("{}: Train \"{}\" regained Detection at \"{}\"",
-                        getDisplayName(), getTrainName(), block.getDisplayName());
-=======
             if (_trace || log.isDebugEnabled()) {
                 log.info(Bundle.getMessage("RegainDetection", getTrainName(), block.getDisplayName()));
->>>>>>> 02b43308
             }
         } else if (activeIdx == _idxCurrentOrder + 1) {
             if (_delayStart) {
@@ -2303,59 +2253,8 @@
             if (_idxCurrentOrder + 1 < _orders.size()) {
                 OBlock nextBlock = getBlockAt(_idxCurrentOrder + 1);
                 if (nextBlock.isDark()) {
-<<<<<<< HEAD
-                    if (_engineer != null) {
-                        goingActive(nextBlock); // fake occupancy for dark block
-                        releaseBlock(block, idx);
-                    } else {
-                        if (_runMode == MODE_LEARN) {
-                            _idxCurrentOrder++; // assume train has moved into the dark block
-                            fireRunStatus("blockChange", block, nextBlock);
-                        } else if (_runMode == MODE_RUN) {  // actually can't be, _engineer is null
-                            controlRunTrain(ABORT); // no harm, let it be.
-                        }
-                    }
-                } else {
-                    if (nextBlock.isOccupied() && (_waitForBlock || _waitForWarrant)) {
-                        // assume train rolled into block ahead that is either occupied or owned by another.
-                        // Should _idxCurrentOrder & _idxLastOrder be incremented? Better to let user take control?
-                        releaseBlock(block, idx);
-                        setHeadOfTrain(nextBlock);
-                        fireRunStatus("blockChange", block, nextBlock);
-                        log.warn("block \"{}\" goingInactive. train has entered rogue occupied block {}! warrant {}",
-                                block.getDisplayName(), nextBlock.getDisplayName(), getDisplayName());
-                   } else { // not Dark and not occupied
-                       boolean lostTest = true;
-                       if (_idxCurrentOrder > 0) {
-                           OBlock prevBlock = getBlockAt(_idxCurrentOrder - 1);
-                           if (prevBlock.isOccupied() && this.equals(prevBlock.getWarrant())) {
-                               // assume nosed into block, then lost contact. Insure it is still allocated.
-                               if (prevBlock.allocate(this) == null) {
-                                   _idxCurrentOrder -= 1;       // set head to previous BlockOrder
-                                   lostTest = false;
-                                   fireRunStatus("blockChange", block, prevBlock);
-                               } else {
-
-                               }
-                           }
-                       }
-                       if (lostTest) {
-                           log.warn("block \"{}\" goingInactive. train is lost! warrant {}",
-                                       block.getDisplayName(), getDisplayName());
-                           fireRunStatus("blockChange", block, null);
-                           if (_engineer != null) {
-                               _engineer.setSpeedToType(EStop);   // halt and set 0 throttle
-                               if (_idxCurrentOrder == 0) {
-                                   setStoppingBlock(block);
-                                   _lost = true;
-                               }
-                           }
-                       }
-                   }
-=======
                     goingActive(nextBlock); // fake occupancy for dark block
                     return;
->>>>>>> 02b43308
                 }
                 if (nextBlock.isOccupied()) {
                     log.debug("Train \"{}\" Current position in block \"{}\" goingInactive. next block \"{}\" is occupied! (warrant {})",
@@ -2597,12 +2496,8 @@
     /**
      * Orders are parsed to get any speed restrictions. Called from
      * setMovement
-<<<<<<< HEAD
-     *
-=======
      * lookAheadforSpeedChange
      * 
->>>>>>> 02b43308
      * @param idxBlockOrder index of Orders. always > _idxCurrentOrder
      * @return Speed type name
      */
@@ -2642,16 +2537,7 @@
                 }
             }
         }
-<<<<<<< HEAD
-
-        if (block.isOccupied()) {
-            _waitForBlock = true;       // OCCUPIED
-            speedType = Warrant.Stop;
-        }
-        if (!Warrant.Stop.equals(speedType) && !_partialAllocate) {
-=======
         if (!Warrant.Stop.equals(speedType) && okToAllocate) {
->>>>>>> 02b43308
             _message = blkOrder.setPath(this);
             if (_message != null) {
                 _waitForWarrant = true;
@@ -2724,19 +2610,6 @@
         BlockOrder curBlkOrder = getBlockOrderAt(_idxCurrentOrder);
         OBlock curBlock = curBlkOrder.getBlock();
 
-<<<<<<< HEAD
-        // Should be allocated and set if
-        _message = curBlkOrder.setPath(this);
-        if (_message != null) {
-            // out of service or failed to set _waitForWarrant,
-            _engineer.setSpeedToType(Stop);   // speed set to 0.0 (not E-top) User must restart
-            log.error("Train \"{}\" in block \"{}\" but path cannot be set! msg= {}. Warrant {}",
-                    getTrainName(), curBlock.getDisplayName(), _message, getDisplayName());
-            return false;
-        }
-
-=======
->>>>>>> 02b43308
         String currentSpeedType = _engineer.getSpeedType(true); // current or pending speed type
         float speedSetting = _engineer.getSpeedSetting();       // current speed
         String entrySpeedType = getPermissibleSpeedAt(curBlkOrder);    // speed limit for this block
@@ -2782,13 +2655,8 @@
             }
             if (_waitForSignal) {
                 if (_idxProtectSignal < _idxCurrentOrder) {
-<<<<<<< HEAD
-                    log.error("Train {} on {}: Waiting For Signal at block {} when entering block ",
-                            getTrainName(), getBlockAt(_idxProtectSignal).getDisplayName(), curBlock.getDisplayName());
-=======
                     log.error("Warrant \"{}\" with train \"{}\" is waiting For Signal at block \"{}\" when entering block \"{}\"",
                             getDisplayName(), getTrainName(), getBlockAt(_idxProtectSignal).getDisplayName(), curBlock.getDisplayName());
->>>>>>> 02b43308
                 } else {
                     BlockOrder bo = getBlockOrderAt(_idxProtectSignal);
                     jmri.NamedBean signal = bo.getSignal();
@@ -2806,12 +2674,7 @@
                     }
                 }
             }
-<<<<<<< HEAD
-            _message = curBlock.allocate(this);
-
-=======
             
->>>>>>> 02b43308
             if (_speedUtil.secondGreaterThanFirst(currentSpeedType, entrySpeedType)) {
                 // Increase speed. (entrySpeedType == null comparison returns false)
                 restoreRunning(entrySpeedType);
@@ -2958,15 +2821,8 @@
         float deltaTime = 0;
         float timeRatio = 1; // time adjustment for current speed type
         if (trackSpeed > _speedUtil.getRampThrottleIncrement()) {
-<<<<<<< HEAD
-            if (trackSpeed > 0) {
-                deltaTime = remDist / trackSpeed;
-                timeRatio = _speedUtil.getTrackSpeed(scriptSpeed) / trackSpeed;
-            }
-=======
             deltaTime = remDist / trackSpeed;
             timeRatio = _speedUtil.getTrackSpeed(scriptSpeed) / trackSpeed;
->>>>>>> 02b43308
         } else {
             deltaTime = 0;
             timeRatio = 1;

package jmri.jmrit.logix;

import edu.umd.cs.findbugs.annotations.SuppressFBWarnings;
import java.util.ArrayList;
import java.util.List;
import jmri.DccLocoAddress;
import jmri.DccThrottle;
import jmri.InstanceManager;
import jmri.NamedBean;
import jmri.ThrottleListener;
import jmri.jmrit.roster.Roster;
import jmri.jmrit.roster.RosterEntry;
import jmri.util.ThreadingUtil;
import org.slf4j.Logger;
import org.slf4j.LoggerFactory;

/**
 * An Warrant contains the operating permissions and directives needed for a
 * train to proceed from an Origin to a Destination. There are three modes that
 * a Warrant may execute;
 * <p>
 * MODE_LEARN - Warrant is created or edited in WarrantFrame and then launched
 * from WarrantFrame who records throttle commands from "_student" throttle.
 * Warrant fires PropertyChanges for WarrantFrame to record when blocks are
 * entered. "_engineer" thread is null.
 * </p><P>
 * MODE_RUN - Warrant may be launched from several places. An array of
 * BlockOrders, _savedOrders, and corresponding _throttleCommands allow an
 * "_engineer" thread to execute the throttle commands. The blockOrders
 * establish the route for the Warrant to acquire and reserve OBlocks. The
 * Warrant monitors block activity (entrances and exits, signals, rogue
 * occupancy etc) and modifies speed as needed.
 * </p><P>
 * MODE_MANUAL - Warrant may be launched from several places. The Warrant to
 * acquires and reserves the route from the array of BlockOrders. Throttle
 * commands are done by a human operator. "_engineer" and "_throttleCommands"
 * are not used. Warrant monitors block activity but does not set _stoppingBlock
 * or _shareTOBlock since it cannot control speed. It does attempt to realign
 * the route as needed, but can be thwarted.
 * </p><P>
 * Version 1.11 - remove setting of SignalHeads
 *
 * @author  Pete Cressman Copyright (C) 2009, 2010
 */
public class Warrant extends jmri.implementation.AbstractNamedBean
        implements ThrottleListener, java.beans.PropertyChangeListener {

    public static final String Stop = "Stop";   // NOI18N
    public static final String EStop = "EStop";     // NOI18N
    public static final String Normal = "Normal";   // NOI18N
    public static final String Clear = "Clear";     // NOI18N
    
    // permanent members.
    private ArrayList <BlockOrder> _savedOrders = new ArrayList <BlockOrder>();
    private BlockOrder _viaOrder;
    private BlockOrder _avoidOrder;
    private List<ThrottleSetting> _throttleCommands = new ArrayList<ThrottleSetting>();
    protected String _trainName;    // User train name for icon
    private String _trainId;        // Roster Id
    private DccLocoAddress _dccAddress;
    private boolean _runBlind;      // Unable to use block detection, must run on et only
    private boolean _partialAllocate;// only allocate as far as needed to make speed change.
    private boolean _noRamp;        // do not ramp speed changes. make immediate speed change when entering approach block.

    // transient members
    protected List<BlockOrder> _orders;     // temp orders used in run mode
    private LearnThrottleFrame _student;    // need to callback learning throttle in learn mode
    private boolean _tempRunBlind;          // run mode flag to allow running on ET only
    private boolean _delayStart;            // allows start block unoccupied and wait for train
    protected List <ThrottleSetting> _commands;   // temp commands used in run mode
    protected int     _idxCurrentOrder;       // Index of block at head of train (if running)
    protected int     _idxLastOrder;          // Index of block at tail of train just left
    private String  _curSpeedType;  // name of last moving speed, i.e. never "Stop".  Used to restore previous speed 
    private ArrayList<BlockSpeedInfo> _speedInfo; // map max speeds and occupation times of each block in route

    protected int _runMode;
    protected Engineer _engineer;       // thread that runs the train
    private CommandDelay _delayCommand; // thread for delayed ramp down
    private boolean _allocated;         // initial Blocks of _orders have been allocated
    private boolean _totalAllocated;    // All Blocks of _orders have been allocated
    private boolean _routeSet;          // all allocated Blocks of _orders have paths set for route
    protected OBlock _stoppingBlock;    // Block allocated to another warrant or a rogue train
    private NamedBean _stoppingSignal;  // Signal stopping train movement
    private boolean _waitForSignal;     // train may not move until false
    private boolean _waitForBlock;      // train may not move until false
    private OBlock _shareTOBlock;       // Block in another warrant that controls a turnout in this block
    private String _message;            // last message returned from an action
    private Calibrater _calibrater;     // Calibrates throttle speed factor
    RosterEntry     _train;

    // Throttle modes
    public static final int MODE_NONE = 0;
    public static final int MODE_LEARN = 1; // Record a command list
    public static final int MODE_RUN = 2;   // Autorun, playback the command list
    public static final int MODE_MANUAL = 3;    // block detection of manually run train
    public static final String[] MODES = {"none", "LearnMode", "RunAuto", "RunManual"};
    public static final int MODE_ABORT = 4; // used to set status string in WarrantTableFrame

    // control states
    public static final int STOP = 0;
    public static final int HALT = 1;
    public static final int RESUME = 2;
    public static final int ABORT = 3;
    public static final int RETRY = 4;
    public static final int ESTOP = 5;
    protected static final int RUNNING = 5;
    protected static final int SPEED_RESTRICTED = 6;
    protected static final int WAIT_FOR_CLEAR = 7;
    protected static final int WAIT_FOR_SENSOR = 8;
    protected static final int WAIT_FOR_TRAIN = 9;
    protected static final int WAIT_FOR_DELAYED_START = 10;
    protected static final int LEARNING = 11;
    protected static final String[] CNTRL_CMDS = {"Stop", "Halt", "Resume", "Abort", "Retry", "EStop"};
    protected static final String[] RUN_STATE = {"HaltStart", "atHalt", "Resumed", "Aborts", "Retried",
        "Running", "RestrictSpeed", "WaitingForClear", "WaitingForSensor", "RunningLate"};

    // Estimated positions of the train in the block it occupies
    static final int BEG    = 1;
    static final int MID    = 2;
    static final int END    = 3;
    /**
     * Create an object with no route defined. The list of BlockOrders is the
     * route from an Origin to a Destination
     * @param sName system name
     * @param uName user name
     */
    public Warrant(String sName, String uName) {
        super(sName.toUpperCase(), uName);
        _idxCurrentOrder = 0;
        _idxLastOrder = 0;
        _orders = new ArrayList<BlockOrder>();
        _runBlind = false;
    }

    @Override
    public int getState() {
        if (_engineer != null) {
            return _engineer.getRunState();
        }
        if (_delayStart) {
            return WAIT_FOR_DELAYED_START;
        }
        if (_runMode==MODE_LEARN) {
            return LEARNING;
        }
        if (_runMode!=MODE_NONE) {
            return RUNNING;
        }
        return -1;
    }

    @Override
    public void setState(int state) {
    }
    
    /**
     * Return copy of permanently saved BlockOrders
     * @return list of block orders
     */
    public List<BlockOrder> getBlockOrders() {
        return new ArrayList<BlockOrder>(_savedOrders);
    }
    
    public List<BlockOrder> getSavedOrders() {
        return _savedOrders;
    }

    /**
     * Add permanently saved BlockOrder
     * @param order block order
     */
    public void addBlockOrder(BlockOrder order) {
        _savedOrders.add(order);
    }

    public void setBlockOrders(List<BlockOrder> orders) {
        _savedOrders.clear();
        for (int i = 0; i < orders.size(); i++) {
            _savedOrders.add(new BlockOrder(orders.get(i)));
        }
    }
    protected void setOrders(List<BlockOrder> orders) {
        _orders = orders;
    }
    protected List<BlockOrder> getOrders() {
        if (_orders!=null && _orders.size()>0) {
            return _orders;            
        }
        return getBlockOrders();
    }

    /**
     * Return permanently saved Origin
     * @return origin block order
     */
    public BlockOrder getfirstOrder() {
        if (_savedOrders.size() == 0) {
            return null;
        }
        return new BlockOrder(_savedOrders.get(0));
    }

    /**
     * Return permanently saved Destination
     * @return destination block order
     */
    public BlockOrder getLastOrder() {
        if (_savedOrders.size() == 0) {
            if (_orders.size()==0) {
                return null;
            } else {
                return new BlockOrder(_orders.get(_orders.size() - 1));                
            }
        }
        return new BlockOrder(_savedOrders.get(_savedOrders.size() - 1));
    }

    /**
     * Return permanently saved BlockOrder that must be included in the route
     * @return via block order
     */
    public BlockOrder getViaOrder() {
        if (_viaOrder == null) {
            return null;
        }
        return new BlockOrder(_viaOrder);
    }

    public void setViaOrder(BlockOrder order) {
        _viaOrder = order;
    }

    public BlockOrder getAvoidOrder() {
        if (_avoidOrder == null) {
            return null;
        }
        return new BlockOrder(_avoidOrder);
    }

    public void setAvoidOrder(BlockOrder order) {
        _avoidOrder = order;
    }

    protected String getRoutePathInBlock(OBlock block) {
        List<BlockOrder> orders = _orders;
        if (orders == null) {
            orders = getBlockOrders();
        }
        for (int i = 0; i < orders.size(); i++) {
            if (orders.get(i).getBlock().equals(block)) {
                return orders.get(i).getPathName();
            }
        }
        return null;
    }

    /**
     * @return block order currently at the train position
     */
    final public BlockOrder getCurrentBlockOrder() {
        return getBlockOrderAt(_idxCurrentOrder);
    }

    /**
     * @return index of block order currently at the train position
     */
    final public int getCurrentOrderIndex() {
        return _idxCurrentOrder;
    }

    /**
     * @param block used by the warrant
     * @param startIdx index of block order 
     * @return index of block ahead of block order index, -1 if not found
     */
    protected int getIndexOfBlock(OBlock block, int startIdx) {
        for (int i = startIdx; i < _orders.size(); i++) {
            if (_orders.get(i).getBlock().equals(block)) {
                return i;
            }
        }
        return -1;
    }

    /*
     * Call is only valid when in MODE_LEARN and MODE_RUN (previously start was
     * i=_idxCurrentOrder)
     */
    protected int getIndexOfBlock(String name, int startIdx) {
        for (int i = startIdx; i < _orders.size(); i++) {
            if (_orders.get(i).getBlock().getDisplayName().equals(name)) {
                return i;
            }
        }
        return -1;
    }

    /**
     * Call is only valid when in MODE_LEARN and MODE_RUN
     * @param index index of block order
     * @return block order or null if not found
     */
    protected BlockOrder getBlockOrderAt(int index) {
        if (index >= 0 && index < _orders.size()) {
            return _orders.get(index);
        }
        return null;
    }

    /**
     * Call is only valid when in MODE_LEARN and MODE_RUN
     * @param idx index of block order
     * @return block of the block order
     */
    protected OBlock getBlockAt(int idx) {

        BlockOrder bo = getBlockOrderAt(idx);
        if (bo != null) {
            return bo.getBlock();
        }
        return null;
    }

    /**
     * Call is only valid when in MODE_LEARN and MODE_RUN
     * @return Name of OBlock currently occupied 
     */
    public String getCurrentBlockName() {
        OBlock block = getBlockAt(_idxCurrentOrder);
        if (block == null) {
            return "";
        } else {
            return block.getDisplayName();
        }
    }
    
    /**
     * Call is only valid when in MODE_LEARN and MODE_RUN
     */
    private int getBlockStateAt(int idx) {

        OBlock b = getBlockAt(idx);
        if (b != null) {
            return b.getState();
        }
        return OBlock.UNKNOWN;
    }

    /**
     * Get a copy of the throttle commands script
     * @return copy
     */
    public List<ThrottleSetting> getThrottleCommands() {
        return  new ArrayList<ThrottleSetting>(_throttleCommands);
    }

    public void setThrottleCommands(List<ThrottleSetting> list) {
        _throttleCommands = list;
    }

    public void addThrottleCommand(ThrottleSetting ts) {
        _throttleCommands.add(ts);
    }
    
    public void setNoRamp(boolean set) {
        _noRamp = set;
    }
    public void setShareRoute(boolean set) {
        _partialAllocate = set;
    }
    
    public boolean getNoRamp() {
        return _noRamp;
    }
    public boolean getShareRoute() {
        return _partialAllocate;
    }

    public String getTrainName() {
        return _trainName;
    }

    public void setTrainName(String name) {
        _trainName = name;
    }

    public String getTrainId() {
        return _trainId;
    }

    /**
     * Fetches RosterEntry
     * @param id may be either Roster entry or DCC address
     * @return true if RosterEntry found
     */
    public boolean setTrainId(String id) {
        _trainId = id;
        if (id == null || id.trim().length() == 0) {
            return false;
        }
        _train = Roster.getDefault().entryFromTitle(id);
        if (_train != null) {
            _dccAddress = _train.getDccLocoAddress();
        } else {
            return setDccAddress(id);
        }
        return true;
    }
    
    public RosterEntry getRosterEntry() {
        return _train;
    }

    public DccLocoAddress getDccAddress() {
        return _dccAddress;
    }

    /**
     * Sets dccAddress and fetches RosterEntry
     * @param id address as a String
     * @return true if address found for id
     */
    public boolean setDccAddress(String id) {
        _train = Roster.getDefault().entryFromTitle(id);
        if (_train == null) {
            int index = id.indexOf('(');
            String numId;
            if (index >= 0) {
                numId = id.substring(0, index);
            } else {
                numId = id;
            }
            try {
                List<RosterEntry> l = Roster.getDefault().matchingList(null, null, numId, null, null, null, null);
                if (l.size() > 0) {
                    _train = l.get(0);
                    if (_trainId == null) {
                        // In some systems, such as Maerklin MFX or ESU ECOS M4, the DCC address is always 0.
                        // That should not make us overwrite the _trainId.
                        _trainId = _train.getId();
                    }
                } else {
                    _train = null;
                    _trainId = null;
                    boolean isLong = true;
                    if ((index + 1) < id.length()
                            && (id.charAt(index + 1) == 'S' || id.charAt(index + 1) == 's')) {
                        isLong = false;
                    }
                    int num = Integer.parseInt(numId);
                    _dccAddress = new DccLocoAddress(num, isLong);
                    _trainId = _dccAddress.toString();
               }
            } catch (NumberFormatException e) {
                _dccAddress = null;
                return false;
            }            
        } else {
            _trainId = id;
            _dccAddress = _train.getDccLocoAddress();           
        }
        return true;
    }

    public boolean getRunBlind() {
        return _runBlind;
    }

    public void setRunBlind(boolean runBlind) {
        _runBlind = runBlind;
    }

    synchronized protected DccThrottle getThrottle() {
        if (_engineer!=null) {
            return _engineer.getThrottle();
        }
        return null;
    }
   
    protected void setCalibrater(Calibrater c) {
        _calibrater = c;
    }

    /*
     * Engineer reports its status
     */
    protected void fireRunStatus(String property, Object old, Object status) {
        // error if not on Layout thread
        if (!ThreadingUtil.isLayoutThread()) log.error("invoked on wrong thread", new Exception("traceback"));
        
        firePropertyChange(property, old, status);
    }

    /**
     * ****************************** state queries ****************
     */
    /**
     * @return true if all listeners are installed for the route
     */
    public boolean isAllocated() {
        return _allocated;
    }

    public boolean isTotalAllocated() {
        return _totalAllocated;
    }

    /**
     * Turnouts are set for the route
     * @return true if turnouts are set
     */
    public boolean hasRouteSet() {
        return _routeSet;
    }

    /**
     * Test if the permanent saved blocks of this warrant are free (unoccupied
     * and unallocated)
     * @return true if route is free
     */
    public boolean routeIsFree() {
        for (int i = 0; i < _savedOrders.size(); i++) {
            OBlock block = _savedOrders.get(i).getBlock();
            if (!block.isFree()) {
                return false;
            }
        }
        return true;
    }

    /**
     * Test if the permanent saved blocks of this warrant are occupied
     * @return true if any block is occupied
     */
    public boolean routeIsOccupied() {
        for (int i = 1; i < _savedOrders.size(); i++) {
            OBlock block = _savedOrders.get(i).getBlock();
            if ((block.getState() & OBlock.OCCUPIED) != 0) {
                return true;
            }
        }
        return false;
    }

    /**
     * ************* Methods for running trains ***************
     * @return ID of run mode
     */
    public int getRunMode() {
        return _runMode;
    }

    protected String getRunModeMessage() {
        String modeDesc = null;
        switch (_runMode) {
            case MODE_NONE:
                return Bundle.getMessage("NotRunning", getDisplayName());
            case MODE_LEARN:
                modeDesc = Bundle.getMessage("Recording");
                break;
            case MODE_RUN:
                modeDesc = Bundle.getMessage("AutoRun");
                break;
            case MODE_MANUAL:
                modeDesc = Bundle.getMessage("ManualRun");
                break;
            default:
        }
        return Bundle.getMessage("WarrantInUse", modeDesc, getDisplayName());

    }

    synchronized protected String getRunningMessage() {
        if (_delayStart) {
            return Bundle.getMessage("waitForDelayStart",
                    _trainName, getBlockOrderAt(0).getBlock().getDisplayName());
        }
        switch (_runMode) {
            case Warrant.MODE_NONE:
                if (getBlockOrders().size() == 0) {
                    return Bundle.getMessage("BlankWarrant");
                }
                if (getDccAddress() == null) {
                    return Bundle.getMessage("NoLoco");
                }
                if (!(this instanceof SCWarrant) && _throttleCommands.size() <= _savedOrders.size()) {
                    return Bundle.getMessage("NoCommands", getDisplayName());
                }
                if (_idxCurrentOrder!=0 && _idxLastOrder ==_idxCurrentOrder) {
                    return Bundle.getMessage("locationUnknown", _trainName, getCurrentBlockName())+_message;
                }
                if (_message == null) {
                    return Bundle.getMessage("Idle");
                }
                return Bundle.getMessage("Idle1", _message);
            case Warrant.MODE_LEARN:
                return Bundle.getMessage("Learning", getCurrentBlockName());
            case Warrant.MODE_RUN:
                if (_engineer == null) {
                    return Bundle.getMessage("engineerGone", getCurrentBlockName());
                }
                int cmdIdx = _engineer.getCurrentCommandIndex();
                if (cmdIdx>=_commands.size()) {
                    cmdIdx =_commands.size()-1; 
                }
                OBlock block = getCurrentBlockOrder().getBlock();
                if ((block.getState() & (OBlock.OCCUPIED | OBlock.UNDETECTED))==0) {
                    return Bundle.getMessage("LostTrain", _trainName, block.getDisplayName());
                }
                String blockName = block.getDisplayName();
                String speed = _engineer.getSpeedRestriction();
                
                switch (_engineer.getRunState()) {
                    case Warrant.HALT:
                        if (_engineer.getSpeed() > 0.0f) {
                            return Bundle.getMessage("WhereRunning", blockName, cmdIdx, speed);                            
                        }
                        return Bundle.getMessage("Halted", blockName, cmdIdx);
                        
                    case Warrant.RESUME:
                        return Bundle.getMessage("reStarted", blockName, cmdIdx, speed);

                    case Warrant.RETRY:
                        return Bundle.getMessage("reRetry", blockName, cmdIdx, speed);

                    case Warrant.ABORT:
                        if (cmdIdx == _commands.size() - 1) {
                            _engineer = null;
                            return Bundle.getMessage("endOfScript", _trainName);
                        }
                        return Bundle.getMessage("Aborted", blockName, cmdIdx);

                    case Warrant.WAIT_FOR_CLEAR:
                        if (_engineer.getSpeed() > 0.0f) {
                            return Bundle.getMessage("WhereRunning", blockName, cmdIdx, speed);                            
                        }
                        return Bundle.getMessage("WaitForClear", _trainName, blockName, (_stoppingSignal==null ? 
                                Bundle.getMessage("Occupancy") : Bundle.getMessage("Signal")));

                    case Warrant.WAIT_FOR_TRAIN:
                        int blkIdx = _idxCurrentOrder+1;
                        if (blkIdx>=_orders.size()) {
                            blkIdx = _orders.size()-1;
                        }
                        return Bundle.getMessage("WaitForTrain", cmdIdx,
                                getBlockOrderAt(blkIdx).getBlock().getDisplayName(), speed);
                        
                    case Warrant.WAIT_FOR_SENSOR:
                        return Bundle.getMessage("WaitForSensor",
                                cmdIdx, _engineer.getWaitSensor().getDisplayName(),
                                blockName, speed);
                        
                    case Warrant.RUNNING:
                    case Warrant.SPEED_RESTRICTED:
                        return Bundle.getMessage("WhereRunning", blockName, cmdIdx, speed);

                    default:
                       return _message;
                }

            case Warrant.MODE_MANUAL:
                BlockOrder bo = getCurrentBlockOrder();
                if (bo != null) {
                    return Bundle.getMessage("ManualRunning", bo.getBlock().getDisplayName());
                }
<<<<<<< HEAD
                return Bundle.getMessage("ManualRun");
                
            default:
=======
            default:
                log.warn("Unhandled warrant mode: {}", _runMode);
                break;
>>>>>>> 6a17c098
        }
        return "ERROR mode= " + MODES[_runMode];
    }

    protected void startTracker() {
        // error if not on Layout thread
        if (!ThreadingUtil.isLayoutThread()) log.error("invoked on wrong thread", new Exception("traceback"));
        
        TrackerTableAction.markNewTracker(getCurrentBlockOrder().getBlock(), _trainName);
    }

    synchronized public void stopWarrant(boolean abort) {
        _delayStart = false;
        if (_stoppingSignal != null) {
            _stoppingSignal.removePropertyChangeListener(this);
            _stoppingSignal = null;
        }
        if (_stoppingBlock != null) {
            _stoppingBlock.removePropertyChangeListener(this);
            _stoppingBlock = null;
        }
        if (_shareTOBlock != null) {
            _shareTOBlock.removePropertyChangeListener(this);
            _shareTOBlock = null;
        }
        if (_student != null) {
            _student.dispose();     // releases throttle
            _student = null;
        }
        _calibrater = null;                
        if (_engineer != null) {
            if (abort) {
                _engineer.abort();
            }
            _engineer.releaseThrottle();
            _engineer = null;
        }
        deAllocate();
        int oldMode = _runMode;
        _runMode = MODE_NONE;
        if (abort) {
            firePropertyChange("runMode", Integer.valueOf(oldMode), Integer.valueOf(MODE_ABORT));            
        } else {
            firePropertyChange("runMode", Integer.valueOf(oldMode), Integer.valueOf(_runMode));            
        }
        if (log.isDebugEnabled()) {
            log.debug("Warrant \"{}\" terminated.", getDisplayName());
        }
    }

    /**
     * Sets up recording and playing back throttle commands - also cleans up
     * afterwards. MODE_LEARN and MODE_RUN sessions must end by calling again
     * with MODE_NONE. It is important that the route be deAllocated (remove
     * listeners).
     * <p>
     * Rule for (auto) MODE_RUN: 1. At least the Origin block must be owned
     * (allocated) by this warrant. (block._warrant == this) and path set for
     * Run Mode Rule for (auto) LEARN_RUN: 2. Entire Route must be allocated and
     * Route Set for Learn Mode. i.e. this warrant has listeners on all block
     * sensors in the route. Rule for MODE_MANUAL The Origin block must be
     * allocated to this warrant and path set for the route
     * @param mode run mode
     * @param address DCC loco address
     * @param student throttle frame for learn mode parameters
     * @param commands list of throttle commands
     * @param runBlind true if occupancy should be ignored
     * @return error message, if any
*/
    public String setRunMode(int mode, DccLocoAddress address,
            LearnThrottleFrame student,
            List<ThrottleSetting> commands, boolean runBlind) {
        if (log.isDebugEnabled()) {
            log.debug("setRunMode({}) ({}) called with _runMode= {}. warrant= {}", 
                    mode, MODES[mode], MODES[_runMode], getDisplayName());
        }
        _message = null;
        if (_runMode != MODE_NONE) {
            _message = getRunModeMessage();
            log.error(_message);
            return _message;
        }
        _idxLastOrder = 0;
        _delayStart = false;
        _curSpeedType = Normal;
        if (mode == MODE_LEARN) {
            // Cannot record if block 0 is not occupied or not dark. If dark, user is responsible for occupation
            if (student == null) {
                _message = Bundle.getMessage("noLearnThrottle", getDisplayName());
                log.error(_message);
                return _message;
            }
            synchronized(this) {
               _student = student;
            }
            // set mode before notifyThrottleFound is called
            _runMode = mode;
        } else if (mode == MODE_RUN || mode == MODE_MANUAL) {
            if (commands == null || commands.size() == 0) {
                _commands = _throttleCommands;
            } else {
                _commands = commands;
            }
            // set mode before setStoppingBlock and callback to notifyThrottleFound are called
            _idxCurrentOrder = 0;
            _runMode = mode;
            // Delayed start is OK if block 0 is not occupied. Note can't delay start if block is dark
            if (!runBlind) {
                int state = getBlockStateAt(0);
                if ((state & (OBlock.OCCUPIED | OBlock.UNDETECTED)) == 0) {
                    // continuing with no occupation of starting block
                    setStoppingBlock(getBlockAt(0));
                    _delayStart = true;                    
                }
            }
            if (_dccAddress == null) {  // if brand new warrant being tested. needed for a delayed start
                _dccAddress = address;
                setTrainId(_dccAddress.toString());     // get RosterEntry
            }
        } else {
            stopWarrant(true);
        }
        getBlockAt(0)._entryTime = System.currentTimeMillis();
        if (_runBlind) {
            _tempRunBlind = _runBlind;            
        } else {
            _tempRunBlind = runBlind;            
        }
        if (!_delayStart) {
            if (mode!=MODE_MANUAL) {
                 if (address==null) {
                     _message = acquireThrottle(_dccAddress);
                 } else {
                     _message = acquireThrottle(address);                     
                 }
             } else {
                startupWarrant();       // assuming operator will go to start block              
             }
        }
        firePropertyChange("runMode", Integer.valueOf(MODE_NONE), Integer.valueOf(_runMode));
        if (log.isDebugEnabled()) {
            log.debug("Exit setRunMode()  _runMode= {}, msg= {}", MODES[_runMode], _message);
        }
        return _message;
    }   // end setRunMode
    
    protected String acquireThrottle(DccLocoAddress address) {
        String msg = null;
        if (address == null)  {
            msg = Bundle.getMessage("NoAddress", getDisplayName());
            abortWarrant(msg);
            return msg;
        }
        jmri.ThrottleManager tm = InstanceManager.getNullableDefault(jmri.ThrottleManager.class);
        if (tm==null) {
            msg = Bundle.getMessage("noThrottle");
        } else {
            if (!tm.requestThrottle(address.getNumber(), address.isLongAddress(),this)) {
                msg = Bundle.getMessage("trainInUse", address.getNumber());
            }           
        }
        if (msg!=null) {
            abortWarrant(msg);
            firePropertyChange("throttleFail", null, msg);          
            return msg;
        }
        if(log.isDebugEnabled()) log.debug("Throttle at {} requested for warrant {}",
                address.toString(), getDisplayName());          
        return null;
    }

    protected void abortWarrant(String msg) {
        log.error("Abort warrant \"{}\" - {} ", getDisplayName(), msg);
        stopWarrant(true);
    }

    /**
     * Pause and resume auto-running train or abort any allocation state
     * User issued overriding commands during run time of warrant
     * _engineer.abort() calls setRunMode(MODE_NONE,...) which calls deallocate
     * all.
     * @param idx index of control command
     * @return false if command cannot be given
     */
    public boolean controlRunTrain(int idx) {
        if (log.isDebugEnabled()) {
            log.debug("controlRunTrain({})= {} runMode= {}, warrant= {}", 
                    idx, CNTRL_CMDS[idx], MODES[_runMode], getDisplayName());
        }
        boolean ret = false;
        if (_engineer == null) {
            switch (idx) {
                case HALT:
                case RESUME:
                case RETRY:
                    firePropertyChange("SpeedChange", null, Integer.valueOf(idx));
                    break;
                case STOP:
                case ABORT:
                    if (_runMode == Warrant.MODE_LEARN) {
                        // let WarrantFrame do the abort. (WarrantFrame listens for "abortLearn") 
                        firePropertyChange("abortLearn", Integer.valueOf(-MODE_LEARN), Integer.valueOf(_idxCurrentOrder));
                    } else {
                        stopWarrant(true);
                        ret = true;
                    }
                    break;
                default:
            }
            return ret;
        } 
        int runState = _engineer.getRunState();
        synchronized (_engineer) {
            switch (idx) {
                case HALT:
                    cancelRamp();
                    _engineer.setHalt(true);    // does rampSpeedTo(Stop);
                    ret = true;
                    break;
                case RESUME:
                    _engineer.setHalt(false);   // user insists train not halted.
                    BlockOrder bo = getBlockOrderAt(_idxCurrentOrder);
                    OBlock block = bo.getBlock();
                    if ((block.getState() & (OBlock.OCCUPIED | OBlock.UNDETECTED)) != 0) {
                        ret = setMovement(MID);
                    } // else? train must be lost. maybe fall through to retry?
                    break;
                case RETRY: // Force move into next block, which should be seen as rogue occupied
                    bo = getBlockOrderAt(_idxCurrentOrder + 1);
                    // if block belongs to this warrant, then move unconditionally into block
                    if (bo != null) {
                        block = bo.getBlock();
                        if (block.allocate(this) == null && (block.getState() & OBlock.OCCUPIED) != 0) {
                            _idxCurrentOrder++;
                            if (block.equals(_stoppingBlock) && clearStoppingBlock()) {
                                _engineer.rampSpeedTo(_curSpeedType);
                            }
                            bo.setPath(this);
                            goingActive(block);
                            ret = true;
                        }
                    }
                    break;
                case ABORT:
                    stopWarrant(true);
                    ret = true;
                    break;
                case STOP:
                    cancelRamp();
                    _engineer.setStop(false);
                    ret = true;
                    break;
                case ESTOP:
                    cancelRamp();
                    _engineer.setStop(true);    // E-stop
                    ret = true;
                    break;
                default:
            }
        }
        if (ret) {
            firePropertyChange("controlChange", Integer.valueOf(runState), Integer.valueOf(idx));
        }
        return ret;
    }

    @Override
    public void notifyThrottleFound(DccThrottle throttle) {
        if (throttle == null) {
            abortWarrant("notifyThrottleFound: null throttle(?)!");
            firePropertyChange("throttleFail", null, Bundle.getMessage("noThrottle"));
            return;
        }
        if (log.isDebugEnabled()) {
            log.debug("notifyThrottleFound for address= {}, _runMode= {}, class= {}", 
                    throttle.getLocoAddress().toString(), MODES[_runMode], throttle.getClass().getName());
        }

        startupWarrant();
        if (_runMode == MODE_LEARN) {
            synchronized(this) {
               _student.notifyThrottleFound(throttle);
            }
        } else {
            _engineer = new Engineer(this, throttle);
            if (_tempRunBlind) {
                _engineer.setRunOnET(true);
            }
            if (_delayStart) {
                controlRunTrain(HALT);
            }
            // if there may be speed changes due to signals or rogue occupation. 
            if (_noRamp) { // make immediate speed changes
                _speedInfo = null;
            } else { // make smooth speed changes by ramping
                getBlockSpeedTimes();                
            }
            new Thread(_engineer).start();
            
            if ((getBlockAt(0).getState() & OBlock.UNDETECTED) !=0) {
                // user must explicitly start train (resume) in a dark block
                _engineer.setHalt(true); 
                firePropertyChange("Command", -1, 0);
            }
            if (_engineer.getRunState()==Warrant.RUNNING) {
                setMovement(MID);
            }
            _delayStart = false;    // script should start when user resumes - no more delay
        }
    }   //end notifyThrottleFound

    protected void startupWarrant() {
        _idxCurrentOrder = 0;
        _idxLastOrder = 0;
        _curSpeedType = Normal;
        // set block state to show our train occupies the block
        BlockOrder bo = getBlockOrderAt(0);
        OBlock b = bo.getBlock();
        b.setValue(_trainName);
        b.setState(b.getState() | OBlock.RUNNING);
    }

    @Override
    public void notifyFailedThrottleRequest(DccLocoAddress address, String reason) {
        abortWarrant("notifyFailedThrottleRequest address= " + address.toString() + 
                " _runMode= " + MODES[_runMode] + " due to " + reason);
        firePropertyChange("throttleFail", null, reason);
    }

    /**
     * Called from allocateRoute() (only)
     * _orders have been set
     * @return error message
     */
    private String checkInService() {
        String msg = null;
        // Check route is in usable
        for (int i = 0; i < _orders.size(); i++) {
            BlockOrder bo = _orders.get(i);
            OBlock block = bo.getBlock();
            if ((block.getState() & OBlock.OUT_OF_SERVICE) != 0) {
                _orders.get(0).getBlock().deAllocate(this);
                msg = Bundle.getMessage("UnableToAllocate", getDisplayName())
                        + Bundle.getMessage("BlockOutOfService", block.getDisplayName());
                break;
            }
        }
        return msg;
    }

    /**
     * Allocate as many blocks as possible from the start of the warrant.
     * Installs listeners for the entire route. Sets this warrant into allocated
     * blocks
     * @param orders list of block orders
     * @return error message, if unable to allocate first block or if any block
     * is OUT_OF_SERVICE
     */
    public String allocateRoute(List<BlockOrder> orders) {
        if (_totalAllocated) {
            return null;
        }
        _totalAllocated = false;
        if (orders == null) {
            _orders = getBlockOrders();
        } else {
            _orders = orders;
        }
        _allocated = false;
        String msg = checkInService();
        if (msg!=null) {
            return msg;
        }
        OBlock block = getBlockAt(0);
        msg = block.allocate(this);
        if (msg!=null) {
            return msg;
        }
            
        _allocated = true;      // partial allocation
        // don't return message, if any, OK to have warrant in effect from origin bl;ock
        allocateFromIndex(1);                        
        return null;
    }
    
    private String allocateFromIndex(int index) {
        int limit;
        if (_partialAllocate) {
            limit = index+1;
        } else {
            limit = _orders.size();
        }
        for (int i = index; i < limit; i++) {
            BlockOrder bo = _orders.get(i);
            OBlock block = bo.getBlock();
            _message = block.allocate(this);
            // loop back routes may enter a block a second time
            // do not make current block a stopping block
            OBlock currentBlock = getBlockOrderAt(_idxCurrentOrder).getBlock();
            if (!currentBlock.equals(block)) {
                if (!block.isAllocatedTo(this) || 
                        ((block.getState() & OBlock.OCCUPIED) != 0)) {
                    setStoppingBlock(block);
                    _totalAllocated = false;
                    return _message;                   
                }                
            }
        }
        if (!_partialAllocate) {
            _totalAllocated = true;            
        }
        return null;
    }

    /**
     * Deallocates blocks from the current BlockOrder list
     */
    public void deAllocate() {
        for (int i = 0; i < _orders.size(); i++) {
            OBlock block = _orders.get(i).getBlock();
            block.deAllocate(this);
        }
        _allocated = false;
        _totalAllocated = false;
        _routeSet = false;
        _message = null;
        if (log.isDebugEnabled()) {
            log.debug("deallocated Route for warrant \"{}\".", getDisplayName());
        }
//        firePropertyChange("deallocate", Boolean.valueOf(old), Boolean.valueOf(false));
    }
    
    /**
     * Convenience routine to use from Python to start a warrant.
     * @param mode run mode
     */
    public void runWarrant(int mode) {
        setRoute(0,null);
        setRunMode(mode,null,null,null,false);
    }

    /**
     * Set the route paths and turnouts for the warrant. Returns the name of the
     * first block that failed allocation to this warrant. When running with
     * block detection, only the first block must be allocated and have its path
     * set.
     *
     * @param delay - delay in seconds, between setting signals and throwing
     * turnouts
     * @param orders - BlockOrder list of route. If null, use permanent warrant
     * copy.
     * @return message of block that failed allocation to this warrant or null if success
     */
    public String setRoute(int delay, List<BlockOrder> orders) {
        // we assume our train is occupying the first block
        _routeSet = true;
        _message = allocateRoute(orders);
        if (_message != null) {
            _routeSet = false;
            return _message;
        }
        _allocated = true;
        BlockOrder bo = _orders.get(0);
        _message = bo.setPath(this);
        if (_message != null) {
            return _message;
        }
        for (int i = 1; i < _orders.size(); i++) {
            bo = _orders.get(i);
            OBlock block = bo.getBlock();
            if (!block.isAllocatedTo(this) || ((block.getState() & OBlock.OCCUPIED) != 0)) {
                _message = Bundle.getMessage("BlockRougeOccupied", block.getDisplayName());
                _routeSet = false;
                return null; // OK. warning status is posted with _message
            }
            _message = bo.setPath(this);
            if (_message != null) {
                _routeSet = false;
                return null;  // OK. warning status is posted with _message
            }
        }
        return null;
    }   // setRoute

    /**
     * Check start block for occupied for start of run
     * @param mode run mode
     * @return error message, if any
     */
    public String checkStartBlock(int mode) {
        if(log.isDebugEnabled()) log.debug("checkStartBlock for warrant \"{}\".", getDisplayName());
        BlockOrder bo = _orders.get(0);
        OBlock block = bo.getBlock();
        String msg = block.allocate(this);
        if (msg!=null) {
            return msg;
        }
        msg = bo.setPath(this);
        if (msg!=null) {
            return msg;
        }           
        int state = block.getState();
        if ((state & OBlock.UNDETECTED) != 0 || _tempRunBlind) {
            msg = "BlockDark";
        } else if ((state & OBlock.OCCUPIED) == 0) {
            if (mode==MODE_MANUAL) {
                msg = "warnStartManual";                
            } else {
                msg = "warnStart";                                
            }
        } else {
            // check if tracker is on this train
            TrackerTableAction.stopTrackerIn(block);
        }
        return msg;
    }

    /**
     * Report any occupied blocks in the route
     * @return String
     */
    public String checkRoute() {
        if(log.isDebugEnabled()) log.debug("checkRoute for warrant \"{}\".", getDisplayName());
        String msg =null;
        OBlock startBlock = _orders.get(0).getBlock();
        for (BlockOrder bo : _orders) {
            OBlock block = bo.getBlock();
            if ((block.getState() & OBlock.OCCUPIED) != 0 && !startBlock.equals(block)) {
                msg = Bundle.getMessage("BlockRougeOccupied", block.getDisplayName());
            }
        }
        return msg;
    }

    @Override
    public void propertyChange(java.beans.PropertyChangeEvent evt) {
        if (!(evt.getSource() instanceof NamedBean)) {
            return;
        }
        String property = evt.getPropertyName();
        _message = null;
        if (log.isDebugEnabled()) log.debug("propertyChange \"{}\" new= {} source= {} - warrant= {}",
            property, evt.getNewValue(), ((NamedBean) evt.getSource()).getDisplayName(), getDisplayName());

        if (_stoppingSignal != null && _stoppingSignal == evt.getSource()) {
            if (property.equals("Aspect") || property.equals("Appearance")) {
                // signal blocking warrant has changed. Should (MUST) be the next block.
                _stoppingSignal.removePropertyChangeListener(this);
                log.debug("Warrant \"{}\" Cleared _stoppingSignal= \"{}\".",
                        getDisplayName(), _stoppingSignal.getDisplayName());               
                _stoppingSignal = null;
                if (!_waitForBlock && _engineer!=null) {
                    _engineer.setWaitforClear(false);
                } else {
                    fireRunStatus("SpeedChange", null, null);
                }
                _waitForSignal = false;
                setMovement(END);
                return;
            }
        } else if (property.equals("state")) {
            if (_stoppingBlock != null && _stoppingBlock.equals(evt.getSource())) {
                // starting block is allocated but not occupied
                if (_delayStart) {  // wait for arrival of train to begin the run 
                    if ((((Number) evt.getNewValue()).intValue() & OBlock.OCCUPIED) != 0) {
                        // train arrived at starting block
                        Warrant w = _stoppingBlock.getWarrant();
                        if (this.equals(w) || w == null) {
                            OBlock tempSave = _stoppingBlock;  // checkStoppingBlock() nulls _stoppingBlock
                            if (clearStoppingBlock()) {
                                OBlock block = getBlockAt(_idxCurrentOrder);
                                block._entryTime = System.currentTimeMillis();
                                if (_runMode == MODE_RUN) {
                                    _message = acquireThrottle(_dccAddress);
                                } else if (_runMode == MODE_MANUAL) {
                                    firePropertyChange("Command", -1, 0);                                    
                                    _delayStart = false;
                                } else {
                                    _delayStart = false;
                                    log.error("StoppingBlock \"{}\" set with mode {}", tempSave.getDisplayName(),  MODES[_runMode]);
                                }
                                tempSave.setValue(_trainName);
                                tempSave.setState(tempSave.getState() | OBlock.RUNNING);
                            }
                        }
                    }
                } else if ((((Number) evt.getNewValue()).intValue() & OBlock.UNOCCUPIED) != 0) {
                    // normal wait for a train underway but blocked ahead by occupation
                    //  blocking occupation has left the stopping block
                    int idx = getIndexOfBlock(_stoppingBlock, _idxLastOrder);
                    if (idx >= 0) {
                        if (clearStoppingBlock()) {
                          setMovement(END);
                      } else {
                          log.error("StoppingBlock not located after index {}. _stoppingBlock {}", _idxLastOrder, _stoppingBlock);
                      }
                    }
                }
            } else if (_shareTOBlock!=null && _shareTOBlock==evt.getSource()) {
                if ((((Number) evt.getNewValue()).intValue() & OBlock.UNOCCUPIED) != 0) {
                    checkShareTOBlock();
                }
            }
        } else if (_delayStart && property.equals("runMode") && ((Number) evt.getNewValue()).intValue()==MODE_NONE)  {
            // Starting block was owned by another warrant for this engine 
            // Engine has arrived and Blocking Warrant has finished
            ((Warrant)evt.getSource()).removePropertyChangeListener(this);
            if (clearStoppingBlock()) {
                _message = acquireThrottle(_dccAddress);
            }
        }
        if (_message != null) {
            abortWarrant(_message);
        }
    }   //end propertyChange

    /**
     * Called from propertyChange()
     * For the start block a return of true will allow warrant to acquire a throttle and
     * launch an engineer.  return ignored for all other blocks
     */
    private boolean clearStoppingBlock() {
        if (_stoppingBlock==null) {
            return false;
        }
        String msg = _stoppingBlock.allocate(this);
        if (msg==null) {
            int idx = getIndexOfBlock(_stoppingBlock, _idxLastOrder);
            if (idx>=0) {
                msg = _orders.get(idx).setPath(this);                                       
            } else {
                msg = "BlockOrder not found. _idxLastOrder= "+_idxLastOrder;
            }
        }
        if (log.isDebugEnabled()) {
            if (msg==null) {
                log.debug("Warrant \"{}\" Cleared _stoppingBlock= \"{}\".",
                        getDisplayName(), _stoppingBlock.getDisplayName());               
            } else {
                log.debug("Warrant \"{}\" _stoppingBlock= \"{}\" failed. {}",
                        getDisplayName(), _stoppingBlock, msg);
            }
         }
        if (msg==null && (_runMode==MODE_RUN || _runMode==MODE_MANUAL)) {
            _stoppingBlock.removePropertyChangeListener(this);
            _stoppingBlock = null;
            if (!_waitForSignal && _engineer!=null) {
                _engineer.setWaitforClear(false);
                _waitForBlock = false;
            }
            allocateFromIndex(_idxCurrentOrder + 1);
            return true;
        }
        return false;
    }

    /**
     * block (nextBlock) sharing a turnout with _shareTOBlock is already
     * allocated.
     */
    private void checkShareTOBlock() {
        _shareTOBlock.removePropertyChangeListener(this);
        if (log.isDebugEnabled()) log.debug("_shareTOBlock= {} Cleared.", _shareTOBlock.getDisplayName());
        _shareTOBlock = null;                   
        String msg = _orders.get(_idxCurrentOrder+1).setPath(this);                     
        if (msg==null) {
            setMovement(END);
        } else {
            // another block is sharing a turnout. and is set by callback
            log.info("Warrant \"{}\" shares a turnout. {}", getDisplayName(), msg);
        }
    }

    /**
     * Callback from trying to setPath() for this warrant. This warrant's Oblock
     * notices that another warrant has its path set and uses a turnout also
     * used by the current path of this. Rights to the turnout must be
     * negotiated, otherwise warrants will deadlock.
     *
     * @param block of other warrant that has a path set
     */
    protected void setShareTOBlock(OBlock block) {
        _shareTOBlock = block;
        _shareTOBlock.addPropertyChangeListener(this);
        log.info("Warrant \"{}\" sets _shareTOBlock= \"{}\". current block= {}",
                getDisplayName(), _shareTOBlock.getDisplayName(), getBlockAt(_idxCurrentOrder).getDisplayName());
    }

    /**
     * Stopping block only used in MODE_RUN _stoppingBlock is an occupied OBlock
     * preventing the train from continuing the route
     *
     */
    private void setStoppingBlock(OBlock block) {
        if (_runMode != MODE_RUN && _runMode != MODE_MANUAL) {
            return;
        }
        if (_stoppingBlock!=null) {
            if (_stoppingBlock.equals(block)) {
                log.info("_stoppingBlock already set for block \"{}\" in Warrant {}",
                        _stoppingBlock.getDisplayName(), getDisplayName());
                return;
            } else {
                if (log.isDebugEnabled())
                    log.debug(" block \"{}\" additional to stoppingBlock= \"{}\". warrant {}", 
                            block.getDisplayName(), _stoppingBlock.getDisplayName(), getDisplayName());                
            }
            int idx1 = getIndexOfBlock(_stoppingBlock, _idxLastOrder);
            int idx2 = getIndexOfBlock(block, _idxLastOrder);
            if (idx2<idx1 && idx2>=0) {
                _stoppingBlock.removePropertyChangeListener(this);
            } else {
                return;
            }
        }
        _stoppingBlock = block;
        _stoppingBlock.addPropertyChangeListener(this);
        log.info("Warrant \"{}\" sets _stoppingBlock= \"{}\".",
                getDisplayName(), _stoppingBlock.getDisplayName());
    }

    private void setStoppingSignal(NamedBean signal) {
        if (_runMode != MODE_RUN) {
            return;
        }
        if (_stoppingSignal!=null) {
            if (_stoppingSignal.equals(signal)) {
                log.info("_stoppingSignal already set for signal \"{}\" in Warrant {}",
                        _stoppingSignal.getDisplayName(), getDisplayName());
                return;
            } else {
                if (log.isDebugEnabled())
                    log.debug(" block \"{}\" additional stoppingSignal to \"{}\". warrant {}",
                            signal, _stoppingSignal, getDisplayName());                                
            }
            _stoppingSignal.removePropertyChangeListener(this);
        }
        _stoppingSignal = signal;
        _stoppingSignal.addPropertyChangeListener(this);
        log.info("Warrant \"{}\" sets _stoppingSignal= \"{}\" at current block {}",
                getDisplayName(), _stoppingSignal.getDisplayName(), getBlockAt(_idxCurrentOrder).getDisplayName());
    }


    /**
     * Check if this is the next block of the train moving under the warrant
     * Learn mode assumes route is set and clear.
     * Run mode update conditions.
     *<p>
     * Must be called on GUI thread.
     * @param block Block in the route is going active.
     */
    protected void goingActive(OBlock block) {
        // error if not on Layout thread
        if (!ThreadingUtil.isLayoutThread()) log.error("invoked on wrong thread", new Exception("traceback"));

        if (_runMode == MODE_NONE) {
            return;
        }
        int oldIndex = _idxCurrentOrder;
        int activeIdx = getIndexOfBlock(block, _idxCurrentOrder);
        _idxLastOrder = _idxCurrentOrder;            
        if (log.isDebugEnabled()) {
            log.debug("**Block \"{}\" goingActive. activeIdx= {}, _idxCurrentOrder= {}. warrant= {}", 
                    block.getDisplayName(), activeIdx, _idxCurrentOrder, getDisplayName());
        }
        if (activeIdx <= 0) {
            // Not found or starting block, in which case 0 is handled as the _stoppingBlock
            if (activeIdx == 0 && _idxCurrentOrder == 0) {
                getBlockOrderAt(activeIdx).setPath(this);
            }
            return;
        }
        if (activeIdx == _idxCurrentOrder) {
            // Unusual case of current block losing detection, then regaining it.  i.e. dirty track, derail etc.
            // Also, can force train to move into occupied block with "Move into next Block" command.
            // This is an unprotected move.
            if (_engineer != null
                    && (_engineer.getRunState() != WAIT_FOR_CLEAR && _engineer.getRunState()!=HALT)) {
                // Ordinarily block just occupied would be this train, but train is stopped! - could be user's retry.
                log.info("Forced move into next Block= {}", block.getDisplayName());
                _engineer.rampSpeedTo(_curSpeedType);
            }
        } else if (activeIdx == _idxCurrentOrder + 1) {
            if (_delayStart) {
                log.warn("Rogue entering next Block \"{}\".", block.getDisplayName());
                _message = Bundle.getMessage("BlockRougeOccupied", block.getDisplayName());
                return;
            }
            // be sure path is set for train in this block
            String msg = getBlockOrderAt(activeIdx).setPath(this);
            if (msg !=null) {
                log.error("goingActive setPath fails: {}",  msg);
            }
    
            if (!statusOK(block)) {
                if (_engineer != null && _engineer.getSpeed() <= 0.000001f) {
                    // Already stopped, cannot have just entered block 
                    // must rogue just entered or signal aspect just set to Stop
                    if (setStoppingCondition(_idxCurrentOrder+1) != null) {
                        _engineer.setWaitforClear(true); // will ramp to 0.0                       
                    }
                    return;                        
                }
                // else - we assume train overran a stopping command, so continue
            }
            
            // Since we are moving we assume it is our train entering the block
            _idxCurrentOrder = activeIdx;
        } else if (activeIdx > _idxCurrentOrder + 1) {
            if (_runMode == MODE_LEARN) {
                log.error("Block \"{}\" became occupied before block \"{}\". ABORT recording.",
                      block.getDisplayName(), getBlockAt(_idxCurrentOrder + 1).getDisplayName());
                firePropertyChange("abortLearn", Integer.valueOf(activeIdx), Integer.valueOf(_idxCurrentOrder));
                return;
            }
            // if previous blocks are dark, this could be for our train
            // check from current block to this just activated block
            for (int idx = _idxCurrentOrder+1; idx < activeIdx; idx++) {
                OBlock preBlock = getBlockAt(idx);                
                if ((preBlock.getState() & OBlock.UNDETECTED) == 0 ) {
                    // not dark, therefore not our train
                    setStoppingBlock(block);
                    if (log.isDebugEnabled()) {
                        OBlock curBlock = getBlockAt(_idxCurrentOrder);
                        log.debug("Rogue train entered block \"{}\" ahead of train {} currently in block \"{}\"!",
                                    block.getDisplayName(), _trainName, curBlock.getDisplayName());
                    }
                    return;
                }
                // we assume this is our train entering block
            }
            // previous blocks were checked as UNDETECTED above
            if (!statusOK(block)) {
                return;
            }
            // Indicate the previous dark block was entered
            OBlock prevBlock = getBlockAt(activeIdx-1);
            prevBlock._entryTime = System.currentTimeMillis() - 500;    // arbitrarily say
            prevBlock.setValue(_trainName);
            prevBlock.setState(prevBlock.getState() | OBlock.RUNNING);
            if (log.isDebugEnabled()) {
                log.debug("Train leaving UNDETECTED block \"{}\" now entering block\"{}\". warrant {}", 
                        prevBlock.getDisplayName(), block.getDisplayName(), getDisplayName());
            }
            firePropertyChange("blockChange", getBlockAt(oldIndex), prevBlock);
            oldIndex = activeIdx-1;
            _idxCurrentOrder = activeIdx;

        } else if (_idxCurrentOrder > 0) {
            log.error("Mystifying ERROR: activeIdx = {},  _idxCurrentOrder = {}!",
                    activeIdx, _idxCurrentOrder);
            return;
        }
        block.setValue(_trainName);
        block.setState(block.getState() | OBlock.RUNNING);
        block._entryTime = System.currentTimeMillis();
        if (_calibrater !=null) {
            _calibrater.calibrateAt(_idxCurrentOrder);                
        }
        // _idxCurrentOrder has been incremented. Warranted train has entered this block. 
        // Do signals, speed etc.
        if (_idxCurrentOrder < _orders.size() - 1) {
            if (_engineer != null) {
                OBlock nextBlock = _orders.get(_idxCurrentOrder+1).getBlock();
                if ((nextBlock.getState() & OBlock.UNDETECTED) != 0) {
                    // can't detect next block, use ET
                    _engineer.setRunOnET(true);                
                } else if (!_tempRunBlind) {
                    _engineer.setRunOnET(false);                                    
                }
            }
            allocateFromIndex(_idxCurrentOrder + 1);
            BlockOrder bo = getBlockOrderAt(_idxCurrentOrder + 1);
            bo.setPath(this);
        }
        setMovement(BEG);

        if (_idxCurrentOrder == activeIdx) {
            // fire notification last so engineer's state can be documented in whatever GUI is listening.
            if (log.isDebugEnabled()) {
                log.debug("end of goingActive. leaving \"{}\" entered \"{}\". warrant {}",
                        getBlockAt(oldIndex).getDisplayName(), block.getDisplayName(), getDisplayName());
            }
            firePropertyChange("blockChange", getBlockAt(oldIndex), block);
        }
        if (_tempRunBlind && _idxCurrentOrder>0) {
            goingInactive(getBlockAt(_idxCurrentOrder-1));            
        }
    }       //end goingActive

    /**
     * Return false if not moving
     */
    private boolean statusOK(OBlock block) {
        if (_engineer != null) {
            if ( (_engineer.getRunState() == WAIT_FOR_CLEAR || _engineer.getRunState() == HALT)) {
                // expected block just occupied for this train, but train is stopped! - must be a rogue entry.
//                log.warn("Engineer waiting at Block \"{}\" on warrant {}", block.getDisplayName(), getDisplayName());
                _message = Bundle.getMessage("BlockRougeOccupied", block.getDisplayName());
                return false;
            }
            _engineer.clearWaitForSync();      // Sync commands if train is faster than ET
            return true;
        }
        return false;
    }

    /**
     * @param block Block in the route is going Inactive
     */
    protected void goingInactive(OBlock block) {
        if (_runMode == MODE_NONE) {
            return;
        }

        // error if not on Layout thread
        if (!ThreadingUtil.isLayoutThread()) log.error("invoked on wrong thread", new Exception("traceback"));

        int idx = getIndexOfBlock(block, _idxLastOrder);  // if idx >= 0, it is in this warrant
        if (log.isDebugEnabled()) {
            log.debug("*Block \"{}\" goingInactive. idx= {}, _idxCurrentOrder= {}. warrant= {}",
                   block.getDisplayName(), idx, _idxCurrentOrder, getDisplayName());
        }
        if (idx < _idxCurrentOrder) {
            releaseBlock(block, idx);
        } else if (idx == _idxCurrentOrder) {
            // Train not visible if current block goes inactive
            if (_idxCurrentOrder + 1 < _orders.size()) {
                OBlock nextBlock = getBlockAt(_idxCurrentOrder + 1);
                if ((nextBlock.getState() & OBlock.UNDETECTED) != 0) {
                    if (_engineer != null) {
                        goingActive(nextBlock); // fake occupancy for dark block
                        releaseBlock(block, idx);
                    } else {
                        if (_runMode == MODE_LEARN) {
                            _idxCurrentOrder++;     // assume train has moved into the dark block
                            firePropertyChange("blockChange", block, nextBlock);
                        } else if (_runMode == MODE_RUN) {
                            controlRunTrain(ABORT);
                        }
                    }
                } else {
                    // train is lost
                    if (log.isDebugEnabled()) {
                        log.debug("block \"{}\" goingInactive. train is lost. warrant {}",
                                block.getDisplayName(), getDisplayName());
                    }
                    firePropertyChange("blockChange", block, null);
                    if (_engineer != null) {
                        cancelRamp();
                        _engineer.setHalt(true);    // does rampSpeedTo(Stop);
                    } else {
                        controlRunTrain(ABORT);
                    }
                    return;
                }
            } else {
                abortWarrant("Warrant "+getDisplayName()+" at last block "+block.getDisplayName()+
                        " and going inactive!");        // abort this
            }
/*        } else if (idx == _idxCurrentOrder + 1) {
            // next block is clear
            if (!_waitForSignal && _engineer != null) {
                _engineer.setWaitforClear(false);
                setMovement(END);
            }*/
        }
    }           // end goingInactive

    /**
     * Deallocates all blocks prior to and including block
     */
    private void releaseBlock(OBlock block, int idx) {
        /* Only deallocate block if train will not use the  block again.  Blocks ahead could loop back over
         * blocks previously traversed.  That is, don't disturb re-allocation of blocks ahead.
         * Previous Dark blocks do need deallocation
         */
        firePropertyChange("blockRelease", null, block);
        for (int i = idx; i > -1; i--) {
            boolean dealloc = true;
            OBlock prevBlock = getBlockAt(i);
            for (int j = i + 1; j < _orders.size(); j++) {
                if (prevBlock.equals(getBlockAt(j))) {
                    dealloc = false;
                }
            }
            if (dealloc) {
                prevBlock.setValue(null);
                prevBlock.deAllocate(this);
            }
        }
    }

    /* utility for setMovement()
     * returns a default length for block with unspecified lengths.
     * e.g. 625mm for N scale, 1148mm for HO, 2326 for O, etc.
     */
    private float getBlockPathLength(BlockOrder blkOrder) {
        float len = blkOrder.getPath().getLengthMm();
        if (len <= 0) {
            len = 100000 / WarrantPreferences.getDefault().getLayoutScale();
        }
        return len;
    }
    

    /**
     * build map of BlockSpeedInfo's for the route.
     * 
     * Put max speed and time in block's first occurrence after current command index
     */
    private void getBlockSpeedTimes() {
        _speedInfo =  new ArrayList<BlockSpeedInfo>();
        String blkName = null;
        float firstSpeed = 0.0f;    // used for entrance
        float maxSpeed = 0.0f;
        float lastSpeed = 0.0f;
        long blkTime = 0;
        int firstIdx = 0;      // for all blocks except first, this is index of NOOP command
        boolean hasSpeedChange = false;
        for (int i=0; i<_commands.size(); i++) {
            ThrottleSetting ts = _commands.get(i);
            String cmd = ts.getCommand().toUpperCase();
            if (cmd.equals("NOOP")) {
                // make map entry
                blkTime += ts.getTime();
                _speedInfo.add(new BlockSpeedInfo(firstSpeed, maxSpeed, lastSpeed, blkTime, firstIdx, i));
                if(log.isDebugEnabled()) log.debug("block: {} speeds: entrance= {} max= {} exit= {} time: {}ms. index {} to {}",
                        blkName, firstSpeed, maxSpeed, lastSpeed, blkTime, firstIdx, i);
                blkName = ts.getBeanDisplayName();               
                blkTime = 0;
                firstSpeed = lastSpeed;
                maxSpeed = lastSpeed;
                hasSpeedChange = false;
                firstIdx = i+1;     // first in next block is next index
            } else {        // collect block info
                blkTime += ts.getTime();
                if (cmd.equals("SPEED")) {
                    lastSpeed = Float.parseFloat(ts.getValue());
                    if (hasSpeedChange) {
                        if (lastSpeed>maxSpeed) {
                            maxSpeed = lastSpeed;
                        }                        
                    } else {
                        hasSpeedChange = true;
                    }
                }
            }
        }
        _speedInfo.add(new BlockSpeedInfo(firstSpeed, maxSpeed, lastSpeed, blkTime, firstIdx, _commands.size()-1));
        if(log.isDebugEnabled()) log.debug("block: {} speeds: entrance= {} max= {} exit= {} time: {}ms. index {} to {}",
                blkName, firstSpeed, maxSpeed, lastSpeed, blkTime, firstIdx, (_commands.size()-1));
    }
    
    static private class BlockSpeedInfo {
        float entranceSpeed;
        float maxSpeed;
        float exitSpeed;
        long time;
        int firstIdx;
        int lastIdx;
        BlockSpeedInfo(float ens, float ms, float exs, long t, int fi, int li) {
            entranceSpeed = ens;
            maxSpeed = ms;
            exitSpeed = exs;
            time = t;
            firstIdx = fi;
            lastIdx = li;
        }
        float getEntranceSpeed() {
            return entranceSpeed;
        }
        float getMaxSpeed() {
            return maxSpeed;
        }
        float getExitSpeed() {
            return exitSpeed;
        }
        long getTime() {
            return time;
        }
        int getFirstIndex() {
            return firstIdx;
        }
        int getLastIndex() {
            return lastIdx;
        }
    }

    /**  
     *  Finds speed change type at entrance of a block.
     *  Called by:
     *
     * @return a speed type or null for continue at current type
     */
    private String getPermissibleSpeedAt(BlockOrder bo) {
        OBlock block = bo.getBlock();
        String speedType = bo.getPermissibleEntranceSpeed();
        if (speedType!=null ) {
            if (log.isDebugEnabled()) log.debug("getPermissibleSpeedAt(): \"{}\" Signal speed= {} warrant= {}",
                    block.getDisplayName(), speedType, getDisplayName());                
            return speedType;
        } else {    //  if signal is configured, ignore block
            speedType = block.getBlockSpeed();
            if (speedType.equals("")) {
                speedType = null;
            }                
            if(speedType!=null) {
                if (log.isDebugEnabled()) log.debug("getPermissibleSpeedAt(): \"{}\" Block speed= {} warrant= {}",
                        block.getDisplayName(), speedType, getDisplayName());                
            }
            return speedType;
        }
    }

    // Only called when next to current block went active and train was stopped
    // therefore this is an obstruction or signalled stop.  Set _wait flags
    private String setStoppingCondition(int idxBlkOrder) {
        BlockOrder blkOrder = getBlockOrderAt(idxBlkOrder);
        OBlock block = blkOrder.getBlock();
        if (log.isDebugEnabled()) log.debug("setStoppingCondition(): at block \"{}\" warrant= {}",
                block.getDisplayName(), getDisplayName());
        // check occupation
        if ((block.getState() & OBlock.OCCUPIED) != 0) {
            setStoppingBlock(block);
            _waitForBlock = true;
            return "Occupied";
        }     
        String speedType = getPermissibleSpeedAt(blkOrder);
        if (speedType!=null && speedType.equals(Stop)) {
            // block speed cannot be Stop, so OK to assume signal
            setStoppingSignal(blkOrder.getSignal());
            _waitForSignal = true;
            return "Stop";
        }
        return null;        
    }
    
    private void cancelRamp() {
        if (_delayCommand!=null) {
            _delayCommand.interrupt();
            _delayCommand = null;
        }
        _engineer.cancelRamp();
        
    }

    @Override
    public void dispose() {
        stopWarrant(true);
        super.dispose();
    }

    @Override
    public String getBeanType() {
        return Bundle.getMessage("BeanNameWarrant");
    }

    private class CommandDelay extends Thread implements Runnable {
        String nextSpeedType;
        long _startWait = 0;
        int _cmdIndex;
        boolean quit = false;

        CommandDelay(String speedType, long startWait, int cmdIndex) {
            nextSpeedType = speedType;
            if (startWait>0) {
                _startWait = startWait;             
            }
            _cmdIndex = cmdIndex;
            if(log.isDebugEnabled()) log.debug("CommandDelay: will wait {}ms, then Ramp to {}", startWait, speedType);
        }
        
        @Override
        @SuppressFBWarnings(value = "WA_NOT_IN_LOOP", justification = "notify never called on this thread")
        public void run() {
            synchronized(this) {
                if (_startWait>0.0) {
                    try {
                        wait(_startWait);
                    } catch (InterruptedException ie) {
                        if(log.isDebugEnabled()) log.debug("CommandDelay interrupt.  Ramp to {} not done.", nextSpeedType);
                        quit = true;
                    }
                }
                if (!quit && _engineer != null) {
                    if(log.isDebugEnabled()) log.debug("CommandDelay: after wait of {}ms, start Ramp to {}", 
                            _startWait, nextSpeedType);
                    jmri.util.ThreadingUtil.runOnLayout(() ->{ // move to layout-handling thread
                        if (nextSpeedType.equals(Stop) || nextSpeedType.equals(EStop)) {
                            _engineer.setWaitforClear(true);    // will ramp to 0.0
                        } else {
                            _engineer.rampSpeedTo(nextSpeedType);                      
                            _curSpeedType = nextSpeedType;                            
                        }
                        _engineer.advanceToCommandIndex(_cmdIndex);
                    });                    
                }
            }
        }
    }
    
    private String getSpeedTypeForBlock(int idxBlockOrder) {
        BlockOrder blkOrder = getBlockOrderAt(idxBlockOrder);
        OBlock block = blkOrder.getBlock();
        String speedType = getPermissibleSpeedAt(blkOrder);
        if (speedType==null) {
            speedType = _curSpeedType;                   
        } else if (speedType.equals(Stop)) {
            // block speed cannot be Stop, so ok to assume signal
            setStoppingSignal(blkOrder.getSignal());
            _waitForSignal = true;
        }

        if ((block.getState() & OBlock.OCCUPIED) != 0) {
            speedType = Stop;
            setStoppingBlock(block);
            _waitForBlock = true;
        }
        if(log.isDebugEnabled()) log.debug("Look for speed change at block {}. speedType={}",
                block.getDisplayName(), speedType); 
         return speedType;
    }

    /**
     * Called to set the correct speed for the train when the
     * scripted speed must be modified due to a track condition 
     * (signaled speed or rogue occupation). Also called to
     *  return to the scripted speed after the condition
     * is cleared. Assumes the train occupies the block of the current
     * block order.
     * <p>Looks for speed requirements of this block and takes immediate
     * action if found. Otherwise looks ahead for future speed change
     * needs.  If speed restriction changes are required to begin in  
     * this block, but the change is not immediate, then
     * determine the proper time delay to start the speed change.
     * @param position estimated position of train inn the block
     * @return false on errors
     */
    private boolean setMovement(int position) {
        if (_runMode != Warrant.MODE_RUN || _idxCurrentOrder > _orders.size()-1) {
            return false;
        }
        if (_engineer==null) {
            controlRunTrain(ABORT);
            return false;
        }
        int runState = _engineer.getRunState();
        BlockOrder blkOrder = getBlockOrderAt(_idxCurrentOrder);
        OBlock curBlock = blkOrder.getBlock();
        if(log.isDebugEnabled()) log.debug("setMovement({}) runState= {} current speedType= {} in block\"{}\" {} warrant {}.", 
                position, RUN_STATE[runState], _curSpeedType, curBlock.getDisplayName(), (_partialAllocate ? "ShareRoute" : ""), getDisplayName());
        
        String msg = blkOrder.setPath(this);
        if (msg != null) {
            log.error("Train {} in block \"{}\" but path cannot be set! msg= {}, warrant= {}",
                    getTrainName(), curBlock.getDisplayName(), msg, getDisplayName());
            _engineer.setSpeedToType(Stop);
            return false;
        }
        
        if ((curBlock.getState() & (OBlock.OCCUPIED | OBlock.UNDETECTED)) == 0) {
            log.error("Train {} expected in block \"{}\" but block is unoccupied! warrant= {}",
                    getTrainName(), curBlock.getDisplayName(), getDisplayName());
            _engineer.setSpeedToType(Stop);
            return false;
        }
        // Error checking done.
        
        if ((runState==WAIT_FOR_CLEAR || runState==HALT) /*&& _engineer.getSpeed()<= 0.0001f*/) {
            if(log.isDebugEnabled())
                log.debug("Hold train at block \"{}\" runState= {}, speed= {}.warrant {}",
                        curBlock.getDisplayName(), RUN_STATE[runState], _engineer.getSpeed(), getDisplayName());
            return true;
        }
        if(log.isDebugEnabled())
            log.debug("Stopping flags _waitForBlock= {}, _waitForSignal= {}, speed= {}, warrant {}",
                    _waitForBlock, _waitForSignal, _engineer.getSpeed(), getDisplayName());

        // Cancel any delayed speed changes currently in progress.
        cancelRamp();
        
        // checking situation for the current block
        // _curSpeedType is the speed type train is currently running
        // currentType is the required speed limit for this block
        String currentType = getPermissibleSpeedAt(blkOrder);
        if (currentType==null) {
            currentType = _curSpeedType;
        }
        
        if (_noRamp || _speedInfo==null) {
            if (_idxCurrentOrder <  _orders.size() - 1) {
                currentType = getSpeedTypeForBlock(_idxCurrentOrder+1);
                if (_engineer.secondGreaterThanFirst(currentType, _curSpeedType)) {
                    if(log.isDebugEnabled()) log.debug("No ramp speed change of \"{}\" from \"{}\" in block \"{}\" warrant= {}",
                            currentType, _curSpeedType, curBlock.getDisplayName(), getDisplayName());
                    _engineer.setSpeedToType(currentType);
                    _curSpeedType = currentType;
                }                
            }
            return true;
        }

        if (!currentType.equals(_curSpeedType)) {
            if (_engineer.secondGreaterThanFirst(currentType, _curSpeedType)) {
                if (currentType.equals(Stop) || currentType.equals(EStop)) {
                    _engineer.setSpeedToType(currentType);
                    setStoppingSignal(blkOrder.getSignal());
                    log.error("Train missed Stop signal in block \"{}\". warrant= {}", curBlock.getDisplayName(), getDisplayName());
                    return true;    // don't do anything else until stopping condition cleared
                } else {
                    log.warn("Train {} moved past required speed of \"{}\" at speed \"{}\" in block \"{}\"! Set speed to {}. warrant= {}",
                            getTrainName(), currentType, _curSpeedType, curBlock.getDisplayName(), currentType, getDisplayName());
                    float current = _engineer.getSpeed();
                    if (current < _engineer.getExpectedSpeed(currentType)) {
                        _engineer.rampSpeedTo(currentType); // always ramp increases                        
                    } else {
                        _engineer.setSpeedToType(currentType);                        
                    }
                    _curSpeedType = currentType;
                }
            } else {
                if(log.isDebugEnabled()) log.debug("Increasing speed to \"{}\" from \"{}\" in block \"{}\" warrant= {}",
                        currentType, _curSpeedType, curBlock.getDisplayName(), getDisplayName());
                _curSpeedType = currentType;    // cannot be Stop) or EStop
                _engineer.rampSpeedTo(currentType);                    
                    // TODO Merging of ramp commands with scripted command
                    // Ramp may intrude into this block's speed commands
            }
            // continue, there may be blocks ahead that need a speed decrease to begin in this block
        }
        
        // Halt and waitForCleat may have been freed
        if (runState!=WAIT_FOR_CLEAR && runState!=HALT) {
            _engineer.rampSpeedTo(currentType);                    
        }
        
        //look ahead for a speed change slower than the current speed
        // Note: blkOrder still is blkOrder = getBlockOrderAt(_idxCurrentOrder);
        // Do while speedType >= currentType
        int idxBlockOrder = _idxCurrentOrder;
        String speedType = _curSpeedType;
        while (!_engineer.secondGreaterThanFirst(speedType, _curSpeedType)  && idxBlockOrder < _orders.size()-1) {
            speedType = getSpeedTypeForBlock(++idxBlockOrder);
        }
        if (_engineer.secondGreaterThanFirst(currentType, speedType)) {
            speedType = currentType;    // any next speed cannot exceed the limit of this block
        }
        OBlock block = getBlockOrderAt(idxBlockOrder).getBlock();
        
        // went through remaining BlockOrders, found no speed decreases
        if (idxBlockOrder >= _orders.size()-1) {
            if (_curSpeedType.equals(speedType)) {
                // no speed changes 
                if(log.isDebugEnabled())
                    log.debug("No speed changes for runState= {} from {} found after block \"{}\" warrant {}",
                            RUN_STATE[runState], _curSpeedType, curBlock.getDisplayName(), getDisplayName());
                _waitForBlock = false;
                _waitForSignal = false;
                return true;    
            } else if (_engineer.secondGreaterThanFirst(_curSpeedType, speedType)){
                if(log.isDebugEnabled())
                    log.debug("Increase speedfor runState= {} speed {} to {} after entering block \"{}\" warrant {}",
                            RUN_STATE[runState], _curSpeedType, speedType, block.getDisplayName(), getDisplayName());
                if (idxBlockOrder < _orders.size()-1) {
                    _waitForBlock = false;
                    _waitForSignal = false;
                    return true;    
                }
            }
        }
        
        if(log.isDebugEnabled()) log.debug("Speed decrease to {} from {} needed before entering block \"{}\" warrant {}",
                speedType, _curSpeedType, block.getDisplayName(), getDisplayName());
        // There is a speed change needed before entering the above block
        // From this block, check if there is enough room to make the change 
        // using the entrance speed of the block. Walk back using previous
        // blocks, if necessary.
        Engineer.RampData rampData = new Engineer.RampData(0.0f, 0);
        float rampLen = 1.0f;
        float availDist = 0.0f;
        BlockSpeedInfo blkSpeedInfo = null;
        while (idxBlockOrder > _idxCurrentOrder && rampLen > availDist) {
            idxBlockOrder--;    // start at block before the block with slower speed type 
            blkOrder = getBlockOrderAt(idxBlockOrder);
            if (idxBlockOrder==_idxCurrentOrder) {
                if (position==MID) {
                    availDist += getBlockPathLength(blkOrder)/2;                                   
                } else if (position==BEG) {
                    availDist += getBlockPathLength(blkOrder);                
                }   // position==END, hardly any track available
            } else {
                availDist += getBlockPathLength(blkOrder);                
            }
            blkSpeedInfo = _speedInfo.get(idxBlockOrder);
            
            float speed = blkSpeedInfo.getEntranceSpeed();
            if (speed<0.0001f) { // first block has 0.0 entrance speed
                speed = blkSpeedInfo.getMaxSpeed();
            }
            rampData = _engineer.rampLengthForSpeedChange(speed, _curSpeedType, speedType);
            rampLen = rampData.getLength() + blkOrder.getEntranceSpace();
            if(log.isDebugEnabled()) log.debug("availDist= {}, at Block \"{}\" for ramp= {} to speed {} from {}. warrant {}", 
                    availDist, getBlockOrderAt(idxBlockOrder).getBlock().getDisplayName(), rampLen, 
                    _engineer.modifySpeed(speed,speedType), speed, getDisplayName());
        }
        if (idxBlockOrder > _idxCurrentOrder) {
            // sufficient ramp room was found before walking all the way back to current block
            if(log.isDebugEnabled()) 
                log.debug("Will decrease speed for runState= {} to {} from {} later in block \"{}\", warrant {}",
                        RUN_STATE[runState], speedType, _curSpeedType, blkOrder.getBlock().getDisplayName(), getDisplayName());
            _waitForBlock = false;
            _waitForSignal = false;
            return true;    // change speed later                
        }
        // need to start ramp in the block of _idxCurrentOrder
        
        if(log.isDebugEnabled()) log.debug("Schedule a speed change to {} now in block \"{}\", warrant= {}",
                speedType, blkOrder.getBlock().getDisplayName(), getDisplayName());

        // not enough room (shouldn't happen) so do ramp immediately
        if (rampLen >= availDist) {
            log.warn("Train {} ramping to speed \"{}\" in block \"{}\", warrant= {}",
                    getTrainName(), speedType, curBlock.getDisplayName(), getDisplayName());
            if (speedType.equals(Stop) || speedType.equals(EStop)) {
                _engineer.setWaitforClear(true);    // will ramp to 0.0
            } else {
                _engineer.rampSpeedTo(speedType);                
                _curSpeedType = speedType;                
            }
            firePropertyChange("SpeedChange", _idxCurrentOrder-1, _idxCurrentOrder);
            return true;
        }
        // now refine the point at which the ramp should begin
        // find wait time until starting ramp down
        if(log.isDebugEnabled()) log.debug("Get time to wait in block \"{}\" before ramping to {}. warrant {}",
                getBlockOrderAt(idxBlockOrder).getBlock().getDisplayName(), speedType, getDisplayName());
        blkSpeedInfo = _speedInfo.get(idxBlockOrder);
        long waitTime = getWaitTime(idxBlockOrder, availDist, blkOrder.getEntranceSpace(), speedType);
        waitTime -= 300;    // shorten time a bit to allow for possible processing time.
        if (waitTime <= 0) {
            if (speedType.equals(Stop) || speedType.equals(EStop)) {
                _engineer.setWaitforClear(true);    // will ramp to 0.0
            } else {
                _engineer.rampSpeedTo(speedType);            
                _curSpeedType = speedType;                
            }
        } else {
            _delayCommand = new CommandDelay(speedType, waitTime, blkSpeedInfo.getLastIndex());
            _delayCommand.start();            
        }
        return true;
    }

    /**
     * Should only be called for decreasing a speed
     * @param idxBlockOrder index of BlockOrder where ramp is started
     * @param availDist distance available for ramp
     * @param distAdj extra space user wants before entering block
     * @return time to wait before starting ramp down
     */
    private long getWaitTime(int idxBlockOrder, float availDist, float distAdj, String endSpeedType) {
        if (_engineer.secondGreaterThanFirst(_curSpeedType, endSpeedType)) {
            log.error("getWaitTime called when increasing speed _curSpeedType={} endSpeedType={}", _curSpeedType, endSpeedType);
            return 0;
        }
        BlockSpeedInfo blkSpeedInfo = _speedInfo.get(idxBlockOrder);
        float speed = blkSpeedInfo.getEntranceSpeed();  // unmodified recorded speed
        float waitSpeed = _engineer.modifySpeed(speed, _curSpeedType); // speed while waiting to start ramp
        long waitTime = 0;      // time to wait before starting ramp
        long speedTime = 0;     // time running at a given speed
        boolean hasSpeed = (speed>0.0001f);
        float timeRatio;
        if (Math.abs(speed - waitSpeed) > .0001f) {
            timeRatio = speed / waitSpeed;
        } else {
            timeRatio = 1.0f;
        }

        // look at all the commands done in this block and find the time and distance to wait before ramping
        // the speed change to the endspeed.
        // Note getDistanceTraveled() and getTimeForDistance() are generally unreliable when only a
        // throttle factor is known (i.e. no speed profile)
        float rampLen = 0.0f;   //_engineer.rampLengthForSpeedChange(speed, _curSpeedType, endSpeedType)+distAdj;
        float waitDist = 0.0f;      // distance traveled until ramp is started
        int startIdx = blkSpeedInfo.getFirstIndex();
        int endIdx = blkSpeedInfo.getLastIndex();
        Engineer.RampData rampData = new Engineer.RampData(0.0f, 0);
        for (int i=startIdx; i<=endIdx; i++) {
            ThrottleSetting ts = _commands.get(i);
            String cmd = ts.getCommand().toUpperCase();
            if (hasSpeed) {
                speedTime = (long)(ts.getTime()*timeRatio);
                float dist = _engineer.getDistanceTraveled(speed, _curSpeedType, speedTime);
                rampData = _engineer.rampLengthForSpeedChange(speed, _curSpeedType, endSpeedType);
                rampLen = rampData.getLength() + distAdj;
                if (rampLen > availDist) {
                    log.error("(availDist-rampLen)="+(availDist-rampLen)+" negative!", new Exception("traceback")); 
                }
                
                if ((waitDist + dist) > (availDist - rampLen)) {
//                    float backupDist = availDist - waitDist;    // overshoot distance, if any                    
                    float backupDist = (waitDist + dist) - (availDist - rampLen);
                    waitTime += _engineer.getTimeForDistance(waitSpeed, backupDist);
                    waitDist += backupDist;
                    break;
                    
                }
                waitDist += dist;
            } 
            waitTime += (long)(ts.getTime()*timeRatio);
            if (cmd.equals("SPEED")) {
                speed = Float.parseFloat(ts.getValue());
                hasSpeed = (speed>0.0001f);
                if (hasSpeed) {
                    waitSpeed = _engineer.modifySpeed(speed, _curSpeedType);
                    if (Math.abs(speed - waitSpeed) > .0001f) {
                        timeRatio = speed / waitSpeed;
                    } else {
                        timeRatio = 1.0f;
                    }
                }
            }
            if(log.isTraceEnabled()) log.trace("getWaitTime: rampLen= {}, waitDist= {}, waitTime= {} waitSpeed= {} -{}",
                    rampLen, waitDist, waitTime, waitSpeed, ts.toString());
        }
        
        if(log.isDebugEnabled()) log.debug("getWaitTime: waitDist= {}, waitTime= {}, rampLen= {}, ramp start speed= {}",
                waitDist, waitTime, rampLen, waitSpeed);
        return waitTime;
    }
    
    private final static Logger log = LoggerFactory.getLogger(Warrant.class.getName());
}<|MERGE_RESOLUTION|>--- conflicted
+++ resolved
@@ -663,15 +663,11 @@
                 if (bo != null) {
                     return Bundle.getMessage("ManualRunning", bo.getBlock().getDisplayName());
                 }
-<<<<<<< HEAD
                 return Bundle.getMessage("ManualRun");
                 
             default:
-=======
-            default:
                 log.warn("Unhandled warrant mode: {}", _runMode);
                 break;
->>>>>>> 6a17c098
         }
         return "ERROR mode= " + MODES[_runMode];
     }

package jmri.jmrit.logix;

import edu.umd.cs.findbugs.annotations.SuppressFBWarnings;

import java.util.ArrayList;
import java.util.List;

import javax.annotation.concurrent.GuardedBy;
import javax.swing.JOptionPane;

import jmri.*;
import jmri.implementation.SignalSpeedMap;
import jmri.util.ThreadingUtil;
import jmri.jmrit.logix.ThrottleSetting.CommandValue;
import jmri.jmrit.logix.ThrottleSetting.ValueType;

/**
 * An Warrant contains the operating permissions and directives needed for a
 * train to proceed from an Origin to a Destination. There are three modes that
 * a Warrant may execute;
 * <p>
 * MODE_LEARN - Warrant is created or edited in WarrantFrame and then launched
 * from WarrantFrame who records throttle commands from "_student" throttle.
 * Warrant fires PropertyChanges for WarrantFrame to record when blocks are
 * entered. "_engineer" thread is null.
 * <p>
 * MODE_RUN - Warrant may be launched from several places. An array of
 * BlockOrders, _savedOrders, and corresponding _throttleCommands allow an
 * "_engineer" thread to execute the throttle commands. The blockOrders
 * establish the route for the Warrant to acquire and reserve OBlocks. The
 * Warrant monitors block activity (entrances and exits, signals, rogue
 * occupancy etc) and modifies speed as needed.
 * <p>
 * MODE_MANUAL - Warrant may be launched from several places. The Warrant to
 * acquires and reserves the route from the array of BlockOrders. Throttle
 * commands are done by a human operator. "_engineer" and "_throttleCommands"
 * are not used. Warrant monitors block activity but does not set _stoppingBlock
 * or _protectSignal since it cannot control speed. It does attempt to realign
 * the route as needed, but can be thwarted.
 * <p>
 * Version 1.11 - remove setting of SignalHeads
 *
 * @author Pete Cressman Copyright (C) 2009, 2010, 2022
 */
public class Warrant extends jmri.implementation.AbstractNamedBean implements ThrottleListener, java.beans.PropertyChangeListener {

    public static final String Stop = jmri.InstanceManager.getDefault(SignalSpeedMap.class).getNamedSpeed(0.0f); // aspect name
    public static final String EStop = Bundle.getMessage("EStop");
    public static final String Normal ="Normal";    // Cannot determine which SignalSystem(s) and their name(s) for "Clear"

    // permanent members.
    private List<BlockOrder> _orders;
    private BlockOrder _viaOrder;
    private BlockOrder _avoidOrder;
    private List<ThrottleSetting> _commands = new ArrayList<>();
    protected String _trainName; // User train name for icon
    private SpeedUtil _speedUtil;
    private boolean _runBlind; // Unable to use block detection, must run on et only
    private boolean _shareRoute;// only allocate one block at a time for sharing route.
    private boolean _addTracker;    // start tracker when warrant ends normally.
    private boolean _haltStart;     // Hold train in Origin block until Resume command
    private boolean _noRamp; // do not ramp speed changes. make immediate speed change when entering approach block.
    private boolean _nxWarrant = false;

    // transient members
    private LearnThrottleFrame _student; // need to callback learning throttle in learn mode
    private boolean _tempRunBlind; // run mode flag to allow running on ET only
    private boolean _delayStart; // allows start block unoccupied and wait for train
    private boolean _lost;      // helps recovery if _idxCurrentOrder block goes inactive
    private boolean _overrun;   // train overran a signal or warrant stop
    private boolean _overBlkOccupied;  // test for overruns. =true assumes occupied by another train
    private int _idxCurrentOrder; // Index of block at head of train (if running)
    private int _idxLastOrder; // Index of block at tail of train just left

    protected int _runMode = MODE_NONE;
    private Engineer _engineer; // thread that runs the train
    @GuardedBy("this")
    private CommandDelay _delayCommand; // thread for delayed ramp down
    private boolean _allocated; // initial Blocks of _orders have been allocated
    private boolean _totalAllocated; // All Blocks of _orders have been allocated
    private boolean _routeSet; // all allocated Blocks of _orders have paths set for route
    protected OBlock _stoppingBlock; // Block occupied by rogue train or halted
    private int _idxStoppingBlock;      // BlockOrder index of _stoppingBlock
    private NamedBean _protectSignal; // Signal stopping train movement
    private int _idxProtectSignal;      // BlockOrder index of _protectSignal

    private boolean _waitForSignal; // train may not move until false
    private boolean _waitForBlock; // train may not move until false
    private boolean _waitForWarrant;
    private String _curSignalAspect;   // speed type to restore when flags are cleared;
    protected String _message; // last message returned from an action
    private ThrottleManager tm;

    // Running modes
    public static final int MODE_NONE = 0;
    public static final int MODE_LEARN = 1; // Record a command list
    public static final int MODE_RUN = 2;   // Autorun, playback the command list
    public static final int MODE_MANUAL = 3; // block detection of manually run train
    static final String[] MODES = {"none", "LearnMode", "RunAuto", "RunManual", "Abort"};
    public static final int MODE_ABORT = 4; // used to set status string in WarrantTableFrame

    // control states
    public static final int STOP = 0;
    public static final int HALT = 1;
    public static final int RESUME = 2;
    public static final int ABORT = 3;
    public static final int RETRY_FWD = 4;
    public static final int ESTOP = 5;
    public static final int RAMP_HALT = 6;
    public static final int SPEED_UP = 7;
    public static final int RETRY_BKWD = 8;
    public static final int DEBUG = 9;
    static final String[] CNTRL_CMDS = {"Stop", "Halt", "Resume", "Abort", "MoveToNext", 
            "EStop", "SmoothHalt", "SpeedUp", "MoveToPrevious","Debug"};

    // engineer running states
    protected static final int RUNNING = 7;
    protected static final int SPEED_RESTRICTED = 8;
    protected static final int WAIT_FOR_CLEAR = 9;
    protected static final int WAIT_FOR_SENSOR = 10;
    protected static final int WAIT_FOR_TRAIN = 11;
    protected static final int WAIT_FOR_DELAYED_START = 12;
    protected static final int LEARNING = 13;
    protected static final int STOP_PENDING = 14;
    static final String[] RUN_STATE = {"HaltStart", "atHalt", "Resumed", "Aborts", "Retried",
            "EStop", "HaltPending", "Running", "changeSpeed", "WaitingForClear", "WaitingForSensor",
            "RunningLate", "WaitingForStart", "RecordingScript", "StopPending"};

    static final float BUFFER_DISTANCE = 50*12*25.4F / WarrantPreferences.getDefault().getLayoutScale(); // 50 scale feet for safety distance
    protected boolean _trace = WarrantPreferences.getDefault().getTrace();

    // Speed states: steady, increasing, decreasing
    static final int AT_SPEED = 1;
    static final int RAMP_DOWN = 2;
    static final int RAMP_UP = 3;
    public enum SpeedState {
        STEADY_SPEED(AT_SPEED, "SteadySpeed"),
        RAMPING_DOWN(RAMP_DOWN, "RampingDown"),
        RAMPING_UP(RAMP_UP, "RampingUp");

        int _speedStateId;  // state id
        String _bundleKey; // key to get state display name

        SpeedState(int id, String bundleName) {
            _speedStateId = id;
            _bundleKey = bundleName;
        }

        public int getIntId() {
            return _speedStateId;
        }

        @Override
        public String toString() {
            return Bundle.getMessage(_bundleKey);
        }
    }

    /**
     * Create an object with no route defined. The list of BlockOrders is the
     * route from an Origin to a Destination
     *
     * @param sName system name
     * @param uName user name
     */
    public Warrant(String sName, String uName) {
        super(sName, uName);
        _idxCurrentOrder = 0;
        _idxLastOrder = 0;
        _idxProtectSignal = -1;
        _orders = new ArrayList<>();
        _runBlind = false;
        _speedUtil = new SpeedUtil();
        tm = InstanceManager.getNullableDefault(ThrottleManager.class);
    }

    protected void setNXWarrant(boolean set) {
        _nxWarrant = set;
    }
    protected boolean isNXWarrant() {
        return _nxWarrant;
    }

    @Override
    public int getState() {
        if (_engineer != null) {
            return _engineer.getRunState();
        }
        if (_delayStart) {
            return WAIT_FOR_DELAYED_START;
        }
        if (_runMode == MODE_LEARN) {
            return LEARNING;
        }
        if (_runMode != MODE_NONE) {
            return RUNNING;
        }
        return -1;
    }

    @Override
    public void setState(int state) {
        // warrant state is computed from other values
    }

    public SpeedUtil getSpeedUtil() {
        return _speedUtil;
    }

    public void setSpeedUtil(SpeedUtil su) {
        _speedUtil = su;
    }

    /**
     * Return BlockOrders.
     *
     * @return list of block orders
     */
    public List<BlockOrder> getBlockOrders() {
        return _orders;
    }

    /**
     * Add permanently saved BlockOrder.
     *
     * @param order block order
     */
    public void addBlockOrder(BlockOrder order) {
        _orders.add(order);
    }

    public void setBlockOrders(List<BlockOrder> orders) {
        _orders = orders;
    }

    /**
     * Return permanently saved Origin.
     *
     * @return origin block order
     */
    public BlockOrder getfirstOrder() {
        if (_orders.isEmpty()) {
            return null;
        }
        return new BlockOrder(_orders.get(0));
    }

    /**
     * Return permanently saved Destination.
     *
     * @return destination block order
     */
    public BlockOrder getLastOrder() {
        int size = _orders.size();
        if (size < 2) {
            return null;
        }
        return new BlockOrder(_orders.get(size - 1));
    }

    /**
     * Return permanently saved BlockOrder that must be included in the route.
     *
     * @return via block order
     */
    public BlockOrder getViaOrder() {
        if (_viaOrder == null) {
            return null;
        }
        return new BlockOrder(_viaOrder);
    }

    public void setViaOrder(BlockOrder order) {
        _viaOrder = order;
    }

    public BlockOrder getAvoidOrder() {
        if (_avoidOrder == null) {
            return null;
        }
        return new BlockOrder(_avoidOrder);
    }

    public void setAvoidOrder(BlockOrder order) {
        _avoidOrder = order;
    }

    /**
     * @return block order currently at the train position
     */
    final public BlockOrder getCurrentBlockOrder() {
        return getBlockOrderAt(_idxCurrentOrder);
    }

    /**
     * @return index of block order currently at the train position
     */
    final public int getCurrentOrderIndex() {
        return _idxCurrentOrder;
    }

    protected int getNumOrders() {
        return _orders.size();
    }
    /*
     * Used only by SCWarrant
     * SCWarrant overrides goingActive
     */
    protected void incrementCurrentOrderIndex() {
        _idxCurrentOrder++;
    }

    /**
     * Find index of a block AFTER BlockOrder index.
     *
     * @param block used by the warrant
     * @param idx start index of search
     * @return index of block after of block order index, -1 if not found
     */
    protected int getIndexOfBlockAfter(OBlock block, int idx) {
        for (int i = idx; i < _orders.size(); i++) {
            if (_orders.get(i).getBlock().equals(block)) {
                return i;
            }
        }
        return -1;
    }

    /**
     * Find index of block BEFORE BlockOrder index.
     *
     * @param idx start index of search
     * @param block used by the warrant
     * @return index of block before of block order index, -1 if not found
     */
    protected int getIndexOfBlockBefore(int idx, OBlock block) {
        for (int i = idx; i >= 0; i--) {
            if (_orders.get(i).getBlock().equals(block)) {
                return i;
            }
        }
        return -1;
    }

    /**
     * Call is only valid when in MODE_LEARN and MODE_RUN.
     *
     * @param index index of block order
     * @return block order or null if not found
     */
    protected BlockOrder getBlockOrderAt(int index) {
        if (index >= 0 && index < _orders.size()) {
            return _orders.get(index);
        }
        return null;
    }

    /**
     * Call is only valid when in MODE_LEARN and MODE_RUN.
     *
     * @param idx index of block order
     * @return block of the block order
     */
    protected OBlock getBlockAt(int idx) {

        BlockOrder bo = getBlockOrderAt(idx);
        if (bo != null) {
            return bo.getBlock();
        }
        return null;
    }

    /**
     * Call is only valid when in MODE_LEARN and MODE_RUN.
     *
     * @return Name of OBlock currently occupied
     */
    public String getCurrentBlockName() {
        OBlock block = getBlockAt(_idxCurrentOrder);
        if (block == null) {
            return "";
        } else {
            return block.getDisplayName();
        }
    }

    /**
     * @return throttle commands
     */
    public List<ThrottleSetting> getThrottleCommands() {
        return _commands;
    }

    public void setThrottleCommands(List<ThrottleSetting> list) {
        _commands = list;
    }

    public void addThrottleCommand(ThrottleSetting ts) {
        if (ts == null) {
            log.error("warrant {} cannot add null ThrottleSetting", getDisplayName());
        } else {
            _commands.add(ts);
        }
    }

    public void setTrackSpeeds() {
        float speed = 0.0f;
        for (ThrottleSetting ts :_commands) {
            CommandValue cmdVal = ts.getValue();
            ValueType valType = cmdVal.getType();
            switch (valType) {
                case VAL_FLOAT:
                    speed = _speedUtil.getTrackSpeed(cmdVal.getFloat());
                    break;
                case VAL_TRUE:
                    _speedUtil.setIsForward(true);
                    break;
                case VAL_FALSE:
                    _speedUtil.setIsForward(false);
                    break;
                default:
            }
            ts.setTrackSpeed(speed);
        }
    }

    public void setNoRamp(boolean set) {
        _noRamp = set;
    }

    public void setShareRoute(boolean set) {
        _shareRoute = set;
    }

    public void setAddTracker (boolean set) {
        _addTracker = set;
    }

    public void setHaltStart (boolean set) {
        _haltStart = set;
    }

    public boolean getNoRamp() {
        return _noRamp;
    }

    public boolean getShareRoute() {
        return _shareRoute;
    }

    public boolean getAddTracker() {
        return _addTracker;
    }

    public boolean getHaltStart() {
        return _haltStart;
    }

    public String getTrainName() {
        return _trainName;
    }

    public void setTrainName(String name) {
        _trainName = name;
    }

    public boolean getRunBlind() {
        return _runBlind;
    }

    public void setRunBlind(boolean runBlind) {
        _runBlind = runBlind;
    }

    /*
     * Engineer reports its status
     */
    protected void fireRunStatus(String property, Object old, Object status) {
//        jmri.util.ThreadingUtil.runOnLayout(() -> {   // Will hang GUI!
        ThreadingUtil.runOnGUIEventually(() -> { // OK but can be quite late in reporting speed changes
            firePropertyChange(property, old, status);
        });
    }

    /**
     * ****************************** state queries ****************
     */
    /**
     * @return true if listeners are installed enough to run
     */
    public boolean isAllocated() {
        return _allocated;
    }

    /**
     * @return true if listeners are installed for entire route
     */
    public boolean isTotalAllocated() {
        return _totalAllocated;
    }

    /**
     * Turnouts are set for the route
     *
     * @return true if turnouts are set
     */
    public boolean hasRouteSet() {
        return _routeSet;
    }

    /**
     * Test if the permanent saved blocks of this warrant are free (unoccupied
     * and unallocated)
     *
     * @return true if route is free
     */
    public boolean routeIsFree() {
        for (int i = 0; i < _orders.size(); i++) {
            OBlock block = _orders.get(i).getBlock();
            if (!block.isFree()) {
                return false;
            }
        }
        return true;
    }

    /**
     * Test if the permanent saved blocks of this warrant are occupied
     *
     * @return true if any block is occupied
     */
    public boolean routeIsOccupied() {
        for (int i = 1; i < _orders.size(); i++) {
            OBlock block = _orders.get(i).getBlock();
            if ((block.getState() & Block.OCCUPIED) != 0) {
                return true;
            }
        }
        return false;
    }

    /* ************* Methods for running trains *****************/
/*
    protected void setWaitingForSignal(Boolean set) {
        _waitForSignal = set;
    }
    protected void setWaitingForBlock(Boolean set) {
        _waitForBlock = set;
    }
    protected void setWaitingForWarrant(Boolean set) {
        _waitForWarrant = set;
    }
    */
    protected boolean isWaitingForSignal() {
        return _waitForSignal;
    }
    protected boolean isWaitingForBlock() {
        return _waitForBlock;
    }
    protected boolean isWaitingForWarrant() {
        return _waitForWarrant;
    }
    protected Warrant getBlockingWarrant() {
        if (_stoppingBlock != null && !this.equals(_stoppingBlock.getWarrant())) {
            return _stoppingBlock.getWarrant();
        }
        return null;
    }

    /**
      *  @return ID of run mode
     */
    public int getRunMode() {
        return _runMode;
    }

    protected String getRunModeMessage() {
        String modeDesc = null;
        switch (_runMode) {
            case MODE_NONE:
                return Bundle.getMessage("NotRunning", getDisplayName());
            case MODE_LEARN:
                modeDesc = Bundle.getMessage("Recording");
                break;
            case MODE_RUN:
                modeDesc = Bundle.getMessage("AutoRun");
                break;
            case MODE_MANUAL:
                modeDesc = Bundle.getMessage("ManualRun");
                break;
            default:
        }
        return Bundle.getMessage("WarrantInUse", modeDesc, getDisplayName());

    }

    @SuppressWarnings("fallthrough")
    @SuppressFBWarnings(value = "SF_SWITCH_FALLTHROUGH")
    protected String getRunningMessage() {
        if (_delayStart) {
            return Bundle.getMessage("waitForDelayStart", _trainName, getBlockAt(0).getDisplayName());
        }
        switch (_runMode) {
            case Warrant.MODE_NONE:
                _message = null;
            case Warrant.MODE_ABORT:
                if (getBlockOrders().isEmpty()) {
                    return Bundle.getMessage("BlankWarrant");
                }
                if (_speedUtil.getAddress() == null) {
                    return Bundle.getMessage("NoLoco");
                }
                if (!(this instanceof SCWarrant) && _commands.size() <= _orders.size()) {
                    return Bundle.getMessage("NoCommands", getDisplayName());
                }
                if (_message == null) {
                    return Bundle.getMessage("Idle");
                }
                if (_idxCurrentOrder != 0 && _idxLastOrder == _idxCurrentOrder) {
                    return Bundle.getMessage("locationUnknown", _trainName, getCurrentBlockName()) + _message;
                }
                return Bundle.getMessage("Idle1", _message);
            case Warrant.MODE_LEARN:
                return Bundle.getMessage("Learning", getCurrentBlockName());
            case Warrant.MODE_RUN:
                if (_engineer == null) {
                    return Bundle.getMessage("engineerGone", getCurrentBlockName());
                }
                int cmdIdx = _engineer.getCurrentCommandIndex();
                if (cmdIdx >= _commands.size()) {
                    cmdIdx = _commands.size() - 1;
                }
                cmdIdx++;   // display is 1-based
                OBlock block = getBlockAt(_idxCurrentOrder);
                if ((block.getState() & (Block.OCCUPIED | Block.UNDETECTED)) == 0) {
                    return Bundle.getMessage("TrackerNoCurrentBlock", _trainName, block.getDisplayName());
                }
                String blockName = block.getDisplayName();
                String speedMsg = getSpeedMessage(_engineer.getSpeedType(true));
                int runState = _engineer.getRunState();

                switch (runState) {
                    case Warrant.ABORT:
                        if (cmdIdx == _commands.size() - 1) {
                            return Bundle.getMessage("endOfScript", _trainName);
                        }
                        return Bundle.getMessage("Aborted", blockName, cmdIdx);

                    case Warrant.HALT:
                        return Bundle.getMessage("RampHalt", getTrainName(), blockName);
                    case Warrant.WAIT_FOR_CLEAR:
                        SpeedState ss = _engineer.getSpeedState();
                        if (ss.equals(SpeedState.STEADY_SPEED)) {
                            return  makeWaitMessage(blockName, cmdIdx);
                        } else {
                            return Bundle.getMessage("Ramping", ss.toString(), speedMsg, blockName);
                        }
                    case Warrant.WAIT_FOR_TRAIN:
                        if (_engineer.getSpeedSetting() <= 0) {
                            return makeWaitMessage(blockName, cmdIdx);
                        } else {
                            return Bundle.getMessage("WaitForTrain", cmdIdx,
                                    _engineer.getSynchBlock().getDisplayName(), speedMsg);
                        }
                    case Warrant.WAIT_FOR_SENSOR:
                        return Bundle.getMessage("WaitForSensor",
                                cmdIdx, _engineer.getWaitSensor().getDisplayName(),
                                blockName, speedMsg);

                    case Warrant.RUNNING:
                        return Bundle.getMessage("WhereRunning", blockName, cmdIdx, speedMsg);
                    case Warrant.SPEED_RESTRICTED:
                        return Bundle.getMessage("changeSpeed", blockName, cmdIdx, speedMsg);

                    case Warrant.RAMP_HALT:
                        return Bundle.getMessage("HaltPending", speedMsg, blockName);

                    case Warrant.STOP_PENDING:
                        return Bundle.getMessage("StopPending", speedMsg, blockName, (_waitForSignal
                                ? Bundle.getMessage("Signal") : (_waitForWarrant
                                        ? Bundle.getMessage("Warrant") :Bundle.getMessage("Occupancy"))));

                    default:
                        return _message;
                }

            case Warrant.MODE_MANUAL:
                BlockOrder bo = getCurrentBlockOrder();
                if (bo != null) {
                    return Bundle.getMessage("ManualRunning", bo.getBlock().getDisplayName());
                }
                return Bundle.getMessage("ManualRun");

            default:
        }
        return "ERROR mode= " + MODES[_runMode];
    }

    /**
     * Calculates the scale speed of the current throttle setting for display
     * @param speedType name of current speed
     * @return text message
     */
    private String getSpeedMessage(String speedType) {
        float speed = 0;
        String units;
        SignalSpeedMap speedMap = jmri.InstanceManager.getDefault(SignalSpeedMap.class);
        switch (speedMap.getInterpretation()) {
            case SignalSpeedMap.PERCENT_NORMAL:
                speed = _engineer.getSpeedSetting() * 100;
                float scriptSpeed = _engineer.getScriptSpeed();
                scriptSpeed = (scriptSpeed > 0 ? (speed/scriptSpeed) : 0);
                units = Bundle.getMessage("percentNormal", Math.round(scriptSpeed));
                break;
            case SignalSpeedMap.PERCENT_THROTTLE:
                units = Bundle.getMessage("percentThrottle");
                speed = _engineer.getSpeedSetting() * 100;
                break;
            case SignalSpeedMap.SPEED_MPH:
                units = Bundle.getMessage("mph");
                speed = _speedUtil.getTrackSpeed(_engineer.getSpeedSetting()) * speedMap.getLayoutScale();
                speed = speed * 2.2369363f;
                break;
            case SignalSpeedMap.SPEED_KMPH:
                units = Bundle.getMessage("kph");
                speed = _speedUtil.getTrackSpeed(_engineer.getSpeedSetting()) * speedMap.getLayoutScale();
                speed = speed * 3.6f;
                break;
            default:
                log.error("{} Unknown speed interpretation {}", getDisplayName(), speedMap.getInterpretation());
                throw new java.lang.IllegalArgumentException("Unknown speed interpretation " + speedMap.getInterpretation());
        }
        return Bundle.getMessage("atSpeed", speedType, Math.round(speed), units);
    }

    private String makeWaitMessage(String blockName, int cmdIdx) {
        String which = null;
        String where = null;
        if (_waitForSignal) {
            which = Bundle.getMessage("Signal");
            OBlock protectedBlock = getBlockAt(_idxProtectSignal);
            if (protectedBlock != null) {
                where = protectedBlock.getDisplayName();
            }
        } else if (_waitForWarrant) {
            Warrant w = getBlockingWarrant();
            if (w != null) {
                which = Bundle.getMessage("WarrantWait",  w.getDisplayName());
            } else {
                which = Bundle.getMessage("WarrantWait", "Unknown");
            }
            if (_stoppingBlock != null) {
                where = _stoppingBlock.getDisplayName();
            }
        } else if (_waitForBlock) {
            which = Bundle.getMessage("Occupancy");
            if (_stoppingBlock != null) {
                where = _stoppingBlock.getDisplayName();
            }
        }
        int runState = _engineer.getRunState();
        if (which == null) {
            if (runState == HALT || runState == RAMP_HALT) {
                which = Bundle.getMessage("Halt");
                where = blockName;
            }
        }
        if (_engineer.isRamping() && runState != RAMP_HALT) {
            String speedMsg = getSpeedMessage(_engineer.getSpeedType(true));
            return Bundle.getMessage("changeSpeed", blockName, cmdIdx, speedMsg);
        }
        
        if (where == null) {
            // flags can't identify cause.
            if (_message == null) {
                _message = Bundle.getMessage(RUN_STATE[runState], blockName);
            }
            return Bundle.getMessage("trainWaiting", getTrainName(), _message, blockName);
        }
        return Bundle.getMessage("WaitForClear", blockName, which, where);
    }

    @jmri.InvokeOnLayoutThread
    private void startTracker() {
        ThreadingUtil.runOnGUIEventually(() -> {
            new Tracker(getCurrentBlockOrder().getBlock(), _trainName,
                    null, InstanceManager.getDefault(TrackerTableAction.class));
        });
    }

    // Get engineer thread to TERMINATED state - didn't answer CI test problem, but let it be.
    private void killEngineer(Engineer engineer, boolean abort, boolean functionFlag) {
        engineer.stopRun(abort, functionFlag); // releases throttle
        engineer.interrupt();
        if (!engineer.getState().equals(Thread.State.TERMINATED)) {
            Thread curThread = Thread.currentThread();
            if (!curThread.equals(_engineer)) {
                kill( engineer, abort, functionFlag, curThread);
            } else {   // can't join yourself if called by _engineer
                class Killer implements Runnable {
                    Engineer victim;
                    boolean abortFlag;
                    boolean functionFlag;
                    Killer (Engineer v, boolean a, boolean f) {
                        victim = v;
                        abortFlag = a;
                        functionFlag = f;
                    }
                    @Override
                    public void run() {
                        kill(victim, abortFlag, functionFlag, victim);
                    }
                }
                final Runnable killer = new Killer(engineer, abort, functionFlag);
                synchronized (killer) {
                    Thread hit = jmri.util.ThreadingUtil.newThread(killer,
                            getDisplayName()+" Killer");
                    hit.start();
                }
            }
        }
    }

    private void kill(Engineer eng, boolean a, boolean f, Thread monitor) {
        long time = 0;
        while (!eng.getState().equals(Thread.State.TERMINATED) && time < 100) {
            try {
                eng.stopRun(a, f); // releases throttle
                monitor.join(10);
            } catch (InterruptedException ex) {
                log.info("victim.join() interrupted. warrant {}", getDisplayName());
            }
            time += 10;
        }
        log.debug("{}: engineer state {} after {}ms", getDisplayName(), eng.getState().toString(), time);
    }

    public void stopWarrant(boolean abort, boolean turnOffFunctions) {
        _delayStart = false;
        clearWaitFlags(true);
        if (_student != null) {
            _student.dispose(); // releases throttle
            _student = null;
        }
        _curSignalAspect = null;
        cancelDelayRamp(true);
        // insulate possible non-GUI thread making a block state change
        ThreadingUtil.runOnGUI(()-> deAllocate());

        if (_engineer != null) {
            if (!_engineer.getState().equals(Thread.State.TERMINATED)) {
                killEngineer(_engineer, abort, turnOffFunctions);
            }
            _engineer = null;
        }

        int oldMode = _runMode;
        int newMode;
        if (abort) {
            newMode = MODE_ABORT;
        } else {
            newMode = MODE_NONE;
        }
        if (turnOffFunctions && _idxCurrentOrder == _orders.size()-1) { // run was complete to end
            _speedUtil.mergeSpeedProfile();   // write speed profile measurements
            if (_addTracker) {
                startTracker();
                _runMode = MODE_MANUAL;
            }
        }
        _addTracker = false;
        if (_trace || log.isDebugEnabled()) {
            if (abort) {
                log.info("{} block {}", Bundle.getMessage("warrantAbort", getTrainName(), getDisplayName()), 
                        getBlockAt(_idxCurrentOrder).getDisplayName());
            } else {
                log.info("{} : Warrant Complete", Bundle.getMessage("warrantComplete",
                        getTrainName(), getDisplayName(), getBlockAt(_idxCurrentOrder).getDisplayName()));
            }
        }
        fireRunStatus("runMode", oldMode, newMode);
        _runMode = MODE_NONE;
    }

    /**
     * Sets up recording and playing back throttle commands - also cleans up
     * afterwards. MODE_LEARN and MODE_RUN sessions must end by calling again
     * with MODE_NONE. It is important that the route be deAllocated (remove
     * listeners).
     * <p>
     * Rule for (auto) MODE_RUN: 1. At least the Origin block must be owned
     * (allocated) by this warrant. (block._warrant == this) and path set for
     * Run Mode Rule for (auto) LEARN_RUN: 2. Entire Route must be allocated and
     * Route Set for Learn Mode. i.e. this warrant has listeners on all block
     * sensors in the route. Rule for MODE_MANUAL The Origin block must be
     * allocated to this warrant and path set for the route
     *
     * @param mode run mode
     * @param address DCC loco address
     * @param student throttle frame for learn mode parameters
     * @param commands list of throttle commands
     * @param runBlind true if occupancy should be ignored
     * @return error message, if any
     */
    public String setRunMode(int mode, DccLocoAddress address,
            LearnThrottleFrame student,
            List<ThrottleSetting> commands, boolean runBlind) {
        if (log.isDebugEnabled()) {
            log.debug("{}: setRunMode({}) ({}) called with _runMode= {}.",
                  getDisplayName(), mode, MODES[mode], MODES[_runMode]);
        }
        _message = null;
        if (_runMode != MODE_NONE) {
            _message = getRunModeMessage();
            log.error("{} called setRunMode when mode= {}. {}", getDisplayName(), MODES[_runMode],  _message);
            return _message;
        }
        _delayStart = false;
        _lost = false;
        _overrun = false;
        _overBlkOccupied = true;   // safety to assume somebody else is ahead
        clearWaitFlags(true);
        if (address != null) {
            _speedUtil.setDccAddress(address);
        }
        _message = setPathAt(0);
        if (_message != null) {
            return _message;
        }

        if (mode == MODE_LEARN) {
            // Cannot record if block 0 is not occupied or not dark. If dark, user is responsible for occupation
            if (student == null) {
                _message = Bundle.getMessage("noLearnThrottle", getDisplayName());
                log.error("{} called setRunMode for mode= {}. {}", getDisplayName(), MODES[mode],  _message);
                return _message;
            }
            synchronized (this) {
                _student = student;
            }
            // set mode before notifyThrottleFound is called
            _runMode = mode;
        } else if (mode == MODE_RUN) {
            if (commands != null && commands.size() > 1) {
                _commands = commands;
            }
            // set mode before setStoppingBlock and callback to notifyThrottleFound are called
            _idxCurrentOrder = 0;
            _runMode = mode;
            OBlock b = getBlockAt(0);
            if (b.isDark()) {
                _haltStart = true;
            } else if (!b.isOccupied()) {
                // continuing with no occupation of starting block
                setStoppingBlock(0);
                _delayStart = true;
            }
        } else if (mode == MODE_MANUAL) {
            if (commands != null) {
                _commands = commands;
            }
        } else {
            deAllocate();
            return _message;
        }
        getBlockAt(0)._entryTime = System.currentTimeMillis();
        _tempRunBlind = runBlind;
        if (!_delayStart) {
            if (mode != MODE_MANUAL) {
                _message = acquireThrottle();
            } else {
                startupWarrant(); // assuming manual operator will go to start block
            }
        }
        fireRunStatus("runMode", MODE_NONE, _runMode);
        return _message;
    } // end setRunMode

    /////////////// start warrant run - end of create/edit/setup methods //////////////////

    /**
     * @return error message if any
     */
    protected String acquireThrottle() {
        String msg = null;
        DccLocoAddress dccAddress = _speedUtil.getDccAddress();
        if (log.isDebugEnabled()) {
            log.debug("{}: acquireThrottle request at {}",
                    getDisplayName(), dccAddress);
        }
        if (dccAddress == null) {
            msg = Bundle.getMessage("NoAddress", getDisplayName());
        } else {
            if (tm == null) {
                msg = Bundle.getMessage("noThrottle", _speedUtil.getDccAddress().getNumber());
            } else {
                if (!tm.requestThrottle(dccAddress, this, false)) {
                    return Bundle.getMessage("trainInUse", dccAddress.getNumber());
                }
            }
        }
        if (msg != null) {
            fireRunStatus("throttleFail", null, msg);
            abortWarrant(msg);
            return msg;
        }
        return null;
    }

    @Override
    public void notifyThrottleFound(DccThrottle throttle) {
        if (throttle == null) {
            _message = Bundle.getMessage("noThrottle", getDisplayName());
            fireRunStatus("throttleFail", null, _message);
            abortWarrant(_message);
            return;
        }
        if (log.isDebugEnabled()) {
            log.debug("{}: notifyThrottleFound for address= {}, class= {},",
                  getDisplayName(), throttle.getLocoAddress(), throttle.getClass().getName());
        }
        _speedUtil.setThrottle(throttle);
        if (_trace) {
            log.info("{} : Warrant Start", Bundle.getMessage("warrantStart", getTrainName(), getDisplayName(),
                        getBlockAt(0).getDisplayName()));
        }
        startupWarrant();
        runWarrant(throttle);
    } //end notifyThrottleFound

    @Override
    public void notifyFailedThrottleRequest(LocoAddress address, String reason) {
        _message = Bundle.getMessage("noThrottle",
                (reason + " " + (address != null ? address.getNumber() : getDisplayName())));
        fireRunStatus("throttleFail", null, reason);
        abortWarrant(_message);
    }

    /**
     * No steal or share decisions made locally
     * <p>
     * {@inheritDoc}
     */
    @Override
    public void notifyDecisionRequired(jmri.LocoAddress address, DecisionType question) {
    }

    protected void releaseThrottle(DccThrottle throttle) {
        if (throttle != null) {
            if (tm != null) {
                tm.releaseThrottle(throttle, this);
            } else {
                log.error("{} releaseThrottle. {} on thread {}",
                        getDisplayName(), Bundle.getMessage("noThrottle", throttle.getLocoAddress()),
                        Thread.currentThread().getName());
            }
        }
    }

    protected void abortWarrant(String msg) {
        log.error("Abort warrant \"{}\" - {} ", getDisplayName(), msg);
        _engineer.stopRun(true, true);
    }

    /**
     * Pause and resume auto-running train or abort any allocation state User
     * issued overriding commands during run time of warrant _engineer.abort()
     * calls setRunMode(MODE_NONE,...) which calls deallocate all.
     *
     * @param idx index of control command
     * @return false if command cannot be given
     */
    public boolean controlRunTrain(int idx) {
        if (idx < 0) {
            return false;
        }
        boolean ret = false;
        if (_engineer == null) {
            if (log.isDebugEnabled()) {
                log.debug("{}: controlRunTrain({})= \"{}\" for train {} runMode= {}",
                      getDisplayName(), idx, CNTRL_CMDS[idx], getTrainName(), MODES[_runMode]);
            }
            switch (idx) {
                case HALT:
                case RESUME:
                case RETRY_FWD:
                case RETRY_BKWD:
                case RAMP_HALT:
                case SPEED_UP:
                    break;
                case STOP:
                case ABORT:
                    if (_runMode == Warrant.MODE_LEARN) {
                        // let WarrantFrame do the abort. (WarrantFrame listens for "abortLearn")
                        fireRunStatus("abortLearn", -MODE_LEARN, _idxCurrentOrder);
                    } else {
                        stopWarrant(true, true);
                    }
                    break;
                case DEBUG:
                    ret = debugInfo();
                    break;
                default:
            }
            return ret;
        }
        int runState = _engineer.getRunState();
        if (runState == Warrant.HALT) {
            if (_waitForSignal || _waitForBlock || _waitForWarrant) {
                runState = WAIT_FOR_CLEAR;
            }
        }
        if (_trace || log.isDebugEnabled()) {
            log.info("{} : Control Change", Bundle.getMessage("controlChange",
                    getTrainName(), Bundle.getMessage(Warrant.CNTRL_CMDS[idx]),
                    getCurrentBlockName()));
        }
        synchronized (this) {
            switch (idx) {
                case RAMP_HALT:
                    rampSpeedTo(Warrant.Stop, -1);  // ramp down
                    _engineer.setHalt(true);
                    ret = true;
                    break;
                case RESUME:
                    OBlock block = getBlockAt(_idxCurrentOrder);
                    String msg = null;
                    if (_waitForSignal || _waitForBlock || _waitForWarrant) {
                        msg = makeWaitMessage(block.getDisplayName(), _idxCurrentOrder);
                    } else {
                        String train = (String)block.getValue();
                        if (train == null) {
                            train = Bundle.getMessage("unknownTrain");
                        }
                        if (block.isOccupied() && !_trainName.equals(train)) {
                            msg = Bundle.getMessage("blockInUse", train, block.getDisplayName());
                        }
                    }
                    if (msg != null) {
                        ret = askResumeQuestion(block, msg);
                        if (ret) {
                            ret = reStartTrain();
                        }
                    } else {
                        ret = reStartTrain();
                    }
                    if (!ret) {
                        _engineer.setHalt(true);
                        if (_message.equals(Bundle.getMessage("blockUnoccupied", block.getDisplayName()))) {
                            ret = askResumeQuestion(block, _message);                            
                            if (ret) {
                                ret = reStartTrain();
                            }
                        }
                    }
                    break;
                case SPEED_UP:
                    // user wants to increase throttle of stalled train slowly
                    if (checkBlockForRunning(_idxCurrentOrder)) {
                        if ((_waitForSignal || _waitForBlock || _waitForWarrant) ||
                                (runState != RUNNING && runState != SPEED_RESTRICTED)) {
                            block = getBlockAt(_idxCurrentOrder); 
                            msg = makeWaitMessage(block.getDisplayName(), _idxCurrentOrder);
                            ret = askResumeQuestion(block, msg);
                            if (ret) {
                                ret = bumpSpeed();
                            }
                        } else {
                            ret = bumpSpeed();
                        }
                    }
                    break;
                case RETRY_FWD: // Force move into next block
                    if (checkBlockForRunning(_idxCurrentOrder + 1)) {
                        BlockOrder bo = getBlockOrderAt(_idxCurrentOrder + 1);
                        block = bo.getBlock(); 
                        if ((_waitForSignal || _waitForBlock || _waitForWarrant) ||
                                (runState != RUNNING && runState != SPEED_RESTRICTED)) {
                            msg = makeWaitMessage(block.getDisplayName(), _idxCurrentOrder);
                            ret = askResumeQuestion(block, msg);
                            if (ret) {
                                ret = moveToBlock(bo, _idxCurrentOrder + 1);
                            }
                        } else {
                            ret = moveToBlock(bo, _idxCurrentOrder + 1);
                        }
                    }
                    break;
                case RETRY_BKWD: // Force move into previous block - Not enabled.
                    if (checkBlockForRunning(_idxCurrentOrder - 1)) {
                        BlockOrder bo = getBlockOrderAt(_idxCurrentOrder - 1);
                        block = bo.getBlock(); 
                        if ((_waitForSignal || _waitForBlock || _waitForWarrant) ||
                                (runState != RUNNING && runState != SPEED_RESTRICTED)) {
                            msg = makeWaitMessage(block.getDisplayName(), _idxCurrentOrder);
                            ret = askResumeQuestion(block, msg);
                            if (ret) {
                                ret = moveToBlock(bo, _idxCurrentOrder - 1);
                            }
                        } else {
                            ret = moveToBlock(bo, _idxCurrentOrder - 1);
                        }
                    }
                    break;
                case ABORT:
                    stopWarrant(true, true);
                    ret = true;
                    break;
                case HALT:
                case STOP:
                    setSpeedToType(Stop); // sets _halt
                    _engineer.setHalt(true);
                    ret = true;
                    break;
                case ESTOP:
                    setSpeedToType(EStop); // E-stop & halt
                    _engineer.setHalt(true);
                    ret = true;
                    break;
                case DEBUG:
                    ret = debugInfo();
                    break;
                default:
            }
        }
        if (ret) {
            fireRunStatus("controlChange", runState, idx);
        } else {
            if (_trace || log.isDebugEnabled()) {
                log.info("{} : Control Failed", Bundle.getMessage("controlFailed",
                        getTrainName(), _message,
                        Bundle.getMessage(Warrant.CNTRL_CMDS[idx])));
            }
            fireRunStatus("controlFailed", _message, idx);
        }
        return ret;
    }

    private boolean askResumeQuestion(OBlock block, String reason) {
        String msg = Bundle.getMessage("ResumeQuestion", reason);
            boolean ret = jmri.util.ThreadingUtil.runOnGUIwithReturn(() -> {
                int result = JOptionPane.showConfirmDialog(WarrantTableFrame.getDefault(), msg, Bundle.getMessage("ResumeTitle"),
                    JOptionPane.YES_NO_OPTION, JOptionPane.QUESTION_MESSAGE);
                if (result==JOptionPane.YES_OPTION) {
                    return true;
                }
            return false;
        });
        return ret;
    }
    // User insists to run train
    private boolean reStartTrain() {
        BlockOrder bo = getBlockOrderAt(_idxCurrentOrder);
        OBlock block = bo.getBlock();
        if (!block.isOccupied() && !block.isDark()) {
            _message = Bundle.getMessage("blockUnoccupied", block.getDisplayName());
            return false;
        }
        // OK, will do it as it long as you own it, and you are where you think you are there.
        block.setValue(_trainName); // indicate position
        block.setState(block.getState());
        _engineer.setHalt(false);
        clearWaitFlags(false);
        _overrun = true;    // allows doRestoreRunning to run at an OCCUPY state
        return restoreRunning(_engineer.getSpeedType(false));
    }

    // returns true if block is owned and occupied by this warrant
    private boolean checkBlockForRunning(int idxBlockOrder) {
        BlockOrder bo = getBlockOrderAt(idxBlockOrder);
        if (bo == null) {
            _message = Bundle.getMessage("BlockNotInRoute", "?");
            return false;
        }
        OBlock block = bo.getBlock();
        if ((block.getState() & OBlock.OCCUPIED) == 0) {
            _message = Bundle.getMessage("blockUnoccupied", block.getDisplayName());
            return false;
        }
        return true;
    }
 
    // User increases speed
    private boolean bumpSpeed() {
        // OK, will do as it long as you own it, and you are where you think you are.
        _engineer.setHalt(false);
        clearWaitFlags(false);
        float speedSetting = _engineer.getSpeedSetting();
        if (speedSetting < 0) { // may have done E-Stop
            speedSetting = 0.0f;
        }
        float bumpSpeed = Math.max(WarrantPreferences.getDefault().getSpeedAssistance(), _speedUtil.getRampThrottleIncrement());
        _engineer.setSpeed(speedSetting + bumpSpeed);
        return true;
    }

    private boolean moveToBlock(BlockOrder bo, int idx) {
        _idxCurrentOrder = idx;
        _message = setPathAt(idx);    // no checks. Force path set and allocation
        if (_message != null) {
            return false;
        }
        OBlock block = bo.getBlock();
        if (block.equals(_stoppingBlock)) {
            clearStoppingBlock();
            _engineer.setHalt(false);
        }
        goingActive(block);
        return true;
    }

    protected boolean debugInfo() {
        if ( !log.isInfoEnabled() ) {
            return true;
        }
        StringBuilder info = new StringBuilder("\""); info.append(getDisplayName());
        info.append("\" Train \""); info.append(getTrainName()); info.append("\" - Current Block \"");
        info.append(getBlockAt(_idxCurrentOrder).getDisplayName());
        info.append("\" BlockOrder idx= "); info.append(_idxCurrentOrder);
        info.append("\n\tWait flags: _waitForSignal= "); info.append(_waitForSignal);
        info.append(", _waitForBlock= "); info.append(_waitForBlock);
        info.append(", _waitForWarrant= "); info.append(_waitForWarrant);
        info.append("\n\tStatus flags: _overrun= "); info.append(_overrun); info.append(", _overBlkOccupied= "); 
        info.append(_overBlkOccupied);info.append(", _lost= "); info.append(_lost);
        if (_protectSignal != null) {
            info.append("\n\tWait for Signal \"");info.append(_protectSignal.getDisplayName());info.append("\" protects block ");
            info.append(getBlockAt(_idxProtectSignal).getDisplayName()); info.append("\" from approch block \"");
            info.append(getBlockAt(_idxProtectSignal - 1).getDisplayName()); info.append("\". Shows aspect \"");
            info.append(getSignalSpeedType(_protectSignal)); info.append("\".");
        } else {
            info.append("\n\tNo signals ahead with speed restrictions");
        }
        if(_stoppingBlock != null) {
            if (_waitForWarrant) {
                info.append("\n\tWait for Warrant \"");
                Warrant w = getBlockingWarrant(); info.append((w != null?w.getDisplayName():"Unknown"));
                info.append("\" owns block \"");info.append(_stoppingBlock.getDisplayName()); info.append("\"");
            } else {
                Object what = _stoppingBlock.getValue();
                String who;
                if (what != null) {
                    who = what.toString();
                } else {
                    who = "Unknown Train";
                }
                info.append("\n\tWait for \""); info.append(who); info.append("\" occupying Block \""); 
                info.append(_stoppingBlock.getDisplayName()); info.append("\"");
            }
        } else {
            info.append("\n\tNo occupied blocks ahead");
        }
        if (_message != null) {
            info.append("\n\tLast message = ");info.append(_message);
        } else {
            info.append("\n\tNo messages.");
        }

        if (_engineer != null) {
            info.append(_engineer.debugInfo());
         } else {
            info.append("No engineer.");
        }
        log.info("\n Warrant: {}", info.toString());
        return true;
    }

    protected void startupWarrant() {
        _idxCurrentOrder = 0;
        _idxLastOrder = 0;
        // set block state to show our train occupies the block
        BlockOrder bo = getBlockOrderAt(0);
        OBlock b = bo.getBlock();
        b.setValue(_trainName);
        b.setState(b.getState() | OBlock.RUNNING);
    }

    private void runWarrant(DccThrottle throttle) {
        if (_runMode == MODE_LEARN) {
            synchronized (this) {
                // No Engineer. LearnControlPanel does throttle settings
                _student.notifyThrottleFound(throttle);
            }
        } else {
            if (_engineer != null) {    // should not happen
                killEngineer(_engineer, true, true);
            }
            _engineer = new Engineer(this, throttle);

            if (!_noRamp) { // _noRamp makes immediate speed changes
                _speedUtil.getBlockSpeedTimes(_commands, _orders);   // initialize SpeedUtil
            }
            if (_tempRunBlind) {
                _engineer.setRunOnET(true);
            }
            if (_delayStart || _haltStart) {
                _engineer.setHalt(true);    // throttle already at 0
                // user must explicitly start train (resume) in a dark block
                fireRunStatus("ReadyToRun", -1, 0);   // ready to start msg
            }
            _delayStart = false;
            _engineer.start();

            int runState = _engineer.getRunState();
            if (runState != HALT && runState != RAMP_HALT) {
                setMovement();
            }
        }
    }

    private String setPathAt(int idx) {
        BlockOrder bo = _orders.get(idx);
        OBlock b = bo.getBlock();
        String msg = b.allocate(this);
        if (msg == null) {
            OPath path1 = bo.getPath();
            Portal exit = bo.getExitPortal();
            OBlock block = _orders.get(idx+1).getBlock();
            Warrant w = block.getWarrant();
            if ((w != null && !w.equals(this)) || (w == null && block.isOccupied())) {
                msg =  bo.pathsConnect(path1, exit, block);
                if (msg == null) {
                    msg = bo.setPath(this);
                }
            }
            b.showAllocated(this, bo.getPathName());
        }
        return msg;
    }

    /**
     * Allocate as many blocks as possible from the start of the warrant.
     * The first block must be allocated and all blocks of the route must
     * be in service. Otherwise partial success is OK.
     * Installs listeners for the entire route.
     * If occupation by another train is detected, a message will be
     * posted to the Warrant List Window. Note that warrants sharing their
     * clearance only allocate and set paths one block in advance.
     *
     * @param orders list of block orders
     * @param show _message for use ONLY to display a temporary route) continues to
     *  allocate skipping over blocks occupied or owned by another warrant.
     * @return error message, if unable to allocate first block or if any block
     *         is OUT_OF_SERVICE
     */
    public String allocateRoute(boolean show, List<BlockOrder> orders) {
        if (_totalAllocated) {
            return null;
        }
        if (orders != null) {
            _orders = orders;
        }
        _allocated = false;
        _message = null;

        int idxSpeedChange = 0;  // idxBlockOrder where speed changes
        do {
            TrainOrder to = getBlockOrderAt(idxSpeedChange).allocatePaths(this, true);
            switch (to._cause) {
                case NONE:
                    break;
               case WARRANT:
                   _waitForWarrant = true;
                   if (_message == null) {
                       _message = to._message;
                   }
                   if (!show && to._idxContrlBlock == 0) {
                       return _message;
                   }
                   break;
                case OCCUPY:
                    _waitForBlock = true;
                    if (_message == null) {
                        _message = to._message;
                    }
                    break;
                case SIGNAL:
                    if (Stop.equals(to._speedType)) {
                        _waitForSignal = true;
                        if (_message == null) {
                            _message = to._message;
                        }
                    }
                    break;
                default:
                    log.error("{}: allocateRoute at block \"{}\" setPath returns: {}", 
                            getDisplayName(), getBlockAt(idxSpeedChange).getDisplayName(), to.toString());
                    if (_message == null) {
                        _message = to._message;
                    }
            }
            if (!show) {
                if (_message != null || (_shareRoute && idxSpeedChange > 1)) {
                    break;
                }
            }
            idxSpeedChange++;
        } while (idxSpeedChange < _orders.size());

        if (log.isDebugEnabled()) {
            log.debug("{}: allocateRoute() _shareRoute= {} show= {}. Break at {} of {}. msg= {}",
                getDisplayName(), _shareRoute, show, idxSpeedChange, _orders.size(), _message);
        }
        _allocated = true; // start block allocated
        if (_message == null) {
            _totalAllocated = true;
            if (show && _shareRoute) {
                _message = Bundle.getMessage("sharedRoute");
            }
        }
        if (show) {
            return _message;
        }
        return null;
    }

    /**
     * Deallocates blocks from the current BlockOrder list
     */
    public void deAllocate() {
        _allocated = false;
        _totalAllocated = false;
        _routeSet = false;
        for (int i = 0; i < _orders.size(); i++) {
            deAllocateBlock(_orders.get(i).getBlock());
        }
    }

    private boolean deAllocateBlock(OBlock block) {
        if (block.isAllocatedTo(this)) {
            block.deAllocate(this);
            if (block.equals(_stoppingBlock)){
                doStoppingBlockClear();
            }
            return true;
        }
        return false;
    }

    /**
     * Convenience routine to use from Python to start a warrant.
     *
     * @param mode run mode
     */
    public void runWarrant(int mode) {
        setRunMode(mode, null, null, null, false);
    }

    /**
     * Set the route paths and turnouts for the warrant. Only the first block
     * must be allocated and have its path set. Partial success is OK.
     * A message of the first subsequent block that fails allocation
     * or path setting is written to a field that is
     * displayed in the Warrant List window. When running with block
     * detection, occupation by another train or block 'not in use' or
     * Signals denying movement are reasons
     * for such a message, otherwise only allocation to another warrant
     * prevents total success. Note that warrants sharing their clearance
     * only allocate and set paths one block in advance.
     *
     * @param show If true allocateRoute returns messages for display.
     * @param orders  BlockOrder list of route. If null, use permanent warrant
     *            copy.
     * @return message if the first block fails allocation, otherwise null
     */
    public String setRoute(boolean show, List<BlockOrder> orders) {
        if (_shareRoute) { // full route of a shared warrant may be displayed
            deAllocate();   // clear route to allow sharing with another warrant
        }

        // allocateRoute may set _message for status info, but return null msg
        _message = allocateRoute(show, orders);
        if (_message != null) {
            log.debug("{}: setRoute: {}", getDisplayName(), _message);
            return _message;
        }
        _routeSet = true;
        return null;
    } // setRoute

    /**
     * Check start block for occupied for start of run
     *
     * @return error message, if any
     */
    public String checkStartBlock() {
        if (log.isDebugEnabled()) {
            log.debug("{}: checkStartBlock.", getDisplayName());
        }
        BlockOrder bo = _orders.get(0);
        OBlock block = bo.getBlock();
        String msg = block.allocate(this);
        if (msg != null) {
            return msg;
        }
        if (block.isDark() || _tempRunBlind) {
            msg = "BlockDark";
        } else if (!block.isOccupied()) {
            msg = "warnStart";
        }
        return msg;
    }

    protected String checkforTrackers() {
        BlockOrder bo = _orders.get(0);
        OBlock block = bo.getBlock();
        log.debug("{}: checkforTrackers at block {}", getDisplayName(), block.getDisplayName());
        Tracker t = InstanceManager.getDefault(TrackerTableAction.class).findTrackerIn(block);
        if (t != null) {
            return Bundle.getMessage("blockInUse", t.getTrainName(), block.getDisplayName());
        }
        return null;
    }

    /**
     * Report any occupied blocks in the route
     *
     * @return String
     */
    public String checkRoute() {
        if (log.isDebugEnabled()) {
            log.debug("{}: checkRoute.", getDisplayName());
        }
        if (_orders==null || _orders.size() == 0) {
            return Bundle.getMessage("noBlockOrders");
        }
        OBlock startBlock = _orders.get(0).getBlock();
        for (int i = 1; i < _orders.size(); i++) {
            OBlock block = _orders.get(i).getBlock();
            if (block.isOccupied() && !startBlock.equals(block)) {
                return Bundle.getMessage("BlockRougeOccupied", block.getDisplayName());
            }
            Warrant w = block.getWarrant();
            if (w !=null && !this.equals(w)) {
                return Bundle.getMessage("AllocatedToWarrant",
                        w.getDisplayName(), block.getDisplayName(), w.getTrainName());
            }
        }
        return null;
    }

    @Override
    public void propertyChange(java.beans.PropertyChangeEvent evt) {
        if (!(evt.getSource() instanceof NamedBean)) {
            return;
        }
        String property = evt.getPropertyName();
        if (log.isDebugEnabled()) {
            log.debug("{}: propertyChange \"{}\" new= {} source= {}", getDisplayName(),
                    property, evt.getNewValue(), ((NamedBean) evt.getSource()).getDisplayName());
        }

        if (_protectSignal != null && _protectSignal == evt.getSource()) {
            if (property.equals("Aspect") || property.equals("Appearance")) {
                // signal controlling warrant has changed.
                readStoppingSignal();
            }
        } else if (property.equals("state")) {
            if (_stoppingBlock != null && _stoppingBlock.equals(evt.getSource())) {
                // starting block is allocated but not occupied
                int newState = ((Number) evt.getNewValue()).intValue();
                if ((newState & OBlock.OCCUPIED) != 0) {
                    if (_delayStart) { // wait for arrival of train to begin the run
                        // train arrived at starting block or last known block of lost train is found
                        clearStoppingBlock();
                        OBlock block = getBlockAt(_idxCurrentOrder);
                        if (_runMode == MODE_RUN && _engineer == null) {
                            acquireThrottle();
                        } else if (_runMode == MODE_MANUAL) {
                            fireRunStatus("ReadyToRun", -1, 0);   // ready to start msg
                            _delayStart = false;
                        }
                        block._entryTime = System.currentTimeMillis();
                        block.setValue(_trainName);
                        block.setState(block.getState() | OBlock.RUNNING);
                    } else if ((((Number) evt.getNewValue()).intValue() & OBlock.ALLOCATED) == 0) {
                        // blocking warrant has released allocation but train still occupies the block
                        clearStoppingBlock();
                        log.debug("\"{}\" cleared its wait. but block \"{}\" remains occupied", getDisplayName(), 
                                (((Block)evt.getSource()).getDisplayName()));
                    }
                } else if ((((Number) evt.getNewValue()).intValue() & OBlock.UNOCCUPIED) != 0) {
                    //  blocking occupation has left the stopping block
                    clearStoppingBlock();
                }
            }
        }
    } //end propertyChange

    private String getSignalSpeedType(NamedBean signal) {
        String speedType;
        if (signal instanceof SignalHead) {
            SignalHead head = (SignalHead) signal;
            int appearance = head.getAppearance();
            speedType = jmri.InstanceManager.getDefault(SignalSpeedMap.class)
                    .getAppearanceSpeed(head.getAppearanceName(appearance));
            if (log.isDebugEnabled()) {
                log.debug("{}: SignalHead {} sets appearance speed to {}",
                      getDisplayName(), signal.getDisplayName(), speedType);
            }
        } else {
            SignalMast mast = (SignalMast) signal;
            String aspect = mast.getAspect();
            speedType = jmri.InstanceManager.getDefault(SignalSpeedMap.class).getAspectSpeed(aspect,
                    mast.getSignalSystem());
            if (log.isDebugEnabled()) {
                log.debug("{}: SignalMast {} sets aspect speed to {}",
                      getDisplayName(), signal.getDisplayName(), speedType);
            }
        }
        return speedType;
    }

    /*
     * _protectSignal made an aspect change
     */
    private void readStoppingSignal() {
        if (_idxProtectSignal < _idxCurrentOrder) { // signal is behind train. ignore
            changeSignalListener(null, _idxCurrentOrder);  // remove signal
            return;
        }
        // Signals may change after entry and while the train in the block.
        // Normally these changes are ignored.
        // However for the case of an overrun stop aspect, the train is waiting.
        if (_idxProtectSignal == _idxCurrentOrder && !_waitForSignal) { // not waiting
            changeSignalListener(null, _idxCurrentOrder);  // remove signal
            return; // normal case
        }// else Train previously overran stop aspect. Continue and respond to signal.

        String speedType = getSignalSpeedType(_protectSignal);
        String curSpeedType;
        if (_waitForSignal) {
            curSpeedType = Stop;
        } else {
            curSpeedType = _engineer.getSpeedType(true);    // current or pending ramp completion
        }
        if (log.isDebugEnabled()) {
            log.debug("{}: Signal \"{}\" changed to aspect \"{}\" {} blocks ahead. curSpeedType= {}",
                    getDisplayName(), _protectSignal.getDisplayName(), speedType, _idxProtectSignal-_idxCurrentOrder, curSpeedType);
        }

        if (curSpeedType.equals(speedType)) {
            return;
        }
        if (_idxProtectSignal > _idxCurrentOrder) {
            if (_speedUtil.secondGreaterThanFirst(speedType, curSpeedType)) {
                // change to slower speed. Check if speed change should occur now
                float availDist = getAvailableDistance(_idxProtectSignal);
                float changeDist = getChangeSpeedDistance(_idxProtectSignal, speedType);
                if (changeDist > availDist) {
                    // Not enough room in blocks ahead. start ramp in current block
                    availDist += getAvailableDistanceAt(_idxCurrentOrder);
                    if (speedType.equals(Warrant.Stop)) {
                        _waitForSignal = true;
                    }
                    int cmdStartIdx = _engineer.getCurrentCommandIndex(); // blkSpeedInfo.getFirstIndex();
                    if (!doDelayRamp(availDist, changeDist, _idxProtectSignal, speedType, cmdStartIdx)) {
                        log.info("No room for train {} to ramp to \"{}\" from \"{}\" for signal \"{}\"!. availDist={}, changeDist={} on warrant {}",
                                getTrainName(), speedType, curSpeedType, _protectSignal.getDisplayName(),
                                availDist,  changeDist, getDisplayName());
                    }   // otherwise will do ramp when entering a block ahead
                }
                return;
            }
        }
        if (!speedType.equals(Warrant.Stop)) {  // a moving aspect clears a signal wait
            if (_waitForSignal) {
                // signal protecting next block just released its hold
                _curSignalAspect = speedType;
                _waitForSignal = false;
                if (_trace || log.isDebugEnabled()) {
                    log.info("{} : Signal Cleared", Bundle.getMessage("SignalCleared", _protectSignal.getDisplayName(), speedType, _trainName));
                }
                ThreadingUtil.runOnGUIDelayed(() -> {
                    restoreRunning(speedType);
                }, 2000);
            }
        }
    }


    /*
     * return distance from the exit of the current block "_idxCurrentOrder"
     * to the entrance of the "idxChange" block.
     */
    private float getAvailableDistance(int idxChange) {
        float availDist = 0;
        int idxBlockOrder = _idxCurrentOrder + 1;
        if (idxBlockOrder < _orders.size() - 1) {
            while (idxBlockOrder < idxChange) {
                availDist += getAvailableDistanceAt(idxBlockOrder++);   // distance to next block
            }
        }
        return availDist;
    }

    /*
     * Get distance needed to ramp so the speed into the next block satisfies the speedType
     * @param idxBlockOrder blockOrder index of entrance block
     */
    private float getChangeSpeedDistance(int idxBlockOrder, String speedType) {
        float speedSetting = _engineer.getSpeedSetting();       // current speed
        boolean ramping = _engineer.isRamping();
        // Estimate speed at start of ramp
        float enterSpeed;   // speed at start of ramp
        if (speedSetting > 0.1f && (_idxCurrentOrder == idxBlockOrder - 1 || ramping)) {
            // if in the block immediately before the entrance block, use current speed
            enterSpeed = speedSetting;
            if (ramping) {
                cancelDelayRamp(false);
            }
        } else { // else use entrance speed of previous block
            String currentSpeedType = _engineer.getSpeedType(true); // current or pending speed type
            float scriptSpeed = _speedUtil.getBlockSpeedInfo(idxBlockOrder - 1).getEntranceSpeed();
            enterSpeed = _speedUtil.modifySpeed(scriptSpeed, currentSpeedType);
        }
        float scriptSpeed = _speedUtil.getBlockSpeedInfo(idxBlockOrder).getEntranceSpeed();
        float endSpeed = _speedUtil.modifySpeed(scriptSpeed, speedType);
        // compare distance needed for script throttle at entrance to entrance speed,
        // to the distance needed for current throttle to entrance speed.
        float enterLen = _speedUtil.getRampLengthForEntry(enterSpeed, endSpeed);
        // add buffers for signal and safety clearance
        float bufDist = getEntranceBufferDist(idxBlockOrder);
        log.debug("{}: getChangeSpeedDistance curSpeed= {} enterSpeed= {} endSpeed= {}", getDisplayName(), speedSetting, enterSpeed, endSpeed);
        return enterLen + bufDist;
    }

    private void doStoppingBlockClear() {
        if (_stoppingBlock == null) {
            return;
        }
        _stoppingBlock.removePropertyChangeListener(this);
        _stoppingBlock = null;
        _idxStoppingBlock = -1;
    }

    /**
     * Called when a rogue or warranted train has left a block.
     * Also called from propertyChange() to allow warrant to acquire a throttle
     * and launch an engineer. Also called by retry control command to help user
     * work out of an error condition.
     */
    synchronized private void clearStoppingBlock() {
        if (_stoppingBlock == null) {
            return;
        }
        String name = _stoppingBlock.getDisplayName();
        doStoppingBlockClear();

        if (_delayStart) {
            return;    // don't start. Let user resume start
        }
        if (_trace || log.isDebugEnabled()) {
            String reason;
            if (_waitForBlock) {
                reason = Bundle.getMessage("Occupancy");
            } else {
                reason = Bundle.getMessage("Warrant");
            }
            log.info("{} : Stop Block Cleared", Bundle.getMessage("StopBlockCleared",
                    getTrainName(), getDisplayName(), reason, name));
        }
        cancelDelayRamp(true);
        int time = 1000;
        if (_waitForBlock) {
            _waitForBlock = false;
            time = 4000;
        }
        if (_waitForWarrant) {
            _waitForWarrant = false;
            time = 3000;
        }
        String speedType;
        if (_curSignalAspect != null) {
            speedType = _curSignalAspect;
        } else {
            speedType = _engineer.getSpeedType(false);
        }
        ThreadingUtil.runOnGUIDelayed(() -> {
            restoreRunning(speedType);
        }, time);
    }

    private String okToRun() {
        boolean cannot = false;
        StringBuffer sb = new StringBuffer();
        if (_waitForSignal) {
            sb.append(Bundle.getMessage("Signal"));
            cannot = true;
        }
        if (_waitForWarrant) {
            if (cannot) {
                sb.append(", ");
            } else {
                cannot = true;
            }
            Warrant w = getBlockingWarrant();
           if (w != null) {
                sb.append(Bundle.getMessage("WarrantWait",  w.getDisplayName()));
            } else {
                sb.append(Bundle.getMessage("WarrantWait", "Unknown"));
            }
        }
        if (_waitForBlock) {
            if (cannot) {
                sb.append(", ");
            } else {
                cannot = true;
            }
            sb.append(Bundle.getMessage("Occupancy"));
        }

        if (_engineer != null) {
            int runState = _engineer.getRunState();
            if (runState == HALT || runState == RAMP_HALT) {
                if (cannot) {
                    sb.append(", ");
                } else {
                    cannot = true;
                }
                sb.append(Bundle.getMessage("userHalt"));
            }
        }
        if (cannot) {
            return sb.toString();
        }
        return null;
    }

    /**
     * A layout condition that has restricted or stopped a train has been cleared.
     * i.e. Signal aspect, rogue occupied block, contesting warrant or user halt.
     * This may or may not be all the conditions restricting speed.
     * @return true if automatic restart is done
     */
    private boolean restoreRunning(String speedType) {
        _message = okToRun();
        if (_message == null) {
            BlockOrder bo = getBlockOrderAt(_idxCurrentOrder); 
            TrainOrder to = bo.allocatePaths(this, true);
            OBlock block = bo.getBlock();
            if (log.isDebugEnabled()) {
<<<<<<< HEAD
                log.debug("{}: restoreRunning {}", getDisplayName(), to.toString());
=======
                log.debug("OK to run {}: {}", getDisplayName(), to.toString());   // so try I'll this
>>>>>>> 9bd9474a
            }
            switch (to._cause) {    // to._cause - precedence of checks is WARRANT, OCCUPY, SIGNAL
                case NONE:
                    doRestoreRunning(block, speedType);
                    return true;
                case WARRANT:
                   _waitForWarrant = true;
                   _message = to._message;
                   setStoppingBlock(to._idxContrlBlock);
                   break;
                case OCCUPY:
                    if (_overrun) {
                        _message = setPathAt(_idxCurrentOrder);
                        if (_message == null) {
                            doRestoreRunning(block, speedType);
                            return true;
                        }
                        break;
                    }
                    _waitForBlock = true;
                    _message = to._message;
                    setStoppingBlock(to._idxContrlBlock);
                    break;
                case SIGNAL:
                    if (to._idxContrlBlock == _idxCurrentOrder) {
                        doRestoreRunning(block, speedType);
                        return true;
                    }
                    if (Stop.equals(to._speedType)) {
                        _waitForSignal = true;
                        _message = to._message;
                        setProtectingSignal(to._idxContrlBlock);
                        break;
                    }
                    speedType = to._speedType;
                    doRestoreRunning(block, speedType);
                    return true;
                default:
                    log.error("restoreRunning TrainOrder {}", to.toString());
                    _message = to._message;
            }
        }
        String blockName = getBlockAt(_idxCurrentOrder).getDisplayName();
        if (_trace || log.isDebugEnabled()) {
            log.info("{} : train Waiting", Bundle.getMessage("trainWaiting",
                    getTrainName(), _message, blockName));
        }
        fireRunStatus("cannotRun", blockName, _message);
        return false;
    }

    private void doRestoreRunning(OBlock block, String speedType) {
        _overrun = false;
        _overBlkOccupied = true;   // for safety, assume somebody else is ahead
        _curSignalAspect = null;
        setPathAt(_idxCurrentOrder);    // show ownership and train Id
        _engineer.clearWaitForSync(block);
        if (log.isDebugEnabled()) {
            log.debug("{}: restoreRunning(): rampSpeedTo to \"{}\"",
                    getDisplayName(), speedType);
        }
        rampSpeedTo(speedType, -1);
        // continue, there may be blocks ahead that need a speed decrease before entering them
        if (!_overrun && _idxCurrentOrder < _orders.size() - 1) {
            lookAheadforSpeedChange(speedType, speedType);
        } // else at last block, forget about speed changes
    }

    /**
     * Stopping block only used in MODE_RUN _stoppingBlock is an occupied OBlock
     * preventing the train from continuing the route OR another warrant
     * is preventing this warrant from allocating the block to continue.
     * <p>
     */
    private void setStoppingBlock(int idxBlock) {
        OBlock block = getBlockAt(idxBlock);
        if (block == null) {
            return;
        }
        // _idxCurrentOrder == 0 may be a delayed start waiting for loco.
        // Otherwise don't set _stoppingBlock for a block occupied by train
        if (idxBlock < 0 || (_idxCurrentOrder == idxBlock && _idxCurrentOrder > 0)) {
            return;
        }
        OBlock prevBlk = _stoppingBlock;
        if (_stoppingBlock != null) {
            if (_stoppingBlock.equals(block)) {
                return;
            }

            int idxStop = getIndexOfBlockAfter(_stoppingBlock, _idxCurrentOrder);
            if ((idxBlock < idxStop) || idxStop < 0) {
                prevBlk.removePropertyChangeListener(this);
            } else {
                if (idxStop < _idxCurrentOrder) {
                    log.error("{}: _stoppingBlock \"{}\" index {} < _idxCurrentOrder {}",
                            getDisplayName(), _stoppingBlock.getDisplayName(), idxStop, _idxCurrentOrder);
                }
                return;
            }
        }
        _stoppingBlock = block;
        _idxStoppingBlock = idxBlock;
        _stoppingBlock.addPropertyChangeListener(this);
        if ((_trace || log.isDebugEnabled()) && (_waitForBlock || _waitForWarrant)) {
            String reason;
            if (_waitForWarrant) {
                reason = Bundle.getMessage("Warrant");
            } else {
                reason = Bundle.getMessage("Occupancy");                
            }
            log.info("{} : StopBlock Set", Bundle.getMessage("StopBlockSet", _stoppingBlock.getDisplayName(), getTrainName(), reason));
        }
    }

    /**
     * set signal listening for aspect change for block at index.
     * return true if signal is set.
     */
    private boolean setProtectingSignal(int idx) {
        if (_idxProtectSignal == idx) {
            return true;
        }
        BlockOrder blkOrder = getBlockOrderAt(idx);
        NamedBean signal = blkOrder.getSignal();

        if (_protectSignal != null && _protectSignal.equals(signal)) {
            // Must be the route coming back to the same block. Same signal, move index only.
            if (_idxProtectSignal < idx && idx >= 0) {
                _idxProtectSignal = idx;
            }
            return true;
        }

        if (_protectSignal != null) {
            if (idx > _idxProtectSignal && _idxProtectSignal > _idxCurrentOrder) {
                return true;
            }
        }

        return changeSignalListener(signal, idx);
    }

    /**
     * if current listening signal is not at signalIndex, remove listener and
     * set new listening signal
     */
    private boolean changeSignalListener(NamedBean  signal,  int signalIndex) {
        if (signalIndex == _idxProtectSignal) {
            return true;
        }
        StringBuilder sb = new StringBuilder(getDisplayName());
        if (_protectSignal != null) {
            _protectSignal.removePropertyChangeListener(this);
            if (log.isDebugEnabled()) {
                sb.append(" - removes signal \"");
                sb.append(_protectSignal.getDisplayName());
                sb.append(" at \"");
                sb.append(getBlockAt(_idxProtectSignal).getDisplayName());
                sb.append("\"");
            }
            _protectSignal = null;
            _idxProtectSignal = -1;
        }
        boolean ret = false;
        if (signal != null) {
            _protectSignal = signal;
            _idxProtectSignal = signalIndex;
            _protectSignal.addPropertyChangeListener(this);
            if (_trace || log.isDebugEnabled()) {
                log.info("{} : Protect Signal Set : {}", Bundle.getMessage("ProtectSignalSet", getTrainName(),
                        _protectSignal.getDisplayName(), getBlockAt(_idxProtectSignal).getDisplayName()), sb);
            }
            ret = true;
        }
        return ret;
    }

    /**
     * Check if this is the next block of the train moving under the warrant
     * Learn mode assumes route is set and clear. Run mode update conditions.
     * <p>
     * Must be called on Layout thread.
     *
     * @param block Block in the route is going active.
     */
    @jmri.InvokeOnLayoutThread
    protected void goingActive(OBlock block) {
        if (log.isDebugEnabled()) {
            if (!ThreadingUtil.isLayoutThread()) {
                log.error("{} invoked on wrong thread", getDisplayName(), new Exception("traceback"));
                stopWarrant(true, true);
                return;
            }
        }

        if (_runMode == MODE_NONE) {
            return;
        }
        int activeIdx = getIndexOfBlockAfter(block, _idxCurrentOrder);
        if (log.isDebugEnabled()) {
            log.debug("{}: **Block \"{}\" goingActive. activeIdx= {}, _idxCurrentOrder= {}.",
                    getDisplayName(), block.getDisplayName(), activeIdx, _idxCurrentOrder);
        }
        Warrant w = block.getWarrant();
        if (w == null || !this.equals(w)) {
            if (log.isDebugEnabled()) {
                log.debug("{}: **Block \"{}\" owned by {}!",
                        getDisplayName(), block.getDisplayName(), (w==null?"NO One":w.getDisplayName()));
            }
            return;
        }
        if (_lost && !getBlockAt(_idxCurrentOrder).isOccupied()) {
            _idxCurrentOrder = activeIdx;
            if (log.isDebugEnabled()) {
                log.debug("{}: Lost train {} found at block \"{}\".",
                        getDisplayName(), getTrainName(), block.getDisplayName());
            }
            _lost = false;
            rampSpeedTo(_engineer.getSpeedType(true), - 1);
            setMovement();
            return;
        }
        if (activeIdx <= 0) {
            return;
        }
        if (activeIdx == _idxCurrentOrder) {
            // unusual occurrence.  dirty track? sensor glitch?
            if (_trace || log.isDebugEnabled()) {
                log.info("{} : Regain Detection", Bundle.getMessage("RegainDetection", getTrainName(), block.getDisplayName()));
            }
        } else if (activeIdx == _idxCurrentOrder + 1) {
            if (_delayStart) {
                log.warn("{}: Rogue entered Block \"{}\" ahead of {}.",
                        getDisplayName(), block.getDisplayName(), getTrainName());
                _message = Bundle.getMessage("BlockRougeOccupied", block.getDisplayName());
                return;
            }
            // Since we are moving at speed we assume it is our train that entered the block
            // continue on.
            _idxLastOrder = _idxCurrentOrder;
            _idxCurrentOrder = activeIdx;
        } else if (activeIdx > _idxCurrentOrder + 1) {
            // if previous blocks are dark, this could be for our train
            // check from current (last known) block to this just activated block
            for (int idx = _idxCurrentOrder + 1; idx < activeIdx; idx++) {
                OBlock preBlock = getBlockAt(idx);
                if (!preBlock.isDark()) {
                    // not dark, therefore not our train
                    if (log.isDebugEnabled()) {
                        OBlock curBlock = getBlockAt(_idxCurrentOrder);
                        log.debug("Rogue train entered block \"{}\" ahead of train {} currently in block \"{}\"!",
                                block.getDisplayName(), _trainName, curBlock.getDisplayName());
                    }
                    return;
                }
                // we assume this is our train entering block
                _idxCurrentOrder = activeIdx;
            }
            // previous blocks were checked as UNDETECTED above
            // Indicate the previous dark block was entered
            OBlock prevBlock = getBlockAt(activeIdx - 1);
            prevBlock._entryTime = System.currentTimeMillis() - 1000; // arbitrarily say
            prevBlock.setValue(_trainName);
            prevBlock.setState(prevBlock.getState() | OBlock.RUNNING);
            if (log.isDebugEnabled()) {
                log.debug("{}: Train moving from UNDETECTED block \"{}\" now entering block\"{}\"",
                        getDisplayName(), prevBlock.getDisplayName(), block.getDisplayName());
            }
        } else if (_idxCurrentOrder > activeIdx) {
            // unusual occurrence.  dirty track, sensor glitch, too fast for goingInactive() for complete?
            log.info("Tail of Train {} regained detection behind Block= {} at block= {}",
                    getTrainName(), block.getDisplayName(), getBlockAt(activeIdx).getDisplayName());
            return;
        }
        // Since we are moving we assume it is our train entering the block
        // continue on.
        setHeadOfTrain(block);
        if (_engineer != null) {
            _engineer.clearWaitForSync(block); // Sync commands if train is faster than ET
        }
        if (_trace) {
            log.info("{} : TrackerBlock Enter", Bundle.getMessage("TrackerBlockEnter", getTrainName(),  block.getDisplayName()));
        }
        fireRunStatus("blockChange", getBlockAt(activeIdx - 1), block);
        if (_runMode == MODE_LEARN) {
            return;
        }
        // _idxCurrentOrder has been incremented. Warranted train has entered this block.
        // Do signals, speed etc.
        if (_idxCurrentOrder < _orders.size() - 1) {
            if (_engineer != null) {
                BlockOrder bo = _orders.get(_idxCurrentOrder + 1);
                if (bo.getBlock().isDark()) {
                    // can't detect next block, use ET
                    _engineer.setRunOnET(true);
                } else if (!_tempRunBlind) {
                    _engineer.setRunOnET(false);
                }
            }
        }
        if (log.isTraceEnabled()) {
            log.debug("{}: end of goingActive. leaving \"{}\" entered \"{}\"",
                    getDisplayName(), getBlockAt(activeIdx - 1).getDisplayName(), block.getDisplayName());
        }
        setMovement();
    } //end goingActive

    private void setHeadOfTrain(OBlock block ) {
        block.setValue(_trainName);
        block.setState(block.getState() | OBlock.RUNNING);
        block._entryTime = System.currentTimeMillis();
        if (_runMode == MODE_RUN) {
            _speedUtil.leavingBlock(_idxCurrentOrder - 1);
        }
    }

    /**
     * @param block Block in the route is going Inactive
     */
    @jmri.InvokeOnLayoutThread
    protected void goingInactive(OBlock block) {
        if (log.isDebugEnabled()) {
            if (!ThreadingUtil.isLayoutThread()) {
                log.error("{} invoked on wrong thread", getDisplayName(), new Exception("traceback"));
            }
        }
        if (_runMode == MODE_NONE) {
            return;
        }

        int idx = getIndexOfBlockBefore(_idxCurrentOrder, block); // if idx >= 0, it is in this warrant
        if (log.isDebugEnabled()) {
            log.debug("{}: *Block \"{}\" goingInactive. idx= {}, _idxCurrentOrder= {}.",
                    getDisplayName(), block.getDisplayName(), idx, _idxCurrentOrder);
        }
        if (idx > _idxCurrentOrder) {
            return;
        }
        releaseBlock(block, idx);
        block.setValue(null);
        if (idx == _idxCurrentOrder) {
            // Train not visible if current block goes inactive. This is OK if the next block is Dark.
            if (_idxCurrentOrder + 1 < _orders.size()) {
                OBlock nextBlock = getBlockAt(_idxCurrentOrder + 1);
                if (nextBlock.isDark()) {
                    goingActive(nextBlock); // fake occupancy for dark block
                    return;
                }
                Warrant w = nextBlock.getWarrant();
                if (w != null && !w.equals(this)) {
                    _message = nextBlock.getDisplayName() + " owned by " + w.getDisplayName();
                }
                if (nextBlock.isOccupied()) {   // this may be an overrun
                    _overrun = true;
                    if (w == null) {   // take ownership. 
                        _message = setPathAt(_idxCurrentOrder + 1);    //  no TrainOrder checks. allocates and sets path
                        if (_message == null) {
                            _overBlkOccupied = false;  // occupier is us
                            goingActive(nextBlock);
                            return;
                        }
                    } else if (w.equals(this)) {
                        return;
                    }
                }
                log.debug("{}: Current position in block \"{}\" goingInactive. next block \"{}\" is occupied! - {}",
                        getDisplayName(), block.getDisplayName(), nextBlock.getDisplayName(), _message);
            }
            _lost = true;
            if (_engineer != null) {
                setSpeedToType(Stop);   // set 0 throttle
                setStoppingBlock(_idxCurrentOrder);
            }
            if (_idxCurrentOrder == 0) {
                setStoppingBlock(0);
            }
            if (_trace) {
<<<<<<< HEAD
                log.info(Bundle.getMessage("ChangedRoute", _trainName, block.getDisplayName()));
=======
                log.info("{} : Changed Route", Bundle.getMessage("ChangedRoute", _trainName, block.getDisplayName(), getDisplayName()));
>>>>>>> 9bd9474a
            }
            fireRunStatus("blockChange", block, null);  // train is lost
        }
    } // end goingInactive

    /**
     * Deallocates all blocks prior to and including block at index idx
     * of _orders, if not needed again.
     * Comes from goingInactive, i.e. warrant has a listener on the block.
     * @param block warrant is releasing
     * @param idx index in BlockOrder list
     */
    private void releaseBlock(OBlock block, int idx) {
        /*
         * Deallocate block if train will not use the block again. Warrant
         * could loop back and re-enter blocks previously traversed. That is,
         * they will need to re-allocation of blocks ahead.
         * Previous Dark blocks also need deallocation and other trains or cars
         * dropped may have prevented previous blocks from going inactive.
         * Thus we must deallocate backward until we reach inactive detectable blocks
         * or blocks we no longer own.
         */
        for (int i = idx; i > -1; i--) {
            boolean neededLater = false;
            OBlock curBlock = getBlockAt(i);
            for (int j = i + 1; j < _orders.size(); j++) {
                if (curBlock.equals(getBlockAt(j))) {
                    neededLater = true;
                }
            }
            if (!neededLater) {
                if (deAllocateBlock(curBlock)) {
                    curBlock.setValue(null);
                    _totalAllocated = false;
                }
            } else {
                if (curBlock.isAllocatedTo(this)) {
                    // Can't deallocate, but must listen for followers
                    // who may be occupying the block
                    if (_idxCurrentOrder != idx + 1) {
                        curBlock.setValue(null);
                    }
                    if (curBlock.equals(_stoppingBlock)){
                        doStoppingBlockClear();
                    }
                }
            }
        }
    }

    @Override
    public void dispose() {
        if (_runMode != MODE_NONE) {
            stopWarrant(true, true);
        }
        super.dispose();
    }

    @Override
    public String getBeanType() {
        return Bundle.getMessage("BeanNameWarrant");
    }

    private class CommandDelay extends Thread {

        String _speedType;
        long _startTime = 0;
        long _waitTime = 0;
        float _waitSpeed;
        boolean quit = false;
        int _endBlockIdx;

        CommandDelay(String speedType, long startWait, float waitSpeed, int endBlockIdx) {
            _speedType = speedType;
            _waitTime = startWait;
            _waitSpeed = waitSpeed;
            _endBlockIdx = endBlockIdx;
            setName("CommandDelay(" + getTrainName() +")");
        }

        // check if request for a duplicate CommandDelay can be cancelled
        boolean isDuplicate(String speedType, long startWait, int endBlockIdx) {
            if (endBlockIdx == _endBlockIdx && speedType.equals(_speedType) &&
                    (_waitTime - (System.currentTimeMillis() - _startTime)) < startWait) {
                return true;    // keeps this thread
            }
            return false;   // not a duplicate or does not shorten time wait. this thread will be cancelled
        }

        @Override
        @SuppressFBWarnings(value = "WA_NOT_IN_LOOP", justification = "notify never called on this thread")
        public void run() {
            synchronized (this) {
                _startTime = System.currentTimeMillis();
                boolean ramping = _engineer.isRamping();
                if (ramping) {
                    long time = 0;
                    while (time <= _waitTime) {
                        if (_engineer.getSpeedSetting() >= _waitSpeed) {
                            break; // stop ramping beyond this speed
                        }
                        try {
                            wait(100);
                        } catch (InterruptedException ie) {
                            if (log.isDebugEnabled()) {
                                log.debug("CommandDelay interrupt.  Ramp to {} not done. warrant {}",
                                        _speedType, getDisplayName());
                            }
                        }
                        time += 50;
                    }
                } else {
                    try {
                        wait(_waitTime);
                    } catch (InterruptedException ie) {
                        if (log.isDebugEnabled()) {
                            log.debug("CommandDelay interrupt.  Ramp to {} not done. warrant {}",
                                    _speedType, getDisplayName());
                        }
                    }
                }

                if (!quit && _engineer != null) {
                    fireRunStatus("RampBegin", String.valueOf(_waitTime), _speedType);
                    _engineer.rampSpeedTo(_speedType, _endBlockIdx);
                }
            }
            endDelayCommand();
        }
    }

    synchronized private void cancelDelayRamp(boolean quit) {
        if (_delayCommand != null) {
            log.debug("{}: cancelDelayRamp({}) called. _speedType= {}", getDisplayName(), quit, _delayCommand._speedType);
            _delayCommand.quit = quit;
            _delayCommand.interrupt();
            _delayCommand = null;
        }
    }

    synchronized private void endDelayCommand() {
        _delayCommand = null;
    }

    private void rampSpeedTo(String speedType, int idx) {
        cancelDelayRamp(true);
        if (log.isDebugEnabled()) {
            log.debug("{}: rampSpeedTo \"{}\" at block \"{}\"", getDisplayName(), speedType, getCurrentBlockName());
        }
        if (_engineer != null) {
            _engineer.rampSpeedTo(speedType, idx);
        } else {
            log.error("{}: No Engineer!", getDisplayName());
        }
    }

    private void setSpeedToType(String speedType) {
        cancelDelayRamp(true);
        _engineer.setSpeedToType(speedType);
        
    }
    
    private void clearWaitFlags(boolean removeListeners) {
        if (log.isTraceEnabled()) {
            log.trace("{}: Flags cleared {}.", getDisplayName(), removeListeners?"and removed Listeners":"only");
        }
        _waitForBlock = false;
        _waitForSignal = false;
        _waitForWarrant = false;
        if (removeListeners) {
            if (_protectSignal != null) {
                _protectSignal.removePropertyChangeListener(this);
                _protectSignal = null;
                _idxProtectSignal = -1;
            }
            if (_stoppingBlock != null) {
                _stoppingBlock.removePropertyChangeListener(this);
                _stoppingBlock = null;
                _idxStoppingBlock = -1;
            }
        }
    }

    /*
     * Return pathLength of the block.
     */
    private float getAvailableDistanceAt(int idxBlockOrder) {
        BlockOrder blkOrder = getBlockOrderAt(idxBlockOrder);
        float pathLength = blkOrder.getPathLength();
        if (idxBlockOrder == 0 || pathLength <= 20.0f) {
            // Position in block is unknown. use calculated distances instead
            float blkDist = _speedUtil.getBlockSpeedInfo(idxBlockOrder).getCalcLen();
            if (log.isDebugEnabled()) {
                log.debug("{}: getAvailableDistanceAt: block \"{}\" using calculated blkDist= {}, pathLength= {}",
                        getDisplayName(), blkOrder.getBlock().getDisplayName(), blkDist, pathLength);
            }
            return blkDist;
        } else {
            return pathLength;
        }
    }

    private float getEntranceBufferDist(int idxBlockOrder) {
        float bufDist = BUFFER_DISTANCE;
        if (_waitForSignal) {        // signal restricting speed
            bufDist+= getBlockOrderAt(idxBlockOrder).getEntranceSpace(); // signal's adjustment
        }
        return bufDist;
    }

    /**
     * Called to set the correct speed for the train when the scripted speed
     * must be modified due to a track condition (signaled speed or rogue
     * occupation). Also called to return to the scripted speed after the
     * condition is cleared. Assumes the train occupies the block of the current
     * block order.
     * <p>
     * Looks for speed requirements of this block and takes immediate action if
     * found. Otherwise looks ahead for future speed change needs. If speed
     * restriction changes are required to begin in this block, but the change
     * is not immediate, then determine the proper time delay to start the speed
     * change.
     */
    private void setMovement() {
        BlockOrder curBlkOrder = getBlockOrderAt(_idxCurrentOrder);
        OBlock curBlock = curBlkOrder.getBlock();
        String currentSpeedType = _engineer.getSpeedType(true); // current or pending speed type
        String entrySpeedType = BlockOrder.getPermissibleSpeedAt(curBlkOrder); // expected speed type for this block
        if (entrySpeedType == null) {
            entrySpeedType = currentSpeedType;
        }
        curBlkOrder.setPath(this);  // restore running

        if (log.isDebugEnabled()) {
            SpeedState speedState = _engineer.getSpeedState();
            int runState = _engineer.getRunState();
            log.debug("{}: SET MOVEMENT Block \"{}\" runState= {}, speedState= {} for currentSpeedType= {}. entrySpeedType= {}.",
                    getDisplayName(), curBlock.getDisplayName(), RUN_STATE[runState], speedState.toString(),
                    currentSpeedType, entrySpeedType);
            log.debug("{}: Flags: _waitForBlock={}, _waitForSignal={}, _waitForWarrant={} curThrottle= {}.",
                    getDisplayName(), _waitForBlock, _waitForSignal, _waitForWarrant, _engineer.getSpeedSetting());
            if (_message != null) {
                log.debug("{}: _message ({}) ", getDisplayName(), _message);
            }
        }
        // Delayed ramps must begin within the blocks where there were made
        cancelDelayRamp(false); // interrupts and launches ramp

        if (_noRamp) {
            if (_idxCurrentOrder < _orders.size() - 1) {
                entrySpeedType = BlockOrder.getPermissibleSpeedAt(getBlockOrderAt(_idxCurrentOrder + 1));
                if (_speedUtil.secondGreaterThanFirst(entrySpeedType, currentSpeedType)) {
                    if (log.isDebugEnabled()) {
                        log.debug("{}: noRamping speed change of \"{}\" from \"{}\" in block \"{}\"",
                              getDisplayName(), entrySpeedType, currentSpeedType, curBlock.getDisplayName());
                    }
                    setSpeedToType(entrySpeedType);
                }
            }
            if (log.isDebugEnabled()) {
                log.debug("{}: Exit setMovement due to no ramping.", getDisplayName());
            }
            return;
        }

        // Check that flags and states agree with expected speed and position
        // A signal drop down can appear to be a speed violation, but only when a violation when expected
        if (_idxCurrentOrder > 0) {
            if (_waitForSignal) {
                if (_idxProtectSignal == _idxCurrentOrder) {
                    makeOverrunMessage(curBlkOrder);
                    setSpeedToType(Stop); // immediate decrease
                    return;
                }
            }
            if (_idxStoppingBlock == _idxCurrentOrder) {
                if (_waitForBlock || _waitForWarrant) {
                    makeOverrunMessage(curBlkOrder);
                    setSpeedToType(Stop); // immediate decrease
                    return;
                }
            }
            
            if (_speedUtil.secondGreaterThanFirst(entrySpeedType, currentSpeedType)) {
                // signal or block speed entrySpeedType is less than currentSpeedType.
                // Speed for this block is violated so set end speed immediately
                jmri.NamedBean signal = curBlkOrder.getSignal();
                if (signal != null) {
                    log.info("Train {} moved past required {} speed for signal \"{}\" at block \"{}\" on warrant {}!",
                            getTrainName(), entrySpeedType, signal.getDisplayName(), curBlock.getDisplayName(), getDisplayName());
                } else {
                    log.info("Train {} moved past required \"{}\" speed at block \"{}\" on warrant {}!",
                            getTrainName(), entrySpeedType, curBlock.getDisplayName(), getDisplayName());
                }
                fireRunStatus("SignalOverrun", (signal!=null?signal.getDisplayName():curBlock.getDisplayName()),
                        entrySpeedType); // message of speed violation
               setSpeedToType(entrySpeedType); // immediate decrease
               currentSpeedType = entrySpeedType;
            }
        } else {    // at origin block and train has arrived,. ready to move
            if (Stop.equals(currentSpeedType)) {
                currentSpeedType = Normal;
            }
        }

        if (_idxCurrentOrder < _orders.size() - 1) {
            lookAheadforSpeedChange(currentSpeedType, entrySpeedType);
        } // else at last block, forget about speed changes, return;
    }

    /*
     * entrySpeedType (expected type) will be either equal to or greater than currentSpeedType 
     * for all blocks except rhe first.
     */
    private void lookAheadforSpeedChange(String currentSpeedType, String entrySpeedType) {
        clearWaitFlags(false);
        // look ahead for speed type slower than current type, refresh flags
        // entrySpeedType is the expected speed to be reached, if no speed change ahead

        String speedType = currentSpeedType;    // first slower speedType ahead
        int idx = _idxCurrentOrder + 1;
        int idxSpeedChange = -1;  // idxBlockOrder where speed changes
        int idxContrlBlock = -1;
        int limit;
        if (_shareRoute) {
            limit = Math.min(_orders.size(), _idxCurrentOrder + 3); 
        } else {
            limit = _orders.size();
        }
        boolean allocate = true;
        int numAllocated = 0;
        do {
            TrainOrder to = getBlockOrderAt(idx).allocatePaths(this, allocate);
            if (log.isDebugEnabled()) {
                log.debug("{}: lookAheadforSpeedChange {}", getDisplayName(), to.toString());
            }
            switch (to._cause) {
                case NONE:
                    break;
               case WARRANT:
                   _waitForWarrant = true;
                   _message = to._message;
                   idxContrlBlock = to._idxContrlBlock;
                   idxSpeedChange = to._idxEnterBlock;
                   speedType = Stop;
                   break;
                case OCCUPY:
                    _waitForBlock = true;
                    _message = to._message;
                    idxContrlBlock = to._idxContrlBlock;
                    idxSpeedChange = to._idxEnterBlock;
                    speedType = Stop;
                    break;
                case SIGNAL:
                    speedType = to._speedType;
                    if (Stop.equals(speedType)) {
                        _waitForSignal = true;
                    }
                    idxContrlBlock = to._idxContrlBlock;
                    idxSpeedChange = to._idxEnterBlock;
                    _message = to._message;
                    break;
                default:
                    log.error("{}: lookAheadforSpeedChange at block \"{}\" setPath returns: {}", 
                            getDisplayName(), getBlockAt(_idxCurrentOrder).getDisplayName(), to.toString());
                    _message = to._message;
                    setSpeedToType(Stop);
                    return;
            }
            numAllocated++;
            if (Stop.equals(speedType)) {
                break;
            }
            if (_shareRoute && numAllocated > 1 ) {
                allocate = false;
            }
            idx++;

        } while ((idxSpeedChange < 0) && (idx < limit) &&
                !_speedUtil.secondGreaterThanFirst(speedType, currentSpeedType));

        if (!Stop.equals(speedType)) {
            while ((idx < limit)) { // allocate and set paths beyond speed change
                TrainOrder to = getBlockOrderAt(idx).allocatePaths(this, false);
                if (Stop.equals(to._speedType)) {
                    break;
                }
                idx++;
            }
        }
        if (idxSpeedChange < 0) {
            idxSpeedChange = _orders.size() - 1;
        }

        float availDist = getAvailableDistance(idxSpeedChange);  // distance ahead (excluding current block
        float changeDist = getChangeSpeedDistance(idxSpeedChange, speedType);    // distance needed to change speed for speedType

        if (!currentSpeedType.equals(entrySpeedType)) {
            // entrySpeedType is greater than currentSpeedType. i.e. increase speed.
            rampSpeedTo(entrySpeedType, -1);
        }

        // set next signal after current block for aspect speed change
        for (int i = _idxCurrentOrder + 1; i < _orders.size(); i++) {
            if (setProtectingSignal(i)) {
               break;
           }
        }

        OBlock block = getBlockAt(idxSpeedChange);
        if (log.isDebugEnabled()) {
            log.debug("{}: Speed \"{}\" at block \"{}\" until speed \"{}\" at block \"{}\", availDist={}, changeDist={}",
                    getDisplayName(), currentSpeedType, getBlockAt(_idxCurrentOrder).getDisplayName(), speedType,
                    block.getDisplayName(), availDist, changeDist);
        }

        if (changeDist <= availDist) {
            clearWaitFlags(false);
            return;
        }

        // Now set stopping condition of flags, if any. Not, if current block is also ahead. 
        if (_waitForBlock) {
            if (!getBlockAt(_idxCurrentOrder).equals(block)) {
                setStoppingBlock(idxContrlBlock);
            }
        } else if (_waitForWarrant) {
            // if block is allocated and unoccupied, but cannot set path exit.
            if (_stoppingBlock == null) {
                setStoppingBlock(idxContrlBlock);
            }
        }

        // Begin a ramp for speed change in this block. If due to a signal, watch that one
        if(_waitForSignal) {
            // Watch this signal. Should be the previous set signal above.
            // If not, then user has not configured signal system to allow room for speed changes. 
            setProtectingSignal(idxContrlBlock);
        }

        // either ramp in progress or no changes needed. Stopping conditions set, so move on.
        if (!_speedUtil.secondGreaterThanFirst(speedType, currentSpeedType)) {
            return;
        }

        availDist += getAvailableDistanceAt(_idxCurrentOrder);   // Add available length in this block

        int cmdStartIdx = _speedUtil.getBlockSpeedInfo(_idxCurrentOrder).getFirstIndex();
        if (!doDelayRamp(availDist, changeDist, idxSpeedChange, speedType, cmdStartIdx)) {
            log.warn("No room for train {} to ramp to \"{}\" from \"{}\" in block \"{}\"!. availDist={}, changeDist={} on warrant {}",
                    getTrainName(), speedType, currentSpeedType, getBlockAt(_idxCurrentOrder).getDisplayName(),
                    availDist,  changeDist, getDisplayName());
        }
    }

    /*
     * if there is sufficient room calculate a wait time, otherwise ramp immediately.
     */
    private boolean doDelayRamp(float availDist, float changeDist, int idxSpeedChange, String speedType, int cmdStartIdx) {
        String pendingSpeedType = _engineer.getSpeedType(true); // current or pending speed type
        if (_trace || log.isDebugEnabled()) {
            String reason;
            if(_waitForSignal) {
                reason = Bundle.getMessage("Signal");
            } else if (_waitForWarrant) {
                reason = Bundle.getMessage("Warrant");
            } else if (_waitForBlock) {
                reason = Bundle.getMessage("Occupancy");                
            } else {
                reason ="Unspecified";
            }

            if (log.isDebugEnabled()) {
                log.info("Train \"{}\" needs speed decrease to \"{}\" from \"{}\" for {} before entering block \"{}\", availDist={}, changeDist={}",
                        getTrainName(), speedType, pendingSpeedType, reason, getBlockAt(idxSpeedChange).getDisplayName(), 
                        availDist, changeDist);
           }
        }
        if (availDist <= 0) {
            setSpeedToType(speedType);
            return false;
        } else {
            if (changeDist > availDist && _idxCurrentOrder > 0) {
                rampSpeedTo(speedType, idxSpeedChange);
                return false;
            } else {
                makespeedChange(availDist, changeDist, idxSpeedChange, speedType, cmdStartIdx);
            }
            return true;
        }
    }

    /**
     *  Must start the ramp in current block. ( at _idxCurrentOrder)
     *  find the time when ramp should start in this block, then use thread CommandDelay to start the ramp.
     *  Train must travel a deltaDist for a deltaTime to the start of the ramp.
     *  It travels at throttle settings of scriptSpeed(s) modified by currentSpeedType.
     *  trackSpeed(s) of these modified scriptSettings are computed from SpeedProfile
     *  waitThrottle is throttleSpeed when ramp is started. This may not be the scriptSpeed now
     *  Start with waitThrottle (modSetting) being at the entrance to the block.
     *  modSetting gives the current trackSpeed.
     *  accumulate the time and distance and determine the distance (changeDist) needed for entrance into
     *  block (at idxSpeedChange) requiring speed change to speedType
     *  final ramp should modify waitSpeed to endSpeed and must end at the exit of end block (endBlockIdx)
     *
     * @param availDist     distance available to make the ramp
     * @param changeDist    distance needed for the rmp
     * @param idxSpeedChange block order index of block to complete change before entry
     * @param speedType     speed aspect of speed change
     * @param cmdStartIdx   command index of delay  
     */
    private long makespeedChange(float availDist, float changeDist, int idxSpeedChange, String speedType, int cmdStartIdx) {
        int cmdEndIdx = _speedUtil.getBlockSpeedInfo(idxSpeedChange - 1).getLastIndex();
        float scriptSpeed = _engineer.getScriptSpeed();  // script throttle setting
        float speedSetting = _engineer.getSpeedSetting();       // current speed
        String currentSpeedType = _engineer.getSpeedType(false); // current or pending speed type

        float modSetting = speedSetting;      // _speedUtil.modifySpeed(scriptSpeed, currentSpeedType);
        float beginTrackSpeed = _speedUtil.getTrackSpeed(modSetting);   // mm/sec track speed at modSetting
        float curTrackSpeed = beginTrackSpeed;
        float prevTrackSpeed = beginTrackSpeed;
        if (_idxCurrentOrder == 0 && availDist > BUFFER_DISTANCE) {
            changeDist = 0;
        }
        if (log.isDebugEnabled()) {
            log.debug("makespeedChange cmdIdx #{} to #{} at speedType \"{}\" to \"{}\". speedSetting={}, changeDist={}, availDist={}",
                    cmdStartIdx+1, cmdEndIdx+1, currentSpeedType, speedType, speedSetting, changeDist, availDist);
            // command index numbers biased by 1
        }
        float accumTime = 0;    // accumulated time of commands up to ramp start
        float accumDist = 0;
        float timeRatio = 1; // time adjustment for current speed type
        if (curTrackSpeed > _speedUtil.getRampThrottleIncrement()) {
            timeRatio = _speedUtil.getTrackSpeed(scriptSpeed) / curTrackSpeed;
        } else {
            timeRatio = 1;
        }
        float bufDist = getEntranceBufferDist(idxSpeedChange);

        boolean messageFlag = false;
        for (int i = cmdStartIdx; i <= cmdEndIdx; i++) {
            ThrottleSetting ts = _commands.get(i);
            ThrottleSetting.CommandValue cmdVal = ts.getValue();
            if (cmdVal.getType().equals(ThrottleSetting.ValueType.VAL_FLOAT)) {
                accumDist += _speedUtil.getDistanceOfSpeedChange(prevTrackSpeed, curTrackSpeed, ts.getTime());
                scriptSpeed = cmdVal.getFloat();
                modSetting = _speedUtil.modifySpeed(scriptSpeed, currentSpeedType);
                changeDist = _speedUtil.getRampLengthForEntry(speedSetting, modSetting) + bufDist;
                prevTrackSpeed = curTrackSpeed;
                curTrackSpeed = _speedUtil.getTrackSpeed(modSetting);
                timeRatio = _speedUtil.getTrackSpeed(scriptSpeed) / curTrackSpeed;
            } else {
                accumDist += curTrackSpeed * ts.getTime() * timeRatio;
            }
            accumTime += ts.getTime() * timeRatio;
            if (changeDist + accumDist >= availDist) {
                float remDist = changeDist + accumDist - availDist;
                if (curTrackSpeed > 0) {
                    accumTime -= remDist / curTrackSpeed;
                } else {
                    messageFlag = true;
                    log.error("\"{}\" cmd#{} cannot make \"{}\" ramp for block \"{}\". trackSpeed= {} accumDist= {}", getDisplayName(),
                            i+1, speedType, getBlockAt(idxSpeedChange).getDisplayName(), curTrackSpeed, accumDist);
                }
                break;
            }
            if (cmdVal.getType().equals(ThrottleSetting.ValueType.VAL_NOOP)) {
                // speed change is supposed to start in current block
                // start ramp in next block?
                log.error("{} cmd#{} NOOP. \"{}\" ramp premature for block \"{}\". accumDist= {} availDist= {} changeDist= {}",
                        getDisplayName(), i+1, speedType, getBlockAt(idxSpeedChange).getDisplayName(), accumDist, availDist, changeDist);
                if (changeDist + accumDist < availDist) {
                    float remDist = availDist - changeDist - accumDist;
                    if (curTrackSpeed > 0) {
                        accumTime += remDist / curTrackSpeed;
                    }
                }
                break;
            }
        }

        if (accumTime == 0 && beginTrackSpeed > 0) {
            accumTime = availDist - changeDist / beginTrackSpeed;
        }
        int waitTime = Math.round(accumTime);

        if (messageFlag || log.isDebugEnabled()) {
            log.info("{}: RAMP waitTime={}, waitThrottle={}, availDist={}, enterLen={} accumDist={} for ramp start",
                    getDisplayName(), waitTime, modSetting, availDist, changeDist, accumDist);
        }

        rampSpeedDelay(waitTime, speedType, modSetting, idxSpeedChange - 1);
        return waitTime;
    }

    synchronized private void rampSpeedDelay (long waitTime, String speedType, float waitSpeed, int endBlockIdx) {
        waitTime -= 50;     // Subtract a bit
        if( waitTime < 0) {
            rampSpeedTo(speedType, endBlockIdx);   // do it now on this thread.
            return;
        }
        if (_delayCommand != null) {
            if (_delayCommand.isDuplicate(speedType, waitTime, endBlockIdx)) {
                return;
            }
            cancelDelayRamp(true);
        }
        _delayCommand = new CommandDelay(speedType, waitTime, waitSpeed, endBlockIdx);
        _delayCommand.start();
        if (log.isDebugEnabled()) {
            log.debug("{}: CommandDelay: will wait {}ms, then Ramp to {} in block {}.",
                    getDisplayName(), waitTime, speedType, getBlockAt(endBlockIdx).getDisplayName());
        }
    }

    protected void downRampBegun(int endBlockIdx) {
        OBlock block = getBlockAt(endBlockIdx + 1);
        if (block != null) {
            _overBlkOccupied = block.isOccupied();
        } else {
            _overBlkOccupied = true;
        }
    }

    protected void downRampDone(boolean stop, boolean halted, String speedType, int endBlockIdx) {
        if (_idxCurrentOrder < endBlockIdx) {
            return;     // overrun not possible.
        }
        // look for overruns
        int nextIdx = endBlockIdx + 1;
        if (nextIdx > 0 && nextIdx < _orders.size()) {
            BlockOrder bo = getBlockOrderAt(nextIdx);
            OBlock block = bo.getBlock();
            if (block.isOccupied() && !_overBlkOccupied) {
                // Occupied now, but not occupied by another train at start of ramp.
                Warrant w = block.getWarrant();
                _overrun = true;    // endBlock occupied during ramp down. Speed overrun!
                if (w != null && !w.equals(this)) { // probably redundant
                    _waitForWarrant = true;
                    setStoppingBlock(nextIdx);
                } else {    // take ownership, if possible
                    _message = setPathAt(nextIdx);
                }
                if (Stop.equals(BlockOrder.getPermissibleSpeedAt(bo))) { // probably redundant
                    _overrun = true;    // endBlock occupied during ramp down. Speed overrun!
                    _waitForSignal = true;
                    setProtectingSignal(nextIdx);
                }
                makeOverrunMessage(bo);
            }   // case where occupied at start of ramp is indeterminate
        }
    }

    protected void locateTrain() {
        BlockOrder curBlkOrder = getBlockOrderAt(_idxCurrentOrder);
        OBlock curBlock = curBlkOrder.getBlock();
        if (curBlock.isOccupied()) {
            if (_overrun) {
                makeOverrunMessage(curBlkOrder);
            } else if (_lost) {
                int cmdIdx = _engineer.getCurrentCommandIndex();
                cmdIdx++;   // display is 1-based
                String msg = makeWaitMessage(curBlock.getDisplayName(), cmdIdx);
                fireRunStatus("cannotRun", curBlock.getDisplayName(), msg);
            }
        } else {
            fireRunStatus("blockChange", curBlock, null);
        }
    }
    
    private void makeOverrunMessage(BlockOrder curBlkOrder) {
        OBlock curBlock = curBlkOrder.getBlock();
        String name = null;
        if (_waitForSignal) {
            jmri.NamedBean signal = curBlkOrder.getSignal();
            if (signal!=null) {
                name = signal.getDisplayName();
            } else {
                name = curBlock.getDisplayName();
            }
            _overrun = true;
            String entrySpeedType = BlockOrder.getPermissibleSpeedAt(curBlkOrder); // expected speed type for this block
            log.info("{} : Signal Over run", Bundle.getMessage("SignalOverrun", getTrainName(), entrySpeedType, name));
            fireRunStatus("SignalOverrun", name, entrySpeedType); // message of speed violation
            return;
        }
        String bundleKey = null;
        if (_waitForWarrant) {
            bundleKey ="WarrantOverrun";
            Warrant w = curBlock.getWarrant();
            if (w != null) {
                name = w.getDisplayName();
            }
        } else if (_waitForBlock){
            bundleKey ="OccupyOverrun";
            name = (String)curBlock.getValue();
        }
        if (name == null) {
            name = Bundle.getMessage("unknownTrain");
        }
        if (bundleKey != null) {
            _overrun = true;
            log.info("{} : Over run", Bundle.getMessage(bundleKey, getTrainName(), curBlock.getDisplayName(), name));
            fireRunStatus(bundleKey, curBlock.getDisplayName(), name); // message of speed violation
        } else {
            log.error("Train \"{}\" entered stopping block \"{}\" for unknown reason on warrant {}!",
                getTrainName(), curBlock.getDisplayName(), getDisplayName());
        }
    }

    /**
     * {@inheritDoc}
     * <p>
     * This implementation tests that
     * {@link jmri.NamedBean#getSystemName()}
     * is equal for this and obj.
     * To allow a warrant to run with sections, DccLocoAddress is included to test equality
     *
     * @param obj the reference object with which to compare.
     * @return {@code true} if this object is the same as the obj argument;
     *         {@code false} otherwise.
     */
    @Override
    public boolean equals(Object obj) {
        if (obj == null) return false; // by contract

        if (obj instanceof Warrant) {  // NamedBeans are not equal to things of other types
            Warrant b = (Warrant) obj;
            DccLocoAddress addr = this._speedUtil.getDccAddress();
            if (addr == null) {
                if (b._speedUtil.getDccAddress() != null) {
                    return false;
                }
                return (this.getSystemName().equals(b.getSystemName()));
            }
            return (this.getSystemName().equals(b.getSystemName()) && addr.equals(b._speedUtil.getDccAddress()));
        }
        return false;
    }

    /**
     * {@inheritDoc}
     *
     * @return hash code value is based on the system name and DccLocoAddress.
     */
    @Override
    public int hashCode() {
        return (getSystemName().concat(_speedUtil.getDccAddress().toString())).hashCode();
    }

    @Override
    public List<NamedBeanUsageReport> getUsageReport(NamedBean bean) {
        List<NamedBeanUsageReport> report = new ArrayList<>();
        if (bean != null) {
            if (bean.equals(getBlockingWarrant())) {
                report.add(new NamedBeanUsageReport("WarrantBlocking"));
            }
            getBlockOrders().forEach((blockOrder) -> {
                if (bean.equals(blockOrder.getBlock())) {
                    report.add(new NamedBeanUsageReport("WarrantBlock"));
                }
                if (bean.equals(blockOrder.getSignal())) {
                    report.add(new NamedBeanUsageReport("WarrantSignal"));
                }
            });
        }
        return report;
    }

    private final static org.slf4j.Logger log = org.slf4j.LoggerFactory.getLogger(Warrant.class);
}<|MERGE_RESOLUTION|>--- conflicted
+++ resolved
@@ -1939,11 +1939,7 @@
             TrainOrder to = bo.allocatePaths(this, true);
             OBlock block = bo.getBlock();
             if (log.isDebugEnabled()) {
-<<<<<<< HEAD
                 log.debug("{}: restoreRunning {}", getDisplayName(), to.toString());
-=======
-                log.debug("OK to run {}: {}", getDisplayName(), to.toString());   // so try I'll this
->>>>>>> 9bd9474a
             }
             switch (to._cause) {    // to._cause - precedence of checks is WARRANT, OCCUPY, SIGNAL
                 case NONE:
@@ -2322,11 +2318,7 @@
                 setStoppingBlock(0);
             }
             if (_trace) {
-<<<<<<< HEAD
                 log.info(Bundle.getMessage("ChangedRoute", _trainName, block.getDisplayName()));
-=======
-                log.info("{} : Changed Route", Bundle.getMessage("ChangedRoute", _trainName, block.getDisplayName(), getDisplayName()));
->>>>>>> 9bd9474a
             }
             fireRunStatus("blockChange", block, null);  // train is lost
         }

--- conflicted
+++ resolved
@@ -83,11 +83,7 @@
             if (anomaly.size() > 0) {
                 _anomalies.put(entry.getKey(), anomaly);
             }
-<<<<<<< HEAD
             _mergeCandidates.put(entry.getKey(), Boolean.valueOf(true));
-=======
-            _mergeCandidates.put(entry.getKey(), true);
->>>>>>> 5a065dc5
         }
         return true;
     }

package jmri.jmrit.logix;

import edu.umd.cs.findbugs.annotations.SuppressFBWarnings;

import java.awt.Color;
import java.util.List;
import java.util.ListIterator;
import jmri.DccThrottle;
import jmri.NamedBean;
import jmri.NamedBeanHandle;
import jmri.Sensor;
import jmri.util.ThreadingUtil;
import jmri.jmrit.logix.ThrottleSetting.Command;
import jmri.jmrit.logix.ThrottleSetting.CommandValue;
import jmri.jmrit.logix.ThrottleSetting.ValueType;
import org.slf4j.Logger;
import org.slf4j.LoggerFactory;


/**
 * Execute a throttle command script for a warrant.
 * <p>
 * This generally operates on its own thread, but calls the warrant
 * thread via Warrant.fireRunStatus to show status. fireRunStatus uses
 * ThreadingUtil.runOnGUIEventually to display on the layout thread.
 *
 * @author Pete Cressman Copyright (C) 2009, 2010, 2020
 */
/*
 * ************************ Thread running the train ****************
 */
class Engineer extends Thread implements java.beans.PropertyChangeListener {

    private int _idxCurrentCommand;     // current throttle command
    private ThrottleSetting _currentCommand;
    private long _commandTime = 0;      // system time when command was executed.
    private int _idxSkipToSpeedCommand;   // skip to this index to reset script when ramping
    private float _normalSpeed = 0;       // current commanded throttle setting from script (unmodified)
    // speed name of current motion. When train stopped, is the speed that will be restored when movement is permitted
    private String _speedType = Warrant.Normal; // is never Stop or EStop
    private float _timeRatio = 1.0f;     // ratio to extend scripted time when speed is modified
    private boolean _abort = false;
    private boolean _halt = false;  // halt/resume from user's control
    private boolean _stopPending = false;   // ramp slow down in progress
    private boolean _waitForClear = false;  // waits for signals/occupancy/allocation to clear
    private boolean _waitForSensor = false; // wait for sensor event
    private boolean _runOnET = false;   // Execute commands on ET only - do not synch
    private boolean _setRunOnET = false; // Need to delay _runOnET from the block that set it
    protected DccThrottle _throttle;
    private final Warrant _warrant;
    private final List<ThrottleSetting> _commands;
    private Sensor _waitSensor;
    private int _sensorWaitState;
    private Object _rampLockObject = new Object();
    private Object _synchLockObject = new Object();
    private Object _clearLockObject = new Object();
    private boolean _atHalt = false;
    private boolean _atClear = false;
    private final SpeedUtil _speedUtil;
    private OBlock _synchBlock = null;
    private Thread _checker = null;

<<<<<<< HEAD
=======
    private ThrottleRamp _ramp;
    private boolean _holdRamp = false;
    private boolean _isRamping = false;
    
>>>>>>> 02b43308

    Engineer(Warrant warrant, DccThrottle throttle) {
        _warrant = warrant;
        _throttle = throttle;
        _speedUtil = warrant.getSpeedUtil();
        _commands = _warrant.getThrottleCommands();
        _idxCurrentCommand = 0;
        _idxSkipToSpeedCommand = 0;
        _waitForSensor = false;
        setName("Engineer(" + _warrant.getTrainName() +")");
    }

    @Override
    @SuppressFBWarnings(value="UW_UNCOND_WAIT", justification="waits may be indefinite until satisfied or thread aborted")
    public void run() {
        if (log.isDebugEnabled())
            log.debug("Engineer started warrant {} _throttle= {}", _warrant.getDisplayName(), _throttle.getClass().getName());

        int cmdBlockIdx = 0;
        while (_idxCurrentCommand < _commands.size()) {
            while (_idxSkipToSpeedCommand > _idxCurrentCommand) {
                if (log.isDebugEnabled()) {
                    ThrottleSetting ts = _commands.get(_idxCurrentCommand);
                    log.debug("{}: Skip Cmd #{}: {} Warrant", _warrant.getDisplayName(), _idxCurrentCommand+1, ts);
                    // Note: command indexes biased from 0 to 1 to match Warrant display of commands.
                }
                _idxCurrentCommand++;
            }
            if (_idxCurrentCommand == _commands.size()) {
                // skip commands on last block may advance too far. Due to looking for a NOOP
                break;
            }
            _currentCommand = _commands.get(_idxCurrentCommand);
            long cmdWaitTime = _currentCommand.getTime();    // time to wait before executing command
            ThrottleSetting.Command command = _currentCommand.getCommand();
            _runOnET = _setRunOnET;     // OK to set here
            if (command.hasBlockName()) {
                int idx = _warrant.getIndexOfBlock(_currentCommand.getBeanDisplayName(), cmdBlockIdx);
                if (idx >= 0) {
                    cmdBlockIdx = idx;
                }
            }
            if (cmdBlockIdx < _warrant.getCurrentOrderIndex() ||
                    (command.equals(Command.NOOP) && (cmdBlockIdx <= _warrant.getCurrentOrderIndex()))) {
                // Train advancing too fast, need to process commands more quickly,
                // allow some time for whistle toots etc.
                cmdWaitTime = Math.min(cmdWaitTime, 200); // 200ms per command should be enough for toots etc.
                if (log.isDebugEnabled())
                    log.debug("{}: Train reached block \"{}\" before script et={}ms",
                            _warrant.getDisplayName(), _warrant.getCurrentBlockName(), _currentCommand.getTime());
            }
            if (_abort) {
                break;
            }

            long cmdStart = System.currentTimeMillis();
            if (log.isDebugEnabled())
                log.debug("{}: Start Cmd #{} for block \"{}\" currently in \"{}\". wait {}ms to do cmd {}",
                    _warrant.getDisplayName(), _idxCurrentCommand+1, _currentCommand.getBeanDisplayName(),
                    _warrant.getCurrentBlockName(), cmdWaitTime, command.toString());
                    // Note: command indexes biased from 0 to 1 to match Warrant display of commands.
            synchronized (this) {
                if (!Warrant.Normal.equals(_speedType)) {
                    cmdWaitTime = (long)(cmdWaitTime*_timeRatio); // extend et when speed has been modified from scripted speed
                }
                try {
                    if (cmdWaitTime > 0) {
                        wait(cmdWaitTime);
                    }
                } catch (InterruptedException ie) {
                    log.debug("InterruptedException during time wait", ie);
                    _warrant.debugInfo();
                    Thread.currentThread().interrupt();
                    _abort = true;
                } catch (java.lang.IllegalArgumentException iae) {
                    log.error("At time wait", iae);
                }
            }
            if (_abort) {
                break;
            }

            // Having waited, time=ts.getTime(), so blocks should agree.  if not,
            // wait for train to arrive at block and send sync notification.
            // note, blind runs cannot detect entrance.
            if (!_runOnET && cmdBlockIdx > _warrant.getCurrentOrderIndex()) {
                // commands are ahead of current train position
                // When the next block goes active or a control command is made, a clear sync call
                // will test these indexes again and can trigger a notify() to free the wait

                synchronized (_synchLockObject) {
                    _synchBlock = _warrant.getBlockAt(cmdBlockIdx);
                    _warrant.fireRunStatus("WaitForSync", _idxCurrentCommand - 1, _idxCurrentCommand);
                    if (log.isDebugEnabled()) {
                        log.debug("{}: Wait for train to enter \"{}\".",
                                _warrant.getDisplayName(), _synchBlock.getDisplayName());
                    }
                    try {
                        _synchLockObject.wait();
                        _synchBlock = null;
                    } catch (InterruptedException ie) {
                        log.debug("InterruptedException during _waitForSync", ie);
                        _warrant.debugInfo();
                        Thread.currentThread().interrupt();
                        _abort = true;
                    }
                }
                if (_abort) {
                    break;
                }
            }

            synchronized (_clearLockObject) {
                // block position and elapsed time are as expected, but track conditions
                // such as signals or rogue occupancy requires waiting
                if (_waitForClear) {
                    try {
                        _atClear = true;
                        if (log.isDebugEnabled())
                            log.debug("{}: Waiting for clearance. _waitForClear= {} _halt= {} at block \"{}\" Cmd#{}.",
                                _warrant.getDisplayName(), _waitForClear, _halt,
                                _warrant.getBlockAt(cmdBlockIdx).getDisplayName(), _idxCurrentCommand+1);
                        _clearLockObject.wait();
                        _waitForClear = false;
                        _atClear = false;
                    } catch (InterruptedException ie) {
                        log.debug("InterruptedException during _atClear", ie);
                        _warrant.debugInfo();
                        Thread.currentThread().interrupt();
                        _abort = true;
                    }
                }
            }
            if (_abort) {
                break;
            }

            synchronized (this) {
                // user's command to halt requires waiting
                if (_halt) {
                    try {
                        _atHalt = true;
                        if (log.isDebugEnabled())
                            log.debug("{}: Waiting to Resume. _halt= {}, _waitForClear= {}, Block \"{}\".",
                                _warrant.getDisplayName(), _halt, _waitForClear,
                                _warrant.getBlockAt(cmdBlockIdx).getDisplayName());
                        wait();
                        _halt = false;
                        _atHalt = false;
                    } catch (InterruptedException ie) {
                        log.debug("InterruptedException during _atHalt", ie);
                        _warrant.debugInfo();
                        Thread.currentThread().interrupt();
                        _abort = true;
                    }
                }
            }
            if (_abort) {
                break;
            }

            synchronized (this) {
                while (_isRamping || _holdRamp) {
                    int idx = _idxCurrentCommand;
                    try {
                        if (log.isDebugEnabled())
                            log.debug("{}: Waiting for ramp to finish at Cmd #{}.",
                                  _warrant.getDisplayName(), _idxCurrentCommand+1);
                        wait();
                    } catch (InterruptedException ie) {
                        _warrant.debugInfo();
                        Thread.currentThread().interrupt();
                        _abort = true;
                    }
                    // ramp will decide whether to skip or execute _currentCommand
                    if (log.isDebugEnabled()) {
                        log.debug("{}: Cmd #{} held for {}ms. {}", _warrant.getDisplayName(),
                                idx+1, System.currentTimeMillis() - cmdStart, _currentCommand);
                    }
                }
                if (_idxSkipToSpeedCommand <= _idxCurrentCommand) {
                    executeComand(_currentCommand, System.currentTimeMillis() - cmdStart);
                    _idxCurrentCommand++;
                }
                if (_checker != null) {
                    break;
                }
            }
        }
        // shut down
        setSpeed(0.0f); // for safety to be sure train stops
        _warrant.stopWarrant(_abort, true);
    }

    private void executeComand(ThrottleSetting ts, long et) {
        Command command = ts.getCommand();
        CommandValue cmdVal = ts.getValue();
        switch (command) {
            case SPEED:
                _normalSpeed = cmdVal.getFloat();
                float speedMod = _speedUtil.modifySpeed(_normalSpeed, _speedType);
                if (_normalSpeed > speedMod) {
                    _timeRatio = _normalSpeed / speedMod;
                    setSpeed(speedMod);
                } else {
                    _timeRatio = 1.0f;
                    setSpeed(_normalSpeed);
                }
                break;
            case NOOP:
                break;
            case SET_SENSOR:
                ThreadingUtil.runOnGUIEventually(() ->
                    setSensor(ts.getNamedBeanHandle(), cmdVal));
                break;
            case FKEY:
                setFunction(ts.getKeyNum(), cmdVal.getType());
                break;
            case FORWARD:
                setForward(cmdVal.getType());
                break;
            case LATCHF:
                setFunctionMomentary(ts.getKeyNum(), cmdVal.getType());
                break;
            case WAIT_SENSOR:
                waitForSensor(ts.getNamedBeanHandle(), cmdVal);
                break;
            case RUN_WARRANT:
                runWarrant(ts.getNamedBeanHandle(), cmdVal);
                break;
            case SPEEDSTEP:
                break;
            default:
        }
        _commandTime = System.currentTimeMillis();
        if (log.isDebugEnabled()) {
            log.debug("{}: Cmd #{} done. et={}. {}",
                   _warrant.getDisplayName(), _idxCurrentCommand + 1, et, ts);
        }
    }

    protected int getCurrentCommandIndex() {
        return _idxCurrentCommand;
    }

    /**
     * Delayed ramp has started.
     * Currently informational only
     * Do non-speed commands only until idx is reached?  maybe not.
     * @param idx index
     */
    private void advanceToCommandIndex(int idx) {
        _idxSkipToSpeedCommand = idx;
      if (log.isTraceEnabled())
            log.debug("advanceToCommandIndex to {} - {}", _idxSkipToSpeedCommand+1, _commands.get(idx));
            // Note: command indexes biased from 0 to 1 to match Warrant display of commands, which are 1-based.
    }

    /**
     * Cannot set _runOnET to true until current NOOP command completes
     * so there is the intermediate flag _setRunOnET
     * @param set true to run on elapsed time calculations only, false to
     *            consider other inputs
     */
    protected void setRunOnET(boolean set) {
        if (log.isDebugEnabled() && _setRunOnET != set) {
            log.debug("{}: setRunOnET {} command #{}", _warrant.getDisplayName(),
                    set, _idxCurrentCommand+1);
            // Note: command indexes biased from 0 to 1 to match Warrant display of commands.
        }
        _setRunOnET = set;
        if (!set) { // OK to be set false immediately
            _runOnET = false;
        }
    }

    protected boolean getRunOnET() {
        return _setRunOnET;
    }

    protected OBlock getSynchBlock() {
        return _synchBlock;
    }
    /**
     * Called by the warrant when a the block ahead of a moving train goes occupied.
     * typically when this thread is on a timed wait. The call will free the wait.
     * @param block going active.
     */
    protected void clearWaitForSync(OBlock block) {
        // block went active. if waiting on sync, clear it
        if (_synchBlock != null) {
           if (block.equals(_synchBlock)) {
               synchronized (_synchLockObject) {
                   _synchLockObject.notifyAll();
               }
               if (log.isDebugEnabled()) {
                   log.debug("{}: clearWaitForSync from block \"{}\". notifyAll() called.  isRamping()={}",
                           _warrant.getDisplayName(), block.getDisplayName(), isRamping());
               }
           } else {
               log.error("{}: clearWaitForSync called from block \"{}\", but _synchBlock = \"{}\"!",
                       _warrant.getDisplayName(), block.getDisplayName(), _synchBlock.getDisplayName());
           }
        }

    }

    private static void setFrameStatusText(String m, Color c, boolean save) {
        ThreadingUtil.runOnGUIEventually(()-> WarrantTableFrame.getDefault().setStatusText(m, c, true));
    }

    /**
     * Occupancy of blocks, user halts and aspects of Portal signals will modify
     * normal scripted train speeds.
     * Ramp speed change for smooth prototypical look.
     *
     * @param endSpeedType signal aspect speed name
     * @param endBlockIdx BlockOrder index of the block where ramp is to end.
     *        -1 if an end block is not specified.
     */
    protected synchronized void rampSpeedTo(String endSpeedType, int endBlockIdx) {
        float speed = _speedUtil.modifySpeed(_normalSpeed, endSpeedType);
        if (log.isDebugEnabled()) {
            log.debug("{}: rampSpeedTo: type= {}, throttle from {} to {}.",
                _warrant.getDisplayName(), endSpeedType, getSpeedSetting(),
                speed);
        }
        if (endSpeedType.equals(Warrant.EStop)) {
            setStop(true);
            return;
        }
        if (endSpeedType.equals(Warrant.Stop) && getSpeedSetting() <= 0) {
            setStop(false);
            return; // already stopped, do nothing
        }
        if (_isRamping) {
            if (endSpeedType.equals(_ramp._endSpeedType)) {
                return; // already ramping to speedType
            }
        } else if (speed == getSpeedSetting()){
            rampDone(false, endSpeedType, endBlockIdx);
            return; // already at speedType speed
        }
        synchronized (this) {
            if (_ramp == null) {
                _ramp = new ThrottleRamp();
                _ramp.start();
            } else if (_isRamping) {
                // for repeated command already ramping
                if (_ramp.duplicate(endSpeedType, endBlockIdx)) {
                    return;
                }
                // stop the ramp and replace it
                _holdRamp = true;
                _ramp.quit(false);
            }

            long time = 0;
            int pause = 2 *_speedUtil.getRampTimeIncrement() + 20;
            do {
                // may need a bit of time for quit() or start() to get ready
                try {
                    wait(20);
                    time += 20;
                }
                catch (InterruptedException ie) { // ignore
                }
            } while (time < pause && _isRamping);

            if (!_isRamping) {
                _ramp.setParameters(endSpeedType, endBlockIdx);
                _holdRamp = false;
                setWaitforClear(true);
                synchronized (_rampLockObject) {
                    _rampLockObject.notifyAll(); // free wait at ThrottleRamp.run()
                    log.debug("{}: rampSpeedTo calls notify _rampLockObject", _warrant.getDisplayName());
                }
            } else {
                log.error("Can't launch ramp for speed {}! _ramp Thread.State= {}. Waited {}ms",
                        endSpeedType, _ramp.getState(), time-20);
                _warrant.debugInfo();
            }
        }
    }

    protected boolean isRamping() {
        return _isRamping;
    }
    private void setIsRamping(boolean set) {
        _isRamping = set;
    }

    /**
     * Get the Speed type name. _speedType is the type when moving. Used to restore
     * speeds aspects of signals when halts or other conditions have stopped the train.
     * If 'absolute' is true return the absolute speed of the train, i.e. 'Stop' if
     * train is not moving.
     * @param absolute  which speed type, absolute or allowed movement
     * @return speed type
     */
    protected String getSpeedType(boolean absolute) {
        if (absolute) {
            if (isRamping()) {   // return pending type
                return _ramp._endSpeedType;
            }
            if (_waitForClear || _halt) {
                return Warrant.Stop;
            }
        }
        return _speedType;
    }

    /*
     * warrant.cancelDelayRamp()  called for immediate Stop commands
     * When die==true for ending the warrant run.
     */
    synchronized protected boolean cancelRamp(boolean die) {
        // _ramp.quit sets "stop" and notifies "waits"
        if (_ramp != null) {
            if (die) {
                _ramp.quit(true);
                _ramp.interrupt();
            } else {
                if(_isRamping) {
                    _ramp.quit(false);
                    return true;
                }
            }
        }
        return false;
    }

    /**
     * do throttle setting
     * @param speed throttle setting about to be set. Modified to sType if from script.
     * UnModified if from ThrottleRamp or stop speeds.
     */
     protected void setSpeed(float speed) {
        _speedUtil.speedChange(speed);  // call before this setting to compute travel of last setting
        _throttle.setSpeedSetting(speed);
        // Late update to GUI is OK, this is just an informational status display
        if (!_abort) {
            _warrant.fireRunStatus("SpeedChange", null, null);
        }
        if (log.isDebugEnabled())
            log.debug("{}: _throttle.setSpeedSetting({}) called, ({}).",
                    _warrant.getDisplayName(), speed, _speedType);
    }

    protected float getSpeedSetting() {
        float speed = _throttle.getSpeedSetting();
        if (speed < 0.0f) {
            _throttle.setSpeedSetting(0.0f);
            speed = _throttle.getSpeedSetting();
        }
        return speed;
    }

    protected float getScriptSpeed() {
        return _normalSpeed;
    }

    /**
     * Utility for unscripted speed changes.
     * Records current type and sets time ratio.
     * @param speedType name of speed change type
     */
    private void setSpeedRatio(String speedType) {
        if (speedType.equals(Warrant.Normal)) {
            _timeRatio = 1.0f;
        } else {
            float speedMod = _speedUtil.modifySpeed(1.0f, speedType);
            _timeRatio = 1.0f / speedMod;
        }
    }

    /*
     * Do immediate speed change.
     */
    protected synchronized void setSpeedToType(String speedType) {
        float speed = getSpeedSetting();
        if (log.isDebugEnabled())  {
            log.debug("{}: setSpeedToType({}) speed={} scriptSpeed={}", _warrant.getDisplayName(), speedType, speed, _normalSpeed);
        }
        if (speed <= 0.0f || speedType.equals(getSpeedType(true))) {
            return;
        } else if (speedType.equals(Warrant.EStop)) {
            setStop(true);
            advanceToCommandIndex(_idxCurrentCommand + 1);  // skip current command
        } else if (speedType.equals(Warrant.Stop)) {
            setStop(false);
            advanceToCommandIndex(_idxCurrentCommand + 1);  // skip current command
        } else {
            _speedType = speedType;     // set speedType regardless
            setSpeedRatio(speedType);
        }
    }

    /**
     * Command to stop (or resume speed) of train from Warrant.controlRunTrain()
     * of user's override of throttle script.  Also from error conditions
     * such as losing detection of train's location.
     * @param halt true if train should halt
     */
    protected synchronized void setHalt(boolean halt) {
        if (log.isDebugEnabled())
            log.debug("{}: setHalt({}): _atHalt= {}, _waitForClear= {}",
                  _warrant.getDisplayName(), halt, _atHalt, _waitForClear);
        if (!halt) {    // resume normal running
            _halt = false;
            if (!_atClear) {
                if (log.isDebugEnabled())
                    log.debug("setHalt calls notify()");
                notifyAll();   // free wait at _atHalt or _atClear
            }
        } else {
            _halt = true;
        }
    }

    private long getTimeToNextCommand() {
        if (_commandTime > 0) {
            // millisecs already moving on pending command's time.
            long elapsedTime = System.currentTimeMillis() - _commandTime;
            return Math.max(0, (_currentCommand.getTime() - elapsedTime));
        }
        return 0;
    }

    /**
     * Command to stop or smoothly resume speed. Stop due to
     * signal or occupation stopping condition ahead.  Caller
     * follows with call for type of stop to make.
     * Track condition override of throttle script.
     * @param wait true if train should stop
     */
    protected void setWaitforClear(boolean wait) {
        if (log.isDebugEnabled())
            log.debug("{}: setWaitforClear({}): _atClear= {}, throttle speed= {}, _halt= {}",
                   _warrant.getDisplayName(), wait, _atClear,  getSpeedSetting(), _halt);
        if (!wait) {    // resume normal running
            synchronized (_clearLockObject) {
                log.debug("setWaitforClear calls notify");
                _waitForClear = false;
                _clearLockObject.notifyAll();   // free wait at _atClear
            }
        } else {
            _waitForClear = true;
        }
    }

    String debugInfo() {
        StringBuffer info = new StringBuffer("\nEngineer ");
        info.append(getName()); info.append(", Thread.State= "); info.append(getState());
        info.append(", isAlive= "); info.append(isAlive());
        info.append(", isInterrupted= "); info.append(isInterrupted());
        info.append("\n\tThrottle setting= "); info.append(getSpeedSetting());
        info.append(", scriptSpeed= "); info.append(getScriptSpeed());
        info.append(". runstate= "); info.append(Warrant.RUN_STATE[getRunState()]);
        int cmdIdx = getCurrentCommandIndex();

        if (cmdIdx < _commands.size()) {
            info.append("\n\tCommand #"); info.append(cmdIdx + 1);
            info.append(": "); info.append(_commands.get(cmdIdx).toString());
        } else {
            info.append("\n\t\tAt last command.");
        }
        // Note: command indexes biased from 0 to 1 to match Warrant's 1-based display of commands.
        info.append("\n\tEngineer flags: _waitForClear= "); info.append(_waitForClear);
        info.append(", _atclear= "); info.append(_atClear);
        info.append(", _halt= "); info.append(_halt);
        info.append(", _atHalt= "); info.append(_atHalt);
        if (_synchBlock != null) {
            info.append("\n\t\tWaiting for Sync at \"");info.append(_synchBlock.getDisplayName());
        }
        info.append("\"\n\t\t_setRunOnET= "); info.append(_setRunOnET);
        info.append(", _runOnET= "); info.append(_runOnET);
        info.append("\n\t\t_stopPending= "); info.append(_stopPending);
        info.append(", _abort= "); info.append(_abort);
        info.append("\n\t_speedType= \""); info.append(_speedType); info.append("\" SpeedState= ");
        info.append(getSpeedState().toString()); info.append("\n\tStack trace:");
        for (StackTraceElement elem : getStackTrace()) {
            info.append("\n\t\t");
            info.append(elem.getClassName()); info.append("."); info.append(elem.getMethodName());
            info.append(", line "); info.append(elem.getLineNumber());
        }
        if (_ramp != null) {
            info.append("\n\tRamp Thread.State= "); info.append(_ramp.getState());
            info.append(", isAlive= "); info.append(_ramp.isAlive());
            info.append(", isInterrupted= "); info.append(_ramp.isInterrupted());
            info.append("\n\tRamp flags: _isRamping= "); info.append(_isRamping);
            info.append(", stop= "); info.append(_ramp.stop);
            info.append(", _die= "); info.append(_ramp._die);
            info.append("\n\tRamp Type: "); info.append(_ramp._rampDown ? "DOWN" : "UP");info.append(" ramp");
            info.append("\n\t\tEndSpeedType= \""); info.append(_ramp._endSpeedType);
            int endIdx = _ramp.getEndBlockIndex();
            info.append("\n\t\tEndBlockIdx= "); info.append(endIdx);
            if (endIdx >= 0) {
                info.append(" EndBlock= \"");
                info.append(_warrant.getBlockAt(endIdx).getDisplayName());
            }
            info.append("\""); info.append("\n\tStack trace:");
            for (StackTraceElement elem : _ramp.getStackTrace()) {
                info.append("\n\t\t");
                info.append(elem.getClassName()); info.append("."); info.append(elem.getMethodName());
                info.append(", line "); info.append(elem.getLineNumber());
            }
        } else {
            info.append("\n\tNo ramp.");
        }
        return info.toString();
    }

    /**
     * Immediate stop command from Warrant.controlRunTrain()-user
     * or from Warrant.goingInactive()-train lost
     * or from setMovement()-overrun, possible collision risk.
     * Do not ramp.
     * @param eStop true for emergency stop
     */
    private synchronized void setStop(boolean eStop) {
        float speed = _throttle.getSpeedSetting();
        if (speed > 0.0f) {
            cancelRamp(false);
        }
        if (eStop) {
            setHalt(true);
            setSpeed(-0.1f);
            setSpeed(0.0f);
        } else {
            setSpeed(0.0f);
            setWaitforClear(true);
        }
        if (log.isDebugEnabled())
            log.debug("{}: ({}) from speed={} scriptSpeed={}", _warrant.getDisplayName(), eStop, speed, _normalSpeed);
    }

    protected int getRampEndBlockIdx() {
        if (isRamping()) {
            return _ramp._endBlockIdx;
        }
        return -1;
    }

    protected Warrant.SpeedState getSpeedState() {
        if (isRamping()) {
            if (_ramp.isRampDown()) {
                return Warrant.SpeedState.RAMPING_DOWN;
            } else {
                return Warrant.SpeedState.RAMPING_UP;
            }
        }
        return Warrant.SpeedState.STEADY_SPEED;
    }

    protected int getRunState() {
        if (_stopPending) {
            if (_halt) {
                return Warrant.RAMP_HALT;
            }
            return Warrant.STOP_PENDING;
        } else if (_halt) {
            return Warrant.HALT;
        } else if (_waitForClear) {
            return Warrant.WAIT_FOR_CLEAR;
        } else if (_waitForSensor) {
            return Warrant.WAIT_FOR_SENSOR;
        } else if (_abort) {
            return Warrant.ABORT;
        } else if (_synchBlock != null) {
            return Warrant.WAIT_FOR_TRAIN;
        } else if (isRamping()) {
            return Warrant.SPEED_RESTRICTED;
        }
        return Warrant.RUNNING;
    }

    @SuppressFBWarnings(value = "NN_NAKED_NOTIFY", justification="quit is called another thread to clear all ramp waits")
    public void stopRun(boolean abort, boolean turnOffFunctions) {
        if (abort) {
            _abort =true;
        }

        synchronized (_synchLockObject) {
            _synchLockObject.notifyAll();
        }
        synchronized (_clearLockObject) {
            _clearLockObject.notifyAll();
        }
        synchronized (this) {
            notifyAll();
        }

        cancelRamp(true);
        if (_waitSensor != null) {
            _waitSensor.removePropertyChangeListener(this);
        }

        if (_throttle != null) {
            if (_throttle.getSpeedSetting() > 0.0f) {
                if (abort) {
                    _throttle.setSpeedSetting(-1.0f);
                }
                setSpeed(0.0f);
                if (turnOffFunctions) {
                    _throttle.setF0(false);
                    _throttle.setF1(false);
                    _throttle.setF2(false);
                    _throttle.setF3(false);
                }
            }
            _warrant.releaseThrottle(_throttle);
        }
    }

    private void setForward(ValueType type) {
        if (type == ValueType.VAL_TRUE) {
            _throttle.setIsForward(true);
        } else if (type == ValueType.VAL_FALSE) {
            _throttle.setIsForward(false);
        } else {
            throw new java.lang.IllegalArgumentException("setForward type " + type + " wrong");
        }
    }

    private void setFunction(int cmdNum, ValueType type) {
        if ( cmdNum < 0 || cmdNum > 28 ) {
            throw new java.lang.IllegalArgumentException("setFunction " + cmdNum + " out of range");
        }
        if (type == ValueType.VAL_ON) {
            _throttle.setFunction(cmdNum, true);
        } else if (type == ValueType.VAL_OFF) {
            _throttle.setFunction(cmdNum,false);
        } else {
            throw new java.lang.IllegalArgumentException("setFunction type " + type + " wrong");
        }
    }

    private void setFunctionMomentary(int cmdNum, ValueType type) {
        if ( cmdNum < 0 || cmdNum > 28 ) {
            log.error("Function value {} out of range",cmdNum);
            throw new java.lang.IllegalArgumentException("setFunctionMomentary " + cmdNum + " out of range");
        }
        if (type == ValueType.VAL_ON) {
            _throttle.setFunctionMomentary(cmdNum, true);
        } else if (type == ValueType.VAL_OFF) {
            _throttle.setFunctionMomentary(cmdNum,false);
        } else {
            throw new java.lang.IllegalArgumentException("setFunctionMomentary type " + type + " wrong");
        }
    }

    /**
     * Set Sensor state
     */
    private void setSensor(NamedBeanHandle<?> handle, CommandValue cmdVal) {
        NamedBean bean = handle.getBean();
        if (!(bean instanceof Sensor)) {
            log.error("setSensor: {} not a Sensor!", bean.getDisplayName());
            return;
        }
        jmri.Sensor s = (Sensor)bean;
        ValueType type = cmdVal.getType();
        try {
            if (WarrantPreferences.getDefault().getTrace() || log.isDebugEnabled()) {
                log.info(Bundle.getMessage("setSensor",
                            _warrant.getTrainName(), s.getDisplayName(), type.toString()));
            }
            _warrant.fireRunStatus("SensorSetCommand", type.toString(), s.getDisplayName());
            if (type == ValueType.VAL_ACTIVE) {
                s.setKnownState(jmri.Sensor.ACTIVE);
            } else if (type == ValueType.VAL_INACTIVE) {
                s.setKnownState(jmri.Sensor.INACTIVE);
            } else {
                throw new java.lang.IllegalArgumentException("setSensor type " + type + " wrong");
            }
        } catch (jmri.JmriException e) {
            log.warn("Exception setting sensor {} in action", handle.toString());
        }
    }

    /**
     * Wait for Sensor state event
     */
    private void waitForSensor(NamedBeanHandle<?> handle, CommandValue cmdVal) {
        if (_waitSensor != null) {
            _waitSensor.removePropertyChangeListener(this);
        }
        NamedBean bean = handle.getBean();
        if (!(bean instanceof Sensor)) {
            log.error("setSensor: {} not a Sensor!", bean.getDisplayName());
            return;
        }
        _waitSensor = (Sensor)bean;
        ThrottleSetting.ValueType type = cmdVal.getType();
        if (type == ValueType.VAL_ACTIVE) {
            _sensorWaitState = Sensor.ACTIVE;
        } else if (type == ValueType.VAL_INACTIVE) {
            _sensorWaitState = Sensor.INACTIVE;
        } else {
            throw new java.lang.IllegalArgumentException("waitForSensor type " + type + " wrong");
        }
        int state = _waitSensor.getKnownState();
        if (state == _sensorWaitState) {
            log.info("Engineer: state of event sensor {} already at state {}", _waitSensor.getDisplayName(), type.toString());
            return;
        }
        _waitSensor.addPropertyChangeListener(this);
        if (log.isDebugEnabled())
            log.debug("Listen for propertyChange of {}, wait for State= {}", _waitSensor.getDisplayName(), _sensorWaitState);
        // suspend commands until sensor changes state
        synchronized (this) {   // DO NOT USE _waitForSensor for synch
            _waitForSensor = true;
            while (_waitForSensor) {
                try {
                    if (WarrantPreferences.getDefault().getTrace() || log.isDebugEnabled()) {
                        log.info(Bundle.getMessage("waitSensor",
                            _warrant.getTrainName(), _waitSensor.getDisplayName(), type.toString()));
                    }
                    _warrant.fireRunStatus("SensorWaitCommand", type.toString(), _waitSensor.getDisplayName());
                    wait();
                    if (!_abort ) {
                        String name =  _waitSensor.getDisplayName();    // save name, _waitSensor will be null 'eventually'
                        if (WarrantPreferences.getDefault().getTrace() || log.isDebugEnabled()) {
                            log.info(Bundle.getMessage("waitSensorChange",
                                    _warrant.getTrainName(), name));
                        }
                        _warrant.fireRunStatus("SensorWaitCommand", null, name);
                    }
                } catch (InterruptedException ie) {
                    log.error("Engineer interrupted at _waitForSensor ",ie);
                    _warrant.debugInfo();
                    Thread.currentThread().interrupt();
                } finally {
                    clearSensor();
                }
            }
        }
    }

    private void clearSensor() {
        if (_waitSensor != null) {
            _waitSensor.removePropertyChangeListener(this);
        }
        _sensorWaitState = 0;
        _waitForSensor = false;
        _waitSensor = null;
    }

    protected Sensor getWaitSensor() {
        return _waitSensor;
    }

    @Override
    @SuppressFBWarnings(value = "NN_NAKED_NOTIFY", justification="Sensor change on another thread is expected even when Engineer (this) has not done any modifing")
    public void propertyChange(java.beans.PropertyChangeEvent evt) {
        if (log.isDebugEnabled())
            log.debug("propertyChange {} new value= {}", evt.getPropertyName(), evt.getNewValue());
        if ((evt.getPropertyName().equals("KnownState")
                && ((Number) evt.getNewValue()).intValue() == _sensorWaitState)) {
            synchronized (this) {
                    notifyAll();  // free sensor wait
            }
        }
    }

    private void runWarrant(NamedBeanHandle<?> handle, CommandValue cmdVal) {
        NamedBean bean = handle.getBean();
        if (!(bean instanceof Warrant)) {
            log.error("runWarrant: {} not a warrant!", bean.getDisplayName());
            return;
        }
        Warrant warrant =  (Warrant)bean;

        int num = Math.round(cmdVal.getFloat());    // repeated loops
        if (num == 0) {
            return;
        }
        if (num > 0) { // do the countdown for all linked warrants.
            num--;  // decrement loop count
            cmdVal.setFloat(num);
        }

        if (_warrant.getSpeedUtil().getDccAddress().equals(warrant.getSpeedUtil().getDccAddress())) {
            // Same loco, perhaps different warrant
            if (log.isDebugEnabled()) {
                log.debug("Loco address {} finishes warrant {} and starts warrant {}",
                        warrant.getSpeedUtil().getDccAddress(), _warrant.getDisplayName(), warrant.getDisplayName());
            }
            long time =  30000L;    // max wait time to launch is any commands et after this + 20 seconds..
            for (int i = _idxCurrentCommand+1; i < _commands.size(); i++) {
                time += _commands.get(i).getTime();
            }
            _warrant.deAllocate();
            // same address so this warrant (_warrant) must release the throttle before (warrant) can acquire it
            _checker = new CheckForTermination(_warrant, warrant, num, time);
            _checker.start();
            if (log.isDebugEnabled()) log.debug("Exit runWarrant");
            return;
        } else {
            java.awt.Color color = java.awt.Color.red;
            String msg = WarrantTableFrame.getDefault().runTrain(warrant, Warrant.MODE_RUN);
            if (msg == null) {
                msg = Bundle.getMessage("linkedLaunch",
                        warrant.getDisplayName(), _warrant.getDisplayName(),
                        warrant.getfirstOrder().getBlock().getDisplayName(),
                        _warrant.getfirstOrder().getBlock().getDisplayName());
                color = WarrantTableModel.myGreen;
            }
            if (WarrantPreferences.getDefault().getTrace() || log.isDebugEnabled()) {
                log.info(msg);
            }
            Engineer.setFrameStatusText(msg, color, true);
        }
    }

    // send the messages on success of linked launch completion
    private void checkerDone(Warrant oldWarrant, Warrant newWarrant) {
        OBlock endBlock = oldWarrant.getLastOrder().getBlock();
        if (oldWarrant.getRunMode() != Warrant.MODE_NONE) {
            log.error(Bundle.getMessage("cannotLaunch",
                    newWarrant.getDisplayName(), oldWarrant.getDisplayName(), endBlock.getDisplayName()));
            return;
        }

        String msg = null;
        java.awt.Color color = java.awt.Color.red;
        msg = WarrantTableFrame.getDefault().runTrain(newWarrant, Warrant.MODE_RUN);
        if (msg == null) {
            CommandValue cmdVal = _currentCommand.getValue();
            int num = Math.round(cmdVal.getFloat());
            if (oldWarrant.equals(newWarrant)) {
                msg = Bundle.getMessage("reLaunch", oldWarrant.getDisplayName(), (num<0 ? "unlimited" : num));
            } else {
                msg = Bundle.getMessage("linkedLaunch",
                        newWarrant.getDisplayName(), oldWarrant.getDisplayName(),
                        newWarrant.getfirstOrder().getBlock().getDisplayName(),
                        endBlock.getDisplayName());
            }
            color = WarrantTableModel.myGreen;
        }
        if (WarrantPreferences.getDefault().getTrace() || log.isDebugEnabled()) {
            log.info(msg);
        }
        Engineer.setFrameStatusText(msg, color, true);
        try {
            _checker.join(100);
        } catch (InterruptedException ie) {
        } finally {
            _checker = null;
        }
    }

    private class CheckForTermination extends Thread {
        Warrant oldWarrant;
        Warrant newWarrant;
        long timeLimit;

        CheckForTermination(Warrant oldWar, Warrant newWar, int num, long limit) {
            oldWarrant = oldWar;
            newWarrant = newWar;
            timeLimit = limit;
            if (log.isDebugEnabled()) log.debug("checkForTermination({}, {}, {}, {})",
                    oldWarrant.getDisplayName(), newWarrant.getDisplayName(), num, timeLimit);
         }

        @Override
        public void run() {
            long time = 0;
            while (time <= timeLimit && _throttle != null) {
                if (oldWarrant.getRunMode() == Warrant.MODE_NONE) {
                    break;
                }
                try {
                    Thread.sleep(100);
                    time += 100;
                } catch (InterruptedException ie) {
                    time = timeLimit;
                } finally {
                }
            }
            if (time >= timeLimit || log.isDebugEnabled()) {
                log.info("Waited {}ms for warrant \"{}\" to terminate. runMode={}",
                        time, oldWarrant.getDisplayName(), oldWarrant.getRunMode());
            }
            checkerDone(oldWarrant, newWarrant);
        }
    }

    @SuppressFBWarnings(value = "NN_NAKED_NOTIFY", justification="rampDone is called by ramp thread to clear Engineer waiting for it to finish")
    private void rampDone(boolean stop, String speedType, int endBlockIdx) {
        setIsRamping(false);
        if (!stop && !speedType.equals(Warrant.Stop)) {
            _speedType = speedType;
            setSpeedRatio(speedType);
            setWaitforClear(false);
            setHalt(false);
        }
        _stopPending = false;
        if (!_waitForClear && !_atHalt && !_atClear && !_holdRamp) {
            synchronized (this) {
                notifyAll();
            }
            log.debug("{}: rampDone called notify.", _warrant.getDisplayName());
            if (_currentCommand.getCommand().equals(Command.NOOP)) {
                _idxCurrentCommand--;   // notify advances command.  Repeat wait for entry to next block
            }
        }
        _warrant.rampDone(stop, _halt, speedType, endBlockIdx);

        if (log.isDebugEnabled()) {
            log.debug("{}: ThrottleRamp {} for speedType \"{}\". Thread.State= {}}", _warrant.getDisplayName(),
                    (stop?"stopped":"completed"), speedType, (_ramp != null?_ramp.getState():"_ramp is null!"));
        }
    }

    /*
     * *************************************************************************************
     */

     class ThrottleRamp extends Thread {

         private String _endSpeedType;
         private int _endBlockIdx = -1;     // index of block where down ramp ends.
         private boolean stop = false;      // aborts ramping
         private boolean _rampDown = true;
         private boolean _die = false;      // kills ramp for good

         ThrottleRamp() {
            setName("Ramp(" + _warrant.getTrainName() +")");
            _endBlockIdx = -1;
         }
         final boolean isRampDown() {
             return _rampDown;
         }

         @SuppressFBWarnings(value = "NN_NAKED_NOTIFY", justification="quit is called by another thread to clear all ramp waits")
         void quit(boolean die) {
             stop = true;
             if (die) { // once set to true, do not allow resetting to false
                 _die = die;    // permanent shutdown, warrant running ending
             }
             synchronized (this) {
                 notifyAll();    // free waits at ramping time intervals
             }
             synchronized (_rampLockObject) {
                 _rampLockObject.notifyAll(); // free wait at ramp run
            }
             log.debug("{}: ThrottleRamp clears _ramp waits", _warrant.getDisplayName());
         }

        void setParameters(String endSpeedType, int endBlockIdx) {
            _endSpeedType = endSpeedType;
            _endBlockIdx = endBlockIdx;
            _stopPending = endSpeedType.equals(Warrant.Stop);
        }

        boolean duplicate(String endSpeedType, int endBlockIdx) {
            if (endBlockIdx != _endBlockIdx ||
                    !endSpeedType.equals(_endSpeedType)) {
                return false;
            }
            return true;
        }

        int getEndBlockIndex() {
            return _endBlockIdx;
        }

        /**
         * @param blockIdx  index of block order where ramp finishes
         * @param cmdIdx   current command index
         * @return command index of block where commands should not be executed
         */
        int getCommandIndexLimit(int blockIdx, int cmdIdx) {
            // get next block
            int limit = _commands.size();
            String curBlkName = _warrant.getCurrentBlockName();
            String endBlkName = _warrant.getBlockAt(blockIdx).getDisplayName();
            if (!curBlkName.contentEquals(endBlkName)) {
                for (int cmd = cmdIdx; cmd < _commands.size(); cmd++) {
                    ThrottleSetting ts = _commands.get(cmd);
                    if (ts.getBeanDisplayName().equals(endBlkName) ) {
                        cmdIdx = cmd;
                        break;
                    }
                }
            }
            endBlkName = _warrant.getBlockAt(blockIdx+1).getDisplayName();
            for (int cmd = cmdIdx; cmd < _commands.size(); cmd++) {
                ThrottleSetting ts = _commands.get(cmd);
                if (ts.getBeanDisplayName().equals(endBlkName) &&
                        ts.getValue().getType().equals(ValueType.VAL_NOOP)) {
                    limit = cmd;
                    break;
                }
            }
            log.debug("getCommandIndexLimit: in end block {}, limitIdx = {} in block {}",
                    curBlkName, limit+1, _warrant.getBlockAt(blockIdx).getDisplayName());
            return limit;
        }

        @Override
        @SuppressFBWarnings(value="UW_UNCOND_WAIT", justification="waits may be indefinite until satisfied or thread aborted")
        public void run() {
            while (!_die) {
                synchronized (_rampLockObject) {
                    try {
                        _rampLockObject.wait(); // wait until notified by rampSpeedTo() calls quit()
                    } catch (InterruptedException ie) {
                        log.debug("As expected", ie);
                    }
                }
                if (_die) {
                    break;
                }
                setIsRamping(true);
                stop = false;
                doRamp();
            }
        }

//        @edu.umd.cs.findbugs.annotations.SuppressWarnings(value = "DLS_DEAD_LOCAL_STORE", justification = "Engineer needs _normalSpeed to be updated")
        public void doRamp() {
            // At the the time 'right now' is the command indexed by _idxCurrentCommand-1"
            // is done. The main thread (Engineer) is waiting to do the _idxCurrentCommand.
            // A non-scripted speed change is to begin now.
            // If moving, the current speed is _normalSpeed modified by the current _speedType,
            // that is, the actual throttle setting.
            // If _endBlockIdx >= 0, this indexes the block where the the speed change must be
            // completed. the final speed change should occur just before entry into the next
            // block. This final speed change must be the exit speed of block '_endBlockIdx'
            // modified by _endSpeedType.
            // If _endBlockIdx < 0, for down ramps this should be a user initiated stop (Halt)
            // the endSpeed should be 0.
            // For up ramps, the _endBlockIdx and endSpeed are unknown. The script may have
            // speed changes scheduled during the time needed to up ramp. Note the code below
            // to negotiate and modify the RampData so that the end speed of the ramp makes a
            // smooth transition to the speed of the script (modified by _endSpeedType)
            // when the script resumes.
            // Non-speed commands are executed at their proper times during ramps.
            // Ramp calculations are based on the fact that the distance traveled during the
            // ramp is the same as the distance the unmodified script would travel, albeit
            // the times of travel are quite different.
            // Note on ramp up endSpeed should match scripted speed modified by endSpeedType
            float speed = getSpeedSetting();  // current speed setting
            float endSpeed;   // requested end speed
            int commandIndexLimit;
            if (_endBlockIdx >= 0) {
                commandIndexLimit = getCommandIndexLimit(_endBlockIdx, _idxCurrentCommand);
                endSpeed = _speedUtil.getBlockSpeedInfo(_endBlockIdx).getExitSpeed();
                endSpeed = _speedUtil.modifySpeed(endSpeed, _endSpeedType);
            } else {
                commandIndexLimit = _commands.size();
                endSpeed = _speedUtil.modifySpeed(_normalSpeed, _endSpeedType);
            }
            CommandValue cmdVal = _currentCommand.getValue();
            long timeToSpeedCmd = getTimeToNextCommand();
            _rampDown = endSpeed <= speed;

            if (log.isDebugEnabled()) {
                log.debug("RAMP {} \"{}\" speed from {}, to {}, at block \"{}\" at Cmd#{} to Cmd#{}. timeToNextCmd= {}",
                       (_rampDown ? "DOWN" : "UP"), _endSpeedType, speed, endSpeed,
                       (_endBlockIdx>=0?_warrant.getBlockAt(_endBlockIdx).getDisplayName():"ahead"),
                       _idxCurrentCommand+1, commandIndexLimit, timeToSpeedCmd);
                       // Note: command indexes biased from 0 to 1 to match Warrant display of commands.
            }
            float scriptTrackSpeed = _speedUtil.getTrackSpeed(_normalSpeed);

            synchronized (this) {
                try {
                    if (!_rampDown) {
                        // Up ramp may advance the train beyond the point where the script is interrupted.
                        // The ramp up will take time and the script may have other speed commands while
                        // ramping up. So the actual script speed may not match the endSpeed when the ramp
                        // up distance is traveled.  We must compare 'endSpeed' to 'scriptSpeed' at each
                        // step and skip scriptSpeeds to insure that endSpeed matches scriptSpeed when
                        // the ramp ends.
                        RampData rampData = _speedUtil.getRampForSpeedChange(speed, 1.0f);
                        int timeIncrement = rampData.getRampTimeIncrement();
                        ListIterator<Float> iter = rampData.speedIterator(true);
                        speed = iter.next().floatValue();   // skip repeat of current speed

                        float rampDist = 0;
                        float cmdDist = timeToSpeedCmd * scriptTrackSpeed;

                        while (!stop && iter.hasNext()) {
                            speed = iter.next().floatValue();
                            float s = _speedUtil.modifySpeed(_normalSpeed, _endSpeedType);
                            if (speed > s) {
                                setSpeed(s);
                                break;
                            }
                            setSpeed(speed);

                            // during ramp down the script may have non-speed commands that should be executed.
                            if (!stop && rampDist >= cmdDist && _idxCurrentCommand < commandIndexLimit) {
                                cmdVal = _currentCommand.getValue();
                                if (cmdVal.getType().equals(ThrottleSetting.ValueType.VAL_FLOAT)) {
                                    _normalSpeed = cmdVal.getFloat();
                                    scriptTrackSpeed = _speedUtil.getTrackSpeed(_normalSpeed);
                                    if (log.isDebugEnabled()) {
                                        log.debug("Cmd #{} for speed= {} skipped.",
                                                _idxCurrentCommand+1, _normalSpeed);
                                    }
                                    cmdDist = 0;
                                } else {
                                    executeComand(_currentCommand, timeIncrement);
                                }
                                _currentCommand = _commands.get(++_idxCurrentCommand);
                                cmdDist = scriptTrackSpeed * _currentCommand.getTime();
                                rampDist = 0;
                                advanceToCommandIndex(_idxCurrentCommand); // skip up to this command
                            }

                            try {
                                wait(timeIncrement);
                            } catch (InterruptedException ie) {
                                stop = true;
                            }

                            rampDist += _speedUtil.getDistanceTraveled(speed, _speedType, timeIncrement);
                       }

                    } else {     // decreasing, ramp down to a modified speed
                        // Down ramp may advance the train beyond the point where the script is interrupted.
                        // Any down ramp requested with _endBlockIdx >= 0 is expected to end at the end of
                        // a block i.e. the block of BlockOrder indexed by _endBlockIdx.
                        // Therefore script should resume at the exit to this block.
                        // During ramp down the script may have other Non speed commands that should be executed.

                        RampData rampData = _speedUtil.getRampForSpeedChange(speed, endSpeed);
                        int timeIncrement = rampData.getRampTimeIncrement();
                        ListIterator<Float> iter = rampData.speedIterator(false);
                        speed = iter.previous().floatValue();   // skip repeat of current throttle setting

                        float rampDist = 0;
                        float cmdDist = timeToSpeedCmd * scriptTrackSpeed;

                        while (!stop && iter.hasPrevious()) {
                            speed = iter.previous().floatValue();
                            setSpeed(speed);

                            if (_endBlockIdx >= 0) {    // correction code for ramps that are too long or too short
                                if ( _warrant.getCurrentOrderIndex() > _endBlockIdx) {
                                    // loco overran end block.  Set end speed and leave ramp
                                    setSpeed(endSpeed);
                                    stop = true;
                                } else if ( _warrant.getCurrentOrderIndex() < _endBlockIdx &&
                                        _endSpeedType.equals(Warrant.Stop) && Math.abs(speed - endSpeed) <.001f) {
                                    // At last speed change to set throttle was 0.0, but train has not
                                    // reached the last block. Let loco creep to end block at current setting.
                                    if (log.isDebugEnabled())
                                        log.debug("Extending ramp to reach block {}. speed= {}",
                                                _warrant.getBlockAt(_endBlockIdx).getDisplayName(), speed);
                                    int waittime = 0;
                                    float throttleIncrement = _speedUtil.getRampThrottleIncrement();
                                    while (_endBlockIdx > _warrant.getCurrentOrderIndex() && waittime <= 60*timeIncrement && getSpeedSetting() > 0) {
                                        // Until loco reaches end block, continue current speed.
                                        if (waittime == 5*timeIncrement || waittime == 10*timeIncrement ||
                                                waittime == 15*timeIncrement || waittime == 20*timeIncrement) {
                                            // maybe train stalled on previous speed step. Bump speed up a notch at 3s, another at 9
                                            setSpeed(getSpeedSetting() + throttleIncrement);
                                        }
                                        try {
                                            wait(timeIncrement);
                                            waittime += timeIncrement;
                                        } catch (InterruptedException ie) {
                                            stop = true;
                                        }
                                    }
                                    try {
                                        wait(timeIncrement);
                                    } catch (InterruptedException ie) {
                                        stop = true;
                                    }
                                }
                            }

                            // during ramp down the script may have non-speed commands that should be executed.
                            if (!stop && rampDist >= cmdDist && _idxCurrentCommand < commandIndexLimit) {
                                cmdVal = _currentCommand.getValue();
                                if (cmdVal.getType().equals(ThrottleSetting.ValueType.VAL_FLOAT)) {
                                    _normalSpeed = cmdVal.getFloat();
                                    scriptTrackSpeed = _speedUtil.getTrackSpeed(_normalSpeed);
                                    if (log.isDebugEnabled()) {
                                        log.debug("Cmd #{} for speed= {} skipped.",
                                                _idxCurrentCommand+1, _normalSpeed);
                                    }
                                    cmdDist = 0;
                                } else {
                                    executeComand(_currentCommand, timeIncrement);
                                }
                                _currentCommand = _commands.get(++_idxCurrentCommand);
                                cmdDist = scriptTrackSpeed * _currentCommand.getTime();
                                rampDist = 0;
                                advanceToCommandIndex(_idxCurrentCommand); // skip up to this command
                            }

                            try {
                                wait(timeIncrement);
                            } catch (InterruptedException ie) {
                                stop = true;
                            }

                            rampDist += _speedUtil.getDistanceTraveled(speed, _speedType, timeIncrement);   // _speedType or Warrant.Normal??
                            //rampDist += getTrackSpeed(speed) * timeIncrement;
                       }

                        // Ramp done, still in endBlock. Execute any remaining non-speed commands.
                       if (_endBlockIdx >= 0 && commandIndexLimit < _commands.size()) {
                            long cmdStart = System.currentTimeMillis();
                            while (_idxCurrentCommand < commandIndexLimit) {
                                NamedBean bean = _currentCommand.getNamedBeanHandle().getBean();
                                if (bean instanceof OBlock) {
                                    OBlock blk = (OBlock)bean;
                                    if (_endBlockIdx < _warrant.getIndexOfBlock(blk, _endBlockIdx)) {
                                        // script is past end point, command should be NOOP.
                                        // regardless, don't execute any commands.
                                        break;
                                    }
                                }
                                cmdVal = _currentCommand.getValue();
                                if (!cmdVal.getType().equals(ThrottleSetting.ValueType.VAL_FLOAT)) {
                                    executeComand(_currentCommand, System.currentTimeMillis() - cmdStart);
                                } else {
                                    _normalSpeed = cmdVal.getFloat();
                                    if (log.isDebugEnabled()) {
                                        log.debug("Cmd #{} for speed {} skipped. warrant {}",
                                                _idxCurrentCommand+1, _normalSpeed, _warrant.getDisplayName());
                                    }
                                }
                                _currentCommand = _commands.get(++_idxCurrentCommand);
                                advanceToCommandIndex(_idxCurrentCommand); // skip up to this command
                            }
                        }
                    }

                } finally {
                    if (log.isDebugEnabled()) {
                        log.debug("Ramp Done. End Blk= {}, _idxCurrentCommand={} resumeIdx={}, commandIndexLimit={}. warrant {}",
                                (_endBlockIdx>=0?_warrant.getBlockAt(_endBlockIdx).getDisplayName():"not required"),
                                _idxCurrentCommand+1, _idxSkipToSpeedCommand, commandIndexLimit, _warrant.getDisplayName());
                    }
                }
            }
            rampDone(stop, _endSpeedType, _endBlockIdx);
            stop = false;
        }
    }

    private static final Logger log = LoggerFactory.getLogger(Engineer.class);
}<|MERGE_RESOLUTION|>--- conflicted
+++ resolved
@@ -60,13 +60,9 @@
     private OBlock _synchBlock = null;
     private Thread _checker = null;
 
-<<<<<<< HEAD
-=======
     private ThrottleRamp _ramp;
     private boolean _holdRamp = false;
     private boolean _isRamping = false;
-    
->>>>>>> 02b43308
 
     Engineer(Warrant warrant, DccThrottle throttle) {
         _warrant = warrant;

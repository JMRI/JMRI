package jmri.jmrit.logix;

import edu.umd.cs.findbugs.annotations.SuppressFBWarnings;
import java.util.concurrent.locks.ReentrantLock;
import jmri.DccThrottle;
import jmri.InstanceManager;
import jmri.Sensor;
import jmri.implementation.SignalSpeedMap;
import jmri.jmrit.roster.RosterSpeedProfile;
import jmri.util.ThreadingUtil;
import org.slf4j.Logger;
import org.slf4j.LoggerFactory;

/**
 * Execute a throttle command script for a warrant.
 * <p>
 * This generally operates on it's own thread, but switches back to the Layout
 * thread when asking the Warrant to perform actions.
 *
 * @author Pete Cressman Copyright (C) 2009, 2010, 2011
 */
/*
 * ************************ Thread running the train ****************
 */
public class Engineer extends Thread implements Runnable, java.beans.PropertyChangeListener {

    private int _idxCurrentCommand;     // current throttle command
    private int _idxNoSpeedCommand;     // make non-speed commands only untilndex
    private float _normalSpeed = 0;       // current commanded throttle setting (unmodified)
    private String _speedType = Warrant.Normal;    // current speed name
    private long et;    // elapsed time while waiting to do current command
    private float _timeRatio = 1.0f;     // ratio to extend scripted time when speed is modified
    private boolean _abort = false;
    private boolean _halt = false;  // halt/resume from user's control
    private boolean _waitForClear = false;  // waits for signals/occupancy/allocation to clear
    private boolean _waitForSync = false;  // waits for train to catch up to commands
    private boolean _waitForSensor = false; // wait for sensor event
    private boolean _runOnET = false;   // Execute commands on ET only - do not synch
    private boolean _setRunOnET = false; // Need to delay _runOnET from the block that set it
    private int _syncIdx;           // block order index of current command
    protected DccThrottle _throttle;
    private final Warrant _warrant;
    private Sensor _waitSensor;
    private int _sensorWaitState;
    private ThrottleRamp _ramp;
    final ReentrantLock _lock = new ReentrantLock(true);    // Ramp needs to block script speeds
    private boolean _atHalt = false;
    private boolean _atClear = false;
    SignalSpeedMap _speedMap;
    RosterSpeedProfile _speedProfile;
    private static float SCALE_FACTOR = 65; // With _scale, gives a rough first correction for track speed

    Engineer(Warrant warrant, DccThrottle throttle) {
        _warrant = warrant;
<<<<<<< HEAD
        _speedUtil = warrant.getSpeedUtil();
        _commands = _warrant.getThrottleCommands();
=======
>>>>>>> ae80aef6
        _idxCurrentCommand = 0;
        _idxNoSpeedCommand = -1;
        _throttle = throttle;
        _syncIdx = -1;
        _waitForSensor = false;
        _speedMap = jmri.InstanceManager.getDefault(SignalSpeedMap.class);
        jmri.jmrit.roster.RosterEntry ent = _warrant.getRosterEntry();
        if (ent != null) {
            _speedProfile = ent.getSpeedProfile();
        }
        if (_speedProfile == null) {
            log.warn("RosterSpeedProfile not found. Using default ThrottleFactor " + _speedMap.getDefaultThrottleFactor());
        }
    }

    int cmdBlockIdx = 0;

    @Override
    @SuppressFBWarnings(value="UW_UNCOND_WAIT", justification="waits may be indefinite until satisfied or thread aborted")
    public void run() {
        if (log.isDebugEnabled()) log.debug("Engineer started warrant {} _throttle= {}",
                _warrant.getDisplayName(), _throttle.getClass().getName());

        cmdBlockIdx = 0;
        while (_idxCurrentCommand < _warrant._commands.size()) {
            et = System.currentTimeMillis();
            ThrottleSetting ts = _warrant._commands.get(_idxCurrentCommand);
            _runOnET = _setRunOnET;     // OK to set here
            long time = ts.getTime();
            synchronized (this) {
<<<<<<< HEAD
                if (_speedUtil.getSpeedSetting() > 0.0f) {
                    time = (long)(time*_timeRatio); // extend et when speed has been modified from scripted speed
                }                
=======
                if (_abort) {
                    break;
                }
                if (getSpeed() > 0.0f) {
                    time = (long)(time*_timeRatio); // extend et when speed has been modified from scripted speed
                }
>>>>>>> ae80aef6
            }
            String command = ts.getCommand().toUpperCase();
            if (log.isDebugEnabled()) log.debug("Start Cmd #{} for block \"{}\" currently in \"{}\". wait {}ms to do cmd {}. Warrant {}",
                    _idxCurrentCommand+1, ts.getBeanDisplayName(), _warrant.getCurrentBlockName(), time, command, _warrant.getDisplayName());
            if (!"SET SENSOR".equals(command) && !"WAIT SENSOR".equals(command) && !"RUN WARRANT".equals(command)) {
                int idx = _warrant.getIndexOfBlock(ts.getBeanDisplayName(), cmdBlockIdx);
                if (idx >= 0) {
                    cmdBlockIdx = idx;
                }
            }
            if (cmdBlockIdx < _warrant.getCurrentOrderIndex() || (command.equals("NOOP") && (cmdBlockIdx <= _warrant.getCurrentOrderIndex()))) {
                // Train advancing too fast, need to process commands more quickly,
                // allowing half second for whistle toots etc.
                if (log.isDebugEnabled()) log.debug("Train reached block \"{}\" before et={}ms . Warrant {}",
                        ts.getBeanDisplayName(), time, _warrant.getDisplayName());
                time = Math.min(time, 250); // 1/4 sec per command should be enough for toots etc.
            }
            // actual playback total elapsed time is "ts.getTime()" before record time.
            // current block at playback may also be before current block at record
            synchronized (this) {
                try {
                    if (time > 0) {
                        wait(time);
                    }
                    if (_abort) {
                        break;
                    }
                } catch (InterruptedException ie) {
                    log.error("At time wait {}", ie.toString());
                } catch (java.lang.IllegalArgumentException iae) {
                    log.error("At time wait {}", iae.toString());
                }
            }

            _syncIdx = cmdBlockIdx;
            // Having waited, time=ts.getTime(), so blocks should agree.  if not,
            // wait for train to arrive at block and send sync notification.
            // note, blind runs cannot detect entrance.
            if (!_runOnET && _syncIdx > _warrant.getCurrentOrderIndex()) {
                // commands are ahead of current train position
                // When the next block goes active or a control command is made, a clear sync call
                // will test these indexes again and can trigger a notifyAll() to free the wait
                if (log.isDebugEnabled()) log.debug("Wait for train to enter \"{}\". Warrant {}",
                        _warrant.getBlockAt(_syncIdx).getDisplayName(), _warrant.getDisplayName());
                ThreadingUtil.runOnLayoutEventually(() -> {
                    _warrant.fireRunStatus("Command", _idxCurrentCommand - 1, _idxCurrentCommand);
                });
                synchronized (this) {
                    try {
                        _waitForSync = true;
                        wait();
                    } catch (InterruptedException ie) {
                        log.error("At _waitForSync {}", ie.toString());
                        Thread.currentThread().interrupt();
                    }
                    finally {
                        _waitForSync = false;
                    }
                    if (_abort) {
                        break;
                    }
                }
            }

            synchronized (this) {
                // block position and elapsed time are as expected, but track conditions
                // such as signals, occupancy  may required waiting
                if (_waitForClear) {
                    if (log.isDebugEnabled()) log.debug("Waiting for clearance. _waitForClear= {} _halt= {} \"{}\".  Warrant {}",
                            _waitForClear, _halt, _warrant.getBlockAt(cmdBlockIdx).getDisplayName(), _warrant.getDisplayName());
                    try {
                        _atClear = true;
                        wait();
                    } catch (InterruptedException ie) {
                        Thread.currentThread().interrupt();
                        log.error("At _atClear {}" + ie.toString());
                    }
                    finally {
                        _waitForClear = false;
                        _atClear = false;
                    }
                    if (_abort) {
                        break;
                    }
                }
            }

            synchronized (this) {
                // user's command to halt requires waiting
                if (_halt) {
                    if (log.isDebugEnabled()) log.debug("Waiting to Resume. _halt= {}, _waitForClear= {}, Block \"{}\".  Warrant {}",
                            _halt, _waitForClear, _warrant.getBlockAt(cmdBlockIdx).getDisplayName(), _warrant.getDisplayName());
                    try {
                        _atHalt = true;
                        wait();
                    } catch (InterruptedException ie) {
                        Thread.currentThread().interrupt();
                        log.error("At _atHalt {}", ie.toString());
                    }
                    finally {
                        _halt = false;
                        _atHalt = false;
                    }
                    if (_abort) {
                        break;
                    }
                }
            }

            try {
                if (command.equals("SPEED")) {
                    synchronized (this) {
                        if (!_halt && !_waitForClear) {
<<<<<<< HEAD
                            _lock.lock();
                            float throttle = Float.parseFloat(ts.getValue());
                            // If recording speed is known, get throttle setting for that speed
                            float speed = ts.getSpeed();
                            if (speed > 0.0f) {
                                speed = _speedUtil.getThrottleSetting(speed);
                                if (speed > 0.0f) {
                                    throttle = speed;
                                }
                            }
                            _normalSpeed = throttle;
                            float speedMod = _speedUtil.modifySpeed(throttle, _speedType, _isForward);
                            if (Math.abs(throttle - speedMod) > .0001f) {
                                _timeRatio = throttle / speedMod;
=======
                            float speed = Float.parseFloat(ts.getValue());
                            _normalSpeed = speed;
                            float speedMod = modifySpeed(speed, _speedType);
                            if (Math.abs(speed - speedMod) > .0001f) {
                                _timeRatio = speed / speedMod;
>>>>>>> ae80aef6
                            } else {
                                _timeRatio = 1.0f;
                            }
                            setSpeed(speedMod);
                            _lock.unlock();
                        }
                    }
                } else if (command.equals("SPEEDSTEP")) {
                    int step = Integer.parseInt(ts.getValue());
                    setSpeedStepMode(step);
                } else if (command.equals("FORWARD")) {
                    boolean isForward = Boolean.parseBoolean(ts.getValue());
                    _throttle.setIsForward(isForward);
                } else if (command.startsWith("F")) {
                    int cmdNum = Integer.parseInt(command.substring(1));
                    boolean isTrue = Boolean.parseBoolean(ts.getValue());
                    setFunction(cmdNum, isTrue);
                } else if (command.startsWith("LOCKF")) {
                    int cmdNum = Integer.parseInt(command.substring(5));
                    boolean isTrue = Boolean.parseBoolean(ts.getValue());
                    setLockFunction(cmdNum, isTrue);
                } else if (command.equals("SET SENSOR")) {
                    setSensor(ts.getBeanSystemName(), ts.getValue());
                } else if (command.equals("WAIT SENSOR")) {
                    getSensor(ts.getBeanSystemName(), ts.getValue());
                } else if (command.equals("START TRACKER")) {
                    ThreadingUtil.runOnLayout(() -> {
                        _warrant.startTracker();
                    });
                } else if (command.equals("RUN WARRANT")) {
                    runWarrant(ts);
                } else if (_runOnET && command.equals("NOOP")) {    // let warrant know engineer expects entry into dark block
                    ThreadingUtil.runOnLayout(() -> {
                        _warrant.goingActive(_warrant.getBlockAt(cmdBlockIdx));
                    });
                }
                et = System.currentTimeMillis() - et;
                _idxCurrentCommand++;
                if (log.isDebugEnabled()) log.debug("Cmd #{}: {} et={} warrant {}", _idxCurrentCommand, ts.toString(), et, _warrant.getDisplayName());
            } catch (NumberFormatException nfe) {
                log.error("Command failed! {} {}", ts.toString(), nfe.toString());
            }
        }
        // shut down
        ThreadingUtil.runOnLayout(() -> {
            _warrant.stopWarrant(_abort);
        });
    }

    protected int getCurrentCommandIndex() {
        return _idxCurrentCommand;
    }

    /**
     * Delayed ramp has started.
     * Currently informational only
     * Do non-speed commands only until idx is reached?  maybe not.
     * @param idx index
     */
    protected void advanceToCommandIndex(int idx) {
//        _idxNoSpeedCommand = idx; TODO
//        if (log.isDebugEnabled()) log.debug("_idxCurrentCommand= {} _normalSpeed= {} _speedType= {} speed= {}",
//                _idxCurrentCommand, _normalSpeed, _speedType, _throttle.getSpeedSetting());
    }

    private void setSpeedStepMode(int step) {
        int stepMode = DccThrottle.SpeedStepMode128;
        switch (step) {
            case 14:
                stepMode = DccThrottle.SpeedStepMode14;
                break;
            case 27:
                stepMode = DccThrottle.SpeedStepMode27;
                break;
            case 28:
                stepMode = DccThrottle.SpeedStepMode28;
                break;
            case 128:
                stepMode = DccThrottle.SpeedStepMode128;
                break;
            case DccThrottle.SpeedStepMode28Mot:
                stepMode = DccThrottle.SpeedStepMode28Mot;
                break;
            default:
        }
        _throttle.setSpeedStepMode(stepMode);
    }

    /**
     * Cannot set _runOnET until current NOOP command completes
     * so there is the intermediate flag _setRunOnET
     * @param set true to run on elapsed time calculations only, false to
     *            consider other inputs
     */
    protected void setRunOnET(Boolean set) {
        if (log.isDebugEnabled()) log.debug("setRunOnET {} command #{} warrant {}", set, _idxCurrentCommand, _warrant.getDisplayName());
//        checkHalt();
        _setRunOnET = set;
        if (!set) {
            _runOnET = set;
        }
    }

    protected boolean getRunOnET() {
        return _setRunOnET;
    }

    /**
     * If waiting to sync entrance to a block boundary with recorded wait time,
     * or waiting for clearance ahead for rogue occupancy, stop aspect or
     * sharing of turnouts, this call will free the wait.
     */
    synchronized protected void clearWaitForSync() {
        if (_waitForSync) {
            if (log.isDebugEnabled()) log.debug("clearWaitForSync calls notifyAll()");
            notifyAll();   // if wait is cleared, this sets _waitForSync= false
        }
        if (log.isDebugEnabled()) log.debug("clearWaitForSync() _waitForClear= {}",
                _waitForClear);
    }

    /**
     * Occupancy of blocks, user halts and aspects of Portal signals will modify
     * normal scripted train speeds.
     * Ramp speed change for smooth prototypical look.
     *
     * @param endSpeedType one of {@link Warrant#Stop}, {@link Warrant#EStop},
     * {@link Warrant#Normal}, or {@link Warrant#Clear}
     */
    protected void rampSpeedTo(String endSpeedType) {
        if (!setSpeedRatio(endSpeedType)) {
            return;
        }
        if (log.isDebugEnabled()) log.debug("rampSpeedTo {}. warrant {}",
                endSpeedType, _warrant.getDisplayName());

        synchronized (this) {
            _ramp = new ThrottleRamp(endSpeedType);
            Thread t= new Thread(_ramp);
            t.setPriority(Thread.MAX_PRIORITY);
            t.start();
        }
    }

    protected void cancelRamp() {
        if (_ramp != null) {
            _ramp.quit();
            _ramp = null;
        }
    }

    /**
     * Modify a current or commanded throttle setting to a throttle setting constrained
     * to a named speed restriction
     * @param tSpeed throttle setting
     * @param sType named speed restriction
     * @return modified throttle setting
     */
<<<<<<< HEAD
     protected void setSpeed(float s) {
        if (log.isTraceEnabled()) log.trace("setSpeed({})", s);
        float speed = s;
        _speedUtil.speedChange();   // call before changing throttle setting
=======
    protected float modifySpeed(float tSpeed, String sType) {
        if (log.isTraceEnabled()) log.trace("modifySpeed speed= {} for SpeedType= \"{}\"", tSpeed, sType);
        if (sType.equals(Warrant.Stop)) {
            return 0.0f;
        }
        if (sType.equals(Warrant.EStop)) {
            return -1.0f;
        }
        float throttleSpeed = tSpeed;       // throttleSpeed is a throttle setting
        if (sType.equals(Warrant.Normal)) {
            return throttleSpeed;
        }
        float signalSpeed = _speedMap.getSpeed(sType);

        switch (_speedMap.getInterpretation()) {
            case SignalSpeedMap.PERCENT_NORMAL:
                throttleSpeed *= signalSpeed / 100;      // ratio of normal
                break;
            case SignalSpeedMap.PERCENT_THROTTLE:
                signalSpeed = signalSpeed / 100;            // ratio of full throttle setting
                if (signalSpeed < throttleSpeed) {
                    throttleSpeed = signalSpeed;
                }
                break;

            case SignalSpeedMap.SPEED_MPH:          // convert miles per hour to track speed
                signalSpeed = signalSpeed / _speedMap.getLayoutScale();
                signalSpeed = signalSpeed / 2.2369363f;  // layout track speed mph as mm/ms
                float trackSpeed = getTrackSpeed(throttleSpeed);
                if (signalSpeed < trackSpeed) {
                    throttleSpeed = getThrottleSetting(signalSpeed);
                }
                break;

            case SignalSpeedMap.SPEED_KMPH:
                signalSpeed = signalSpeed / _speedMap.getLayoutScale();
                signalSpeed = signalSpeed / 3.6f;  // layout track speed mm/ms for kmph
                trackSpeed = getTrackSpeed(throttleSpeed);
                if (signalSpeed < trackSpeed) {
                    throttleSpeed = getThrottleSetting(signalSpeed);
                }
                break;
            default:
                log.error("Unknown speed interpretation {}", _speedMap.getInterpretation());
                throw new java.lang.IllegalArgumentException("Unknown speed interpretation " + _speedMap.getInterpretation());
        }
        if (log.isTraceEnabled()) log.trace("modifySpeed: from {}, to {}, signalSpeed= {} using interpretation {}",
                tSpeed, throttleSpeed, signalSpeed, _speedMap.getInterpretation());
        return throttleSpeed;
    }

    synchronized protected void setSpeed(float s) {
        if (log.isTraceEnabled()) log.trace("setSpeed({})", s);
        float speed = s;
>>>>>>> ae80aef6
        _throttle.setSpeedSetting(speed);
        // Do asynchronously, already within a synchronized block
        String type = _speedType; // hope this saves findbug synch warning
        ThreadingUtil.runOnLayoutEventually(() -> {
            _warrant.fireRunStatus("SpeedChange", null, type);
        });
        if (log.isDebugEnabled()) log.debug("Speed Set to {}, _speedType={},  _waitForClear= {} _waitForSync= {}, _halt= {}, warrant {}",
                speed, _speedType,  _waitForClear, _waitForSync, _halt, _warrant.getDisplayName());
    }

    synchronized protected float getSpeed() {
        float speed = _throttle.getSpeedSetting();
        if (speed < 0.0) {
            speed = 0.0f;
            _throttle.setSpeedSetting(speed);
        }
        return speed;
    }

    /**
     * Utility for unscripted speed changes.
     * Records current type and sets time ratio.
     * EStop is set immediately (do not ramp)
     * @param speedType name of speed change type
     * @return true to continue, false to return
     */
    private boolean setSpeedRatio(String speedType) {
        if (speedType == null) {
            return false;
        }
<<<<<<< HEAD
        Float speed = _speedUtil.getSpeedSetting();
        if (Math.abs(speed - _speedUtil.modifySpeed(_normalSpeed, speedType, _isForward)) < 0.0001f) {
=======
        Float speed = getSpeed();
        if (Math.abs(speed - modifySpeed(_normalSpeed, speedType)) < 0.0001f) {
>>>>>>> ae80aef6
            // already at speed, no need to reset throttle
            _speedType = speedType;
            return false;
        }

        cancelRamp();

        if (speedType.equals(Warrant.EStop)) {
            setSpeed(-0.1f);        // always do immediate EStop
            return false;
        } else if (speedType.equals(Warrant.Stop)) {
            return true;
        } else {
            synchronized (this) {
                _speedType = speedType;
                float speedMod = modifySpeed(1.0f, _speedType);
                if (Math.abs(1.0f - speedMod) > .0001f) {
                    _timeRatio = 1.0f / speedMod;
                } else {
                    _timeRatio = 1.0f;
                }
            }
        }
        return true;
    }

    protected void setSpeedToType(String speedType) {
        if (log.isTraceEnabled()) log.trace("setSpeedToType({})", speedType);
        if (!setSpeedRatio(speedType)) {
            return;
        }
        if (speedType.equals(Warrant.Stop)) {
            setSpeed(0.0f);
            return;
        }
        setSpeed(modifySpeed(_normalSpeed, speedType));
    }

    protected float getExpectedSpeed(String speedType) {
        return modifySpeed(_normalSpeed, speedType);
    }

    /**
     * Smooth ramped stop (or resume speed) command from Warrant.controlRunTrain()
     * User's override of throttle script.
     * @param halt true if train should halt
     */
    synchronized public void setHalt(boolean halt) {
        if (!halt) {    // resume normal running
            _halt = false;
            if (_atHalt) {
                notifyAll();
                if (log.isDebugEnabled()) log.debug("setHalt({}) calls notifyAll()", halt);
            }
        } else {
            rampSpeedTo(Warrant.Stop);
            _halt = true;
        }
        if (log.isDebugEnabled()) log.debug("setHalt({}): _halt= {}, throttle speed= {}, _waitForClear= {}, _waitForSync= {}, warrant {}",
                halt, _halt,  _throttle.getSpeedSetting(), _waitForClear, _waitForSync, _warrant.getDisplayName());
    }

    /**
     * Smooth ramped stop (or resume speed) command from Warrant
     * signal or occupation stopping condition ahead.
     * Track condition override of throttle script.
     * @param stop true if train should halt
     */
    synchronized protected void setWaitforClear(boolean stop) {
        if (!stop) {    // resume normal running
            _waitForClear = false;
            if (_atClear) {
                notifyAll();
                if (log.isDebugEnabled()) log.debug("setWaitforClear({}) calls notifyAll()", stop);
            }
        } else {
            rampSpeedTo(Warrant.Stop);
            _waitForClear = true;
        }
        if (log.isDebugEnabled()) log.debug("setWaitforClear({}): _halt= {}, throttle speed= {}, _waitForClear= {}, _waitForSync= {}, warrant {}",
                stop, _halt,  _throttle.getSpeedSetting(), _waitForClear, _waitForSync, _warrant.getDisplayName());
    }


    /**
     * Immediate stop command from Warrant.controlRunTrain()
     * Do not ramp.
     * @param eStop true for emergency stop
     */
    synchronized public void setStop(boolean eStop) {
        _halt = true;
        cancelRamp();
        if (eStop) {
            setSpeed(-0.1f);
        } else {
            setSpeed(0.0f);
        }
    }

    synchronized public int getRunState() {
        if (_halt) {
            return Warrant.HALT;
        } else if (_waitForClear) {
            return Warrant.WAIT_FOR_CLEAR;
        } else if (_abort) {
            return Warrant.ABORT;
        } else if (_waitForSync) {
            return Warrant.WAIT_FOR_TRAIN;
        } else if (_waitForSensor) {
            return Warrant.WAIT_FOR_SENSOR;
        } else if (!_speedType.equals(Warrant.Normal)) {
            return Warrant.SPEED_RESTRICTED;
        } else if (_idxCurrentCommand < 0) {
            return Warrant.STOP;
        }
        return Warrant.RUNNING;
    }

    /**
<<<<<<< HEAD
     * End running warrant.
     * @param abort not normal shutdown
     */
    public void stopRun(boolean abort) {
        if (abort) {
            _abort =true;            
        }
=======
     * Calculates the scale speed of the current throttle setting for display
     * @return text message
     */
    @SuppressFBWarnings(value="IS2_INCONSISTENT_SYNC", justification="speed type name in message is ok")
    public String getSpeedMessage() {
        float curSpeed = getSpeed();
        float speed = getTrackSpeed(curSpeed) * _speedMap.getLayoutScale();

        String units;
        if (_speedMap.getInterpretation() == SignalSpeedMap.SPEED_KMPH) {
            units = "Kmph";
            speed = speed * 3.6f;
        } else {
            units = "Mph";
            speed = speed * 2.2369363f;
        }
        return Bundle.getMessage("atSpeed", _speedType, Math.round(speed), units);
    }

    /**
     * Flag from user to end run
     */
    synchronized public void abort() {
        _abort = true;
>>>>>>> ae80aef6
        cancelRamp();
        if (_waitSensor != null) {
            _waitSensor.removePropertyChangeListener(this);
        }
        if (_throttle != null && _throttle.getSpeedSetting() > 0.0f) {
            _throttle.setSpeedSetting(-1.0f);
            setSpeed(0.0f);     // prevent creep after EStop - according to Jim Betz
            for (int i = 0; i < 10; i++) {
                setFunction(i, false);
            }
<<<<<<< HEAD
            _warrant.releaseThrottle(_throttle);
=======
            try {
                InstanceManager.throttleManagerInstance().releaseThrottle(_throttle, _warrant);
            } catch (Exception e) {
                // null pointer catch and maybe other such.
                log.warn("Throttle release and cancel threw: " + e);
            }
>>>>>>> ae80aef6
        }
    }

    protected void releaseThrottle() {
        InstanceManager.throttleManagerInstance().releaseThrottle(_throttle, _warrant);
    }

    private void setFunction(int cmdNum, boolean isSet) {
        switch (cmdNum) {
            case 0:
                _throttle.setF0(isSet);
                break;
            case 1:
                _throttle.setF1(isSet);
                break;
            case 2:
                _throttle.setF2(isSet);
                break;
            case 3:
                _throttle.setF3(isSet);
                break;
            case 4:
                _throttle.setF4(isSet);
                break;
            case 5:
                _throttle.setF5(isSet);
                break;
            case 6:
                _throttle.setF6(isSet);
                break;
            case 7:
                _throttle.setF7(isSet);
                break;
            case 8:
                _throttle.setF8(isSet);
                break;
            case 9:
                _throttle.setF9(isSet);
                break;
            case 10:
                _throttle.setF10(isSet);
                break;
            case 11:
                _throttle.setF11(isSet);
                break;
            case 12:
                _throttle.setF12(isSet);
                break;
            case 13:
                _throttle.setF13(isSet);
                break;
            case 14:
                _throttle.setF14(isSet);
                break;
            case 15:
                _throttle.setF15(isSet);
                break;
            case 16:
                _throttle.setF16(isSet);
                break;
            case 17:
                _throttle.setF17(isSet);
                break;
            case 18:
                _throttle.setF18(isSet);
                break;
            case 19:
                _throttle.setF19(isSet);
                break;
            case 20:
                _throttle.setF20(isSet);
                break;
            case 21:
                _throttle.setF21(isSet);
                break;
            case 22:
                _throttle.setF22(isSet);
                break;
            case 23:
                _throttle.setF23(isSet);
                break;
            case 24:
                _throttle.setF24(isSet);
                break;
            case 25:
                _throttle.setF25(isSet);
                break;
            case 26:
                _throttle.setF26(isSet);
                break;
            case 27:
                _throttle.setF27(isSet);
                break;
            case 28:
                _throttle.setF28(isSet);
                break;
            default:
                log.error("Function value " + cmdNum + " out of range");
                throw new java.lang.IllegalArgumentException("Function Value " + cmdNum + " out of range");
        }
    }

    private void setLockFunction(int cmdNum, boolean isTrue) {
        switch (cmdNum) {
            case 0:
                _throttle.setF0Momentary(!isTrue);
                break;
            case 1:
                _throttle.setF1Momentary(!isTrue);
                break;
            case 2:
                _throttle.setF2Momentary(!isTrue);
                break;
            case 3:
                _throttle.setF3Momentary(!isTrue);
                break;
            case 4:
                _throttle.setF4Momentary(!isTrue);
                break;
            case 5:
                _throttle.setF5Momentary(!isTrue);
                break;
            case 6:
                _throttle.setF6Momentary(!isTrue);
                break;
            case 7:
                _throttle.setF7Momentary(!isTrue);
                break;
            case 8:
                _throttle.setF8Momentary(!isTrue);
                break;
            case 9:
                _throttle.setF9Momentary(!isTrue);
                break;
            case 10:
                _throttle.setF10Momentary(!isTrue);
                break;
            case 11:
                _throttle.setF11Momentary(!isTrue);
                break;
            case 12:
                _throttle.setF12Momentary(!isTrue);
                break;
            case 13:
                _throttle.setF13Momentary(!isTrue);
                break;
            case 14:
                _throttle.setF14Momentary(!isTrue);
                break;
            case 15:
                _throttle.setF15Momentary(!isTrue);
                break;
            case 16:
                _throttle.setF16Momentary(!isTrue);
                break;
            case 17:
                _throttle.setF17Momentary(!isTrue);
                break;
            case 18:
                _throttle.setF18Momentary(!isTrue);
                break;
            case 19:
                _throttle.setF19Momentary(!isTrue);
                break;
            case 20:
                _throttle.setF20Momentary(!isTrue);
                break;
            case 21:
                _throttle.setF21Momentary(!isTrue);
                break;
            case 22:
                _throttle.setF22Momentary(!isTrue);
                break;
            case 23:
                _throttle.setF23Momentary(!isTrue);
                break;
            case 24:
                _throttle.setF24Momentary(!isTrue);
                break;
            case 25:
                _throttle.setF25Momentary(!isTrue);
                break;
            case 26:
                _throttle.setF26Momentary(!isTrue);
                break;
            case 27:
                _throttle.setF27Momentary(!isTrue);
                break;
            case 28:
                _throttle.setF28Momentary(!isTrue);
                break;
            default:
                log.error("Function value " + cmdNum + " out of range");
                throw new java.lang.IllegalArgumentException("Function Value " + cmdNum + " out of range");
        }
    }

    /**
     * Set Sensor state
     */
    static private void setSensor(String sensorName, String act) {
        String action = act.toUpperCase();
        jmri.Sensor s = InstanceManager.sensorManagerInstance().getSensor(sensorName);
        if (s != null) {
            try {
                if ("ACTIVE".equals(action)) {
                    s.setKnownState(jmri.Sensor.ACTIVE);
                } else if ("INACTIVE".equals(action)) {
                    s.setKnownState(jmri.Sensor.INACTIVE);
                }
            } catch (jmri.JmriException e) {
                log.warn("Exception setting sensor " + sensorName + " in action");
            }
        } else {
            log.warn("Sensor " + sensorName + " not found.");
        }
    }

    /**
     * Wait for Sensor state event
     */
    private void getSensor(String sensorName, String act) {
        String action = act.toUpperCase();
        if (_waitSensor != null) {
            _waitSensor.removePropertyChangeListener(this);
        }
        _waitSensor = InstanceManager.sensorManagerInstance().getSensor(sensorName);
        if (_waitSensor != null) {
            if ("ACTIVE".equals(action)) {
                _sensorWaitState = Sensor.ACTIVE;
            } else if ("INACTIVE".equals(action)) {
                _sensorWaitState = Sensor.INACTIVE;
            } else {
                log.error("Bad Sensor command \"" + action + "\"+ for sensor " + sensorName);
                return;
            }
            int state = _waitSensor.getKnownState();
            if (state == _sensorWaitState) {
                log.info("Engineer: state of event sensor " + sensorName + " already at state " + action);
                return;
            }
            _waitSensor.addPropertyChangeListener(this);
            if (log.isDebugEnabled()) log.debug("Listen for propertyChange of {}, wait for State= {}", _waitSensor.getDisplayName(), _sensorWaitState);
            // suspend commands until sensor changes state
            synchronized (this) {
                _waitForSensor = true;
                while (_waitForSensor) {
                    try {
                        ThreadingUtil.runOnLayoutEventually(() -> {
                            _warrant.fireRunStatus("Command", _idxCurrentCommand - 1, _idxCurrentCommand);
                        });
                        wait();
                        clearSensor();
                    } catch (InterruptedException ie) {
                        log.error("Engineer interrupted at _waitForSensor " + ie);
                        break;
                    }
                }
            }
        } else {
            log.warn("Sensor " + sensorName + " not found.");
        }
    }

    private void clearSensor() {
        if (_waitSensor != null) {
            _waitSensor.removePropertyChangeListener(this);
        }
        _sensorWaitState = 0;
        _waitForSensor = false;
        _waitSensor = null;
    }

    protected Sensor getWaitSensor() {
        return _waitSensor;
    }

    @Override
    public void propertyChange(java.beans.PropertyChangeEvent evt) {
        if (log.isDebugEnabled()) log.debug("propertyChange {} new value= {}",
                evt.getPropertyName(), evt.getNewValue());
        if ((evt.getPropertyName().equals("KnownState")
                && ((Number) evt.getNewValue()).intValue() == _sensorWaitState)) {
            synchronized (this) {
                if (!_halt && !_waitForClear) {
                    clearSensor();
                    this.notifyAll();

                }
            }
        }
    }

    /**
     * @param Throttle setting
     */
    private void runWarrant(ThrottleSetting ts) {
        Warrant w =  (Warrant)ts.getNamedBeanHandle().getBean();
        if (w == null) {
            log.warn("Warrant \"{}\" not found.", ts.getBeanDisplayName());
            return;
        }
        int num = 0;
        try {
            num = Integer.parseInt(ts.getValue());
        } catch (NumberFormatException nfe) {
            log.error("Could not parse \"" + ts.getValue() + "\". " + nfe);
        }
        if (num == 0) {
            log.info("Warrant \"{}\" completed last launch of \"{}\".",
                     _warrant.getDisplayName(), ts.getBeanDisplayName());
            return;
        }
        if (num > 0) {
            num--;
            ts.setValue(Integer.toString(num));
        }
        String msg;
        WarrantTableFrame f = WarrantTableFrame.getDefault();
        if (_warrant.equals(w)) {
            _idxCurrentCommand = 0;
            w.startupWarrant();
            msg = "Launching warrant \"" + _warrant.getDisplayName() + "\" again.";
        } else {
            if (w.getDccAddress().equals(_warrant.getDccAddress())) {
                OBlock block = w.getfirstOrder().getBlock();
                block.deAllocate(_warrant);     // insure w can start
            }
            msg = f.runTrain(w, Warrant.MODE_RUN);
            if (msg != null) {
                w.stopWarrant(true);
            } else {
                msg = "Launching warrant \"" + w.getDisplayName() +
                        "\" from warrant \"" + _warrant.getDisplayName() + "\".";
            }
        }
        f.setStatusText(msg, java.awt.Color.red, true);
        if (log.isDebugEnabled()) log.debug(msg);
    }

    // todo replace generic factors with factors specific to locomotive for next 3 methods.
    // Unless great care has been taken to match speeds of locos and their speed curves,
    // _speedMap.getDefaultThrottleFactor() is a very unreliable parameter to
    // calculate times or distances.  A speedProfile per loco is needed.
    protected float getDistanceTraveled(float speedSetting, String speedtype, long time) {
        float speed = modifySpeed(speedSetting, speedtype);
        float distance;
        boolean isForward = _throttle.getIsForward();
        if (_speedProfile != null) {
            distance = _speedProfile.getSpeed(speed, isForward) * time / 1000;
        } else {
            float distanceFactor = _speedMap.getDefaultThrottleFactor() * SCALE_FACTOR / _speedMap.getLayoutScale();
            distance = speed * time * distanceFactor;
        }
        if (log.isTraceEnabled()) log.trace("getDistanceTraveled = {} in time={}ms from speedSetting= {}, type {} by {}",
                distance, time, speedSetting, speedtype,
                (_speedProfile != null ? "SpeedProfile" : "Factor=" + _speedMap.getDefaultThrottleFactor()));
        return distance;
    }

    protected long getTimeForDistance(float speed, float distance) {
        boolean isForward = _throttle.getIsForward();
        float time;
        if (_speedProfile != null) {
            time = distance * 1000 / _speedProfile.getSpeed(speed, isForward);
        } else {
            float distanceFactor = _speedMap.getDefaultThrottleFactor() * SCALE_FACTOR / _speedMap.getLayoutScale();
            time = distance / (distanceFactor * speed);
        }
        if (log.isTraceEnabled()) log.trace("getTimeForDistance = {}ms from speedSetting= {} in distance {} by {}",
                time, speed, distance,
                (_speedProfile != null ? "SpeedProfile" : "Factor=" + _speedMap.getDefaultThrottleFactor()));
        return (long) time;
    }

    protected RampData rampLengthForSpeedChange(float curSpeed, String curSpeedType, String toSpeedType) {
        if (curSpeedType.equals(toSpeedType)) {
            return new RampData(0.0f, 0);
        }
        float fromSpeed = modifySpeed(curSpeed, curSpeedType);
        float toSpeed = modifySpeed(curSpeed, toSpeedType);
        if (toSpeed > fromSpeed) {
            float tmp = fromSpeed;
            fromSpeed = toSpeed;
            toSpeed = tmp;
        }
        float rampLength = 0.0f;
        float delta = _speedMap.getStepIncrement();
        int incr = _speedMap.getStepDelay();
        boolean isForward = _throttle.getIsForward();
        float speed = fromSpeed;
        int steps = 0;
        while (speed >= toSpeed) {
            float dist;
            if (_speedProfile != null) {
                dist = _speedProfile.getSpeed((speed - delta / 2), isForward) * incr / 1000;
            } else {
                float distanceFactor = _speedMap.getDefaultThrottleFactor() * SCALE_FACTOR / _speedMap.getLayoutScale();
                dist = (speed - delta / 2) * incr * distanceFactor;
            }
            if (dist <= 0.0f) {
                break;
            }
            speed -= delta;
            if (speed >= toSpeed) {
                rampLength += dist;
            } else {
                rampLength += (speed+delta - toSpeed) * dist / delta;
            }
            steps++;
        }
        int rampTime = incr*steps;
        if (log.isTraceEnabled()) log.trace("rampLengthForSpeedChange()= {} in {}ms for speed= {}, {} to {}, speed= {} using {}",
                rampLength, rampTime, fromSpeed, curSpeedType, toSpeedType, toSpeed,
                (_speedProfile != null ? "SpeedProfile" : "Factor=" + _speedMap.getDefaultThrottleFactor()));
        return new RampData(rampLength, rampTime);   // add 1cm for safety (all scales)
    }

    // return millimeters per millisecond (= meters/sec)
    private float getTrackSpeed(float throttleSetting) {
        if (_speedProfile != null) {
            return _speedProfile.getSpeed(throttleSetting, _throttle.getIsForward()) / 1000;
        }
        return throttleSetting *_speedMap.getDefaultThrottleFactor() * SCALE_FACTOR / _speedMap.getLayoutScale();
    }

    private float getThrottleSetting(float trackSpeed) {
        float setting;
        if (_speedProfile != null) {
            setting = _speedProfile.getThrottleSetting(trackSpeed, _throttle.getIsForward());
        } else {
            setting = trackSpeed * _speedMap.getLayoutScale() / (SCALE_FACTOR *_speedMap.getDefaultThrottleFactor());
        }
        return setting;
    }
    // return a boolean so minSpeedType() can return a non-null String if possible
    protected boolean secondGreaterThanFirst(String speed1, String speed2) {
        if (speed1 == null) {
            return false;
        }
        if (speed2 == null) {
            return true;
        }
        float s1 = modifySpeed(1.0f, speed1);
        float s2 = modifySpeed(1.0f, speed2);
        return (s1 < s2);
    }

    protected DccThrottle getThrottle() {
        return _throttle;

    }

    /*
     * *************************************************************************************
     */
    private class ThrottleRamp implements Runnable {

        String endSpeedType;
        boolean stop = false;   // aborts ramping

        ThrottleRamp(String type) {
            endSpeedType = type;
        }

        synchronized void quit() {
            stop = true;
            if (log.isDebugEnabled()) log.debug("ThrottleRamp.quit calls notifyAll()");
            notifyAll();
        }

        @Override
        public void run() {
            // the time 'right now' is at having done _idxCurrentCommand-1 and is waiting
            // to do _idxCurrentCommand.  A non-scripted speed change is to begin now.
<<<<<<< HEAD
            float endSpeed = _speedUtil.modifySpeed(_normalSpeed, endSpeedType, _isForward);   // requested endspeed
            float speed = _speedUtil.getSpeedSetting();
            if (speed < 0.0f) {
                speed = 0.0f;
            }
            float incr = _speedUtil.getRampThrottleIncrement();
            int delay = _speedUtil.getRampTimeIncrement();
=======
            float endSpeed = modifySpeed(_normalSpeed, endSpeedType);   // requested endspeed
            float speed = getSpeed();
            float incr = _speedMap.getStepIncrement();
            int delay = _speedMap.getStepDelay();
>>>>>>> ae80aef6
            if (log.isDebugEnabled()) log.debug("Current expected throttleSpeed= {}, actual throttleSpeed= {}",
                    modifySpeed(_normalSpeed, _speedType), speed);
            // endSpeed should not exceed scripted speed modified by _speedType
            float scriptSpeed = 0.0f;
            for (int idx = 0; idx < _idxCurrentCommand; idx++) {
                ThrottleSetting ts = _warrant._commands.get(idx);
                if ("SPEED".equals(ts.getCommand().toUpperCase())) {
                    scriptSpeed = Float.parseFloat(ts.getValue());
                }
            }
            // this assumes ramp will end waiting on the current command
            endSpeed = Math.min(modifySpeed(scriptSpeed, _speedType), endSpeed);

            try {
                _lock.lock();
                if (log.isDebugEnabled()) log.debug("ThrottleRamp for \"{}\". step increment= {} step interval= {}. Ramp {} to {} on warrant {}",
                        endSpeedType, incr, delay, speed, endSpeed, _warrant.getDisplayName());

                if (endSpeed > speed) {
                    synchronized (this) {
                        while (speed < endSpeed) {
                            speed += incr;
                            if (speed > endSpeed) { // don't overshoot
                                speed = endSpeed;
                            }
                            setSpeed(speed);
                            try {
                                wait(delay);
                            } catch (InterruptedException ie) {
<<<<<<< HEAD
                                _lock.unlock();
=======
//                                _lock.unlock();
                                log.error("ThrottleRamp interrupted " + ie);
>>>>>>> ae80aef6
                                stop = true;
                            }
                            if (stop) {
                                break;
                            }
                        }
                    }
                } else {
                    synchronized (this) {
                        while (speed > endSpeed) {
                            speed -= incr;
                            if (speed < endSpeed) { // don't undershoot
                                speed = endSpeed;
                            }
                            setSpeed(speed);
                            try {
                                wait(delay);
                            } catch (InterruptedException ie) {
<<<<<<< HEAD
                                _lock.unlock();
=======
//                                _lock.unlock();
                                log.error("ThrottleRamp interrupted " + ie);
>>>>>>> ae80aef6
                                stop = true;
                            }
                            if (stop) {
                                break;
                            }
                        }
                    }
<<<<<<< HEAD
                    
                } finally {
                    _lock.unlock();
                    if (!endSpeedType.equals(Warrant.Stop) &&
                            !endSpeedType.equals(Warrant.EStop)) {
                        // speed restored, clear any stop waits
                        // If flags already off, OK to repeat setting  (saves findbug synch warning) 
                        setWaitforClear(false);
                        setHalt(false);
                     }
                    if (stop) {
                        log.info("ThrottleRamp stopped before completion");
                    }
=======
                }
                if (!endSpeedType.equals(Warrant.Stop) &&
                        !endSpeedType.equals(Warrant.EStop) /*&& speed > 0.0001f */) {
                    synchronized (this) {
                        // speed restored, clear any stop waits
                        if (_waitForClear) {
                            setWaitforClear(false);
                        }
                        if (_halt) {
                            setHalt(false);
                        }
                    }
                 }
            } finally {
                _lock.unlock();
            }
            synchronized (this) {
                if (stop) {
                    log.info("ThrottleRamp stopped before completion");
>>>>>>> ae80aef6
                }
            }
            ThreadingUtil.runOnLayoutEventually(() -> {
                _warrant.fireRunStatus("Command", _idxCurrentCommand - 1, _idxCurrentCommand);
            });
            if (log.isDebugEnabled())
                log.debug("ThrottleRamp {} for \"{}\" _waitForClear= {} _halt= {} on warrant {}",
                        (stop?"stopped":"completed"), endSpeedType, _waitForClear, _halt, _warrant.getDisplayName());
        }
    }

    public static class RampData {
        float _length;
        int _time;
        RampData(float length, int time) {
            _length = length;
            _time = time;
        }

        float getLength() {
            return _length;
        }

        int getTime() {
            return _time;
        }
    }

    private final static Logger log = LoggerFactory.getLogger(Engineer.class);
}<|MERGE_RESOLUTION|>--- conflicted
+++ resolved
@@ -1,12 +1,11 @@
 package jmri.jmrit.logix;
 
 import edu.umd.cs.findbugs.annotations.SuppressFBWarnings;
+import java.util.List;
 import java.util.concurrent.locks.ReentrantLock;
 import jmri.DccThrottle;
 import jmri.InstanceManager;
 import jmri.Sensor;
-import jmri.implementation.SignalSpeedMap;
-import jmri.jmrit.roster.RosterSpeedProfile;
 import jmri.util.ThreadingUtil;
 import org.slf4j.Logger;
 import org.slf4j.LoggerFactory;
@@ -37,39 +36,28 @@
     private boolean _waitForSensor = false; // wait for sensor event
     private boolean _runOnET = false;   // Execute commands on ET only - do not synch
     private boolean _setRunOnET = false; // Need to delay _runOnET from the block that set it
+    private boolean _isForward = true;
     private int _syncIdx;           // block order index of current command
     protected DccThrottle _throttle;
     private final Warrant _warrant;
+    private List<ThrottleSetting> _commands;
     private Sensor _waitSensor;
     private int _sensorWaitState;
     private ThrottleRamp _ramp;
     final ReentrantLock _lock = new ReentrantLock(true);    // Ramp needs to block script speeds
     private boolean _atHalt = false;
     private boolean _atClear = false;
-    SignalSpeedMap _speedMap;
-    RosterSpeedProfile _speedProfile;
-    private static float SCALE_FACTOR = 65; // With _scale, gives a rough first correction for track speed
+    private SpeedUtil _speedUtil;
 
     Engineer(Warrant warrant, DccThrottle throttle) {
         _warrant = warrant;
-<<<<<<< HEAD
         _speedUtil = warrant.getSpeedUtil();
         _commands = _warrant.getThrottleCommands();
-=======
->>>>>>> ae80aef6
         _idxCurrentCommand = 0;
         _idxNoSpeedCommand = -1;
         _throttle = throttle;
         _syncIdx = -1;
         _waitForSensor = false;
-        _speedMap = jmri.InstanceManager.getDefault(SignalSpeedMap.class);
-        jmri.jmrit.roster.RosterEntry ent = _warrant.getRosterEntry();
-        if (ent != null) {
-            _speedProfile = ent.getSpeedProfile();
-        }
-        if (_speedProfile == null) {
-            log.warn("RosterSpeedProfile not found. Using default ThrottleFactor " + _speedMap.getDefaultThrottleFactor());
-        }
     }
 
     int cmdBlockIdx = 0;
@@ -81,24 +69,15 @@
                 _warrant.getDisplayName(), _throttle.getClass().getName());
 
         cmdBlockIdx = 0;
-        while (_idxCurrentCommand < _warrant._commands.size()) {
+        while (_idxCurrentCommand < _commands.size()) {
             et = System.currentTimeMillis();
-            ThrottleSetting ts = _warrant._commands.get(_idxCurrentCommand);
+            ThrottleSetting ts = _commands.get(_idxCurrentCommand);
             _runOnET = _setRunOnET;     // OK to set here
             long time = ts.getTime();
             synchronized (this) {
-<<<<<<< HEAD
                 if (_speedUtil.getSpeedSetting() > 0.0f) {
                     time = (long)(time*_timeRatio); // extend et when speed has been modified from scripted speed
                 }                
-=======
-                if (_abort) {
-                    break;
-                }
-                if (getSpeed() > 0.0f) {
-                    time = (long)(time*_timeRatio); // extend et when speed has been modified from scripted speed
-                }
->>>>>>> ae80aef6
             }
             String command = ts.getCommand().toUpperCase();
             if (log.isDebugEnabled()) log.debug("Start Cmd #{} for block \"{}\" currently in \"{}\". wait {}ms to do cmd {}. Warrant {}",
@@ -115,6 +94,9 @@
                 if (log.isDebugEnabled()) log.debug("Train reached block \"{}\" before et={}ms . Warrant {}",
                         ts.getBeanDisplayName(), time, _warrant.getDisplayName());
                 time = Math.min(time, 250); // 1/4 sec per command should be enough for toots etc.
+            }
+            if (_abort) {
+                break;
             }
             // actual playback total elapsed time is "ts.getTime()" before record time.
             // current block at playback may also be before current block at record
@@ -157,10 +139,10 @@
                     finally {
                         _waitForSync = false;
                     }
-                    if (_abort) {
-                        break;
-                    }
-                }
+                }
+            }
+            if (_abort) {
+                break;
             }
 
             synchronized (this) {
@@ -180,10 +162,10 @@
                         _waitForClear = false;
                         _atClear = false;
                     }
-                    if (_abort) {
-                        break;
-                    }
-                }
+                }
+            }
+            if (_abort) {
+                break;
             }
 
             synchronized (this) {
@@ -202,17 +184,16 @@
                         _halt = false;
                         _atHalt = false;
                     }
-                    if (_abort) {
-                        break;
-                    }
-                }
+                }
+            }
+            if (_abort) {
+                break;
             }
 
             try {
                 if (command.equals("SPEED")) {
                     synchronized (this) {
                         if (!_halt && !_waitForClear) {
-<<<<<<< HEAD
                             _lock.lock();
                             float throttle = Float.parseFloat(ts.getValue());
                             // If recording speed is known, get throttle setting for that speed
@@ -227,13 +208,6 @@
                             float speedMod = _speedUtil.modifySpeed(throttle, _speedType, _isForward);
                             if (Math.abs(throttle - speedMod) > .0001f) {
                                 _timeRatio = throttle / speedMod;
-=======
-                            float speed = Float.parseFloat(ts.getValue());
-                            _normalSpeed = speed;
-                            float speedMod = modifySpeed(speed, _speedType);
-                            if (Math.abs(speed - speedMod) > .0001f) {
-                                _timeRatio = speed / speedMod;
->>>>>>> ae80aef6
                             } else {
                                 _timeRatio = 1.0f;
                             }
@@ -245,8 +219,8 @@
                     int step = Integer.parseInt(ts.getValue());
                     setSpeedStepMode(step);
                 } else if (command.equals("FORWARD")) {
-                    boolean isForward = Boolean.parseBoolean(ts.getValue());
-                    _throttle.setIsForward(isForward);
+                    _isForward = Boolean.parseBoolean(ts.getValue());
+                    _throttle.setIsForward(_isForward);
                 } else if (command.startsWith("F")) {
                     int cmdNum = Integer.parseInt(command.substring(1));
                     boolean isTrue = Boolean.parseBoolean(ts.getValue());
@@ -330,7 +304,6 @@
      */
     protected void setRunOnET(Boolean set) {
         if (log.isDebugEnabled()) log.debug("setRunOnET {} command #{} warrant {}", set, _idxCurrentCommand, _warrant.getDisplayName());
-//        checkHalt();
         _setRunOnET = set;
         if (!set) {
             _runOnET = set;
@@ -339,6 +312,9 @@
 
     protected boolean getRunOnET() {
         return _setRunOnET;
+    }
+    protected boolean getIsForward() {
+        return _isForward;
     }
 
     /**
@@ -386,73 +362,13 @@
     }
 
     /**
-     * Modify a current or commanded throttle setting to a throttle setting constrained
-     * to a named speed restriction
-     * @param tSpeed throttle setting
-     * @param sType named speed restriction
-     * @return modified throttle setting
-     */
-<<<<<<< HEAD
+     * do throttle setting
+     * @param s throttle setting
+     */
      protected void setSpeed(float s) {
         if (log.isTraceEnabled()) log.trace("setSpeed({})", s);
         float speed = s;
         _speedUtil.speedChange();   // call before changing throttle setting
-=======
-    protected float modifySpeed(float tSpeed, String sType) {
-        if (log.isTraceEnabled()) log.trace("modifySpeed speed= {} for SpeedType= \"{}\"", tSpeed, sType);
-        if (sType.equals(Warrant.Stop)) {
-            return 0.0f;
-        }
-        if (sType.equals(Warrant.EStop)) {
-            return -1.0f;
-        }
-        float throttleSpeed = tSpeed;       // throttleSpeed is a throttle setting
-        if (sType.equals(Warrant.Normal)) {
-            return throttleSpeed;
-        }
-        float signalSpeed = _speedMap.getSpeed(sType);
-
-        switch (_speedMap.getInterpretation()) {
-            case SignalSpeedMap.PERCENT_NORMAL:
-                throttleSpeed *= signalSpeed / 100;      // ratio of normal
-                break;
-            case SignalSpeedMap.PERCENT_THROTTLE:
-                signalSpeed = signalSpeed / 100;            // ratio of full throttle setting
-                if (signalSpeed < throttleSpeed) {
-                    throttleSpeed = signalSpeed;
-                }
-                break;
-
-            case SignalSpeedMap.SPEED_MPH:          // convert miles per hour to track speed
-                signalSpeed = signalSpeed / _speedMap.getLayoutScale();
-                signalSpeed = signalSpeed / 2.2369363f;  // layout track speed mph as mm/ms
-                float trackSpeed = getTrackSpeed(throttleSpeed);
-                if (signalSpeed < trackSpeed) {
-                    throttleSpeed = getThrottleSetting(signalSpeed);
-                }
-                break;
-
-            case SignalSpeedMap.SPEED_KMPH:
-                signalSpeed = signalSpeed / _speedMap.getLayoutScale();
-                signalSpeed = signalSpeed / 3.6f;  // layout track speed mm/ms for kmph
-                trackSpeed = getTrackSpeed(throttleSpeed);
-                if (signalSpeed < trackSpeed) {
-                    throttleSpeed = getThrottleSetting(signalSpeed);
-                }
-                break;
-            default:
-                log.error("Unknown speed interpretation {}", _speedMap.getInterpretation());
-                throw new java.lang.IllegalArgumentException("Unknown speed interpretation " + _speedMap.getInterpretation());
-        }
-        if (log.isTraceEnabled()) log.trace("modifySpeed: from {}, to {}, signalSpeed= {} using interpretation {}",
-                tSpeed, throttleSpeed, signalSpeed, _speedMap.getInterpretation());
-        return throttleSpeed;
-    }
-
-    synchronized protected void setSpeed(float s) {
-        if (log.isTraceEnabled()) log.trace("setSpeed({})", s);
-        float speed = s;
->>>>>>> ae80aef6
         _throttle.setSpeedSetting(speed);
         // Do asynchronously, already within a synchronized block
         String type = _speedType; // hope this saves findbug synch warning
@@ -463,15 +379,6 @@
                 speed, _speedType,  _waitForClear, _waitForSync, _halt, _warrant.getDisplayName());
     }
 
-    synchronized protected float getSpeed() {
-        float speed = _throttle.getSpeedSetting();
-        if (speed < 0.0) {
-            speed = 0.0f;
-            _throttle.setSpeedSetting(speed);
-        }
-        return speed;
-    }
-
     /**
      * Utility for unscripted speed changes.
      * Records current type and sets time ratio.
@@ -483,13 +390,8 @@
         if (speedType == null) {
             return false;
         }
-<<<<<<< HEAD
         Float speed = _speedUtil.getSpeedSetting();
         if (Math.abs(speed - _speedUtil.modifySpeed(_normalSpeed, speedType, _isForward)) < 0.0001f) {
-=======
-        Float speed = getSpeed();
-        if (Math.abs(speed - modifySpeed(_normalSpeed, speedType)) < 0.0001f) {
->>>>>>> ae80aef6
             // already at speed, no need to reset throttle
             _speedType = speedType;
             return false;
@@ -505,7 +407,7 @@
         } else {
             synchronized (this) {
                 _speedType = speedType;
-                float speedMod = modifySpeed(1.0f, _speedType);
+                float speedMod = _speedUtil.modifySpeed(1.0f, _speedType, _isForward);
                 if (Math.abs(1.0f - speedMod) > .0001f) {
                     _timeRatio = 1.0f / speedMod;
                 } else {
@@ -525,11 +427,11 @@
             setSpeed(0.0f);
             return;
         }
-        setSpeed(modifySpeed(_normalSpeed, speedType));
+        setSpeed(_speedUtil.modifySpeed(_normalSpeed, speedType, _isForward));
     }
 
     protected float getExpectedSpeed(String speedType) {
-        return modifySpeed(_normalSpeed, speedType);
+        return _speedUtil.modifySpeed(_normalSpeed, speedType, _isForward);
     }
 
     /**
@@ -609,7 +511,6 @@
     }
 
     /**
-<<<<<<< HEAD
      * End running warrant.
      * @param abort not normal shutdown
      */
@@ -617,32 +518,6 @@
         if (abort) {
             _abort =true;            
         }
-=======
-     * Calculates the scale speed of the current throttle setting for display
-     * @return text message
-     */
-    @SuppressFBWarnings(value="IS2_INCONSISTENT_SYNC", justification="speed type name in message is ok")
-    public String getSpeedMessage() {
-        float curSpeed = getSpeed();
-        float speed = getTrackSpeed(curSpeed) * _speedMap.getLayoutScale();
-
-        String units;
-        if (_speedMap.getInterpretation() == SignalSpeedMap.SPEED_KMPH) {
-            units = "Kmph";
-            speed = speed * 3.6f;
-        } else {
-            units = "Mph";
-            speed = speed * 2.2369363f;
-        }
-        return Bundle.getMessage("atSpeed", _speedType, Math.round(speed), units);
-    }
-
-    /**
-     * Flag from user to end run
-     */
-    synchronized public void abort() {
-        _abort = true;
->>>>>>> ae80aef6
         cancelRamp();
         if (_waitSensor != null) {
             _waitSensor.removePropertyChangeListener(this);
@@ -653,21 +528,8 @@
             for (int i = 0; i < 10; i++) {
                 setFunction(i, false);
             }
-<<<<<<< HEAD
             _warrant.releaseThrottle(_throttle);
-=======
-            try {
-                InstanceManager.throttleManagerInstance().releaseThrottle(_throttle, _warrant);
-            } catch (Exception e) {
-                // null pointer catch and maybe other such.
-                log.warn("Throttle release and cancel threw: " + e);
-            }
->>>>>>> ae80aef6
-        }
-    }
-
-    protected void releaseThrottle() {
-        InstanceManager.throttleManagerInstance().releaseThrottle(_throttle, _warrant);
+        }
     }
 
     private void setFunction(int cmdNum, boolean isSet) {
@@ -987,7 +849,7 @@
             w.startupWarrant();
             msg = "Launching warrant \"" + _warrant.getDisplayName() + "\" again.";
         } else {
-            if (w.getDccAddress().equals(_warrant.getDccAddress())) {
+            if (_speedUtil.getDccAddress().equals(_speedUtil.getDccAddress())) {
                 OBlock block = w.getfirstOrder().getBlock();
                 block.deAllocate(_warrant);     // insure w can start
             }
@@ -1003,113 +865,6 @@
         if (log.isDebugEnabled()) log.debug(msg);
     }
 
-    // todo replace generic factors with factors specific to locomotive for next 3 methods.
-    // Unless great care has been taken to match speeds of locos and their speed curves,
-    // _speedMap.getDefaultThrottleFactor() is a very unreliable parameter to
-    // calculate times or distances.  A speedProfile per loco is needed.
-    protected float getDistanceTraveled(float speedSetting, String speedtype, long time) {
-        float speed = modifySpeed(speedSetting, speedtype);
-        float distance;
-        boolean isForward = _throttle.getIsForward();
-        if (_speedProfile != null) {
-            distance = _speedProfile.getSpeed(speed, isForward) * time / 1000;
-        } else {
-            float distanceFactor = _speedMap.getDefaultThrottleFactor() * SCALE_FACTOR / _speedMap.getLayoutScale();
-            distance = speed * time * distanceFactor;
-        }
-        if (log.isTraceEnabled()) log.trace("getDistanceTraveled = {} in time={}ms from speedSetting= {}, type {} by {}",
-                distance, time, speedSetting, speedtype,
-                (_speedProfile != null ? "SpeedProfile" : "Factor=" + _speedMap.getDefaultThrottleFactor()));
-        return distance;
-    }
-
-    protected long getTimeForDistance(float speed, float distance) {
-        boolean isForward = _throttle.getIsForward();
-        float time;
-        if (_speedProfile != null) {
-            time = distance * 1000 / _speedProfile.getSpeed(speed, isForward);
-        } else {
-            float distanceFactor = _speedMap.getDefaultThrottleFactor() * SCALE_FACTOR / _speedMap.getLayoutScale();
-            time = distance / (distanceFactor * speed);
-        }
-        if (log.isTraceEnabled()) log.trace("getTimeForDistance = {}ms from speedSetting= {} in distance {} by {}",
-                time, speed, distance,
-                (_speedProfile != null ? "SpeedProfile" : "Factor=" + _speedMap.getDefaultThrottleFactor()));
-        return (long) time;
-    }
-
-    protected RampData rampLengthForSpeedChange(float curSpeed, String curSpeedType, String toSpeedType) {
-        if (curSpeedType.equals(toSpeedType)) {
-            return new RampData(0.0f, 0);
-        }
-        float fromSpeed = modifySpeed(curSpeed, curSpeedType);
-        float toSpeed = modifySpeed(curSpeed, toSpeedType);
-        if (toSpeed > fromSpeed) {
-            float tmp = fromSpeed;
-            fromSpeed = toSpeed;
-            toSpeed = tmp;
-        }
-        float rampLength = 0.0f;
-        float delta = _speedMap.getStepIncrement();
-        int incr = _speedMap.getStepDelay();
-        boolean isForward = _throttle.getIsForward();
-        float speed = fromSpeed;
-        int steps = 0;
-        while (speed >= toSpeed) {
-            float dist;
-            if (_speedProfile != null) {
-                dist = _speedProfile.getSpeed((speed - delta / 2), isForward) * incr / 1000;
-            } else {
-                float distanceFactor = _speedMap.getDefaultThrottleFactor() * SCALE_FACTOR / _speedMap.getLayoutScale();
-                dist = (speed - delta / 2) * incr * distanceFactor;
-            }
-            if (dist <= 0.0f) {
-                break;
-            }
-            speed -= delta;
-            if (speed >= toSpeed) {
-                rampLength += dist;
-            } else {
-                rampLength += (speed+delta - toSpeed) * dist / delta;
-            }
-            steps++;
-        }
-        int rampTime = incr*steps;
-        if (log.isTraceEnabled()) log.trace("rampLengthForSpeedChange()= {} in {}ms for speed= {}, {} to {}, speed= {} using {}",
-                rampLength, rampTime, fromSpeed, curSpeedType, toSpeedType, toSpeed,
-                (_speedProfile != null ? "SpeedProfile" : "Factor=" + _speedMap.getDefaultThrottleFactor()));
-        return new RampData(rampLength, rampTime);   // add 1cm for safety (all scales)
-    }
-
-    // return millimeters per millisecond (= meters/sec)
-    private float getTrackSpeed(float throttleSetting) {
-        if (_speedProfile != null) {
-            return _speedProfile.getSpeed(throttleSetting, _throttle.getIsForward()) / 1000;
-        }
-        return throttleSetting *_speedMap.getDefaultThrottleFactor() * SCALE_FACTOR / _speedMap.getLayoutScale();
-    }
-
-    private float getThrottleSetting(float trackSpeed) {
-        float setting;
-        if (_speedProfile != null) {
-            setting = _speedProfile.getThrottleSetting(trackSpeed, _throttle.getIsForward());
-        } else {
-            setting = trackSpeed * _speedMap.getLayoutScale() / (SCALE_FACTOR *_speedMap.getDefaultThrottleFactor());
-        }
-        return setting;
-    }
-    // return a boolean so minSpeedType() can return a non-null String if possible
-    protected boolean secondGreaterThanFirst(String speed1, String speed2) {
-        if (speed1 == null) {
-            return false;
-        }
-        if (speed2 == null) {
-            return true;
-        }
-        float s1 = modifySpeed(1.0f, speed1);
-        float s2 = modifySpeed(1.0f, speed2);
-        return (s1 < s2);
-    }
 
     protected DccThrottle getThrottle() {
         return _throttle;
@@ -1138,7 +893,6 @@
         public void run() {
             // the time 'right now' is at having done _idxCurrentCommand-1 and is waiting
             // to do _idxCurrentCommand.  A non-scripted speed change is to begin now.
-<<<<<<< HEAD
             float endSpeed = _speedUtil.modifySpeed(_normalSpeed, endSpeedType, _isForward);   // requested endspeed
             float speed = _speedUtil.getSpeedSetting();
             if (speed < 0.0f) {
@@ -1146,32 +900,26 @@
             }
             float incr = _speedUtil.getRampThrottleIncrement();
             int delay = _speedUtil.getRampTimeIncrement();
-=======
-            float endSpeed = modifySpeed(_normalSpeed, endSpeedType);   // requested endspeed
-            float speed = getSpeed();
-            float incr = _speedMap.getStepIncrement();
-            int delay = _speedMap.getStepDelay();
->>>>>>> ae80aef6
             if (log.isDebugEnabled()) log.debug("Current expected throttleSpeed= {}, actual throttleSpeed= {}",
-                    modifySpeed(_normalSpeed, _speedType), speed);
+                    _speedUtil.modifySpeed(_normalSpeed, _speedType, _isForward), speed);
             // endSpeed should not exceed scripted speed modified by _speedType
             float scriptSpeed = 0.0f;
             for (int idx = 0; idx < _idxCurrentCommand; idx++) {
-                ThrottleSetting ts = _warrant._commands.get(idx);
+                ThrottleSetting ts = _commands.get(idx);
                 if ("SPEED".equals(ts.getCommand().toUpperCase())) {
                     scriptSpeed = Float.parseFloat(ts.getValue());
                 }
             }
             // this assumes ramp will end waiting on the current command
-            endSpeed = Math.min(modifySpeed(scriptSpeed, _speedType), endSpeed);
-
-            try {
-                _lock.lock();
-                if (log.isDebugEnabled()) log.debug("ThrottleRamp for \"{}\". step increment= {} step interval= {}. Ramp {} to {} on warrant {}",
-                        endSpeedType, incr, delay, speed, endSpeed, _warrant.getDisplayName());
-
-                if (endSpeed > speed) {
-                    synchronized (this) {
+            endSpeed = Math.min(_speedUtil.modifySpeed(scriptSpeed, _speedType, _isForward), endSpeed);
+
+            synchronized (this) {
+                try {
+                     _lock.lock();
+                    if (log.isDebugEnabled()) log.debug("ThrottleRamp for \"{}\". step increment= {} step interval= {}. Ramp {} to {} on warrant {}",
+                            endSpeedType, incr, delay, speed, endSpeed, _warrant.getDisplayName());
+
+                    if (endSpeed > speed) {
                         while (speed < endSpeed) {
                             speed += incr;
                             if (speed > endSpeed) { // don't overshoot
@@ -1181,21 +929,14 @@
                             try {
                                 wait(delay);
                             } catch (InterruptedException ie) {
-<<<<<<< HEAD
                                 _lock.unlock();
-=======
-//                                _lock.unlock();
-                                log.error("ThrottleRamp interrupted " + ie);
->>>>>>> ae80aef6
                                 stop = true;
                             }
                             if (stop) {
                                 break;
                             }
                         }
-                    }
-                } else {
-                    synchronized (this) {
+                    } else {
                         while (speed > endSpeed) {
                             speed -= incr;
                             if (speed < endSpeed) { // don't undershoot
@@ -1205,12 +946,7 @@
                             try {
                                 wait(delay);
                             } catch (InterruptedException ie) {
-<<<<<<< HEAD
                                 _lock.unlock();
-=======
-//                                _lock.unlock();
-                                log.error("ThrottleRamp interrupted " + ie);
->>>>>>> ae80aef6
                                 stop = true;
                             }
                             if (stop) {
@@ -1218,7 +954,6 @@
                             }
                         }
                     }
-<<<<<<< HEAD
                     
                 } finally {
                     _lock.unlock();
@@ -1232,27 +967,6 @@
                     if (stop) {
                         log.info("ThrottleRamp stopped before completion");
                     }
-=======
-                }
-                if (!endSpeedType.equals(Warrant.Stop) &&
-                        !endSpeedType.equals(Warrant.EStop) /*&& speed > 0.0001f */) {
-                    synchronized (this) {
-                        // speed restored, clear any stop waits
-                        if (_waitForClear) {
-                            setWaitforClear(false);
-                        }
-                        if (_halt) {
-                            setHalt(false);
-                        }
-                    }
-                 }
-            } finally {
-                _lock.unlock();
-            }
-            synchronized (this) {
-                if (stop) {
-                    log.info("ThrottleRamp stopped before completion");
->>>>>>> ae80aef6
                 }
             }
             ThreadingUtil.runOnLayoutEventually(() -> {
